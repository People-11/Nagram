/*
 * This is the source code of Telegram for Android v. 5.x.x.
 * It is licensed under GNU GPL v. 2 or later.
 * You should have received a copy of the license in this archive (see LICENSE).
 *
 * Copyright Nikolai Kudashov, 2013-2018.
 */

package org.telegram.ui;

import static org.telegram.ui.Components.Premium.LimitReachedBottomSheet.TYPE_ACCOUNTS;
import static org.telegram.ui.Components.Premium.LimitReachedBottomSheet.TYPE_BOOSTS_FOR_USERS;

import android.Manifest;
import android.animation.Animator;
import android.animation.AnimatorListenerAdapter;
import android.animation.ObjectAnimator;
import android.animation.ValueAnimator;
import android.annotation.SuppressLint;
import android.app.Activity;
import android.app.ActivityManager;
import android.app.Dialog;
import android.content.Context;
import android.content.Intent;
import android.content.SharedPreferences;
import android.content.pm.PackageManager;
import android.content.res.Configuration;
import android.database.Cursor;
import android.graphics.Bitmap;
import android.graphics.Canvas;
import android.graphics.Color;
import android.graphics.Path;
import android.graphics.Point;
import android.graphics.Shader;
import android.location.Location;
import android.graphics.drawable.Drawable;
import android.location.LocationManager;
import android.media.AudioManager;
import android.net.ConnectivityManager;
import android.net.Uri;
import android.os.Build;
import android.os.Bundle;
import android.os.Parcelable;
import android.os.StatFs;
import android.os.StrictMode;
import android.os.SystemClock;
import android.provider.ContactsContract;
import android.provider.Settings;
import android.text.Spannable;
import android.text.SpannableStringBuilder;
import android.text.TextPaint;
import android.text.TextUtils;
import android.text.style.ClickableSpan;
import android.util.Base64;
import android.util.SparseArray;
import android.util.SparseIntArray;
import android.view.ActionMode;
import android.view.Gravity;
import android.view.KeyEvent;
import android.view.Menu;
import android.view.MotionEvent;
import android.view.View;
import android.view.ViewAnimationUtils;
import android.view.ViewGroup;
import android.view.ViewTreeObserver;
import android.view.Window;
import android.view.WindowManager;
import android.widget.FrameLayout;
import android.widget.ImageView;
import android.widget.LinearLayout;
import android.widget.RelativeLayout;
import android.widget.Toast;

import androidx.annotation.NonNull;
import androidx.arch.core.util.Function;
import androidx.core.app.ActivityCompat;
import androidx.core.content.pm.ShortcutInfoCompat;
import androidx.core.content.pm.ShortcutManagerCompat;
import androidx.core.graphics.ColorUtils;
import androidx.recyclerview.widget.ItemTouchHelper;
import androidx.recyclerview.widget.LinearLayoutManager;
import androidx.recyclerview.widget.RecyclerView;

//import com.google.android.gms.common.api.Status;
import com.google.common.primitives.Longs;
//import com.google.firebase.appindexing.Action;
//import com.google.firebase.appindexing.FirebaseUserActions;
//import com.google.firebase.appindexing.builders.AssistActionBuilder;

import org.telegram.PhoneFormat.PhoneFormat;
import org.telegram.messenger.AccountInstance;
import org.telegram.messenger.AndroidUtilities;
import org.telegram.messenger.ApplicationLoader;
import org.telegram.messenger.AutoDeleteMediaTask;
import org.telegram.messenger.BackupAgent;
import org.telegram.messenger.BotWebViewVibrationEffect;
import org.telegram.messenger.BuildVars;
import org.telegram.messenger.ChannelBoostsController;
import org.telegram.messenger.ChatObject;
import org.telegram.messenger.ContactsController;
import org.telegram.messenger.ContactsLoadingObserver;
import org.telegram.messenger.DialogObject;
import org.telegram.messenger.FileLoader;
import org.telegram.messenger.FileLog;
import org.telegram.messenger.FingerprintController;
import org.telegram.messenger.FlagSecureReason;
import org.telegram.messenger.GenericProvider;
import org.telegram.messenger.LiteMode;
import org.telegram.messenger.LocaleController;
import org.telegram.messenger.MediaController;
import org.telegram.messenger.MediaDataController;
import org.telegram.messenger.MessageObject;
import org.telegram.messenger.MessagesController;
import org.telegram.messenger.MessagesStorage;
import org.telegram.messenger.NotificationCenter;
import org.telegram.messenger.NotificationsController;
import org.telegram.messenger.OpenAttachedMenuBotReceiver;
import org.telegram.messenger.PushListenerController;
import org.telegram.messenger.R;
import org.telegram.messenger.SendMessagesHelper;
import org.telegram.messenger.SharedConfig;
import org.telegram.messenger.TopicsController;
import org.telegram.messenger.UserConfig;
import org.telegram.messenger.UserObject;
import org.telegram.messenger.Utilities;
import org.telegram.messenger.browser.Browser;
import org.telegram.messenger.voip.VideoCapturerDevice;
import org.telegram.messenger.voip.VoIPPendingCall;
import org.telegram.messenger.voip.VoIPService;
import org.telegram.tgnet.ConnectionsManager;
import org.telegram.tgnet.TLObject;
import org.telegram.tgnet.TLRPC;
import org.telegram.tgnet.tl.TL_stories;
import org.telegram.tgnet.tl.TL_chatlists;
import org.telegram.ui.ActionBar.AlertDialog;
import org.telegram.ui.ActionBar.BaseFragment;
import org.telegram.ui.ActionBar.DrawerLayoutContainer;
import org.telegram.ui.ActionBar.INavigationLayout;
import org.telegram.ui.ActionBar.Theme;
import org.telegram.ui.Adapters.DrawerLayoutAdapter;
import org.telegram.ui.Cells.ChatMessageCell;
import org.telegram.ui.Cells.CheckBoxCell;
import org.telegram.ui.Cells.DrawerActionCheckCell;
import org.telegram.ui.Cells.DrawerActionCell;
import org.telegram.ui.Cells.DrawerAddCell;
import org.telegram.ui.Cells.DrawerProfileCell;
import org.telegram.ui.Cells.DrawerUserCell;
import org.telegram.ui.Cells.LanguageCell;
import org.telegram.ui.Components.AlertsCreator;
import org.telegram.ui.Components.AnimatedEmojiDrawable;
import org.telegram.ui.Components.AppIconBulletinLayout;
import org.telegram.ui.Components.AttachBotIntroTopView;
import org.telegram.ui.Components.AudioPlayerAlert;
import org.telegram.ui.Components.BatteryDrawable;
import org.telegram.ui.Components.BlockingUpdateView;
import org.telegram.ui.Components.BotWebViewSheet;
import org.telegram.ui.Components.Bulletin;
import org.telegram.ui.Components.BulletinFactory;
import org.telegram.ui.Components.CubicBezierInterpolator;
import org.telegram.ui.Components.Easings;
import org.telegram.ui.Components.EmbedBottomSheet;
import org.telegram.ui.Components.EmojiPacksAlert;
import org.telegram.ui.Components.FireworksOverlay;
import org.telegram.ui.Components.FloatingDebug.FloatingDebugController;
import org.telegram.ui.Components.FolderBottomSheet;
import org.telegram.ui.Components.Forum.ForumUtilities;
import org.telegram.ui.Components.GroupCallPip;
import org.telegram.ui.Components.JoinGroupAlert;
import org.telegram.ui.Components.LayoutHelper;
import org.telegram.ui.Components.MediaActivity;
import org.telegram.ui.Components.PasscodeView;
import org.telegram.ui.Components.PhonebookShareAlert;
import org.telegram.ui.Components.PipRoundVideoView;
import org.telegram.ui.Components.Premium.LimitReachedBottomSheet;
import org.telegram.ui.Components.Premium.boosts.BoostPagerBottomSheet;
import org.telegram.ui.Components.Premium.boosts.GiftInfoBottomSheet;
import org.telegram.ui.Components.Premium.boosts.UserSelectorBottomSheet;
import org.telegram.ui.Components.RLottieDrawable;
import org.telegram.ui.Components.RLottieImageView;
import org.telegram.ui.Components.RecyclerListView;
import org.telegram.ui.Components.SearchTagsList;
import org.telegram.ui.Components.SharedMediaLayout;
import org.telegram.ui.Components.SharingLocationsAlert;
import org.telegram.ui.Components.SideMenultItemAnimator;
import org.telegram.ui.Components.SizeNotifierFrameLayout;
import org.telegram.ui.Components.StickerSetBulletinLayout;
import org.telegram.ui.Components.StickersAlert;
import org.telegram.ui.Components.TermsOfServiceView;
import org.telegram.ui.Components.ThemeEditorView;
import org.telegram.ui.Components.UndoView;
import org.telegram.ui.Components.spoilers.SpoilerEffect2;
import org.telegram.ui.Components.voip.VoIPHelper;
import org.telegram.ui.Stories.StoriesController;
import org.telegram.ui.Stories.StoriesListPlaceProvider;
import org.telegram.ui.Stories.StoryViewer;
import org.telegram.ui.Stories.recorder.StoryRecorder;
import org.webrtc.voiceengine.WebRtcAudioTrack;

import java.io.BufferedReader;
import java.io.File;
import java.io.IOException;
import java.io.InputStream;
import java.io.InputStreamReader;
import java.text.DateFormat;
import java.text.ParseException;
import java.text.SimpleDateFormat;
import java.util.ArrayList;
import java.util.Date;
import java.util.HashMap;
import java.util.List;
import java.util.Map;
import java.util.Set;
import java.util.concurrent.CountDownLatch;
import java.util.concurrent.atomic.AtomicBoolean;
import java.util.function.Consumer;
import java.util.regex.Matcher;
import java.util.regex.Pattern;

import cn.hutool.core.util.StrUtil;
import kotlin.Unit;
import kotlin.text.StringsKt;
import tw.nekomimi.nekogram.InternalUpdater;
import tw.nekomimi.nekogram.helpers.SettingsHelper;
import tw.nekomimi.nekogram.helpers.remote.EmojiHelper;
import tw.nekomimi.nekogram.helpers.remote.PeerColorHelper;
import tw.nekomimi.nekogram.helpers.remote.UpdateHelper;
import tw.nekomimi.nekogram.helpers.remote.WallpaperHelper;
import tw.nekomimi.nekogram.ui.BottomBuilder;
import tw.nekomimi.nekogram.NekoConfig;
import tw.nekomimi.nekogram.NekoXConfig;
import tw.nekomimi.nekogram.settings.NekoSettingsActivity;
import tw.nekomimi.nekogram.utils.AlertUtil;
//import tw.nekomimi.nekogram.utils.MonetHelper;
import tw.nekomimi.nekogram.utils.ProxyUtil;
import tw.nekomimi.nekogram.utils.UIUtil;
import xyz.nextalone.nagram.NaConfig;
import xyz.nextalone.nagram.helper.ExternalStickerCacheHelper;

public class LaunchActivity extends BasePermissionsActivity implements INavigationLayout.INavigationLayoutDelegate, NotificationCenter.NotificationCenterDelegate, DialogsActivity.DialogsActivityDelegate {
    public final static String EXTRA_FORCE_NOT_INTERNAL_APPS = "force_not_internal_apps";
    public final static Pattern PREFIX_T_ME_PATTERN = Pattern.compile("^(?:http(?:s|)://|)([A-z0-9-]+?)\\.t\\.me");

    public static boolean isResumed;
    public static Runnable onResumeStaticCallback;

    private static final String EXTRA_ACTION_TOKEN = "actions.fulfillment.extra.ACTION_TOKEN";
    public ArrayList<INavigationLayout> sheetFragmentsStack = new ArrayList<>();

    private boolean finished;
    final private Pattern locationRegex = Pattern.compile("geo: ?(-?\\d+\\.\\d+),(-?\\d+\\.\\d+)(,|\\?z=)(-?\\d+)");
    private Location sendingLocation;
    private String videoPath;
    private String voicePath;
    private String sendingText;
    private ArrayList<SendMessagesHelper.SendingMediaInfo> photoPathsArray;
    private ArrayList<String> documentsPathsArray;
    private ArrayList<Uri> documentsUrisArray;
    private Uri exportingChatUri;
    private String documentsMimeType;
    private ArrayList<String> documentsOriginalPathsArray;
    private ArrayList<TLRPC.User> contactsToSend;
    private Uri contactsToSendUri;
    private int currentConnectionState;
    private static ArrayList<BaseFragment> mainFragmentsStack = new ArrayList<>();
    private static ArrayList<BaseFragment> layerFragmentsStack = new ArrayList<>();
    private static ArrayList<BaseFragment> rightFragmentsStack = new ArrayList<>();
    private ViewTreeObserver.OnGlobalLayoutListener onGlobalLayoutListener;
    private ArrayList<Parcelable> importingStickers;
    private ArrayList<String> importingStickersEmoji;
    private String importingStickersSoftware;

    private ActionMode visibleActionMode;

    private boolean wasMutedByAdminRaisedHand;

    private ImageView themeSwitchImageView;
    private View themeSwitchSunView;
    private RLottieDrawable themeSwitchSunDrawable;
    private INavigationLayout actionBarLayout;
    private INavigationLayout layersActionBarLayout;
    private INavigationLayout rightActionBarLayout;
    private RelativeLayout launchLayout;
    private FrameLayout shadowTablet;
    private FrameLayout shadowTabletSide;
    private SizeNotifierFrameLayout backgroundTablet;
    private FrameLayout frameLayout;
    private FireworksOverlay fireworksOverlay;
    public DrawerLayoutContainer drawerLayoutContainer;
    private DrawerLayoutAdapter drawerLayoutAdapter;
    private PasscodeView passcodeView;
    private List<PasscodeView> overlayPasscodeViews = new ArrayList<>();
    private TermsOfServiceView termsOfServiceView;
    private BlockingUpdateView blockingUpdateView;
    public final ArrayList<Dialog> visibleDialogs = new ArrayList<>();
    private Dialog proxyErrorDialog;
    private RecyclerListView sideMenu;
    private SelectAnimatedEmojiDialog.SelectAnimatedEmojiDialogWindow selectAnimatedEmojiDialog;
    private SideMenultItemAnimator itemAnimator;
    private FrameLayout sideMenuContainer;
    private View rippleAbove;
    private IUpdateLayout updateLayout;
    public Dialog getVisibleDialog() {
        for (int i = visibleDialogs.size() - 1; i >= 0; --i) {
            Dialog dialog = visibleDialogs.get(i);
            if (dialog.isShowing()) {
                return dialog;
            }
        }
        return null;
    }

    private Dialog localeDialog;
    private boolean loadingLocaleDialog;
    private HashMap<String, String> systemLocaleStrings;
    private HashMap<String, String> englishLocaleStrings;

    private Intent passcodeSaveIntent;
    private boolean passcodeSaveIntentIsNew;
    private boolean passcodeSaveIntentIsRestore;

    private boolean tabletFullSize;

    private String loadingThemeFileName;
    private String loadingThemeWallpaperName;
    private TLRPC.TL_wallPaper loadingThemeWallpaper;
    private Theme.ThemeInfo loadingThemeInfo;
    private TLRPC.TL_theme loadingTheme;
    private boolean loadingThemeAccent;
    private AlertDialog loadingThemeProgressDialog;

    private boolean isNavigationBarColorFrozen = false;

    private boolean navigateToPremiumBot;
    private Runnable navigateToPremiumGiftCallback;

    private Runnable lockRunnable;

    private List<Runnable> onUserLeaveHintListeners = new ArrayList<>();

    private static final int PLAY_SERVICES_REQUEST_CHECK_SETTINGS = 140;
    public static final int SCREEN_CAPTURE_REQUEST_CODE = 520;

    public static final int BLUETOOTH_CONNECT_TYPE = 0;
    private SparseIntArray requestedPermissions = new SparseIntArray();
    private int requsetPermissionsPointer = 5934;
    public static boolean systemBlurEnabled;
    private Consumer<Boolean> blurListener = new Consumer<Boolean>() {
        @Override
        public void accept(Boolean aBoolean) {
            systemBlurEnabled = aBoolean;
        }
    };

    private FlagSecureReason flagSecureReason;

    public static LaunchActivity instance;
    private View customNavigationBar;

    @Override
    protected void onCreate(Bundle savedInstanceState) {
        if (BuildVars.DEBUG_VERSION) {
            StrictMode.setVmPolicy(new StrictMode.VmPolicy.Builder(StrictMode.getVmPolicy())
                    .detectLeakedClosableObjects()
                    .penaltyLog()
                    .build());
        }
        instance = this;
        ApplicationLoader.postInitApplication();
        AndroidUtilities.checkDisplaySize(this, getResources().getConfiguration());
        currentAccount = UserConfig.selectedAccount;
        if (!UserConfig.getInstance(currentAccount).isClientActivated()) {
            Intent intent = getIntent();
            boolean isProxy = false;
            if (intent != null && intent.getAction() != null) {
                if (Intent.ACTION_SEND.equals(intent.getAction()) || Intent.ACTION_SEND_MULTIPLE.equals(intent.getAction())) {
                    super.onCreate(savedInstanceState);
                    finish();
                    return;
                } else if (Intent.ACTION_VIEW.equals(intent.getAction())) {
                    Uri uri = intent.getData();
                    if (uri != null) {
                        String url = uri.toString().toLowerCase();
                        isProxy = url.startsWith("tg:proxy") || url.startsWith("tg://proxy") || url.startsWith("tg:socks") || url.startsWith("tg://socks");
                    }
                }
            }
        }
        requestWindowFeature(Window.FEATURE_NO_TITLE);
        setTheme(R.style.Theme_TMessages);
        if (Build.VERSION.SDK_INT >= Build.VERSION_CODES.LOLLIPOP) {
            try {
                setTaskDescription(new ActivityManager.TaskDescription(null, null, Theme.getColor(Theme.key_actionBarDefault) | 0xff000000));
            } catch (Throwable ignore) {

            }
            try {
                getWindow().setNavigationBarColor(0xff000000);
            } catch (Throwable ignore) {

            }
        }
        getWindow().setBackgroundDrawableResource(R.drawable.transparent);
        flagSecureReason = new FlagSecureReason(getWindow(), () -> SharedConfig.passcodeHash.length() > 0 && !SharedConfig.allowScreenCapture);
        flagSecureReason.attach();

        super.onCreate(savedInstanceState);
        if (Build.VERSION.SDK_INT >= 24) {
            AndroidUtilities.isInMultiwindow = isInMultiWindowMode();
        }
        Theme.createCommonChatResources();
        Theme.createDialogsResources(this);
        if (SharedConfig.passcodeHash.length() != 0 && SharedConfig.appLocked) {
            SharedConfig.lastPauseTime = (int) (SystemClock.elapsedRealtime() / 1000);
        }
        AndroidUtilities.fillStatusBarHeight(this, false);
        actionBarLayout = INavigationLayout.newLayout(this);

        frameLayout = new FrameLayout(this) {
            @Override
            protected void dispatchDraw(Canvas canvas) {
                super.dispatchDraw(canvas);
                drawRippleAbove(canvas, this);
            }
        };
        setContentView(frameLayout, new ViewGroup.LayoutParams(ViewGroup.LayoutParams.MATCH_PARENT, ViewGroup.LayoutParams.MATCH_PARENT));
        if (Build.VERSION.SDK_INT >= 21) {
            themeSwitchImageView = new ImageView(this);
            themeSwitchImageView.setVisibility(View.GONE);
        }

        drawerLayoutContainer = new DrawerLayoutContainer(this) {
            private boolean wasPortrait;
            @Override
            protected void onLayout(boolean changed, int l, int t, int r, int b) {
                super.onLayout(changed, l, t, r, b);
                setDrawerPosition(getDrawerPosition());

                boolean portrait = (b - t) > (r - l);
                if (portrait != wasPortrait) {
                    post(() -> {
                        if (selectAnimatedEmojiDialog != null) {
                            selectAnimatedEmojiDialog.dismiss();
                            selectAnimatedEmojiDialog = null;
                        }
                    });
                    wasPortrait = portrait;
                }
            }

            @Override
            public void closeDrawer() {
                super.closeDrawer();
                if (selectAnimatedEmojiDialog != null) {
                    selectAnimatedEmojiDialog.dismiss();
                    selectAnimatedEmojiDialog = null;
                }
            }

            @Override
            public void closeDrawer(boolean fast) {
                super.closeDrawer(fast);
                if (selectAnimatedEmojiDialog != null) {
                    selectAnimatedEmojiDialog.dismiss();
                    selectAnimatedEmojiDialog = null;
                }
            }
        };
        drawerLayoutContainer.setBehindKeyboardColor(Theme.getColor(Theme.key_windowBackgroundWhite));

        frameLayout.addView(drawerLayoutContainer, LayoutHelper.createFrame(LayoutHelper.MATCH_PARENT, LayoutHelper.MATCH_PARENT));

        if (Build.VERSION.SDK_INT >= 21) {
            themeSwitchSunView = new View(this) {
                @Override
                protected void onDraw(Canvas canvas) {
                    if (themeSwitchSunDrawable != null) {
                        themeSwitchSunDrawable.draw(canvas);
                        invalidate();
                    }
                }
            };
            frameLayout.addView(themeSwitchSunView, LayoutHelper.createFrame(48, 48));
            themeSwitchSunView.setVisibility(View.GONE);
        }
        frameLayout.addView(fireworksOverlay = new FireworksOverlay(this) {
            {
                setVisibility(GONE);
            }

            @Override
            public void start() {
                setVisibility(VISIBLE);
                super.start();
            }

            @Override
            protected void onStop() {
                super.onStop();
                setVisibility(GONE);
            }
        });
        setupActionBarLayout();
        sideMenuContainer = new FrameLayout(this);
        sideMenu = new RecyclerListView(this) {
            @Override
            public boolean drawChild(Canvas canvas, View child, long drawingTime) {
                int restore = -1;
                if (itemAnimator != null && itemAnimator.isRunning() && itemAnimator.isAnimatingChild(child)) {
                    restore = canvas.save();
                    canvas.clipRect(0, itemAnimator.getAnimationClipTop(), getMeasuredWidth(), getMeasuredHeight());
                }
                boolean result = super.drawChild(canvas, child, drawingTime);
                if (restore >= 0) {
                    canvas.restoreToCount(restore);
                    invalidate();
                    invalidateViews();
                }
                return result;
            }
        };
        itemAnimator = new SideMenultItemAnimator(sideMenu);
        sideMenu.setItemAnimator(itemAnimator);
        sideMenu.setBackgroundColor(Theme.getColor(Theme.key_chats_menuBackground));
        sideMenuContainer.setBackgroundColor(Theme.getColor(Theme.key_chats_menuBackground));
        sideMenu.setLayoutManager(new LinearLayoutManager(this, LinearLayoutManager.VERTICAL, false));
        sideMenu.setAllowItemsInteractionDuringAnimation(false);
        sideMenu.setAdapter(drawerLayoutAdapter = new DrawerLayoutAdapter(this, itemAnimator, drawerLayoutContainer));
        drawerLayoutAdapter.setOnPremiumDrawableClick(e -> showSelectStatusDialog());
        sideMenuContainer.addView(sideMenu, LayoutHelper.createFrame(LayoutHelper.MATCH_PARENT, LayoutHelper.MATCH_PARENT));
        drawerLayoutContainer.setDrawerLayout(sideMenuContainer, sideMenu);
        FrameLayout.LayoutParams layoutParams = (FrameLayout.LayoutParams) sideMenuContainer.getLayoutParams();
        Point screenSize = AndroidUtilities.getRealScreenSize();
        layoutParams.width = AndroidUtilities.isTablet() ? AndroidUtilities.dp(320) : Math.min(AndroidUtilities.dp(320), Math.min(screenSize.x, screenSize.y) - AndroidUtilities.dp(56));
        layoutParams.height = LayoutHelper.MATCH_PARENT;
        sideMenuContainer.setLayoutParams(layoutParams);
        sideMenu.setOnItemClickListener((view, position, x, y) -> {
            if (drawerLayoutAdapter.click(view, position)) {
                drawerLayoutContainer.closeDrawer(false);
                return;
            }
            if (position == 0) {
                DrawerProfileCell profileCell = (DrawerProfileCell) view;
                if (profileCell.isInAvatar(x, y)) {
                    openSettings(profileCell.hasAvatar());
                } else {
                    drawerLayoutAdapter.setAccountsShown(!drawerLayoutAdapter.isAccountsShown(), true);
                }
            } else if (view instanceof DrawerUserCell) {
                switchToAccount(((DrawerUserCell) view).getAccountNumber(), true);
                drawerLayoutContainer.closeDrawer(false);
            } else if (view instanceof DrawerAddCell) {
                int freeAccount;
                for (int account = 0; ; account++) {
                    if (!SharedConfig.activeAccounts.contains(account)) {
                        freeAccount = account;
                        break;
                    }
                }
//                if (!UserConfig.hasPremiumOnAccounts()) {
//                    freeAccounts -= (UserConfig.MAX_ACCOUNT_COUNT - UserConfig.MAX_ACCOUNT_DEFAULT_COUNT);
//                }
                if (freeAccount >= 0) {
                    presentFragment(new LoginActivity(freeAccount));
                }
                drawerLayoutContainer.closeDrawer(false);
            } else if (view instanceof DrawerActionCheckCell) {
                int id = drawerLayoutAdapter.getId(position);
                //  DrawerLayoutAdapter.CheckItem item = drawerLayoutAdapter.getItem(position);
                if (id == 13) {
                    presentFragment(new ProxyListActivity());
                    drawerLayoutContainer.closeDrawer(false);
                } else if (id == 14) {
                    NekoXConfig.toggleKeepOnlineStatus();
                    drawerLayoutAdapter.notifyDataSetChanged();
                } else if (!UserConfig.hasPremiumOnAccounts()) {
                    if (actionBarLayout.getFragmentStack().size() > 0) {
                        BaseFragment fragment = actionBarLayout.getFragmentStack().get(0);
                        LimitReachedBottomSheet limitReachedBottomSheet = new LimitReachedBottomSheet(fragment, this, TYPE_ACCOUNTS, currentAccount, null);
                        fragment.showDialog(limitReachedBottomSheet);
                        limitReachedBottomSheet.onShowPremiumScreenRunnable = () -> drawerLayoutContainer.closeDrawer(false);
                    }
                }
            } else {
                int id = drawerLayoutAdapter.getId(position);
                TLRPC.TL_attachMenuBot attachMenuBot = drawerLayoutAdapter.getAttachMenuBot(position);
                if (attachMenuBot != null) {
                    if (attachMenuBot.inactive || attachMenuBot.side_menu_disclaimer_needed) {
                        WebAppDisclaimerAlert.show(this, (allowSendMessage) -> {
                            TLRPC.TL_messages_toggleBotInAttachMenu botRequest = new TLRPC.TL_messages_toggleBotInAttachMenu();
                            botRequest.bot = MessagesController.getInstance(currentAccount).getInputUser(attachMenuBot.bot_id);
                            botRequest.enabled = true;
                            botRequest.write_allowed = true;
                            ConnectionsManager.getInstance(currentAccount).sendRequest(botRequest, (response2, error2) -> AndroidUtilities.runOnUIThread(() -> {
                                attachMenuBot.inactive = attachMenuBot.side_menu_disclaimer_needed = false;
                                showAttachMenuBot(attachMenuBot, null);
                                MediaDataController.getInstance(currentAccount).updateAttachMenuBotsInCache();
                            }), ConnectionsManager.RequestFlagInvokeAfter | ConnectionsManager.RequestFlagFailOnServerErrors);
                        }, null);
                    } else {
                        showAttachMenuBot(attachMenuBot, null);
                    }
                    return;
                }
                if (id == 2) {
                    Bundle args = new Bundle();
                    presentFragment(new GroupCreateActivity(args));
                    drawerLayoutContainer.closeDrawer(false);
                } else if (id == 3) {
                    Bundle args = new Bundle();
                    args.putBoolean("onlyUsers", true);
                    args.putBoolean("destroyAfterSelect", true);
                    args.putBoolean("createSecretChat", true);
                    args.putBoolean("allowBots", false);
                    args.putBoolean("allowSelf", false);
                    presentFragment(new ContactsActivity(args));
                    drawerLayoutContainer.closeDrawer(false);
                } else if (id == 4) {
                    SharedPreferences preferences = MessagesController.getGlobalMainSettings();
                    if (!BuildVars.DEBUG_VERSION && preferences.getBoolean("channel_intro", false)) {
                        Bundle args = new Bundle();
                        args.putInt("step", 0);
                        presentFragment(new ChannelCreateActivity(args));
                    } else {
                        presentFragment(new ActionIntroActivity(ActionIntroActivity.ACTION_TYPE_CHANNEL_CREATE));
                        preferences.edit().putBoolean("channel_intro", true).apply();
                    }
                    drawerLayoutContainer.closeDrawer(false);
                } else if (id == 6) {
                    Bundle args = new Bundle();
                    args.putBoolean("needFinishFragment", false);
                    presentFragment(new ContactsActivity(args));
                    drawerLayoutContainer.closeDrawer(false);
                } else if (id == 7) {
                    presentFragment(new InviteContactsActivity());
                    drawerLayoutContainer.closeDrawer(false);
                } else if (id == 8) {
                    openSettings(false);
                } else if (id == 9) {
                    Browser.openUrl(LaunchActivity.this, NekoXConfig.FAQ_URL);
                    drawerLayoutContainer.closeDrawer(false);
                } else if (id == 10) {
                    presentFragment(new CallLogActivity());
                    drawerLayoutContainer.closeDrawer(false);
                } else if (id == 11) {
                    if (MessagesController.getInstance(UserConfig.selectedAccount).savedViewAsChats) {
                        Bundle args = new Bundle();
                        args.putLong("dialog_id", UserConfig.getInstance(currentAccount).getClientUserId());
                        args.putInt("type", MediaActivity.TYPE_MEDIA);
                        args.putInt("start_from", SharedMediaLayout.TAB_SAVED_DIALOGS);
                        MediaActivity mediaActivity = new MediaActivity(args, null);
                        presentFragment(mediaActivity);
                    } else {
                        Bundle args = new Bundle();
                        args.putLong("user_id", UserConfig.getInstance(currentAccount).getClientUserId());
                        presentFragment(new ChatActivity(args));
                    }
                    drawerLayoutContainer.closeDrawer(false);
                } else if (id == 12) {
                    if (Build.VERSION.SDK_INT >= 23) {
                        if (checkSelfPermission(Manifest.permission.ACCESS_COARSE_LOCATION) != PackageManager.PERMISSION_GRANTED) {
                            presentFragment(new ActionIntroActivity(ActionIntroActivity.ACTION_TYPE_NEARBY_LOCATION_ACCESS));
                            drawerLayoutContainer.closeDrawer(false);
                            return;
                        }
                    }
                    boolean enabled = true;
                    if (Build.VERSION.SDK_INT >= Build.VERSION_CODES.P) {
                        LocationManager lm = (LocationManager) ApplicationLoader.applicationContext.getSystemService(Context.LOCATION_SERVICE);
                        enabled = lm.isLocationEnabled();
                    } else if (Build.VERSION.SDK_INT >= 19) {
                        try {
                            int mode = Settings.Secure.getInt(ApplicationLoader.applicationContext.getContentResolver(), Settings.Secure.LOCATION_MODE, Settings.Secure.LOCATION_MODE_OFF);
                            enabled = (mode != Settings.Secure.LOCATION_MODE_OFF);
                        } catch (Throwable e) {
                            FileLog.e(e);
                        }
                    }
                    if (enabled) {
                        presentFragment(new PeopleNearbyActivity());
                    } else {
                        presentFragment(new ActionIntroActivity(ActionIntroActivity.ACTION_TYPE_NEARBY_LOCATION_ENABLED));
                    }
                    drawerLayoutContainer.closeDrawer(false);
                } else if (id == 13) {
                    Browser.openUrl(LaunchActivity.this, LocaleController.getString("TelegramFeaturesUrl", R.string.TelegramFeaturesUrl));
                    drawerLayoutContainer.closeDrawer(false);
                } else if (id == 15) {
                    showSelectStatusDialog();
                } else if (id == 16) {
                    Bundle args = new Bundle();
                    args.putLong("dialog_id", UserConfig.getInstance(currentAccount).getClientUserId());
                    args.putInt("type", MediaActivity.TYPE_STORIES);
                    drawerLayoutContainer.closeDrawer(true);
                    presentFragment(new MediaActivity(args, null));
                } else if (id == DrawerLayoutAdapter.nkbtnNewStory) {
                    final StoriesController.StoryLimit storyLimit = MessagesController.getInstance(currentAccount).getStoriesController().checkStoryLimit();
                    if (storyLimit != null) {
                        BaseFragment fragment = actionBarLayout.getFragmentStack().get(0);
                        LimitReachedBottomSheet limitReachedBottomSheet = new LimitReachedBottomSheet(
                                fragment,
                                this,
                                storyLimit.getLimitReachedType(),
                                currentAccount,
                                null);
                        fragment.showDialog(limitReachedBottomSheet);
                        limitReachedBottomSheet.onShowPremiumScreenRunnable = () -> drawerLayoutContainer.closeDrawer(false);
                        return;
                    }

                    StoryRecorder.getInstance(LaunchActivity.this, currentAccount).open(null);
                    drawerLayoutContainer.closeDrawer(true);
                }
            }
        });
        final ItemTouchHelper sideMenuTouchHelper = new ItemTouchHelper(new ItemTouchHelper.SimpleCallback(ItemTouchHelper.UP | ItemTouchHelper.DOWN, 0) {

            private RecyclerView.ViewHolder selectedViewHolder;

            @Override
            public boolean onMove(@NonNull RecyclerView recyclerView, @NonNull RecyclerView.ViewHolder viewHolder, @NonNull RecyclerView.ViewHolder target) {
                if (viewHolder.getItemViewType() != target.getItemViewType()) {
                    return false;
                }
                drawerLayoutAdapter.swapElements(viewHolder.getAdapterPosition(), target.getAdapterPosition());
                return true;
            }

            @Override
            public void onSwiped(@NonNull RecyclerView.ViewHolder viewHolder, int direction) {
            }

            @Override
            public boolean isLongPressDragEnabled() {
                return false;
            }

            @Override
            public void onSelectedChanged(RecyclerView.ViewHolder viewHolder, int actionState) {
                clearSelectedViewHolder();
                if (actionState != ItemTouchHelper.ACTION_STATE_IDLE) {
                    selectedViewHolder = viewHolder;
                    final View view = viewHolder.itemView;
                    sideMenu.cancelClickRunnables(false);
                    view.setBackgroundColor(Theme.getColor(Theme.key_dialogBackground));
                    if (Build.VERSION.SDK_INT >= 21) {
                        ObjectAnimator.ofFloat(view, "elevation", AndroidUtilities.dp(1)).setDuration(150).start();
                    }
                }
            }

            @Override
            public void clearView(RecyclerView recyclerView, RecyclerView.ViewHolder viewHolder) {
                clearSelectedViewHolder();
            }

            private void clearSelectedViewHolder() {
                if (selectedViewHolder != null) {
                    final View view = selectedViewHolder.itemView;
                    selectedViewHolder = null;
                    view.setTranslationX(0f);
                    view.setTranslationY(0f);
                    if (Build.VERSION.SDK_INT >= 21) {
                        final ObjectAnimator animator = ObjectAnimator.ofFloat(view, "elevation", 0f);
                        animator.addListener(new AnimatorListenerAdapter() {
                            @Override
                            public void onAnimationEnd(Animator animation) {
                                view.setBackground(null);
                            }
                        });
                        animator.setDuration(150).start();
                    }
                }
            }

            @Override
            public void onChildDraw(@NonNull Canvas c, @NonNull RecyclerView recyclerView, @NonNull RecyclerView.ViewHolder viewHolder, float dX, float dY, int actionState, boolean isCurrentlyActive) {
                final View view = viewHolder.itemView;
                if (drawerLayoutAdapter.isAccountsShown()) {
                    RecyclerView.ViewHolder topViewHolder = recyclerView.findViewHolderForAdapterPosition(drawerLayoutAdapter.getFirstAccountPosition() - 1);
                    RecyclerView.ViewHolder bottomViewHolder = recyclerView.findViewHolderForAdapterPosition(drawerLayoutAdapter.getLastAccountPosition() + 1);
                    if (topViewHolder != null && topViewHolder.itemView != null && topViewHolder.itemView.getBottom() == view.getTop() && dY < 0f) {
                        dY = 0f;
                    } else if (bottomViewHolder != null && bottomViewHolder.itemView != null && bottomViewHolder.itemView.getTop() == view.getBottom() && dY > 0f) {
                        dY = 0f;
                    }
                }
                view.setTranslationX(dX);
                view.setTranslationY(dY);
            }
        });
        sideMenuTouchHelper.attachToRecyclerView(sideMenu);
        sideMenu.setOnItemLongClickListener((view, position) -> {
            if (view instanceof DrawerUserCell) {
                final int accountNumber = ((DrawerUserCell) view).getAccountNumber();
                if (accountNumber == currentAccount || AndroidUtilities.isTablet()) {
                    sideMenuTouchHelper.startDrag(sideMenu.getChildViewHolder(view));
                } else {
                    final BaseFragment fragment = new DialogsActivity(null) {
                        @Override
                        public void onTransitionAnimationEnd(boolean isOpen, boolean backward) {
                            super.onTransitionAnimationEnd(isOpen, backward);
                            if (!isOpen && backward) { // closed
                                drawerLayoutContainer.setDrawCurrentPreviewFragmentAbove(false);
                                actionBarLayout.getView().invalidate();
                            }
                        }

                        @Override
                        public void onPreviewOpenAnimationEnd() {
                            super.onPreviewOpenAnimationEnd();
                            drawerLayoutContainer.setAllowOpenDrawer(false, false);
                            drawerLayoutContainer.setDrawCurrentPreviewFragmentAbove(false);
                            switchToAccount(accountNumber, true);
                            actionBarLayout.getView().invalidate();
                        }
                    };
                    fragment.setCurrentAccount(accountNumber);
                    actionBarLayout.presentFragmentAsPreview(fragment);
                    drawerLayoutContainer.setDrawCurrentPreviewFragmentAbove(true);
                    return true;
                }
            }
            if (view instanceof DrawerActionCell) {
                int id = drawerLayoutAdapter.getId(position);
                TLRPC.TL_attachMenuBot attachMenuBot = drawerLayoutAdapter.getAttachMenuBot(position);
                if (attachMenuBot != null) {
                    BotWebViewSheet.deleteBot(currentAccount, attachMenuBot.bot_id, null);
                    return true;
                }
            }
            return false;
        });
        updateLayout = ApplicationLoader.applicationLoaderInstance.takeUpdateLayout(this, sideMenu, sideMenuContainer);
        drawerLayoutContainer.setParentActionBarLayout(actionBarLayout);
        actionBarLayout.setDrawerLayoutContainer(drawerLayoutContainer);
        actionBarLayout.setFragmentStack(mainFragmentsStack);
        actionBarLayout.setFragmentStackChangedListener(() -> {
            checkSystemBarColors(true, false);
            if (getLastFragment() != null && getLastFragment().storyViewer != null && getLastFragment().storyViewer.isShown()) {
                getLastFragment().storyViewer.updatePlayingMode();
            }
        });
        actionBarLayout.setDelegate(this);
        Theme.loadWallpaper(true);

        checkCurrentAccount();
        updateCurrentConnectionState(currentAccount);
        NotificationCenter.getGlobalInstance().postNotificationName(NotificationCenter.closeOtherAppActivities, this);

        currentConnectionState = ConnectionsManager.getInstance(currentAccount).getConnectionState();
        NotificationCenter.getGlobalInstance().addObserver(this, NotificationCenter.needShowAlert);
        NotificationCenter.getGlobalInstance().addObserver(this, NotificationCenter.reloadInterface);
        NotificationCenter.getGlobalInstance().addObserver(this, NotificationCenter.suggestedLangpack);
        NotificationCenter.getGlobalInstance().addObserver(this, NotificationCenter.didSetNewTheme);
        NotificationCenter.getGlobalInstance().addObserver(this, NotificationCenter.needSetDayNightTheme);
        NotificationCenter.getGlobalInstance().addObserver(this, NotificationCenter.needCheckSystemBarColors);
        NotificationCenter.getGlobalInstance().addObserver(this, NotificationCenter.closeOtherAppActivities);
        NotificationCenter.getGlobalInstance().addObserver(this, NotificationCenter.didSetPasscode);
        NotificationCenter.getGlobalInstance().addObserver(this, NotificationCenter.didSetNewWallpapper);
        NotificationCenter.getGlobalInstance().addObserver(this, NotificationCenter.notificationsCountUpdated);
        NotificationCenter.getGlobalInstance().addObserver(this, NotificationCenter.screenStateChanged);
        NotificationCenter.getGlobalInstance().addObserver(this, NotificationCenter.showBulletin);
        NotificationCenter.getGlobalInstance().addObserver(this, NotificationCenter.appUpdateAvailable);
        NotificationCenter.getGlobalInstance().addObserver(this, NotificationCenter.requestPermissions);
        NotificationCenter.getGlobalInstance().addObserver(this, NotificationCenter.billingConfirmPurchaseError);
        NotificationCenter.getInstance(currentAccount).addObserver(this, NotificationCenter.currentUserPremiumStatusChanged);

        NotificationCenter.getGlobalInstance().addObserver(drawerLayoutAdapter, NotificationCenter.proxySettingsChanged);
        NotificationCenter.getGlobalInstance().addObserver(drawerLayoutAdapter, NotificationCenter.updateUserStatus);

        LiteMode.addOnPowerSaverAppliedListener(this::onPowerSaver);
        if (actionBarLayout.getFragmentStack().isEmpty() && (layersActionBarLayout == null || layersActionBarLayout.getFragmentStack().isEmpty())) {
            if (!UserConfig.getInstance(currentAccount).isClientActivated()) {
                actionBarLayout.addFragmentToStack(getClientNotActivatedFragment());
                drawerLayoutContainer.setAllowOpenDrawer(false, false);
            } else {
                DialogsActivity dialogsActivity = new DialogsActivity(null);
                dialogsActivity.setSideMenu(sideMenu);
                actionBarLayout.addFragmentToStack(dialogsActivity);
                drawerLayoutContainer.setAllowOpenDrawer(true, false);
            }

            try {
                if (savedInstanceState != null) {
                    String fragmentName = savedInstanceState.getString("fragment");
                    if (fragmentName != null) {
                        Bundle args = savedInstanceState.getBundle("args");
                        switch (fragmentName) {
                            case "chat":
                                if (args != null) {
                                    ChatActivity chat = new ChatActivity(args);
                                    if (actionBarLayout.addFragmentToStack(chat)) {
                                        chat.restoreSelfArgs(savedInstanceState);
                                    }
                                }
                                break;
                            case "settings": {
                                args.putLong("user_id", UserConfig.getInstance(currentAccount).clientUserId);
                                ProfileActivity settings = new ProfileActivity(args);
                                actionBarLayout.addFragmentToStack(settings);
                                settings.restoreSelfArgs(savedInstanceState);
                                break;
                            }
                            case "group":
                                if (args != null) {
                                    GroupCreateFinalActivity group = new GroupCreateFinalActivity(args);
                                    if (actionBarLayout.addFragmentToStack(group)) {
                                        group.restoreSelfArgs(savedInstanceState);
                                    }
                                }
                                break;
                            case "channel":
                                if (args != null) {
                                    ChannelCreateActivity channel = new ChannelCreateActivity(args);
                                    if (actionBarLayout.addFragmentToStack(channel)) {
                                        channel.restoreSelfArgs(savedInstanceState);
                                    }
                                }
                                break;
                            case "chat_profile":
                                if (args != null) {
                                    ProfileActivity profile = new ProfileActivity(args);
                                    if (actionBarLayout.addFragmentToStack(profile)) {
                                        profile.restoreSelfArgs(savedInstanceState);
                                    }
                                }
                                break;
                            case "wallpapers": {
                                WallpapersListActivity settings = new WallpapersListActivity(WallpapersListActivity.TYPE_ALL);
                                actionBarLayout.addFragmentToStack(settings);
                                settings.restoreSelfArgs(savedInstanceState);
                                break;
                            }
                        }
                    }
                }
            } catch (Exception e) {
                FileLog.e(e);
            }
        } else {
            BaseFragment fragment = actionBarLayout.getFragmentStack().size() > 0 ? actionBarLayout.getFragmentStack().get(0) : layersActionBarLayout.getFragmentStack().get(0);
            if (fragment instanceof DialogsActivity) {
                ((DialogsActivity) fragment).setSideMenu(sideMenu);
            }
            boolean allowOpen = true;
            if (AndroidUtilities.isTablet()) {
                allowOpen = actionBarLayout.getFragmentStack().size() <= 1 && layersActionBarLayout.getFragmentStack().isEmpty();
                if (layersActionBarLayout.getFragmentStack().size() == 1 && (layersActionBarLayout.getFragmentStack().get(0) instanceof LoginActivity || layersActionBarLayout.getFragmentStack().get(0) instanceof IntroActivity)) {
                    allowOpen = false;
                }
            }
            if (actionBarLayout.getFragmentStack().size() == 1 && (actionBarLayout.getFragmentStack().get(0) instanceof LoginActivity || actionBarLayout.getFragmentStack().get(0) instanceof IntroActivity)) {
                allowOpen = false;
            }
            drawerLayoutContainer.setAllowOpenDrawer(allowOpen, false);
        }
        checkLayout();
        checkSystemBarColors();
        handleIntent(getIntent(), false, savedInstanceState != null, false);
        try {
            String os1 = Build.DISPLAY;
            String os2 = Build.USER;
            if (os1 != null) {
                os1 = os1.toLowerCase();
            } else {
                os1 = "";
            }
            if (os2 != null) {
                os2 = os1.toLowerCase();
            } else {
                os2 = "";
            }
            if (BuildVars.LOGS_ENABLED) {
                FileLog.d("OS name " + os1 + " " + os2);
            }
            if ((os1.contains("flyme") || os2.contains("flyme")) && Build.VERSION.SDK_INT <= 24) {
                AndroidUtilities.incorrectDisplaySizeFix = true;
                final View view = getWindow().getDecorView().getRootView();
                view.getViewTreeObserver().addOnGlobalLayoutListener(onGlobalLayoutListener = () -> {
                    int height = view.getMeasuredHeight();
                    FileLog.d("height = " + height + " displayHeight = " + AndroidUtilities.displaySize.y);
                    if (Build.VERSION.SDK_INT >= 21) {
                        height -= AndroidUtilities.statusBarHeight;
                    }
                    if (height > AndroidUtilities.dp(100) && height < AndroidUtilities.displaySize.y && height + AndroidUtilities.dp(100) > AndroidUtilities.displaySize.y) {
                        AndroidUtilities.displaySize.y = height;
                        if (BuildVars.LOGS_ENABLED) {
                            FileLog.d("fix display size y to " + AndroidUtilities.displaySize.y);
                        }
                    }
                });
            }
        } catch (Exception e) {
            FileLog.e(e);
        }
        MediaController.getInstance().setBaseActivity(this, true);

//        UIUtil.runOnIoDispatcher(() -> {
//            ExternalGcm.checkUpdate(this);
//            if (NekoConfig.autoUpdateSubInfo.Bool())
//                for (SubInfo subInfo : SubManager.getSubList().find()) {
//                    if (subInfo == null || !subInfo.enable) continue;
//                    try {
//                        subInfo.proxies = subInfo.reloadProxies();
//                        subInfo.lastFetch = System.currentTimeMillis();
//                        SubManager.getSubList().update(subInfo, true);
//                        SharedConfig.reloadProxyList();
//                    } catch (IOException allTriesFailed) {
//                        FileLog.e(allTriesFailed);
//                    }
//                }
//        }, 4000);
        //FileLog.d("UI create time = " + (SystemClock.elapsedRealtime() - ApplicationLoader.startTime));
//        ApplicationLoader.startAppCenter(this);
        if (updateLayout != null) {
            updateLayout.updateAppUpdateViews(currentAccount, false);
        }

        if (Build.VERSION.SDK_INT >= Build.VERSION_CODES.M) {
            FingerprintController.checkKeyReady();
        }

        if (Build.VERSION.SDK_INT >= Build.VERSION_CODES.P) {
            ActivityManager am = (ActivityManager) getSystemService(Context.ACTIVITY_SERVICE);
            if (am.isBackgroundRestricted() && System.currentTimeMillis() - SharedConfig.BackgroundActivityPrefs.getLastCheckedBackgroundActivity() >= 86400000L && SharedConfig.BackgroundActivityPrefs.getDismissedCount() < 3) {
                AlertsCreator.createBackgroundActivityDialog(this).show();
                SharedConfig.BackgroundActivityPrefs.setLastCheckedBackgroundActivity(System.currentTimeMillis());
            }
        }

        if (Build.VERSION.SDK_INT >= Build.VERSION_CODES.S) {
            getWindow().getDecorView().addOnAttachStateChangeListener(new View.OnAttachStateChangeListener() {
                        @Override
                        public void onViewAttachedToWindow(View v) {
                            getWindowManager().addCrossWindowBlurEnabledListener(blurListener);
                        }

                        @Override
                        public void onViewDetachedFromWindow(View v) {
                            getWindowManager().removeCrossWindowBlurEnabledListener(blurListener);
                        }
                    });
        }
        EmojiHelper.getInstance().checkEmojiPacks();
        WallpaperHelper.getInstance().checkWallPaper();
        PeerColorHelper.getInstance().checkPeerColor();
        BackupAgent.requestBackup(this);

        RestrictedLanguagesSelectActivity.checkRestrictedLanguages(false);
    }

    private void showAttachMenuBot(TLRPC.TL_attachMenuBot attachMenuBot, String startApp) {
        drawerLayoutContainer.closeDrawer();
        BotWebViewSheet webViewSheet = new BotWebViewSheet(this, getLastFragment().getResourceProvider());
        webViewSheet.setParentActivity(this);
        webViewSheet.requestWebView(currentAccount, attachMenuBot.bot_id, attachMenuBot.bot_id, attachMenuBot.short_name, null, BotWebViewSheet.TYPE_SIMPLE_WEB_VIEW_BUTTON, 0, false, null, null, false, startApp, null,  BotWebViewSheet.FLAG_FROM_SIDE_MENU);
        webViewSheet.show();
        visibleDialogs.add(webViewSheet);
    }

    @Override
    public void onThemeProgress(float progress) {
        if (ArticleViewer.hasInstance() && ArticleViewer.getInstance().isVisible()) {
            ArticleViewer.getInstance().updateThemeColors(progress);
        }
        drawerLayoutContainer.setBehindKeyboardColor(Theme.getColor(Theme.key_windowBackgroundWhite));
        if (PhotoViewer.hasInstance()) {
            PhotoViewer.getInstance().updateColors();
        }
    }

    private void setupActionBarLayout() {
        int i = drawerLayoutContainer.indexOfChild(launchLayout) != -1 ? drawerLayoutContainer.indexOfChild(launchLayout) : drawerLayoutContainer.indexOfChild(actionBarLayout.getView());
        if (i != -1) {
            drawerLayoutContainer.removeViewAt(i);
        }
        if (AndroidUtilities.isTablet()) {
            getWindow().setSoftInputMode(WindowManager.LayoutParams.SOFT_INPUT_ADJUST_RESIZE);

            launchLayout = new RelativeLayout(this) {
                private Path path = new Path();
                private boolean inLayout;

                @Override
                public void requestLayout() {
                    if (inLayout) {
                        return;
                    }
                    super.requestLayout();
                }

                @Override
                protected void onMeasure(int widthMeasureSpec, int heightMeasureSpec) {
                    inLayout = true;
                    int width = MeasureSpec.getSize(widthMeasureSpec);
                    int height = MeasureSpec.getSize(heightMeasureSpec);
                    setMeasuredDimension(width, height);

                    if (!AndroidUtilities.isInMultiwindow && (!AndroidUtilities.isSmallTablet() || getResources().getConfiguration().orientation == Configuration.ORIENTATION_LANDSCAPE)) {
                        tabletFullSize = false;
                        int leftWidth = width / 100 * 35;
                        if (leftWidth < AndroidUtilities.dp(320)) {
                            leftWidth = AndroidUtilities.dp(320);
                        }
                        actionBarLayout.getView().measure(MeasureSpec.makeMeasureSpec(leftWidth, MeasureSpec.EXACTLY), MeasureSpec.makeMeasureSpec(height, MeasureSpec.EXACTLY));
                        shadowTabletSide.measure(MeasureSpec.makeMeasureSpec(AndroidUtilities.dp(1), MeasureSpec.EXACTLY), MeasureSpec.makeMeasureSpec(height, MeasureSpec.EXACTLY));
                        rightActionBarLayout.getView().measure(MeasureSpec.makeMeasureSpec(width - leftWidth, MeasureSpec.EXACTLY), MeasureSpec.makeMeasureSpec(height, MeasureSpec.EXACTLY));
                    } else {
                        tabletFullSize = true;
                        actionBarLayout.getView().measure(MeasureSpec.makeMeasureSpec(width, MeasureSpec.EXACTLY), MeasureSpec.makeMeasureSpec(height, MeasureSpec.EXACTLY));
                    }
                    backgroundTablet.measure(MeasureSpec.makeMeasureSpec(width, MeasureSpec.EXACTLY), MeasureSpec.makeMeasureSpec(height, MeasureSpec.EXACTLY));
                    shadowTablet.measure(MeasureSpec.makeMeasureSpec(width, MeasureSpec.EXACTLY), MeasureSpec.makeMeasureSpec(height, MeasureSpec.EXACTLY));
                    layersActionBarLayout.getView().measure(MeasureSpec.makeMeasureSpec(Math.min(AndroidUtilities.dp(530), width - AndroidUtilities.dp(16)), MeasureSpec.EXACTLY), MeasureSpec.makeMeasureSpec(height - AndroidUtilities.statusBarHeight - AndroidUtilities.dp(16), MeasureSpec.EXACTLY));

                    inLayout = false;
                }

                @Override
                protected void onLayout(boolean changed, int l, int t, int r, int b) {
                    int width = r - l;
                    int height = b - t;

                    if (!AndroidUtilities.isInMultiwindow && (!AndroidUtilities.isSmallTablet() || getResources().getConfiguration().orientation == Configuration.ORIENTATION_LANDSCAPE)) {
                        int leftWidth = width / 100 * 35;
                        if (leftWidth < AndroidUtilities.dp(320)) {
                            leftWidth = AndroidUtilities.dp(320);
                        }
                        shadowTabletSide.layout(leftWidth, 0, leftWidth + shadowTabletSide.getMeasuredWidth(), shadowTabletSide.getMeasuredHeight());
                        actionBarLayout.getView().layout(0, 0, actionBarLayout.getView().getMeasuredWidth(), actionBarLayout.getView().getMeasuredHeight());
                        rightActionBarLayout.getView().layout(leftWidth, 0, leftWidth + rightActionBarLayout.getView().getMeasuredWidth(), rightActionBarLayout.getView().getMeasuredHeight());
                    } else {
                        actionBarLayout.getView().layout(0, 0, actionBarLayout.getView().getMeasuredWidth(), actionBarLayout.getView().getMeasuredHeight());
                    }
                    int x = (width - layersActionBarLayout.getView().getMeasuredWidth()) / 2;
                    int y = (height - layersActionBarLayout.getView().getMeasuredHeight() + AndroidUtilities.statusBarHeight) / 2;
                    layersActionBarLayout.getView().layout(x, y, x + layersActionBarLayout.getView().getMeasuredWidth(), y + layersActionBarLayout.getView().getMeasuredHeight());
                    backgroundTablet.layout(0, 0, backgroundTablet.getMeasuredWidth(), backgroundTablet.getMeasuredHeight());
                    shadowTablet.layout(0, 0, shadowTablet.getMeasuredWidth(), shadowTablet.getMeasuredHeight());
                }
            };
            if (i != -1) {
                drawerLayoutContainer.addView(launchLayout, i, LayoutHelper.createFrame(LayoutHelper.MATCH_PARENT, LayoutHelper.MATCH_PARENT));
            } else {
                drawerLayoutContainer.addView(launchLayout, LayoutHelper.createFrame(LayoutHelper.MATCH_PARENT, LayoutHelper.MATCH_PARENT));
            }

            backgroundTablet = new SizeNotifierFrameLayout(this) {
                @Override
                protected boolean isActionBarVisible() {
                    return false;
                }
            };
            backgroundTablet.setOccupyStatusBar(false);
            backgroundTablet.setBackgroundImage(Theme.getCachedWallpaper(), Theme.isWallpaperMotion());
            launchLayout.addView(backgroundTablet, LayoutHelper.createRelative(LayoutHelper.MATCH_PARENT, LayoutHelper.MATCH_PARENT));

            ViewGroup parent = (ViewGroup) actionBarLayout.getView().getParent();
            if (parent != null) {
                parent.removeView(actionBarLayout.getView());
            }
            launchLayout.addView(actionBarLayout.getView());

            rightActionBarLayout = INavigationLayout.newLayout(this);
            rightActionBarLayout.setFragmentStack(rightFragmentsStack);
            rightActionBarLayout.setDelegate(this);
            launchLayout.addView(rightActionBarLayout.getView());

            shadowTabletSide = new FrameLayout(this);
            shadowTabletSide.setBackgroundColor(0x40295274);
            launchLayout.addView(shadowTabletSide);

            shadowTablet = new FrameLayout(this);
            shadowTablet.setVisibility(layerFragmentsStack.isEmpty() ? View.GONE : View.VISIBLE);
            shadowTablet.setBackgroundColor(0x7f000000);
            launchLayout.addView(shadowTablet);
            shadowTablet.setOnTouchListener((v, event) -> {
                if (!actionBarLayout.getFragmentStack().isEmpty() && event.getAction() == MotionEvent.ACTION_UP) {
                    float x = event.getX();
                    float y = event.getY();
                    int[] location = new int[2];
                    layersActionBarLayout.getView().getLocationOnScreen(location);
                    int viewX = location[0];
                    int viewY = location[1];

                    if (layersActionBarLayout.checkTransitionAnimation() || x > viewX && x < viewX + layersActionBarLayout.getView().getWidth() && y > viewY && y < viewY + layersActionBarLayout.getView().getHeight()) {
                        return false;
                    } else {
                        if (!layersActionBarLayout.getFragmentStack().isEmpty()) {
                            for (int a = 0; a < layersActionBarLayout.getFragmentStack().size() - 1; a++) {
                                layersActionBarLayout.removeFragmentFromStack(layersActionBarLayout.getFragmentStack().get(0));
                                a--;
                            }
                            layersActionBarLayout.closeLastFragment(true);
                        }
                        return true;
                    }
                }
                return false;
            });

            shadowTablet.setOnClickListener(v -> {

            });

            layersActionBarLayout = INavigationLayout.newLayout(this);
            layersActionBarLayout.setRemoveActionBarExtraHeight(true);
            layersActionBarLayout.setBackgroundView(shadowTablet);
            layersActionBarLayout.setUseAlphaAnimations(true);
            layersActionBarLayout.setFragmentStack(layerFragmentsStack);
            layersActionBarLayout.setDelegate(this);
            layersActionBarLayout.setDrawerLayoutContainer(drawerLayoutContainer);

            View layersView = layersActionBarLayout.getView();
            layersView.setBackgroundResource(R.drawable.popup_fixed_alert3);
            layersView.setVisibility(layerFragmentsStack.isEmpty() ? View.GONE : View.VISIBLE);
            launchLayout.addView(layersView);
        } else {
            ViewGroup parent = (ViewGroup) actionBarLayout.getView().getParent();
            if (parent != null) {
                parent.removeView(actionBarLayout.getView());
            }

            actionBarLayout.setFragmentStack(mainFragmentsStack);
            if (i != -1) {
                drawerLayoutContainer.addView(actionBarLayout.getView(), i, new ViewGroup.LayoutParams(ViewGroup.LayoutParams.MATCH_PARENT, ViewGroup.LayoutParams.MATCH_PARENT));
            } else {
                drawerLayoutContainer.addView(actionBarLayout.getView(), new ViewGroup.LayoutParams(ViewGroup.LayoutParams.MATCH_PARENT, ViewGroup.LayoutParams.MATCH_PARENT));
            }
        }
        FloatingDebugController.setActive(this, SharedConfig.isFloatingDebugActive, false);
    }

    public void addOnUserLeaveHintListener(Runnable callback) {
        onUserLeaveHintListeners.add(callback);
    }

    public void removeOnUserLeaveHintListener(Runnable callback) {
        onUserLeaveHintListeners.remove(callback);
    }

    private BaseFragment getClientNotActivatedFragment() {
        if (LoginActivity.loadCurrentState(false, currentAccount).getInt("currentViewNum", 0) != 0) {
            return new LoginActivity();
        }
        return new IntroActivity();
    }

    public void showSelectStatusDialog() {
        if (selectAnimatedEmojiDialog != null || SharedConfig.appLocked) {
            return;
        }
        BaseFragment fragment = actionBarLayout.getLastFragment();
        if (fragment == null) {
            return;
        }
        final View profileCell = sideMenu.getChildAt(0);
        final SelectAnimatedEmojiDialog.SelectAnimatedEmojiDialogWindow[] popup = new SelectAnimatedEmojiDialog.SelectAnimatedEmojiDialogWindow[1];
        TLRPC.User user = MessagesController.getInstance(UserConfig.selectedAccount).getUser(UserConfig.getInstance(UserConfig.selectedAccount).getClientUserId());
        int xoff = 0, yoff = 0;
        boolean hasEmoji = false;
        AnimatedEmojiDrawable.SwapAnimatedEmojiDrawable scrimDrawable = null;
        View scrimDrawableParent = null;
        if (profileCell instanceof DrawerProfileCell) {
            scrimDrawable = ((DrawerProfileCell) profileCell).getEmojiStatusDrawable();
            if (scrimDrawable != null) {
                scrimDrawable.play();
            }
            scrimDrawableParent = ((DrawerProfileCell) profileCell).getEmojiStatusDrawableParent();
            hasEmoji = scrimDrawable != null && scrimDrawable.getDrawable() instanceof AnimatedEmojiDrawable;
            ((DrawerProfileCell) profileCell).getEmojiStatusLocation(AndroidUtilities.rectTmp2);
            yoff = -(profileCell.getHeight() - AndroidUtilities.rectTmp2.centerY()) - AndroidUtilities.dp(16);
            xoff = AndroidUtilities.rectTmp2.centerX();
            if (Build.VERSION.SDK_INT >= Build.VERSION_CODES.M &&
                    getWindow() != null &&
                    getWindow().getDecorView() != null &&
                    getWindow().getDecorView().getRootWindowInsets() != null
            ) {
                xoff -= getWindow().getDecorView().getRootWindowInsets().getStableInsetLeft();
            }
        }
        SelectAnimatedEmojiDialog popupLayout = new SelectAnimatedEmojiDialog(fragment, this, true, xoff, SelectAnimatedEmojiDialog.TYPE_EMOJI_STATUS, null) {
            @Override
            public void onSettings() {
                if (drawerLayoutContainer != null) {
                    drawerLayoutContainer.closeDrawer();
                }
            }

            @Override
            protected void onEmojiSelected(View emojiView, Long documentId, TLRPC.Document document, Integer until) {
                TLRPC.EmojiStatus emojiStatus;
                if (documentId == null) {
                    emojiStatus = new TLRPC.TL_emojiStatusEmpty();
                } else if (until != null) {
                    emojiStatus = new TLRPC.TL_emojiStatusUntil();
                    ((TLRPC.TL_emojiStatusUntil) emojiStatus).document_id = documentId;
                    ((TLRPC.TL_emojiStatusUntil) emojiStatus).until = until;
                } else {
                    emojiStatus = new TLRPC.TL_emojiStatus();
                    ((TLRPC.TL_emojiStatus) emojiStatus).document_id = documentId;
                }
                MessagesController.getInstance(currentAccount).updateEmojiStatus(emojiStatus);
                TLRPC.User user = UserConfig.getInstance(currentAccount).getCurrentUser();
                if (user != null) {
                    for (int i = 0; i < sideMenu.getChildCount(); ++i) {
                        View child = sideMenu.getChildAt(i);
                        if (child instanceof DrawerUserCell) {
                            ((DrawerUserCell) child).setAccount(((DrawerUserCell) child).getAccountNumber());
                        } else if (child instanceof DrawerProfileCell) {
                            if (documentId != null) {
                                ((DrawerProfileCell) child).animateStateChange(documentId);
                            }
                            ((DrawerProfileCell) child).setUser(user, drawerLayoutAdapter.isAccountsShown());
                        } else if (child instanceof DrawerActionCell && drawerLayoutAdapter.getId(sideMenu.getChildAdapterPosition(child)) == 15) {
                            boolean hasStatus = user != null && DialogObject.getEmojiStatusDocumentId(user.emoji_status) != 0;
                            ((DrawerActionCell) child).updateTextAndIcon(
                                hasStatus ?
                                    LocaleController.getString("ChangeEmojiStatus", R.string.ChangeEmojiStatus) :
                                    LocaleController.getString("SetEmojiStatus", R.string.SetEmojiStatus),
                                hasStatus ?
                                    R.drawable.msg_status_edit :
                                    R.drawable.msg_status_set
                            );
                        }
                    }
                }
                if (popup[0] != null) {
                    selectAnimatedEmojiDialog = null;
                    popup[0].dismiss();
                }
            }
        };
        if (user != null) {
            popupLayout.setExpireDateHint(DialogObject.getEmojiStatusUntil(user.emoji_status));
        }
        popupLayout.setSelected(scrimDrawable != null && scrimDrawable.getDrawable() instanceof AnimatedEmojiDrawable ? ((AnimatedEmojiDrawable) scrimDrawable.getDrawable()).getDocumentId() : null);
        popupLayout.setSaveState(2);
        popupLayout.setScrimDrawable(scrimDrawable, scrimDrawableParent);
        popup[0] = selectAnimatedEmojiDialog = new SelectAnimatedEmojiDialog.SelectAnimatedEmojiDialogWindow(popupLayout, LayoutHelper.WRAP_CONTENT, LayoutHelper.WRAP_CONTENT) {
            @Override
            public void dismiss() {
                super.dismiss();
                selectAnimatedEmojiDialog = null;
            }
        };
        popup[0].showAsDropDown(sideMenu.getChildAt(0), 0, yoff, Gravity.TOP);
        popup[0].dimBehind();
    }

    public FireworksOverlay getFireworksOverlay() {
        return fireworksOverlay;
    }

    private void openSettings(boolean expanded) {
        Bundle args = new Bundle();
        args.putLong("user_id", UserConfig.getInstance(currentAccount).clientUserId);
        if (expanded) {
            args.putBoolean("expandPhoto", true);
        }
        ProfileActivity fragment = new ProfileActivity(args);
        presentFragment(fragment);
        drawerLayoutContainer.closeDrawer(false);
    }

    private void checkSystemBarColors() {
        checkSystemBarColors(false, true, !isNavigationBarColorFrozen, true);
    }

    public void checkSystemBarColors(boolean useCurrentFragment) {
        checkSystemBarColors(useCurrentFragment, true, !isNavigationBarColorFrozen, true);
    }

    private void checkSystemBarColors(boolean checkStatusBar, boolean checkNavigationBar) {
        checkSystemBarColors(false, checkStatusBar, checkNavigationBar, true);
    }

    public void checkSystemBarColors(boolean useCurrentFragment, boolean checkStatusBar, boolean checkNavigationBar, boolean checkButtons) {
        BaseFragment currentFragment = !mainFragmentsStack.isEmpty() ? mainFragmentsStack.get(mainFragmentsStack.size() - 1) : null;
        if (currentFragment != null && (currentFragment.isRemovingFromStack() || currentFragment.isInPreviewMode())) {
            currentFragment = mainFragmentsStack.size() > 1 ? mainFragmentsStack.get(mainFragmentsStack.size() - 2) : null;
        }
        boolean forceLightStatusBar = currentFragment != null && currentFragment.hasForceLightStatusBar();
        if (Build.VERSION.SDK_INT >= Build.VERSION_CODES.M) {
            if (checkStatusBar) {
                boolean enable;
                if (currentFragment != null) {
                    enable = currentFragment.isLightStatusBar() || currentFragment.hasForceLightStatusBar() && !Theme.getCurrentTheme().isDark();
                } else {
                    int color = Theme.getColor(Theme.key_actionBarDefault, null, true);
                    enable = ColorUtils.calculateLuminance(color) > 0.7f;
                }
                AndroidUtilities.setLightStatusBar(getWindow(), enable, forceLightStatusBar);
            }
            if (Build.VERSION.SDK_INT >= Build.VERSION_CODES.O && checkNavigationBar && (!useCurrentFragment || currentFragment == null || !currentFragment.isInPreviewMode())) {
                final int color = currentFragment != null && useCurrentFragment ? currentFragment.getNavigationBarColor() : Theme.getColor(Theme.key_windowBackgroundGray, null, true);
                setNavigationBarColor(color, checkButtons);
            }
        }
        if ((SharedConfig.noStatusBar || forceLightStatusBar) && Build.VERSION.SDK_INT >= 21 && checkStatusBar) {
            getWindow().setStatusBarColor(0);
        }
    }

    public FrameLayout getMainContainerFrameLayout() {
        return frameLayout;
    }

    private boolean switchingAccount;
    public void switchToAccount(int account, boolean removeAll) {
        switchToAccount(account, removeAll, obj -> new DialogsActivity(null));
    }

    public void switchToAccount(int account, boolean removeAll, GenericProvider<Void, DialogsActivity> dialogsActivityProvider) {
        if (account == UserConfig.selectedAccount || !UserConfig.isValidAccount(account)) {
            return;
        }
        switchingAccount = true;

        ConnectionsManager.getInstance(currentAccount).setAppPaused(true, false);
        UserConfig.selectedAccount = account;
        UserConfig.getInstance(0).saveConfig(false);

        checkCurrentAccount();
        if (AndroidUtilities.isTablet()) {
            layersActionBarLayout.removeAllFragments();
            rightActionBarLayout.removeAllFragments();
            if (!tabletFullSize) {
                shadowTabletSide.setVisibility(View.VISIBLE);
                if (rightActionBarLayout.getFragmentStack().isEmpty()) {
                    backgroundTablet.setVisibility(View.VISIBLE);
                }
                rightActionBarLayout.getView().setVisibility(View.GONE);
            }
            layersActionBarLayout.getView().setVisibility(View.GONE);
        }
        if (removeAll) {
            actionBarLayout.removeAllFragments();
        } else {
            actionBarLayout.removeFragmentFromStack(0);
        }
        DialogsActivity dialogsActivity = dialogsActivityProvider.provide(null);
        dialogsActivity.setSideMenu(sideMenu);
        actionBarLayout.addFragmentToStack(dialogsActivity, 0);
        drawerLayoutContainer.setAllowOpenDrawer(true, false);
        actionBarLayout.rebuildFragments(INavigationLayout.REBUILD_FLAG_REBUILD_LAST);
        if (AndroidUtilities.isTablet()) {
            layersActionBarLayout.rebuildFragments(INavigationLayout.REBUILD_FLAG_REBUILD_LAST);
            rightActionBarLayout.rebuildFragments(INavigationLayout.REBUILD_FLAG_REBUILD_LAST);
        }
        if (!ApplicationLoader.mainInterfacePaused) {
            ConnectionsManager.getInstance(currentAccount).setAppPaused(false, false);
        }
        if (UserConfig.getInstance(account).unacceptedTermsOfService != null) {
            showTosActivity(account, UserConfig.getInstance(account).unacceptedTermsOfService);
        }
        updateCurrentConnectionState(currentAccount);
        NotificationCenter.getGlobalInstance().postNotificationName(NotificationCenter.updateUserStatus, (Object) null);

        switchingAccount = false;
    }

    private void switchToAvailableAccountOrLogout() {
        int account = -1;
        for (int a : SharedConfig.activeAccounts) {
            if (UserConfig.getInstance(a).isClientActivated()) {
                account = a;
                break;
            }
        }
        if (termsOfServiceView != null) {
            termsOfServiceView.setVisibility(View.GONE);
        }
        if (account != -1) {
            switchToAccount(account, true);
        } else {
            if (drawerLayoutAdapter != null) {
                drawerLayoutAdapter.notifyDataSetChanged();
            }
            RestrictedLanguagesSelectActivity.checkRestrictedLanguages(true);
            clearFragments();
            actionBarLayout.rebuildLogout();
            if (AndroidUtilities.isTablet()) {
                layersActionBarLayout.rebuildLogout();
                rightActionBarLayout.rebuildLogout();
            }
            presentFragment(new IntroActivity().setOnLogout());
        }
    }

    public static void clearFragments() {
        for (BaseFragment fragment : mainFragmentsStack) {
            fragment.onFragmentDestroy();
        }
        mainFragmentsStack.clear();
        if (AndroidUtilities.isTablet()) {
            for (BaseFragment fragment : layerFragmentsStack) {
                fragment.onFragmentDestroy();
            }
            layerFragmentsStack.clear();
            for (BaseFragment fragment : rightFragmentsStack) {
                fragment.onFragmentDestroy();
            }
            rightFragmentsStack.clear();
        }
    }

    public int getMainFragmentsCount() {
        return mainFragmentsStack.size();
    }

    private void checkCurrentAccount() {
        if (currentAccount != UserConfig.selectedAccount) {
            NotificationCenter.getInstance(currentAccount).removeObserver(this, NotificationCenter.openBoostForUsersDialog);
            NotificationCenter.getInstance(currentAccount).removeObserver(this, NotificationCenter.appDidLogout);
            NotificationCenter.getInstance(currentAccount).removeObserver(this, NotificationCenter.mainUserInfoChanged);
            NotificationCenter.getInstance(currentAccount).removeObserver(this, NotificationCenter.attachMenuBotsDidLoad);
            NotificationCenter.getInstance(currentAccount).removeObserver(this, NotificationCenter.didUpdateConnectionState);
            NotificationCenter.getInstance(currentAccount).removeObserver(this, NotificationCenter.needShowAlert);
            NotificationCenter.getInstance(currentAccount).removeObserver(this, NotificationCenter.wasUnableToFindCurrentLocation);
            NotificationCenter.getInstance(currentAccount).removeObserver(this, NotificationCenter.openArticle);
            NotificationCenter.getInstance(currentAccount).removeObserver(this, NotificationCenter.hasNewContactsToImport);
            NotificationCenter.getInstance(currentAccount).removeObserver(this, NotificationCenter.needShowPlayServicesAlert);
            NotificationCenter.getInstance(currentAccount).removeObserver(this, NotificationCenter.fileLoaded);
            NotificationCenter.getInstance(currentAccount).removeObserver(this, NotificationCenter.fileLoadProgressChanged);
            NotificationCenter.getInstance(currentAccount).removeObserver(this, NotificationCenter.fileLoadFailed);
            NotificationCenter.getInstance(currentAccount).removeObserver(this, NotificationCenter.historyImportProgressChanged);
            NotificationCenter.getInstance(currentAccount).removeObserver(this, NotificationCenter.groupCallUpdated);
            NotificationCenter.getInstance(currentAccount).removeObserver(this, NotificationCenter.stickersImportComplete);
            NotificationCenter.getInstance(currentAccount).removeObserver(this, NotificationCenter.newSuggestionsAvailable);
            NotificationCenter.getInstance(currentAccount).removeObserver(this, NotificationCenter.currentUserPremiumStatusChanged);
            NotificationCenter.getInstance(currentAccount).removeObserver(this, NotificationCenter.chatSwithcedToForum);
            NotificationCenter.getInstance(currentAccount).removeObserver(this, NotificationCenter.storiesEnabledUpdate);
            // Na: [ExternalStickerCache] remove observers
            ExternalStickerCacheHelper.removeNotificationObservers(currentAccount);
        }
        currentAccount = UserConfig.selectedAccount;
        NotificationCenter.getInstance(currentAccount).addObserver(this, NotificationCenter.openBoostForUsersDialog);
        NotificationCenter.getInstance(currentAccount).addObserver(this, NotificationCenter.appDidLogout);
        NotificationCenter.getInstance(currentAccount).addObserver(this, NotificationCenter.mainUserInfoChanged);
        NotificationCenter.getInstance(currentAccount).addObserver(this, NotificationCenter.attachMenuBotsDidLoad);
        NotificationCenter.getInstance(currentAccount).addObserver(this, NotificationCenter.didUpdateConnectionState);
        NotificationCenter.getInstance(currentAccount).addObserver(this, NotificationCenter.needShowAlert);
        NotificationCenter.getInstance(currentAccount).addObserver(this, NotificationCenter.wasUnableToFindCurrentLocation);
        NotificationCenter.getInstance(currentAccount).addObserver(this, NotificationCenter.openArticle);
        NotificationCenter.getInstance(currentAccount).addObserver(this, NotificationCenter.hasNewContactsToImport);
        NotificationCenter.getInstance(currentAccount).addObserver(this, NotificationCenter.needShowPlayServicesAlert);
        NotificationCenter.getInstance(currentAccount).addObserver(this, NotificationCenter.fileLoaded);
        NotificationCenter.getInstance(currentAccount).addObserver(this, NotificationCenter.fileLoadProgressChanged);
        NotificationCenter.getInstance(currentAccount).addObserver(this, NotificationCenter.fileLoadFailed);
        NotificationCenter.getInstance(currentAccount).addObserver(this, NotificationCenter.historyImportProgressChanged);
        NotificationCenter.getInstance(currentAccount).addObserver(this, NotificationCenter.groupCallUpdated);
        NotificationCenter.getInstance(currentAccount).addObserver(this, NotificationCenter.stickersImportComplete);
        NotificationCenter.getInstance(currentAccount).addObserver(this, NotificationCenter.newSuggestionsAvailable);
        NotificationCenter.getInstance(currentAccount).addObserver(this, NotificationCenter.currentUserShowLimitReachedDialog);
        NotificationCenter.getInstance(currentAccount).addObserver(this, NotificationCenter.currentUserPremiumStatusChanged);
        NotificationCenter.getInstance(currentAccount).addObserver(this, NotificationCenter.chatSwithcedToForum);
        NotificationCenter.getInstance(currentAccount).addObserver(this, NotificationCenter.storiesEnabledUpdate);
        // Na: [ExternalStickerCache] add observers
        ExternalStickerCacheHelper.addNotificationObservers(currentAccount);
    }

    private void checkLayout() {
        if (!AndroidUtilities.isTablet() || rightActionBarLayout == null || AndroidUtilities.getWasTablet() != null && AndroidUtilities.getWasTablet() != AndroidUtilities.isTabletForce()) {
            return;
        }

        if (!AndroidUtilities.isInMultiwindow && (!AndroidUtilities.isSmallTablet() || getResources().getConfiguration().orientation == Configuration.ORIENTATION_LANDSCAPE)) {
            tabletFullSize = false;
            List<BaseFragment> fragmentStack = actionBarLayout.getFragmentStack();
            if (fragmentStack.size() >= 2) {
                for (int a = 1; a < fragmentStack.size(); a++) {
                    BaseFragment chatFragment = fragmentStack.get(a);
                    if (chatFragment instanceof ChatActivity) {
                        ((ChatActivity) chatFragment).setIgnoreAttachOnPause(true);
                    }
                    chatFragment.onPause();
                    chatFragment.onFragmentDestroy();
                    chatFragment.setParentLayout(null);
                    fragmentStack.remove(chatFragment);
                    rightActionBarLayout.addFragmentToStack(chatFragment);
                    a--;
                }
                if (passcodeView == null || passcodeView.getVisibility() != View.VISIBLE) {
                    actionBarLayout.rebuildFragments(INavigationLayout.REBUILD_FLAG_REBUILD_LAST);
                    rightActionBarLayout.rebuildFragments(INavigationLayout.REBUILD_FLAG_REBUILD_LAST);
                }
            }
            rightActionBarLayout.getView().setVisibility(rightActionBarLayout.getFragmentStack().isEmpty() ? View.GONE : View.VISIBLE);
            backgroundTablet.setVisibility(rightActionBarLayout.getFragmentStack().isEmpty() ? View.VISIBLE : View.GONE);
            shadowTabletSide.setVisibility(!actionBarLayout.getFragmentStack().isEmpty() ? View.VISIBLE : View.GONE);
        } else {
            tabletFullSize = true;
            List<BaseFragment> fragmentStack = rightActionBarLayout.getFragmentStack();
            if (!fragmentStack.isEmpty()) {
                for (int a = 0; a < fragmentStack.size(); a++) {
                    BaseFragment chatFragment = fragmentStack.get(a);
                    if (chatFragment instanceof ChatActivity) {
                        ((ChatActivity) chatFragment).setIgnoreAttachOnPause(true);
                    }
                    chatFragment.onPause();
                    chatFragment.onFragmentDestroy();
                    chatFragment.setParentLayout(null);
                    fragmentStack.remove(chatFragment);
                    actionBarLayout.addFragmentToStack(chatFragment);
                    a--;
                }
                if (passcodeView == null || passcodeView.getVisibility() != View.VISIBLE) {
                    actionBarLayout.rebuildFragments(INavigationLayout.REBUILD_FLAG_REBUILD_LAST);
                }
            }
            shadowTabletSide.setVisibility(View.GONE);
            rightActionBarLayout.getView().setVisibility(View.GONE);
            backgroundTablet.setVisibility(!actionBarLayout.getFragmentStack().isEmpty() ? View.GONE : View.VISIBLE);
        }
    }

    private void showUpdateActivity(int account, TLRPC.TL_help_appUpdate update, boolean check) {
        if (blockingUpdateView == null) {
            blockingUpdateView = new BlockingUpdateView(LaunchActivity.this) {
                @Override
                public void setVisibility(int visibility) {
                    super.setVisibility(visibility);
                    if (visibility == View.GONE) {
                        drawerLayoutContainer.setAllowOpenDrawer(true, false);
                    }
                }
            };
            drawerLayoutContainer.addView(blockingUpdateView, LayoutHelper.createFrame(LayoutHelper.MATCH_PARENT, LayoutHelper.MATCH_PARENT));
        }
        blockingUpdateView.show(account, update, check);
        drawerLayoutContainer.setAllowOpenDrawer(false, false);
    }

    private void showTosActivity(int account, TLRPC.TL_help_termsOfService tos) {
        if (termsOfServiceView == null) {
            termsOfServiceView = new TermsOfServiceView(this);
            termsOfServiceView.setAlpha(0f);
            drawerLayoutContainer.addView(termsOfServiceView, LayoutHelper.createFrame(LayoutHelper.MATCH_PARENT, LayoutHelper.MATCH_PARENT));
            termsOfServiceView.setDelegate(new TermsOfServiceView.TermsOfServiceViewDelegate() {
                @Override
                public void onAcceptTerms(int account) {
                    UserConfig.getInstance(account).unacceptedTermsOfService = null;
                    UserConfig.getInstance(account).saveConfig(false);
                    drawerLayoutContainer.setAllowOpenDrawer(true, false);
                    if (mainFragmentsStack.size() > 0) {
                        mainFragmentsStack.get(mainFragmentsStack.size() - 1).onResume();
                    }
                    termsOfServiceView.animate()
                            .alpha(0f)
                            .setDuration(150)
                            .setInterpolator(AndroidUtilities.accelerateInterpolator)
                            .withEndAction(() -> termsOfServiceView.setVisibility(View.GONE))
                            .start();
                }

                @Override
                public void onDeclineTerms(int account) {
                    drawerLayoutContainer.setAllowOpenDrawer(true, false);
                    termsOfServiceView.setVisibility(View.GONE);
                }
            });
        }
        TLRPC.TL_help_termsOfService currentTos = UserConfig.getInstance(account).unacceptedTermsOfService;
        if (currentTos != tos && (currentTos == null || !currentTos.id.data.equals(tos.id.data))) {
            UserConfig.getInstance(account).unacceptedTermsOfService = tos;
            UserConfig.getInstance(account).saveConfig(false);
        }
        termsOfServiceView.show(account, tos);
        drawerLayoutContainer.setAllowOpenDrawer(false, false);
        termsOfServiceView.animate().alpha(1f).setDuration(150).setInterpolator(AndroidUtilities.decelerateInterpolator).setListener(null).start();
    }

    public void showPasscodeActivity(boolean fingerprint, boolean animated, int x, int y, Runnable onShow, Runnable onStart) {
        if (drawerLayoutContainer == null) {
            return;
        }
        if (passcodeView == null) {
            passcodeView = new PasscodeView(this);
            drawerLayoutContainer.addView(passcodeView, LayoutHelper.createFrame(LayoutHelper.MATCH_PARENT, LayoutHelper.MATCH_PARENT));
        }
        if (selectAnimatedEmojiDialog != null) {
            selectAnimatedEmojiDialog.dismiss();
            selectAnimatedEmojiDialog = null;
        }
        SharedConfig.appLocked = true;
        if (SecretMediaViewer.hasInstance() && SecretMediaViewer.getInstance().isVisible()) {
            SecretMediaViewer.getInstance().closePhoto(false, false);
        } else if (PhotoViewer.hasInstance() && PhotoViewer.getInstance().isVisible()) {
            PhotoViewer.getInstance().closePhoto(false, true);
        } else if (ArticleViewer.hasInstance() && ArticleViewer.getInstance().isVisible()) {
            ArticleViewer.getInstance().close(false, true);
        }
        StoryRecorder.destroyInstance();
        MessageObject messageObject = MediaController.getInstance().getPlayingMessageObject();
        if (messageObject != null && messageObject.isRoundVideo()) {
            MediaController.getInstance().cleanupPlayer(true, true);
        }
        passcodeView.onShow(overlayPasscodeViews.isEmpty() && fingerprint, animated, x, y, () -> {
            actionBarLayout.getView().setVisibility(View.INVISIBLE);
            if (AndroidUtilities.isTablet()) {
                if (layersActionBarLayout != null && layersActionBarLayout.getView() != null && layersActionBarLayout.getView().getVisibility() == View.VISIBLE) {
                    layersActionBarLayout.getView().setVisibility(View.INVISIBLE);
                }
                if (rightActionBarLayout != null && rightActionBarLayout.getView() != null) {
                    rightActionBarLayout.getView().setVisibility(View.INVISIBLE);
                }
            }
            if (onShow != null) {
                onShow.run();
            }
        }, onStart);
        for (int i = 0; i < overlayPasscodeViews.size(); i++) {
            PasscodeView overlay = overlayPasscodeViews.get(i);
            overlay.onShow(fingerprint && i == overlayPasscodeViews.size() - 1, animated, x, y, null, null);
        }
        SharedConfig.isWaitingForPasscodeEnter = true;
        drawerLayoutContainer.setAllowOpenDrawer(false, false);
        PasscodeView.PasscodeViewDelegate delegate = view -> {
            SharedConfig.isWaitingForPasscodeEnter = false;
            if (passcodeSaveIntent != null) {
                handleIntent(passcodeSaveIntent, passcodeSaveIntentIsNew, passcodeSaveIntentIsRestore, true, null, false);
                passcodeSaveIntent = null;
            }
            drawerLayoutContainer.setAllowOpenDrawer(true, false);
            actionBarLayout.getView().setVisibility(View.VISIBLE);
            actionBarLayout.rebuildFragments(INavigationLayout.REBUILD_FLAG_REBUILD_LAST);
            actionBarLayout.updateTitleOverlay();
            if (AndroidUtilities.isTablet()) {
                layersActionBarLayout.rebuildFragments(INavigationLayout.REBUILD_FLAG_REBUILD_LAST);
                rightActionBarLayout.rebuildFragments(INavigationLayout.REBUILD_FLAG_REBUILD_LAST);
                if (layersActionBarLayout.getView().getVisibility() == View.INVISIBLE) {
                    layersActionBarLayout.getView().setVisibility(View.VISIBLE);
                }
                rightActionBarLayout.getView().setVisibility(View.VISIBLE);
            }
            NotificationCenter.getGlobalInstance().postNotificationName(NotificationCenter.passcodeDismissed, view);
            try {
                NotificationsController.getInstance(UserConfig.selectedAccount).showNotifications();
            } catch (Exception e) {
                FileLog.e(e);
            }
        };
        passcodeView.setDelegate(delegate);
        for (PasscodeView overlay : overlayPasscodeViews) {
            overlay.setDelegate(delegate);
        }
        try {
            NotificationsController.getInstance(UserConfig.selectedAccount).showNotifications();
        } catch (Exception e) {
            FileLog.e(e);
        }
    }

    public boolean allowShowFingerprintDialog(PasscodeView passcodeView) {
        return overlayPasscodeViews.isEmpty() ? passcodeView == this.passcodeView : overlayPasscodeViews.get(overlayPasscodeViews.size() - 1) == passcodeView;
    }

    private boolean handleIntent(Intent intent, boolean isNew, boolean restore, boolean fromPassword) {
        return handleIntent(intent, isNew, restore, fromPassword, null);
    }

    private boolean handleIntent(Intent intent, boolean isNew, boolean restore, boolean fromPassword, Browser.Progress progress) {
        return handleIntent(intent, isNew, restore, fromPassword, progress, true);
    }

    @SuppressLint("Range")
    private boolean handleIntent(Intent intent, boolean isNew, boolean restore, boolean fromPassword, Browser.Progress progress, boolean rebuildFragments) {
        if (GiftInfoBottomSheet.handleIntent(intent, progress)) {
            return true;
        }
        if (UserSelectorBottomSheet.handleIntent(intent, progress)) {
            return true;
        }
        if (AndroidUtilities.handleProxyIntent(this, intent)) {
            return true;
        }

        if (intent == null || !Intent.ACTION_MAIN.equals(intent.getAction())) {
            if (PhotoViewer.hasInstance() && PhotoViewer.getInstance().isVisible()) {
                PhotoViewer.getInstance().closePhoto(false, true);
            }
            StoryRecorder.destroyInstance();
        }
        int flags = intent.getFlags();
        String action = intent.getAction();
        final int[] intentAccount = new int[]{intent.getIntExtra("currentAccount", UserConfig.selectedAccount)};
        switchToAccount(intentAccount[0], true);
        boolean isVoipIntent = action != null && action.equals("voip");
        if (!fromPassword && (AndroidUtilities.needShowPasscode(true) || SharedConfig.isWaitingForPasscodeEnter)) {
            showPasscodeActivity(true, false, -1, -1, null, null);
            UserConfig.getInstance(currentAccount).saveConfig(false);
            if (!isVoipIntent) {
                passcodeSaveIntent = intent;
                passcodeSaveIntentIsNew = isNew;
                passcodeSaveIntentIsRestore = restore;
                return false;
            }
        }
        boolean pushOpened = false;
        long push_user_id = 0;
        long push_chat_id = 0;
        long[] push_story_dids = null;
        int push_story_id = 0;
        long push_topic_id = 0;
        int push_enc_id = 0;
        int push_msg_id = 0;
        int open_settings = 0;
        int open_widget_edit = -1;
        int open_widget_edit_type = -1;
        int open_new_dialog = 0;
        long dialogId = 0;
        boolean showDialogsList = false;
        boolean showPlayer = false;
        boolean showLocations = false;
        boolean showGroupVoip = false;
        boolean showCallLog = false;
        boolean audioCallUser = false;
        boolean videoCallUser = false;
        boolean needCallAlert = false;
        boolean newContact = false;
        boolean newContactAlert = false;
        boolean scanQr = false;
        boolean openBot = false;
        long botId = 0;
        long botType = -1;
        String searchQuery = null;
        String callSearchQuery = null;
        String newContactName = null;
        String newContactPhone = null;
        boolean forceNotInternalForApps = intent.getBooleanExtra(EXTRA_FORCE_NOT_INTERNAL_APPS, false);

        photoPathsArray = null;
        videoPath = null;
        voicePath = null;
        sendingText = null;
        sendingLocation = null;
        documentsPathsArray = null;
        documentsOriginalPathsArray = null;
        documentsMimeType = null;
        documentsUrisArray = null;
        exportingChatUri = null;
        contactsToSend = null;
        contactsToSendUri = null;
        importingStickers = null;
        importingStickersEmoji = null;
        importingStickersSoftware = null;

        if ((flags & Intent.FLAG_ACTIVITY_LAUNCHED_FROM_HISTORY) == 0) {
            if (intent != null && intent.getAction() != null && !restore) {
                if (Intent.ACTION_SEND.equals(intent.getAction())) {
                    if (SharedConfig.directShare && intent != null && intent.getExtras() != null) {
                        dialogId = intent.getExtras().getLong("dialogId", 0);
                        String hash = null;
                        if (dialogId == 0) {
                            try {
                                String id = intent.getExtras().getString(ShortcutManagerCompat.EXTRA_SHORTCUT_ID);
                                if (id != null) {
                                    List<ShortcutInfoCompat> list = ShortcutManagerCompat.getDynamicShortcuts(ApplicationLoader.applicationContext);
                                    for (int a = 0, N = list.size(); a < N; a++) {
                                        ShortcutInfoCompat info = list.get(a);
                                        if (id.equals(info.getId())) {
                                            Bundle extras = info.getIntent().getExtras();
                                            dialogId = extras.getLong("dialogId", 0);
                                            hash = extras.getString("hash", null);
                                            break;
                                        }
                                    }
                                }
                            } catch (Throwable e) {
                                FileLog.e(e);
                            }
                        } else {
                            hash = intent.getExtras().getString("hash", null);
                        }
                        if (SharedConfig.directShareHash == null || !SharedConfig.directShareHash.equals(hash)) {
                            dialogId = 0;
                        }
                    }

                    boolean error = false;
                    String type = intent.getType();
                    if (type != null && type.equals(ContactsContract.Contacts.CONTENT_VCARD_TYPE)) {
                        try {
                            Uri uri = (Uri) intent.getExtras().get(Intent.EXTRA_STREAM);
                            if (uri != null) {
                                contactsToSend = AndroidUtilities.loadVCardFromStream(uri, currentAccount, false, null, null);
                                if (contactsToSend.size() > 5) {
                                    contactsToSend = null;
                                    documentsUrisArray = new ArrayList<>();
                                    documentsUrisArray.add(uri);
                                    documentsMimeType = type;
                                } else {
                                    contactsToSendUri = uri;
                                }
                            } else {
                                error = true;
                            }
                        } catch (Exception e) {
                            FileLog.e(e);
                            error = true;
                        }
                    } else {
                        String text = intent.getStringExtra(Intent.EXTRA_TEXT);
                        if (text == null) {
                            CharSequence textSequence = intent.getCharSequenceExtra(Intent.EXTRA_TEXT);
                            if (textSequence != null) {
                                text = textSequence.toString();
                            }
                        }
                        String subject = intent.getStringExtra(Intent.EXTRA_SUBJECT);

                        if (!TextUtils.isEmpty(text)) {
                            Matcher m = locationRegex.matcher(text);
                            if (m.find()) {
                                String[] lines = text.split("\\n");
                                String venueTitle = null;
                                String venueAddress = null;
                                if (lines[0].equals("My Position")) {
                                    // Use normal GeoPoint message (user position)
                                } else if (!lines[0].contains("geo:")) {
                                    venueTitle = lines[0];
                                    if (!lines[1].contains("geo:")) {
                                        venueAddress = lines[1];
                                    }
                                }
                                sendingLocation = new Location("");
                                sendingLocation.setLatitude(Double.parseDouble(m.group(1)));
                                sendingLocation.setLongitude(Double.parseDouble(m.group(2)));
                                Bundle bundle = new Bundle();
                                bundle.putCharSequence("venueTitle", venueTitle);
                                bundle.putCharSequence("venueAddress", venueAddress);
                                sendingLocation.setExtras(bundle);
                            } else if ((text.startsWith("http://") || text.startsWith("https://")) && !TextUtils.isEmpty(subject)) {
                                text = subject + "\n" + text;
                            }
                            sendingText = text;
                        } else if (!TextUtils.isEmpty(subject)) {
                            sendingText = subject;
                        }

                        Parcelable parcelable = intent.getParcelableExtra(Intent.EXTRA_STREAM);
                        if (parcelable != null) {
                            String path;
                            if (!(parcelable instanceof Uri)) {
                                parcelable = Uri.parse(parcelable.toString());
                            }
                            Uri uri = (Uri) parcelable;
                            if (!error && uri != null) {
                                if (type != null && type.startsWith("image/") || uri.toString().toLowerCase().endsWith(".jpg")) {
                                    if (photoPathsArray == null) {
                                        photoPathsArray = new ArrayList<>();
                                    }
                                    SendMessagesHelper.SendingMediaInfo info = new SendMessagesHelper.SendingMediaInfo();
                                    info.uri = uri;
                                    photoPathsArray.add(info);
                                } else {
                                    String originalPath = uri.toString();
                                    if (dialogId == 0 && originalPath != null) {
                                        if (BuildVars.LOGS_ENABLED) {
                                            FileLog.d("export path = " + originalPath);
                                        }
                                        Set<String> exportUris = MessagesController.getInstance(intentAccount[0]).exportUri;
                                        String fileName = FileLoader.fixFileName(MediaController.getFileName(uri));
                                        for (String u : exportUris) {
                                            try {
                                                Pattern pattern = Pattern.compile(u);
                                                if (pattern.matcher(originalPath).find() || pattern.matcher(fileName).find()) {
                                                    exportingChatUri = uri;
                                                    break;
                                                }
                                            } catch (Exception e) {
                                                FileLog.e(e);
                                            }
                                        }
                                        if (exportingChatUri == null) {
                                            if (originalPath.startsWith("content://com.kakao.talk") && originalPath.endsWith("KakaoTalkChats.txt")) {
                                                exportingChatUri = uri;
                                            }
                                        }
                                    }
                                    if (exportingChatUri == null) {
                                        path = AndroidUtilities.getPath(uri);
                                        if (!BuildVars.NO_SCOPED_STORAGE) {
                                            path = MediaController.copyFileToCache(uri, "file");
                                        }
                                        if (path != null) {
                                            if (path.startsWith("file:")) {
                                                path = path.replace("file://", "");
                                            }
                                            if (type != null && type.startsWith("video/")) {
                                                videoPath = path;
                                            } else if (type != null && type.startsWith("audio/ogg") && type.contains("codecs=opus") && MediaController.isOpusFile(path) == 1) {
                                                voicePath = path;
                                            } else {
                                                if (documentsPathsArray == null) {
                                                    documentsPathsArray = new ArrayList<>();
                                                    documentsOriginalPathsArray = new ArrayList<>();
                                                }
                                                documentsPathsArray.add(path);
                                                documentsOriginalPathsArray.add(uri.toString());
                                            }
                                        } else {
                                            if (documentsUrisArray == null) {
                                                documentsUrisArray = new ArrayList<>();
                                            }
                                            documentsUrisArray.add(uri);
                                            documentsMimeType = type;
                                        }
                                    }
                                }
                            }
                        } else if (sendingText == null && sendingLocation == null) {
                            error = true;
                        }
                    }
                    if (error) {
                        Toast.makeText(this, "Unsupported content", Toast.LENGTH_SHORT).show();
                    }
                } else if ("org.telegram.messenger.CREATE_STICKER_PACK".equals(intent.getAction())) {
                    try {
                        importingStickers = intent.getParcelableArrayListExtra(Intent.EXTRA_STREAM);
                        importingStickersEmoji = intent.getStringArrayListExtra("STICKER_EMOJIS");
                        importingStickersSoftware = intent.getStringExtra("IMPORTER");
                    } catch (Throwable e) {
                        FileLog.e(e);
                        importingStickers = null;
                        importingStickersEmoji = null;
                        importingStickersSoftware = null;
                    }
                } else if (Intent.ACTION_SEND_MULTIPLE.equals(intent.getAction())) {
                    boolean error = false;
                    try {
                        ArrayList<Parcelable> uris = intent.getParcelableArrayListExtra(Intent.EXTRA_STREAM);
                        String type = intent.getType();
                        if (uris != null) {
                            for (int a = 0; a < uris.size(); a++) {
                                Parcelable parcelable = uris.get(a);
                                if (!(parcelable instanceof Uri)) {
                                    parcelable = Uri.parse(parcelable.toString());
                                }
                                Uri uri = (Uri) parcelable;
                                if (uri != null) {
                                    if (AndroidUtilities.isInternalUri(uri)) {
                                        uris.remove(a);
                                        a--;
                                    }
                                }
                            }
                            if (uris.isEmpty()) {
                                uris = null;
                            }
                        }
                        if (uris != null) {
                            if (type != null && type.startsWith("image/")) {
                                for (int a = 0; a < uris.size(); a++) {
                                    Parcelable parcelable = uris.get(a);
                                    if (!(parcelable instanceof Uri)) {
                                        parcelable = Uri.parse(parcelable.toString());
                                    }
                                    Uri uri = (Uri) parcelable;
                                    if (photoPathsArray == null) {
                                        photoPathsArray = new ArrayList<>();
                                    }
                                    SendMessagesHelper.SendingMediaInfo info = new SendMessagesHelper.SendingMediaInfo();
                                    info.uri = uri;
                                    photoPathsArray.add(info);
                                }
                            } else {
                                Set<String> exportUris = MessagesController.getInstance(intentAccount[0]).exportUri;
                                for (int a = 0; a < uris.size(); a++) {
                                    Parcelable parcelable = uris.get(a);
                                    if (!(parcelable instanceof Uri)) {
                                        parcelable = Uri.parse(parcelable.toString());
                                    }
                                    Uri uri = (Uri) parcelable;
                                    String path = AndroidUtilities.getPath(uri);
                                    String originalPath = parcelable.toString();
                                    if (originalPath == null) {
                                        originalPath = path;
                                    }

                                    if (BuildVars.LOGS_ENABLED) {
                                        FileLog.d("export path = " + originalPath);
                                    }
                                    if (dialogId == 0 && originalPath != null && exportingChatUri == null) {
                                        boolean ok = false;
                                        String fileName = FileLoader.fixFileName(MediaController.getFileName(uri));
                                        for (String u : exportUris) {
                                            try {
                                                Pattern pattern = Pattern.compile(u);
                                                if (pattern.matcher(originalPath).find() || pattern.matcher(fileName).find()) {
                                                    exportingChatUri = uri;
                                                    ok = true;
                                                    break;
                                                }
                                            } catch (Exception e) {
                                                FileLog.e(e);
                                            }
                                        }
                                        if (ok) {
                                            continue;
                                        } else if (originalPath.startsWith("content://com.kakao.talk") && originalPath.endsWith("KakaoTalkChats.txt")) {
                                            exportingChatUri = uri;
                                            continue;
                                        }
                                    }
                                    if (path != null) {
                                        if (path.startsWith("file:")) {
                                            path = path.replace("file://", "");
                                        }
                                        if (documentsPathsArray == null) {
                                            documentsPathsArray = new ArrayList<>();
                                            documentsOriginalPathsArray = new ArrayList<>();
                                        }
                                        documentsPathsArray.add(path);
                                        documentsOriginalPathsArray.add(originalPath);
                                    } else {
                                        if (documentsUrisArray == null) {
                                            documentsUrisArray = new ArrayList<>();
                                        }
                                        documentsUrisArray.add(uri);
                                        documentsMimeType = type;
                                    }
                                }
                            }
                        } else {
                            error = true;
                        }
                    } catch (Exception e) {
                        FileLog.e(e);
                        error = true;
                    }
                    if (error) {
                        Toast.makeText(this, "Unsupported content", Toast.LENGTH_SHORT).show();
                    }
                } else if (Intent.ACTION_VIEW.equals(intent.getAction())) {
                    Uri data = intent.getData();
                    if (data != null) {
                        String username = null;
                        String login = null;
                        String group = null;
                        String sticker = null;
                        String emoji = null;
                        HashMap<String, String> auth = null;
                        String unsupportedUrl = null;
                        String botAppMaybe = null;
                        String startApp = null;
                        String botUser = null;
                        String botChat = null;
                        String botChannel = null;
                        String botChatAdminParams = null;
                        String message = null;
                        String phone = null;
                        String game = null;
                        String voicechat = null;
                        String livestream = null;
                        String phoneHash = null;
                        String lang = null;
                        String theme = null;
                        String code = null;
                        String contactToken = null;
                        String folderSlug = null;
                        TLRPC.TL_wallPaper wallPaper = null;
                        String inputInvoiceSlug = null;
                        Integer messageId = null;
                        Long channelId = null;
                        Long threadId = null;
                        boolean isBoost = false;
                        Integer commentId = null;
                        int videoTimestamp = -1;
                        boolean hasUrl = false;
                        String setAsAttachBot = null;
                        String attachMenuBotToOpen = null;
                        String attachMenuBotChoose = null;
                        int storyId = 0;
                        final String scheme = data.getScheme();
                        boolean internal = intent.getExtras() != null && intent.getExtras().get("internal") != null && (boolean) intent.getExtras().get("internal");
                        if (scheme != null) {
                            switch (scheme) {
                                case "http":
                                case "https": {
                                    String host = data.getHost().toLowerCase();
                                    Matcher prefixMatcher = PREFIX_T_ME_PATTERN.matcher(host);
                                    boolean isPrefix = prefixMatcher.find();
                                    if (host.equals("telegram.me") || host.equals("t.me") || host.equals("telegram.dog") || isPrefix) {
                                        if (isPrefix) {
                                            data = Uri.parse("https://t.me/" + prefixMatcher.group(1) + (TextUtils.isEmpty(data.getPath()) ? "" : data.getPath()) + (TextUtils.isEmpty(data.getQuery()) ? "" : "?" + data.getQuery()));
                                        }
                                        String path = data.getPath();
                                        if (path != null && path.length() > 1) {
                                            path = path.substring(1);
                                            if (path.startsWith("$")) {
                                                inputInvoiceSlug = path.substring(1);
                                            } else if (path.startsWith("invoice/")) {
                                                inputInvoiceSlug = path.substring(path.indexOf('/') + 1);
                                            } else if (path.startsWith("bg/")) {
                                                wallPaper = new TLRPC.TL_wallPaper();
                                                wallPaper.settings = new TLRPC.TL_wallPaperSettings();
                                                wallPaper.slug = path.replace("bg/", "");
                                                boolean ok = false;
                                                if (wallPaper.slug != null && wallPaper.slug.length() == 6) {
                                                    try {
                                                        wallPaper.settings.background_color = Integer.parseInt(wallPaper.slug, 16) | 0xff000000;
                                                        wallPaper.slug = null;
                                                        ok = true;
                                                    } catch (Exception ignore) {

                                                    }
                                                } else if (wallPaper.slug != null && wallPaper.slug.length() >= 13 && AndroidUtilities.isValidWallChar(wallPaper.slug.charAt(6))) {
                                                    try {
                                                        wallPaper.settings.background_color = Integer.parseInt(wallPaper.slug.substring(0, 6), 16) | 0xff000000;
                                                        wallPaper.settings.second_background_color = Integer.parseInt(wallPaper.slug.substring(7, 13), 16) | 0xff000000;
                                                        if (wallPaper.slug.length() >= 20 && AndroidUtilities.isValidWallChar(wallPaper.slug.charAt(13))) {
                                                            wallPaper.settings.third_background_color = Integer.parseInt(wallPaper.slug.substring(14, 20), 16) | 0xff000000;
                                                        }
                                                        if (wallPaper.slug.length() == 27 && AndroidUtilities.isValidWallChar(wallPaper.slug.charAt(20))) {
                                                            wallPaper.settings.fourth_background_color = Integer.parseInt(wallPaper.slug.substring(21), 16) | 0xff000000;
                                                        }
                                                        try {
                                                            String rotation = data.getQueryParameter("rotation");
                                                            if (!TextUtils.isEmpty(rotation)) {
                                                                wallPaper.settings.rotation = Utilities.parseInt(rotation);
                                                            }
                                                        } catch (Exception ignore) {

                                                        }
                                                        wallPaper.slug = null;
                                                        ok = true;
                                                    } catch (Exception ignore) {

                                                    }
                                                }
                                                if (!ok) {
                                                    String mode = data.getQueryParameter("mode");
                                                    if (mode != null) {
                                                        mode = mode.toLowerCase();
                                                        String[] modes = mode.split(" ");
                                                        if (modes != null && modes.length > 0) {
                                                            for (int a = 0; a < modes.length; a++) {
                                                                if ("blur".equals(modes[a])) {
                                                                    wallPaper.settings.blur = true;
                                                                } else if ("motion".equals(modes[a])) {
                                                                    wallPaper.settings.motion = true;
                                                                }
                                                            }
                                                        }
                                                    }
                                                    String intensity = data.getQueryParameter("intensity");
                                                    if (!TextUtils.isEmpty(intensity)) {
                                                        wallPaper.settings.intensity = Utilities.parseInt(intensity);
                                                    } else {
                                                        wallPaper.settings.intensity = 50;
                                                    }
                                                    try {
                                                        String bgColor = data.getQueryParameter("bg_color");
                                                        if (!TextUtils.isEmpty(bgColor)) {
                                                            wallPaper.settings.background_color = Integer.parseInt(bgColor.substring(0, 6), 16) | 0xff000000;
                                                            if (bgColor.length() >= 13) {
                                                                wallPaper.settings.second_background_color = Integer.parseInt(bgColor.substring(7, 13), 16) | 0xff000000;
                                                                if (bgColor.length() >= 20 && AndroidUtilities.isValidWallChar(bgColor.charAt(13))) {
                                                                    wallPaper.settings.third_background_color = Integer.parseInt(bgColor.substring(14, 20), 16) | 0xff000000;
                                                                }
                                                                if (bgColor.length() == 27 && AndroidUtilities.isValidWallChar(bgColor.charAt(20))) {
                                                                    wallPaper.settings.fourth_background_color = Integer.parseInt(bgColor.substring(21), 16) | 0xff000000;
                                                                }
                                                            }
                                                        } else {
                                                            wallPaper.settings.background_color = 0xffffffff;
                                                        }
                                                    } catch (Exception ignore) {

                                                    }
                                                    try {
                                                        String rotation = data.getQueryParameter("rotation");
                                                        if (!TextUtils.isEmpty(rotation)) {
                                                            wallPaper.settings.rotation = Utilities.parseInt(rotation);
                                                        }
                                                    } catch (Exception ignore) {

                                                    }
                                                }
                                            } else if (path.startsWith("login/")) {
                                                int intCode = Utilities.parseInt(path.replace("login/", ""));
                                                if (intCode != 0) {
                                                    code = "" + intCode;
                                                }
                                            } else if (path.startsWith("joinchat/")) {
                                                group = path.replace("joinchat/", "");
                                            } else if (path.startsWith("+")) {
                                                group = path.replace("+", "");
                                                if (AndroidUtilities.isNumeric(group)) {
                                                    username = group;
                                                    group = null;
                                                }
                                            } else if (path.startsWith("addstickers/")) {
                                                sticker = path.replace("addstickers/", "");
                                            } else if (path.startsWith("addemoji/")) {
                                                emoji = path.replace("addemoji/", "");
                                            } else if (path.startsWith("nasettings/")) {
                                                SettingsHelper.processDeepLink(data, fragment -> {
                                                    AndroidUtilities.runOnUIThread(() -> presentFragment(fragment, false, false));
                                                    if (AndroidUtilities.isTablet()) {
                                                        actionBarLayout.showLastFragment();
                                                        rightActionBarLayout.showLastFragment();
                                                        drawerLayoutContainer.setAllowOpenDrawer(false, false);
                                                    } else {
                                                        drawerLayoutContainer.setAllowOpenDrawer(true, false);
                                                    }
                                                }, () -> showBulletin(factory -> factory.createErrorBulletin(LocaleController.getString("UnknownNekoSettingsOption", R.string.UnknownNekoSettingsOption))));
                                            } else if (path.startsWith("msg/") || path.startsWith("share/")) {
                                                message = data.getQueryParameter("url");
                                                if (message == null) {
                                                    message = "";
                                                }
                                                if (data.getQueryParameter("text") != null) {
                                                    if (message.length() > 0) {
                                                        hasUrl = true;
                                                        message += "\n";
                                                    }
                                                    message += data.getQueryParameter("text");
                                                }
                                                if (message.length() > 4096 * 4) {
                                                    message = message.substring(0, 4096 * 4);
                                                }
                                                while (message.endsWith("\n")) {
                                                    message = message.substring(0, message.length() - 1);
                                                }
                                            } else if (path.startsWith("confirmphone")) {
                                                phone = data.getQueryParameter("phone");
                                                phoneHash = data.getQueryParameter("hash");
                                            } else if (path.startsWith("setlanguage/")) {
                                                lang = path.substring(12);
                                            } else if (path.startsWith("addtheme/")) {
                                                theme = path.substring(9);
                                            } else if (path.equalsIgnoreCase("boost") || path.startsWith("boost/")) {
                                                isBoost = true;
                                                String c = data.getQueryParameter("c");
                                                List<String> segments = data.getPathSegments();
                                                if (segments.size() >= 2) {
                                                    username = segments.get(1);
                                                } else if (!TextUtils.isEmpty(c)) {
                                                    channelId = Utilities.parseLong(c);
                                                }
                                            } else if (path.startsWith("c/")) {
                                                List<String> segments = data.getPathSegments();
                                                if (segments.size() >= 3) {
                                                    channelId = Utilities.parseLong(segments.get(1));
                                                    messageId = Utilities.parseInt(segments.get(2));
                                                    if (messageId == 0 || channelId == 0) {
                                                        messageId = null;
                                                        channelId = null;
                                                    }
                                                    threadId = Utilities.parseLong(data.getQueryParameter("thread"));
                                                    if (threadId == 0) {
                                                        threadId = null;
                                                    }
                                                    if (threadId == null) {
                                                        threadId = Utilities.parseLong(data.getQueryParameter("topic"));
                                                        if (threadId == 0) {
                                                            threadId = null;
                                                        }
                                                    }
                                                    if (threadId == null && messageId != null && segments.size() >= 4) {
                                                        threadId = (long) (int) messageId;
                                                        messageId = Utilities.parseInt(segments.get(3));
                                                    }
                                                }
                                                if (data.getQuery() != null && segments.size() == 2) {
                                                    isBoost = data.getQuery().equals("boost");
                                                    channelId = Utilities.parseLong(segments.get(1));
                                                }
                                            } else if (path.startsWith("@id")) {
                                                try {
                                                    long userId = Utilities.parseLong(StringsKt.substringAfter(path, "@id", "0"));
                                                    if (userId != 0) {
                                                        push_user_id = userId;
                                                    }
                                                } catch (Exception e) {
                                                    FileLog.e(e);
                                                }
                                            } else if (path.startsWith("contact/")) {
                                                contactToken = path.substring(8);
                                            } else if (path.startsWith("folder/")) {
                                                folderSlug = path.substring(7);
                                            } else if (path.startsWith("addlist/")) {
                                                folderSlug = path.substring(8);
                                            } else if (path.length() >= 1) {
                                                botAppMaybe = null;
                                                ArrayList<String> segments = new ArrayList<>(data.getPathSegments());
                                                if (segments.size() > 0 && segments.get(0).equals("s")) {
                                                    segments.remove(0);
                                                }
                                                if (segments.size() > 0) {
                                                    username = segments.get(0);
                                                    if (segments.size() >= 3 && "s".equals(segments.get(1))) {
                                                        try {
                                                            storyId = Integer.parseInt(segments.get(2));
                                                        } catch (Exception ignore) {}
                                                    } else if (segments.size() > 1) {
                                                        botAppMaybe = segments.get(1);
                                                        startApp = data.getQueryParameter("startapp");
                                                        try {
                                                            messageId = Utilities.parseInt(segments.get(1));
                                                            if (messageId == 0) {
                                                                messageId = null;
                                                            }
                                                        } catch (NumberFormatException ignored) {
                                                            messageId = null;
                                                        }
                                                    } else if (segments.size() == 1) {
                                                        startApp = data.getQueryParameter("startapp");
                                                    }
                                                }
                                                if (messageId != null) {
                                                    videoTimestamp = getTimestampFromLink(data);
                                                }
                                                botUser = data.getQueryParameter("start");
                                                botChat = data.getQueryParameter("startgroup");
                                                botChannel = data.getQueryParameter("startchannel");
                                                botChatAdminParams = data.getQueryParameter("admin");
                                                game = data.getQueryParameter("game");
                                                voicechat = data.getQueryParameter("voicechat");
                                                livestream = data.getQueryParameter("livestream");
                                                setAsAttachBot = data.getQueryParameter("startattach");
                                                attachMenuBotChoose = data.getQueryParameter("choose");
                                                attachMenuBotToOpen = data.getQueryParameter("attach");
                                                threadId = Utilities.parseLong(data.getQueryParameter("thread"));
                                                if (data.getQuery() != null) {
                                                    isBoost = data.getQuery().equals("boost");
                                                }
//                                                storyId = Utilities.parseInt(data.getQueryParameter("story"));
                                                if (threadId == 0) {
                                                    threadId = null;
                                                }
                                                if (threadId == null) {
                                                    threadId = Utilities.parseLong(data.getQueryParameter("topic"));
                                                    if (threadId == 0) {
                                                        threadId = null;
                                                    }
                                                }
                                                if (threadId == null && messageId != null && segments.size() >= 3) {
                                                    threadId = (long) (int) messageId;
                                                    messageId = Utilities.parseInt(segments.get(2));
                                                }
                                                commentId = Utilities.parseInt(data.getQueryParameter("comment"));
                                                if (commentId == 0) {
                                                    commentId = null;
                                                }
                                            }
                                        }
                                    }
                                    break;
                                }
                                case "tg": {
                                    String url = data.toString();
                                    if (url.startsWith("tg:premium_offer") || url.startsWith("tg://premium_offer")) {
                                        String finalUrl = url;
                                        AndroidUtilities.runOnUIThread(() -> {
                                        if (!actionBarLayout.getFragmentStack().isEmpty()) {
                                            BaseFragment fragment = actionBarLayout.getFragmentStack().get(0);
                                            Uri uri = Uri.parse(finalUrl);
                                            fragment.presentFragment(new PremiumPreviewFragment(uri.getQueryParameter("ref")));
                                        }});
                                    } else if (url.startsWith("tg:resolve") || url.startsWith("tg://resolve")) {
                                        url = url.replace("tg:resolve", "tg://telegram.org").replace("tg://resolve", "tg://telegram.org");
                                        data = Uri.parse(url);
                                        username = data.getQueryParameter("domain");
                                        if (username == null) {
                                            username = data.getQueryParameter("phone");
                                            if (username != null && username.startsWith("+")) {
                                                username = username.substring(1);
                                            }
                                        }
                                        botAppMaybe = data.getQueryParameter("appname");
                                        startApp = data.getQueryParameter("startapp");
                                        if ("telegrampassport".equals(username)) {
                                            username = null;
                                            auth = new HashMap<>();
                                            String scope = data.getQueryParameter("scope");
                                            if (!TextUtils.isEmpty(scope) && scope.startsWith("{") && scope.endsWith("}")) {
                                                auth.put("nonce", data.getQueryParameter("nonce"));
                                            } else {
                                                auth.put("payload", data.getQueryParameter("payload"));
                                            }
                                            auth.put("bot_id", data.getQueryParameter("bot_id"));
                                            auth.put("scope", scope);
                                            auth.put("public_key", data.getQueryParameter("public_key"));
                                            auth.put("callback_url", data.getQueryParameter("callback_url"));
                                        } else {
                                            botUser = data.getQueryParameter("start");
                                            botChat = data.getQueryParameter("startgroup");
                                            botChannel = data.getQueryParameter("startchannel");
                                            botChatAdminParams = data.getQueryParameter("admin");
                                            game = data.getQueryParameter("game");
                                            voicechat = data.getQueryParameter("voicechat");
                                            livestream = data.getQueryParameter("livestream");
                                            setAsAttachBot = data.getQueryParameter("startattach");
                                            attachMenuBotChoose = data.getQueryParameter("choose");
                                            attachMenuBotToOpen = data.getQueryParameter("attach");
                                            messageId = Utilities.parseInt(data.getQueryParameter("post"));
                                            storyId = Utilities.parseInt(data.getQueryParameter("story"));
                                            if (messageId == 0) {
                                                messageId = null;
                                            }
                                            threadId = Utilities.parseLong(data.getQueryParameter("thread"));
                                            if (threadId == 0) {
                                                threadId = null;
                                            }
                                            if (threadId == null) {
                                                threadId = Utilities.parseLong(data.getQueryParameter("topic"));
                                                if (threadId == 0) {
                                                    threadId = null;
                                                }
                                            }
                                            commentId = Utilities.parseInt(data.getQueryParameter("comment"));
                                            if (commentId == 0) {
                                                commentId = null;
                                            }
                                        }
                                    } else if (url.startsWith("tg:invoice") || url.startsWith("tg://invoice")) {
                                        url = url.replace("tg:invoice", "tg://invoice");
                                        data = Uri.parse(url);
                                        inputInvoiceSlug = data.getQueryParameter("slug");
                                    } else if (url.startsWith("tg:contact") || url.startsWith("tg://contact")) {
                                        url = url.replace("tg:contact", "tg://contact");
                                        data = Uri.parse(url);
                                        contactToken = data.getQueryParameter("token");
                                    } else if (url.startsWith("tg:privatepost") || url.startsWith("tg://privatepost")) {
                                        url = url.replace("tg:privatepost", "tg://telegram.org").replace("tg://privatepost", "tg://telegram.org");
                                        data = Uri.parse(url);
                                        messageId = Utilities.parseInt(data.getQueryParameter("post"));
                                        channelId = Utilities.parseLong(data.getQueryParameter("channel"));
                                        if (messageId == 0 || channelId == 0) {
                                            messageId = null;
                                            channelId = null;
                                        }
                                        threadId = Utilities.parseLong(data.getQueryParameter("thread"));
                                        if (threadId == 0) {
                                            threadId = null;
                                        }
                                        if (threadId == null) {
                                            threadId = Utilities.parseLong(data.getQueryParameter("topic"));
                                            if (threadId == 0) {
                                                threadId = null;
                                            }
                                        }
                                        commentId = Utilities.parseInt(data.getQueryParameter("comment"));
                                        if (commentId == 0) {
                                            commentId = null;
                                        }
                                    } else if (url.startsWith("tg:bg") || url.startsWith("tg://bg")) {
                                        url = url.replace("tg:bg", "tg://telegram.org").replace("tg://bg", "tg://telegram.org");
                                        data = Uri.parse(url);
                                        wallPaper = new TLRPC.TL_wallPaper();
                                        wallPaper.settings = new TLRPC.TL_wallPaperSettings();
                                        wallPaper.slug = data.getQueryParameter("slug");
                                        if (wallPaper.slug == null) {
                                            wallPaper.slug = data.getQueryParameter("color");
                                        }
                                        boolean ok = false;
                                        if (wallPaper.slug != null && wallPaper.slug.length() == 6) {
                                            try {
                                                wallPaper.settings.background_color = Integer.parseInt(wallPaper.slug, 16) | 0xff000000;
                                                wallPaper.slug = null;
                                                ok = true;
                                            } catch (Exception ignore) {

                                            }
                                        } else if (wallPaper.slug != null && wallPaper.slug.length() >= 13 && AndroidUtilities.isValidWallChar(wallPaper.slug.charAt(6))) {
                                            try {
                                                wallPaper.settings.background_color = Integer.parseInt(wallPaper.slug.substring(0, 6), 16) | 0xff000000;
                                                wallPaper.settings.second_background_color = Integer.parseInt(wallPaper.slug.substring(7, 13), 16) | 0xff000000;
                                                if (wallPaper.slug.length() >= 20 && AndroidUtilities.isValidWallChar(wallPaper.slug.charAt(13))) {
                                                    wallPaper.settings.third_background_color = Integer.parseInt(wallPaper.slug.substring(14, 20), 16) | 0xff000000;
                                                }
                                                if (wallPaper.slug.length() == 27 && AndroidUtilities.isValidWallChar(wallPaper.slug.charAt(20))) {
                                                    wallPaper.settings.fourth_background_color = Integer.parseInt(wallPaper.slug.substring(21), 16) | 0xff000000;
                                                }
                                                try {
                                                    String rotation = data.getQueryParameter("rotation");
                                                    if (!TextUtils.isEmpty(rotation)) {
                                                        wallPaper.settings.rotation = Utilities.parseInt(rotation);
                                                    }
                                                } catch (Exception ignore) {

                                                }
                                                wallPaper.slug = null;
                                                ok = true;
                                            } catch (Exception ignore) {

                                            }
                                        }
                                        if (!ok) {
                                            String mode = data.getQueryParameter("mode");
                                            if (mode != null) {
                                                mode = mode.toLowerCase();
                                                String[] modes = mode.split(" ");
                                                if (modes != null && modes.length > 0) {
                                                    for (int a = 0; a < modes.length; a++) {
                                                        if ("blur".equals(modes[a])) {
                                                            wallPaper.settings.blur = true;
                                                        } else if ("motion".equals(modes[a])) {
                                                            wallPaper.settings.motion = true;
                                                        }
                                                    }
                                                }
                                            }
                                            wallPaper.settings.intensity = Utilities.parseInt(data.getQueryParameter("intensity"));
                                            try {
                                                String bgColor = data.getQueryParameter("bg_color");
                                                if (!TextUtils.isEmpty(bgColor)) {
                                                    wallPaper.settings.background_color = Integer.parseInt(bgColor.substring(0, 6), 16) | 0xff000000;
                                                    if (bgColor.length() >= 13) {
                                                        wallPaper.settings.second_background_color = Integer.parseInt(bgColor.substring(8, 13), 16) | 0xff000000;
                                                        if (bgColor.length() >= 20 && AndroidUtilities.isValidWallChar(bgColor.charAt(13))) {
                                                            wallPaper.settings.third_background_color = Integer.parseInt(bgColor.substring(14, 20), 16) | 0xff000000;
                                                        }
                                                        if (bgColor.length() == 27 && AndroidUtilities.isValidWallChar(bgColor.charAt(20))) {
                                                            wallPaper.settings.fourth_background_color = Integer.parseInt(bgColor.substring(21), 16) | 0xff000000;
                                                        }
                                                    }
                                                }
                                            } catch (Exception ignore) {

                                            }
                                            try {
                                                String rotation = data.getQueryParameter("rotation");
                                                if (!TextUtils.isEmpty(rotation)) {
                                                    wallPaper.settings.rotation = Utilities.parseInt(rotation);
                                                }
                                            } catch (Exception ignore) {

                                            }
                                        }
                                    } else if (url.startsWith("tg:join") || url.startsWith("tg://join")) {
                                        url = url.replace("tg:join", "tg://telegram.org").replace("tg://join", "tg://telegram.org");
                                        data = Uri.parse(url);
                                        group = data.getQueryParameter("invite");
                                    } else if (url.startsWith("tg:addstickers") || url.startsWith("tg://addstickers")) {
                                        url = url.replace("tg:addstickers", "tg://telegram.org").replace("tg://addstickers", "tg://telegram.org");
                                        data = Uri.parse(url);
                                        sticker = data.getQueryParameter("set");
                                    } else if (url.startsWith("tg:addemoji") || url.startsWith("tg://addemoji")) {
                                        url = url.replace("tg:addemoji", "tg://telegram.org").replace("tg://addemoji", "tg://telegram.org");
                                        data = Uri.parse(url);
                                        emoji = data.getQueryParameter("set");
                                    } else if (url.startsWith("tg:msg") || url.startsWith("tg://msg") || url.startsWith("tg://share") || url.startsWith("tg:share")) {
                                        url = url.replace("tg:msg", "tg://telegram.org").replace("tg://msg", "tg://telegram.org").replace("tg://share", "tg://telegram.org").replace("tg:share", "tg://telegram.org");
                                        data = Uri.parse(url);
                                        message = data.getQueryParameter("url");
                                        if (message == null) {
                                            message = "";
                                        }
                                        if (data.getQueryParameter("text") != null) {
                                            if (message.length() > 0) {
                                                hasUrl = true;
                                                message += "\n";
                                            }
                                            message += data.getQueryParameter("text");
                                        }
                                        if (message.length() > 4096 * 4) {
                                            message = message.substring(0, 4096 * 4);
                                        }
                                        while (message.endsWith("\n")) {
                                            message = message.substring(0, message.length() - 1);
                                        }
                                    } else if (url.startsWith("tg:confirmphone") || url.startsWith("tg://confirmphone")) {
                                        url = url.replace("tg:confirmphone", "tg://telegram.org").replace("tg://confirmphone", "tg://telegram.org");
                                        data = Uri.parse(url);

                                        phone = data.getQueryParameter("phone");
                                        phoneHash = data.getQueryParameter("hash");
                                    } else if (url.startsWith("tg:login") || url.startsWith("tg://login")) {
                                        url = url.replace("tg:login", "tg://telegram.org").replace("tg://login", "tg://telegram.org");
                                        data = Uri.parse(url);
                                        login = data.getQueryParameter("token");
                                        int intCode = Utilities.parseInt(data.getQueryParameter("code"));
                                        if (intCode != 0) {
                                            code = "" + intCode;
                                        }
                                    } else if (url.startsWith("tg:openmessage") || url.startsWith("tg://openmessage")) {
                                        url = url.replace("tg:openmessage", "tg://telegram.org").replace("tg://openmessage", "tg://telegram.org");
                                        data = Uri.parse(url);

                                        String userID = data.getQueryParameter("user_id");
                                        String chatID = data.getQueryParameter("chat_id");
                                        String msgID = data.getQueryParameter("message_id");
                                        if (userID != null) {
                                            try {
                                                push_user_id = Long.parseLong(userID);
                                            } catch (NumberFormatException ignore) {
                                            }
                                        } else if (chatID != null) {
                                            try {
                                                push_chat_id = Long.parseLong(chatID);
                                            } catch (NumberFormatException ignore) {
                                            }
                                        }
                                        if (msgID != null) {
                                            try {
                                                push_msg_id = Integer.parseInt(msgID);
                                            } catch (NumberFormatException ignore) {
                                            }
                                        }
                                    } else if (url.startsWith("tg:passport") || url.startsWith("tg://passport") || url.startsWith("tg:secureid")) {
                                        url = url.replace("tg:passport", "tg://telegram.org").replace("tg://passport", "tg://telegram.org").replace("tg:secureid", "tg://telegram.org");
                                        data = Uri.parse(url);
                                        auth = new HashMap<>();
                                        String scope = data.getQueryParameter("scope");
                                        if (!TextUtils.isEmpty(scope) && scope.startsWith("{") && scope.endsWith("}")) {
                                            auth.put("nonce", data.getQueryParameter("nonce"));
                                        } else {
                                            auth.put("payload", data.getQueryParameter("payload"));
                                        }
                                        auth.put("bot_id", data.getQueryParameter("bot_id"));
                                        auth.put("scope", scope);
                                        auth.put("public_key", data.getQueryParameter("public_key"));
                                        auth.put("callback_url", data.getQueryParameter("callback_url"));
                                    } else if (url.startsWith("tg:setlanguage") || url.startsWith("tg://setlanguage")) {
                                        url = url.replace("tg:setlanguage", "tg://telegram.org").replace("tg://setlanguage", "tg://telegram.org");
                                        data = Uri.parse(url);
                                        lang = data.getQueryParameter("lang");
                                    } else if (url.startsWith("tg:addtheme") || url.startsWith("tg://addtheme")) {
                                        url = url.replace("tg:addtheme", "tg://telegram.org").replace("tg://addtheme", "tg://telegram.org");
                                        data = Uri.parse(url);
                                        theme = data.getQueryParameter("slug");
                                    } else if (url.startsWith("tg:settings") || url.startsWith("tg://settings")) {
                                        if (url.contains("themes") || url.contains("theme")) {
                                            open_settings = 2;
                                        } else if (url.contains("devices")) {
                                            open_settings = 3;
                                        } else if (url.contains("folders")) {
                                            open_settings = 4;
                                        } else if (url.contains("change_number")) {
                                            open_settings = 5;
                                        } else if (url.contains("language")) {
                                            open_settings = 10;
                                        } else if (url.contains("auto_delete")) {
                                            open_settings = 11;
                                        } else if (url.contains("privacy")) {
                                            open_settings = 12;
                                        } else if (url.contains("?enablelogs")) {
                                            open_settings = 7;
                                        } else if (url.contains("?sendlogs")) {
                                            open_settings = 8;
                                        } else if (url.contains("?disablelogs")) {
                                            open_settings = 9;
<<<<<<< HEAD
                                        } else if (url.contains("neko")) {
                                            open_settings = 100;
=======
                                        } else if (url.contains("premium_sms")) {
                                            open_settings = 13;
>>>>>>> d62d2ed5
                                        } else {
                                            open_settings = 1;
                                        }
                                    } else if (url.startsWith("tg:user") || url.startsWith("tg://user")) {
                                        try {
                                            url = url.replace("tg:user", "tg://telegram.org").replace("tg://user", "tg://telegram.org");
                                            data = Uri.parse(url);
                                            long userId = Utilities.parseLong(data.getQueryParameter("id"));
                                            if (userId != 0) {
                                                push_user_id = userId;
                                            }
                                        } catch (Exception e) {
                                            FileLog.e(e);
                                        }
                                    } else if (url.startsWith("tg:upgrade") || url.startsWith("tg://upgrade") || url.startsWith("tg:update") || url.startsWith("tg://update")) {
                                        checkAppUpdate(true, null);
                                    } else if (url.startsWith("tg:neko") || url.startsWith("tg://neko")) {
                                        url = url.replace("tg:neko", "tg://t.me/nasettings").replace("tg://neko", "tg://t.me/nasettings");
                                        data = Uri.parse(url);
                                        SettingsHelper.processDeepLink(data, fragment -> {
                                            AndroidUtilities.runOnUIThread(() -> presentFragment(fragment, false, false));
                                            if (AndroidUtilities.isTablet()) {
                                                actionBarLayout.showLastFragment();
                                                rightActionBarLayout.showLastFragment();
                                                drawerLayoutContainer.setAllowOpenDrawer(false, false);
                                            } else {
                                                drawerLayoutContainer.setAllowOpenDrawer(true, false);
                                            }
                                        }, () -> showBulletin(factory -> factory.createErrorBulletin(LocaleController.getString("UnknownNekoSettingsOption", R.string.UnknownNekoSettingsOption))));
                                    } else if ((url.startsWith("tg:search") || url.startsWith("tg://search"))) {
                                        url = url.replace("tg:search", "tg://telegram.org").replace("tg://search", "tg://telegram.org");
                                        data = Uri.parse(url);
                                        searchQuery = data.getQueryParameter("query");
                                        if (searchQuery != null) {
                                            searchQuery = searchQuery.trim();
                                        } else {
                                            searchQuery = "";
                                        }
                                    } else if ((url.startsWith("tg:calllog") || url.startsWith("tg://calllog"))) {
                                        showCallLog = true;
                                    } else if ((url.startsWith("tg:call") || url.startsWith("tg://call"))) {
                                        if (UserConfig.getInstance(currentAccount).isClientActivated()) {
                                            final String extraForceCall = "extra_force_call";
                                            if (ContactsController.getInstance(currentAccount).contactsLoaded || intent.hasExtra(extraForceCall)) {
                                                final String callFormat = data.getQueryParameter("format");
                                                final String callUserName = data.getQueryParameter("name");
                                                final String callPhone = data.getQueryParameter("phone");
                                                final List<TLRPC.TL_contact> contacts = findContacts(callUserName, callPhone, false);

                                                if (contacts.isEmpty() && callPhone != null) {
                                                    newContactName = callUserName;
                                                    newContactPhone = callPhone;
                                                    newContactAlert = true;
                                                } else {
                                                    if (contacts.size() == 1) {
                                                        push_user_id = contacts.get(0).user_id;
                                                    }

                                                    if (push_user_id == 0) {
                                                        callSearchQuery = callUserName != null ? callUserName : "";
                                                    }

                                                    if ("video".equalsIgnoreCase(callFormat)) {
                                                        videoCallUser = true;
                                                    } else {
                                                        audioCallUser = true;
                                                    }

                                                    needCallAlert = true;
                                                }
                                            } else {
                                                final Intent copyIntent = new Intent(intent);
                                                copyIntent.removeExtra(EXTRA_ACTION_TOKEN);
                                                copyIntent.putExtra(extraForceCall, true);
                                                ContactsLoadingObserver.observe((contactsLoaded) -> handleIntent(copyIntent, true, false, false), 1000);
                                            }
                                        }
                                    } else if ((url.startsWith("tg:scanqr") || url.startsWith("tg://scanqr"))) {
                                        scanQr = true;
                                    } else if ((url.startsWith("tg:addcontact") || url.startsWith("tg://addcontact"))) {
                                        url = url.replace("tg:addcontact", "tg://telegram.org").replace("tg://addcontact", "tg://telegram.org");
                                        data = Uri.parse(url);
                                        newContactName = data.getQueryParameter("name");

                                        // use getQueryParameters to keep the "+" sign
                                        List<String> phoneParams = data.getQueryParameters("phone");
                                        if (phoneParams != null && phoneParams.size() > 0) {
                                            newContactPhone = phoneParams.get(0);
                                        }
                                        newContact = true;
                                    } else if (url.startsWith("tg:addlist") || url.startsWith("tg://addlist")) {
                                        url = url.replace("tg:addlist", "tg://telegram.org").replace("tg://addlist", "tg://telegram.org");
                                        data = Uri.parse(url);
                                        folderSlug = data.getQueryParameter("slug");
                                    } else {
                                        unsupportedUrl = url.replace("tg://", "").replace("tg:", "");
                                        int index;
                                        if ((index = unsupportedUrl.indexOf('?')) >= 0) {
                                            unsupportedUrl = unsupportedUrl.substring(0, index);
                                        }
                                    }
                                    break;
                                }
                            }
                        }
                        /*if (intent.hasExtra(EXTRA_ACTION_TOKEN)) {
                            final boolean success = UserConfig.getInstance(currentAccount).isClientActivated() && "tg".equals(scheme) && unsupportedUrl == null;
                            final Action assistAction = new AssistActionBuilder()
                                    .setActionToken(intent.getStringExtra(EXTRA_ACTION_TOKEN))
                                    .setActionStatus(success ? Action.Builder.STATUS_TYPE_COMPLETED : Action.Builder.STATUS_TYPE_FAILED)
                                    .build();
                            FirebaseUserActions.getInstance(this).end(assistAction);
                            intent.removeExtra(EXTRA_ACTION_TOKEN);
                        }*/
                        if (code != null || UserConfig.getInstance(currentAccount).isClientActivated()) {
                            if (phone != null || phoneHash != null) {
                                AlertDialog cancelDeleteProgressDialog = new AlertDialog(LaunchActivity.this, AlertDialog.ALERT_TYPE_SPINNER);
                                cancelDeleteProgressDialog.setCanCancel(false);
                                cancelDeleteProgressDialog.show();

                                TLRPC.TL_account_sendConfirmPhoneCode req = new TLRPC.TL_account_sendConfirmPhoneCode();
                                req.hash = phoneHash;
                                req.settings = new TLRPC.TL_codeSettings();
                                req.settings.allow_flashcall = false;
                                req.settings.allow_app_hash = req.settings.allow_firebase = PushListenerController.getProvider().hasServices();
                                SharedPreferences preferences = ApplicationLoader.applicationContext.getSharedPreferences("mainconfig", Activity.MODE_PRIVATE);
                                if (req.settings.allow_app_hash) {
                                    preferences.edit().putString("sms_hash", BuildVars.getSmsHash()).apply();
                                } else {
                                    preferences.edit().remove("sms_hash").apply();
                                }

                                Bundle params = new Bundle();
                                params.putString("phone", phone);

                                String finalPhone = phone;
                                ConnectionsManager.getInstance(currentAccount).sendRequest(req, (response, error) -> AndroidUtilities.runOnUIThread(() -> {
                                    cancelDeleteProgressDialog.dismiss();
                                    if (error == null) {
                                        presentFragment(new LoginActivity().cancelAccountDeletion(finalPhone, params, (TLRPC.TL_auth_sentCode) response));
                                    } else {
                                        AlertsCreator.processError(currentAccount, error, getActionBarLayout().getLastFragment(), req);
                                    }
                                }), ConnectionsManager.RequestFlagFailOnServerErrors);
                            } else if (username != null || group != null || sticker != null || emoji != null || contactToken != null || folderSlug != null || message != null || game != null || voicechat != null || auth != null || unsupportedUrl != null || lang != null || code != null || wallPaper != null || inputInvoiceSlug != null || channelId != null || theme != null || login != null) {
                                if (message != null && message.startsWith("@")) {
                                    message = " " + message;
                                }
                                runLinkRequest(intentAccount[0], username, group, sticker, emoji, botUser, botChat, botChannel, botChatAdminParams, message, contactToken, folderSlug, hasUrl, messageId, channelId, threadId, commentId, game, auth, lang, unsupportedUrl, code, login, wallPaper, inputInvoiceSlug, theme, voicechat, livestream, 0, videoTimestamp, setAsAttachBot, attachMenuBotToOpen, attachMenuBotChoose, botAppMaybe, startApp, progress, forceNotInternalForApps, storyId, isBoost);
                            } else {
                                try (Cursor cursor = getContentResolver().query(intent.getData(), null, null, null, null)) {
                                    if (cursor != null) {
                                        if (cursor.moveToFirst()) {
                                            long userId = cursor.getLong(cursor.getColumnIndex(ContactsContract.Data.DATA4));
                                            int accountId = Utilities.parseInt(cursor.getString(cursor.getColumnIndex(ContactsContract.RawContacts.ACCOUNT_NAME)));
                                            for (int a = -1; a < SharedConfig.activeAccounts.size(); a++) {
                                                int i = a == -1 ? intentAccount[0] : a;
                                                if ((a == -1 && MessagesStorage.getInstance(i).containsLocalDialog(userId)) || UserConfig.getInstance(i).getClientUserId() == accountId) {
                                                    intentAccount[0] = a;
                                                    switchToAccount(intentAccount[0], true);
                                                    break;
                                                }
                                            }
                                            NotificationCenter.getInstance(intentAccount[0]).postNotificationName(NotificationCenter.closeChats);
                                            push_user_id = userId;
                                            String mimeType = cursor.getString(cursor.getColumnIndex(ContactsContract.Data.MIMETYPE));
                                            if (TextUtils.equals(mimeType, "vnd.android.cursor.item/vnd.org.telegram.messenger.android.call")) {
                                                audioCallUser = true;
                                            } else if (TextUtils.equals(mimeType, "vnd.android.cursor.item/vnd.org.telegram.messenger.android.call.video")) {
                                                videoCallUser = true;
                                            }
                                        }
                                    }
                                } catch (Exception e) {
                                    FileLog.e(e);
                                }
                            }
                        }
                    }
                } else if (intent.getAction().equals("org.telegram.messenger.OPEN_ACCOUNT")) {
                    open_settings = 1;
                } else if (intent.getAction().equals("new_dialog")) {
                    open_new_dialog = 1;
                } else if (intent.getAction().startsWith("com.tmessages.openchat")) {
//                    Integer chatIdInt = intent.getIntExtra("chatId", 0);
                    long chatId = intent.getLongExtra("chatId", 0);
//                    Integer userIdInt = intent.getIntExtra("userId", 0);
                    long[] storyDialogIds = intent.getLongArrayExtra("storyDialogIds");
                    long userId = intent.getLongExtra("userId", 0);
                    int encId = intent.getIntExtra("encId", 0);
                    int widgetId = intent.getIntExtra("appWidgetId", 0);
                    long topicId = intent.getLongExtra("topicId", 0);
                    if (widgetId != 0) {
                        open_settings = 6;
                        open_widget_edit = widgetId;
                        open_widget_edit_type = intent.getIntExtra("appWidgetType", 0);
                    } else {
                        if (push_msg_id == 0) {
                            push_msg_id = intent.getIntExtra("message_id", 0);
                        }
                        if (storyDialogIds != null) {
                            NotificationCenter.getInstance(intentAccount[0]).postNotificationName(NotificationCenter.closeChats);
                            push_story_dids = storyDialogIds;
//                            push_story_id = intent.getIntExtra("storyId", 0);
                            showDialogsList = true;
                        } else if (chatId != 0) {
                            NotificationCenter.getInstance(intentAccount[0]).postNotificationName(NotificationCenter.closeChats);
                            push_chat_id = chatId;
                            push_topic_id = topicId;
                        } else if (userId != 0) {
                            NotificationCenter.getInstance(intentAccount[0]).postNotificationName(NotificationCenter.closeChats);
                            push_user_id = userId;
                        } else if (encId != 0) {
                            NotificationCenter.getInstance(intentAccount[0]).postNotificationName(NotificationCenter.closeChats);
                            push_enc_id = encId;
                        } else {
                            showDialogsList = true;
                        }
                    }
                } else if (intent.getAction().startsWith(OpenAttachedMenuBotReceiver.ACTION)) {
                    botId = intent.getLongExtra("botId", 0);
                    if (botId != 0) {
                        openBot = true;
                    }
                } else if (intent.getAction().equals("com.tmessages.openplayer")) {
                    showPlayer = true;
                } else if (intent.getAction().equals("org.tmessages.openlocations")) {
                    showLocations = true;
                } else if (action.equals("voip_chat")) {
                    showGroupVoip = true;
                }
            }
        }
        if (UserConfig.getInstance(currentAccount).isClientActivated()) {
            if (searchQuery != null) {
                final BaseFragment lastFragment = actionBarLayout.getLastFragment();
                if (lastFragment instanceof DialogsActivity) {
                    final DialogsActivity dialogsActivity = (DialogsActivity) lastFragment;
                    if (dialogsActivity.isMainDialogList()) {
                        if (dialogsActivity.getFragmentView() != null && isNew) {
                            dialogsActivity.search(searchQuery, true);
                        } else {
                            dialogsActivity.setInitialSearchString(searchQuery);
                        }
                    }
                } else {
                    showDialogsList = true;
                }
            }

            if (push_story_dids != null) {
                NotificationCenter.getInstance(intentAccount[0]).postNotificationName(NotificationCenter.closeChats);
                openStories(push_story_dids, true);
            } else if (push_user_id != 0) {
                if (audioCallUser || videoCallUser) {
                    if (needCallAlert) {
                        final BaseFragment lastFragment = actionBarLayout.getLastFragment();
                        if (lastFragment != null) {
                            AlertsCreator.createCallDialogAlert(lastFragment, lastFragment.getMessagesController().getUser(push_user_id), videoCallUser);
                        }
                    } else {
                        VoIPPendingCall.startOrSchedule(this, push_user_id, videoCallUser, AccountInstance.getInstance(intentAccount[0]));
                    }
                } else {
                    Bundle args = new Bundle();
                    args.putLong("user_id", push_user_id);
                    if (push_msg_id != 0) {
                        args.putInt("message_id", push_msg_id);
                    }
                    if (mainFragmentsStack.isEmpty() || MessagesController.getInstance(intentAccount[0]).checkCanOpenChat(args, mainFragmentsStack.get(mainFragmentsStack.size() - 1))) {
                        ChatActivity fragment = new ChatActivity(args);
                        if (getActionBarLayout().presentFragment(new INavigationLayout.NavigationParams(fragment).setNoAnimation(true))) {
                            pushOpened = true;
                            drawerLayoutContainer.closeDrawer();
                        }
                    }
                }
            } else if (push_chat_id != 0) {
                Bundle args = new Bundle();
                args.putLong("chat_id", push_chat_id);
                if (push_msg_id != 0) {
                    args.putInt("message_id", push_msg_id);
                }
                if (mainFragmentsStack.isEmpty() || MessagesController.getInstance(intentAccount[0]).checkCanOpenChat(args, mainFragmentsStack.get(mainFragmentsStack.size() - 1))) {
                    ChatActivity fragment = new ChatActivity(args);

                    if (push_topic_id > 0) {
                        TLRPC.TL_forumTopic topic = MessagesController.getInstance(currentAccount).getTopicsController().findTopic(push_chat_id, push_topic_id);
                        FileLog.d("LaunchActivity openForum " + push_chat_id + " " + push_topic_id + " TL_forumTopic " + topic);
                        if (topic != null) {
                            ForumUtilities.applyTopic(fragment, MessagesStorage.TopicKey.of(-push_chat_id, push_topic_id));
                        } else {
                            boolean finalIsNew = isNew;
                            long finalPush_chat_id = push_chat_id;
                            long finalPush_topic_id = push_topic_id;
                            MessagesController.getInstance(currentAccount).getTopicsController().loadTopic(push_chat_id, push_topic_id, () -> {
                                TLRPC.TL_forumTopic loadedTopic = MessagesController.getInstance(currentAccount).getTopicsController().findTopic(finalPush_chat_id, finalPush_topic_id);
                                FileLog.d("LaunchActivity openForum after load " + finalPush_chat_id + " " + finalPush_topic_id + " TL_forumTopic " + loadedTopic);
                                if (actionBarLayout != null) {
                                    ForumUtilities.applyTopic(fragment, MessagesStorage.TopicKey.of(-finalPush_chat_id, finalPush_topic_id));
                                    getActionBarLayout().presentFragment(fragment);
                                }
                            });
                            return true;
                        }
                    }
                    if (getActionBarLayout().presentFragment(new INavigationLayout.NavigationParams(fragment).setNoAnimation(true))) {
                        pushOpened = true;
                        drawerLayoutContainer.closeDrawer();
                    }
                }
            } else if (push_enc_id != 0) {
                Bundle args = new Bundle();
                args.putInt("enc_id", push_enc_id);
                ChatActivity fragment = new ChatActivity(args);
                if (getActionBarLayout().presentFragment(new INavigationLayout.NavigationParams(fragment).setNoAnimation(true))) {
                    pushOpened = true;
                    drawerLayoutContainer.closeDrawer();
                }
            } else if (showDialogsList) {
                if (!AndroidUtilities.isTablet()) {
                    actionBarLayout.removeAllFragments();
                } else {
                    if (!layersActionBarLayout.getFragmentStack().isEmpty()) {
                        for (int a = 0; a < layersActionBarLayout.getFragmentStack().size() - 1; a++) {
                            layersActionBarLayout.removeFragmentFromStack(layersActionBarLayout.getFragmentStack().get(0));
                            a--;
                        }
                        layersActionBarLayout.closeLastFragment(false);
                    }
                }
                pushOpened = false;
                isNew = false;
            } else if (showPlayer) {
                if (!actionBarLayout.getFragmentStack().isEmpty()) {
                    BaseFragment fragment = actionBarLayout.getFragmentStack().get(0);
                    fragment.showDialog(new AudioPlayerAlert(this, null));
                }
                pushOpened = false;
            } else if (showLocations) {
                if (!actionBarLayout.getFragmentStack().isEmpty()) {
                    BaseFragment fragment = actionBarLayout.getFragmentStack().get(0);
                    fragment.showDialog(new SharingLocationsAlert(this, info -> {
                        intentAccount[0] = info.messageObject.currentAccount;
                        switchToAccount(intentAccount[0], true);

                        LocationActivity locationActivity = new LocationActivity(2);
                        locationActivity.setMessageObject(info.messageObject);
                        final long dialog_id = info.messageObject.getDialogId();
                        locationActivity.setDelegate((location, live, notify, scheduleDate) -> SendMessagesHelper.getInstance(intentAccount[0]).sendMessage(SendMessagesHelper.SendMessageParams.of(location, dialog_id, null, null, null, null, notify, scheduleDate)));
                        presentFragment(locationActivity);
                    }, null));
                }
                pushOpened = false;
            } else if (exportingChatUri != null) {
                runImportRequest(exportingChatUri, documentsUrisArray);
            } else if (importingStickers != null) {
                AndroidUtilities.runOnUIThread(() -> {
                    if (!actionBarLayout.getFragmentStack().isEmpty()) {
                        BaseFragment fragment = actionBarLayout.getFragmentStack().get(0);
                        fragment.showDialog(new StickersAlert(this, importingStickersSoftware, importingStickers, importingStickersEmoji, null));
                    }
                });
                pushOpened = false;
            } else if (videoPath != null || voicePath != null || photoPathsArray != null || sendingText != null || documentsPathsArray != null || contactsToSend != null || documentsUrisArray != null) {
                if (!AndroidUtilities.isTablet()) {
                    NotificationCenter.getInstance(intentAccount[0]).postNotificationName(NotificationCenter.closeChats);
                }
                if (dialogId == 0) {
                    openDialogsToSend(false);
                    pushOpened = true;
                } else {
                    ArrayList<MessagesStorage.TopicKey> dids = new ArrayList<>();
                    dids.add(MessagesStorage.TopicKey.of(dialogId, 0));
                    didSelectDialogs(null, dids, null, false, null);
                }
            } else if (open_settings == 7 || open_settings == 8 || open_settings == 9) {
                CharSequence bulletinText = null;
                boolean can = BuildVars.DEBUG_PRIVATE_VERSION; // TODO: check source
                if (!can) {
                    bulletinText = "Locked in release.";
                } else if (open_settings == 7) {
                    bulletinText = "Logs enabled.";
                    ApplicationLoader.applicationContext.getSharedPreferences("systemConfig", Context.MODE_PRIVATE).edit().putBoolean("logsEnabled", BuildVars.LOGS_ENABLED = true).commit();
                } else if (open_settings == 8) {
                    ProfileActivity.sendLogs(LaunchActivity.this, false);
                } else if (open_settings == 9) {
                    bulletinText = "Logs disabled.";
                    ApplicationLoader.applicationContext.getSharedPreferences("systemConfig", Context.MODE_PRIVATE).edit().putBoolean("logsEnabled", BuildVars.LOGS_ENABLED = false).commit();
                }

                if (bulletinText != null) {
                    BaseFragment fragment = actionBarLayout.getLastFragment();
                    if (fragment != null) {
                        BulletinFactory.of(fragment).createSimpleBulletin(R.raw.info, bulletinText).show();
                    }
                }
            } else if (open_settings != 0) {
                BaseFragment fragment;
                boolean closePrevious = false;
                if (open_settings == 1) {
                    Bundle args = new Bundle();
                    args.putLong("user_id", UserConfig.getInstance(currentAccount).clientUserId);
                    fragment = new ProfileActivity(args);
                } else if (open_settings == 2) {
                    fragment = new ThemeActivity(ThemeActivity.THEME_TYPE_BASIC);
                } else if (open_settings == 3) {
                    fragment = new SessionsActivity(0);
                } else if (open_settings == 4) {
                    fragment = new FiltersSetupActivity();
                } else if (open_settings == 5) {
                    fragment = new ActionIntroActivity(ActionIntroActivity.ACTION_TYPE_CHANGE_PHONE_NUMBER);
                    closePrevious = true;
                } else if (open_settings == 6) {
                    fragment = new EditWidgetActivity(open_widget_edit_type, open_widget_edit);
                } else if (open_settings == 10) {
                    fragment = new LanguageSelectActivity();
                } else if (open_settings == 11) {
                    fragment = new AutoDeleteMessagesActivity();
                } else if (open_settings == 12) {
                    fragment = new PrivacySettingsActivity();
<<<<<<< HEAD
                } else if (open_settings == 100) {
                    fragment = new NekoSettingsActivity();
=======
                } else if (ApplicationLoader.applicationLoaderInstance != null) {
                    fragment = ApplicationLoader.applicationLoaderInstance.openSettings(open_settings);
>>>>>>> d62d2ed5
                } else {
                    fragment = null;
                }
                boolean closePreviousFinal = closePrevious;
                if (open_settings == 6) {
                    getActionBarLayout().presentFragment(new INavigationLayout.NavigationParams(fragment).setNoAnimation(true));
                } else {
                    AndroidUtilities.runOnUIThread(() -> presentFragment(fragment, closePreviousFinal, false));
                }
                if (AndroidUtilities.isTablet()) {
                    actionBarLayout.rebuildFragments(INavigationLayout.REBUILD_FLAG_REBUILD_LAST);
                    rightActionBarLayout.rebuildFragments(INavigationLayout.REBUILD_FLAG_REBUILD_LAST);
                    drawerLayoutContainer.setAllowOpenDrawer(false, false);
                } else {
                    drawerLayoutContainer.setAllowOpenDrawer(true, false);
                }
                pushOpened = true;
            } else if (open_new_dialog != 0) {
                Bundle args = new Bundle();
                args.putBoolean("destroyAfterSelect", true);
                getActionBarLayout().presentFragment(new INavigationLayout.NavigationParams(new ContactsActivity(args)).setNoAnimation(true));
                if (AndroidUtilities.isTablet()) {
                    actionBarLayout.rebuildFragments(INavigationLayout.REBUILD_FLAG_REBUILD_LAST);
                    rightActionBarLayout.rebuildFragments(INavigationLayout.REBUILD_FLAG_REBUILD_LAST);
                    drawerLayoutContainer.setAllowOpenDrawer(false, false);
                } else {
                    drawerLayoutContainer.setAllowOpenDrawer(true, false);
                }
                pushOpened = true;
            } else if (callSearchQuery != null) {
                final Bundle args = new Bundle();
                args.putBoolean("destroyAfterSelect", true);
                args.putBoolean("returnAsResult", true);
                args.putBoolean("onlyUsers", true);
                args.putBoolean("allowSelf", false);
                final ContactsActivity contactsFragment = new ContactsActivity(args);
                contactsFragment.setInitialSearchString(callSearchQuery);
                final boolean videoCall = videoCallUser;
                contactsFragment.setDelegate((user, param, activity) -> {
                    final TLRPC.UserFull userFull = MessagesController.getInstance(currentAccount).getUserFull(user.id);
                    VoIPHelper.startCall(user, videoCall, userFull != null && userFull.video_calls_available, LaunchActivity.this, userFull, AccountInstance.getInstance(intentAccount[0]), true);
                });
                getActionBarLayout().presentFragment(new INavigationLayout.NavigationParams(contactsFragment).setRemoveLast(actionBarLayout.getLastFragment() instanceof ContactsActivity));
                if (AndroidUtilities.isTablet()) {
                    actionBarLayout.rebuildFragments(INavigationLayout.REBUILD_FLAG_REBUILD_LAST);
                    rightActionBarLayout.rebuildFragments(INavigationLayout.REBUILD_FLAG_REBUILD_LAST);
                    drawerLayoutContainer.setAllowOpenDrawer(false, false);
                } else {
                    drawerLayoutContainer.setAllowOpenDrawer(true, false);
                }
                pushOpened = true;
            } else if (scanQr) {
                ActionIntroActivity fragment = new ActionIntroActivity(ActionIntroActivity.ACTION_TYPE_QR_LOGIN);
                fragment.setQrLoginDelegate(code -> {
                    AlertDialog progressDialog = new AlertDialog(LaunchActivity.this, AlertDialog.ALERT_TYPE_SPINNER);
                    progressDialog.setCanCancel(false);
                    progressDialog.show();
                    byte[] token = Base64.decode(code.substring("tg://login?token=".length()), Base64.URL_SAFE);
                    TLRPC.TL_auth_acceptLoginToken req = new TLRPC.TL_auth_acceptLoginToken();
                    req.token = token;
                    ConnectionsManager.getInstance(currentAccount).sendRequest(req, (response, error) -> AndroidUtilities.runOnUIThread(() -> {
                        try {
                            progressDialog.dismiss();
                        } catch (Exception ignore) {
                        }
                        if (!(response instanceof TLRPC.TL_authorization)) {
                            AndroidUtilities.runOnUIThread(() -> AlertsCreator.showSimpleAlert(fragment, LocaleController.getString("AuthAnotherClient", R.string.AuthAnotherClient), LocaleController.getString("ErrorOccurred", R.string.ErrorOccurred) + "\n" + error.text));
                        }
                    }));
                });
                getActionBarLayout().presentFragment(new INavigationLayout.NavigationParams(fragment).setNoAnimation(true));
                if (AndroidUtilities.isTablet()) {
                    actionBarLayout.rebuildFragments(INavigationLayout.REBUILD_FLAG_REBUILD_LAST);
                    rightActionBarLayout.rebuildFragments(INavigationLayout.REBUILD_FLAG_REBUILD_LAST);
                    drawerLayoutContainer.setAllowOpenDrawer(false, false);
                } else {
                    drawerLayoutContainer.setAllowOpenDrawer(true, false);
                }
                pushOpened = true;
            } else if (newContact) {
                final NewContactBottomSheet fragment = new NewContactBottomSheet(actionBarLayout.getLastFragment(), this);
                if (newContactName != null) {
                    final String[] names = newContactName.split(" ", 2);
                    fragment.setInitialName(names[0], names.length > 1 ? names[1] : null);
                }
                if (newContactPhone != null) {
                    fragment.setInitialPhoneNumber(PhoneFormat.stripExceptNumbers(newContactPhone, true), false);
                }
                fragment.show();
               // getActionBarLayout().presentFragment(new INavigationLayout.NavigationParams(fragment).setNoAnimation(true));
                if (AndroidUtilities.isTablet()) {
                    actionBarLayout.rebuildFragments(INavigationLayout.REBUILD_FLAG_REBUILD_LAST);
                    rightActionBarLayout.rebuildFragments(INavigationLayout.REBUILD_FLAG_REBUILD_LAST);
                    drawerLayoutContainer.setAllowOpenDrawer(false, false);
                } else {
                    drawerLayoutContainer.setAllowOpenDrawer(true, false);
                }
                pushOpened = true;
            } else if (showGroupVoip) {
                GroupCallActivity.create(this, AccountInstance.getInstance(currentAccount), null, null, false, null);
                if (GroupCallActivity.groupCallInstance != null) {
                    GroupCallActivity.groupCallUiVisible = true;
                }
            } else if (newContactAlert) {
                final BaseFragment lastFragment = actionBarLayout.getLastFragment();
                if (lastFragment != null && lastFragment.getParentActivity() != null) {
                    final String finalNewContactName = newContactName;
                    final String finalNewContactPhone = NewContactBottomSheet.getPhoneNumber(this, UserConfig.getInstance(currentAccount).getCurrentUser(), newContactPhone, false);
                    final AlertDialog newContactAlertDialog = new AlertDialog.Builder(lastFragment.getParentActivity())
                            .setTitle(LocaleController.getString("NewContactAlertTitle", R.string.NewContactAlertTitle))
                            .setMessage(AndroidUtilities.replaceTags(LocaleController.formatString("NewContactAlertMessage", R.string.NewContactAlertMessage, PhoneFormat.getInstance().format(finalNewContactPhone))))
                            .setPositiveButton(LocaleController.getString("NewContactAlertButton", R.string.NewContactAlertButton), (d, i) -> {
                                final NewContactBottomSheet fragment = new NewContactBottomSheet(lastFragment, this);
                                fragment.setInitialPhoneNumber(finalNewContactPhone, false);
                                if (finalNewContactName != null) {
                                    final String[] names = finalNewContactName.split(" ", 2);
                                    fragment.setInitialName(names[0], names.length > 1 ? names[1] : null);
                                }
                                fragment.show();
                                //lastFragment.presentFragment(fragment);
                            })
                            .setNegativeButton(LocaleController.getString("Cancel", R.string.Cancel), null)
                            .create();
                    lastFragment.showDialog(newContactAlertDialog);
                    pushOpened = true;
                }
            } else if (showCallLog) {
                getActionBarLayout().presentFragment(new INavigationLayout.NavigationParams(new CallLogActivity()).setNoAnimation(true));
                if (AndroidUtilities.isTablet()) {
                    actionBarLayout.rebuildFragments(INavigationLayout.REBUILD_FLAG_REBUILD_LAST);
                    rightActionBarLayout.rebuildFragments(INavigationLayout.REBUILD_FLAG_REBUILD_LAST);
                    drawerLayoutContainer.setAllowOpenDrawer(false, false);
                } else {
                    drawerLayoutContainer.setAllowOpenDrawer(true, false);
                }
                pushOpened = true;
            } else if (openBot) {
                processAttachedMenuBotFromShortcut(botId);
                pushOpened = false;
            }
        }
        if (!pushOpened && !isNew) {
            if (AndroidUtilities.isTablet()) {
                if (!UserConfig.getInstance(currentAccount).isClientActivated()) {
                    if (layersActionBarLayout.getFragmentStack().isEmpty()) {
                        layersActionBarLayout.addFragmentToStack(getClientNotActivatedFragment(), INavigationLayout.FORCE_NOT_ATTACH_VIEW);
                        drawerLayoutContainer.setAllowOpenDrawer(false, false);
                    }
                } else {
                    if (actionBarLayout.getFragmentStack().isEmpty()) {
                        DialogsActivity dialogsActivity = new DialogsActivity(null);
                        dialogsActivity.setSideMenu(sideMenu);
                        if (searchQuery != null) {
                            dialogsActivity.setInitialSearchString(searchQuery);
                        }
                        actionBarLayout.addFragmentToStack(dialogsActivity, INavigationLayout.FORCE_NOT_ATTACH_VIEW);
                        drawerLayoutContainer.setAllowOpenDrawer(true, false);
                    }
                }
            } else {
                if (actionBarLayout.getFragmentStack().isEmpty()) {
                    if (!UserConfig.getInstance(currentAccount).isClientActivated()) {
                        actionBarLayout.addFragmentToStack(getClientNotActivatedFragment(), INavigationLayout.FORCE_NOT_ATTACH_VIEW);
                        drawerLayoutContainer.setAllowOpenDrawer(false, false);
                    } else {
                        DialogsActivity dialogsActivity = new DialogsActivity(null);
                        dialogsActivity.setSideMenu(sideMenu);
                        if (searchQuery != null) {
                            dialogsActivity.setInitialSearchString(searchQuery);
                        }
                        actionBarLayout.addFragmentToStack(dialogsActivity, INavigationLayout.FORCE_NOT_ATTACH_VIEW);
                        drawerLayoutContainer.setAllowOpenDrawer(true, false);
                    }
                }
            }
            if (rebuildFragments) {
                actionBarLayout.rebuildFragments(INavigationLayout.REBUILD_FLAG_REBUILD_LAST);
                if (AndroidUtilities.isTablet()) {
                    layersActionBarLayout.rebuildFragments(INavigationLayout.REBUILD_FLAG_REBUILD_LAST);
                    rightActionBarLayout.rebuildFragments(INavigationLayout.REBUILD_FLAG_REBUILD_LAST);
                }
            }
        }
        if (isVoipIntent) {
            VoIPFragment.show(this, intentAccount[0]);
        }
        if (!showGroupVoip && (intent == null || !Intent.ACTION_MAIN.equals(intent.getAction())) && GroupCallActivity.groupCallInstance != null) {
            GroupCallActivity.groupCallInstance.dismiss();
        }

        intent.setAction(null);
        return pushOpened;
    }

    public static int getTimestampFromLink(Uri data) {
        List<String> segments = data.getPathSegments();
        String timestampStr = null;
        if (segments.contains("video")) {
            timestampStr = data.getQuery();
        } else if (data.getQueryParameter("t") != null) {
            timestampStr = data.getQueryParameter("t");
        }
        int videoTimestamp = -1;
        if (timestampStr != null) {
            try {
                videoTimestamp = Integer.parseInt(timestampStr);
            } catch (Throwable ignore) {

            }
            if (videoTimestamp == -1) {
                DateFormat dateFormat = new SimpleDateFormat("mm:ss");
                Date reference = null;
                try {
                    reference = dateFormat.parse("00:00");
                    Date date = dateFormat.parse(timestampStr);
                    videoTimestamp = (int) ((date.getTime() - reference.getTime()) / 1000L);
                } catch (ParseException e) {
                    e.printStackTrace();
                }
            }
        }
        return videoTimestamp;
    }

    private void openDialogsToSend(boolean animated) {
        Bundle args = new Bundle();
        args.putBoolean("onlySelect", true);
        args.putBoolean("canSelectTopics", true);
        args.putInt("dialogsType", DialogsActivity.DIALOGS_TYPE_FORWARD);
        args.putBoolean("allowSwitchAccount", true);
        if (contactsToSend != null) {
            if (contactsToSend.size() != 1) {
                args.putString("selectAlertString", LocaleController.getString("SendContactToText", R.string.SendMessagesToText));
                args.putString("selectAlertStringGroup", LocaleController.getString("SendContactToGroupText", R.string.SendContactToGroupText));
            }
        } else {
            args.putString("selectAlertString", LocaleController.getString("SendMessagesToText", R.string.SendMessagesToText));
            args.putString("selectAlertStringGroup", LocaleController.getString("SendMessagesToGroupText", R.string.SendMessagesToGroupText));
        }
        DialogsActivity fragment = new DialogsActivity(args) {
            @Override
            public boolean shouldShowNextButton(DialogsActivity dialogsFragment, ArrayList<Long> dids, CharSequence message, boolean param) {
                if (exportingChatUri != null) {
                    return false;
                }
                if (contactsToSend != null && contactsToSend.size() == 1 && !mainFragmentsStack.isEmpty()) {
                    return true;
                }
                if (dids.size() <= 1) {
                    return videoPath != null || photoPathsArray != null && photoPathsArray.size() > 0;
                }
                return false;
            }
        };
        fragment.setDelegate(this);
        boolean removeLast;
        if (AndroidUtilities.isTablet()) {
            removeLast = layersActionBarLayout.getFragmentStack().size() > 0 && layersActionBarLayout.getFragmentStack().get(layersActionBarLayout.getFragmentStack().size() - 1) instanceof DialogsActivity;
        } else {
            removeLast = actionBarLayout.getFragmentStack().size() > 1 && actionBarLayout.getFragmentStack().get(actionBarLayout.getFragmentStack().size() - 1) instanceof DialogsActivity;
        }
        getActionBarLayout().presentFragment(fragment, removeLast, !animated, true, false);
        if (SecretMediaViewer.hasInstance() && SecretMediaViewer.getInstance().isVisible()) {
            SecretMediaViewer.getInstance().closePhoto(false, false);
        } else if (PhotoViewer.hasInstance() && PhotoViewer.getInstance().isVisible()) {
            PhotoViewer.getInstance().closePhoto(false, true);
        } else if (ArticleViewer.hasInstance() && ArticleViewer.getInstance().isVisible()) {
            ArticleViewer.getInstance().close(false, true);
        }
        StoryRecorder.destroyInstance();
        if (GroupCallActivity.groupCallInstance != null) {
            GroupCallActivity.groupCallInstance.dismiss();
        }

        if (!animated) {
            drawerLayoutContainer.setAllowOpenDrawer(false, false);
            if (AndroidUtilities.isTablet()) {
                actionBarLayout.rebuildFragments(INavigationLayout.REBUILD_FLAG_REBUILD_LAST);
                rightActionBarLayout.rebuildFragments(INavigationLayout.REBUILD_FLAG_REBUILD_LAST);
            } else {
                drawerLayoutContainer.setAllowOpenDrawer(true, false);
            }
        }
    }

    private int runCommentRequest(int intentAccount, Runnable dismissLoading, Integer messageId, Integer commentId, Long threadId, TLRPC.Chat chat) {
        return runCommentRequest(intentAccount, dismissLoading, messageId, commentId, threadId, chat, null, null, 0, -1);
    }

    private int runCommentRequest(int intentAccount, Runnable dismissLoading, Integer messageId, Integer commentId, Long threadId, TLRPC.Chat chat, Runnable onOpened, String quote, int fromMessageId, int quoteOffset) {
        if (chat == null) {
            return 0;
        }
        TLRPC.TL_messages_getDiscussionMessage req = new TLRPC.TL_messages_getDiscussionMessage();
        req.peer = MessagesController.getInputPeer(chat);
        req.msg_id = commentId != null ? messageId : (int) (long) threadId;
        return ConnectionsManager.getInstance(intentAccount).sendRequest(req, (response, error) -> AndroidUtilities.runOnUIThread(() -> {
            boolean chatOpened = false;
            if (response instanceof TLRPC.TL_messages_discussionMessage) {
                TLRPC.TL_messages_discussionMessage res = (TLRPC.TL_messages_discussionMessage) response;
                MessagesController.getInstance(intentAccount).putUsers(res.users, false);
                MessagesController.getInstance(intentAccount).putChats(res.chats, false);
                ArrayList<MessageObject> arrayList = new ArrayList<>();
                for (int a = 0, N = res.messages.size(); a < N; a++) {
                    arrayList.add(new MessageObject(UserConfig.selectedAccount, res.messages.get(a), true, true));
                }
                if (!arrayList.isEmpty() || chat.forum && threadId != null && threadId == 1) {
                    if (chat.forum) {
                        openTopicRequest(intentAccount, (int) (long) threadId, chat, commentId != null ? commentId : messageId, null, onOpened, quote, fromMessageId, arrayList, quoteOffset);
                        chatOpened = true;
                    } else {
                        Bundle args = new Bundle();
                        args.putLong("chat_id", -arrayList.get(0).getDialogId());
                        args.putInt("message_id", Math.max(1, messageId));
                        ChatActivity chatActivity = new ChatActivity(args);
                        chatActivity.setThreadMessages(arrayList, chat, req.msg_id, res.read_inbox_max_id, res.read_outbox_max_id, null);
                        if (commentId != null) {
                            if (quote != null) {
                                chatActivity.setHighlightQuote(commentId, quote, quoteOffset);
                            } else {
                                chatActivity.setHighlightMessageId(commentId);
                            }
                        } else if (threadId != null) {
                            if (quote != null) {
                                chatActivity.setHighlightQuote(messageId, quote, quoteOffset);
                            } else {
                                chatActivity.setHighlightMessageId(messageId);
                            }
                        }
                        presentFragment(chatActivity);
                        chatOpened = true;
                    }
                }
            }
            if (!chatOpened) {
                try {
                    if (!mainFragmentsStack.isEmpty()) {
                        BulletinFactory.of(mainFragmentsStack.get(mainFragmentsStack.size() - 1)).createErrorBulletin(LocaleController.getString("ChannelPostDeleted", R.string.ChannelPostDeleted)).show();
                    }
                } catch (Exception e) {
                    FileLog.e(e);
                }
            }
            try {
                if (dismissLoading != null) {
                    dismissLoading.run();
                }
                if (onOpened != null) {
                    onOpened.run();
                }
            } catch (Exception e) {
                FileLog.e(e);
            }
        }));
    }

    private void openTopicRequest(int intentAccount, int topicId, TLRPC.Chat chat, int messageId, TLRPC.TL_forumTopic forumTopic, Runnable whenDone, String quote, int fromMessageId, ArrayList<MessageObject> arrayList, int quoteOffset) {
        if (forumTopic == null) {
            forumTopic = MessagesController.getInstance(intentAccount).getTopicsController().findTopic(chat.id, topicId);
        }
        if (forumTopic == null) {
            TLRPC.TL_channels_getForumTopicsByID getForumTopicsByID = new TLRPC.TL_channels_getForumTopicsByID();
            getForumTopicsByID.channel = MessagesController.getInstance(currentAccount).getInputChannel(chat.id);
            getForumTopicsByID.topics.add(topicId);
            ConnectionsManager.getInstance(intentAccount).sendRequest(getForumTopicsByID, (response2, error2) -> AndroidUtilities.runOnUIThread(() -> {
                if (error2 == null) {
                    TLRPC.TL_messages_forumTopics topics = (TLRPC.TL_messages_forumTopics) response2;
                    SparseArray<TLRPC.Message> messagesMap = new SparseArray<>();
                    for (int i = 0; i < topics.messages.size(); i++) {
                        messagesMap.put(topics.messages.get(i).id, topics.messages.get(i));
                    }
                    MessagesController.getInstance(intentAccount).putUsers(topics.users, false);
                    MessagesController.getInstance(intentAccount).putChats(topics.chats, false);

                    MessagesController.getInstance(intentAccount).getTopicsController().processTopics(chat.id, topics.topics, messagesMap, false, TopicsController.LOAD_TYPE_LOAD_UNKNOWN, -1);

                    TLRPC.TL_forumTopic topic = MessagesController.getInstance(intentAccount).getTopicsController().findTopic(chat.id, topicId);
                    openTopicRequest(intentAccount, topicId, chat, messageId, topic, whenDone, quote, fromMessageId, arrayList, quoteOffset);
                };
            }));
            return;
        }
        BaseFragment lastFragment = !mainFragmentsStack.isEmpty() ? mainFragmentsStack.get(mainFragmentsStack.size() - 1) : null;
        if (lastFragment instanceof ChatActivity && ((ChatActivity) lastFragment).getDialogId() == -chat.id && ((ChatActivity) lastFragment).isTopic && ((ChatActivity) lastFragment).getTopicId() == forumTopic.id) {
            if (quote != null) {
                ((ChatActivity) lastFragment).setHighlightQuote(messageId, quote, quoteOffset);
            }
            ((ChatActivity) lastFragment).scrollToMessageId(messageId, fromMessageId, true, 0, true, 0, null);
        } else {
            Bundle args = new Bundle();
            args.putLong("chat_id", chat.id);
            if (messageId != forumTopic.id) {
                args.putInt("message_id", Math.max(1, messageId));
            }
            ChatActivity chatActivity = new ChatActivity(args);
            if (arrayList.isEmpty()) {
                TLRPC.Message message = new TLRPC.Message();
                message.id = 1;
                message.action = new TLRPC.TL_messageActionChannelMigrateFrom();
                arrayList.add(new MessageObject(intentAccount, message, false, false));
            }
            chatActivity.setThreadMessages(arrayList, chat, messageId, forumTopic.read_inbox_max_id, forumTopic.read_outbox_max_id, forumTopic);
            if (messageId != forumTopic.id) {
                if (quote != null) {
                    chatActivity.setHighlightQuote(messageId, quote, quoteOffset);
                } else {
                    chatActivity.setHighlightMessageId(messageId);
                }
                chatActivity.scrollToMessageId(messageId, fromMessageId, true, 0, true, 0, null);
            }
            presentFragment(chatActivity);
        }
        if (whenDone != null) {
            whenDone.run();
        }
    }

    private void runImportRequest(final Uri importUri,
                                  ArrayList<Uri> documents) {
        final int intentAccount = UserConfig.selectedAccount;
        final AlertDialog progressDialog = new AlertDialog(this, AlertDialog.ALERT_TYPE_SPINNER);
        final int[] requestId = new int[]{0};
        Runnable cancelRunnable = null;

        String content;
        InputStream inputStream = null;
        try {
            int linesCount = 0;
            inputStream = getContentResolver().openInputStream(importUri);
            BufferedReader r = new BufferedReader(new InputStreamReader(inputStream));
            StringBuilder total = new StringBuilder();
            for (String line; (line = r.readLine()) != null && linesCount < 100; ) {
                total.append(line).append('\n');
                linesCount++;
            }
            content = total.toString();
        } catch (Exception e) {
            FileLog.e(e);
            return;
        } finally {
            try {
                if (inputStream != null) {
                    inputStream.close();
                }
            } catch (Exception e2) {
                FileLog.e(e2);
            }
        }
        final TLRPC.TL_messages_checkHistoryImport req = new TLRPC.TL_messages_checkHistoryImport();
        req.import_head = content;
        requestId[0] = ConnectionsManager.getInstance(intentAccount).sendRequest(req, (response, error) -> AndroidUtilities.runOnUIThread(() -> {
            if (!LaunchActivity.this.isFinishing()) {
                if (response != null && actionBarLayout != null) {
                    final TLRPC.TL_messages_historyImportParsed res = (TLRPC.TL_messages_historyImportParsed) response;
                    Bundle args = new Bundle();
                    args.putBoolean("onlySelect", true);
                    args.putString("importTitle", res.title);

                    args.putBoolean("allowSwitchAccount", true);
                    if (res.pm) {
                        args.putInt("dialogsType", DialogsActivity.DIALOGS_TYPE_IMPORT_HISTORY_USERS);
                    } else if (res.group) {
                        args.putInt("dialogsType", DialogsActivity.DIALOGS_TYPE_IMPORT_HISTORY_GROUPS);
                    } else {
                        String uri = importUri.toString();
                        Set<String> uris = MessagesController.getInstance(intentAccount).exportPrivateUri;
                        boolean ok = false;
                        for (String u : uris) {
                            if (uri.contains(u)) {
                                args.putInt("dialogsType", DialogsActivity.DIALOGS_TYPE_IMPORT_HISTORY_USERS);
                                ok = true;
                                break;
                            }
                        }
                        if (!ok) {
                            uris = MessagesController.getInstance(intentAccount).exportGroupUri;
                            for (String u : uris) {
                                if (uri.contains(u)) {
                                    args.putInt("dialogsType", DialogsActivity.DIALOGS_TYPE_IMPORT_HISTORY_GROUPS);
                                    ok = true;
                                    break;
                                }
                            }
                            if (!ok) {
                                args.putInt("dialogsType", DialogsActivity.DIALOGS_TYPE_IMPORT_HISTORY);
                            }
                        }
                    }

                    if (SecretMediaViewer.hasInstance() && SecretMediaViewer.getInstance().isVisible()) {
                        SecretMediaViewer.getInstance().closePhoto(false, false);
                    } else if (PhotoViewer.hasInstance() && PhotoViewer.getInstance().isVisible()) {
                        PhotoViewer.getInstance().closePhoto(false, true);
                    } else if (ArticleViewer.hasInstance() && ArticleViewer.getInstance().isVisible()) {
                        ArticleViewer.getInstance().close(false, true);
                    }
                    StoryRecorder.destroyInstance();
                    if (GroupCallActivity.groupCallInstance != null) {
                        GroupCallActivity.groupCallInstance.dismiss();
                    }

                    drawerLayoutContainer.setAllowOpenDrawer(false, false);
                    if (AndroidUtilities.isTablet()) {
                        actionBarLayout.rebuildFragments(INavigationLayout.REBUILD_FLAG_REBUILD_LAST);
                        rightActionBarLayout.rebuildFragments(INavigationLayout.REBUILD_FLAG_REBUILD_LAST);
                    } else {
                        drawerLayoutContainer.setAllowOpenDrawer(true, false);
                    }

                    DialogsActivity fragment = new DialogsActivity(args);
                    fragment.setDelegate(this);
                    boolean removeLast;
                    if (AndroidUtilities.isTablet()) {
                        removeLast = layersActionBarLayout.getFragmentStack().size() > 0 && layersActionBarLayout.getFragmentStack().get(layersActionBarLayout.getFragmentStack().size() - 1) instanceof DialogsActivity;
                    } else {
                        removeLast = actionBarLayout.getFragmentStack().size() > 1 && actionBarLayout.getFragmentStack().get(actionBarLayout.getFragmentStack().size() - 1) instanceof DialogsActivity;
                    }
                    getActionBarLayout().presentFragment(fragment, removeLast, false, true, false);
                } else {
                    AlertUtil.showToast(error);
                    if (documentsUrisArray == null) {
                        documentsUrisArray = new ArrayList<>();
                    }
                    documentsUrisArray.add(0, exportingChatUri);
                    exportingChatUri = null;
                    openDialogsToSend(true);
                }
                try {
                    progressDialog.dismiss();
                } catch (Exception e) {
                    FileLog.e(e);
                }
            }
        }, ConnectionsManager.RequestFlagFailOnServerErrors));
        final Runnable cancelRunnableFinal = cancelRunnable;
        progressDialog.setOnCancelListener(dialog -> {
            ConnectionsManager.getInstance(intentAccount).cancelRequest(requestId[0], true);
            if (cancelRunnableFinal != null) {
                cancelRunnableFinal.run();
            }
        });
        try {
            progressDialog.showDelayed(300);
        } catch (Exception ignore) {

        }
    }

    private void openGroupCall(AccountInstance accountInstance, TLRPC.Chat chat, String hash) {
        VoIPHelper.startCall(chat, null, hash, false, this, mainFragmentsStack.get(mainFragmentsStack.size() - 1), accountInstance);
    }

    public void openMessage(long dialogId, int messageId, String quote, final Browser.Progress progress, int fromMessageId, final int quoteOffset) {
        if (dialogId < 0) {
            TLRPC.Chat chat = MessagesController.getInstance(currentAccount).getChat(-dialogId);
            if (chat != null && ChatObject.isForum(chat)) {
                if (progress != null) {
                    progress.init();
                }
                openForumFromLink(dialogId, messageId, quote, () -> {
                    if (progress != null) {
                        progress.end();
                    }
                }, fromMessageId, quoteOffset);
                return;
            }
        }
        if (progress != null) {
            progress.init();
        }
        Bundle args = new Bundle();
        if (dialogId >= 0) {
            args.putLong("user_id", dialogId);
        } else {
            TLRPC.Chat chatLocal = MessagesController.getInstance(currentAccount).getChat(-dialogId);
            if (chatLocal != null && chatLocal.forum) {
                openForumFromLink(dialogId, messageId, quote, () -> {
                    if (progress != null) {
                        progress.end();
                    }
                }, fromMessageId, quoteOffset);
                return;
            }
            args.putLong("chat_id", -dialogId);
        }
        args.putInt("message_id", messageId);
        BaseFragment lastFragment = !mainFragmentsStack.isEmpty() ? mainFragmentsStack.get(mainFragmentsStack.size() - 1) : null;
        if (lastFragment == null || MessagesController.getInstance(currentAccount).checkCanOpenChat(args, lastFragment)) {
            AndroidUtilities.runOnUIThread(() -> {
                ChatActivity chatActivity = new ChatActivity(args);
                chatActivity.setHighlightQuote(messageId, quote, quoteOffset);
                if (!(AndroidUtilities.isTablet() ? rightActionBarLayout : getActionBarLayout()).presentFragment(chatActivity) && dialogId < 0) {
                    TLRPC.TL_channels_getChannels req = new TLRPC.TL_channels_getChannels();
                    TLRPC.TL_inputChannel inputChannel = new TLRPC.TL_inputChannel();
                    inputChannel.channel_id = -dialogId;
                    req.id.add(inputChannel);
                    final int reqId = ConnectionsManager.getInstance(currentAccount).sendRequest(req, (response, error) -> AndroidUtilities.runOnUIThread(() -> {
                        if (progress != null) {
                            progress.end();
                        }
                        boolean notFound = true;
                        if (response instanceof TLRPC.TL_messages_chats) {
                            TLRPC.TL_messages_chats res = (TLRPC.TL_messages_chats) response;
                            if (!res.chats.isEmpty()) {
                                notFound = false;
                                MessagesController.getInstance(currentAccount).putChats(res.chats, false);
                                TLRPC.Chat chat = res.chats.get(0);
                                if (chat != null && chat.forum) {
                                    openForumFromLink(-dialogId, messageId, null);
                                }
                                if (lastFragment == null || MessagesController.getInstance(currentAccount).checkCanOpenChat(args, lastFragment)) {
                                    ChatActivity chatActivity2 = new ChatActivity(args);
                                    chatActivity.setHighlightQuote(messageId, quote, quoteOffset);
                                    getActionBarLayout().presentFragment(chatActivity2);
                                }
                            }
                        }
                        if (notFound) {
                            showAlertDialog(AlertsCreator.createNoAccessAlert(LaunchActivity.this, LocaleController.getString(R.string.DialogNotAvailable), LocaleController.getString(R.string.LinkNotFound), null));
                        }
                    }));
                    if (progress != null) {
                        progress.onCancel(() -> {
                            ConnectionsManager.getInstance(currentAccount).cancelRequest(reqId, true);
                        });
                    }
                } else {
                    if (progress != null) {
                        progress.end();
                    }
                }
            });
        }
    }

    private void runLinkRequest(final int intentAccount,
                                final String username,
                                final String group,
                                final String sticker,
                                final String emoji,
                                final String botUser,
                                final String botChat,
                                final String botChannel,
                                final String botChatAdminParams,
                                final String message,
                                final String contactToken,
                                final String folderSlug,
                                final boolean hasUrl,
                                final Integer messageId,
                                final Long channelId,
                                final Long threadId,
                                final Integer commentId,
                                final String game,
                                final HashMap<String, String> auth,
                                final String lang,
                                final String unsupportedUrl,
                                final String code,
                                final String loginToken,
                                final TLRPC.TL_wallPaper wallPaper,
                                final String inputInvoiceSlug,
                                final String theme,
                                final String voicechat,
                                final String livestream,
                                final int state,
                                final int videoTimestamp,
                                final String setAsAttachBot,
                                final String attachMenuBotToOpen,
                                final String attachMenuBotChoose,
                                final String botAppMaybe,
                                final String botAppStartParam,
                                final Browser.Progress progress,
                                final boolean forceNotInternalForApps,
                                final int storyId,
                                final boolean isBoost) {
        if (state == 0 && ChatActivity.SCROLL_DEBUG_DELAY && progress != null) {
            Runnable runnable = () -> runLinkRequest(intentAccount, username, group, sticker, emoji, botUser, botChat, botChannel, botChatAdminParams, message, contactToken, folderSlug, hasUrl, messageId, channelId, threadId, commentId, game, auth, lang, unsupportedUrl, code, loginToken, wallPaper, inputInvoiceSlug, theme, voicechat, livestream, 1, videoTimestamp, setAsAttachBot, attachMenuBotToOpen, attachMenuBotChoose, botAppMaybe, botAppStartParam, progress, forceNotInternalForApps, storyId, isBoost);
            progress.init();
            progress.onCancel(() -> AndroidUtilities.cancelRunOnUIThread(runnable));
            AndroidUtilities.runOnUIThread(runnable, 7500);
            return;
        } else if (state == 0 && UserConfig.getActivatedAccountsCount() >= 2 && auth != null) {
            AlertsCreator.createAccountSelectDialog(this, account -> {
                if (account != intentAccount) {
                    switchToAccount(account, true);
                }
                runLinkRequest(account, username, group, sticker, emoji, botUser, botChat, botChannel, botChatAdminParams, message, contactToken, folderSlug, hasUrl, messageId, channelId, threadId, commentId, game, auth, lang, unsupportedUrl, code, loginToken, wallPaper, inputInvoiceSlug, theme, voicechat, livestream, 1, videoTimestamp, setAsAttachBot, attachMenuBotToOpen, attachMenuBotChoose, botAppMaybe, botAppStartParam, progress, forceNotInternalForApps, storyId, isBoost);
            }).show();
            return;
        } else if (code != null) {
            if (NotificationCenter.getGlobalInstance().hasObservers(NotificationCenter.didReceiveSmsCode)) {
                NotificationCenter.getGlobalInstance().postNotificationName(NotificationCenter.didReceiveSmsCode, code);
            } else {
                AlertDialog.Builder builder = new AlertDialog.Builder(LaunchActivity.this);
                builder.setTitle(LocaleController.getString("NekoX", R.string.NekoX));
                builder.setMessage(AndroidUtilities.replaceTags(LocaleController.formatString("OtherLoginCode", R.string.OtherLoginCode, code)));
                builder.setPositiveButton(LocaleController.getString("OK", R.string.OK), null);
                showAlertDialog(builder);
            }
            return;
        } else if (loginToken != null) {
            AlertDialog.Builder builder = new AlertDialog.Builder(LaunchActivity.this);
            builder.setTitle(LocaleController.getString("AuthAnotherClient", R.string.AuthAnotherClient));
            builder.setMessage(LocaleController.getString("AuthAnotherClientUrl", R.string.AuthAnotherClientUrl));
            builder.setPositiveButton(LocaleController.getString("OK", R.string.OK), null);
            showAlertDialog(builder);
            return;
        }
        final AlertDialog progressDialog = new AlertDialog(this, AlertDialog.ALERT_TYPE_SPINNER);
        final Runnable dismissLoading = () -> {
            if (progress != null) {
                progress.end();
            }
            if (progressDialog != null) {
                progressDialog.dismiss();
            }
        };
        final int[] requestId = new int[]{0};
        Runnable cancelRunnable = null;

        if (contactToken != null) {
            TLRPC.TL_contacts_importContactToken req = new TLRPC.TL_contacts_importContactToken();
            req.token = contactToken;
            requestId[0] = ConnectionsManager.getInstance(intentAccount).sendRequest(req, (response, error) -> AndroidUtilities.runOnUIThread(() -> {
                if (response instanceof TLRPC.User) {
                    TLRPC.User user = (TLRPC.User) response;
                    MessagesController.getInstance(intentAccount).putUser(user, false);
                    Bundle args = new Bundle();
                    args.putLong("user_id", user.id);
                    presentFragment(new ChatActivity(args));
                } else {
                    FileLog.e("cant import contact token. token=" + contactToken + " err=" + (error == null ? null : error.text));
                    BulletinFactory.of(mainFragmentsStack.get(mainFragmentsStack.size() - 1)).createErrorBulletin(LocaleController.getString(R.string.NoUsernameFound)).show();
                }

                try {
                    dismissLoading.run();
                } catch (Exception e) {
                    FileLog.e(e);
                }
            }));
        } else if (folderSlug != null) {
            TL_chatlists.TL_chatlists_checkChatlistInvite req = new TL_chatlists.TL_chatlists_checkChatlistInvite();
            req.slug = folderSlug;
            requestId[0] = ConnectionsManager.getInstance(intentAccount).sendRequest(req, (response, error) -> AndroidUtilities.runOnUIThread(() -> {
                BaseFragment fragment = mainFragmentsStack.get(mainFragmentsStack.size() - 1);
                if (response instanceof TL_chatlists.chatlist_ChatlistInvite) {
                    TL_chatlists.chatlist_ChatlistInvite inv = (TL_chatlists.chatlist_ChatlistInvite) response;
                    ArrayList<TLRPC.Chat> chats = null;
                    ArrayList<TLRPC.User> users = null;
                    if (inv instanceof TL_chatlists.TL_chatlists_chatlistInvite) {
                        chats = ((TL_chatlists.TL_chatlists_chatlistInvite) inv).chats;
                        users = ((TL_chatlists.TL_chatlists_chatlistInvite) inv).users;
                    } else if (inv instanceof TL_chatlists.TL_chatlists_chatlistInviteAlready) {
                        chats = ((TL_chatlists.TL_chatlists_chatlistInviteAlready) inv).chats;
                        users = ((TL_chatlists.TL_chatlists_chatlistInviteAlready) inv).users;
                    }
                    MessagesController.getInstance(intentAccount).putChats(chats, false);
                    MessagesController.getInstance(intentAccount).putUsers(users, false);
                    if (!(inv instanceof TL_chatlists.TL_chatlists_chatlistInvite && ((TL_chatlists.TL_chatlists_chatlistInvite) inv).peers.isEmpty())) {
                        final FolderBottomSheet sheet = new FolderBottomSheet(fragment, folderSlug, inv);
                        if (fragment != null) {
                            fragment.showDialog(sheet);
                        } else {
                            sheet.show();
                        }
                    } else {
                        BulletinFactory.of(fragment).createErrorBulletin(LocaleController.getString(R.string.NoFolderFound)).show();
                    }
                } else {
                    BulletinFactory.of(fragment).createErrorBulletin(LocaleController.getString(R.string.NoFolderFound)).show();
                }

                try {
                    dismissLoading.run();
                } catch (Exception e) {
                    FileLog.e(e);
                }
            }));
        } else if (inputInvoiceSlug != null) {
            TLRPC.TL_payments_getPaymentForm req = new TLRPC.TL_payments_getPaymentForm();
            TLRPC.TL_inputInvoiceSlug invoiceSlug = new TLRPC.TL_inputInvoiceSlug();
            invoiceSlug.slug = inputInvoiceSlug;
            req.invoice = invoiceSlug;
            requestId[0] = ConnectionsManager.getInstance(intentAccount).sendRequest(req, (response, error) -> AndroidUtilities.runOnUIThread(() -> {
                if (error != null) {
                    BulletinFactory.of(mainFragmentsStack.get(mainFragmentsStack.size() - 1)).createErrorBulletin(LocaleController.getString(R.string.PaymentInvoiceLinkInvalid)).show();
                } else if (!LaunchActivity.this.isFinishing()) {
                    Toast.makeText(LaunchActivity.this, LocaleController.getString("nekoXPaymentRemovedToast", R.string.nekoXPaymentRemovedToast), Toast.LENGTH_LONG).show();
//                    if (response instanceof TLRPC.TL_payments_paymentForm) {
//                        TLRPC.TL_payments_paymentForm form = (TLRPC.TL_payments_paymentForm) response;
//                        MessagesController.getInstance(intentAccount).putUsers(form.users, false);
//                        presentFragment(new PaymentFormActivity(form, inputInvoiceSlug, getActionBarLayout().getLastFragment()));
//                    } else if (response instanceof TLRPC.TL_payments_paymentReceipt) {
//                        presentFragment(new PaymentFormActivity((TLRPC.TL_payments_paymentReceipt) response));
//                    }
                }

                try {
                    dismissLoading.run();
                } catch (Exception e) {
                    FileLog.e(e);
                }
            }));
        } else if (username != null) {
            if (progress != null) {
                progress.init();
            }
            MessagesController.getInstance(intentAccount).getUserNameResolver().resolve(username, (peerId) -> {
                if (!LaunchActivity.this.isFinishing()) {
                    boolean hideProgressDialog = true;
                    if (storyId != 0 && peerId != null) {
                        hideProgressDialog = false;
                        MessagesController.getInstance(currentAccount).getStoriesController().resolveStoryLink(peerId, storyId, storyItem -> {
                            try {
                                dismissLoading.run();
                            } catch (Exception e) {
                                FileLog.e(e);
                            }
                            BaseFragment baseFragment = getLastFragment();
                            if (storyItem == null) {
                                BulletinFactory factory = BulletinFactory.global();
                                if (factory != null) {
                                    factory.createSimpleBulletin(R.raw.story_bomb2, LocaleController.getString("StoryNotFound", R.string.StoryNotFound)).show();
                                }
                                return;
                            } else if (storyItem instanceof TL_stories.TL_storyItemDeleted) {
                                BulletinFactory factory = BulletinFactory.global();
                                if (factory != null) {
                                    factory.createSimpleBulletin(R.raw.story_bomb1, LocaleController.getString("StoryNotFound", R.string.StoryNotFound)).show();
                                }
                                return;
                            }
                            if (baseFragment != null) {
                                storyItem.dialogId = peerId;
                                StoryViewer storyViewer = baseFragment.getOrCreateStoryViewer();
                                if (storyViewer.isShown() && storyViewer.attachedToParent()) {
                                    StoryViewer overlayStoryViewer = baseFragment.getOrCreateOverlayStoryViewer();
                                    final StoryViewer storyViewer1 = storyViewer;
                                    overlayStoryViewer.setOnCloseListener(() -> storyViewer1.setOverlayVisible(false));
                                    storyViewer.setOverlayVisible(true);
                                    storyViewer = overlayStoryViewer;
                                }
                                storyViewer.instantClose();
                                storyViewer.open(this, storyItem, null);
                            }
                        });
                    } else if (peerId != null && actionBarLayout != null && (game == null && voicechat == null || game != null && peerId > 0 || voicechat != null && peerId > 0 || livestream != null && peerId < 0)) {
                        if (!TextUtils.isEmpty(botAppMaybe)) {
                            TLRPC.User user = MessagesController.getInstance(intentAccount).getUser(peerId);
                            if (user != null && user.bot) {
                                if (user.bot_attach_menu && !MediaDataController.getInstance(intentAccount).botInAttachMenu(user.id)) {
                                    TLRPC.TL_messages_getAttachMenuBot getAttachMenuBot = new TLRPC.TL_messages_getAttachMenuBot();
                                    getAttachMenuBot.bot = MessagesController.getInstance(intentAccount).getInputUser(peerId);
                                    ConnectionsManager.getInstance(intentAccount).sendRequest(getAttachMenuBot, (response1, error1) -> AndroidUtilities.runOnUIThread(() -> {
                                        if (error1 != null) {
                                            AndroidUtilities.runOnUIThread(() -> runLinkRequest(intentAccount, username, group, sticker, emoji, botUser, botChat, botChannel, botChatAdminParams, message, contactToken, folderSlug, hasUrl, messageId, channelId, threadId, commentId, game, auth, lang, unsupportedUrl, code, loginToken, wallPaper, inputInvoiceSlug, theme, voicechat, livestream, state, videoTimestamp, setAsAttachBot, attachMenuBotToOpen, attachMenuBotChoose, null, null, progress, forceNotInternalForApps, storyId, isBoost));
                                        } else if (response1 instanceof TLRPC.TL_attachMenuBotsBot) {
                                            TLRPC.TL_attachMenuBotsBot bot = (TLRPC.TL_attachMenuBotsBot) response1;
                                            TLRPC.TL_attachMenuBot attachBot = bot.bot;
                                            final boolean botAttachable = attachBot != null && (attachBot.show_in_side_menu || attachBot.show_in_attach_menu);
                                            if ((attachBot.inactive || attachBot.side_menu_disclaimer_needed) && botAttachable) {
                                                WebAppDisclaimerAlert.show(this, (allowSendMessage) -> {
                                                    attachBot.inactive = false;
                                                    attachBot.request_write_access = false;

                                                    TLRPC.TL_messages_toggleBotInAttachMenu botRequest = new TLRPC.TL_messages_toggleBotInAttachMenu();
                                                    botRequest.bot = MessagesController.getInstance(intentAccount).getInputUser(peerId);
                                                    botRequest.enabled = true;
                                                    botRequest.write_allowed = true;

                                                    ConnectionsManager.getInstance(intentAccount).sendRequest(botRequest, (response2, error2) -> AndroidUtilities.runOnUIThread(() -> {
                                                        if (response2 instanceof TLRPC.TL_boolTrue) {
                                                            MediaDataController.getInstance(intentAccount).loadAttachMenuBots(false, true, null);
                                                        }
                                                    }), ConnectionsManager.RequestFlagInvokeAfter | ConnectionsManager.RequestFlagFailOnServerErrors);

                                                    processWebAppBot(intentAccount, username, group, sticker, emoji, botUser, botChat, botChannel, botChatAdminParams, message, contactToken, folderSlug, hasUrl, messageId, channelId, threadId, commentId, game, auth, lang, unsupportedUrl, code, loginToken, wallPaper, inputInvoiceSlug, theme, voicechat, livestream, state, videoTimestamp, setAsAttachBot, attachMenuBotToOpen, attachMenuBotChoose, botAppMaybe, botAppStartParam, progress, forceNotInternalForApps, storyId, isBoost, user, dismissLoading, botAttachable, true);
                                                }, null);
                                            } else if (attachBot.request_write_access || forceNotInternalForApps) {
                                                AtomicBoolean allowWrite = new AtomicBoolean(true);
                                                AlertsCreator.createBotLaunchAlert(getLastFragment(), allowWrite, user, () -> {
                                                    attachBot.inactive = false;
                                                    attachBot.request_write_access = !allowWrite.get();

                                                    TLRPC.TL_messages_toggleBotInAttachMenu botRequest = new TLRPC.TL_messages_toggleBotInAttachMenu();
                                                    botRequest.bot = MessagesController.getInstance(intentAccount).getInputUser(peerId);
                                                    botRequest.write_allowed = allowWrite.get();

                                                    ConnectionsManager.getInstance(intentAccount).sendRequest(botRequest, (response2, error2) -> AndroidUtilities.runOnUIThread(() -> {
                                                        if (response2 instanceof TLRPC.TL_boolTrue) {
                                                            MediaDataController.getInstance(intentAccount).loadAttachMenuBots(false, true, null);
                                                        }
                                                    }), ConnectionsManager.RequestFlagInvokeAfter | ConnectionsManager.RequestFlagFailOnServerErrors);

                                                    processWebAppBot(intentAccount, username, group, sticker, emoji, botUser, botChat, botChannel, botChatAdminParams, message, contactToken, folderSlug, hasUrl, messageId, channelId, threadId, commentId, game, auth, lang, unsupportedUrl, code, loginToken, wallPaper, inputInvoiceSlug, theme, voicechat, livestream, state, videoTimestamp, setAsAttachBot, attachMenuBotToOpen, attachMenuBotChoose, botAppMaybe, botAppStartParam, progress, forceNotInternalForApps, storyId, isBoost, user, dismissLoading, false, false);
                                                });
                                            } else {
                                                processWebAppBot(intentAccount, username, group, sticker, emoji, botUser, botChat, botChannel, botChatAdminParams, message, contactToken, folderSlug, hasUrl, messageId, channelId, threadId, commentId, game, auth, lang, unsupportedUrl, code, loginToken, wallPaper, inputInvoiceSlug, theme, voicechat, livestream, state, videoTimestamp, setAsAttachBot, attachMenuBotToOpen, attachMenuBotChoose, botAppMaybe, botAppStartParam, progress, forceNotInternalForApps, storyId, isBoost, user, dismissLoading, false, false);
                                            }
                                        }
                                    }));
                                } else {
                                    processWebAppBot(intentAccount, username, group, sticker, emoji, botUser, botChat, botChannel, botChatAdminParams, message, contactToken, folderSlug, hasUrl, messageId, channelId, threadId, commentId, game, auth, lang, unsupportedUrl, code, loginToken, wallPaper, inputInvoiceSlug, theme, voicechat, livestream, state, videoTimestamp, setAsAttachBot, attachMenuBotToOpen, attachMenuBotChoose, botAppMaybe, botAppStartParam, progress, forceNotInternalForApps, storyId, isBoost, user, dismissLoading, false, false);
                                }
                                return;
                            }
                        }

                        if (isBoost) {
                            TLRPC.Chat chat = MessagesController.getInstance(intentAccount).getChat(-peerId);
                            if (ChatObject.isBoostSupported(chat)) {
                                processBoostDialog(peerId, dismissLoading, progress);
                                return;
                            }
                        }

                        if ((setAsAttachBot != null || botAppStartParam != null) && attachMenuBotToOpen == null) {
                            TLRPC.User user = MessagesController.getInstance(intentAccount).getUser(peerId);
                            if (user != null && user.bot) {
                                if (user.bot_attach_menu) {
                                    processAttachMenuBot(intentAccount, peerId, attachMenuBotChoose, user, setAsAttachBot, botAppStartParam);
                                } else {
                                    BulletinFactory.of(mainFragmentsStack.get(mainFragmentsStack.size() - 1)).createErrorBulletin(LocaleController.getString(R.string.BotCantAddToAttachMenu)).show();
                                }
                            } else {
                                BulletinFactory.of(mainFragmentsStack.get(mainFragmentsStack.size() - 1)).createErrorBulletin(LocaleController.getString(R.string.BotSetAttachLinkNotBot)).show();
                            }
                        } else if (messageId != null && (commentId != null || threadId != null) && peerId < 0) {
                            TLRPC.Chat chat = MessagesController.getInstance(intentAccount).getChat(-peerId);
                            requestId[0] = runCommentRequest(intentAccount, dismissLoading, messageId, commentId, threadId, chat);
                            if (requestId[0] != 0) {
                                hideProgressDialog = false;
                            }
                        } else if (game != null) {
                            Bundle args = new Bundle();
                            args.putBoolean("onlySelect", true);
                            args.putBoolean("cantSendToChannels", true);
                            args.putInt("dialogsType", DialogsActivity.DIALOGS_TYPE_BOT_SHARE);
                            args.putString("selectAlertString", LocaleController.getString("SendGameToText", R.string.SendGameToText));
                            args.putString("selectAlertStringGroup", LocaleController.getString("SendGameToGroupText", R.string.SendGameToGroupText));
                            DialogsActivity fragment = new DialogsActivity(args);
                            TLRPC.User user = MessagesController.getInstance(intentAccount).getUser(peerId);
                            fragment.setDelegate((fragment1, dids, message1, param, topicsFragment) -> {
                                long did = dids.get(0).dialogId;
                                TLRPC.TL_inputMediaGame inputMediaGame = new TLRPC.TL_inputMediaGame();
                                inputMediaGame.id = new TLRPC.TL_inputGameShortName();
                                inputMediaGame.id.short_name = game;
                                inputMediaGame.id.bot_id = MessagesController.getInstance(intentAccount).getInputUser(user);
                                SendMessagesHelper.getInstance(intentAccount).sendGame(MessagesController.getInstance(intentAccount).getInputPeer(did), inputMediaGame, 0, 0);

                                Bundle args1 = new Bundle();
                                args1.putBoolean("scrollToTopOnResume", true);
                                if (DialogObject.isEncryptedDialog(did)) {
                                    args1.putInt("enc_id", DialogObject.getEncryptedChatId(did));
                                } else if (DialogObject.isUserDialog(did)) {
                                    args1.putLong("user_id", did);
                                } else {
                                    args1.putLong("chat_id", -did);
                                }
                                if (MessagesController.getInstance(intentAccount).checkCanOpenChat(args1, fragment1)) {
                                    NotificationCenter.getInstance(intentAccount).postNotificationName(NotificationCenter.closeChats);
                                    getActionBarLayout().presentFragment(new ChatActivity(args1), true, false, true, false);
                                }
                                return true;
                            });
                            boolean removeLast;
                            if (AndroidUtilities.isTablet()) {
                                removeLast = layersActionBarLayout.getFragmentStack().size() > 0 && layersActionBarLayout.getFragmentStack().get(layersActionBarLayout.getFragmentStack().size() - 1) instanceof DialogsActivity;
                            } else {
                                removeLast = actionBarLayout.getFragmentStack().size() > 1 && actionBarLayout.getFragmentStack().get(actionBarLayout.getFragmentStack().size() - 1) instanceof DialogsActivity;
                            }
                            getActionBarLayout().presentFragment(fragment, removeLast, true, true, false);
                            if (SecretMediaViewer.hasInstance() && SecretMediaViewer.getInstance().isVisible()) {
                                SecretMediaViewer.getInstance().closePhoto(false, false);
                            } else if (PhotoViewer.hasInstance() && PhotoViewer.getInstance().isVisible()) {
                                PhotoViewer.getInstance().closePhoto(false, true);
                            } else if (ArticleViewer.hasInstance() && ArticleViewer.getInstance().isVisible()) {
                                ArticleViewer.getInstance().close(false, true);
                            }
                            StoryRecorder.destroyInstance();
                            if (GroupCallActivity.groupCallInstance != null) {
                                GroupCallActivity.groupCallInstance.dismiss();
                            }
                            drawerLayoutContainer.setAllowOpenDrawer(false, false);
                            if (AndroidUtilities.isTablet()) {
                                actionBarLayout.rebuildFragments(INavigationLayout.REBUILD_FLAG_REBUILD_LAST);
                                rightActionBarLayout.rebuildFragments(INavigationLayout.REBUILD_FLAG_REBUILD_LAST);
                            } else {
                                drawerLayoutContainer.setAllowOpenDrawer(true, false);
                            }
                        } else if (botChat != null || botChannel != null) {
                            final TLRPC.User user = MessagesController.getInstance(intentAccount).getUser(peerId);
                            if (user == null || user.bot && user.bot_nochats) {
                                try {
                                    if (!mainFragmentsStack.isEmpty()) {
                                        BulletinFactory.of(mainFragmentsStack.get(mainFragmentsStack.size() - 1)).createErrorBulletin(LocaleController.getString("BotCantJoinGroups", R.string.BotCantJoinGroups)).show();
                                    }
                                } catch (Exception e) {
                                    FileLog.e(e);
                                }
                                return;
                            }
                            Bundle args = new Bundle();
                            args.putBoolean("onlySelect", true);
                            args.putInt("dialogsType", DialogsActivity.DIALOGS_TYPE_ADD_USERS_TO);
                            args.putBoolean("resetDelegate", false);
                            args.putBoolean("closeFragment", false);
                            args.putBoolean("allowGroups", botChat != null);
                            args.putBoolean("allowChannels", botChannel != null);
                            final String botHash = TextUtils.isEmpty(botChat) ? (TextUtils.isEmpty(botChannel) ? null : botChannel) : botChat;
//                            args.putString("addToGroupAlertString", LocaleController.formatString("AddToTheGroupAlertText", R.string.AddToTheGroupAlertText, UserObject.getUserName(user), "%1$s"));
                            DialogsActivity fragment = new DialogsActivity(args);
                            fragment.setDelegate((fragment12, dids, message1, param, topicsFragment) -> {
                                long did = dids.get(0).dialogId;

                                TLRPC.Chat chat = MessagesController.getInstance(currentAccount).getChat(-did);
                                if (chat != null && (chat.creator || chat.admin_rights != null && chat.admin_rights.add_admins)) {
                                    MessagesController.getInstance(intentAccount).checkIsInChat(false, chat, user, (isInChatAlready, currentRights, currentRank) -> AndroidUtilities.runOnUIThread(() -> {
                                        TLRPC.TL_chatAdminRights requestingRights = null;
                                        if (botChatAdminParams != null) {
                                            String[] adminParams = botChatAdminParams.split("\\+| ");
                                            requestingRights = new TLRPC.TL_chatAdminRights();
                                            final int count = adminParams.length;
                                            for (int i = 0; i < count; ++i) {
                                                String adminParam = adminParams[i];
                                                switch (adminParam) {
                                                    case "change_info":
                                                        requestingRights.change_info = true;
                                                        break;
                                                    case "post_messages":
                                                        requestingRights.post_messages = true;
                                                        break;
                                                    case "edit_messages":
                                                        requestingRights.edit_messages = true;
                                                        break;
                                                    case "add_admins":
                                                    case "promote_members":
                                                        requestingRights.add_admins = true;
                                                        break;
                                                    case "delete_messages":
                                                        requestingRights.delete_messages = true;
                                                        break;
                                                    case "ban_users":
                                                    case "restrict_members":
                                                        requestingRights.ban_users = true;
                                                        break;
                                                    case "invite_users":
                                                        requestingRights.invite_users = true;
                                                        break;
                                                    case "pin_messages":
                                                        requestingRights.pin_messages = true;
                                                        break;
                                                    case "manage_video_chats":
                                                    case "manage_call":
                                                        requestingRights.manage_call = true;
                                                        break;
                                                    case "manage_chat":
                                                    case "other":
                                                        requestingRights.other = true;
                                                        break;
                                                    case "anonymous":
                                                        requestingRights.anonymous = true;
                                                        break;
                                                }
                                            }
                                        }
                                        TLRPC.TL_chatAdminRights editRights = null;
                                        if (requestingRights != null || currentRights != null) {
                                            if (requestingRights == null) {
                                                editRights = currentRights;
                                            } else if (currentRights == null) {
                                                editRights = requestingRights;
                                            } else {
                                                editRights = currentRights;
                                                editRights.change_info = requestingRights.change_info || editRights.change_info;
                                                editRights.post_messages = requestingRights.post_messages || editRights.post_messages;
                                                editRights.edit_messages = requestingRights.edit_messages || editRights.edit_messages;
                                                editRights.add_admins = requestingRights.add_admins || editRights.add_admins;
                                                editRights.delete_messages = requestingRights.delete_messages || editRights.delete_messages;
                                                editRights.ban_users = requestingRights.ban_users || editRights.ban_users;
                                                editRights.invite_users = requestingRights.invite_users || editRights.invite_users;
                                                editRights.pin_messages = requestingRights.pin_messages || editRights.pin_messages;
                                                editRights.manage_call = requestingRights.manage_call || editRights.manage_call;
                                                editRights.anonymous = requestingRights.anonymous || editRights.anonymous;
                                                editRights.other = requestingRights.other || editRights.other;
                                            }
                                        }
                                        if (isInChatAlready && requestingRights == null && !TextUtils.isEmpty(botHash)) {
                                            Runnable onFinish = () -> {
                                                NotificationCenter.getInstance(intentAccount).postNotificationName(NotificationCenter.closeChats);

                                                Bundle args1 = new Bundle();
                                                args1.putBoolean("scrollToTopOnResume", true);
                                                args1.putLong("chat_id", chat.id);
                                                if (!MessagesController.getInstance(currentAccount).checkCanOpenChat(args1, fragment)) {
                                                    return;
                                                }
                                                ChatActivity chatActivity = new ChatActivity(args1);
                                                presentFragment(chatActivity, true, false);
                                            };
                                            MessagesController.getInstance(currentAccount).addUserToChat(chat.id, user, 0, botHash, fragment, true, onFinish, null);
                                        } else {
                                            ChatRightsEditActivity editRightsActivity = new ChatRightsEditActivity(user.id, -did, editRights, null, null, currentRank, ChatRightsEditActivity.TYPE_ADD_BOT, true, !isInChatAlready, botHash);
                                            editRightsActivity.setDelegate(new ChatRightsEditActivity.ChatRightsEditActivityDelegate() {
                                                @Override
                                                public void didSetRights(int rights, TLRPC.TL_chatAdminRights rightsAdmin, TLRPC.TL_chatBannedRights rightsBanned, String rank) {
                                                    fragment.removeSelfFromStack();
                                                    NotificationCenter.getInstance(intentAccount).postNotificationName(NotificationCenter.closeChats);
                                                }

                                                @Override
                                                public void didChangeOwner(TLRPC.User user) {
                                                }
                                            });
                                            getActionBarLayout().presentFragment(editRightsActivity, false);
                                        }
                                    }));
                                } else {
                                    AlertDialog.Builder builder = new AlertDialog.Builder(this);
                                    builder.setTitle(LocaleController.getString("AddBot", R.string.AddBot));
                                    String chatName = chat == null ? "" : chat.title;
                                    builder.setMessage(AndroidUtilities.replaceTags(LocaleController.formatString("AddMembersAlertNamesText", R.string.AddMembersAlertNamesText, UserObject.getUserName(user), chatName)));
                                    builder.setNegativeButton(LocaleController.getString("Cancel", R.string.Cancel), null);
                                    builder.setPositiveButton(LocaleController.getString("AddBot", R.string.AddBot), (di, i) -> {
                                        Bundle args12 = new Bundle();
                                        args12.putBoolean("scrollToTopOnResume", true);
                                        args12.putLong("chat_id", -did);

                                        ChatActivity chatActivity = new ChatActivity(args12);
                                        NotificationCenter.getInstance(intentAccount).postNotificationName(NotificationCenter.closeChats);
                                        MessagesController.getInstance(intentAccount).addUserToChat(-did, user, 0, botHash, chatActivity, null);
                                        getActionBarLayout().presentFragment(chatActivity, true, false, true, false);
                                    });
                                    builder.show();
                                }
                                return true;
                            });
                            presentFragment(fragment);
                        } else {
                            long dialog_id;
                            boolean isBot = false;
                            Bundle args = new Bundle();
                            TLRPC.User user = MessagesController.getInstance(intentAccount).getUser(peerId);
                            if (peerId < 0) {
                                args.putLong("chat_id", -peerId);
                                dialog_id = peerId;
                            } else {
                                args.putLong("user_id", peerId);
                                dialog_id = peerId;
                            }
                            if (botUser != null && user != null && user.bot) {
                                args.putString("botUser", botUser);
                                isBot = true;
                            }
                            if (navigateToPremiumBot) {
                                navigateToPremiumBot = false;
                                args.putBoolean("premium_bot", true);
                            }
                            if (messageId != null) {
                                args.putInt("message_id", messageId);
                            }
                            if (voicechat != null) {
                                args.putString("voicechat", voicechat);
                            }
                            if (livestream != null) {
                                args.putString("livestream", livestream);
                            }
                            if (videoTimestamp >= 0) {
                                args.putInt("video_timestamp", videoTimestamp);
                            }
                            if (attachMenuBotToOpen != null) {
                                args.putString("attach_bot", attachMenuBotToOpen);
                            }
                            if (setAsAttachBot != null) {
                                args.putString("attach_bot_start_command", setAsAttachBot);
                            }
                            BaseFragment lastFragment = !mainFragmentsStack.isEmpty() && voicechat == null ? mainFragmentsStack.get(mainFragmentsStack.size() - 1) : null;
                            if (lastFragment == null || MessagesController.getInstance(intentAccount).checkCanOpenChat(args, lastFragment)) {
                                final boolean sameDialogId = lastFragment instanceof ChatActivity && ((ChatActivity) lastFragment).getDialogId() == dialog_id;
                                if (isBot && sameDialogId) {
                                    ((ChatActivity) lastFragment).setBotUser(botUser);
                                } else if (attachMenuBotToOpen != null && sameDialogId) {
                                    ((ChatActivity) lastFragment).openAttachBotLayout(attachMenuBotToOpen);
                                } else {
                                    TLRPC.Chat chat = MessagesController.getInstance(currentAccount).getChat(-dialog_id);
                                    if (chat != null && chat.forum) {
                                        Long topicId = threadId;
                                        if (topicId == null && messageId != null) {
                                            topicId = (long) (int) messageId;
                                        }
                                        if (topicId != null && topicId != 0) {
                                            openForumFromLink(dialog_id, messageId, () -> {
                                                try {
                                                    dismissLoading.run();
                                                } catch (Exception e) {
                                                    FileLog.e(e);
                                                }
                                            });
                                        } else {
                                            Bundle bundle = new Bundle();
                                            bundle.putLong("chat_id", -dialog_id);
                                            presentFragment(TopicsFragment.getTopicsOrChat(this, bundle));
                                            try {
                                                dismissLoading.run();
                                            } catch (Exception e) {
                                                FileLog.e(e);
                                            }
                                        }
                                    } else {
                                        MessagesController.getInstance(intentAccount).ensureMessagesLoaded(dialog_id, messageId == null ? 0 : messageId, new MessagesController.MessagesLoadedCallback() {
                                            @Override
                                            public void onMessagesLoaded(boolean fromCache) {
                                                try {
                                                    dismissLoading.run();
                                                } catch (Exception e) {
                                                    FileLog.e(e);
                                                }
                                                if (!LaunchActivity.this.isFinishing()) {
                                                    BaseFragment voipLastFragment;
                                                    if (livestream == null || !(lastFragment instanceof ChatActivity) || ((ChatActivity) lastFragment).getDialogId() != dialog_id) {
                                                        if (lastFragment instanceof ChatActivity && ((ChatActivity) lastFragment).getDialogId() == dialog_id && messageId == null) {
                                                            ChatActivity chatActivity = (ChatActivity) lastFragment;
                                                            ViewGroup v = chatActivity.getChatListView();
                                                            AndroidUtilities.shakeViewSpring(v, 5);
                                                            BotWebViewVibrationEffect.APP_ERROR.vibrate();

                                                            v = chatActivity.getChatActivityEnterView();
                                                            for (int i = 0; i < v.getChildCount(); i++) {
                                                                AndroidUtilities.shakeViewSpring(v.getChildAt(i), 5);
                                                            }
                                                            v = chatActivity.getActionBar();
                                                            for (int i = 0; i < v.getChildCount(); i++) {
                                                                AndroidUtilities.shakeViewSpring(v.getChildAt(i), 5);
                                                            }
                                                            voipLastFragment = lastFragment;
                                                        } else {
                                                            ChatActivity fragment = new ChatActivity(args);
                                                            getActionBarLayout().presentFragment(fragment);
                                                            voipLastFragment = fragment;
                                                        }
                                                    } else {
                                                        voipLastFragment = lastFragment;
                                                    }

                                                    AndroidUtilities.runOnUIThread(() -> {
                                                        if (livestream != null) {
                                                            AccountInstance accountInstance = AccountInstance.getInstance(currentAccount);
                                                            ChatObject.Call cachedCall = accountInstance.getMessagesController().getGroupCall(-dialog_id, false);
                                                            if (cachedCall != null) {
                                                                VoIPHelper.startCall(accountInstance.getMessagesController().getChat(-dialog_id), accountInstance.getMessagesController().getInputPeer(dialog_id), null, false, cachedCall == null || !cachedCall.call.rtmp_stream, LaunchActivity.this, voipLastFragment, accountInstance);
                                                            } else {
                                                                TLRPC.ChatFull chatFull = accountInstance.getMessagesController().getChatFull(-dialog_id);
                                                                if (chatFull != null) {
                                                                    if (chatFull.call == null) {
                                                                        if (voipLastFragment.getParentActivity() != null) {
                                                                            BulletinFactory.of(voipLastFragment).createSimpleBulletin(R.raw.linkbroken, LocaleController.getString("InviteExpired", R.string.InviteExpired)).show();
                                                                        }
                                                                    } else {
                                                                        accountInstance.getMessagesController().getGroupCall(-dialog_id, true, () -> AndroidUtilities.runOnUIThread(() -> {
                                                                            ChatObject.Call call = accountInstance.getMessagesController().getGroupCall(-dialog_id, false);
                                                                            VoIPHelper.startCall(accountInstance.getMessagesController().getChat(-dialog_id), accountInstance.getMessagesController().getInputPeer(dialog_id), null, false, call == null || !call.call.rtmp_stream, LaunchActivity.this, voipLastFragment, accountInstance);
                                                                        }));
                                                                    }
                                                                }
                                                            }
                                                        }
                                                    }, 150);
                                                }
                                            }

                                            @Override
                                            public void onError() {
                                                if (!LaunchActivity.this.isFinishing()) {
                                                    BaseFragment fragment = mainFragmentsStack.get(mainFragmentsStack.size() - 1);
                                                    AlertsCreator.showSimpleAlert(fragment, LocaleController.getString("JoinToGroupErrorNotExist", R.string.JoinToGroupErrorNotExist));
                                                }
                                                try {
                                                    dismissLoading.run();
                                                } catch (Exception e) {
                                                    FileLog.e(e);
                                                }
                                            }
                                        });
                                    }
                                    hideProgressDialog = false;
                                }
                            }
                        }
                    } else {
                        try {
                            BaseFragment lastFragment = LaunchActivity.getLastFragment();
                            if (lastFragment != null) {
                                if (lastFragment instanceof ChatActivity) {
                                    ((ChatActivity) lastFragment).shakeContent();
                                }
                                if (AndroidUtilities.isNumeric(username)) {
                                    BulletinFactory.of(lastFragment).createErrorBulletin(LocaleController.getString("NoPhoneFound", R.string.NoPhoneFound)).show();
                                } else {
                                    BulletinFactory.of(lastFragment).createErrorBulletin(LocaleController.getString("NoUsernameFound", R.string.NoUsernameFound)).show();
                                }
                            }
                        } catch (Exception e) {
                            FileLog.e(e);
                        }
                    }

                    if (hideProgressDialog) {
                        try {
                            dismissLoading.run();
                        } catch (Exception e) {
                            FileLog.e(e);
                        }
                    }
                }
            });
        } else if (group != null) {
            if (state == 0 || state == 3) {
                final TLRPC.TL_messages_checkChatInvite req = new TLRPC.TL_messages_checkChatInvite();
                req.hash = group;
                requestId[0] = ConnectionsManager.getInstance(intentAccount).sendRequest(req, (response, error) -> AndroidUtilities.runOnUIThread(() -> {
                    if (!LaunchActivity.this.isFinishing()) {
                        boolean hideProgressDialog = true;
                        if (error == null && actionBarLayout != null) {
                            TLRPC.ChatInvite invite = (TLRPC.ChatInvite) response;
                            if (invite.chat != null && (!ChatObject.isLeftFromChat(invite.chat) || !invite.chat.kicked && (ChatObject.isPublic(invite.chat) || invite instanceof TLRPC.TL_chatInvitePeek || invite.chat.has_geo))) {
                                MessagesController.getInstance(intentAccount).putChat(invite.chat, false);
                                ArrayList<TLRPC.Chat> chats = new ArrayList<>();
                                chats.add(invite.chat);
                                MessagesStorage.getInstance(intentAccount).putUsersAndChats(null, chats, false, true);
                                Bundle args = new Bundle();
                                args.putLong("chat_id", invite.chat.id);
                                if (mainFragmentsStack.isEmpty() || MessagesController.getInstance(intentAccount).checkCanOpenChat(args, mainFragmentsStack.get(mainFragmentsStack.size() - 1))) {
                                    boolean[] canceled = new boolean[1];
                                    progressDialog.setOnCancelListener(dialog -> canceled[0] = true);
                                    if (invite.chat.forum) {
                                        Bundle bundle = new Bundle();
                                        bundle.putLong("chat_id", invite.chat.id);
                                        presentFragment(TopicsFragment.getTopicsOrChat(this, bundle));
                                    } else {
                                        MessagesController.getInstance(intentAccount).ensureMessagesLoaded(-invite.chat.id, 0, new MessagesController.MessagesLoadedCallback() {
                                            @Override
                                            public void onMessagesLoaded(boolean fromCache) {
                                                try {
                                                    dismissLoading.run();
                                                } catch (Exception e) {
                                                    FileLog.e(e);
                                                }
                                                if (canceled[0]) {
                                                    return;
                                                }
                                                ChatActivity fragment = new ChatActivity(args);
                                                if (invite instanceof TLRPC.TL_chatInvitePeek) {
                                                    fragment.setChatInvite(invite);
                                                }
                                                getActionBarLayout().presentFragment(fragment);
                                            }

                                            @Override
                                            public void onError() {
                                                if (!LaunchActivity.this.isFinishing()) {
                                                    BaseFragment fragment = mainFragmentsStack.get(mainFragmentsStack.size() - 1);
                                                    AlertsCreator.showSimpleAlert(fragment, LocaleController.getString("JoinToGroupErrorNotExist", R.string.JoinToGroupErrorNotExist));
                                                }
                                                try {
                                                    dismissLoading.run();
                                                } catch (Exception e) {
                                                    FileLog.e(e);
                                                }
                                            }
                                        });
                                        hideProgressDialog = false;
                                    }

                                }
                            } else {
                                BaseFragment fragment = mainFragmentsStack.get(mainFragmentsStack.size() - 1);
                                fragment.showDialog(new JoinGroupAlert(LaunchActivity.this, invite, group, fragment, (fragment instanceof ChatActivity ? ((ChatActivity) fragment).themeDelegate : null)));
                            }
                        } else {
                            AlertDialog.Builder builder = new AlertDialog.Builder(LaunchActivity.this);
                            builder.setTitle(LocaleController.getString("NekoX", R.string.NekoX));
                            if (error.text.startsWith("FLOOD_WAIT")) {
                                builder.setMessage(LocaleController.getString("FloodWait", R.string.FloodWait));
                            } else if (error.text.startsWith("INVITE_HASH_EXPIRED")) {
                                builder.setTitle(LocaleController.getString("ExpiredLink", R.string.ExpiredLink));
                                builder.setMessage(LocaleController.getString("InviteExpired", R.string.InviteExpired));
                            } else {
                                builder.setMessage(LocaleController.getString("JoinToGroupErrorNotExist", R.string.JoinToGroupErrorNotExist));
                            }
                            builder.setPositiveButton(LocaleController.getString("OK", R.string.OK), null);
                            showAlertDialog(builder);
                        }

                        try {
                            if (hideProgressDialog) {
                                dismissLoading.run();
                            }
                        } catch (Exception e) {
                            FileLog.e(e);
                        }
                    }
                }), ConnectionsManager.RequestFlagFailOnServerErrors);
            } else if (state == 1) {
                TLRPC.TL_messages_importChatInvite req = new TLRPC.TL_messages_importChatInvite();
                req.hash = group;
                ConnectionsManager.getInstance(intentAccount).sendRequest(req, (response, error) -> {
                    if (error == null) {
                        TLRPC.Updates updates = (TLRPC.Updates) response;
                        MessagesController.getInstance(intentAccount).processUpdates(updates, false);
                    }
                    AndroidUtilities.runOnUIThread(() -> {
                        if (!LaunchActivity.this.isFinishing()) {
                            try {
                                dismissLoading.run();
                            } catch (Exception e) {
                                FileLog.e(e);
                            }
                            if (error == null) {
                                if (actionBarLayout != null) {
                                    TLRPC.Updates updates = (TLRPC.Updates) response;
                                    if (!updates.chats.isEmpty()) {
                                        TLRPC.Chat chat = updates.chats.get(0);
                                        chat.left = false;
                                        chat.kicked = false;
                                        MessagesController.getInstance(intentAccount).putUsers(updates.users, false);
                                        MessagesController.getInstance(intentAccount).putChats(updates.chats, false);
                                        Bundle args = new Bundle();
                                        args.putLong("chat_id", chat.id);
                                        if (mainFragmentsStack.isEmpty() || MessagesController.getInstance(intentAccount).checkCanOpenChat(args, mainFragmentsStack.get(mainFragmentsStack.size() - 1))) {
                                            ChatActivity fragment = new ChatActivity(args);
                                            NotificationCenter.getInstance(intentAccount).postNotificationName(NotificationCenter.closeChats);
                                            getActionBarLayout().presentFragment(fragment, false, true, true, false);
                                        }
                                    }
                                }
                            } else {
                                AlertDialog.Builder builder = new AlertDialog.Builder(LaunchActivity.this);
                                builder.setTitle(LocaleController.getString("NekoX", R.string.NekoX));
                                if (error.text.startsWith("FLOOD_WAIT")) {
                                    builder.setMessage(LocaleController.getString("FloodWait", R.string.FloodWait));
                                } else if (error.text.equals("USERS_TOO_MUCH")) {
                                    builder.setMessage(LocaleController.getString("JoinToGroupErrorFull", R.string.JoinToGroupErrorFull));
                                } else {
                                    builder.setMessage(LocaleController.getString("JoinToGroupErrorNotExist", R.string.JoinToGroupErrorNotExist));
                                }
                                builder.setPositiveButton(LocaleController.getString("OK", R.string.OK), null);
                                showAlertDialog(builder);
                            }
                        }
                    });
                }, ConnectionsManager.RequestFlagFailOnServerErrors);
            }
        } else if (sticker != null) {
            if (!mainFragmentsStack.isEmpty()) {
                TLRPC.InputStickerSet input;
                if ("emoji".equals(sticker)) {
                    input = new TLRPC.TL_inputStickerSetAnimatedEmoji();
                } else if (sticker.startsWith("dice/")) {
                    TLRPC.TL_inputStickerSetDice stickerset = new TLRPC.TL_inputStickerSetDice();
                    stickerset.emoticon = StrUtil.subAfter(sticker, "dice/", true);
                    input = stickerset;
                } else {
                    TLRPC.TL_inputStickerSetShortName stickerset = new TLRPC.TL_inputStickerSetShortName();
                    stickerset.short_name = sticker != null ? sticker : emoji;
                    input = stickerset;
                }
                BaseFragment fragment = mainFragmentsStack.get(mainFragmentsStack.size() - 1);
                StickersAlert alert;
                if (fragment instanceof ChatActivity) {
                    ChatActivity chatActivity = (ChatActivity) fragment;
                    alert = new StickersAlert(LaunchActivity.this, fragment, input, null, chatActivity.getChatActivityEnterViewForStickers(), chatActivity.getResourceProvider());
                    alert.setCalcMandatoryInsets(chatActivity.isKeyboardVisible());
                } else {
                    alert = new StickersAlert(LaunchActivity.this, fragment, input, null, null);
                }
                alert.probablyEmojis = emoji != null;
                fragment.showDialog(alert);
            }
            return;
        } else if (emoji != null) {
            if (!mainFragmentsStack.isEmpty()) {
                TLRPC.TL_inputStickerSetShortName stickerset = new TLRPC.TL_inputStickerSetShortName();
                stickerset.short_name = sticker != null ? sticker : emoji;
                ArrayList<TLRPC.InputStickerSet> sets = new ArrayList<>(1);
                sets.add(stickerset);
                BaseFragment fragment = mainFragmentsStack.get(mainFragmentsStack.size() - 1);
                EmojiPacksAlert alert;
                if (fragment instanceof ChatActivity) {
                    ChatActivity chatActivity = (ChatActivity) fragment;
                    alert = new EmojiPacksAlert(fragment, LaunchActivity.this, chatActivity.getResourceProvider(), sets);
                    alert.setCalcMandatoryInsets(chatActivity.isKeyboardVisible());
                } else {
                    alert = new EmojiPacksAlert(fragment, LaunchActivity.this, null, sets);
                }
                fragment.showDialog(alert);
            }
            return;
        } else if (message != null) {
            Bundle args = new Bundle();
            args.putBoolean("onlySelect", true);
            args.putInt("dialogsType", DialogsActivity.DIALOGS_TYPE_FORWARD);
            DialogsActivity fragment = new DialogsActivity(args);
            fragment.setDelegate((fragment13, dids, m, param, topicsFragment) -> {
                long did = dids.get(0).dialogId;
                Bundle args13 = new Bundle();
                args13.putBoolean("scrollToTopOnResume", true);
                args13.putBoolean("hasUrl", hasUrl);
                if (DialogObject.isEncryptedDialog(did)) {
                    args13.putInt("enc_id", DialogObject.getEncryptedChatId(did));
                } else if (DialogObject.isUserDialog(did)) {
                    args13.putLong("user_id", did);
                } else {
                    args13.putLong("chat_id", -did);
                }
                if (MessagesController.getInstance(intentAccount).checkCanOpenChat(args13, fragment13)) {
                    NotificationCenter.getInstance(intentAccount).postNotificationName(NotificationCenter.closeChats);
                    MediaDataController.getInstance(intentAccount).saveDraft(did, 0, message, null, null, false);
                    getActionBarLayout().presentFragment(new ChatActivity(args13), true, false, true, false);
                }
                return true;
            });
            presentFragment(fragment, false, true);
        } else if (auth != null) {
            final int bot_id = Utilities.parseInt(auth.get("bot_id"));
            if (bot_id == 0) {
                return;
            }
            final String payload = auth.get("payload");
            final String nonce = auth.get("nonce");
            final String callbackUrl = auth.get("callback_url");
            final TLRPC.TL_account_getAuthorizationForm req = new TLRPC.TL_account_getAuthorizationForm();
            req.bot_id = bot_id;
            req.scope = auth.get("scope");
            req.public_key = auth.get("public_key");
            requestId[0] = ConnectionsManager.getInstance(intentAccount).sendRequest(req, (response, error) -> {
                final TLRPC.TL_account_authorizationForm authorizationForm = (TLRPC.TL_account_authorizationForm) response;
                if (authorizationForm != null) {
                    TLRPC.TL_account_getPassword req2 = new TLRPC.TL_account_getPassword();
                    requestId[0] = ConnectionsManager.getInstance(intentAccount).sendRequest(req2, (response1, error1) -> AndroidUtilities.runOnUIThread(() -> {
                        try {
                            dismissLoading.run();
                        } catch (Exception e) {
                            FileLog.e(e);
                        }
                        if (response1 != null) {
                            TLRPC.account_Password accountPassword = (TLRPC.account_Password) response1;
                            MessagesController.getInstance(intentAccount).putUsers(authorizationForm.users, false);
                            presentFragment(new PassportActivity(PassportActivity.TYPE_PASSWORD, req.bot_id, req.scope, req.public_key, payload, nonce, callbackUrl, authorizationForm, accountPassword));
                        }
                    }));
                } else {
                    AndroidUtilities.runOnUIThread(() -> {
                        try {
                            dismissLoading.run();
                            if ("APP_VERSION_OUTDATED".equals(error.text)) {
                                AlertsCreator.showUpdateAppAlert(LaunchActivity.this, LocaleController.getString("UpdateAppAlert", R.string.UpdateAppAlert), true);
                            } else {
                                showAlertDialog(AlertsCreator.createSimpleAlert(LaunchActivity.this, LocaleController.getString("ErrorOccurred", R.string.ErrorOccurred) + "\n" + error.text));
                            }
                        } catch (Exception e) {
                            FileLog.e(e);
                        }
                    });
                }
            });
        } else if (unsupportedUrl != null) {
            TLRPC.TL_help_getDeepLinkInfo req = new TLRPC.TL_help_getDeepLinkInfo();
            req.path = unsupportedUrl;
            requestId[0] = ConnectionsManager.getInstance(currentAccount).sendRequest(req, (response, error) -> AndroidUtilities.runOnUIThread(() -> {
                try {
                    dismissLoading.run();
                } catch (Exception e) {
                    FileLog.e(e);
                }

                if (response instanceof TLRPC.TL_help_deepLinkInfo) {
                    TLRPC.TL_help_deepLinkInfo res = (TLRPC.TL_help_deepLinkInfo) response;
                    AlertsCreator.showUpdateAppAlert(LaunchActivity.this, res.message, res.update_app);
                }
            }));
        } else if (lang != null) {
            TLRPC.TL_langpack_getLanguage req = new TLRPC.TL_langpack_getLanguage();
            req.lang_code = lang;
            req.lang_pack = "android";
            requestId[0] = ConnectionsManager.getInstance(currentAccount).sendRequest(req, (response, error) -> AndroidUtilities.runOnUIThread(() -> {
                try {
                    dismissLoading.run();
                } catch (Exception e) {
                    FileLog.e(e);
                }
                if (response instanceof TLRPC.TL_langPackLanguage) {
                    TLRPC.TL_langPackLanguage res = (TLRPC.TL_langPackLanguage) response;
                    AlertsCreator.createLanguageAlert(LaunchActivity.this, res).show();
                } else if (error != null) {
                    if ("LANG_CODE_NOT_SUPPORTED".equals(error.text)) {
                        showAlertDialog(AlertsCreator.createSimpleAlert(LaunchActivity.this, LocaleController.getString("LanguageUnsupportedError", R.string.LanguageUnsupportedError)));
                    } else {
                        showAlertDialog(AlertsCreator.createSimpleAlert(LaunchActivity.this, LocaleController.getString("ErrorOccurred", R.string.ErrorOccurred) + "\n" + error.text));
                    }
                }
            }));
        } else if (wallPaper != null) {
            boolean ok = false;
            if (TextUtils.isEmpty(wallPaper.slug)) {
                try {
                    WallpapersListActivity.ColorWallpaper colorWallpaper;
                    if (wallPaper.settings.third_background_color != 0) {
                        colorWallpaper = new WallpapersListActivity.ColorWallpaper(Theme.COLOR_BACKGROUND_SLUG, wallPaper.settings.background_color, wallPaper.settings.second_background_color, wallPaper.settings.third_background_color, wallPaper.settings.fourth_background_color);
                    } else {
                        colorWallpaper = new WallpapersListActivity.ColorWallpaper(Theme.COLOR_BACKGROUND_SLUG, wallPaper.settings.background_color, wallPaper.settings.second_background_color, AndroidUtilities.getWallpaperRotation(wallPaper.settings.rotation, false));
                    }
                    ThemePreviewActivity wallpaperActivity = new ThemePreviewActivity(colorWallpaper, null, true, false);
                    AndroidUtilities.runOnUIThread(() -> presentFragment(wallpaperActivity));
                    ok = true;
                } catch (Exception e) {
                    FileLog.e(e);
                }
            }
            if (!ok) {
                TLRPC.TL_account_getWallPaper req = new TLRPC.TL_account_getWallPaper();
                TLRPC.TL_inputWallPaperSlug inputWallPaperSlug = new TLRPC.TL_inputWallPaperSlug();
                inputWallPaperSlug.slug = wallPaper.slug;
                req.wallpaper = inputWallPaperSlug;
                requestId[0] = ConnectionsManager.getInstance(currentAccount).sendRequest(req, (response, error) -> AndroidUtilities.runOnUIThread(() -> {
                    try {
                        dismissLoading.run();
                    } catch (Exception e) {
                        FileLog.e(e);
                    }
                    if (response instanceof TLRPC.TL_wallPaper) {
                        TLRPC.TL_wallPaper res = (TLRPC.TL_wallPaper) response;
                        Object object;
                        if (res.pattern) {
                            WallpapersListActivity.ColorWallpaper colorWallpaper = new WallpapersListActivity.ColorWallpaper(res.slug, wallPaper.settings.background_color, wallPaper.settings.second_background_color, wallPaper.settings.third_background_color, wallPaper.settings.fourth_background_color, AndroidUtilities.getWallpaperRotation(wallPaper.settings.rotation, false), wallPaper.settings.intensity / 100.0f, wallPaper.settings.motion, null);
                            colorWallpaper.pattern = res;
                            object = colorWallpaper;
                        } else {
                            object = res;
                        }
                        ThemePreviewActivity wallpaperActivity = new ThemePreviewActivity(object, null, true, false);
                        wallpaperActivity.setInitialModes(wallPaper.settings.blur, wallPaper.settings.motion, wallPaper.settings.intensity);
                        presentFragment(wallpaperActivity);
                    } else {
                        showAlertDialog(AlertsCreator.createSimpleAlert(LaunchActivity.this, LocaleController.getString("ErrorOccurred", R.string.ErrorOccurred) + "\n" + error.text));
                    }
                }));
            }
        } else if (theme != null) {
            cancelRunnable = () -> {
                loadingThemeFileName = null;
                loadingThemeWallpaperName = null;
                loadingThemeWallpaper = null;
                loadingThemeInfo = null;
                loadingThemeProgressDialog = null;
                loadingTheme = null;

                if (progress != null) {
                    progress.end();
                }
            };
            TLRPC.TL_account_getTheme req = new TLRPC.TL_account_getTheme();
            req.format = "android";
            TLRPC.TL_inputThemeSlug inputThemeSlug = new TLRPC.TL_inputThemeSlug();
            inputThemeSlug.slug = theme;
            req.theme = inputThemeSlug;
            requestId[0] = ConnectionsManager.getInstance(currentAccount).sendRequest(req, (response, error) -> AndroidUtilities.runOnUIThread(() -> {
                int notFound = 2;
                if (response instanceof TLRPC.TL_theme) {
                    TLRPC.TL_theme t = (TLRPC.TL_theme) response;
                    TLRPC.ThemeSettings settings = null;
                    if (t.settings.size() > 0) {
                        settings = t.settings.get(0);
                    }
                    if (settings != null) {
                        String key = Theme.getBaseThemeKey(settings);
                        Theme.ThemeInfo info = Theme.getTheme(key);
                        if (info != null) {
                            TLRPC.TL_wallPaper object;
                            if (settings.wallpaper instanceof TLRPC.TL_wallPaper) {
                                object = (TLRPC.TL_wallPaper) settings.wallpaper;
                                File path = FileLoader.getInstance(currentAccount).getPathToAttach(object.document, true);
                                if (!path.exists()) {
                                    loadingThemeProgressDialog = progressDialog;
                                    loadingThemeAccent = true;
                                    loadingThemeInfo = info;
                                    loadingTheme = t;
                                    loadingThemeWallpaper = object;
                                    loadingThemeWallpaperName = FileLoader.getAttachFileName(object.document);
                                    FileLoader.getInstance(currentAccount).loadFile(object.document, object, FileLoader.PRIORITY_NORMAL, 1);
                                    return;
                                }
                            } else {
                                object = null;
                            }
                            try {
                                dismissLoading.run();
                            } catch (Exception e) {
                                FileLog.e(e);
                            }
                            notFound = 0;
                            openThemeAccentPreview(t, object, info);
                        } else {
                            notFound = 1;
                        }
                    } else if (t.document != null) {
                        loadingThemeAccent = false;
                        loadingTheme = t;
                        loadingThemeFileName = FileLoader.getAttachFileName(loadingTheme.document);
                        loadingThemeProgressDialog = progressDialog;
                        FileLoader.getInstance(currentAccount).loadFile(loadingTheme.document, t, FileLoader.PRIORITY_NORMAL, 1);
                        notFound = 0;
                    } else {
                        notFound = 1;
                    }
                } else if (error != null && "THEME_FORMAT_INVALID".equals(error.text)) {
                    notFound = 1;
                }
                if (notFound != 0) {
                    try {
                        dismissLoading.run();
                    } catch (Exception e) {
                        FileLog.e(e);
                    }
                    if (notFound == 1) {
                        showAlertDialog(AlertsCreator.createSimpleAlert(LaunchActivity.this, LocaleController.getString("Theme", R.string.Theme), LocaleController.getString("ThemeNotSupported", R.string.ThemeNotSupported)));
                    } else {
                        showAlertDialog(AlertsCreator.createSimpleAlert(LaunchActivity.this, LocaleController.getString("Theme", R.string.Theme), LocaleController.getString("ThemeNotFound", R.string.ThemeNotFound)));
                    }
                }
            }));
        } else if (channelId != null && (messageId != null || isBoost)) {
            if (threadId != null) {
                TLRPC.Chat chat = MessagesController.getInstance(intentAccount).getChat(channelId);
                if (chat != null) {
                    requestId[0] = runCommentRequest(intentAccount, dismissLoading, messageId, commentId, threadId, chat);
                } else {
                    TLRPC.TL_channels_getChannels req = new TLRPC.TL_channels_getChannels();
                    TLRPC.TL_inputChannel inputChannel = new TLRPC.TL_inputChannel();
                    inputChannel.channel_id = channelId;
                    req.id.add(inputChannel);
                    requestId[0] = ConnectionsManager.getInstance(currentAccount).sendRequest(req, (response, error) -> AndroidUtilities.runOnUIThread(() -> {
                        boolean notFound = true;
                        if (response instanceof TLRPC.TL_messages_chats) {
                            TLRPC.TL_messages_chats res = (TLRPC.TL_messages_chats) response;
                            if (!res.chats.isEmpty()) {
                                notFound = false;
                                MessagesController.getInstance(currentAccount).putChats(res.chats, false);
                                requestId[0] = runCommentRequest(intentAccount, dismissLoading, messageId, commentId, threadId, res.chats.get(0));
                            }
                        }
                        if (notFound) {
                            try {
                                dismissLoading.run();
                            } catch (Exception e) {
                                FileLog.e(e);
                            }
                            showAlertDialog(AlertsCreator.createNoAccessAlert(LaunchActivity.this, LocaleController.getString(R.string.DialogNotAvailable), LocaleController.getString(R.string.LinkNotFound), null));
                        }
                    }));
                }
            } else {
                Bundle args = new Bundle();
                args.putLong("chat_id", channelId);
                if (messageId != null) {
                    args.putInt("message_id", messageId);
                }
                TLRPC.Chat chatLocal = MessagesController.getInstance(currentAccount).getChat(channelId);
                if (chatLocal != null && ChatObject.isBoostSupported(chatLocal) && isBoost) {
                    processBoostDialog(-channelId, dismissLoading, progress);
                } else if (chatLocal != null && chatLocal.forum) {
                    openForumFromLink(-channelId, messageId,  () -> {
                        try {
                            dismissLoading.run();
                        } catch (Exception e) {
                            FileLog.e(e);
                        }
                    });
                } else {
                    BaseFragment lastFragment = !mainFragmentsStack.isEmpty() ? mainFragmentsStack.get(mainFragmentsStack.size() - 1) : null;
                    if (lastFragment == null || MessagesController.getInstance(intentAccount).checkCanOpenChat(args, lastFragment)) {
                        AndroidUtilities.runOnUIThread(() -> {
                            if (!getActionBarLayout().presentFragment(new ChatActivity(args))) {
                                TLRPC.TL_channels_getChannels req = new TLRPC.TL_channels_getChannels();
                                TLRPC.TL_inputChannel inputChannel = new TLRPC.TL_inputChannel();
                                inputChannel.channel_id = channelId;
                                req.id.add(inputChannel);
                                requestId[0] = ConnectionsManager.getInstance(currentAccount).sendRequest(req, (response, error) -> AndroidUtilities.runOnUIThread(() -> {
                                    try {
                                        dismissLoading.run();
                                    } catch (Exception e) {
                                        FileLog.e(e);
                                    }
                                    boolean notFound = true;
                                    if (response instanceof TLRPC.TL_messages_chats) {
                                        TLRPC.TL_messages_chats res = (TLRPC.TL_messages_chats) response;
                                        if (!res.chats.isEmpty()) {
                                            notFound = false;
                                            MessagesController.getInstance(currentAccount).putChats(res.chats, false);
                                            TLRPC.Chat chat = res.chats.get(0);
                                            if (chat != null && isBoost && ChatObject.isBoostSupported(chat)) {
                                                processBoostDialog(-channelId, null, progress);
                                            } else if (chat != null && chat.forum) {
                                                if (threadId != null) {
                                                    openForumFromLink(-channelId, messageId, null);
                                                } else {
                                                    openForumFromLink(-channelId, null, null);
                                                }
                                            }
                                            if (lastFragment == null || MessagesController.getInstance(intentAccount).checkCanOpenChat(args, lastFragment)) {
                                                getActionBarLayout().presentFragment(new ChatActivity(args));
                                            }
                                        }
                                    }
                                    if (notFound) {
                                        showAlertDialog(AlertsCreator.createNoAccessAlert(LaunchActivity.this, LocaleController.getString(R.string.DialogNotAvailable), LocaleController.getString(R.string.LinkNotFound), null));
                                    }
                                }));
                            }
                        });
                    }
                }
            }
        }

        if (requestId[0] != 0) {
            final Runnable cancelRunnableFinal = cancelRunnable;
            progressDialog.setOnCancelListener(dialog -> {
                ConnectionsManager.getInstance(intentAccount).cancelRequest(requestId[0], true);
                if (cancelRunnableFinal != null) {
                    cancelRunnableFinal.run();
                }
            });
            if (progress != null) {
                progress.onCancel(() -> {
                    ConnectionsManager.getInstance(intentAccount).cancelRequest(requestId[0], true);
                    if (cancelRunnableFinal != null) {
                        cancelRunnableFinal.run();
                    }
                });
            }
            try {
                if (progress != null) {
                    progress.init();
                } else {
                    progressDialog.showDelayed(300);
                }
            } catch (Exception ignore) {}
        }
    }

    private void processWebAppBot(final int intentAccount,
                                  final String username,
                                  final String group,
                                  final String sticker,
                                  final String emoji,
                                  final String botUser,
                                  final String botChat,
                                  final String botChannel,
                                  final String botChatAdminParams,
                                  final String message,
                                  final String contactToken,
                                  final String folderSlug,
                                  final boolean hasUrl,
                                  final Integer messageId,
                                  final Long channelId,
                                  final Long threadId,
                                  final Integer commentId,
                                  final String game,
                                  final HashMap<String, String> auth,
                                  final String lang,
                                  final String unsupportedUrl,
                                  final String code,
                                  final String loginToken,
                                  final TLRPC.TL_wallPaper wallPaper,
                                  final String inputInvoiceSlug,
                                  final String theme,
                                  final String voicechat,
                                  final String livestream,
                                  final int state,
                                  final int videoTimestamp,
                                  final String setAsAttachBot,
                                  final String attachMenuBotToOpen,
                                  final String attachMenuBotChoose,
                                  final String botAppMaybe,
                                  final String botAppStartParam,
                                  final Browser.Progress progress,
                                  final boolean forceNotInternalForApps,
                                  final int storyId,
                                  final boolean isBoost,
                                  TLRPC.User user,
                                  Runnable dismissLoading, boolean botAttachable, boolean ignoreInactive) {

        TLRPC.TL_messages_getBotApp getBotApp = new TLRPC.TL_messages_getBotApp();
        TLRPC.TL_inputBotAppShortName app = new TLRPC.TL_inputBotAppShortName();
        app.bot_id = MessagesController.getInstance(intentAccount).getInputUser(user);
        app.short_name = botAppMaybe;
        getBotApp.app = app;
        ConnectionsManager.getInstance(intentAccount).sendRequest(getBotApp, (response1, error1) -> {
            if (progress != null) {
                progress.end();
            }
            if (error1 != null) {
                AndroidUtilities.runOnUIThread(() -> runLinkRequest(intentAccount, username, group, sticker, emoji, botUser, botChat, botChannel, botChatAdminParams, message, contactToken, folderSlug, hasUrl, messageId, channelId, threadId, commentId, game, auth, lang, unsupportedUrl, code, loginToken, wallPaper, inputInvoiceSlug, theme, voicechat, livestream, state, videoTimestamp, setAsAttachBot, attachMenuBotToOpen, attachMenuBotChoose, null, null, progress, forceNotInternalForApps, storyId, isBoost));
            } else {
                TLRPC.TL_messages_botApp botApp = (TLRPC.TL_messages_botApp) response1;
                AndroidUtilities.runOnUIThread(() -> {
                    dismissLoading.run();

                    AtomicBoolean allowWrite = new AtomicBoolean();
                    BaseFragment lastFragment = mainFragmentsStack.get(mainFragmentsStack.size() - 1);
                    Runnable loadBotSheet = () -> {
                        BotWebViewSheet sheet = new BotWebViewSheet(LaunchActivity.this, lastFragment.getResourceProvider());
                        sheet.setParentActivity(LaunchActivity.this);
                        sheet.requestWebView(intentAccount, user.id, user.id, null, null, BotWebViewSheet.TYPE_WEB_VIEW_BOT_APP, 0, false, lastFragment, botApp.app, allowWrite.get(), botAppStartParam, user);
                        sheet.show();
                        visibleDialogs.add(sheet);
                        if (botApp.inactive || forceNotInternalForApps) {
                            sheet.showJustAddedBulletin();
                        }
                    };

                    if (ignoreInactive) {
                        loadBotSheet.run();
                    } else if (botApp.inactive && botAttachable) {
                        WebAppDisclaimerAlert.show(this, (allowSendMessage) -> {
                            loadBotSheet.run();
                        }, null);
                    } else if (botApp.request_write_access || forceNotInternalForApps) {
                        AlertsCreator.createBotLaunchAlert(lastFragment, allowWrite, user, loadBotSheet);
                    } else {
                        loadBotSheet.run();
                    }
                });
            }
        });

    }

    private void processAttachedMenuBotFromShortcut(long botId) {
        for (int i = 0; i < visibleDialogs.size(); i++) {
            if (visibleDialogs.get(i) instanceof BotWebViewSheet) {
                BotWebViewSheet addedDialog = (BotWebViewSheet) visibleDialogs.get(i);
                if (addedDialog.isShowing() && addedDialog.getBotId() == botId) {
                    return;
                }
            }
        }
        AtomicBoolean isMenuBotsUpdated = new AtomicBoolean(MediaDataController.getInstance(currentAccount).isMenuBotsUpdatedLocal());
        if (!isMenuBotsUpdated.get()) {
            final CountDownLatch countDownLatch = new CountDownLatch(1);
            MessagesStorage.getInstance(currentAccount).getStorageQueue().postRunnable(() -> {
                isMenuBotsUpdated.set(MediaDataController.getInstance(currentAccount).isMenuBotsUpdatedLocal());
                countDownLatch.countDown();
            });
            try {
                countDownLatch.await();
            } catch (Exception e) {
                FileLog.e(e);
                return;
            }
        }
        if (isMenuBotsUpdated.get()) {
            TLRPC.TL_attachMenuBots menuBots = MediaDataController.getInstance(currentAccount).getAttachMenuBots();
            if (menuBots.bots.isEmpty()) {
                // Bot is removed from the menu.
                MediaDataController.getInstance(currentAccount).uninstallShortcut(botId, MediaDataController.SHORTCUT_TYPE_ATTACHED_BOT);
                return;
            }
            for (int i = 0; i < menuBots.bots.size(); i++) {
                if (menuBots.bots.get(i).bot_id == botId) {
                    if (getLastFragment() != null) {
                        showAttachMenuBot(menuBots.bots.get(i), null);
                    }
                    return;
                }
            }
        }
    }

    private void processBoostDialog(Long peerId, Runnable dismissLoading, Browser.Progress progress) {
        processBoostDialog(peerId, dismissLoading, progress, null);
    }

    private void processBoostDialog(Long peerId, Runnable dismissLoading, Browser.Progress progress, ChatMessageCell chatMessageCell) {
        ChannelBoostsController boostsController = MessagesController.getInstance(currentAccount).getBoostsController();
        if (progress != null) {
            progress.init();
        }
        boostsController.getBoostsStats(peerId, boostsStatus -> {
            if (boostsStatus == null) {
                if (progress != null) {
                    progress.end();
                }
                if (dismissLoading != null) {
                    dismissLoading.run();
                }
                return;
            }
            boostsController.userCanBoostChannel(peerId, boostsStatus, canApplyBoost -> {
                if (progress != null) {
                    progress.end();
                }
                BaseFragment lastFragment = getLastFragment();
                if (lastFragment == null) {
                    return;
                }
                Theme.ResourcesProvider resourcesProvider = lastFragment.getResourceProvider();
                if (lastFragment.storyViewer != null && lastFragment.storyViewer.isFullyVisible()) {
                    resourcesProvider = lastFragment.storyViewer.getResourceProvider();
                }
                LimitReachedBottomSheet limitReachedBottomSheet = new LimitReachedBottomSheet(lastFragment, this, TYPE_BOOSTS_FOR_USERS, currentAccount, resourcesProvider);
                limitReachedBottomSheet.setCanApplyBoost(canApplyBoost);

                boolean isCurrentChat = false;
                if (lastFragment instanceof ChatActivity) {
                    isCurrentChat = ((ChatActivity) lastFragment).getDialogId() == peerId;
                } else if (lastFragment instanceof DialogsActivity) {
                    DialogsActivity dialogsActivity = ((DialogsActivity) lastFragment);
                    isCurrentChat = dialogsActivity.rightSlidingDialogContainer != null && dialogsActivity.rightSlidingDialogContainer.getCurrentFragmetDialogId() == peerId;
                }
                limitReachedBottomSheet.setBoostsStats(boostsStatus, isCurrentChat);
                limitReachedBottomSheet.setDialogId(peerId);
                limitReachedBottomSheet.setChatMessageCell(chatMessageCell);

                lastFragment.showDialog(limitReachedBottomSheet);
                try {
                    if (dismissLoading != null) {
                        dismissLoading.run();
                    }
                } catch (Exception e) {
                    FileLog.e(e);
                }
            });
        });
    }

    private void processAttachMenuBot(int intentAccount, long peerId, String attachMenuBotChoose, TLRPC.User user,  String setAsAttachBot, String startAppParam) {
        TLRPC.TL_messages_getAttachMenuBot getAttachMenuBot = new TLRPC.TL_messages_getAttachMenuBot();
        getAttachMenuBot.bot = MessagesController.getInstance(intentAccount).getInputUser(peerId);
        ConnectionsManager.getInstance(intentAccount).sendRequest(getAttachMenuBot, (response1, error1) -> AndroidUtilities.runOnUIThread(() -> {
            if (response1 instanceof TLRPC.TL_attachMenuBotsBot) {
                TLRPC.TL_attachMenuBotsBot attachMenuBotsBot = (TLRPC.TL_attachMenuBotsBot) response1;
                MessagesController.getInstance(intentAccount).putUsers(attachMenuBotsBot.users, false);
                TLRPC.TL_attachMenuBot attachMenuBot = attachMenuBotsBot.bot;
                if (startAppParam != null) {
                    showAttachMenuBot(attachMenuBot, startAppParam);
                    return;
                }
                BaseFragment lastFragment_ = mainFragmentsStack.get(mainFragmentsStack.size() - 1);
                if (AndroidUtilities.isTablet() && !(lastFragment_ instanceof ChatActivity) && !rightFragmentsStack.isEmpty()) {
                    lastFragment_ = rightFragmentsStack.get(rightFragmentsStack.size() - 1);
                }
                final BaseFragment lastFragment = lastFragment_;

                List<String> chooserTargets = new ArrayList<>();
                if (!TextUtils.isEmpty(attachMenuBotChoose)) {
                    for (String target : attachMenuBotChoose.split(" ")) {
                        if (MediaDataController.canShowAttachMenuBotForTarget(attachMenuBot, target)) {
                            chooserTargets.add(target);
                        }
                    }
                }
                DialogsActivity dialogsActivity;

                if (!chooserTargets.isEmpty()) {
                    Bundle args = new Bundle();
                    args.putInt("dialogsType", DialogsActivity.DIALOGS_TYPE_START_ATTACH_BOT);
                    args.putBoolean("onlySelect", true);

                    args.putBoolean("allowGroups", chooserTargets.contains("groups"));
                    args.putBoolean("allowMegagroups", chooserTargets.contains("groups"));
                    args.putBoolean("allowLegacyGroups", chooserTargets.contains("groups"));
                    args.putBoolean("allowUsers", chooserTargets.contains("users"));
                    args.putBoolean("allowChannels", chooserTargets.contains("channels"));
                    args.putBoolean("allowBots", chooserTargets.contains("bots"));

                    dialogsActivity = new DialogsActivity(args);
                    dialogsActivity.setDelegate((fragment, dids, message1, param, topicsFragment) -> {
                        long did = dids.get(0).dialogId;

                        Bundle args1 = new Bundle();
                        args1.putBoolean("scrollToTopOnResume", true);
                        if (DialogObject.isEncryptedDialog(did)) {
                            args1.putInt("enc_id", DialogObject.getEncryptedChatId(did));
                        } else if (DialogObject.isUserDialog(did)) {
                            args1.putLong("user_id", did);
                        } else {
                            args1.putLong("chat_id", -did);
                        }
                        args1.putString("attach_bot", UserObject.getPublicUsername(user));
                        if (setAsAttachBot != null) {
                            args1.putString("attach_bot_start_command", setAsAttachBot);
                        }
                        if (MessagesController.getInstance(intentAccount).checkCanOpenChat(args1, fragment)) {
                            NotificationCenter.getInstance(intentAccount).postNotificationName(NotificationCenter.closeChats);
                            getActionBarLayout().presentFragment(new ChatActivity(args1), true, false, true, false);
                        }
                        return true;
                    });
                } else {
                    dialogsActivity = null;
                }

                if (!attachMenuBot.inactive) {
                    if (dialogsActivity != null) {
                        if (lastFragment != null) {
                            lastFragment.dismissCurrentDialog();
                        }
                        for (int i = 0; i < visibleDialogs.size(); ++i) {
                            Dialog dialog = visibleDialogs.get(i);
                            if (dialog.isShowing()) {
                                visibleDialogs.get(i).dismiss();
                            }
                        }
                        visibleDialogs.clear();
                        presentFragment(dialogsActivity);
                    } else if (lastFragment instanceof ChatActivity) {
                        ChatActivity chatActivity = (ChatActivity) lastFragment;
                        if (!MediaDataController.canShowAttachMenuBot(attachMenuBot, chatActivity.getCurrentUser() != null ? chatActivity.getCurrentUser() : chatActivity.getCurrentChat())) {
                            BulletinFactory.of(lastFragment).createErrorBulletin(LocaleController.getString(R.string.BotAlreadyAddedToAttachMenu)).show();
                            return;
                        }
                        chatActivity.openAttachBotLayout(user.id, setAsAttachBot, false);
                    } else {
                        BulletinFactory.of(lastFragment).createErrorBulletin(LocaleController.getString(R.string.BotAlreadyAddedToAttachMenu)).show();
                    }
                } else {
                    AttachBotIntroTopView introTopView = new AttachBotIntroTopView(LaunchActivity.this);
                    introTopView.setColor(Theme.getColor(Theme.key_chat_attachIcon));
                    introTopView.setBackgroundColor(Theme.getColor(Theme.key_dialogTopBackground));
                    introTopView.setAttachBot(attachMenuBot);

                    WebAppDisclaimerAlert.show(this, (allowSendMessage) -> {
                        TLRPC.TL_messages_toggleBotInAttachMenu botRequest = new TLRPC.TL_messages_toggleBotInAttachMenu();
                        botRequest.bot = MessagesController.getInstance(intentAccount).getInputUser(peerId);
                        botRequest.enabled = true;
                        botRequest.write_allowed = true;

                        ConnectionsManager.getInstance(intentAccount).sendRequest(botRequest, (response2, error2) -> AndroidUtilities.runOnUIThread(() -> {
                            if (response2 instanceof TLRPC.TL_boolTrue) {
                                MediaDataController.getInstance(intentAccount).loadAttachMenuBots(false, true, () -> {
                                    if (dialogsActivity != null) {
                                        if (lastFragment != null) {
                                            lastFragment.dismissCurrentDialog();
                                        }
                                        for (int i = 0; i < visibleDialogs.size(); ++i) {
                                            Dialog dialog = visibleDialogs.get(i);
                                            if (dialog.isShowing()) {
                                                visibleDialogs.get(i).dismiss();
                                            }
                                        }
                                        visibleDialogs.clear();
                                        presentFragment(dialogsActivity);
                                    } else if (lastFragment instanceof ChatActivity) {
                                        ((ChatActivity) lastFragment).openAttachBotLayout(user.id, setAsAttachBot, true);
                                    }
                                });
                            }
                        }), ConnectionsManager.RequestFlagInvokeAfter | ConnectionsManager.RequestFlagFailOnServerErrors);
                    }, attachMenuBot.request_write_access ? user : null);
                }
            } else {
                BulletinFactory.of(mainFragmentsStack.get(mainFragmentsStack.size() - 1)).createErrorBulletin(LocaleController.getString(R.string.BotCantAddToAttachMenu)).show();
            }
        }));
    }

    private void openForumFromLink(long dialogId, Integer messageId, Runnable onOpened) {
        openForumFromLink(dialogId, messageId, null, onOpened, 0, -1);
    }

    private void openForumFromLink(long dialogId, Integer messageId, String quote, Runnable onOpened, int fromMessageId, int quoteOffset) {
        if (messageId == null) {
            Bundle bundle = new Bundle();
            bundle.putLong("chat_id", -dialogId);
            presentFragment(TopicsFragment.getTopicsOrChat(this, bundle));

            if (onOpened != null) {
                onOpened.run();
            }
            return;
        }
        TLRPC.TL_channels_getMessages req = new TLRPC.TL_channels_getMessages();
        req.channel = MessagesController.getInstance(currentAccount).getInputChannel(-dialogId);
        req.id.add(messageId);
        ConnectionsManager.getInstance(currentAccount).sendRequest(req, (res, err) -> {
            AndroidUtilities.runOnUIThread(() -> {
                TLRPC.Message message = null;
                if (res instanceof TLRPC.messages_Messages) {
                    ArrayList<TLRPC.Message> messages = ((TLRPC.messages_Messages) res).messages;
                    for (int i = 0; i < messages.size(); ++i) {
                        if (messages.get(i) != null && messages.get(i).id == messageId) {
                            message = messages.get(i);
                            break;
                        }
                    }
                }

                if (message != null) {
                    runCommentRequest(currentAccount, null, message.id, null, MessageObject.getTopicId(currentAccount, message, MessagesController.getInstance(currentAccount).isForum(message)), MessagesController.getInstance(currentAccount).getChat(-dialogId), onOpened, quote, fromMessageId, quoteOffset);
                    return;
                }

                Bundle bundle = new Bundle();
                bundle.putLong("chat_id", -dialogId);
                presentFragment(TopicsFragment.getTopicsOrChat(this, bundle));

                if (onOpened != null) {
                    onOpened.run();
                }
            });
        });
    }

    private List<TLRPC.TL_contact> findContacts(String userName, String userPhone, boolean allowSelf) {
        final MessagesController messagesController = MessagesController.getInstance(currentAccount);
        final ContactsController contactsController = ContactsController.getInstance(currentAccount);
        final List<TLRPC.TL_contact> contacts = new ArrayList<>(contactsController.contacts);
        final List<TLRPC.TL_contact> foundContacts = new ArrayList<>();

        if (userPhone != null) {
            userPhone = PhoneFormat.stripExceptNumbers(userPhone);
            TLRPC.TL_contact contact = contactsController.contactsByPhone.get(userPhone);
            if (contact == null) {
                String shortUserPhone = userPhone.substring(Math.max(0, userPhone.length() - 7));
                contact = contactsController.contactsByShortPhone.get(shortUserPhone);
            }
            if (contact != null) {
                final TLRPC.User user = messagesController.getUser(contact.user_id);
                if (user != null && (!user.self || allowSelf)) {
                    foundContacts.add(contact);
                } else {
                    // disable search by name
                    userName = null;
                }
            }
        }

        if (foundContacts.isEmpty() && userName != null) {
            final String query1 = userName.trim().toLowerCase();
            if (!TextUtils.isEmpty(query1)) {
                String query2 = LocaleController.getInstance().getTranslitString(query1);
                if (query1.equals(query2) || query2.length() == 0) {
                    query2 = null;
                }
                final String[] queries = new String[]{query1, query2};
                for (int i = 0, size = contacts.size(); i < size; i++) {
                    final TLRPC.TL_contact contact = contacts.get(i);
                    if (contact != null) {
                        final TLRPC.User user = messagesController.getUser(contact.user_id);
                        if (user != null) {
                            if (user.self && !allowSelf) {
                                continue;
                            }

                            final String[] names = new String[3];
                            names[0] = ContactsController.formatName(user.first_name, user.last_name).toLowerCase();
                            names[1] = LocaleController.getInstance().getTranslitString(names[0]);
                            if (names[0].equals(names[1])) {
                                names[1] = null;
                            }
                            if (UserObject.isReplyUser(user)) {
                                names[2] = LocaleController.getString("RepliesTitle", R.string.RepliesTitle).toLowerCase();
                            } else if (user.self) {
                                names[2] = LocaleController.getString("SavedMessages", R.string.SavedMessages).toLowerCase();
                            }

                            boolean found = false;
                            for (String q : queries) {
                                if (q == null) {
                                    continue;
                                }
                                for (int j = 0; j < names.length; j++) {
                                    final String name = names[j];
                                    if (name != null && (name.startsWith(q) || name.contains(" " + q))) {
                                        found = true;
                                        break;
                                    }
                                }
                                String username = UserObject.getPublicUsername(user);
                                if (!found && username != null && username.startsWith(q)) {
                                    found = true;
                                }
                                if (found) {
                                    foundContacts.add(contact);
                                    break;
                                }
                            }
                        }
                    }
                }
            }
        }

        return foundContacts;
    }

    public void checkAppUpdate(boolean force, Browser.Progress progress) {
//        if (BuildVars.isFdroid || BuildVars.isPlay) return;
//        if (NekoXConfig.autoUpdateReleaseChannel == 0) return;
//        if (!force && System.currentTimeMillis() < NekoConfig.lastUpdateCheckTime.Long() + 48 * 60 * 60 * 1000L) return;
//        NekoConfig.lastUpdateCheckTime.setConfigLong(System.currentTimeMillis());
//        FileLog.d("checking update");
//        final int accountNum = currentAccount;
//        InternalUpdater.checkUpdate((res, error) -> AndroidUtilities.runOnUIThread(() -> {
//            if (res != null) {
//                if (SharedConfig.setNewAppVersionAvailable(res)) {
//                    if (res.can_not_skip) {
//                        showUpdateActivity(accountNum, res, false);
//                    } else if (ApplicationLoader.isStandaloneBuild() || BuildVars.DEBUG_VERSION) {
//                        drawerLayoutAdapter.notifyDataSetChanged();
//                        ApplicationLoader.applicationLoaderInstance.showUpdateAppPopup(LaunchActivity.this, res, accountNum);
//                    }
//                    NotificationCenter.getGlobalInstance().postNotificationName(NotificationCenter.appUpdateAvailable);
//                }
//            } else {
//                if (force) {
//                    if (error)
//                        Toast.makeText(LaunchActivity.this, LocaleController.getString("ErrorOccurred", R.string.ErrorOccurred), Toast.LENGTH_SHORT).show();
//                    else
//                        Toast.makeText(LaunchActivity.this, LocaleController.getString("VersionUpdateNoUpdate", R.string.VersionUpdateNoUpdate), Toast.LENGTH_SHORT).show();
//                }
//                SharedConfig.setNewAppVersionAvailable(null);
//                drawerLayoutAdapter.notifyDataSetChanged();
//            }
//            NotificationCenter.getGlobalInstance().postNotificationName(NotificationCenter.appUpdateAvailable);
//        }));

//        if (!force && BuildVars.DEBUG_VERSION || !force && !BuildVars.CHECK_UPDATES) {
//            return;
//        }
        if (!force && Math.abs(System.currentTimeMillis() - SharedConfig.lastUpdateCheckTime) < MessagesController.getInstance(0).updateCheckDelay * 1000) {
            return;
        }
        final int accountNum = currentAccount;
        if (progress != null) progress.init();
        UpdateHelper.getInstance().checkNewVersionAvailable((res, error) -> {
            SharedConfig.lastUpdateCheckTime = System.currentTimeMillis();
            SharedConfig.saveConfig();
            AndroidUtilities.runOnUIThread(() -> {
                if (res != null) {
                    SharedConfig.setNewAppVersionAvailable(res);
                    if (res.can_not_skip) {
                        showUpdateActivity(accountNum, res, false);
                    } else {
                        drawerLayoutAdapter.notifyDataSetChanged();
                        ApplicationLoader.applicationLoaderInstance.showUpdateAppPopup(LaunchActivity.this, res, accountNum);
                    }
                } else {
                    if (force) {
                        BaseFragment fragment = getLastFragment();
                        if (fragment != null) {
                            if (error == null) {
                                BulletinFactory.of(fragment).createSimpleBulletin(R.raw.chats_infotip, LocaleController.getString(R.string.YourVersionIsLatest)).show();
                            } else {
                                AlertsCreator.createSimpleAlert(this, LocaleController.getString("ErrorOccurred", R.string.ErrorOccurred) + "\n" + error).show();
                            }
                        }
                    }
                    SharedConfig.setNewAppVersionAvailable(null);
                    drawerLayoutAdapter.notifyDataSetChanged();
                }
                NotificationCenter.getGlobalInstance().postNotificationName(NotificationCenter.appUpdateAvailable);
                if (progress != null) {
                    progress.end();
                }
            });
        });
        if (progress != null) {
            progress.init();
        }
    }

    public Dialog showAlertDialog(AlertDialog.Builder builder) {
        try {
            AlertDialog dialog = builder.show();
            dialog.setCanceledOnTouchOutside(true);
            dialog.setOnDismissListener(d -> {
                if (dialog != null) {
                    if (dialog == localeDialog) {
                        BaseFragment fragment = actionBarLayout == null ? null : actionBarLayout.getLastFragment();
                        try {
                            String shorname = LocaleController.getInstance().getCurrentLocaleInfo().shortName;
                            if (fragment != null) {
                                BulletinFactory.of(fragment).createSimpleBulletin(
                                    R.raw.msg_translate,
                                    getStringForLanguageAlert(shorname.equals("en") ? englishLocaleStrings : systemLocaleStrings, "ChangeLanguageLater", R.string.ChangeLanguageLater)
                                ).setDuration(Bulletin.DURATION_PROLONG).show();
                            } else {
                                BulletinFactory.of(Bulletin.BulletinWindow.make(LaunchActivity.this), null).createSimpleBulletin(
                                    R.raw.msg_translate,
                                    getStringForLanguageAlert(shorname.equals("en") ? englishLocaleStrings : systemLocaleStrings, "ChangeLanguageLater", R.string.ChangeLanguageLater)
                                ).setDuration(Bulletin.DURATION_PROLONG).show();
                            }
                        } catch (Exception e) {
                            FileLog.e(e);
                        }
                        localeDialog = null;
                    } else if (dialog == proxyErrorDialog) {
                        SharedConfig.setProxyEnable(false);
                        NotificationCenter.getGlobalInstance().postNotificationName(NotificationCenter.proxySettingsChanged);
                        proxyErrorDialog = null;
                    }
                }
                visibleDialogs.remove(dialog);
            });
            visibleDialogs.add(dialog);
            return dialog;
        } catch (Exception e) {
            FileLog.e(e);
        }
        return null;
    }

    public void showBulletin(Function<BulletinFactory, Bulletin> createBulletin) {
        BaseFragment topFragment = null;
        if (!layerFragmentsStack.isEmpty()) {
            topFragment = layerFragmentsStack.get(layerFragmentsStack.size() - 1);
        } else if (!rightFragmentsStack.isEmpty()) {
            topFragment = rightFragmentsStack.get(rightFragmentsStack.size() - 1);
        } else if (!mainFragmentsStack.isEmpty()) {
            topFragment = mainFragmentsStack.get(mainFragmentsStack.size() - 1);
        }
        if (BulletinFactory.canShowBulletin(topFragment)) {
            createBulletin.apply(BulletinFactory.of(topFragment)).show();
        }
    }

    public void setNavigateToPremiumBot(boolean val) {
        navigateToPremiumBot = val;
    }

    public void setNavigateToPremiumGiftCallback(Runnable val) {
        navigateToPremiumGiftCallback = val;
    }

    @Override
    public void onNewIntent(Intent intent) {
        super.onNewIntent(intent);
        handleIntent(intent, true, false, false);
    }

    public void onNewIntent(Intent intent, Browser.Progress progress) {
        super.onNewIntent(intent);
        handleIntent(intent, true, false, false, progress);
    }

    @Override
    public boolean didSelectDialogs(DialogsActivity dialogsFragment, ArrayList<MessagesStorage.TopicKey> dids, CharSequence message, boolean param, TopicsFragment topicsFragment) {
        final int account = dialogsFragment != null ? dialogsFragment.getCurrentAccount() : currentAccount;

        if (exportingChatUri != null) {
            Uri uri = exportingChatUri;
            ArrayList<Uri> documentsUris = documentsUrisArray != null ? new ArrayList<>(documentsUrisArray) : null;
            final AlertDialog progressDialog = new AlertDialog(this, AlertDialog.ALERT_TYPE_SPINNER);
            SendMessagesHelper.getInstance(account).prepareImportHistory(dids.get(0).dialogId, exportingChatUri, documentsUrisArray, (result) -> {
                if (result != 0) {
                    Bundle args = new Bundle();
                    args.putBoolean("scrollToTopOnResume", true);
                    if (!AndroidUtilities.isTablet()) {
                        NotificationCenter.getInstance(account).postNotificationName(NotificationCenter.closeChats);
                    }
                    if (DialogObject.isUserDialog(result)) {
                        args.putLong("user_id", result);
                    } else {
                        args.putLong("chat_id", -result);
                    }
                    ChatActivity fragment = new ChatActivity(args);
                    fragment.setOpenImport();
                    getActionBarLayout().presentFragment(fragment, dialogsFragment != null || param, dialogsFragment == null, true, false);
                } else {
                    documentsUrisArray = documentsUris;
                    if (documentsUrisArray == null) {
                        documentsUrisArray = new ArrayList<>();
                    }
                    documentsUrisArray.add(0, uri);
                    openDialogsToSend(true);
                }
                try {
                    progressDialog.dismiss();
                } catch (Exception e) {
                    FileLog.e(e);
                }
            });
            try {
                progressDialog.showDelayed(300);
            } catch (Exception ignore) {

            }
        } else {
            boolean notify = dialogsFragment == null || dialogsFragment.notify;
            final ChatActivity fragment;
            if (dids.size() <= 1) {
                final long did = dids.get(0).dialogId;

                Bundle args = new Bundle();
                args.putBoolean("scrollToTopOnResume", true);
                if (!AndroidUtilities.isTablet()) {
                    NotificationCenter.getInstance(account).postNotificationName(NotificationCenter.closeChats);
                }
                if (DialogObject.isEncryptedDialog(did)) {
                    args.putInt("enc_id", DialogObject.getEncryptedChatId(did));
                } else if (DialogObject.isUserDialog(did)) {
                    args.putLong("user_id", did);
                } else {
                    args.putLong("chat_id", -did);
                }
                if (!MessagesController.getInstance(account).checkCanOpenChat(args, dialogsFragment)) {
                    return false;
                }
                fragment = new ChatActivity(args);
                ForumUtilities.applyTopic(fragment, dids.get(0));
            } else {
                fragment = null;
            }

            int attachesCount = 0;
            if (contactsToSend != null) {
                attachesCount += contactsToSend.size();
            }
            if (videoPath != null) {
                attachesCount++;
            }
            if (voicePath != null) {
                attachesCount++;
            }
            if (photoPathsArray != null) {
                attachesCount += photoPathsArray.size();
            }
            if (documentsPathsArray != null) {
                attachesCount += documentsPathsArray.size();
            }
            if (documentsUrisArray != null) {
                attachesCount += documentsUrisArray.size();
            }
            if (videoPath == null && voicePath == null && photoPathsArray == null && documentsPathsArray == null && documentsUrisArray == null && sendingText != null) {
                attachesCount++;
            }

            for (int i = 0; i < dids.size(); i++) {
                final long did = dids.get(i).dialogId;
                if (AlertsCreator.checkSlowMode(this, currentAccount, did, attachesCount > 1)) {
                    return false;
                }
            }

            if (topicsFragment != null) {
                topicsFragment.removeSelfFromStack();
            }
            boolean presentedFragmentWithRemoveLast = false;
            if (contactsToSend != null && contactsToSend.size() == 1 && !mainFragmentsStack.isEmpty()) {
                presentedFragmentWithRemoveLast = true;
                PhonebookShareAlert alert = new PhonebookShareAlert(mainFragmentsStack.get(mainFragmentsStack.size() - 1), null, null, contactsToSendUri, null, null, null);
                alert.setDelegate((user, notify2, scheduleDate) -> {
                    if (fragment != null) {
                        getActionBarLayout().presentFragment(fragment, true, false, true, false);
                    }
                    AccountInstance accountInstance = AccountInstance.getInstance(UserConfig.selectedAccount);
                    for (int i = 0; i < dids.size(); i++) {
                        long did = dids.get(i).dialogId;
                        long topicId = dids.get(i).topicId;
                        MessageObject replyToMsg = null;
                        if (topicId != 0) {
                            TLRPC.TL_forumTopic topic = accountInstance.getMessagesController().getTopicsController().findTopic(-did, topicId);
                            if (topic != null && topic.topicStartMessage != null) {
                                replyToMsg = new MessageObject(accountInstance.getCurrentAccount(), topic.topicStartMessage, false, false);
                                replyToMsg.isTopicMainMessage = true;
                            }
                        }

                        SendMessagesHelper.getInstance(account).sendMessage(SendMessagesHelper.SendMessageParams.of(user, did, replyToMsg, replyToMsg, null, null, notify2, scheduleDate));
                        if (!TextUtils.isEmpty(message)) {
                            SendMessagesHelper.prepareSendingText(accountInstance, message.toString(), did, notify, 0);
                        }
                    }
                });
                mainFragmentsStack.get(mainFragmentsStack.size() - 1).showDialog(alert);
            } else {
                String captionToSend = null;
                for (int i = 0; i < dids.size(); i++) {
                    final long did = dids.get(i).dialogId;
                    final long topicId = dids.get(i).topicId;

                    AccountInstance accountInstance = AccountInstance.getInstance(UserConfig.selectedAccount);
                    MessageObject replyToMsg = null;
                    if (topicId != 0) {
                        TLRPC.TL_forumTopic topic = accountInstance.getMessagesController().getTopicsController().findTopic(-did, topicId);
                        if (topic != null && topic.topicStartMessage != null) {
                            replyToMsg = new MessageObject(accountInstance.getCurrentAccount(), topic.topicStartMessage, false, false);
                            replyToMsg.isTopicMainMessage = true;
                        }
                    }
                    boolean photosEditorOpened = false, videoEditorOpened = false;
                    if (fragment != null) {
                        boolean withoutAnimation = dialogsFragment == null || videoPath != null || (photoPathsArray != null && photoPathsArray.size() > 0);
                        getActionBarLayout().presentFragment(fragment, dialogsFragment != null, withoutAnimation, true, false);
                        presentedFragmentWithRemoveLast = dialogsFragment != null;
                        if (videoPath != null && topicId == 0) {
                            fragment.openVideoEditor(videoPath, sendingText);
                            videoEditorOpened = true;
                            sendingText = null;
                        } else if (photoPathsArray != null && photoPathsArray.size() > 0 && topicId == 0) {
                            photosEditorOpened = fragment.openPhotosEditor(photoPathsArray, message == null || message.length() == 0 ? sendingText : message);
                            if (photosEditorOpened) {
                                sendingText = null;
                            }
                        }
                    } else {
                        if (videoPath != null) {
                            if (sendingText != null && sendingText.length() <= 1024) {
                                captionToSend = sendingText;
                                sendingText = null;
                            }
                            ArrayList<String> arrayList = new ArrayList<>();
                            arrayList.add(videoPath);
                            SendMessagesHelper.prepareSendingDocuments(accountInstance, arrayList, arrayList, null, captionToSend, null, did, replyToMsg, replyToMsg, null, null, null, notify, 0, null, null, 0);
                        }
                    }
                    if (photoPathsArray != null && !photosEditorOpened) {
                        if (sendingText != null && sendingText.length() <= 1024 && photoPathsArray.size() == 1) {
                            photoPathsArray.get(0).caption = sendingText;
                            sendingText = null;
                        }
                        SendMessagesHelper.prepareSendingMedia(accountInstance, photoPathsArray, did, replyToMsg, replyToMsg, null, null, false, false, null, notify, 0, 0, false, null, null, 0);
                    }
                    if (documentsPathsArray != null || documentsUrisArray != null) {
                        if (sendingText != null && sendingText.length() <= 1024 && ((documentsPathsArray != null ? documentsPathsArray.size() : 0) + (documentsUrisArray != null ? documentsUrisArray.size() : 0)) == 1) {
                            captionToSend = sendingText;
                            sendingText = null;
                        }
                        SendMessagesHelper.prepareSendingDocuments(accountInstance, documentsPathsArray, documentsOriginalPathsArray, documentsUrisArray, captionToSend, documentsMimeType, did, replyToMsg, replyToMsg, null, null, null, notify, 0, null, null, 0);
                    }
                    if (voicePath != null) {
                        File file = new File(voicePath);

                        if (file.exists()) {
                            TLRPC.TL_document document = new TLRPC.TL_document();
                            document.file_reference = new byte[0];
                            document.dc_id = Integer.MIN_VALUE;
                            document.id = SharedConfig.getLastLocalId();
                            document.user_id = accountInstance.getUserConfig().getClientUserId();
                            document.mime_type = "audio/ogg";
                            document.date = accountInstance.getConnectionsManager().getCurrentTime();
                            document.size = (int) file.length();
                            TLRPC.TL_documentAttributeAudio attributeAudio = new TLRPC.TL_documentAttributeAudio();
                            attributeAudio.voice = true;
                            attributeAudio.waveform = MediaController.getWaveform(file.getAbsolutePath());
                            if (attributeAudio.waveform != null) {
                                attributeAudio.flags |= 4;
                            }
                            document.attributes.add(attributeAudio);

                            accountInstance.getSendMessagesHelper().sendMessage(SendMessagesHelper.SendMessageParams.of(document, null, file.getAbsolutePath(), did, replyToMsg, replyToMsg, sendingText, null, null, null, notify, 0, 0, null, null, false));
                            if (sendingText != null) {
                                sendingText = null;
                            }
                        }
                    }
                    if (sendingLocation != null) {
                        SendMessagesHelper.prepareSendingLocation(accountInstance, sendingLocation, did);
                        sendingText = null;
                    }
                    if (sendingText != null) {
                        SendMessagesHelper.prepareSendingText(accountInstance, sendingText, did, topicId, notify, 0);
                    }
                    if (contactsToSend != null && !contactsToSend.isEmpty()) {
                        for (int a = 0; a < contactsToSend.size(); a++) {
                            TLRPC.User user = contactsToSend.get(a);
                            SendMessagesHelper.getInstance(account).sendMessage(SendMessagesHelper.SendMessageParams.of(user, did, replyToMsg, replyToMsg, null, null, notify, 0));
                        }
                    }
                    if (!TextUtils.isEmpty(message) && !videoEditorOpened && !photosEditorOpened) {
                        SendMessagesHelper.prepareSendingText(accountInstance, message.toString(), did, topicId, notify, 0);
                    }
                }
            }
            if (dialogsFragment != null && fragment == null) {
                if (!presentedFragmentWithRemoveLast) {
                    dialogsFragment.finishFragment();
                }
            }
        }

        photoPathsArray = null;
        videoPath = null;
        voicePath = null;
        sendingText = null;
        sendingLocation = null;
        documentsPathsArray = null;
        documentsOriginalPathsArray = null;
        contactsToSend = null;
        contactsToSendUri = null;
        exportingChatUri = null;
        return true;
    }

    private void onFinish() {
        if (lockRunnable != null) {
            AndroidUtilities.cancelRunOnUIThread(lockRunnable);
            lockRunnable = null;
        }
        if (finished) {
            return;
        }
        finished = true;
        if (currentAccount != -1) {
            NotificationCenter.getInstance(currentAccount).removeObserver(this, NotificationCenter.appDidLogout);
            NotificationCenter.getInstance(currentAccount).removeObserver(this, NotificationCenter.mainUserInfoChanged);
            NotificationCenter.getInstance(currentAccount).removeObserver(this, NotificationCenter.attachMenuBotsDidLoad);
            NotificationCenter.getInstance(currentAccount).removeObserver(this, NotificationCenter.didUpdateConnectionState);
            NotificationCenter.getInstance(currentAccount).removeObserver(this, NotificationCenter.needShowAlert);
            NotificationCenter.getInstance(currentAccount).removeObserver(this, NotificationCenter.wasUnableToFindCurrentLocation);
            NotificationCenter.getInstance(currentAccount).removeObserver(this, NotificationCenter.openArticle);
            NotificationCenter.getInstance(currentAccount).removeObserver(this, NotificationCenter.hasNewContactsToImport);
            NotificationCenter.getInstance(currentAccount).removeObserver(this, NotificationCenter.needShowPlayServicesAlert);
            NotificationCenter.getInstance(currentAccount).removeObserver(this, NotificationCenter.fileLoaded);
            NotificationCenter.getInstance(currentAccount).removeObserver(this, NotificationCenter.fileLoadProgressChanged);
            NotificationCenter.getInstance(currentAccount).removeObserver(this, NotificationCenter.fileLoadFailed);
            NotificationCenter.getInstance(currentAccount).removeObserver(this, NotificationCenter.historyImportProgressChanged);
            NotificationCenter.getInstance(currentAccount).removeObserver(this, NotificationCenter.groupCallUpdated);
            NotificationCenter.getInstance(currentAccount).removeObserver(this, NotificationCenter.stickersImportComplete);
            NotificationCenter.getInstance(currentAccount).removeObserver(this, NotificationCenter.newSuggestionsAvailable);
            NotificationCenter.getInstance(currentAccount).removeObserver(this, NotificationCenter.currentUserShowLimitReachedDialog);
            NotificationCenter.getInstance(currentAccount).removeObserver(this, NotificationCenter.currentUserPremiumStatusChanged);
        }

        NotificationCenter.getGlobalInstance().removeObserver(this, NotificationCenter.needShowAlert);
        NotificationCenter.getGlobalInstance().removeObserver(this, NotificationCenter.didSetNewWallpapper);
        NotificationCenter.getGlobalInstance().removeObserver(this, NotificationCenter.suggestedLangpack);
        NotificationCenter.getGlobalInstance().removeObserver(this, NotificationCenter.reloadInterface);
        NotificationCenter.getGlobalInstance().removeObserver(this, NotificationCenter.didSetNewTheme);
        NotificationCenter.getGlobalInstance().removeObserver(this, NotificationCenter.needSetDayNightTheme);
        NotificationCenter.getGlobalInstance().removeObserver(this, NotificationCenter.needCheckSystemBarColors);
        NotificationCenter.getGlobalInstance().removeObserver(this, NotificationCenter.closeOtherAppActivities);
        NotificationCenter.getGlobalInstance().removeObserver(this, NotificationCenter.didSetPasscode);
        NotificationCenter.getGlobalInstance().removeObserver(this, NotificationCenter.notificationsCountUpdated);
        NotificationCenter.getGlobalInstance().removeObserver(this, NotificationCenter.screenStateChanged);
        NotificationCenter.getGlobalInstance().removeObserver(this, NotificationCenter.showBulletin);
        NotificationCenter.getGlobalInstance().removeObserver(this, NotificationCenter.appUpdateAvailable);
        NotificationCenter.getGlobalInstance().removeObserver(this, NotificationCenter.requestPermissions);
        NotificationCenter.getGlobalInstance().removeObserver(this, NotificationCenter.billingConfirmPurchaseError);

        // NekoX
        NotificationCenter.getGlobalInstance().removeObserver(drawerLayoutAdapter, NotificationCenter.proxySettingsChanged);
        NotificationCenter.getGlobalInstance().removeObserver(drawerLayoutAdapter, NotificationCenter.updateUserStatus);


        LiteMode.removeOnPowerSaverAppliedListener(this::onPowerSaver);
    }

    private void onPowerSaver(boolean applied) {
        if (Build.VERSION.SDK_INT < Build.VERSION_CODES.LOLLIPOP || actionBarLayout == null || !applied || LiteMode.getPowerSaverLevel() >= 100) {
            return;
        }
        BaseFragment lastFragment = actionBarLayout.getLastFragment();
        if (lastFragment == null || lastFragment instanceof LiteModeSettingsActivity) {
            return;
        }
        int percent = LiteMode.getBatteryLevel();
        BulletinFactory.of(lastFragment).createSimpleBulletin(
            new BatteryDrawable(percent / 100F, Color.WHITE, lastFragment.getThemedColor(Theme.key_dialogSwipeRemove), 1.3f),
            LocaleController.getString("LowPowerEnabledTitle", R.string.LowPowerEnabledTitle),
            LocaleController.formatString("LowPowerEnabledSubtitle", R.string.LowPowerEnabledSubtitle, String.format("%d%%", percent)),
            LocaleController.getString("Disable", R.string.Disable),
            () -> presentFragment(new LiteModeSettingsActivity())
        ).setDuration(Bulletin.DURATION_PROLONG).show();
    }

    public void presentFragment(INavigationLayout.NavigationParams params) {
        getActionBarLayout().presentFragment(params);
    }

    public void presentFragment(BaseFragment fragment) {
        getActionBarLayout().presentFragment(fragment);
    }

    public boolean presentFragment(final BaseFragment fragment, final boolean removeLast, boolean forceWithoutAnimation) {
        return getActionBarLayout().presentFragment(fragment, removeLast, forceWithoutAnimation, true, false);
    }

    public INavigationLayout getActionBarLayout() {
        INavigationLayout currentLayout = actionBarLayout;
        if (!sheetFragmentsStack.isEmpty()) {
            currentLayout = sheetFragmentsStack.get(sheetFragmentsStack.size() - 1);
        }
        return currentLayout;
    }

    public INavigationLayout getLayersActionBarLayout() {
        return layersActionBarLayout;
    }

    public INavigationLayout getRightActionBarLayout() {
        return rightActionBarLayout;
    }

    @FunctionalInterface
    public interface Callback {

        void invoke(Intent data);

    }

    public HashMap<Integer, Callback> callbacks = new HashMap<>();

    @Override
    protected void onActivityResult(int requestCode, int resultCode, Intent data) {
        if (SharedConfig.passcodeHash.length() != 0 && SharedConfig.lastPauseTime != 0) {
            SharedConfig.lastPauseTime = 0;
            if (BuildVars.LOGS_ENABLED) {
                FileLog.d("reset lastPauseTime onActivityResult");
            }
            UserConfig.getInstance(currentAccount).saveConfig(false);
        }
        if (requestCode == 105) {
            if (Build.VERSION.SDK_INT >= Build.VERSION_CODES.M) {
                if (ApplicationLoader.canDrawOverlays = Settings.canDrawOverlays(this)) {
                    if (GroupCallActivity.groupCallInstance != null) {
                        GroupCallActivity.groupCallInstance.dismissInternal();
                    }
                    AndroidUtilities.runOnUIThread(() -> {
                        GroupCallPip.clearForce();
                        GroupCallPip.updateVisibility(LaunchActivity.this);
                    }, 200);
                }
            }
            return;
        }
        super.onActivityResult(requestCode, resultCode, data);

       if (requestCode == SCREEN_CAPTURE_REQUEST_CODE) {
            if (resultCode == Activity.RESULT_OK) {
                VoIPService service = VoIPService.getSharedInstance();
                if (service != null) {
                    VideoCapturerDevice.mediaProjectionPermissionResultData = data;
                    service.createCaptureDevice(true);
                }
            }
        } else if (callbacks.containsKey(requestCode)) {

            callbacks.remove(requestCode).invoke(data);

            return;

        }
        ThemeEditorView editorView = ThemeEditorView.getInstance();
        if (editorView != null) {
            editorView.onActivityResult(requestCode, resultCode, data);
        }
        if (actionBarLayout.getFragmentStack().size() != 0) {
            BaseFragment fragment = actionBarLayout.getFragmentStack().get(actionBarLayout.getFragmentStack().size() - 1);
            fragment.onActivityResultFragment(requestCode, resultCode, data);
        }
        if (AndroidUtilities.isTablet()) {
            if (rightActionBarLayout.getFragmentStack().size() != 0) {
                BaseFragment fragment = rightActionBarLayout.getFragmentStack().get(rightActionBarLayout.getFragmentStack().size() - 1);
                fragment.onActivityResultFragment(requestCode, resultCode, data);
                if (fragment.storyViewer != null && fragment.storyViewer.isShown()) {
                    fragment.storyViewer.onActivityResult(requestCode, resultCode, data);
                }
            }

            if (AndroidUtilities.isTablet()) {
                //TODO stories
                // check on tablets
                if (rightActionBarLayout.getFragmentStack().size() != 0) {
                    BaseFragment fragment = rightActionBarLayout.getFragmentStack().get(rightActionBarLayout.getFragmentStack().size() - 1);
                    fragment.onActivityResultFragment(requestCode, resultCode, data);
                }
                if (layersActionBarLayout.getFragmentStack().size() != 0) {
                    BaseFragment fragment = layersActionBarLayout.getFragmentStack().get(layersActionBarLayout.getFragmentStack().size() - 1);
                    fragment.onActivityResultFragment(requestCode, resultCode, data);
                }
            }
            NotificationCenter.getGlobalInstance().postNotificationName(NotificationCenter.onActivityResultReceived, requestCode, resultCode, data);
        }
    }

    @Override
    public void onRequestPermissionsResult(int requestCode, String[] permissions, int[] grantResults) {
        super.onRequestPermissionsResult(requestCode, permissions, grantResults);
        if (!checkPermissionsResult(requestCode, permissions, grantResults)) return;
        if (ApplicationLoader.applicationLoaderInstance != null && ApplicationLoader.applicationLoaderInstance.checkRequestPermissionResult(requestCode, permissions, grantResults)) return;

        if (actionBarLayout.getFragmentStack().size() != 0) {
            BaseFragment fragment = actionBarLayout.getFragmentStack().get(actionBarLayout.getFragmentStack().size() - 1);
            fragment.onRequestPermissionsResultFragment(requestCode, permissions, grantResults);
        }
        if (AndroidUtilities.isTablet()) {
            if (rightActionBarLayout.getFragmentStack().size() != 0) {
                BaseFragment fragment = rightActionBarLayout.getFragmentStack().get(rightActionBarLayout.getFragmentStack().size() - 1);
                fragment.onRequestPermissionsResultFragment(requestCode, permissions, grantResults);
            }
            if (layersActionBarLayout.getFragmentStack().size() != 0) {
                BaseFragment fragment = layersActionBarLayout.getFragmentStack().get(layersActionBarLayout.getFragmentStack().size() - 1);
                fragment.onRequestPermissionsResultFragment(requestCode, permissions, grantResults);
            }
        }

        VoIPFragment.onRequestPermissionsResult(requestCode, permissions, grantResults);
        StoryRecorder.onRequestPermissionsResult(requestCode, permissions, grantResults);
        NotificationCenter.getGlobalInstance().postNotificationName(NotificationCenter.onRequestPermissionResultReceived, requestCode, permissions, grantResults);

        if (requestedPermissions.get(requestCode, -1) >= 0) {
            int type = requestedPermissions.get(requestCode, -1);
            requestedPermissions.delete(requestCode);
            NotificationCenter.getGlobalInstance().postNotificationName(NotificationCenter.permissionsGranted, type);
        }
    }

    @Override
    protected void onPause() {
        super.onPause();
        isResumed = false;
        NotificationCenter.getGlobalInstance().postNotificationName(NotificationCenter.stopAllHeavyOperations, 4096);
        ApplicationLoader.mainInterfacePaused = true;
        int account = currentAccount;
        Utilities.stageQueue.postRunnable(() -> {
            ApplicationLoader.mainInterfacePausedStageQueue = true;
            ApplicationLoader.mainInterfacePausedStageQueueTime = 0;
            if (VoIPService.getSharedInstance() == null) {
                MessagesController.getInstance(account).ignoreSetOnline = false;
            }
        });
        onPasscodePause();
        try {
            if (actionBarLayout != null) {
                actionBarLayout.onPause();
            }
            if (AndroidUtilities.isTablet()) {
                if (rightActionBarLayout != null) {
                rightActionBarLayout.onPause();
            }
            if (layersActionBarLayout != null) {
                layersActionBarLayout.onPause();}
            }
            if (passcodeView != null) {
                passcodeView.onPause();
            }
        } catch (Exception ignored) {
        }
        for (PasscodeView overlay : overlayPasscodeViews) {
            overlay.onPause();
        }
        boolean doNotPause = false;
        if (ApplicationLoader.applicationLoaderInstance != null) {
            doNotPause = ApplicationLoader.applicationLoaderInstance.onPause();
        }
        ConnectionsManager.getInstance(currentAccount).setAppPaused(!doNotPause, false);
        if (PhotoViewer.hasInstance() && PhotoViewer.getInstance().isVisible()) {
            PhotoViewer.getInstance().onPause();
        }
        StoryRecorder.onPause();

        if (VoIPFragment.getInstance() != null) {
            VoIPFragment.onPause();
        }
        SpoilerEffect2.pause(true);
    }

    @Override
    protected void onStart() {
        super.onStart();
        Browser.bindCustomTabsService(this);
        ApplicationLoader.mainInterfaceStopped = false;
        GroupCallPip.updateVisibility(this);
        if (GroupCallActivity.groupCallInstance != null) {
            GroupCallActivity.groupCallInstance.onResume();
        }
    }

    @Override
    protected void onStop() {
        super.onStop();
        Browser.unbindCustomTabsService(this);
        ApplicationLoader.mainInterfaceStopped = true;
        GroupCallPip.updateVisibility(this);
        if (GroupCallActivity.groupCallInstance != null) {
            GroupCallActivity.groupCallInstance.onPause();
        }
    }

    @Override
    protected void onDestroy() {
//        if (Build.VERSION.SDK_INT >= Build.VERSION_CODES.S) {
//            MonetHelper.unregisterReceiver(this);
//        }
        if (PhotoViewer.getPipInstance() != null) {
            PhotoViewer.getPipInstance().destroyPhotoViewer();
        }
        if (PhotoViewer.hasInstance()) {
            PhotoViewer.getInstance().destroyPhotoViewer();
        }
        if (SecretMediaViewer.hasInstance()) {
            SecretMediaViewer.getInstance().destroyPhotoViewer();
        }
        if (ArticleViewer.hasInstance()) {
            ArticleViewer.getInstance().destroyArticleViewer();
        }
        if (ContentPreviewViewer.hasInstance()) {
            ContentPreviewViewer.getInstance().destroy();
        }
        if (GroupCallActivity.groupCallInstance != null) {
            GroupCallActivity.groupCallInstance.dismissInternal();
        }
        PipRoundVideoView pipRoundVideoView = PipRoundVideoView.getInstance();
        MediaController.getInstance().setBaseActivity(this, false);
        MediaController.getInstance().setFeedbackView(feedbackView, false);
        if (pipRoundVideoView != null) {
            pipRoundVideoView.close(false);
        }
        Theme.destroyResources();
        EmbedBottomSheet embedBottomSheet = EmbedBottomSheet.getInstance();
        if (embedBottomSheet != null) {
            embedBottomSheet.destroy();
        }
        ThemeEditorView editorView = ThemeEditorView.getInstance();
        if (editorView != null) {
            editorView.destroy();
        }
        try {
            for (int i = 0; i < visibleDialogs.size(); ++i) {
                Dialog dialog = visibleDialogs.get(i);
                if (dialog.isShowing()) {
                    visibleDialogs.get(i).dismiss();
                }
            }
            visibleDialogs.clear();
        } catch (Exception e) {
            FileLog.e(e);
        }
        try {
            if (onGlobalLayoutListener != null) {
                final View view = getWindow().getDecorView().getRootView();
                view.getViewTreeObserver().removeOnGlobalLayoutListener(onGlobalLayoutListener);
            }
        } catch (Exception e) {
            FileLog.e(e);
        }
        clearFragments();
        super.onDestroy();
        onFinish();
        FloatingDebugController.onDestroy();
        if (flagSecureReason != null) {
            flagSecureReason.detach();
        }
    }

    @Override
    protected void onUserLeaveHint() {
        for (Runnable callback : onUserLeaveHintListeners) {
            callback.run();
        }
        if (actionBarLayout != null) {
            actionBarLayout.onUserLeaveHint();
        }
    }

    View feedbackView;

    @Override
    protected void onResume() {
        super.onResume();
        isResumed = true;
        if (onResumeStaticCallback != null) {
            onResumeStaticCallback.run();
            onResumeStaticCallback = null;
        }
        if (Theme.selectedAutoNightType == Theme.AUTO_NIGHT_TYPE_SYSTEM) {
            Theme.checkAutoNightThemeConditions();
        }
        checkWasMutedByAdmin(true);
        //FileLog.d("UI resume time = " + (SystemClock.elapsedRealtime() - ApplicationLoader.startTime));
        NotificationCenter.getGlobalInstance().postNotificationName(NotificationCenter.startAllHeavyOperations, 4096);
        MediaController.getInstance().setFeedbackView(feedbackView = actionBarLayout.getView(), true);
        ApplicationLoader.mainInterfacePaused = false;
        MessagesController.getInstance(currentAccount).sortDialogs(null);
        showLanguageAlert(false);
        Utilities.stageQueue.postRunnable(() -> {
            ApplicationLoader.mainInterfacePausedStageQueue = false;
            ApplicationLoader.mainInterfacePausedStageQueueTime = System.currentTimeMillis();
        });
        checkFreeDiscSpace(0);
        MediaController.checkGallery();
        onPasscodeResume();
        if (passcodeView == null || passcodeView.getVisibility() != View.VISIBLE) {
            actionBarLayout.onResume();
            if (AndroidUtilities.isTablet()) {
                if (rightActionBarLayout != null) {
                    rightActionBarLayout.onResume();
                }
                if (layersActionBarLayout != null) {
                    layersActionBarLayout.onResume();
                }
            }
        } else {
            actionBarLayout.dismissDialogs();
            if (AndroidUtilities.isTablet()) {
                if (rightActionBarLayout != null) {
                    rightActionBarLayout.dismissDialogs();
                }
                if (layersActionBarLayout != null) {
                    layersActionBarLayout.dismissDialogs();
                }
            }
            passcodeView.onResume();

            for (PasscodeView overlay : overlayPasscodeViews) {
                overlay.onResume();
            }
        }

        if (NaConfig.INSTANCE.getDisableProxyWhenVpnEnabled().Bool()) {
            if (SharedConfig.isProxyEnabled() && ProxyUtil.isVPNEnabled()) {
                SharedConfig.setProxyEnable(false);
            } else if (!ProxyUtil.isVPNEnabled()) {
                SharedConfig.setProxyEnable(true);
            }
            ProxyUtil.registerNetworkCallback();
            NotificationCenter.getGlobalInstance().postNotificationName(NotificationCenter.proxySettingsChanged);
        }

        ConnectionsManager.getInstance(currentAccount).setAppPaused(false, false);
        updateCurrentConnectionState(currentAccount);

        if (PhotoViewer.hasInstance() && PhotoViewer.getInstance().isVisible()) {
            PhotoViewer.getInstance().onResume();
        }
        StoryRecorder.onResume();
        PipRoundVideoView pipRoundVideoView = PipRoundVideoView.getInstance();
        if (pipRoundVideoView != null && MediaController.getInstance().isMessagePaused()) {
            MessageObject messageObject = MediaController.getInstance().getPlayingMessageObject();
            if (messageObject != null) {
                MediaController.getInstance().seekToProgress(messageObject, messageObject.audioProgress);
            }
        }
        if (UserConfig.getInstance(UserConfig.selectedAccount).unacceptedTermsOfService != null) {
            showTosActivity(UserConfig.selectedAccount, UserConfig.getInstance(UserConfig.selectedAccount).unacceptedTermsOfService);
        } else if (SharedConfig.pendingAppUpdate != null && SharedConfig.pendingAppUpdate.can_not_skip) {
            showUpdateActivity(UserConfig.selectedAccount, SharedConfig.pendingAppUpdate, true);
        }
        checkAppUpdate(false, null);

        if (Build.VERSION.SDK_INT >= Build.VERSION_CODES.M) {
            ApplicationLoader.canDrawOverlays = Settings.canDrawOverlays(this);
        }
        if (VoIPFragment.getInstance() != null) {
            VoIPFragment.onResume();
        }
        invalidateTabletMode();
        SpoilerEffect2.pause(false);

        if (ApplicationLoader.applicationLoaderInstance != null) {
            ApplicationLoader.applicationLoaderInstance.onResume();
        }
    }

    private void invalidateTabletMode() {
        Boolean wasTablet = AndroidUtilities.getWasTablet();
        if (wasTablet == null) {
            return;
        }
        AndroidUtilities.resetWasTabletFlag();
        if (wasTablet != AndroidUtilities.isTablet()) {
            long dialogId = 0;
            long topicId = 0;
            if (wasTablet) {
                mainFragmentsStack.addAll(rightFragmentsStack);
                mainFragmentsStack.addAll(layerFragmentsStack);
                rightFragmentsStack.clear();
                layerFragmentsStack.clear();
            } else {
                List<BaseFragment> fragments = new ArrayList<>(mainFragmentsStack);
                mainFragmentsStack.clear();
                rightFragmentsStack.clear();
                layerFragmentsStack.clear();
                for (BaseFragment fragment : fragments) {
                    if (fragment instanceof DialogsActivity && ((DialogsActivity) fragment).isMainDialogList() && !((DialogsActivity) fragment).isArchive()) {
                        mainFragmentsStack.add(fragment);
                    } else if (fragment instanceof ChatActivity && !((ChatActivity) fragment).isInScheduleMode()) {
                        rightFragmentsStack.add(fragment);
                        if (dialogId == 0) {
                            dialogId = ((ChatActivity) fragment).getDialogId();
                            topicId = ((ChatActivity) fragment).getTopicId();
                        }
                    } else {
                        layerFragmentsStack.add(fragment);
                    }
                }
            }

            setupActionBarLayout();
            actionBarLayout.rebuildFragments(INavigationLayout.REBUILD_FLAG_REBUILD_LAST);
            if (AndroidUtilities.isTablet()) {
                rightActionBarLayout.rebuildFragments(INavigationLayout.REBUILD_FLAG_REBUILD_LAST);
                layersActionBarLayout.rebuildFragments(INavigationLayout.REBUILD_FLAG_REBUILD_LAST);

                for (BaseFragment fragment : mainFragmentsStack) {
                    if (fragment instanceof DialogsActivity && ((DialogsActivity) fragment).isMainDialogList()) {
                        ((DialogsActivity) fragment).setOpenedDialogId(dialogId, topicId);
                    }
                }
            }
        }
    }

    @Override
    public void onConfigurationChanged(Configuration newConfig) {
        AndroidUtilities.checkDisplaySize(this, newConfig);
        super.onConfigurationChanged(newConfig);
        checkLayout();
        PipRoundVideoView pipRoundVideoView = PipRoundVideoView.getInstance();
        if (pipRoundVideoView != null) {
            pipRoundVideoView.onConfigurationChanged();
        }
        EmbedBottomSheet embedBottomSheet = EmbedBottomSheet.getInstance();
        if (embedBottomSheet != null) {
            embedBottomSheet.onConfigurationChanged(newConfig);
        }
        BoostPagerBottomSheet boostPagerBottomSheet = BoostPagerBottomSheet.getInstance();
        if (boostPagerBottomSheet != null) {
            boostPagerBottomSheet.onConfigurationChanged(newConfig);
        }
        PhotoViewer photoViewer = PhotoViewer.getPipInstance();
        if (photoViewer != null) {
            photoViewer.onConfigurationChanged(newConfig);
        }
        ThemeEditorView editorView = ThemeEditorView.getInstance();
        if (editorView != null) {
            editorView.onConfigurationChanged();
        }
        if (Theme.selectedAutoNightType == Theme.AUTO_NIGHT_TYPE_SYSTEM) {
            Theme.checkAutoNightThemeConditions(true);
        }
    }

    @Override
    public void onMultiWindowModeChanged(boolean isInMultiWindowMode) {
        AndroidUtilities.isInMultiwindow = isInMultiWindowMode;
        checkLayout();
    }

    @Override
    @SuppressWarnings("unchecked")
    public void didReceivedNotification(int id, final int account, Object... args) {
        if (id == NotificationCenter.appDidLogout) {
            switchToAvailableAccountOrLogout();
        } else if (id == NotificationCenter.openBoostForUsersDialog) {
            long dialogId = (long) args[0];
            ChatMessageCell chatMessageCell = null;
            if (args.length > 1) {
                chatMessageCell = (ChatMessageCell) args[1];
            }
            processBoostDialog(dialogId, null, null, chatMessageCell);
        } else if (id == NotificationCenter.closeOtherAppActivities) {
            if (args[0] != this) {
                onFinish();
                finish();
            }
        } else if (id == NotificationCenter.didUpdateConnectionState) {
            int state = ConnectionsManager.getInstance(account).getConnectionState();
            if (currentConnectionState != state) {
                if (BuildVars.LOGS_ENABLED) {
                    FileLog.d("switch to state " + state);
                }
                currentConnectionState = state;
                updateCurrentConnectionState(account);
            }
        } else if (id == NotificationCenter.mainUserInfoChanged) {
            drawerLayoutAdapter.notifyDataSetChanged();
        } else if (id == NotificationCenter.attachMenuBotsDidLoad) {
            drawerLayoutAdapter.notifyDataSetChanged();
        } else if (id == NotificationCenter.needShowAlert) {
            final Integer reason = (Integer) args[0];
            if (reason == 6 || reason == 3 && proxyErrorDialog != null) {
                return;
            } else if (reason == 4) {
                showTosActivity(account, (TLRPC.TL_help_termsOfService) args[1]);
                return;
            }
            BaseFragment fragment = null;
            if (!mainFragmentsStack.isEmpty()) {
                fragment = mainFragmentsStack.get(mainFragmentsStack.size() - 1);
            }

            AlertDialog.Builder builder = new AlertDialog.Builder(this);
            builder.setTitle(LocaleController.getString("NekoX", R.string.NekoX));
            if (fragment != null) {
                Map<String, Integer> colorsReplacement = new HashMap<>();
                colorsReplacement.put("info1.**", fragment.getThemedColor(Theme.key_dialogTopBackground));
                colorsReplacement.put("info2.**", fragment.getThemedColor(Theme.key_dialogTopBackground));
                builder.setTopAnimation(R.raw.not_available, AlertsCreator.NEW_DENY_DIALOG_TOP_ICON_SIZE, false, fragment.getThemedColor(Theme.key_dialogTopBackground), colorsReplacement);
                builder.setTopAnimationIsNew(true);
            }
            if (reason != 2 && reason != 3) {
                builder.setNegativeButton(LocaleController.getString("MoreInfo", R.string.MoreInfo), (dialogInterface, i) -> {
                    if (!mainFragmentsStack.isEmpty()) {
                        MessagesController.getInstance(account).openByUserName("spambot", mainFragmentsStack.get(mainFragmentsStack.size() - 1), 1);
                    }
                });
            }
            if (reason == 5) {
                builder.setMessage(LocaleController.getString("NobodyLikesSpam3", R.string.NobodyLikesSpam3));
                builder.setPositiveButton(LocaleController.getString("OK", R.string.OK), null);
            } else if (reason == 0) {
                builder.setMessage(LocaleController.getString("NobodyLikesSpam1", R.string.NobodyLikesSpam1));
                builder.setPositiveButton(LocaleController.getString("OK", R.string.OK), null);
            } else if (reason == 1) {
                builder.setMessage(LocaleController.getString("NobodyLikesSpam2", R.string.NobodyLikesSpam2));
                builder.setPositiveButton(LocaleController.getString("OK", R.string.OK), null);
            } else if (reason == 2) {
                SpannableStringBuilder span = SpannableStringBuilder.valueOf((String) args[1]);
                String type = (String) args[2];
                if (type.startsWith("PREMIUM_GIFT_SELF_REQUIRED_")) {
                    String msg = (String) args[1];
                    int start = msg.indexOf('*'), end = msg.indexOf('*', start + 1);
                    if (start != -1 && end != -1 && start != end) {
                        span.replace(start, end + 1, msg.substring(start + 1, end));
                        span.setSpan(new ClickableSpan() {
                            @Override
                            public void onClick(@NonNull View widget) {
                                getActionBarLayout().presentFragment(new PremiumPreviewFragment("gift"));
                            }

                            @Override
                            public void updateDrawState(@NonNull TextPaint ds) {
                                super.updateDrawState(ds);
                                ds.setUnderlineText(false);
                            }
                        }, start, end - 1, Spannable.SPAN_EXCLUSIVE_EXCLUSIVE);
                    }
                }
                builder.setMessage(span);
                if (type.startsWith("AUTH_KEY_DROP_")) {
                    builder.setPositiveButton(LocaleController.getString("Cancel", R.string.Cancel), null);
                    builder.setNegativeButton(LocaleController.getString("LogOut", R.string.LogOut), (dialog, which) -> MessagesController.getInstance(currentAccount).performLogout(2));
                } else if (type.startsWith("PREMIUM_")) {
                    builder.setTitle(LocaleController.getString(R.string.TelegramPremium));
                    builder.setPositiveButton(LocaleController.getString("OK", R.string.OK), null);
                } else {
                    builder.setPositiveButton(LocaleController.getString("OK", R.string.OK), null);
                }
            } else if (reason == 3) {
                builder.setTitle(LocaleController.getString("Proxy", R.string.Proxy));
                if (args.length > 1) {
//                    builder.setMessage(LocaleController.getString("WsNoDC4", R.string.WsNoDC4));
                } else {
                    builder.setMessage(LocaleController.getString("UseProxyTelegramError", R.string.UseProxyTelegramError));
                }
                builder.setPositiveButton(LocaleController.getString("OK", R.string.OK), null);
                proxyErrorDialog = showAlertDialog(builder);
                return;
            }
            if (!mainFragmentsStack.isEmpty()) {
                mainFragmentsStack.get(mainFragmentsStack.size() - 1).showDialog(builder.create());
            }
        } else if (id == NotificationCenter.wasUnableToFindCurrentLocation) {
            final HashMap<String, MessageObject> waitingForLocation = (HashMap<String, MessageObject>) args[0];
            AlertDialog.Builder builder = new AlertDialog.Builder(this);
            builder.setTitle(LocaleController.getString("NekoX", R.string.NekoX));
            builder.setPositiveButton(LocaleController.getString("OK", R.string.OK), null);
            builder.setNegativeButton(LocaleController.getString("ShareYouLocationUnableManually", R.string.ShareYouLocationUnableManually), (dialogInterface, i) -> {
                if (mainFragmentsStack.isEmpty()) {
                    return;
                }
                BaseFragment lastFragment = mainFragmentsStack.get(mainFragmentsStack.size() - 1);
                if (!AndroidUtilities.isMapsInstalled(lastFragment)) {
                    return;
                }
                LocationActivity fragment = new LocationActivity(0);
                fragment.setDelegate((location, live, notify, scheduleDate) -> {
                    for (HashMap.Entry<String, MessageObject> entry : waitingForLocation.entrySet()) {
                        MessageObject messageObject = entry.getValue();
                        SendMessagesHelper.getInstance(account).sendMessage(SendMessagesHelper.SendMessageParams.of(location, messageObject.getDialogId(), messageObject, null, null, null, notify, scheduleDate));
                    }
                });
                presentFragment(fragment);
            });
            builder.setMessage(LocaleController.getString("ShareYouLocationUnable", R.string.ShareYouLocationUnable));
            if (!mainFragmentsStack.isEmpty()) {
                mainFragmentsStack.get(mainFragmentsStack.size() - 1).showDialog(builder.create());
            }
        } else if (id == NotificationCenter.didSetNewWallpapper) {
            if (sideMenu != null) {
                View child = sideMenu.getChildAt(0);
                if (child != null) {
                    child.invalidate();
                }
            }
            if (backgroundTablet != null) {
                backgroundTablet.setBackgroundImage(Theme.getCachedWallpaper(), Theme.isWallpaperMotion());
            }
        } else if (id == NotificationCenter.didSetPasscode) {
            flagSecureReason.invalidate();
        } else if (id == NotificationCenter.reloadInterface) {
            boolean last = mainFragmentsStack.size() > 1 && mainFragmentsStack.get(mainFragmentsStack.size() - 1) instanceof ProfileActivity;
            if (last) {
                ProfileActivity profileActivity = (ProfileActivity) mainFragmentsStack.get(mainFragmentsStack.size() - 1);
                if (!profileActivity.isSettings()) {
                    last = false;
                }
            }
            rebuildAllFragments(last);
        } else if (id == NotificationCenter.suggestedLangpack) {
            showLanguageAlert(false);
        } else if (id == NotificationCenter.openArticle) {
            if (mainFragmentsStack.isEmpty()) {
                return;
            }
            ArticleViewer.getInstance().setParentActivity(this, mainFragmentsStack.get(mainFragmentsStack.size() - 1));
            ArticleViewer.getInstance().open((TLRPC.TL_webPage) args[0], (String) args[1]);
        } else if (id == NotificationCenter.hasNewContactsToImport) {
            if (actionBarLayout == null || actionBarLayout.getFragmentStack().isEmpty()) {
                return;
            }
            final int type = (Integer) args[0];
            final HashMap<String, ContactsController.Contact> contactHashMap = (HashMap<String, ContactsController.Contact>) args[1];
            final boolean first = (Boolean) args[2];
            final boolean schedule = (Boolean) args[3];
            BaseFragment fragment = actionBarLayout.getFragmentStack().get(actionBarLayout.getFragmentStack().size() - 1);

            AlertDialog.Builder builder = new AlertDialog.Builder(LaunchActivity.this);
            builder.setTopAnimation(R.raw.permission_request_contacts, AlertsCreator.PERMISSIONS_REQUEST_TOP_ICON_SIZE, false, Theme.getColor(Theme.key_dialogTopBackground));
            builder.setTitle(LocaleController.getString("UpdateContactsTitle", R.string.UpdateContactsTitle));
            builder.setMessage(LocaleController.getString("UpdateContactsMessage", R.string.UpdateContactsMessage));
            builder.setPositiveButton(LocaleController.getString("OK", R.string.OK), (dialogInterface, i) -> ContactsController.getInstance(account).syncPhoneBookByAlert(contactHashMap, first, schedule, false));
            builder.setNegativeButton(LocaleController.getString("Cancel", R.string.Cancel), (dialog, which) -> ContactsController.getInstance(account).syncPhoneBookByAlert(contactHashMap, first, schedule, true));
            builder.setOnBackButtonListener((dialogInterface, i) -> ContactsController.getInstance(account).syncPhoneBookByAlert(contactHashMap, first, schedule, true));
            AlertDialog dialog = builder.create();
            fragment.showDialog(dialog);
            dialog.setCanceledOnTouchOutside(false);
        } else if (id == NotificationCenter.didSetNewTheme) {
            Boolean nightTheme = (Boolean) args[0];
            if (!nightTheme) {
                if (sideMenu != null) {
                    if (sideMenuContainer != null) {
                        sideMenuContainer.setBackgroundColor(Theme.getColor(Theme.key_chats_menuBackground));
                    }
                    sideMenu.setBackgroundColor(Theme.getColor(Theme.key_chats_menuBackground));
                    sideMenu.setGlowColor(Theme.getColor(Theme.key_chats_menuBackground));
                    sideMenu.setListSelectorColor(Theme.getColor(Theme.key_listSelector));
                    sideMenu.getAdapter().notifyDataSetChanged();
                }
                if (Build.VERSION.SDK_INT >= Build.VERSION_CODES.LOLLIPOP) {
                    try {
                        setTaskDescription(new ActivityManager.TaskDescription(null, null, Theme.getColor(Theme.key_actionBarDefault) | 0xff000000));
                    } catch (Exception ignore) {

                    }
                }
            }
            drawerLayoutContainer.setBehindKeyboardColor(Theme.getColor(Theme.key_windowBackgroundWhite));
            boolean checkNavigationBarColor = true;
            if (args.length > 1) {
                checkNavigationBarColor = (boolean) args[1];
            }
            checkSystemBarColors(args.length > 2 && (boolean) args[2], true, checkNavigationBarColor && !isNavigationBarColorFrozen && !actionBarLayout.isTransitionAnimationInProgress(), true);
        } else if (id == NotificationCenter.needSetDayNightTheme) {
            boolean instant = false;
            if (Build.VERSION.SDK_INT >= 21 && args[2] != null) {
                if (themeSwitchImageView.getVisibility() == View.VISIBLE) {
                    return;
                }
                try {
                    int[] pos = (int[]) args[2];
                    boolean toDark = (Boolean) args[4];
                    RLottieImageView darkThemeView = (RLottieImageView) args[5];
                    int w = drawerLayoutContainer.getMeasuredWidth();
                    int h = drawerLayoutContainer.getMeasuredHeight();
                    if (!toDark) {
                        darkThemeView.setVisibility(View.INVISIBLE);
                    }
                    rippleAbove = null;
                    if (args.length > 6) {
                        rippleAbove = (View) args[6];
                    }

                    isNavigationBarColorFrozen = true;

                    invalidateCachedViews(drawerLayoutContainer);
                    if (rippleAbove != null && rippleAbove.getBackground() != null) {
                        rippleAbove.getBackground().setAlpha(0);
                    }
                    Bitmap bitmap = AndroidUtilities.snapshotView(drawerLayoutContainer);
                    if (rippleAbove != null && rippleAbove.getBackground() != null) {
                        rippleAbove.getBackground().setAlpha(255);
                    }
                    frameLayout.removeView(themeSwitchImageView);
                    themeSwitchImageView = new ImageView(this);
                    if (toDark) {
                        frameLayout.addView(themeSwitchImageView, 0, LayoutHelper.createFrame(LayoutHelper.MATCH_PARENT, LayoutHelper.MATCH_PARENT));
                        themeSwitchSunView.setVisibility(View.GONE);
                    } else {
                        frameLayout.addView(themeSwitchImageView, 1, LayoutHelper.createFrame(LayoutHelper.MATCH_PARENT, LayoutHelper.MATCH_PARENT));
                        themeSwitchSunView.setTranslationX(pos[0] - AndroidUtilities.dp(14));
                        themeSwitchSunView.setTranslationY(pos[1] - AndroidUtilities.dp(14));
                        themeSwitchSunView.setVisibility(View.VISIBLE);
                        themeSwitchSunView.invalidate();
                    }
                    themeSwitchImageView.setImageBitmap(bitmap);
                    themeSwitchImageView.setVisibility(View.VISIBLE);
                    themeSwitchSunDrawable = darkThemeView.getAnimatedDrawable();
                    float finalRadius = (float) Math.max(Math.sqrt((w - pos[0]) * (w - pos[0]) + (h - pos[1]) * (h - pos[1])), Math.sqrt(pos[0] * pos[0] + (h - pos[1]) * (h - pos[1])));
                    float finalRadius2 = (float) Math.max(Math.sqrt((w - pos[0]) * (w - pos[0]) + pos[1] * pos[1]), Math.sqrt(pos[0] * pos[0] + pos[1] * pos[1]));
                    finalRadius = Math.max(finalRadius, finalRadius2);
                    Animator anim = ViewAnimationUtils.createCircularReveal(toDark ? drawerLayoutContainer : themeSwitchImageView, pos[0], pos[1], toDark ? 0 : finalRadius, toDark ? finalRadius : 0);
                    anim.setDuration(400);
                    anim.setInterpolator(Easings.easeInOutQuad);
                    anim.addListener(new AnimatorListenerAdapter() {
                        @Override
                        public void onAnimationEnd(Animator animation) {
                            rippleAbove = null;
                            drawerLayoutContainer.invalidate();
                            themeSwitchImageView.invalidate();
                            themeSwitchImageView.setImageDrawable(null);
                            themeSwitchImageView.setVisibility(View.GONE);
                            themeSwitchSunView.setVisibility(View.GONE);
                            NotificationCenter.getGlobalInstance().postNotificationName(NotificationCenter.themeAccentListUpdated);
                            if (!toDark) {
                                darkThemeView.setVisibility(View.VISIBLE);
                            }
                            DrawerProfileCell.switchingTheme = false;
                        }
                    });
                    if (rippleAbove != null) {
                        ValueAnimator invalidateAnimator = ValueAnimator.ofFloat(0, 1);
                        invalidateAnimator.addUpdateListener(a -> frameLayout.invalidate());
                        invalidateAnimator.setDuration(anim.getDuration());
                        invalidateAnimator.start();
                    }
                    AndroidUtilities.runOnUIThread(() -> {
                        if (isNavigationBarColorFrozen) {
                            isNavigationBarColorFrozen = false;
                            checkSystemBarColors(false, true);
                        }
                    }, toDark ? (h - pos[1]) / AndroidUtilities.dp(2.25f) : 50);
                    anim.start();
                    instant = true;
                } catch (Throwable e) {
                    FileLog.e(e);
                    try {
                        themeSwitchImageView.setImageDrawable(null);
                        frameLayout.removeView(themeSwitchImageView);
                        DrawerProfileCell.switchingTheme = false;
                    } catch (Exception e2) {
                        FileLog.e(e2);
                    }
                }
            } else {
                DrawerProfileCell.switchingTheme = false;
            }
            Theme.ThemeInfo theme = (Theme.ThemeInfo) args[0];
            boolean nightTheme = (Boolean) args[1];
            int accentId = (Integer) args[3];
            Runnable calcInBackgroundEnd = args.length > 7 ? (Runnable) args[7] : null;
            if (actionBarLayout == null) {
                return;
            }
            actionBarLayout.animateThemedValues(theme, accentId, nightTheme, instant, calcInBackgroundEnd);
            if (AndroidUtilities.isTablet()) {
                if (layersActionBarLayout != null) {
                    layersActionBarLayout.animateThemedValues(theme, accentId, nightTheme, instant);
                }
                if (rightActionBarLayout != null) {
                    rightActionBarLayout.animateThemedValues(theme, accentId, nightTheme, instant);
                }
            }
        } else if (id == NotificationCenter.notificationsCountUpdated) {
            if (sideMenu != null) {
                Integer accountNum = (Integer) args[0];
                int count = sideMenu.getChildCount();
                for (int a = 0; a < count; a++) {
                    View child = sideMenu.getChildAt(a);
                    if (child instanceof DrawerUserCell) {
                        if (((DrawerUserCell) child).getAccountNumber() == accountNum) {
                            child.invalidate();
                            break;
                        }
                    }
                }
            }
        } else if (id == NotificationCenter.fileLoaded) {
            String path = (String) args[0];
            if (SharedConfig.isAppUpdateAvailable()) {
                String name = FileLoader.getAttachFileName(SharedConfig.pendingAppUpdate.document);
                if (name.equals(path) && updateLayout != null) {
                    updateLayout.updateAppUpdateViews(currentAccount, true);
                }
            }
            if (loadingThemeFileName != null) {
                if (loadingThemeFileName.equals(path)) {
                    loadingThemeFileName = null;
                    File locFile = new File(ApplicationLoader.getFilesDirFixed(), "remote" + loadingTheme.id + ".attheme");
                    Theme.ThemeInfo themeInfo = Theme.fillThemeValues(locFile, loadingTheme.title, loadingTheme);
                    if (themeInfo != null) {
                        if (themeInfo.pathToWallpaper != null) {
                            File file = new File(themeInfo.pathToWallpaper);
                            if (!file.exists()) {
                                TLRPC.TL_account_getWallPaper req = new TLRPC.TL_account_getWallPaper();
                                TLRPC.TL_inputWallPaperSlug inputWallPaperSlug = new TLRPC.TL_inputWallPaperSlug();
                                inputWallPaperSlug.slug = themeInfo.slug;
                                req.wallpaper = inputWallPaperSlug;
                                ConnectionsManager.getInstance(themeInfo.account).sendRequest(req, (response, error) -> AndroidUtilities.runOnUIThread(() -> {
                                    if (response instanceof TLRPC.TL_wallPaper) {
                                        TLRPC.TL_wallPaper wallPaper = (TLRPC.TL_wallPaper) response;
                                        loadingThemeInfo = themeInfo;
                                        loadingThemeWallpaperName = FileLoader.getAttachFileName(wallPaper.document);
                                        loadingThemeWallpaper = wallPaper;
                                        FileLoader.getInstance(themeInfo.account).loadFile(wallPaper.document, wallPaper, FileLoader.PRIORITY_NORMAL, 1);
                                    } else {
                                        onThemeLoadFinish();
                                    }
                                }));
                                return;
                            }
                        }
                        Theme.ThemeInfo finalThemeInfo = Theme.applyThemeFile(locFile, loadingTheme.title, loadingTheme, true);
                        if (finalThemeInfo != null) {
                            presentFragment(new ThemePreviewActivity(finalThemeInfo, true, ThemePreviewActivity.SCREEN_TYPE_PREVIEW, false, false));
                        }
                    }
                    onThemeLoadFinish();
                }
            } else if (loadingThemeWallpaperName != null) {
                if (loadingThemeWallpaperName.equals(path)) {
                    loadingThemeWallpaperName = null;
                    File file = (File) args[1];
                    if (loadingThemeAccent) {
                        openThemeAccentPreview(loadingTheme, loadingThemeWallpaper, loadingThemeInfo);
                        onThemeLoadFinish();
                    } else {
                        Theme.ThemeInfo info = loadingThemeInfo;
                        Utilities.globalQueue.postRunnable(() -> {
                            info.createBackground(file, info.pathToWallpaper);
                            AndroidUtilities.runOnUIThread(() -> {
                                if (loadingTheme == null) {
                                    return;
                                }
                                File locFile = new File(ApplicationLoader.getFilesDirFixed(), "remote" + loadingTheme.id + ".attheme");
                                Theme.ThemeInfo finalThemeInfo = Theme.applyThemeFile(locFile, loadingTheme.title, loadingTheme, true);
                                if (finalThemeInfo != null) {
                                    presentFragment(new ThemePreviewActivity(finalThemeInfo, true, ThemePreviewActivity.SCREEN_TYPE_PREVIEW, false, false));
                                }
                                onThemeLoadFinish();
                            });
                        });
                    }
                }
            }
        } else if (id == NotificationCenter.fileLoadFailed) {
            String path = (String) args[0];
            if (path.equals(loadingThemeFileName) || path.equals(loadingThemeWallpaperName)) {
                onThemeLoadFinish();
            }
            if (SharedConfig.isAppUpdateAvailable()) {
                String name = FileLoader.getAttachFileName(SharedConfig.pendingAppUpdate.document);
                if (name.equals(path) && updateLayout != null) {
                    updateLayout.updateAppUpdateViews(currentAccount, true);
                }
            }
        } else if (id == NotificationCenter.screenStateChanged) {
            if (ApplicationLoader.mainInterfacePaused) {
                return;
            }
            if (ApplicationLoader.isScreenOn) {
                onPasscodeResume();
            } else {
                onPasscodePause();
            }
        } else if (id == NotificationCenter.needCheckSystemBarColors) {
            boolean useCurrentFragment = args.length > 0 && (boolean) args[0];
            checkSystemBarColors(useCurrentFragment);
        } else if (id == NotificationCenter.historyImportProgressChanged) {
            if (args.length > 1 && !mainFragmentsStack.isEmpty()) {
                AlertsCreator.processError(currentAccount, (TLRPC.TL_error) args[2], mainFragmentsStack.get(mainFragmentsStack.size() - 1), (TLObject) args[1]);
            }
        } else if (id == NotificationCenter.billingConfirmPurchaseError) {
            AlertsCreator.processError(currentAccount, (TLRPC.TL_error) args[1], mainFragmentsStack.get(mainFragmentsStack.size() - 1), (TLObject) args[0]);
        } else if (id == NotificationCenter.stickersImportComplete) {
            MediaDataController.getInstance(account).toggleStickerSet(this, (TLObject) args[0], 2, !mainFragmentsStack.isEmpty() ? mainFragmentsStack.get(mainFragmentsStack.size() - 1) : null, false, true);
        } else if (id == NotificationCenter.newSuggestionsAvailable) {
            sideMenu.invalidateViews();
        } else if (id == NotificationCenter.showBulletin) {
            if (!mainFragmentsStack.isEmpty()) {
                int type = (int) args[0];

                FrameLayout container = null;
                BaseFragment fragment = null;
                if (GroupCallActivity.groupCallUiVisible && GroupCallActivity.groupCallInstance != null) {
                    container = GroupCallActivity.groupCallInstance.getContainer();
                }

                if (container == null) {
                    fragment = mainFragmentsStack.get(mainFragmentsStack.size() - 1);
                }

                switch (type) {
                    case Bulletin.TYPE_NAME_CHANGED: {
                        long peerId = (long) args[1];
                        String text = peerId > 0 ? LocaleController.getString("YourNameChanged", R.string.YourNameChanged) : LocaleController.getString("ChannelTitleChanged", R.string.ChannelTitleChanged);
                        (container != null ? BulletinFactory.of(container, null) : BulletinFactory.of(fragment)).createErrorBulletin(text).show();
                        break;
                    }
                    case Bulletin.TYPE_BIO_CHANGED: {
                        long peerId = (long) args[1];
                        String text = peerId > 0 ? LocaleController.getString("YourBioChanged", R.string.YourBioChanged) : LocaleController.getString("ChannelDescriptionChanged", R.string.ChannelDescriptionChanged);
                        (container != null ? BulletinFactory.of(container, null) : BulletinFactory.of(fragment)).createErrorBulletin(text).show();
                        break;
                    }
                    case Bulletin.TYPE_STICKER: {
                        TLRPC.Document sticker = (TLRPC.Document) args[1];
                        int bulletinType = (int) args[2];
                        StickerSetBulletinLayout layout = new StickerSetBulletinLayout(this, null, bulletinType, sticker, null);
                        int duration = Bulletin.DURATION_SHORT;
                        if (bulletinType == StickerSetBulletinLayout.TYPE_REPLACED_TO_FAVORITES || bulletinType == StickerSetBulletinLayout.TYPE_REPLACED_TO_FAVORITES_GIFS) {
                            duration = 3500;
                        }
                        if (fragment != null) {
                            Bulletin.make(fragment, layout, duration).show();
                        } else {
                            Bulletin.make(container, layout, duration).show();
                        }
                        break;
                    }
                    case Bulletin.TYPE_ERROR:
                        if (fragment != null) {
                            BulletinFactory.of(fragment).createErrorBulletin((String) args[1]).show();
                        } else {
                            BulletinFactory.of(container, null).createErrorBulletin((String) args[1]).show();
                        }
                        break;
                    case Bulletin.TYPE_SUCCESS:
                        if (fragment != null) {
                            BulletinFactory.of(fragment).createSuccessBulletin((String) args[1]).show();
                        } else {
                            BulletinFactory.of(container, null).createSuccessBulletin((String) args[1]).show();
                        }
                        break;
                    case Bulletin.TYPE_ERROR_SUBTITLE:
                        if (fragment != null) {
                            BulletinFactory.of(fragment).createErrorBulletinSubtitle((String) args[1], (String) args[2], fragment.getResourceProvider()).show();
                        } else {
                            BulletinFactory.of(container, null).createErrorBulletinSubtitle((String) args[1], (String) args[2], null).show();
                        }
                        break;
                    case Bulletin.TYPE_APP_ICON: {
                        LauncherIconController.LauncherIcon icon = (LauncherIconController.LauncherIcon) args[1];
                        AppIconBulletinLayout layout = new AppIconBulletinLayout(this, icon, null);
                        int duration = Bulletin.DURATION_SHORT;
                        if (fragment != null) {
                            Bulletin.make(fragment, layout, duration).show();
                        } else {
                            Bulletin.make(container, layout, duration).show();
                        }
                        break;
                    }
                }
            }
        } else if (id == NotificationCenter.groupCallUpdated) {
            checkWasMutedByAdmin(false);
        } else if (id == NotificationCenter.fileLoadProgressChanged) {
            if (updateLayout != null) {
                updateLayout.updateFileProgress(args);
            }
        } else if (id == NotificationCenter.appUpdateAvailable) {
            if (updateLayout != null) {
                updateLayout.updateAppUpdateViews(currentAccount, mainFragmentsStack.size() == 1);
            }
        } else if (id == NotificationCenter.currentUserShowLimitReachedDialog) {
            if (!mainFragmentsStack.isEmpty()) {
                BaseFragment fragment = mainFragmentsStack.get(mainFragmentsStack.size() - 1);
                if (fragment.getParentActivity() != null) {
                    fragment.showDialog(new LimitReachedBottomSheet(fragment, fragment.getParentActivity(), (int) args[0], currentAccount, null));
                }
            }
        } else if (id == NotificationCenter.currentUserPremiumStatusChanged) {
            if (drawerLayoutAdapter != null) {
                drawerLayoutAdapter.notifyDataSetChanged();
            }
            MessagesController.getMainSettings(currentAccount).edit().remove("transcribeButtonPressed").apply();
        } else if (id == NotificationCenter.requestPermissions) {
            int type = (int) args[0];
            String[] permissions = null;
            if (type == BLUETOOTH_CONNECT_TYPE) {
                if (Build.VERSION.SDK_INT >= Build.VERSION_CODES.S) {
                    permissions = new String[]{
                            Manifest.permission.BLUETOOTH_CONNECT
                    };
                }
            }
            if (permissions != null) {
                requsetPermissionsPointer++;
                requestedPermissions.put(requsetPermissionsPointer, type);
                ActivityCompat.requestPermissions(
                        this,
                        permissions,
                        requsetPermissionsPointer
                );
            }
        } else if (id == NotificationCenter.chatSwithcedToForum) {
            long chatId = (long) args[0];
            ForumUtilities.switchAllFragmentsInStackToForum(chatId, actionBarLayout);
        } else if (id == NotificationCenter.storiesEnabledUpdate) {
            if (drawerLayoutAdapter != null) {
                drawerLayoutAdapter.notifyDataSetChanged();
            }
        }
    }

    private void invalidateCachedViews(View parent) {
        int layerType = parent.getLayerType();
        if (layerType != View.LAYER_TYPE_NONE) {
            parent.invalidate();
        }
        if (parent instanceof ViewGroup) {
            ViewGroup viewGroup = (ViewGroup) parent;
            for (int i = 0; i < viewGroup.getChildCount(); i++) {
                invalidateCachedViews(viewGroup.getChildAt(i));
            }
        }
    }

    private void checkWasMutedByAdmin(boolean checkOnly) {
        VoIPService voIPService = VoIPService.getSharedInstance();
        if (voIPService != null && voIPService.groupCall != null) {
            boolean wasMuted = wasMutedByAdminRaisedHand;
            ChatObject.Call call = voIPService.groupCall;
            TLRPC.InputPeer peer = voIPService.getGroupCallPeer();
            long did;
            if (peer != null) {
                if (peer.user_id != 0) {
                    did = peer.user_id;
                } else if (peer.chat_id != 0) {
                    did = -peer.chat_id;
                } else {
                    did = -peer.channel_id;
                }
            } else {
                did = UserConfig.getInstance(currentAccount).clientUserId;
            }
            TLRPC.TL_groupCallParticipant participant = call.participants.get(did);
            boolean mutedByAdmin = participant != null && !participant.can_self_unmute && participant.muted;
            wasMutedByAdminRaisedHand = mutedByAdmin && participant.raise_hand_rating != 0;

            if (!checkOnly && wasMuted && !wasMutedByAdminRaisedHand && !mutedByAdmin && GroupCallActivity.groupCallInstance == null) {
                showVoiceChatTooltip(UndoView.ACTION_VOIP_CAN_NOW_SPEAK);
            }
        } else {
            wasMutedByAdminRaisedHand = false;
        }
    }

    private void showVoiceChatTooltip(int action) {
        VoIPService voIPService = VoIPService.getSharedInstance();
        if (voIPService == null || mainFragmentsStack.isEmpty() || voIPService.groupCall == null) {
            return;
        }
        TLRPC.Chat chat = voIPService.getChat();
        BaseFragment fragment = actionBarLayout.getFragmentStack().get(actionBarLayout.getFragmentStack().size() - 1);
        UndoView undoView = null;
        if (fragment instanceof ChatActivity) {
            ChatActivity chatActivity = (ChatActivity) fragment;
            if (chatActivity.getDialogId() == -chat.id) {
                chat = null;
            }
            undoView = chatActivity.getUndoView();
        } else if (fragment instanceof DialogsActivity) {
            DialogsActivity dialogsActivity = (DialogsActivity) fragment;
            undoView = dialogsActivity.getUndoView();
        } else if (fragment instanceof ProfileActivity) {
            ProfileActivity profileActivity = (ProfileActivity) fragment;
            undoView = profileActivity.getUndoView();
        }
        if (undoView != null) {
            undoView.showWithAction(0, action, chat);
        }

        if (action == UndoView.ACTION_VOIP_CAN_NOW_SPEAK && VoIPService.getSharedInstance() != null) {
            VoIPService.getSharedInstance().playAllowTalkSound();
        }
    }

    private String getStringForLanguageAlert(HashMap<String, String> map, String key, int intKey) {
        String value = map.get(key);
        if (value == null) {
            return LocaleController.getString(key, intKey);
        }
        return value;
    }

    private void openThemeAccentPreview(TLRPC.TL_theme t, TLRPC.TL_wallPaper wallPaper, Theme.ThemeInfo info) {
        int lastId = info.lastAccentId;
        Theme.ThemeAccent accent = info.createNewAccent(t, currentAccount);
        info.prevAccentId = info.currentAccentId;
        info.setCurrentAccentId(accent.id);
        accent.pattern = wallPaper;
        presentFragment(new ThemePreviewActivity(info, lastId != info.lastAccentId, ThemePreviewActivity.SCREEN_TYPE_PREVIEW, false, false));
    }

    private void onThemeLoadFinish() {
        if (loadingThemeProgressDialog != null) {
            try {
                loadingThemeProgressDialog.dismiss();
            } finally {
                loadingThemeProgressDialog = null;
            }
        }
        loadingThemeWallpaperName = null;
        loadingThemeWallpaper = null;
        loadingThemeInfo = null;
        loadingThemeFileName = null;
        loadingTheme = null;
    }

    private boolean checkFreeDiscSpaceShown;
    private long alreadyShownFreeDiscSpaceAlertForced;
    private long lastSpaceAlert;
    private static LaunchActivity staticInstanceForAlerts;
    private void checkFreeDiscSpace(final int force) {
        staticInstanceForAlerts = this;
        AutoDeleteMediaTask.run();
        SharedConfig.checkLogsToDelete();
        if (Build.VERSION.SDK_INT >= 26 && force == 0 || checkFreeDiscSpaceShown) {
            return;
        }
        Utilities.globalQueue.postRunnable(() -> {
            if (!UserConfig.getInstance(currentAccount).isClientActivated()) {
                return;
            }
            try {
                SharedPreferences preferences = MessagesController.getGlobalMainSettings();
                if ((force == 2 || force == 1) && Math.abs(alreadyShownFreeDiscSpaceAlertForced - System.currentTimeMillis()) > 1000 * 60 * 4 || Math.abs(preferences.getLong("last_space_check", 0) - System.currentTimeMillis()) >= 3 * 24 * 3600 * 1000) {
                    File path = FileLoader.getDirectory(FileLoader.MEDIA_DIR_CACHE);
                    if (path == null) {
                        return;
                    }
                    long freeSpace;
                    StatFs statFs = new StatFs(path.getAbsolutePath());
                    if (Build.VERSION.SDK_INT < 18) {
                        freeSpace = Math.abs(statFs.getAvailableBlocks() * statFs.getBlockSize());
                    } else {
                        freeSpace = statFs.getAvailableBlocksLong() * statFs.getBlockSizeLong();
                    }
                    if (force > 0 || freeSpace < 1024 * 1024 * 50) {
                        if (force > 0) {
                            alreadyShownFreeDiscSpaceAlertForced = System.currentTimeMillis();
                        }
                        preferences.edit().putLong("last_space_check", System.currentTimeMillis()).apply();
                        AndroidUtilities.runOnUIThread(() -> {
                            if (checkFreeDiscSpaceShown) {
                                return;
                            }
                            try {
                                Dialog dialog = AlertsCreator.createFreeSpaceDialog(LaunchActivity.this);
                                dialog.setOnDismissListener(di -> {
                                    checkFreeDiscSpaceShown = false;
                                });
                                checkFreeDiscSpaceShown = true;
                                dialog.show();
                            } catch (Throwable ignore) {

                            }
                        });
                    }
                }
            } catch (Throwable ignore) {

            }
        }, 2000);
    }
    public static void checkFreeDiscSpaceStatic(final int force) {
        if (staticInstanceForAlerts != null) {
            staticInstanceForAlerts.checkFreeDiscSpace(force);
        }
    }

    private void showLanguageAlertInternal(LocaleController.LocaleInfo systemInfo, LocaleController.LocaleInfo englishInfo, String systemLang) {
        try {
            loadingLocaleDialog = false;
            boolean firstSystem = systemInfo.builtIn || LocaleController.getInstance().isCurrentLocalLocale();
            AlertDialog.Builder builder = new AlertDialog.Builder(LaunchActivity.this);
            builder.setTitle(getStringForLanguageAlert(systemLocaleStrings, "ChooseYourLanguage", R.string.ChooseYourLanguage));
            builder.setSubtitle(getStringForLanguageAlert(englishLocaleStrings, "ChooseYourLanguage", R.string.ChooseYourLanguage));
            LinearLayout linearLayout = new LinearLayout(LaunchActivity.this);
            linearLayout.setOrientation(LinearLayout.VERTICAL);
            final LanguageCell[] cells = new LanguageCell[2];
            final LocaleController.LocaleInfo[] selectedLanguage = new LocaleController.LocaleInfo[1];
            final LocaleController.LocaleInfo[] locales = new LocaleController.LocaleInfo[2];
            final String englishName = getStringForLanguageAlert(systemLocaleStrings, "English", R.string.English);
            locales[0] = firstSystem ? systemInfo : englishInfo;
            locales[1] = firstSystem ? englishInfo : systemInfo;
            selectedLanguage[0] = firstSystem ? systemInfo : englishInfo;

            for (int a = 0; a < 2; a++) {
                cells[a] = new LanguageCell(LaunchActivity.this);
                cells[a].setLanguage(locales[a], locales[a] == englishInfo ? englishName : null, true);
                cells[a].setTag(a);
                cells[a].setBackground(Theme.createSelectorDrawable(Theme.getColor(Theme.key_dialogButtonSelector), 2));
                cells[a].setLanguageSelected(a == 0, false);
                linearLayout.addView(cells[a], LayoutHelper.createLinear(LayoutHelper.MATCH_PARENT, 50));
                cells[a].setOnClickListener(v -> {
                    Integer tag = (Integer) v.getTag();
                    selectedLanguage[0] = ((LanguageCell) v).getCurrentLocale();
                    for (int a1 = 0; a1 < cells.length; a1++) {
                        cells[a1].setLanguageSelected(a1 == tag, true);
                    }
                });
            }
            LanguageCell cell = new LanguageCell(LaunchActivity.this);
            cell.setValue(getStringForLanguageAlert(systemLocaleStrings, "ChooseYourLanguageOther", R.string.ChooseYourLanguageOther), getStringForLanguageAlert(englishLocaleStrings, "ChooseYourLanguageOther", R.string.ChooseYourLanguageOther));
            cell.setBackground(Theme.createSelectorDrawable(Theme.getColor(Theme.key_dialogButtonSelector), 2));
            cell.setOnClickListener(v -> {
                localeDialog = null;
                drawerLayoutContainer.closeDrawer(true);
                presentFragment(new LanguageSelectActivity());
                for (int i = 0; i < visibleDialogs.size(); ++i) {
                    Dialog dialog = visibleDialogs.get(i);
                    if (dialog.isShowing()) {
                        visibleDialogs.get(i).dismiss();
                    }
                }
                visibleDialogs.clear();
            });
            linearLayout.addView(cell, LayoutHelper.createLinear(LayoutHelper.MATCH_PARENT, 50));
            builder.setView(linearLayout);
            builder.setNegativeButton(LocaleController.getString("OK", R.string.OK), (dialog, which) -> {
                LocaleController.getInstance().applyLanguage(selectedLanguage[0], true, false, currentAccount);
                rebuildAllFragments(true);
            });
            localeDialog = showAlertDialog(builder);
            SharedPreferences preferences = MessagesController.getGlobalMainSettings();
            preferences.edit().putString("language_showed2", systemLang).apply();
        } catch (Exception e) {
            FileLog.e(e);
        }
    }

    private int[] tempLocation;
    private void drawRippleAbove(Canvas canvas, View parent) {
        if (parent == null || rippleAbove == null || rippleAbove.getBackground() == null) {
            return;
        }
        if (tempLocation == null) {
            tempLocation = new int[2];
        }
        rippleAbove.getLocationInWindow(tempLocation);
        int x = tempLocation[0], y = tempLocation[1];
        parent.getLocationInWindow(tempLocation);
        x -= tempLocation[0];
        y -= tempLocation[1];
        canvas.save();
        canvas.translate(x, y);
        rippleAbove.getBackground().draw(canvas);
        canvas.restore();
    }

    private void showLanguageAlert(boolean force) {
        if (!UserConfig.getInstance(currentAccount).isClientActivated()) {
            return;
        }
        try {
            if (loadingLocaleDialog || ApplicationLoader.mainInterfacePaused) {
                return;
            }
            SharedPreferences preferences = MessagesController.getGlobalMainSettings();
            String showedLang = preferences.getString("language_showed2", "");
            final String systemLang = MessagesController.getInstance(currentAccount).suggestedLangCode;
            if (!force && showedLang.equals(systemLang)) {
                if (BuildVars.LOGS_ENABLED) {
                    FileLog.d("alert already showed for " + showedLang);
                }
                return;
            }

            final LocaleController.LocaleInfo[] infos = new LocaleController.LocaleInfo[2];
            String arg = systemLang.contains("-") ? systemLang.split("-")[0] : systemLang;
            String alias;
            if ("in".equals(arg)) {
                alias = "id";
            } else if ("iw".equals(arg)) {
                alias = "he";
            } else if ("jw".equals(arg)) {
                alias = "jv";
            } else {
                alias = null;
            }
            for (int a = 0; a < LocaleController.getInstance().languages.size(); a++) {
                LocaleController.LocaleInfo info = LocaleController.getInstance().languages.get(a);
                if (info.shortName.equals("en")) {
                    infos[0] = info;
                }
                if (info.shortName.replace("_", "-").equals(systemLang) || info.shortName.equals(arg) || info.shortName.equals(alias)) {
                    infos[1] = info;
                }
                if (infos[0] != null && infos[1] != null) {
                    break;
                }
            }
            if (infos[0] == null || infos[1] == null || infos[0] == infos[1]) {
                return;
            }
            if (BuildVars.LOGS_ENABLED) {
                FileLog.d("show lang alert for " + infos[0].getKey() + " and " + infos[1].getKey());
            }

            systemLocaleStrings = null;
            englishLocaleStrings = null;
            loadingLocaleDialog = true;

            TLRPC.TL_langpack_getStrings req = new TLRPC.TL_langpack_getStrings();
            req.lang_code = infos[1].getLangCode();
            req.keys.add("English");
            req.keys.add("ChooseYourLanguage");
            req.keys.add("ChooseYourLanguageOther");
            req.keys.add("ChangeLanguageLater");
            ConnectionsManager.getInstance(currentAccount).sendRequest(req, (response, error) -> {
                final HashMap<String, String> keys = new HashMap<>();
                if (response != null) {
                    TLRPC.Vector vector = (TLRPC.Vector) response;
                    for (int a = 0; a < vector.objects.size(); a++) {
                        final TLRPC.LangPackString string = (TLRPC.LangPackString) vector.objects.get(a);
                        keys.put(string.key, string.value);
                    }
                }
                AndroidUtilities.runOnUIThread(() -> {
                    systemLocaleStrings = keys;
                    if (englishLocaleStrings != null && systemLocaleStrings != null) {
                        showLanguageAlertInternal(infos[1], infos[0], systemLang);
                    }
                });
            }, ConnectionsManager.RequestFlagWithoutLogin);

            req = new TLRPC.TL_langpack_getStrings();
            req.lang_code = infos[0].getLangCode();
            req.keys.add("English");
            req.keys.add("ChooseYourLanguage");
            req.keys.add("ChooseYourLanguageOther");
            req.keys.add("ChangeLanguageLater");
            ConnectionsManager.getInstance(currentAccount).sendRequest(req, (response, error) -> {
                final HashMap<String, String> keys = new HashMap<>();
                if (response != null) {
                    TLRPC.Vector vector = (TLRPC.Vector) response;
                    for (int a = 0; a < vector.objects.size(); a++) {
                        final TLRPC.LangPackString string = (TLRPC.LangPackString) vector.objects.get(a);
                        keys.put(string.key, string.value);
                    }
                }
                AndroidUtilities.runOnUIThread(() -> {
                    englishLocaleStrings = keys;
                    if (englishLocaleStrings != null && systemLocaleStrings != null) {
                        showLanguageAlertInternal(infos[1], infos[0], systemLang);
                    }
                });
            }, ConnectionsManager.RequestFlagWithoutLogin);
        } catch (Exception e) {
            FileLog.e(e);
        }
    }

    private void onPasscodePause() {
        if (lockRunnable != null) {
            if (BuildVars.LOGS_ENABLED) {
                FileLog.d("cancel lockRunnable onPasscodePause");
            }
            AndroidUtilities.cancelRunOnUIThread(lockRunnable);
            lockRunnable = null;
        }
        if (SharedConfig.passcodeHash.length() != 0) {
            SharedConfig.lastPauseTime = (int) (SystemClock.elapsedRealtime() / 1000);
            lockRunnable = new Runnable() {
                @Override
                public void run() {
                    if (lockRunnable == this) {
                        if (AndroidUtilities.needShowPasscode(true)) {
                            if (BuildVars.LOGS_ENABLED) {
                                FileLog.d("lock app");
                            }
                            showPasscodeActivity(true, false, -1, -1, null, null);
                            try {
                                NotificationsController.getInstance(UserConfig.selectedAccount).showNotifications();
                            } catch (Exception e) {
                                FileLog.e(e);
                            }
                        } else {
                            if (BuildVars.LOGS_ENABLED) {
                                FileLog.d("didn't pass lock check");
                            }
                        }
                        lockRunnable = null;
                    }
                }
            };
            if (SharedConfig.appLocked || SharedConfig.autoLockIn == 1) {
                AndroidUtilities.runOnUIThread(lockRunnable, 1000);
                if (BuildVars.LOGS_ENABLED) {
                    FileLog.d("schedule app lock in " + 1000);
                }
            } else if (SharedConfig.autoLockIn != 0) {
                if (BuildVars.LOGS_ENABLED) {
                    FileLog.d("schedule app lock in " + (((long) SharedConfig.autoLockIn) * 1000 + 1000));
                }
                AndroidUtilities.runOnUIThread(lockRunnable, ((long) SharedConfig.autoLockIn) * 1000 + 1000);
            }
        } else {
            SharedConfig.lastPauseTime = 0;
        }
        SharedConfig.saveConfig();
    }

    public void addOverlayPasscodeView(PasscodeView overlay) {
        overlayPasscodeViews.add(overlay);
    }

    public void removeOverlayPasscodeView(PasscodeView overlay) {
        overlayPasscodeViews.remove(overlay);
    }

    private void onPasscodeResume() {
        if (lockRunnable != null) {
            if (BuildVars.LOGS_ENABLED) {
                FileLog.d("cancel lockRunnable onPasscodeResume");
            }
            AndroidUtilities.cancelRunOnUIThread(lockRunnable);
            lockRunnable = null;
        }
        if (AndroidUtilities.needShowPasscode(true)) {
            showPasscodeActivity(true, false, -1, -1, null, null);
        }
        if (SharedConfig.lastPauseTime != 0) {
            SharedConfig.lastPauseTime = 0;
            SharedConfig.saveConfig();
            if (BuildVars.LOGS_ENABLED) {
                FileLog.d("reset lastPauseTime onPasscodeResume");
            }
        }
    }

    private void updateCurrentConnectionState(int account) {
        if (actionBarLayout == null) {
            return;
        }
        String title = null;
        int titleId = 0;
        Runnable action = null;
        currentConnectionState = ConnectionsManager.getInstance(currentAccount).getConnectionState();
        if (currentConnectionState == ConnectionsManager.ConnectionStateWaitingForNetwork) {
            title = "WaitingForNetwork";
            titleId = R.string.WaitingForNetwork;
        } else if (currentConnectionState == ConnectionsManager.ConnectionStateUpdating) {
            title = "Updating";
            titleId = R.string.Updating;
        } else if (currentConnectionState == ConnectionsManager.ConnectionStateConnectingToProxy) {
            title = "ConnectingToProxy";
            titleId = R.string.ConnectingToProxy;
        } else if (currentConnectionState == ConnectionsManager.ConnectionStateConnecting) {
            title = "Connecting";
            titleId = R.string.Connecting;
        }
        if (currentConnectionState == ConnectionsManager.ConnectionStateConnecting || currentConnectionState == ConnectionsManager.ConnectionStateConnectingToProxy) {
            action = () -> {
                BaseFragment lastFragment = null;
                if (AndroidUtilities.isTablet()) {
                    if (!layerFragmentsStack.isEmpty()) {
                        lastFragment = layerFragmentsStack.get(layerFragmentsStack.size() - 1);
                    }
                } else {
                    if (!mainFragmentsStack.isEmpty()) {
                        lastFragment = mainFragmentsStack.get(mainFragmentsStack.size() - 1);
                    }
                }
                if (lastFragment instanceof ProxyListActivity || lastFragment instanceof ProxySettingsActivity) {
                    return;
                }
                presentFragment(new ProxyListActivity());
            };
        }
        actionBarLayout.setTitleOverlayText(title, titleId, action);
    }

    public void hideVisibleActionMode() {
        if (visibleActionMode == null) {
            return;
        }
        visibleActionMode.finish();
    }

    @Override
    protected void onSaveInstanceState(Bundle outState) {
        try {
            super.onSaveInstanceState(outState);
            BaseFragment lastFragment = null;
            if (AndroidUtilities.isTablet()) {
                if (layersActionBarLayout != null && !layersActionBarLayout.getFragmentStack().isEmpty()) {
                    lastFragment = layersActionBarLayout.getFragmentStack().get(layersActionBarLayout.getFragmentStack().size() - 1);
                } else if (rightActionBarLayout != null && !rightActionBarLayout.getFragmentStack().isEmpty()) {
                    lastFragment = rightActionBarLayout.getFragmentStack().get(rightActionBarLayout.getFragmentStack().size() - 1);
                } else if (!actionBarLayout.getFragmentStack().isEmpty()) {
                    lastFragment = actionBarLayout.getFragmentStack().get(actionBarLayout.getFragmentStack().size() - 1);
                }
            } else {
                if (!actionBarLayout.getFragmentStack().isEmpty()) {
                    lastFragment = actionBarLayout.getFragmentStack().get(actionBarLayout.getFragmentStack().size() - 1);
                }
            }

            if (lastFragment != null) {
                Bundle args = lastFragment.getArguments();
                if (lastFragment instanceof ChatActivity && args != null) {
                    outState.putBundle("args", args);
                    outState.putString("fragment", "chat");
                } else if (lastFragment instanceof GroupCreateFinalActivity && args != null) {
                    outState.putBundle("args", args);
                    outState.putString("fragment", "group");
                } else if (lastFragment instanceof WallpapersListActivity) {
                    outState.putString("fragment", "wallpapers");
                } else if (lastFragment instanceof ProfileActivity) {
                    ProfileActivity profileActivity = (ProfileActivity) lastFragment;
                    if (profileActivity.isSettings()) {
                        outState.putString("fragment", "settings");
                    } else if (profileActivity.isChat() && args != null) {
                        outState.putBundle("args", args);
                        outState.putString("fragment", "chat_profile");
                    }
                } else if (lastFragment instanceof ChannelCreateActivity && args != null && args.getInt("step") == 0) {
                    outState.putBundle("args", args);
                    outState.putString("fragment", "channel");
                }
                lastFragment.saveSelfArgs(outState);
            }
        } catch (Exception e) {
            FileLog.e(e);
        }
    }

    @Override
    public void onBackPressed() {
        try {
            if (FloatingDebugController.onBackPressed()) {
                return;
            }
            if (passcodeView != null && passcodeView.getVisibility() == View.VISIBLE) {
                finish();
                return;
            }
            if (SearchTagsList.onBackPressedRenameTagAlert()) {
                return;
            } else if (ContentPreviewViewer.hasInstance() && ContentPreviewViewer.getInstance().isVisible()) {
            ContentPreviewViewer.getInstance().closeWithMenu();
        } if (SecretMediaViewer.hasInstance() && SecretMediaViewer.getInstance().isVisible()) {
                SecretMediaViewer.getInstance().closePhoto(true, false);
            } else if (PhotoViewer.hasInstance() && PhotoViewer.getInstance().isVisible()) {
                PhotoViewer.getInstance().closePhoto(true, false);
            } else if (ArticleViewer.hasInstance() && ArticleViewer.getInstance().isVisible()) {
                ArticleViewer.getInstance().close(true, false);
            } else if (drawerLayoutContainer.isDrawerOpened()) {
                drawerLayoutContainer.closeDrawer(false);
            } else if (AndroidUtilities.isTablet()) {
                if (layersActionBarLayout != null && layersActionBarLayout.getView().getVisibility() == View.VISIBLE) {
                    layersActionBarLayout.onBackPressed();
                } else if (rightActionBarLayout != null) {

                    if (rightActionBarLayout.getView().getVisibility() == View.VISIBLE && !rightActionBarLayout.getFragmentStack().isEmpty()) {
                        BaseFragment lastFragment = rightActionBarLayout.getFragmentStack().get(rightActionBarLayout.getFragmentStack().size() - 1);
                        if (lastFragment.onBackPressed()) {
                    lastFragment.finishFragment();
                    }
                } else {
                        actionBarLayout.onBackPressed();
                    }
                }
            } else {
                actionBarLayout.onBackPressed();
            }
        } catch (Exception ignored) {
        }
    }

    @Override
    public void onLowMemory() {
        super.onLowMemory();
        if (actionBarLayout != null) {
            actionBarLayout.onLowMemory();
            if (AndroidUtilities.isTablet()) {
                if (rightActionBarLayout != null) {
                    rightActionBarLayout.onLowMemory();
                }
                if (layersActionBarLayout != null) {
                    layersActionBarLayout.onLowMemory();
                }
            }
        }
    }

    @Override
    public void onActionModeStarted(ActionMode mode) {
        super.onActionModeStarted(mode);
        visibleActionMode = mode;
        try {
            Menu menu = mode.getMenu();
            if (menu != null) {
                boolean extended = actionBarLayout.extendActionMode(menu);
                if (!extended && AndroidUtilities.isTablet()) {
                    extended = rightActionBarLayout.extendActionMode(menu);
                    if (!extended) {
                        layersActionBarLayout.extendActionMode(menu);
                    }
                }
            }
        } catch (Exception e) {
            FileLog.e(e);
        }
        if (Build.VERSION.SDK_INT >= 23 && mode.getType() == ActionMode.TYPE_FLOATING) {
            return;
        }
        actionBarLayout.onActionModeStarted(mode);
        if (AndroidUtilities.isTablet()) {
            rightActionBarLayout.onActionModeStarted(mode);
            layersActionBarLayout.onActionModeStarted(mode);
        }
    }

    @Override
    public void onActionModeFinished(ActionMode mode) {
        super.onActionModeFinished(mode);
        if (visibleActionMode == mode) {
            visibleActionMode = null;
        }
        if (Build.VERSION.SDK_INT >= 23 && mode.getType() == ActionMode.TYPE_FLOATING) {
            return;
        }
        actionBarLayout.onActionModeFinished(mode);
        if (AndroidUtilities.isTablet()) {
            rightActionBarLayout.onActionModeFinished(mode);
            layersActionBarLayout.onActionModeFinished(mode);
        }
    }

    @Override
    public boolean onPreIme() {
        if (SecretMediaViewer.hasInstance() && SecretMediaViewer.getInstance().isVisible()) {
            SecretMediaViewer.getInstance().closePhoto(true, false);
            return true;
        } else if (PhotoViewer.hasInstance() && PhotoViewer.getInstance().isVisible()) {
            PhotoViewer.getInstance().closePhoto(true, false);
            return true;
        } else if (ArticleViewer.hasInstance() && ArticleViewer.getInstance().isVisible()) {
            ArticleViewer.getInstance().close(true, false);
            return true;
        }
        return false;
    }

    @Override
    public boolean dispatchKeyEvent(KeyEvent event) {
        int keyCode = event.getKeyCode();
        if (event.getKeyCode() == KeyEvent.KEYCODE_VOLUME_UP || event.getKeyCode() == KeyEvent.KEYCODE_VOLUME_DOWN) {
            BaseFragment baseFragment = getLastFragment();
            if (baseFragment != null && baseFragment.overlayStoryViewer != null && baseFragment.overlayStoryViewer.isShown()) {
                baseFragment.overlayStoryViewer.dispatchKeyEvent(event);
                return true;
            }
            if (baseFragment != null && baseFragment.storyViewer != null && baseFragment.storyViewer.isShown()) {
                baseFragment.storyViewer.dispatchKeyEvent(event);
                return true;
            }
        }
        if (event.getAction() == KeyEvent.ACTION_DOWN && (event.getKeyCode() == KeyEvent.KEYCODE_VOLUME_UP || event.getKeyCode() == KeyEvent.KEYCODE_VOLUME_DOWN)) {
            if (VoIPService.getSharedInstance() != null) {
                if (Build.VERSION.SDK_INT >= 32) {
                    boolean oldValue = WebRtcAudioTrack.isSpeakerMuted();
                    AudioManager am = (AudioManager) getSystemService(AUDIO_SERVICE);
                    int minVolume = am.getStreamMinVolume(AudioManager.STREAM_VOICE_CALL);
                    boolean mute = am.getStreamVolume(AudioManager.STREAM_VOICE_CALL) == minVolume && event.getKeyCode() == KeyEvent.KEYCODE_VOLUME_DOWN;
                    WebRtcAudioTrack.setSpeakerMute(mute);
                    if (oldValue != WebRtcAudioTrack.isSpeakerMuted()) {
                        showVoiceChatTooltip(mute ? UndoView.ACTION_VOIP_SOUND_MUTED : UndoView.ACTION_VOIP_SOUND_UNMUTED);
                    }
                }
            } else if (!mainFragmentsStack.isEmpty() && (!PhotoViewer.hasInstance() || !PhotoViewer.getInstance().isVisible()) && event.getRepeatCount() == 0) {
                BaseFragment fragment = mainFragmentsStack.get(mainFragmentsStack.size() - 1);
                if (fragment instanceof ChatActivity) {
                    if (((ChatActivity) fragment).maybePlayVisibleVideo()) {
                        return true;
                    }
                }
                if (AndroidUtilities.isTablet() && !rightFragmentsStack.isEmpty()) {
                    fragment = rightFragmentsStack.get(rightFragmentsStack.size() - 1);
                    if (fragment instanceof ChatActivity) {
                        if (((ChatActivity) fragment).maybePlayVisibleVideo()) {
                            return true;
                        }
                    }
                }
            }
        }
        try {
            return super.dispatchKeyEvent(event);
        } catch (Exception e) {
            FileLog.e(e);
        }
        return false;
    }

    @Override
    public boolean onKeyUp(int keyCode, KeyEvent event) {
        if (keyCode == KeyEvent.KEYCODE_MENU && !SharedConfig.isWaitingForPasscodeEnter) {
            if (PhotoViewer.hasInstance() && PhotoViewer.getInstance().isVisible()) {
                return super.onKeyUp(keyCode, event);
            } else if (ArticleViewer.hasInstance() && ArticleViewer.getInstance().isVisible()) {
                return super.onKeyUp(keyCode, event);
            }
            if (AndroidUtilities.isTablet()) {
                if (layersActionBarLayout.getView().getVisibility() == View.VISIBLE && !layersActionBarLayout.getFragmentStack().isEmpty()) {
                    layersActionBarLayout.getView().onKeyUp(keyCode, event);
                } else if (rightActionBarLayout.getView().getVisibility() == View.VISIBLE && !rightActionBarLayout.getFragmentStack().isEmpty()) {
                    rightActionBarLayout.getView().onKeyUp(keyCode, event);
                } else {
                    actionBarLayout.getView().onKeyUp(keyCode, event);
                }
            } else {
                if (actionBarLayout.getFragmentStack().size() == 1) {
                    if (!drawerLayoutContainer.isDrawerOpened()) {
                        if (getCurrentFocus() != null) {
                            AndroidUtilities.hideKeyboard(getCurrentFocus());
                        }
                        drawerLayoutContainer.openDrawer(false);
                    } else {
                        drawerLayoutContainer.closeDrawer(false);
                    }
                } else {
                    actionBarLayout.getView().onKeyUp(keyCode, event);
                }
            }
        }
        return super.onKeyUp(keyCode, event);
    }

    @Override
    public boolean needPresentFragment(INavigationLayout layout, INavigationLayout.NavigationParams params) {
        BaseFragment fragment = params.fragment;
        boolean removeLast = params.removeLast;
        boolean forceWithoutAnimation = params.noAnimation;

        if (ArticleViewer.hasInstance() && ArticleViewer.getInstance().isVisible()) {
            ArticleViewer.getInstance().close(false, true);
        }
        if (AndroidUtilities.isTablet() && layersActionBarLayout != null) {
            drawerLayoutContainer.setAllowOpenDrawer(!(fragment instanceof LoginActivity || fragment instanceof IntroActivity || fragment instanceof CountrySelectActivity) && (layersActionBarLayout == null || layersActionBarLayout.getView().getVisibility() != View.VISIBLE), true);
            if (fragment instanceof DialogsActivity) {
                DialogsActivity dialogsActivity = (DialogsActivity) fragment;
                if (dialogsActivity.isMainDialogList() && layout != actionBarLayout) {
                    actionBarLayout.removeAllFragments();
                    getActionBarLayout().presentFragment(params.setRemoveLast(removeLast).setNoAnimation(forceWithoutAnimation).setCheckPresentFromDelegate(false));
                    layersActionBarLayout.removeAllFragments();
                    layersActionBarLayout.getView().setVisibility(View.GONE);
                    drawerLayoutContainer.setAllowOpenDrawer(true, false);
                    if (!tabletFullSize) {
                        shadowTabletSide.setVisibility(View.VISIBLE);
                        if (rightActionBarLayout.getFragmentStack().isEmpty()) {
                            backgroundTablet.setVisibility(View.VISIBLE);
                        }
                    }
                    return false;
                }
            }
            if (fragment instanceof ChatActivity && !((ChatActivity) fragment).isInScheduleMode()) {
                if (!tabletFullSize && layout == rightActionBarLayout || tabletFullSize && layout == actionBarLayout) {
                    boolean result = !(tabletFullSize && layout == actionBarLayout && actionBarLayout.getFragmentStack().size() == 1);
                    if (!layersActionBarLayout.getFragmentStack().isEmpty()) {
                        for (int a = 0; a < layersActionBarLayout.getFragmentStack().size() - 1; a++) {
                            layersActionBarLayout.removeFragmentFromStack(layersActionBarLayout.getFragmentStack().get(0));
                            a--;
                        }
                        layersActionBarLayout.closeLastFragment(!forceWithoutAnimation);
                    }
                    if (!result) {
                        getActionBarLayout().presentFragment(params.setNoAnimation(forceWithoutAnimation).setCheckPresentFromDelegate(false));
                    }
                    return result;
                } else if (!tabletFullSize && layout != rightActionBarLayout && rightActionBarLayout != null) {
                    if (rightActionBarLayout.getView() != null) {
                        rightActionBarLayout.getView().setVisibility(View.VISIBLE);
                    }
                    backgroundTablet.setVisibility(View.GONE);
                    rightActionBarLayout.removeAllFragments();
                    rightActionBarLayout.presentFragment(params.setNoAnimation(true).setRemoveLast(removeLast).setCheckPresentFromDelegate(false));
                    if (!layersActionBarLayout.getFragmentStack().isEmpty()) {
                        for (int a = 0; a < layersActionBarLayout.getFragmentStack().size() - 1; a++) {
                            layersActionBarLayout.removeFragmentFromStack(layersActionBarLayout.getFragmentStack().get(0));
                            a--;
                        }
                        layersActionBarLayout.closeLastFragment(!forceWithoutAnimation);
                    }
                    return false;
                } else if (tabletFullSize && layout != actionBarLayout) {
                    getActionBarLayout().presentFragment(params.setRemoveLast(actionBarLayout.getFragmentStack().size() > 1).setNoAnimation(forceWithoutAnimation).setCheckPresentFromDelegate(false));
                    if (!layersActionBarLayout.getFragmentStack().isEmpty()) {
                        for (int a = 0; a < layersActionBarLayout.getFragmentStack().size() - 1; a++) {
                            layersActionBarLayout.removeFragmentFromStack(layersActionBarLayout.getFragmentStack().get(0));
                            a--;
                        }
                        layersActionBarLayout.closeLastFragment(!forceWithoutAnimation);
                    }
                    return false;
                } else {
                    if (!layersActionBarLayout.getFragmentStack().isEmpty()) {
                        for (int a = 0; a < layersActionBarLayout.getFragmentStack().size() - 1; a++) {
                            layersActionBarLayout.removeFragmentFromStack(layersActionBarLayout.getFragmentStack().get(0));
                            a--;
                        }
                        layersActionBarLayout.closeLastFragment(!forceWithoutAnimation);
                    }
                    getActionBarLayout().presentFragment(params.setRemoveLast(actionBarLayout.getFragmentStack().size() > 1).setNoAnimation(forceWithoutAnimation).setCheckPresentFromDelegate(false));
                    return false;
                }
            } else if (layout != layersActionBarLayout) {
                layersActionBarLayout.getView().setVisibility(View.VISIBLE);
                drawerLayoutContainer.setAllowOpenDrawer(false, true);

                int account = -1;
                for (int a : SharedConfig.activeAccounts) {
                    if (UserConfig.getInstance(a).isClientActivated()) {
                        account = a;
                        break;
                    }
                }

                if (fragment instanceof LoginActivity && account == -1) {
                    backgroundTablet.setVisibility(View.VISIBLE);
                    shadowTabletSide.setVisibility(View.GONE);
                    shadowTablet.setBackgroundColor(0x00000000);
                } else {
                    shadowTablet.setBackgroundColor(0x7f000000);
                }
                layersActionBarLayout.presentFragment(params.setRemoveLast(removeLast).setNoAnimation(forceWithoutAnimation).setCheckPresentFromDelegate(false));
                return false;
            }
        } else {
            boolean allow = true; // TODO: Make it a flag inside fragment itself, maybe BaseFragment#isDrawerOpenAllowed()?
            if (fragment instanceof LoginActivity || fragment instanceof IntroActivity || fragment instanceof ProxyListActivity || fragment instanceof ProxySettingsActivity) {
                if (mainFragmentsStack.size() == 0 || mainFragmentsStack.get(0) instanceof IntroActivity || mainFragmentsStack.get(0) instanceof LoginActivity) {
                    allow = false;
                }
            } else if (fragment instanceof CountrySelectActivity) {
                if (mainFragmentsStack.size() == 1) {
                    allow = false;
                }
            }
            drawerLayoutContainer.setAllowOpenDrawer(allow, false);
        }
        return true;
    }

    @Override
    public boolean needAddFragmentToStack(BaseFragment fragment, INavigationLayout layout) {
        if (AndroidUtilities.isTablet()) {
            drawerLayoutContainer.setAllowOpenDrawer(!(fragment instanceof LoginActivity || fragment instanceof IntroActivity || fragment instanceof CountrySelectActivity || fragment instanceof ProxyListActivity || fragment instanceof ProxySettingsActivity) && layersActionBarLayout.getView().getVisibility() != View.VISIBLE, true);
            if (fragment instanceof DialogsActivity) {
                DialogsActivity dialogsActivity = (DialogsActivity) fragment;
                if (dialogsActivity.isMainDialogList() && layout != actionBarLayout) {
                    actionBarLayout.removeAllFragments();
                    actionBarLayout.addFragmentToStack(fragment);
                    layersActionBarLayout.removeAllFragments();
                    layersActionBarLayout.getView().setVisibility(View.GONE);
                    drawerLayoutContainer.setAllowOpenDrawer(true, false);
                    if (!tabletFullSize) {
                        shadowTabletSide.setVisibility(View.VISIBLE);
                        if (rightActionBarLayout.getFragmentStack().isEmpty()) {
                            backgroundTablet.setVisibility(View.VISIBLE);
                        }
                    }
                    return false;
                }
            } else if (fragment instanceof ChatActivity && !((ChatActivity) fragment).isInScheduleMode()) {
                if (!tabletFullSize && layout != rightActionBarLayout) {
                    rightActionBarLayout.getView().setVisibility(View.VISIBLE);
                    backgroundTablet.setVisibility(View.GONE);
                    rightActionBarLayout.removeAllFragments();
                    rightActionBarLayout.addFragmentToStack(fragment);
                    if (!layersActionBarLayout.getFragmentStack().isEmpty()) {
                        for (int a = 0; a < layersActionBarLayout.getFragmentStack().size() - 1; a++) {
                            layersActionBarLayout.removeFragmentFromStack(layersActionBarLayout.getFragmentStack().get(0));
                            a--;
                        }
                        layersActionBarLayout.closeLastFragment(true);
                    }
                    return false;
                } else if (tabletFullSize && layout != actionBarLayout) {
                    actionBarLayout.addFragmentToStack(fragment);
                    if (!layersActionBarLayout.getFragmentStack().isEmpty()) {
                        for (int a = 0; a < layersActionBarLayout.getFragmentStack().size() - 1; a++) {
                            layersActionBarLayout.removeFragmentFromStack(layersActionBarLayout.getFragmentStack().get(0));
                            a--;
                        }
                        layersActionBarLayout.closeLastFragment(true);
                    }
                    return false;
                }
            } else if (layout != layersActionBarLayout) {
                layersActionBarLayout.getView().setVisibility(View.VISIBLE);
                drawerLayoutContainer.setAllowOpenDrawer(false, true);

                int account = -1;
                for (int a : SharedConfig.activeAccounts) {
                    if (UserConfig.getInstance(a).isClientActivated()) {
                        account = a;
                        break;
                    }
                }

                if (fragment instanceof LoginActivity && account == -1) {
                    backgroundTablet.setVisibility(View.VISIBLE);
                    shadowTabletSide.setVisibility(View.GONE);
                    shadowTablet.setBackgroundColor(0x00000000);
                } else {
                    shadowTablet.setBackgroundColor(0x7f000000);
                }
                layersActionBarLayout.addFragmentToStack(fragment);
                return false;
            }
        } else {
            boolean allow = true;
            if (fragment instanceof LoginActivity || fragment instanceof IntroActivity || fragment instanceof ProxyListActivity || fragment instanceof ProxySettingsActivity) {
                if (mainFragmentsStack.size() == 0 || mainFragmentsStack.get(0) instanceof IntroActivity) {
                    allow = false;
                }
            } else if (fragment instanceof CountrySelectActivity) {
                if (mainFragmentsStack.size() == 1) {
                    allow = false;
                }
            }
            drawerLayoutContainer.setAllowOpenDrawer(allow, false);
        }
        return true;
    }

    @Override
    public boolean needCloseLastFragment(INavigationLayout layout) {
        if (AndroidUtilities.isTablet()) {
            if (layout == actionBarLayout && layout.getFragmentStack().size() <= 1 && !switchingAccount) {
                onFinish();
                finish();
                return false;
            } else if (layout == rightActionBarLayout) {
                if (!tabletFullSize) {
                    backgroundTablet.setVisibility(View.VISIBLE);
                }
            } else if (layout == layersActionBarLayout && actionBarLayout.getFragmentStack().isEmpty() && layersActionBarLayout.getFragmentStack().size() == 1) {
                onFinish();
                finish();
                return false;
            }
        } else {
            if (layout.getFragmentStack().size() <= 1) {
                onFinish();
                finish();
                return false;
            }
            if (layout.getFragmentStack().size() >= 2 && !(layout.getFragmentStack().get(0) instanceof LoginActivity)) {
                drawerLayoutContainer.setAllowOpenDrawer(true, false);
            }
        }
        return true;
    }

    public void rebuildAllFragments(boolean last) {
        if (layersActionBarLayout != null) {
            layersActionBarLayout.rebuildAllFragmentViews(last, last);
        } else {
            actionBarLayout.rebuildAllFragmentViews(last, last);
        }
    }

    @Override
    public void onRebuildAllFragments(INavigationLayout layout, boolean last) {
        if (AndroidUtilities.isTablet()) {
            if (layout == layersActionBarLayout) {
                rightActionBarLayout.rebuildAllFragmentViews(last, last);
                actionBarLayout.rebuildAllFragmentViews(last, last);
            }
        }
        drawerLayoutAdapter.notifyDataSetChanged();
    }

    public static BaseFragment getLastFragment() {
        if (instance != null && !instance.sheetFragmentsStack.isEmpty()) {
            return instance.sheetFragmentsStack.get(instance.sheetFragmentsStack.size() - 1).getLastFragment();
        }
        if (instance != null && instance.getActionBarLayout() != null) {
            return instance.getActionBarLayout().getLastFragment();
        }
        return null;
    }

    //work faster that window.setNavigationBarColor
    public void requestCustomNavigationBar() {
        if (customNavigationBar == null && Build.VERSION.SDK_INT >= Build.VERSION_CODES.O) {
            customNavigationBar = drawerLayoutContainer.createNavigationBar();
            FrameLayout decorView = (FrameLayout) getWindow().getDecorView();
            decorView.addView(customNavigationBar);
        }
        if (customNavigationBar != null) {
            if (customNavigationBar.getLayoutParams().height != AndroidUtilities.navigationBarHeight || ((FrameLayout.LayoutParams)customNavigationBar.getLayoutParams()).topMargin != customNavigationBar.getHeight()) {
                customNavigationBar.getLayoutParams().height = AndroidUtilities.navigationBarHeight;
                ((FrameLayout.LayoutParams)customNavigationBar.getLayoutParams()).topMargin = drawerLayoutContainer.getMeasuredHeight();
                customNavigationBar.requestLayout();
            }
        }
    }

    public int getNavigationBarColor() {
        if (Build.VERSION.SDK_INT >= Build.VERSION_CODES.O) {
            final Window window = getWindow();
            if (customNavigationBar != null) {
                return drawerLayoutContainer.getNavigationBarColor();
            } else {
                return window.getNavigationBarColor();
            }
        }
        return 0;
    }

    public void setNavigationBarColor(int color, boolean checkButtons) {
        if (Build.VERSION.SDK_INT >= Build.VERSION_CODES.O) {
            final Window window = getWindow();
            if (customNavigationBar != null) {
                if (drawerLayoutContainer.getNavigationBarColor() != color) {
                    drawerLayoutContainer.setNavigationBarColor(color);
                    if (checkButtons) {
                        final float brightness = AndroidUtilities.computePerceivedBrightness(color);
                        AndroidUtilities.setLightNavigationBar(window, brightness >= 0.721f);
                    }
                }
            } else {
                if (window.getNavigationBarColor() != color) {
                    window.setNavigationBarColor(color);
                    if (checkButtons) {
                        final float brightness = AndroidUtilities.computePerceivedBrightness(color);
                        AndroidUtilities.setLightNavigationBar(window, brightness >= 0.721f);
                    }
                }
            }
        }
    }

    private ValueAnimator navBarAnimator;
    public void animateNavigationBarColor(int toColor) {
        if (Build.VERSION.SDK_INT < Build.VERSION_CODES.O) {
            return;
        }
        if (navBarAnimator != null) {
            navBarAnimator.cancel();
            navBarAnimator = null;
        }
        navBarAnimator = ValueAnimator.ofArgb(getNavigationBarColor(), toColor);
        navBarAnimator.addUpdateListener(anm -> setNavigationBarColor((int) anm.getAnimatedValue(), false));
        navBarAnimator.addListener(new AnimatorListenerAdapter() {
            @Override
            public void onAnimationEnd(Animator animation) {
                setNavigationBarColor(toColor, false);
            }
        });
        navBarAnimator.setInterpolator(CubicBezierInterpolator.EASE_OUT_QUINT);
        navBarAnimator.setDuration(320);
        navBarAnimator.start();
    }

    public void setLightNavigationBar(boolean lightNavigationBar) {
        if (Build.VERSION.SDK_INT >= Build.VERSION_CODES.O) {
            final Window window = getWindow();
            AndroidUtilities.setLightNavigationBar(window, lightNavigationBar);
        }
    }

    public boolean isLightNavigationBar() {
        return AndroidUtilities.getLightNavigationBar(getWindow());
    }

    private void openStories(long[] dialogIds, boolean requestWhenNeeded) {
        boolean onlyArchived = true;
        for (int i = 0; i < dialogIds.length; ++i) {
            TLRPC.User user = MessagesController.getInstance(currentAccount).getUser(dialogIds[i]);
            if (user != null && !user.stories_hidden) {
                onlyArchived = false;
                break;
            }
        }
//        NotificationsController.getInstance(currentAccount).processIgnoreStories();
//        List<BaseFragment> fragments = actionBarLayout.getFragmentStack();
//        DialogsActivity dialogsActivity = null;
//        for (int i = fragments.size() - 1; i >= 0; --i) {
//            BaseFragment fragment = fragments.get(i);
//            if (fragment instanceof DialogsActivity && (!((DialogsActivity) fragment).isArchive() || onlyArchived) && ((DialogsActivity) fragment).getType() == DialogsActivity.DIALOGS_TYPE_DEFAULT) {
//                dialogsActivity = (DialogsActivity) fragment;
//                break;
//            } else {
//                fragment.removeSelfFromStack(true);
//            }
//        }
//        if (dialogsActivity != null) {
//            if (drawerLayoutContainer != null) {
//                drawerLayoutContainer.closeDrawer(true);
//            }
//            if (onlyArchived) {
//                MessagesController.getInstance(dialogsActivity.getCurrentAccount()).getStoriesController().loadHiddenStories();
//            } else {
//                MessagesController.getInstance(dialogsActivity.getCurrentAccount()).getStoriesController().loadStories();
//            }
//            if (dialogsActivity.rightSlidingDialogContainer.hasFragment()) {
//                dialogsActivity.rightSlidingDialogContainer.finishPreview();
//            }
//            if (onlyArchived && !dialogsActivity.isArchive()) {
//                Bundle args = new Bundle();
//                args.putInt("folderId", 1);
//                presentFragment(dialogsActivity = new DialogsActivity(args));
//            }
//            final DialogsActivity dialogsActivity1 = dialogsActivity;
//            dialogsActivity1.scrollToTop(false, false);
//            AndroidUtilities.runOnUIThread(() -> {
//                dialogsActivity1.scrollToTop(true, true);
//            }, 500);
//            return;
//        }

        BaseFragment lastFragment = getLastFragment();
        if (lastFragment == null) {
            return;
        }
        StoriesController storiesController = MessagesController.getInstance(currentAccount).getStoriesController();
        ArrayList<TL_stories.PeerStories> stories = new ArrayList<>(onlyArchived ? storiesController.getHiddenList() : storiesController.getDialogListStories());
        ArrayList<Long> peerIds = new ArrayList<>();
        ArrayList<Long> toLoadPeerIds = new ArrayList<>();
        final long[] finalDialogIds;
        if (!onlyArchived) {
            ArrayList<Long> dids = new ArrayList<>();
            for (int i = 0; i < dialogIds.length; ++i) {
                TLRPC.User user = MessagesController.getInstance(currentAccount).getUser(dialogIds[i]);
                if (user == null || !user.stories_hidden) {
                    dids.add(dialogIds[i]);
                }
            }
            finalDialogIds = Longs.toArray(dids);
        } else {
            finalDialogIds = dialogIds;
        }
        if (requestWhenNeeded) {
            for (int i = 0; i < finalDialogIds.length; ++i) {
                toLoadPeerIds.add(finalDialogIds[i]);
            }
        } else {
            for (int i = 0; i < finalDialogIds.length; ++i) {
                peerIds.add(finalDialogIds[i]);
            }
        }
        if (!toLoadPeerIds.isEmpty() && requestWhenNeeded) {
            final MessagesController messagesController = MessagesController.getInstance(currentAccount);
            final int[] loaded = new int[] { toLoadPeerIds.size() };
            final Runnable whenDone = () -> {
                loaded[0]--;
                if (loaded[0] == 0) {
                    NotificationCenter.getInstance(currentAccount).postNotificationName(NotificationCenter.storiesUpdated);
                    openStories(finalDialogIds, false);
                }
            };
            for (int i = 0; i < toLoadPeerIds.size(); ++i) {
                long did = toLoadPeerIds.get(i);
                TL_stories.TL_stories_getPeerStories req = new TL_stories.TL_stories_getPeerStories();
                req.peer = messagesController.getInputPeer(did);
                if (req.peer instanceof TLRPC.TL_inputPeerEmpty) {
                    loaded[0]--;
                    continue;
                }
                if (req.peer == null) {
                    loaded[0]--;
                    continue;
                }
                ConnectionsManager.getInstance(currentAccount).sendRequest(req, (res, err) -> AndroidUtilities.runOnUIThread(() -> {
                    if (res instanceof TL_stories.TL_stories_peerStories) {
                        TL_stories.TL_stories_peerStories r = (TL_stories.TL_stories_peerStories) res;
                        messagesController.putUsers(r.users, false);
                        messagesController.getStoriesController().putStories(did, r.stories);
                        whenDone.run();
                    } else {
                        whenDone.run();
                    }
                }));
            }
        } else {
            long me = UserConfig.getInstance(currentAccount).getClientUserId();
            for (int i = 0; i < stories.size(); ++i) {
                TL_stories.PeerStories userStories = stories.get(i);
                long dialogId = DialogObject.getPeerDialogId(userStories.peer);
                if (dialogId != me && !peerIds.contains(dialogId) && storiesController.hasUnreadStories(dialogId)) {
                    peerIds.add(dialogId);
                }
            }
            if (!peerIds.isEmpty()) {
                StoryViewer.PlaceProvider placeProvider = null;
                if (lastFragment instanceof DialogsActivity) {
                    try {
                        placeProvider = StoriesListPlaceProvider.of(((DialogsActivity) lastFragment).dialogStoriesCell.recyclerListView);
                    } catch (Exception ignore) {}
                }
                lastFragment.getOrCreateStoryViewer().instantClose();
                lastFragment.getOrCreateStoryViewer().open(this, null, peerIds, 0, null, null, placeProvider, false);
            }
        }
    }
}<|MERGE_RESOLUTION|>--- conflicted
+++ resolved
@@ -2746,13 +2746,10 @@
                                             open_settings = 8;
                                         } else if (url.contains("?disablelogs")) {
                                             open_settings = 9;
-<<<<<<< HEAD
                                         } else if (url.contains("neko")) {
                                             open_settings = 100;
-=======
                                         } else if (url.contains("premium_sms")) {
                                             open_settings = 13;
->>>>>>> d62d2ed5
                                         } else {
                                             open_settings = 1;
                                         }
@@ -3174,13 +3171,10 @@
                     fragment = new AutoDeleteMessagesActivity();
                 } else if (open_settings == 12) {
                     fragment = new PrivacySettingsActivity();
-<<<<<<< HEAD
                 } else if (open_settings == 100) {
                     fragment = new NekoSettingsActivity();
-=======
                 } else if (ApplicationLoader.applicationLoaderInstance != null) {
                     fragment = ApplicationLoader.applicationLoaderInstance.openSettings(open_settings);
->>>>>>> d62d2ed5
                 } else {
                     fragment = null;
                 }
