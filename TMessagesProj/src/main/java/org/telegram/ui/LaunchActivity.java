--- conflicted
+++ resolved
@@ -1428,12 +1428,9 @@
             showTosActivity(account, UserConfig.getInstance(account).unacceptedTermsOfService);
         }
         updateCurrentConnectionState(currentAccount);
-<<<<<<< HEAD
         NotificationCenter.getGlobalInstance().postNotificationName(NotificationCenter.updateUserStatus, (Object) null);
-=======
 
         switchingAccount = false;
->>>>>>> 5dd64919
     }
 
     private void switchToAvailableAccountOrLogout() {
@@ -2734,7 +2731,7 @@
                                             FileLog.e(e);
                                         }
                                     } else if (url.startsWith("tg:upgrade") || url.startsWith("tg://upgrade") || url.startsWith("tg:update") || url.startsWith("tg://update")) {
-                                        checkAppUpdate(true);
+                                        checkAppUpdate(true, null);
                                     } else if (url.startsWith("tg:neko") || url.startsWith("tg://neko")) {
                                         url = url.replace("tg:neko", "tg://t.me/nasettings").replace("tg://neko", "tg://t.me/nasettings");
                                         data = Uri.parse(url);
@@ -3129,17 +3126,14 @@
                     closePrevious = true;
                 } else if (open_settings == 6) {
                     fragment = new EditWidgetActivity(open_widget_edit_type, open_widget_edit);
-<<<<<<< HEAD
-                } else if (open_settings == 100) {
-                    fragment = new NekoSettingsActivity();
-=======
                 } else if (open_settings == 10) {
                     fragment = new LanguageSelectActivity();
                 } else if (open_settings == 11) {
                     fragment = new AutoDeleteMessagesActivity();
                 } else if (open_settings == 12) {
                     fragment = new PrivacySettingsActivity();
->>>>>>> 5dd64919
+                } else if (open_settings == 100) {
+                    fragment = new NekoSettingsActivity();
                 } else {
                     fragment = null;
                 }
@@ -5383,29 +5377,13 @@
         return foundContacts;
     }
 
-<<<<<<< HEAD
-    public void checkAppUpdate(boolean force) {
+    public void checkAppUpdate(boolean force, Browser.Progress progress) {
         if (BuildVars.isFdroid || BuildVars.isPlay) return;
         if (NekoXConfig.autoUpdateReleaseChannel == 0) return;
         if (!force && System.currentTimeMillis() < NekoConfig.lastUpdateCheckTime.Long() + 48 * 60 * 60 * 1000L) return;
         NekoConfig.lastUpdateCheckTime.setConfigLong(System.currentTimeMillis());
         FileLog.d("checking update");
-=======
-    public void checkAppUpdate(boolean force, Browser.Progress progress) {
-        if (!force && BuildVars.DEBUG_VERSION || !force && !BuildVars.CHECK_UPDATES) {
-            return;
-        }
-        if (!force && Math.abs(System.currentTimeMillis() - SharedConfig.lastUpdateCheckTime) < MessagesController.getInstance(0).updateCheckDelay * 1000) {
-            return;
-        }
-        TLRPC.TL_help_getAppUpdate req = new TLRPC.TL_help_getAppUpdate();
-        try {
-            req.source = ApplicationLoader.applicationContext.getPackageManager().getInstallerPackageName(ApplicationLoader.applicationContext.getPackageName());
-        } catch (Exception ignore) {
->>>>>>> 5dd64919
-
         final int accountNum = currentAccount;
-<<<<<<< HEAD
         InternalUpdater.checkUpdate((res, error) -> AndroidUtilities.runOnUIThread(() -> {
             if (res != null) {
                 if (SharedConfig.setNewAppVersionAvailable(res)) {
@@ -5429,63 +5407,74 @@
             }
             NotificationCenter.getGlobalInstance().postNotificationName(NotificationCenter.appUpdateAvailable);
         }));
-=======
-        int reqId = ConnectionsManager.getInstance(currentAccount).sendRequest(req, (response, error) -> {
-            SharedConfig.lastUpdateCheckTime = System.currentTimeMillis();
-            SharedConfig.saveConfig();
-            if (response instanceof TLRPC.TL_help_appUpdate) {
-                final TLRPC.TL_help_appUpdate res = (TLRPC.TL_help_appUpdate) response;
-                AndroidUtilities.runOnUIThread(() -> {
-                    if (SharedConfig.pendingAppUpdate != null && SharedConfig.pendingAppUpdate.version.equals(res.version)) {
-                        return;
-                    }
-                    final boolean newVersionAvailable = SharedConfig.setNewAppVersionAvailable(res);
-                    if (newVersionAvailable) {
-                        if (res.can_not_skip) {
-                            showUpdateActivity(accountNum, res, false);
-                        } else if (ApplicationLoader.isStandaloneBuild() || BuildVars.DEBUG_VERSION) {
-                            drawerLayoutAdapter.notifyDataSetChanged();
-                            ApplicationLoader.applicationLoaderInstance.showUpdateAppPopup(LaunchActivity.this, res, accountNum);
-                        }
-                        NotificationCenter.getGlobalInstance().postNotificationName(NotificationCenter.appUpdateAvailable);
-                    }
-                    if (progress != null) {
-                        progress.end();
-                        if (!newVersionAvailable) {
-                            BaseFragment fragment = getLastFragment();
-                            if (fragment != null) {
-                                BulletinFactory.of(fragment).createSimpleBulletin(R.raw.chats_infotip, LocaleController.getString(R.string.YourVersionIsLatest)).show();
-                            }
-                        }
-                    }
-                });
-            } else if (response instanceof TLRPC.TL_help_noAppUpdate) {
-                AndroidUtilities.runOnUIThread(() -> {
-                    if (progress != null) {
-                        progress.end();
-                        BaseFragment fragment = getLastFragment();
-                        if (fragment != null) {
-                            BulletinFactory.of(fragment).createSimpleBulletin(R.raw.chats_infotip, LocaleController.getString(R.string.YourVersionIsLatest)).show();
-                        }
-                    }
-                });
-            } else if (error != null) {
-                AndroidUtilities.runOnUIThread(() -> {
-                    if (progress != null) {
-                        progress.end();
-                        BaseFragment fragment = getLastFragment();
-                        if (fragment != null) {
-                            BulletinFactory.of(fragment).showForError(error);
-                        }
-                    }
-                });
-            }
-        });
-        if (progress != null) {
-            progress.init();
-            progress.onCancel(() -> ConnectionsManager.getInstance(currentAccount).cancelRequest(reqId, true));
-        }
->>>>>>> 5dd64919
+
+//        if (!force && BuildVars.DEBUG_VERSION || !force && !BuildVars.CHECK_UPDATES) {
+//            return;
+//        }
+//        if (!force && Math.abs(System.currentTimeMillis() - SharedConfig.lastUpdateCheckTime) < MessagesController.getInstance(0).updateCheckDelay * 1000) {
+//            return;
+//        }
+//        TLRPC.TL_help_getAppUpdate req = new TLRPC.TL_help_getAppUpdate();
+//        try {
+//            req.source = ApplicationLoader.applicationContext.getPackageManager().getInstallerPackageName(ApplicationLoader.applicationContext.getPackageName());
+//        } catch (Exception ignore) {}
+//
+//        final int accountNum = currentAccount;
+//        int reqId = ConnectionsManager.getInstance(currentAccount).sendRequest(req, (response, error) -> {
+//            SharedConfig.lastUpdateCheckTime = System.currentTimeMillis();
+//            SharedConfig.saveConfig();
+//            if (response instanceof TLRPC.TL_help_appUpdate) {
+//                final TLRPC.TL_help_appUpdate res = (TLRPC.TL_help_appUpdate) response;
+//                AndroidUtilities.runOnUIThread(() -> {
+//                    if (SharedConfig.pendingAppUpdate != null && SharedConfig.pendingAppUpdate.version.equals(res.version)) {
+//                        return;
+//                    }
+//                    final boolean newVersionAvailable = SharedConfig.setNewAppVersionAvailable(res);
+//                    if (newVersionAvailable) {
+//                        if (res.can_not_skip) {
+//                            showUpdateActivity(accountNum, res, false);
+//                        } else if (ApplicationLoader.isStandaloneBuild() || BuildVars.DEBUG_VERSION) {
+//                            drawerLayoutAdapter.notifyDataSetChanged();
+//                            ApplicationLoader.applicationLoaderInstance.showUpdateAppPopup(LaunchActivity.this, res, accountNum);
+//                        }
+//                        NotificationCenter.getGlobalInstance().postNotificationName(NotificationCenter.appUpdateAvailable);
+//                    }
+//                    if (progress != null) {
+//                        progress.end();
+//                        if (!newVersionAvailable) {
+//                            BaseFragment fragment = getLastFragment();
+//                            if (fragment != null) {
+//                                BulletinFactory.of(fragment).createSimpleBulletin(R.raw.chats_infotip, LocaleController.getString(R.string.YourVersionIsLatest)).show();
+//                            }
+//                        }
+//                    }
+//                });
+//            } else if (response instanceof TLRPC.TL_help_noAppUpdate) {
+//                AndroidUtilities.runOnUIThread(() -> {
+//                    if (progress != null) {
+//                        progress.end();
+//                        BaseFragment fragment = getLastFragment();
+//                        if (fragment != null) {
+//                            BulletinFactory.of(fragment).createSimpleBulletin(R.raw.chats_infotip, LocaleController.getString(R.string.YourVersionIsLatest)).show();
+//                        }
+//                    }
+//                });
+//            } else if (error != null) {
+//                AndroidUtilities.runOnUIThread(() -> {
+//                    if (progress != null) {
+//                        progress.end();
+//                        BaseFragment fragment = getLastFragment();
+//                        if (fragment != null) {
+//                            BulletinFactory.of(fragment).showForError(error);
+//                        }
+//                    }
+//                });
+//            }
+//        });
+//        if (progress != null) {
+//            progress.init();
+//            progress.onCancel(() -> ConnectionsManager.getInstance(currentAccount).cancelRequest(reqId, true));
+//        }
     }
 
     public Dialog showAlertDialog(AlertDialog.Builder builder) {
@@ -7435,7 +7424,6 @@
 
     @Override
     public void onBackPressed() {
-<<<<<<< HEAD
         try {
             if (FloatingDebugController.onBackPressed()) {
                 return;
@@ -7444,7 +7432,9 @@
                 finish();
                 return;
             }
-            if (ContentPreviewViewer.hasInstance() && ContentPreviewViewer.getInstance().isVisible()) {
+            if (SearchTagsList.onBackPressedRenameTagAlert()) {
+                return;
+            } else if (ContentPreviewViewer.hasInstance() && ContentPreviewViewer.getInstance().isVisible()) {
             ContentPreviewViewer.getInstance().closeWithMenu();
         } if (SecretMediaViewer.hasInstance() && SecretMediaViewer.getInstance().isVisible()) {
                 SecretMediaViewer.getInstance().closePhoto(true, false);
@@ -7463,35 +7453,6 @@
                         BaseFragment lastFragment = rightActionBarLayout.getFragmentStack().get(rightActionBarLayout.getFragmentStack().size() - 1);
                         if (lastFragment.onBackPressed()) {
                     lastFragment.finishFragment();
-=======
-        if (FloatingDebugController.onBackPressed()) {
-            return;
-        }
-        if (passcodeView != null && passcodeView.getVisibility() == View.VISIBLE) {
-            finish();
-            return;
-        }
-        if (SearchTagsList.onBackPressedRenameTagAlert()) {
-            return;
-        } else if (ContentPreviewViewer.hasInstance() && ContentPreviewViewer.getInstance().isVisible()) {
-            ContentPreviewViewer.getInstance().closeWithMenu();
-        } else if (SecretMediaViewer.hasInstance() && SecretMediaViewer.getInstance().isVisible()) {
-            SecretMediaViewer.getInstance().closePhoto(true, false);
-        } else if (PhotoViewer.hasInstance() && PhotoViewer.getInstance().isVisible()) {
-            PhotoViewer.getInstance().closePhoto(true, false);
-        } else if (ArticleViewer.hasInstance() && ArticleViewer.getInstance().isVisible()) {
-            ArticleViewer.getInstance().close(true, false);
-        } else if (drawerLayoutContainer.isDrawerOpened()) {
-            drawerLayoutContainer.closeDrawer(false);
-        } else if (AndroidUtilities.isTablet()) {
-            if (layersActionBarLayout.getView().getVisibility() == View.VISIBLE) {
-                layersActionBarLayout.onBackPressed();
-            } else {
-                if (rightActionBarLayout.getView().getVisibility() == View.VISIBLE && !rightActionBarLayout.getFragmentStack().isEmpty()) {
-                    BaseFragment lastFragment = rightActionBarLayout.getFragmentStack().get(rightActionBarLayout.getFragmentStack().size() - 1);
-                    if (lastFragment.onBackPressed()) {
-                        lastFragment.finishFragment();
->>>>>>> 5dd64919
                     }
                 } else {
                         actionBarLayout.onBackPressed();
