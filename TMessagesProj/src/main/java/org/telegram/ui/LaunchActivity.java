--- conflicted
+++ resolved
@@ -946,13 +946,10 @@
                         }
                     });
         }
-<<<<<<< HEAD
         EmojiHelper.getInstance().checkEmojiPacks();
-=======
         BackupAgent.requestBackup(this);
 
         RestrictedLanguagesSelectActivity.checkRestrictedLanguages(false);
->>>>>>> b93a338a
     }
 
     @Override
