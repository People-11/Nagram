/*
 * This is the source code of Telegram for Android v. 5.x.x.
 * It is licensed under GNU GPL v. 2 or later.
 * You should have received a copy of the license in this archive (see LICENSE).
 *
 * Copyright Nikolai Kudashov, 2013-2018.
 */

package org.telegram.ui;

import static org.telegram.ui.Components.Premium.LimitReachedBottomSheet.TYPE_ACCOUNTS;

import android.Manifest;
import android.animation.Animator;
import android.animation.AnimatorListenerAdapter;
import android.animation.ObjectAnimator;
import android.animation.ValueAnimator;
import android.annotation.SuppressLint;
import android.app.Activity;
import android.app.ActivityManager;
import android.content.Context;
import android.content.Intent;
import android.content.SharedPreferences;
import android.content.pm.PackageManager;
import android.content.res.Configuration;
import android.database.Cursor;
import android.graphics.Bitmap;
import android.graphics.Canvas;
import android.graphics.LinearGradient;
import android.graphics.Matrix;
import android.graphics.Paint;
import android.graphics.Point;
import android.graphics.Shader;
<<<<<<< HEAD
import android.location.Location;
import android.graphics.drawable.Drawable;
=======
>>>>>>> 43fe75b4
import android.location.LocationManager;
import android.media.AudioManager;
import android.net.Uri;
import android.os.Build;
import android.os.Bundle;
import android.os.Parcelable;
import android.os.StatFs;
import android.os.StrictMode;
import android.os.SystemClock;
import android.provider.ContactsContract;
import android.provider.Settings;
import android.text.TextUtils;
import android.util.Base64;
import android.util.TypedValue;
import android.view.ActionMode;
import android.view.Gravity;
import android.view.KeyEvent;
import android.view.Menu;
import android.view.MotionEvent;
import android.view.View;
import android.view.ViewAnimationUtils;
import android.view.ViewGroup;
import android.view.ViewTreeObserver;
import android.view.Window;
import android.view.WindowManager;
import android.widget.FrameLayout;
import android.widget.ImageView;
import android.widget.LinearLayout;
import android.widget.RelativeLayout;
import android.widget.TextView;
import android.widget.Toast;

import androidx.annotation.NonNull;
import androidx.arch.core.util.Function;
import androidx.core.content.pm.ShortcutInfoCompat;
import androidx.core.content.pm.ShortcutManagerCompat;
import androidx.core.graphics.ColorUtils;
import androidx.recyclerview.widget.ItemTouchHelper;
import androidx.recyclerview.widget.LinearLayoutManager;
import androidx.recyclerview.widget.RecyclerView;

import com.v2ray.ang.V2RayConfig;

import org.telegram.PhoneFormat.PhoneFormat;
import org.telegram.messenger.AccountInstance;
import org.telegram.messenger.AndroidUtilities;
import org.telegram.messenger.ApplicationLoader;
import org.telegram.messenger.BuildVars;
import org.telegram.messenger.ChatObject;
import org.telegram.messenger.ContactsController;
import org.telegram.messenger.ContactsLoadingObserver;
import org.telegram.messenger.DialogObject;
import org.telegram.messenger.FileLoader;
import org.telegram.messenger.FileLog;
import org.telegram.messenger.FingerprintController;
import org.telegram.messenger.GenericProvider;
import org.telegram.messenger.ImageLoader;
import org.telegram.messenger.LocaleController;
import org.telegram.messenger.MediaController;
import org.telegram.messenger.MediaDataController;
import org.telegram.messenger.MessageObject;
import org.telegram.messenger.MessagesController;
import org.telegram.messenger.MessagesStorage;
import org.telegram.messenger.NotificationCenter;
import org.telegram.messenger.PushListenerController;
import org.telegram.messenger.R;
import org.telegram.messenger.SendMessagesHelper;
import org.telegram.messenger.SharedConfig;
import org.telegram.messenger.UserConfig;
import org.telegram.messenger.UserObject;
import org.telegram.messenger.Utilities;
import org.telegram.messenger.browser.Browser;
import org.telegram.messenger.voip.VideoCapturerDevice;
import org.telegram.messenger.voip.VoIPPendingCall;
import org.telegram.messenger.voip.VoIPService;
import org.telegram.tgnet.ConnectionsManager;
import org.telegram.tgnet.TLObject;
import org.telegram.tgnet.TLRPC;
import org.telegram.ui.ActionBar.ActionBarLayout;
import org.telegram.ui.ActionBar.AlertDialog;
import org.telegram.ui.ActionBar.BaseFragment;
import org.telegram.ui.ActionBar.DrawerLayoutContainer;
import org.telegram.ui.ActionBar.SimpleTextView;
import org.telegram.ui.ActionBar.Theme;
import org.telegram.ui.Adapters.DrawerLayoutAdapter;
import org.telegram.ui.Cells.DrawerActionCheckCell;
import org.telegram.ui.Cells.DrawerAddCell;
import org.telegram.ui.Cells.DrawerProfileCell;
import org.telegram.ui.Cells.DrawerUserCell;
import org.telegram.ui.Cells.LanguageCell;
import org.telegram.ui.Components.AlertsCreator;
import org.telegram.ui.Components.AppIconBulletinLayout;
import org.telegram.ui.Components.AttachBotIntroTopView;
import org.telegram.ui.Components.AudioPlayerAlert;
import org.telegram.ui.Components.BlockingUpdateView;
import org.telegram.ui.Components.Bulletin;
import org.telegram.ui.Components.BulletinFactory;
import org.telegram.ui.Components.CubicBezierInterpolator;
import org.telegram.ui.Components.Easings;
import org.telegram.ui.Components.EmbedBottomSheet;
import org.telegram.ui.Components.EmojiPacksAlert;
import org.telegram.ui.Components.FireworksOverlay;
import org.telegram.ui.Components.GroupCallPip;
import org.telegram.ui.Components.JoinGroupAlert;
import org.telegram.ui.Components.LayoutHelper;
import org.telegram.ui.Components.MediaActionDrawable;
import org.telegram.ui.Components.PasscodeView;
import org.telegram.ui.Components.PhonebookShareAlert;
import org.telegram.ui.Components.PipRoundVideoView;
import org.telegram.ui.Components.Premium.LimitReachedBottomSheet;
import org.telegram.ui.Components.RLottieDrawable;
import org.telegram.ui.Components.RLottieImageView;
import org.telegram.ui.Components.RadialProgress2;
import org.telegram.ui.Components.RecyclerListView;
import org.telegram.ui.Components.SharingLocationsAlert;
import org.telegram.ui.Components.SideMenultItemAnimator;
import org.telegram.ui.Components.SizeNotifierFrameLayout;
import org.telegram.ui.Components.StickerSetBulletinLayout;
import org.telegram.ui.Components.StickersAlert;
import org.telegram.ui.Components.TermsOfServiceView;
import org.telegram.ui.Components.ThemeEditorView;
import org.telegram.ui.Components.UndoView;
import org.telegram.ui.Components.UpdateAppAlertDialog;
import org.telegram.ui.Components.VerticalPositionAutoAnimator;
import org.telegram.ui.Components.voip.VoIPHelper;
import org.webrtc.voiceengine.WebRtcAudioTrack;

import java.io.BufferedReader;
import java.io.File;
import java.io.IOException;
import java.io.InputStream;
import java.io.InputStreamReader;
import java.text.DateFormat;
import java.text.ParseException;
import java.text.SimpleDateFormat;
import java.util.ArrayList;
import java.util.Date;
import java.util.HashMap;
import java.util.List;
import java.util.Set;
import java.util.regex.Matcher;
import java.util.regex.Pattern;

import cn.hutool.core.util.StrUtil;
import kotlin.Unit;
import kotlin.text.StringsKt;
import tw.nekomimi.nekogram.InternalUpdater;
import tw.nekomimi.nekogram.ui.BottomBuilder;
import tw.nekomimi.nekogram.ExternalGcm;
import tw.nekomimi.nekogram.NekoConfig;
import tw.nekomimi.nekogram.NekoXConfig;
import tw.nekomimi.nekogram.settings.NekoSettingsActivity;
import tw.nekomimi.nekogram.proxy.SubInfo;
import tw.nekomimi.nekogram.proxy.SubManager;
import tw.nekomimi.nekogram.utils.AlertUtil;
import tw.nekomimi.nekogram.utils.UIUtil;

public class LaunchActivity extends BasePermissionsActivity implements ActionBarLayout.ActionBarLayoutDelegate, NotificationCenter.NotificationCenterDelegate, DialogsActivity.DialogsActivityDelegate {
    public static boolean isResumed;
    public static Runnable onResumeStaticCallback;

    private static final String EXTRA_ACTION_TOKEN = "actions.fulfillment.extra.ACTION_TOKEN";

    private boolean finished;
    final private Pattern locationRegex = Pattern.compile("geo: ?(-?\\d+\\.\\d+),(-?\\d+\\.\\d+)(,|\\?z=)(-?\\d+)");
    private Location sendingLocation;
    private String videoPath;
    private String sendingText;
    private ArrayList<SendMessagesHelper.SendingMediaInfo> photoPathsArray;
    private ArrayList<String> documentsPathsArray;
    private ArrayList<Uri> documentsUrisArray;
    private Uri exportingChatUri;
    private String documentsMimeType;
    private ArrayList<String> documentsOriginalPathsArray;
    private ArrayList<TLRPC.User> contactsToSend;
    private Uri contactsToSendUri;
    private int currentConnectionState;
    private static ArrayList<BaseFragment> mainFragmentsStack = new ArrayList<>();
    private static ArrayList<BaseFragment> layerFragmentsStack = new ArrayList<>();
    private static ArrayList<BaseFragment> rightFragmentsStack = new ArrayList<>();
    private ViewTreeObserver.OnGlobalLayoutListener onGlobalLayoutListener;
    private ArrayList<Parcelable> importingStickers;
    private ArrayList<String> importingStickersEmoji;
    private String importingStickersSoftware;

    private ActionMode visibleActionMode;

    private boolean wasMutedByAdminRaisedHand;

    private ImageView themeSwitchImageView;
    private View themeSwitchSunView;
    private RLottieDrawable themeSwitchSunDrawable;
    private ActionBarLayout actionBarLayout;
    private ActionBarLayout layersActionBarLayout;
    private ActionBarLayout rightActionBarLayout;
    private FrameLayout shadowTablet;
    private FrameLayout shadowTabletSide;
    private SizeNotifierFrameLayout backgroundTablet;
    private FrameLayout frameLayout;
    private FireworksOverlay fireworksOverlay;
    public DrawerLayoutContainer drawerLayoutContainer;
    private DrawerLayoutAdapter drawerLayoutAdapter;
    private PasscodeView passcodeView;
    private TermsOfServiceView termsOfServiceView;
    private BlockingUpdateView blockingUpdateView;
    private AlertDialog visibleDialog;
    private AlertDialog proxyErrorDialog;
    private RecyclerListView sideMenu;
    private SideMenultItemAnimator itemAnimator;
    private FrameLayout updateLayout;
    private RadialProgress2 updateLayoutIcon;
    private SimpleTextView updateTextView;
    private TextView updateSizeTextView;
    private FrameLayout sideMenuContainer;
    private View rippleAbove;

    private AlertDialog localeDialog;
    private boolean loadingLocaleDialog;
    private HashMap<String, String> systemLocaleStrings;
    private HashMap<String, String> englishLocaleStrings;

    private Intent passcodeSaveIntent;
    private boolean passcodeSaveIntentIsNew;
    private boolean passcodeSaveIntentIsRestore;

    private boolean tabletFullSize;

    private String loadingThemeFileName;
    private String loadingThemeWallpaperName;
    private TLRPC.TL_wallPaper loadingThemeWallpaper;
    private Theme.ThemeInfo loadingThemeInfo;
    private TLRPC.TL_theme loadingTheme;
    private boolean loadingThemeAccent;
    private AlertDialog loadingThemeProgressDialog;

    private boolean isNavigationBarColorFrozen = false;

    private boolean navigateToPremiumBot;
    private Runnable navigateToPremiumGiftCallback;

    private Runnable lockRunnable;

    private List<Runnable> onUserLeaveHintListeners = new ArrayList<>();

    private static final int PLAY_SERVICES_REQUEST_CHECK_SETTINGS = 140;
    public static final int SCREEN_CAPTURE_REQUEST_CODE = 520;

    @Override
    protected void onCreate(Bundle savedInstanceState) {
        if (BuildVars.DEBUG_VERSION) {
            StrictMode.setVmPolicy(new StrictMode.VmPolicy.Builder(StrictMode.getVmPolicy())
                    .detectLeakedClosableObjects()
                    .build());
        }
        ApplicationLoader.postInitApplication();
        AndroidUtilities.checkDisplaySize(this, getResources().getConfiguration());
        currentAccount = UserConfig.selectedAccount;
        if (!UserConfig.getInstance(currentAccount).isClientActivated()) {
            Intent intent = getIntent();
            boolean isProxy = false;
            if (intent != null && intent.getAction() != null) {
                if (Intent.ACTION_SEND.equals(intent.getAction()) || Intent.ACTION_SEND_MULTIPLE.equals(intent.getAction())) {
                    super.onCreate(savedInstanceState);
                    finish();
                    return;
                } else if (Intent.ACTION_VIEW.equals(intent.getAction())) {
                    Uri uri = intent.getData();
                    if (uri != null) {
                        String url = uri.toString().toLowerCase();
                        isProxy = url.startsWith("tg:proxy") || url.startsWith("tg://proxy") || url.startsWith("tg:socks") || url.startsWith("tg://socks") ||
                                url.startsWith(V2RayConfig.VMESS_PROTOCOL) ||
                                url.startsWith(V2RayConfig.VMESS1_PROTOCOL) ||
                                url.startsWith(V2RayConfig.SS_PROTOCOL) ||
                                url.startsWith(V2RayConfig.SSR_PROTOCOL) ||
                                url.startsWith(V2RayConfig.TROJAN_PROTOCOL);
                    }
                }
            }
        }
        requestWindowFeature(Window.FEATURE_NO_TITLE);
        setTheme(R.style.Theme_TMessages);
        if (Build.VERSION.SDK_INT >= Build.VERSION_CODES.LOLLIPOP) {
            try {
                setTaskDescription(new ActivityManager.TaskDescription(null, null, Theme.getColor(Theme.key_actionBarDefault) | 0xff000000));
            } catch (Throwable ignore) {

            }
            try {
                getWindow().setNavigationBarColor(0xff000000);
            } catch (Throwable ignore) {

            }
        }
        getWindow().setBackgroundDrawableResource(R.drawable.transparent);
        if (SharedConfig.passcodeHash.length() > 0 && !SharedConfig.allowScreenCapture && !NekoXConfig.disableFlagSecure) {
            try {
                getWindow().setFlags(WindowManager.LayoutParams.FLAG_SECURE, WindowManager.LayoutParams.FLAG_SECURE);
            } catch (Exception e) {
                FileLog.e(e);
            }
        }

        super.onCreate(savedInstanceState);
        if (Build.VERSION.SDK_INT >= 24) {
            AndroidUtilities.isInMultiwindow = isInMultiWindowMode();
        }
        Theme.createCommonChatResources();
        Theme.createDialogsResources(this);
        if (SharedConfig.passcodeHash.length() != 0 && SharedConfig.appLocked) {
            SharedConfig.lastPauseTime = (int) (SystemClock.elapsedRealtime() / 1000);
        }
        AndroidUtilities.fillStatusBarHeight(this);
        actionBarLayout = new ActionBarLayout(this) {
            @Override
            public void setThemeAnimationValue(float value) {
                super.setThemeAnimationValue(value);
                if (ArticleViewer.hasInstance() && ArticleViewer.getInstance().isVisible()) {
                    ArticleViewer.getInstance().updateThemeColors(value);
                }
                drawerLayoutContainer.setBehindKeyboardColor(Theme.getColor(Theme.key_windowBackgroundWhite));
                if (PhotoViewer.hasInstance()) {
                    PhotoViewer.getInstance().updateColors();
                }
            }
        };

        frameLayout = new FrameLayout(this) {
            @Override
            protected void dispatchDraw(Canvas canvas) {
                super.dispatchDraw(canvas);
                drawRippleAbove(canvas, this);
            }
        };
        setContentView(frameLayout, new ViewGroup.LayoutParams(ViewGroup.LayoutParams.MATCH_PARENT, ViewGroup.LayoutParams.MATCH_PARENT));
        if (Build.VERSION.SDK_INT >= 21) {
            themeSwitchImageView = new ImageView(this);
            themeSwitchImageView.setVisibility(View.GONE);
        }

        drawerLayoutContainer = new DrawerLayoutContainer(this) {
            @Override
            protected void onLayout(boolean changed, int l, int t, int r, int b) {
                super.onLayout(changed, l, t, r, b);
                setDrawerPosition(getDrawerPosition());
            }
        };
        drawerLayoutContainer.setBehindKeyboardColor(Theme.getColor(Theme.key_windowBackgroundWhite));
        frameLayout.addView(drawerLayoutContainer, LayoutHelper.createFrame(LayoutHelper.MATCH_PARENT, LayoutHelper.MATCH_PARENT));

        if (Build.VERSION.SDK_INT >= 21) {
            themeSwitchSunView = new View(this) {
                @Override
                protected void onDraw(Canvas canvas) {
                    if (themeSwitchSunDrawable != null) {
                        themeSwitchSunDrawable.draw(canvas);
                        invalidate();
                    }
                }
            };
            frameLayout.addView(themeSwitchSunView, LayoutHelper.createFrame(48, 48));
            themeSwitchSunView.setVisibility(View.GONE);
        }
        frameLayout.addView(fireworksOverlay = new FireworksOverlay(this));
        if (AndroidUtilities.isTablet()) {
            getWindow().setSoftInputMode(WindowManager.LayoutParams.SOFT_INPUT_ADJUST_RESIZE);

            RelativeLayout launchLayout = new RelativeLayout(this) {

                private boolean inLayout;

                @Override
                public void requestLayout() {
                    if (inLayout) {
                        return;
                    }
                    super.requestLayout();
                }

                @Override
                protected void onMeasure(int widthMeasureSpec, int heightMeasureSpec) {
                    inLayout = true;
                    int width = MeasureSpec.getSize(widthMeasureSpec);
                    int height = MeasureSpec.getSize(heightMeasureSpec);
                    setMeasuredDimension(width, height);

                    if (!AndroidUtilities.isInMultiwindow && (!AndroidUtilities.isSmallTablet() || getResources().getConfiguration().orientation == Configuration.ORIENTATION_LANDSCAPE)) {
                        tabletFullSize = false;
                        int leftWidth = width / 100 * 35;
                        if (leftWidth < AndroidUtilities.dp(320)) {
                            leftWidth = AndroidUtilities.dp(320);
                        }
                        actionBarLayout.measure(MeasureSpec.makeMeasureSpec(leftWidth, MeasureSpec.EXACTLY), MeasureSpec.makeMeasureSpec(height, MeasureSpec.EXACTLY));
                        shadowTabletSide.measure(MeasureSpec.makeMeasureSpec(AndroidUtilities.dp(1), MeasureSpec.EXACTLY), MeasureSpec.makeMeasureSpec(height, MeasureSpec.EXACTLY));
                        rightActionBarLayout.measure(MeasureSpec.makeMeasureSpec(width - leftWidth, MeasureSpec.EXACTLY), MeasureSpec.makeMeasureSpec(height, MeasureSpec.EXACTLY));
                    } else {
                        tabletFullSize = true;
                        actionBarLayout.measure(MeasureSpec.makeMeasureSpec(width, MeasureSpec.EXACTLY), MeasureSpec.makeMeasureSpec(height, MeasureSpec.EXACTLY));
                    }
                    backgroundTablet.measure(MeasureSpec.makeMeasureSpec(width, MeasureSpec.EXACTLY), MeasureSpec.makeMeasureSpec(height, MeasureSpec.EXACTLY));
                    shadowTablet.measure(MeasureSpec.makeMeasureSpec(width, MeasureSpec.EXACTLY), MeasureSpec.makeMeasureSpec(height, MeasureSpec.EXACTLY));
                    layersActionBarLayout.measure(MeasureSpec.makeMeasureSpec(Math.min(AndroidUtilities.dp(530), width), MeasureSpec.EXACTLY), MeasureSpec.makeMeasureSpec(Math.min(AndroidUtilities.dp(528), height), MeasureSpec.EXACTLY));

                    inLayout = false;
                }

                @Override
                protected void onLayout(boolean changed, int l, int t, int r, int b) {
                    int width = r - l;
                    int height = b - t;

                    if (!AndroidUtilities.isInMultiwindow && (!AndroidUtilities.isSmallTablet() || getResources().getConfiguration().orientation == Configuration.ORIENTATION_LANDSCAPE)) {
                        int leftWidth = width / 100 * 35;
                        if (leftWidth < AndroidUtilities.dp(320)) {
                            leftWidth = AndroidUtilities.dp(320);
                        }
                        shadowTabletSide.layout(leftWidth, 0, leftWidth + shadowTabletSide.getMeasuredWidth(), shadowTabletSide.getMeasuredHeight());
                        actionBarLayout.layout(0, 0, actionBarLayout.getMeasuredWidth(), actionBarLayout.getMeasuredHeight());
                        rightActionBarLayout.layout(leftWidth, 0, leftWidth + rightActionBarLayout.getMeasuredWidth(), rightActionBarLayout.getMeasuredHeight());
                    } else {
                        actionBarLayout.layout(0, 0, actionBarLayout.getMeasuredWidth(), actionBarLayout.getMeasuredHeight());
                    }
                    int x = (width - layersActionBarLayout.getMeasuredWidth()) / 2;
                    int y = (height - layersActionBarLayout.getMeasuredHeight()) / 2;
                    layersActionBarLayout.layout(x, y, x + layersActionBarLayout.getMeasuredWidth(), y + layersActionBarLayout.getMeasuredHeight());
                    backgroundTablet.layout(0, 0, backgroundTablet.getMeasuredWidth(), backgroundTablet.getMeasuredHeight());
                    shadowTablet.layout(0, 0, shadowTablet.getMeasuredWidth(), shadowTablet.getMeasuredHeight());
                }
            };
            drawerLayoutContainer.addView(launchLayout, LayoutHelper.createFrame(LayoutHelper.MATCH_PARENT, LayoutHelper.MATCH_PARENT));

            backgroundTablet = new SizeNotifierFrameLayout(this) {
                @Override
                protected boolean isActionBarVisible() {
                    return false;
                }
            };
            backgroundTablet.setOccupyStatusBar(false);
            backgroundTablet.setBackgroundImage(Theme.getCachedWallpaper(), Theme.isWallpaperMotion());
            launchLayout.addView(backgroundTablet, LayoutHelper.createRelative(LayoutHelper.MATCH_PARENT, LayoutHelper.MATCH_PARENT));

            launchLayout.addView(actionBarLayout);

            rightActionBarLayout = new ActionBarLayout(this);
            rightActionBarLayout.init(rightFragmentsStack);
            rightActionBarLayout.setDelegate(this);
            launchLayout.addView(rightActionBarLayout);

            shadowTabletSide = new FrameLayout(this);
            shadowTabletSide.setBackgroundColor(0x40295274);
            launchLayout.addView(shadowTabletSide);

            shadowTablet = new FrameLayout(this);
            shadowTablet.setVisibility(layerFragmentsStack.isEmpty() ? View.GONE : View.VISIBLE);
            shadowTablet.setBackgroundColor(0x7f000000);
            launchLayout.addView(shadowTablet);
            shadowTablet.setOnTouchListener((v, event) -> {
                if (!actionBarLayout.fragmentsStack.isEmpty() && event.getAction() == MotionEvent.ACTION_UP) {
                    float x = event.getX();
                    float y = event.getY();
                    int[] location = new int[2];
                    layersActionBarLayout.getLocationOnScreen(location);
                    int viewX = location[0];
                    int viewY = location[1];

                    if (layersActionBarLayout.checkTransitionAnimation() || x > viewX && x < viewX + layersActionBarLayout.getWidth() && y > viewY && y < viewY + layersActionBarLayout.getHeight()) {
                        return false;
                    } else {
                        if (!layersActionBarLayout.fragmentsStack.isEmpty()) {
                            for (int a = 0; a < layersActionBarLayout.fragmentsStack.size() - 1; a++) {
                                layersActionBarLayout.removeFragmentFromStack(layersActionBarLayout.fragmentsStack.get(0));
                                a--;
                            }
                            layersActionBarLayout.closeLastFragment(true);
                        }
                        return true;
                    }
                }
                return false;
            });

            shadowTablet.setOnClickListener(v -> {

            });

            layersActionBarLayout = new ActionBarLayout(this);
            layersActionBarLayout.setRemoveActionBarExtraHeight(true);
            layersActionBarLayout.setBackgroundView(shadowTablet);
            layersActionBarLayout.setUseAlphaAnimations(true);
            layersActionBarLayout.setBackgroundResource(R.drawable.boxshadow);
            layersActionBarLayout.init(layerFragmentsStack);
            layersActionBarLayout.setDelegate(this);
            layersActionBarLayout.setDrawerLayoutContainer(drawerLayoutContainer);
            layersActionBarLayout.setVisibility(layerFragmentsStack.isEmpty() ? View.GONE : View.VISIBLE);
            VerticalPositionAutoAnimator.attach(layersActionBarLayout);
            launchLayout.addView(layersActionBarLayout);
        } else {
            drawerLayoutContainer.addView(actionBarLayout, new ViewGroup.LayoutParams(ViewGroup.LayoutParams.MATCH_PARENT, ViewGroup.LayoutParams.MATCH_PARENT));
        }
        sideMenuContainer = new FrameLayout(this);
        sideMenu = new RecyclerListView(this) {
            @Override
            public boolean drawChild(Canvas canvas, View child, long drawingTime) {
                int restore = -1;
                if (itemAnimator != null && itemAnimator.isRunning() && itemAnimator.isAnimatingChild(child)) {
                    restore = canvas.save();
                    canvas.clipRect(0, itemAnimator.getAnimationClipTop(), getMeasuredWidth(), getMeasuredHeight());
                }
                boolean result = super.drawChild(canvas, child, drawingTime);
                if (restore >= 0) {
                    canvas.restoreToCount(restore);
                    invalidate();
                    invalidateViews();
                }
                return result;
            }
        };
        itemAnimator = new SideMenultItemAnimator(sideMenu);
        sideMenu.setItemAnimator(itemAnimator);
        sideMenu.setBackgroundColor(Theme.getColor(Theme.key_chats_menuBackground));
        sideMenu.setLayoutManager(new LinearLayoutManager(this, LinearLayoutManager.VERTICAL, false));
        sideMenu.setAllowItemsInteractionDuringAnimation(false);
        sideMenu.setAdapter(drawerLayoutAdapter = new DrawerLayoutAdapter(this, itemAnimator, drawerLayoutContainer));
        sideMenuContainer.addView(sideMenu, LayoutHelper.createFrame(LayoutHelper.MATCH_PARENT, LayoutHelper.MATCH_PARENT));
        drawerLayoutContainer.setDrawerLayout(sideMenuContainer);
        FrameLayout.LayoutParams layoutParams = (FrameLayout.LayoutParams) sideMenuContainer.getLayoutParams();
        Point screenSize = AndroidUtilities.getRealScreenSize();
        layoutParams.width = AndroidUtilities.isTablet() ? AndroidUtilities.dp(320) : Math.min(AndroidUtilities.dp(320), Math.min(screenSize.x, screenSize.y) - AndroidUtilities.dp(56));
        layoutParams.height = LayoutHelper.MATCH_PARENT;
        sideMenuContainer.setLayoutParams(layoutParams);
        sideMenu.setOnItemClickListener((view, position, x, y) -> {
            if (position == 0) {
                DrawerProfileCell profileCell = (DrawerProfileCell) view;
                if (profileCell.isInAvatar(x, y)) {
                    openSettings(profileCell.hasAvatar());
                } else {
                    drawerLayoutAdapter.setAccountsShown(!drawerLayoutAdapter.isAccountsShown(), true);
                }
            } else if (view instanceof DrawerUserCell) {
                switchToAccount(((DrawerUserCell) view).getAccountNumber(), true);
                drawerLayoutContainer.closeDrawer(false);
            } else if (view instanceof DrawerAddCell) {
                int freeAccount;
                for (int account = 0; ; account++) {
                    if (!SharedConfig.activeAccounts.contains(account)) {
                        freeAccount = account;
                        break;
                    }
                }
//                if (!UserConfig.hasPremiumOnAccounts()) {
//                    freeAccounts -= (UserConfig.MAX_ACCOUNT_COUNT - UserConfig.MAX_ACCOUNT_DEFAULT_COUNT);
//                }
                if (freeAccount > 0) {
                    presentFragment(new LoginActivity(freeAccount));
                }
                drawerLayoutContainer.closeDrawer(false);
            } else if (view instanceof DrawerActionCheckCell) {
                int id = drawerLayoutAdapter.getId(position);
                //  DrawerLayoutAdapter.CheckItem item = drawerLayoutAdapter.getItem(position);
                if (id == 13) {
                    presentFragment(new ProxyListActivity());
                    drawerLayoutContainer.closeDrawer(false);
                } else if (id == 14) {
                    NekoXConfig.toggleKeepOnlineStatus();
                    drawerLayoutAdapter.notifyDataSetChanged();
                }
            } else {
                int id = drawerLayoutAdapter.getId(position);
                if (id == 2) {
                    Bundle args = new Bundle();
                    presentFragment(new GroupCreateActivity(args));
                    drawerLayoutContainer.closeDrawer(false);
                } else if (id == 3) {
                    Bundle args = new Bundle();
                    args.putBoolean("onlyUsers", true);
                    args.putBoolean("destroyAfterSelect", true);
                    args.putBoolean("createSecretChat", true);
                    args.putBoolean("allowBots", false);
                    args.putBoolean("allowSelf", false);
                    presentFragment(new ContactsActivity(args));
                    drawerLayoutContainer.closeDrawer(false);
                } else if (id == 4) {
                    SharedPreferences preferences = MessagesController.getGlobalMainSettings();
                    if (!BuildVars.DEBUG_VERSION && preferences.getBoolean("channel_intro", false)) {
                        Bundle args = new Bundle();
                        args.putInt("step", 0);
                        presentFragment(new ChannelCreateActivity(args));
                    } else {
                        presentFragment(new ActionIntroActivity(ActionIntroActivity.ACTION_TYPE_CHANNEL_CREATE));
                        preferences.edit().putBoolean("channel_intro", true).apply();
                    }
                    drawerLayoutContainer.closeDrawer(false);
                } else if (id == 6) {
                    presentFragment(new ContactsActivity(null));
                    drawerLayoutContainer.closeDrawer(false);
                } else if (id == 7) {
                    presentFragment(new InviteContactsActivity());
                    drawerLayoutContainer.closeDrawer(false);
                } else if (id == 8) {
                    openSettings(false);
                } else if (id == 9) {
                    Browser.openUrl(LaunchActivity.this, NekoXConfig.FAQ_URL);
                    drawerLayoutContainer.closeDrawer(false);
                } else if (id == 10) {
                    presentFragment(new CallLogActivity());
                    drawerLayoutContainer.closeDrawer(false);
                } else if (id == 11) {
                    Bundle args = new Bundle();
                    args.putLong("user_id", UserConfig.getInstance(currentAccount).getClientUserId());
                    presentFragment(new ChatActivity(args));
                    drawerLayoutContainer.closeDrawer(false);
                } else if (id == 12) {
                    if (Build.VERSION.SDK_INT >= 23) {
                        if (checkSelfPermission(Manifest.permission.ACCESS_COARSE_LOCATION) != PackageManager.PERMISSION_GRANTED) {
                            presentFragment(new ActionIntroActivity(ActionIntroActivity.ACTION_TYPE_NEARBY_LOCATION_ACCESS));
                            drawerLayoutContainer.closeDrawer(false);
                            return;
                        }
                    }
                    boolean enabled = true;
                    if (Build.VERSION.SDK_INT >= Build.VERSION_CODES.P) {
                        LocationManager lm = (LocationManager) ApplicationLoader.applicationContext.getSystemService(Context.LOCATION_SERVICE);
                        enabled = lm.isLocationEnabled();
                    } else if (Build.VERSION.SDK_INT >= 19) {
                        try {
                            int mode = Settings.Secure.getInt(ApplicationLoader.applicationContext.getContentResolver(), Settings.Secure.LOCATION_MODE, Settings.Secure.LOCATION_MODE_OFF);
                            enabled = (mode != Settings.Secure.LOCATION_MODE_OFF);
                        } catch (Throwable e) {
                            FileLog.e(e);
                        }
                    }
                    if (enabled) {
                        presentFragment(new PeopleNearbyActivity());
                    } else {
                        presentFragment(new ActionIntroActivity(ActionIntroActivity.ACTION_TYPE_NEARBY_LOCATION_ENABLED));
                    }
                    drawerLayoutContainer.closeDrawer(false);
                } else if (id == 13) {
                    Browser.openUrl(LaunchActivity.this, LocaleController.getString("TelegramFeaturesUrl", R.string.TelegramFeaturesUrl));
                    drawerLayoutContainer.closeDrawer(false);
                }
            }
        });
        final ItemTouchHelper sideMenuTouchHelper = new ItemTouchHelper(new ItemTouchHelper.SimpleCallback(ItemTouchHelper.UP | ItemTouchHelper.DOWN, 0) {

            private RecyclerView.ViewHolder selectedViewHolder;

            @Override
            public boolean onMove(@NonNull RecyclerView recyclerView, @NonNull RecyclerView.ViewHolder viewHolder, @NonNull RecyclerView.ViewHolder target) {
                if (viewHolder.getItemViewType() != target.getItemViewType()) {
                    return false;
                }
                drawerLayoutAdapter.swapElements(viewHolder.getAdapterPosition(), target.getAdapterPosition());
                return true;
            }

            @Override
            public void onSwiped(@NonNull RecyclerView.ViewHolder viewHolder, int direction) {
            }

            @Override
            public boolean isLongPressDragEnabled() {
                return false;
            }

            @Override
            public void onSelectedChanged(RecyclerView.ViewHolder viewHolder, int actionState) {
                clearSelectedViewHolder();
                if (actionState != ItemTouchHelper.ACTION_STATE_IDLE) {
                    selectedViewHolder = viewHolder;
                    final View view = viewHolder.itemView;
                    sideMenu.cancelClickRunnables(false);
                    view.setBackgroundColor(Theme.getColor(Theme.key_dialogBackground));
                    if (Build.VERSION.SDK_INT >= 21) {
                        ObjectAnimator.ofFloat(view, "elevation", AndroidUtilities.dp(1)).setDuration(150).start();
                    }
                }
            }

            @Override
            public void clearView(RecyclerView recyclerView, RecyclerView.ViewHolder viewHolder) {
                clearSelectedViewHolder();
            }

            private void clearSelectedViewHolder() {
                if (selectedViewHolder != null) {
                    final View view = selectedViewHolder.itemView;
                    selectedViewHolder = null;
                    view.setTranslationX(0f);
                    view.setTranslationY(0f);
                    if (Build.VERSION.SDK_INT >= 21) {
                        final ObjectAnimator animator = ObjectAnimator.ofFloat(view, "elevation", 0f);
                        animator.addListener(new AnimatorListenerAdapter() {
                            @Override
                            public void onAnimationEnd(Animator animation) {
                                view.setBackground(null);
                            }
                        });
                        animator.setDuration(150).start();
                    }
                }
            }

            @Override
            public void onChildDraw(@NonNull Canvas c, @NonNull RecyclerView recyclerView, @NonNull RecyclerView.ViewHolder viewHolder, float dX, float dY, int actionState, boolean isCurrentlyActive) {
                final View view = viewHolder.itemView;
                if (drawerLayoutAdapter.isAccountsShown()) {
                    RecyclerView.ViewHolder topViewHolder = recyclerView.findViewHolderForAdapterPosition(drawerLayoutAdapter.getFirstAccountPosition() - 1);
                    RecyclerView.ViewHolder bottomViewHolder = recyclerView.findViewHolderForAdapterPosition(drawerLayoutAdapter.getLastAccountPosition() + 1);
                    if (topViewHolder != null && topViewHolder.itemView != null && topViewHolder.itemView.getBottom() == view.getTop() && dY < 0f) {
                        dY = 0f;
                    } else if (bottomViewHolder != null && bottomViewHolder.itemView != null && bottomViewHolder.itemView.getTop() == view.getBottom() && dY > 0f) {
                        dY = 0f;
                    }
                }
                view.setTranslationX(dX);
                view.setTranslationY(dY);
            }
        });
        sideMenuTouchHelper.attachToRecyclerView(sideMenu);
        sideMenu.setOnItemLongClickListener((view, position) -> {
            if (view instanceof DrawerUserCell) {
                final int accountNumber = ((DrawerUserCell) view).getAccountNumber();
                if (accountNumber == currentAccount || AndroidUtilities.isTablet()) {
                    sideMenuTouchHelper.startDrag(sideMenu.getChildViewHolder(view));
                } else {
                    final BaseFragment fragment = new DialogsActivity(null) {
                        @Override
                        protected void onTransitionAnimationEnd(boolean isOpen, boolean backward) {
                            super.onTransitionAnimationEnd(isOpen, backward);
                            if (!isOpen && backward) { // closed
                                drawerLayoutContainer.setDrawCurrentPreviewFragmentAbove(false);
                            }
                        }

                        @Override
                        protected void onPreviewOpenAnimationEnd() {
                            super.onPreviewOpenAnimationEnd();
                            drawerLayoutContainer.setAllowOpenDrawer(false, false);
                            drawerLayoutContainer.setDrawCurrentPreviewFragmentAbove(false);
                            switchToAccount(accountNumber, true);
                        }
                    };
                    fragment.setCurrentAccount(accountNumber);
                    actionBarLayout.presentFragmentAsPreview(fragment);
                    drawerLayoutContainer.setDrawCurrentPreviewFragmentAbove(true);
                    return true;
                }
            }
            return false;
        });
        drawerLayoutContainer.setParentActionBarLayout(actionBarLayout);
        actionBarLayout.setDrawerLayoutContainer(drawerLayoutContainer);
        actionBarLayout.init(mainFragmentsStack);
        actionBarLayout.setFragmentStackChangedListener(() -> {
            checkSystemBarColors(true, false);
        });
        actionBarLayout.setDelegate(this);
        Theme.loadWallpaper();

        checkCurrentAccount();
        updateCurrentConnectionState(currentAccount);
        NotificationCenter.getGlobalInstance().postNotificationName(NotificationCenter.closeOtherAppActivities, this);

        currentConnectionState = ConnectionsManager.getInstance(currentAccount).getConnectionState();
        NotificationCenter.getGlobalInstance().addObserver(this, NotificationCenter.needShowAlert);
        NotificationCenter.getGlobalInstance().addObserver(this, NotificationCenter.reloadInterface);
        NotificationCenter.getGlobalInstance().addObserver(this, NotificationCenter.suggestedLangpack);
        NotificationCenter.getGlobalInstance().addObserver(this, NotificationCenter.didSetNewTheme);
        NotificationCenter.getGlobalInstance().addObserver(this, NotificationCenter.needSetDayNightTheme);
        NotificationCenter.getGlobalInstance().addObserver(this, NotificationCenter.needCheckSystemBarColors);
        NotificationCenter.getGlobalInstance().addObserver(this, NotificationCenter.closeOtherAppActivities);
        NotificationCenter.getGlobalInstance().addObserver(this, NotificationCenter.didSetPasscode);
        NotificationCenter.getGlobalInstance().addObserver(this, NotificationCenter.didSetNewWallpapper);
        NotificationCenter.getGlobalInstance().addObserver(this, NotificationCenter.notificationsCountUpdated);
        NotificationCenter.getGlobalInstance().addObserver(this, NotificationCenter.screenStateChanged);
        NotificationCenter.getGlobalInstance().addObserver(this, NotificationCenter.showBulletin);
        NotificationCenter.getGlobalInstance().addObserver(this, NotificationCenter.appUpdateAvailable);

        NotificationCenter.getGlobalInstance().addObserver(drawerLayoutAdapter, NotificationCenter.proxySettingsChanged);
        NotificationCenter.getGlobalInstance().addObserver(drawerLayoutAdapter, NotificationCenter.updateUserStatus);

        if (actionBarLayout.fragmentsStack.isEmpty()) {
            if (!UserConfig.getInstance(currentAccount).isClientActivated()) {
                actionBarLayout.addFragmentToStack(getClientNotActivatedFragment());
                drawerLayoutContainer.setAllowOpenDrawer(false, false);
            } else {
                DialogsActivity dialogsActivity = new DialogsActivity(null);
                dialogsActivity.setSideMenu(sideMenu);
                actionBarLayout.addFragmentToStack(dialogsActivity);
                drawerLayoutContainer.setAllowOpenDrawer(true, false);
            }

            try {
                if (savedInstanceState != null) {
                    String fragmentName = savedInstanceState.getString("fragment");
                    if (fragmentName != null) {
                        Bundle args = savedInstanceState.getBundle("args");
                        switch (fragmentName) {
                            case "chat":
                                if (args != null) {
                                    ChatActivity chat = new ChatActivity(args);
                                    if (actionBarLayout.addFragmentToStack(chat)) {
                                        chat.restoreSelfArgs(savedInstanceState);
                                    }
                                }
                                break;
                            case "settings": {
                                args.putLong("user_id", UserConfig.getInstance(currentAccount).clientUserId);
                                ProfileActivity settings = new ProfileActivity(args);
                                actionBarLayout.addFragmentToStack(settings);
                                settings.restoreSelfArgs(savedInstanceState);
                                break;
                            }
                            case "group":
                                if (args != null) {
                                    GroupCreateFinalActivity group = new GroupCreateFinalActivity(args);
                                    if (actionBarLayout.addFragmentToStack(group)) {
                                        group.restoreSelfArgs(savedInstanceState);
                                    }
                                }
                                break;
                            case "channel":
                                if (args != null) {
                                    ChannelCreateActivity channel = new ChannelCreateActivity(args);
                                    if (actionBarLayout.addFragmentToStack(channel)) {
                                        channel.restoreSelfArgs(savedInstanceState);
                                    }
                                }
                                break;
                            case "chat_profile":
                                if (args != null) {
                                    ProfileActivity profile = new ProfileActivity(args);
                                    if (actionBarLayout.addFragmentToStack(profile)) {
                                        profile.restoreSelfArgs(savedInstanceState);
                                    }
                                }
                                break;
                            case "wallpapers": {
                                WallpapersListActivity settings = new WallpapersListActivity(WallpapersListActivity.TYPE_ALL);
                                actionBarLayout.addFragmentToStack(settings);
                                settings.restoreSelfArgs(savedInstanceState);
                                break;
                            }
                        }
                    }
                }
            } catch (Exception e) {
                FileLog.e(e);
            }
        } else {
            BaseFragment fragment = actionBarLayout.fragmentsStack.get(0);
            if (fragment instanceof DialogsActivity) {
                ((DialogsActivity) fragment).setSideMenu(sideMenu);
            }
            boolean allowOpen = true;
            if (AndroidUtilities.isTablet()) {
                allowOpen = actionBarLayout.fragmentsStack.size() <= 1 && layersActionBarLayout.fragmentsStack.isEmpty();
                if (layersActionBarLayout.fragmentsStack.size() == 1 && (layersActionBarLayout.fragmentsStack.get(0) instanceof LoginActivity || layersActionBarLayout.fragmentsStack.get(0) instanceof IntroActivity)) {
                    allowOpen = false;
                }
            }
            if (actionBarLayout.fragmentsStack.size() == 1 && (actionBarLayout.fragmentsStack.get(0) instanceof LoginActivity || actionBarLayout.fragmentsStack.get(0) instanceof IntroActivity)) {
                allowOpen = false;
            }
            drawerLayoutContainer.setAllowOpenDrawer(allowOpen, false);
        }
        checkLayout();
        checkSystemBarColors();
        handleIntent(getIntent(), false, savedInstanceState != null, false);
        try {
            String os1 = Build.DISPLAY;
            String os2 = Build.USER;
            if (os1 != null) {
                os1 = os1.toLowerCase();
            } else {
                os1 = "";
            }
            if (os2 != null) {
                os2 = os1.toLowerCase();
            } else {
                os2 = "";
            }
            if (BuildVars.LOGS_ENABLED) {
                FileLog.d("OS name " + os1 + " " + os2);
            }
            if ((os1.contains("flyme") || os2.contains("flyme")) && Build.VERSION.SDK_INT <= 24) {
                AndroidUtilities.incorrectDisplaySizeFix = true;
                final View view = getWindow().getDecorView().getRootView();
                view.getViewTreeObserver().addOnGlobalLayoutListener(onGlobalLayoutListener = () -> {
                    int height = view.getMeasuredHeight();
                    FileLog.d("height = " + height + " displayHeight = " + AndroidUtilities.displaySize.y);
                    if (Build.VERSION.SDK_INT >= 21) {
                        height -= AndroidUtilities.statusBarHeight;
                    }
                    if (height > AndroidUtilities.dp(100) && height < AndroidUtilities.displaySize.y && height + AndroidUtilities.dp(100) > AndroidUtilities.displaySize.y) {
                        AndroidUtilities.displaySize.y = height;
                        if (BuildVars.LOGS_ENABLED) {
                            FileLog.d("fix display size y to " + AndroidUtilities.displaySize.y);
                        }
                    }
                });
            }
        } catch (Exception e) {
            FileLog.e(e);
        }
        MediaController.getInstance().setBaseActivity(this, true);

        UIUtil.runOnIoDispatcher(() -> {
//            ExternalGcm.checkUpdate(this);
            if (NekoConfig.autoUpdateSubInfo.Bool())
                for (SubInfo subInfo : SubManager.getSubList().find()) {
                    if (subInfo == null || !subInfo.enable) continue;
                    try {
                        subInfo.proxies = subInfo.reloadProxies();
                        subInfo.lastFetch = System.currentTimeMillis();
                        SubManager.getSubList().update(subInfo, true);
                        SharedConfig.reloadProxyList();
                    } catch (IOException allTriesFailed) {
                        FileLog.e(allTriesFailed);
                    }
                }
        }, 4000);
        //FileLog.d("UI create time = " + (SystemClock.elapsedRealtime() - ApplicationLoader.startTime));

        if (Build.VERSION.SDK_INT >= Build.VERSION_CODES.M) {
            FingerprintController.checkKeyReady();
        }

        if (Build.VERSION.SDK_INT >= Build.VERSION_CODES.P) {
            ActivityManager am = (ActivityManager) getSystemService(Context.ACTIVITY_SERVICE);
            if (am.isBackgroundRestricted() && System.currentTimeMillis() - SharedConfig.BackgroundActivityPrefs.getLastCheckedBackgroundActivity() >= 86400000L) {
                AlertsCreator.createBackgroundActivityDialog(this).show();
                SharedConfig.BackgroundActivityPrefs.setLastCheckedBackgroundActivity(System.currentTimeMillis());
            }
        }
    }

    public void addOnUserLeaveHintListener(Runnable callback) {
        onUserLeaveHintListeners.add(callback);
    }

    public void removeOnUserLeaveHintListener(Runnable callback) {
        onUserLeaveHintListeners.remove(callback);
    }

    private BaseFragment getClientNotActivatedFragment() {
        if (LoginActivity.loadCurrentState(false).getInt("currentViewNum", 0) != 0) {
            return new LoginActivity();
        }
        return new IntroActivity();
    }

    public FireworksOverlay getFireworksOverlay() {
        return fireworksOverlay;
    }

    private void openSettings(boolean expanded) {
        Bundle args = new Bundle();
        args.putLong("user_id", UserConfig.getInstance(currentAccount).clientUserId);
        if (expanded) {
            args.putBoolean("expandPhoto", true);
        }
        ProfileActivity fragment = new ProfileActivity(args);
        presentFragment(fragment);
        drawerLayoutContainer.closeDrawer(false);
    }

    private void checkSystemBarColors() {
        checkSystemBarColors(false, true, !isNavigationBarColorFrozen);
    }

    private void checkSystemBarColors(boolean useCurrentFragment) {
        checkSystemBarColors(useCurrentFragment, true, !isNavigationBarColorFrozen);
    }

    private void checkSystemBarColors(boolean checkStatusBar, boolean checkNavigationBar) {
        checkSystemBarColors(false, checkStatusBar, checkNavigationBar);
    }

    private void checkSystemBarColors(boolean useCurrentFragment, boolean checkStatusBar, boolean checkNavigationBar) {
        BaseFragment currentFragment = !mainFragmentsStack.isEmpty() ? mainFragmentsStack.get(mainFragmentsStack.size() - 1) : null;
        if (currentFragment != null && (currentFragment.isRemovingFromStack() || currentFragment.isInPreviewMode())) {
            currentFragment = mainFragmentsStack.size() > 1 ? mainFragmentsStack.get(mainFragmentsStack.size() - 2) : null;
        }
        boolean forceLightStatusBar = currentFragment != null && currentFragment.hasForceLightStatusBar();
        if (Build.VERSION.SDK_INT >= Build.VERSION_CODES.M) {
            if (checkStatusBar) {
                boolean enable;
                if (currentFragment != null) {
                    enable = currentFragment.isLightStatusBar() || currentFragment.hasForceLightStatusBar() && !Theme.getCurrentTheme().isDark();
                } else {
                    int color = Theme.getColor(Theme.key_actionBarDefault, null, true);
                    enable = ColorUtils.calculateLuminance(color) > 0.7f;
                }
                AndroidUtilities.setLightStatusBar(getWindow(), enable, forceLightStatusBar);
            }
            if (Build.VERSION.SDK_INT >= Build.VERSION_CODES.O && checkNavigationBar && (!useCurrentFragment || currentFragment == null || !currentFragment.isInPreviewMode())) {
                final Window window = getWindow();
                final int color = currentFragment != null && useCurrentFragment ? currentFragment.getNavigationBarColor() : Theme.getColor(Theme.key_windowBackgroundGray, null, true);
//                Theme.ResourcesProvider resourcesProvider = currentFragment != null ? currentFragment.getResourceProvider() : null;
//                if (resourcesProvider != null) {
//                    color = resourcesProvider.getColor(Theme.key_windowBackgroundGray);
//                }
//                if (color == null) {
//                    color = Theme.getColor(Theme.key_windowBackgroundGray, null, true);
//                }
                if (window.getNavigationBarColor() != color) {
                    window.setNavigationBarColor(color);
                    final float brightness = AndroidUtilities.computePerceivedBrightness(color);
                    AndroidUtilities.setLightNavigationBar(getWindow(), brightness >= 0.721f);
                }
            }
        }
        if ((SharedConfig.noStatusBar || forceLightStatusBar) && Build.VERSION.SDK_INT >= 21 && checkStatusBar) {
            getWindow().setStatusBarColor(0);
        }
    }

    public void switchToAccount(int account, boolean removeAll) {
        switchToAccount(account, removeAll, obj -> new DialogsActivity(null));
    }

    public void switchToAccount(int account, boolean removeAll, GenericProvider<Void, DialogsActivity> dialogsActivityProvider) {
        if (account == UserConfig.selectedAccount || !UserConfig.isValidAccount(account)) {
            return;
        }

        ConnectionsManager.getInstance(currentAccount).setAppPaused(true, false);
        UserConfig.selectedAccount = account;
        UserConfig.getInstance(0).saveConfig(false);

        checkCurrentAccount();
        if (AndroidUtilities.isTablet()) {
            layersActionBarLayout.removeAllFragments();
            rightActionBarLayout.removeAllFragments();
            if (!tabletFullSize) {
                shadowTabletSide.setVisibility(View.VISIBLE);
                if (rightActionBarLayout.fragmentsStack.isEmpty()) {
                    backgroundTablet.setVisibility(View.VISIBLE);
                }
                rightActionBarLayout.setVisibility(View.GONE);
            }
            layersActionBarLayout.setVisibility(View.GONE);
        }
        if (removeAll) {
            actionBarLayout.removeAllFragments();
        } else {
            actionBarLayout.removeFragmentFromStack(0);
        }
        DialogsActivity dialogsActivity = dialogsActivityProvider.provide(null);
        dialogsActivity.setSideMenu(sideMenu);
        actionBarLayout.addFragmentToStack(dialogsActivity, 0);
        drawerLayoutContainer.setAllowOpenDrawer(true, false);
        actionBarLayout.showLastFragment();
        if (AndroidUtilities.isTablet()) {
            layersActionBarLayout.showLastFragment();
            rightActionBarLayout.showLastFragment();
        }
        if (!ApplicationLoader.mainInterfacePaused) {
            ConnectionsManager.getInstance(currentAccount).setAppPaused(false, false);
        }
        if (UserConfig.getInstance(account).unacceptedTermsOfService != null) {
            showTosActivity(account, UserConfig.getInstance(account).unacceptedTermsOfService);
        }
        updateCurrentConnectionState(currentAccount);
        NotificationCenter.getGlobalInstance().postNotificationName(NotificationCenter.updateUserStatus, (Object) null);
    }

    private void switchToAvailableAccountOrLogout() {
        int account = -1;
        for (int a : SharedConfig.activeAccounts) {
            if (UserConfig.getInstance(a).isClientActivated()) {
                account = a;
                break;
            }
        }
        if (termsOfServiceView != null) {
            termsOfServiceView.setVisibility(View.GONE);
        }
        if (account != -1) {
            switchToAccount(account, true);
        } else {
            if (drawerLayoutAdapter != null) {
                drawerLayoutAdapter.notifyDataSetChanged();
            }
            clearFragments();
            actionBarLayout.rebuildLogout();
            if (AndroidUtilities.isTablet()) {
                layersActionBarLayout.rebuildLogout();
                rightActionBarLayout.rebuildLogout();
            }
            presentFragment(new IntroActivity().setOnLogout());
        }
    }

    public static void clearFragments() {
        for (BaseFragment fragment : mainFragmentsStack) {
            fragment.onFragmentDestroy();
        }
        mainFragmentsStack.clear();
        if (AndroidUtilities.isTablet()) {
            for (BaseFragment fragment : layerFragmentsStack) {
                fragment.onFragmentDestroy();
            }
            layerFragmentsStack.clear();
            for (BaseFragment fragment : rightFragmentsStack) {
                fragment.onFragmentDestroy();
            }
            rightFragmentsStack.clear();
        }
    }

    public int getMainFragmentsCount() {
        return mainFragmentsStack.size();
    }

    private void checkCurrentAccount() {
        if (currentAccount != UserConfig.selectedAccount) {
            NotificationCenter.getInstance(currentAccount).removeObserver(this, NotificationCenter.appDidLogout);
            NotificationCenter.getInstance(currentAccount).removeObserver(this, NotificationCenter.mainUserInfoChanged);
            NotificationCenter.getInstance(currentAccount).removeObserver(this, NotificationCenter.didUpdateConnectionState);
            NotificationCenter.getInstance(currentAccount).removeObserver(this, NotificationCenter.needShowAlert);
            NotificationCenter.getInstance(currentAccount).removeObserver(this, NotificationCenter.wasUnableToFindCurrentLocation);
            NotificationCenter.getInstance(currentAccount).removeObserver(this, NotificationCenter.openArticle);
            NotificationCenter.getInstance(currentAccount).removeObserver(this, NotificationCenter.hasNewContactsToImport);
            NotificationCenter.getInstance(currentAccount).removeObserver(this, NotificationCenter.needShowPlayServicesAlert);
            NotificationCenter.getInstance(currentAccount).removeObserver(this, NotificationCenter.fileLoaded);
            NotificationCenter.getInstance(currentAccount).removeObserver(this, NotificationCenter.fileLoadProgressChanged);
            NotificationCenter.getInstance(currentAccount).removeObserver(this, NotificationCenter.fileLoadFailed);
            NotificationCenter.getInstance(currentAccount).removeObserver(this, NotificationCenter.historyImportProgressChanged);
            NotificationCenter.getInstance(currentAccount).removeObserver(this, NotificationCenter.groupCallUpdated);
            NotificationCenter.getInstance(currentAccount).removeObserver(this, NotificationCenter.stickersImportComplete);
            NotificationCenter.getInstance(currentAccount).removeObserver(this, NotificationCenter.newSuggestionsAvailable);
        }
        currentAccount = UserConfig.selectedAccount;
        NotificationCenter.getInstance(currentAccount).addObserver(this, NotificationCenter.appDidLogout);
        NotificationCenter.getInstance(currentAccount).addObserver(this, NotificationCenter.mainUserInfoChanged);
        NotificationCenter.getInstance(currentAccount).addObserver(this, NotificationCenter.didUpdateConnectionState);
        NotificationCenter.getInstance(currentAccount).addObserver(this, NotificationCenter.needShowAlert);
        NotificationCenter.getInstance(currentAccount).addObserver(this, NotificationCenter.wasUnableToFindCurrentLocation);
        NotificationCenter.getInstance(currentAccount).addObserver(this, NotificationCenter.openArticle);
        NotificationCenter.getInstance(currentAccount).addObserver(this, NotificationCenter.hasNewContactsToImport);
        NotificationCenter.getInstance(currentAccount).addObserver(this, NotificationCenter.needShowPlayServicesAlert);
        NotificationCenter.getInstance(currentAccount).addObserver(this, NotificationCenter.fileLoaded);
        NotificationCenter.getInstance(currentAccount).addObserver(this, NotificationCenter.fileLoadProgressChanged);
        NotificationCenter.getInstance(currentAccount).addObserver(this, NotificationCenter.fileLoadFailed);
        NotificationCenter.getInstance(currentAccount).addObserver(this, NotificationCenter.historyImportProgressChanged);
        NotificationCenter.getInstance(currentAccount).addObserver(this, NotificationCenter.groupCallUpdated);
        NotificationCenter.getInstance(currentAccount).addObserver(this, NotificationCenter.stickersImportComplete);
        NotificationCenter.getInstance(currentAccount).addObserver(this, NotificationCenter.newSuggestionsAvailable);
        NotificationCenter.getInstance(currentAccount).addObserver(this, NotificationCenter.currentUserShowLimitReachedDialog);
    }

    private void checkLayout() {
        if (!AndroidUtilities.isTablet() || rightActionBarLayout == null) {
            return;
        }

        if (!AndroidUtilities.isInMultiwindow && (!AndroidUtilities.isSmallTablet() || getResources().getConfiguration().orientation == Configuration.ORIENTATION_LANDSCAPE)) {
            tabletFullSize = false;
            if (actionBarLayout.fragmentsStack.size() >= 2) {
                for (int a = 1; a < actionBarLayout.fragmentsStack.size(); a++) {
                    BaseFragment chatFragment = actionBarLayout.fragmentsStack.get(a);
                    if (chatFragment instanceof ChatActivity) {
                        ((ChatActivity) chatFragment).setIgnoreAttachOnPause(true);
                    }
                    chatFragment.onPause();
                    actionBarLayout.fragmentsStack.remove(a);
                    rightActionBarLayout.fragmentsStack.add(chatFragment);
                    a--;
                }
                if (passcodeView == null || passcodeView.getVisibility() != View.VISIBLE) {
                    actionBarLayout.showLastFragment();
                    rightActionBarLayout.showLastFragment();
                }
            }
            rightActionBarLayout.setVisibility(rightActionBarLayout.fragmentsStack.isEmpty() ? View.GONE : View.VISIBLE);
            backgroundTablet.setVisibility(rightActionBarLayout.fragmentsStack.isEmpty() ? View.VISIBLE : View.GONE);
            shadowTabletSide.setVisibility(!actionBarLayout.fragmentsStack.isEmpty() ? View.VISIBLE : View.GONE);
        } else {
            tabletFullSize = true;
            if (!rightActionBarLayout.fragmentsStack.isEmpty()) {
                for (int a = 0; a < rightActionBarLayout.fragmentsStack.size(); a++) {
                    BaseFragment chatFragment = rightActionBarLayout.fragmentsStack.get(a);
                    if (chatFragment instanceof ChatActivity) {
                        ((ChatActivity) chatFragment).setIgnoreAttachOnPause(true);
                    }
                    chatFragment.onPause();
                    rightActionBarLayout.fragmentsStack.remove(a);
                    actionBarLayout.fragmentsStack.add(chatFragment);
                    a--;
                }
                if (passcodeView == null || passcodeView.getVisibility() != View.VISIBLE) {
                    actionBarLayout.showLastFragment();
                }
            }
            shadowTabletSide.setVisibility(View.GONE);
            rightActionBarLayout.setVisibility(View.GONE);
            backgroundTablet.setVisibility(!actionBarLayout.fragmentsStack.isEmpty() ? View.GONE : View.VISIBLE);
        }
    }

    private void showUpdateActivity(int account, TLRPC.TL_help_appUpdate update, boolean check) {
        if (blockingUpdateView == null) {
            blockingUpdateView = new BlockingUpdateView(LaunchActivity.this) {
                @Override
                public void setVisibility(int visibility) {
                    super.setVisibility(visibility);
                    if (visibility == View.GONE) {
                        drawerLayoutContainer.setAllowOpenDrawer(true, false);
                    }
                }
            };
            drawerLayoutContainer.addView(blockingUpdateView, LayoutHelper.createFrame(LayoutHelper.MATCH_PARENT, LayoutHelper.MATCH_PARENT));
        }
        blockingUpdateView.show(account, update, check);
        drawerLayoutContainer.setAllowOpenDrawer(false, false);
    }

    private void showTosActivity(int account, TLRPC.TL_help_termsOfService tos) {
        if (termsOfServiceView == null) {
            termsOfServiceView = new TermsOfServiceView(this);
            termsOfServiceView.setAlpha(0f);
            drawerLayoutContainer.addView(termsOfServiceView, LayoutHelper.createFrame(LayoutHelper.MATCH_PARENT, LayoutHelper.MATCH_PARENT));
            termsOfServiceView.setDelegate(new TermsOfServiceView.TermsOfServiceViewDelegate() {
                @Override
                public void onAcceptTerms(int account) {
                    UserConfig.getInstance(account).unacceptedTermsOfService = null;
                    UserConfig.getInstance(account).saveConfig(false);
                    drawerLayoutContainer.setAllowOpenDrawer(true, false);
                    if (mainFragmentsStack.size() > 0) {
                        mainFragmentsStack.get(mainFragmentsStack.size() - 1).onResume();
                    }
                    termsOfServiceView.animate()
                            .alpha(0f)
                            .setDuration(150)
                            .setInterpolator(AndroidUtilities.accelerateInterpolator)
                            .withEndAction(() -> termsOfServiceView.setVisibility(View.GONE))
                            .start();
                }

                @Override
                public void onDeclineTerms(int account) {
                    drawerLayoutContainer.setAllowOpenDrawer(true, false);
                    termsOfServiceView.setVisibility(View.GONE);
                }
            });
        }
        TLRPC.TL_help_termsOfService currentTos = UserConfig.getInstance(account).unacceptedTermsOfService;
        if (currentTos != tos && (currentTos == null || !currentTos.id.data.equals(tos.id.data))) {
            UserConfig.getInstance(account).unacceptedTermsOfService = tos;
            UserConfig.getInstance(account).saveConfig(false);
        }
        termsOfServiceView.show(account, tos);
        drawerLayoutContainer.setAllowOpenDrawer(false, false);
        termsOfServiceView.animate().alpha(1f).setDuration(150).setInterpolator(AndroidUtilities.decelerateInterpolator).setListener(null).start();
    }

    public void showPasscodeActivity(boolean fingerprint, boolean animated, int x, int y, Runnable onShow, Runnable onStart) {
        if (drawerLayoutContainer == null) {
            return;
        }
        if (passcodeView == null) {
            passcodeView = new PasscodeView(this);
            drawerLayoutContainer.addView(passcodeView, LayoutHelper.createFrame(LayoutHelper.MATCH_PARENT, LayoutHelper.MATCH_PARENT));
        }
        SharedConfig.appLocked = true;
        if (SecretMediaViewer.hasInstance() && SecretMediaViewer.getInstance().isVisible()) {
            SecretMediaViewer.getInstance().closePhoto(false, false);
        } else if (PhotoViewer.hasInstance() && PhotoViewer.getInstance().isVisible()) {
            PhotoViewer.getInstance().closePhoto(false, true);
        } else if (ArticleViewer.hasInstance() && ArticleViewer.getInstance().isVisible()) {
            ArticleViewer.getInstance().close(false, true);
        }
        MessageObject messageObject = MediaController.getInstance().getPlayingMessageObject();
        if (messageObject != null && messageObject.isRoundVideo()) {
            MediaController.getInstance().cleanupPlayer(true, true);
        }
        passcodeView.onShow(fingerprint, animated, x, y, () -> {
            actionBarLayout.setVisibility(View.INVISIBLE);
            if (AndroidUtilities.isTablet()) {
                if (layersActionBarLayout.getVisibility() == View.VISIBLE) {
                    layersActionBarLayout.setVisibility(View.INVISIBLE);
                }
                rightActionBarLayout.setVisibility(View.INVISIBLE);
            }
            if (onShow != null) {
                onShow.run();
            }
        }, onStart);
        SharedConfig.isWaitingForPasscodeEnter = true;
        drawerLayoutContainer.setAllowOpenDrawer(false, false);
        passcodeView.setDelegate(() -> {
            SharedConfig.isWaitingForPasscodeEnter = false;
            if (passcodeSaveIntent != null) {
                handleIntent(passcodeSaveIntent, passcodeSaveIntentIsNew, passcodeSaveIntentIsRestore, true);
                passcodeSaveIntent = null;
            }
            drawerLayoutContainer.setAllowOpenDrawer(true, false);
            actionBarLayout.setVisibility(View.VISIBLE);
            actionBarLayout.showLastFragment();
            if (AndroidUtilities.isTablet()) {
                layersActionBarLayout.showLastFragment();
                rightActionBarLayout.showLastFragment();
                if (layersActionBarLayout.getVisibility() == View.INVISIBLE) {
                    layersActionBarLayout.setVisibility(View.VISIBLE);
                }
                rightActionBarLayout.setVisibility(View.VISIBLE);
            }
        });
    }

    @SuppressLint("Range")
    private boolean handleIntent(Intent intent, boolean isNew, boolean restore, boolean fromPassword) {
        if (AndroidUtilities.handleProxyIntent(this, intent)) {
            actionBarLayout.showLastFragment();
            if (AndroidUtilities.isTablet()) {
                layersActionBarLayout.showLastFragment();
                rightActionBarLayout.showLastFragment();
            }
            return true;
        }
        if (isNew && PhotoViewer.hasInstance() && PhotoViewer.getInstance().isVisible()) {
            if (intent == null || !Intent.ACTION_MAIN.equals(intent.getAction())) {
                PhotoViewer.getInstance().closePhoto(false, true);
            }
        }
        int flags = intent.getFlags();
        String action = intent.getAction();
        final int[] intentAccount = new int[]{intent.getIntExtra("currentAccount", UserConfig.selectedAccount)};
        switchToAccount(intentAccount[0], true);
        boolean isVoipIntent = action != null && action.equals("voip");
        if (!fromPassword && (AndroidUtilities.needShowPasscode(true) || SharedConfig.isWaitingForPasscodeEnter)) {
            showPasscodeActivity(true, false, -1, -1, null, null);
            UserConfig.getInstance(currentAccount).saveConfig(false);
            if (!isVoipIntent) {
                passcodeSaveIntent = intent;
                passcodeSaveIntentIsNew = isNew;
                passcodeSaveIntentIsRestore = restore;
                return false;
            }
        }
        boolean pushOpened = false;
        long push_user_id = 0;
        long push_chat_id = 0;
        int push_enc_id = 0;
        int push_msg_id = 0;
        int open_settings = 0;
        int open_widget_edit = -1;
        int open_widget_edit_type = -1;
        int open_new_dialog = 0;
        long dialogId = 0;
        boolean showDialogsList = false;
        boolean showPlayer = false;
        boolean showLocations = false;
        boolean showGroupVoip = false;
        boolean showCallLog = false;
        boolean audioCallUser = false;
        boolean videoCallUser = false;
        boolean needCallAlert = false;
        boolean newContact = false;
        boolean newContactAlert = false;
        boolean scanQr = false;
        String searchQuery = null;
        String callSearchQuery = null;
        String newContactName = null;
        String newContactPhone = null;

        photoPathsArray = null;
        videoPath = null;
        sendingText = null;
        sendingLocation = null;
        documentsPathsArray = null;
        documentsOriginalPathsArray = null;
        documentsMimeType = null;
        documentsUrisArray = null;
        exportingChatUri = null;
        contactsToSend = null;
        contactsToSendUri = null;
        importingStickers = null;
        importingStickersEmoji = null;
        importingStickersSoftware = null;

        if ((flags & Intent.FLAG_ACTIVITY_LAUNCHED_FROM_HISTORY) == 0) {
            if (intent != null && intent.getAction() != null && !restore) {
                if (Intent.ACTION_SEND.equals(intent.getAction())) {
                    if (SharedConfig.directShare && intent != null && intent.getExtras() != null) {
                        dialogId = intent.getExtras().getLong("dialogId", 0);
                        String hash = null;
                        if (dialogId == 0) {
                            try {
                                String id = intent.getExtras().getString(ShortcutManagerCompat.EXTRA_SHORTCUT_ID);
                                if (id != null) {
                                    List<ShortcutInfoCompat> list = ShortcutManagerCompat.getDynamicShortcuts(ApplicationLoader.applicationContext);
                                    for (int a = 0, N = list.size(); a < N; a++) {
                                        ShortcutInfoCompat info = list.get(a);
                                        if (id.equals(info.getId())) {
                                            Bundle extras = info.getIntent().getExtras();
                                            dialogId = extras.getLong("dialogId", 0);
                                            hash = extras.getString("hash", null);
                                            break;
                                        }
                                    }
                                }
                            } catch (Throwable e) {
                                FileLog.e(e);
                            }
                        } else {
                            hash = intent.getExtras().getString("hash", null);
                        }
                        if (SharedConfig.directShareHash == null || !SharedConfig.directShareHash.equals(hash)) {
                            dialogId = 0;
                        }
                    }

                    boolean error = false;
                    String type = intent.getType();
                    if (type != null && type.equals(ContactsContract.Contacts.CONTENT_VCARD_TYPE)) {
                        try {
                            Uri uri = (Uri) intent.getExtras().get(Intent.EXTRA_STREAM);
                            if (uri != null) {
                                contactsToSend = AndroidUtilities.loadVCardFromStream(uri, currentAccount, false, null, null);
                                if (contactsToSend.size() > 5) {
                                    contactsToSend = null;
                                    documentsUrisArray = new ArrayList<>();
                                    documentsUrisArray.add(uri);
                                    documentsMimeType = type;
                                } else {
                                    contactsToSendUri = uri;
                                }
                            } else {
                                error = true;
                            }
                        } catch (Exception e) {
                            FileLog.e(e);
                            error = true;
                        }
                    } else {
                        String text = intent.getStringExtra(Intent.EXTRA_TEXT);
                        if (text == null) {
                            CharSequence textSequence = intent.getCharSequenceExtra(Intent.EXTRA_TEXT);
                            if (textSequence != null) {
                                text = textSequence.toString();
                            }
                        }
                        String subject = intent.getStringExtra(Intent.EXTRA_SUBJECT);

                        if (!TextUtils.isEmpty(text)) {
                            Matcher m = locationRegex.matcher(text);
                            if (m.find()) {
                                String[] lines = text.split("\\n");
                                String venueTitle = null;
                                String venueAddress = null;
                                if (lines[0].equals("My Position")) {
                                    // Use normal GeoPoint message (user position)
                                } else if (!lines[0].contains("geo:")) {
                                    venueTitle = lines[0];
                                    if (!lines[1].contains("geo:")) {
                                        venueAddress = lines[1];
                                    }
                                }
                                sendingLocation = new Location("");
                                sendingLocation.setLatitude(Double.parseDouble(m.group(1)));
                                sendingLocation.setLongitude(Double.parseDouble(m.group(2)));
                                Bundle bundle = new Bundle();
                                bundle.putCharSequence("venueTitle", venueTitle);
                                bundle.putCharSequence("venueAddress", venueAddress);
                                sendingLocation.setExtras(bundle);
                            } else if ((text.startsWith("http://") || text.startsWith("https://")) && !TextUtils.isEmpty(subject)) {
                                text = subject + "\n" + text;
                            }
                            sendingText = text;
                        } else if (!TextUtils.isEmpty(subject)) {
                            sendingText = subject;
                        }

                        Parcelable parcelable = intent.getParcelableExtra(Intent.EXTRA_STREAM);
                        if (parcelable != null) {
                            String path;
                            if (!(parcelable instanceof Uri)) {
                                parcelable = Uri.parse(parcelable.toString());
                            }
                            Uri uri = (Uri) parcelable;
                            if (!error && uri != null) {
                                if (type != null && type.startsWith("image/") || uri.toString().toLowerCase().endsWith(".jpg")) {
                                    if (photoPathsArray == null) {
                                        photoPathsArray = new ArrayList<>();
                                    }
                                    SendMessagesHelper.SendingMediaInfo info = new SendMessagesHelper.SendingMediaInfo();
                                    info.uri = uri;
                                    photoPathsArray.add(info);
                                } else {
                                    String originalPath = uri.toString();
                                    if (dialogId == 0 && originalPath != null) {
                                        if (BuildVars.LOGS_ENABLED) {
                                            FileLog.d("export path = " + originalPath);
                                        }
                                        Set<String> exportUris = MessagesController.getInstance(intentAccount[0]).exportUri;
                                        String fileName = FileLoader.fixFileName(MediaController.getFileName(uri));
                                        for (String u : exportUris) {
                                            try {
                                                Pattern pattern = Pattern.compile(u);
                                                if (pattern.matcher(originalPath).find() || pattern.matcher(fileName).find()) {
                                                    exportingChatUri = uri;
                                                    break;
                                                }
                                            } catch (Exception e) {
                                                FileLog.e(e);
                                            }
                                        }
                                        if (exportingChatUri == null) {
                                            if (originalPath.startsWith("content://com.kakao.talk") && originalPath.endsWith("KakaoTalkChats.txt")) {
                                                exportingChatUri = uri;
                                            }
                                        }
                                    }
                                    if (exportingChatUri == null) {
                                        path = AndroidUtilities.getPath(uri);
                                        if (!BuildVars.NO_SCOPED_STORAGE) {
                                            path = MediaController.copyFileToCache(uri, "file");
                                        }
                                        if (path != null) {
                                            if (path.startsWith("file:")) {
                                                path = path.replace("file://", "");
                                            }
                                            if (type != null && type.startsWith("video/")) {
                                                videoPath = path;
                                            } else {
                                                if (documentsPathsArray == null) {
                                                    documentsPathsArray = new ArrayList<>();
                                                    documentsOriginalPathsArray = new ArrayList<>();
                                                }
                                                documentsPathsArray.add(path);
                                                documentsOriginalPathsArray.add(uri.toString());
                                            }
                                        } else {
                                            if (documentsUrisArray == null) {
                                                documentsUrisArray = new ArrayList<>();
                                            }
                                            documentsUrisArray.add(uri);
                                            documentsMimeType = type;
                                        }
                                    }
                                }
                            }
                        } else if (sendingText == null && sendingLocation == null) {
                            error = true;
                        }
                    }
                    if (error) {
                        Toast.makeText(this, "Unsupported content", Toast.LENGTH_SHORT).show();
                    }
                } else if ("org.telegram.messenger.CREATE_STICKER_PACK".equals(intent.getAction())) {
                    try {
                        importingStickers = intent.getParcelableArrayListExtra(Intent.EXTRA_STREAM);
                        importingStickersEmoji = intent.getStringArrayListExtra("STICKER_EMOJIS");
                        importingStickersSoftware = intent.getStringExtra("IMPORTER");
                    } catch (Throwable e) {
                        FileLog.e(e);
                        importingStickers = null;
                        importingStickersEmoji = null;
                        importingStickersSoftware = null;
                    }
                } else if (Intent.ACTION_SEND_MULTIPLE.equals(intent.getAction())) {
                    boolean error = false;
                    try {
                        ArrayList<Parcelable> uris = intent.getParcelableArrayListExtra(Intent.EXTRA_STREAM);
                        String type = intent.getType();
                        if (uris != null) {
                            for (int a = 0; a < uris.size(); a++) {
                                Parcelable parcelable = uris.get(a);
                                if (!(parcelable instanceof Uri)) {
                                    parcelable = Uri.parse(parcelable.toString());
                                }
                                Uri uri = (Uri) parcelable;
                                if (uri != null) {
                                    if (AndroidUtilities.isInternalUri(uri)) {
                                        uris.remove(a);
                                        a--;
                                    }
                                }
                            }
                            if (uris.isEmpty()) {
                                uris = null;
                            }
                        }
                        if (uris != null) {
                            if (type != null && type.startsWith("image/")) {
                                for (int a = 0; a < uris.size(); a++) {
                                    Parcelable parcelable = uris.get(a);
                                    if (!(parcelable instanceof Uri)) {
                                        parcelable = Uri.parse(parcelable.toString());
                                    }
                                    Uri uri = (Uri) parcelable;
                                    if (photoPathsArray == null) {
                                        photoPathsArray = new ArrayList<>();
                                    }
                                    SendMessagesHelper.SendingMediaInfo info = new SendMessagesHelper.SendingMediaInfo();
                                    info.uri = uri;
                                    photoPathsArray.add(info);
                                }
                            } else {
                                Set<String> exportUris = MessagesController.getInstance(intentAccount[0]).exportUri;
                                for (int a = 0; a < uris.size(); a++) {
                                    Parcelable parcelable = uris.get(a);
                                    if (!(parcelable instanceof Uri)) {
                                        parcelable = Uri.parse(parcelable.toString());
                                    }
                                    Uri uri = (Uri) parcelable;
                                    String path = AndroidUtilities.getPath(uri);
                                    String originalPath = parcelable.toString();
                                    if (originalPath == null) {
                                        originalPath = path;
                                    }

                                    if (BuildVars.LOGS_ENABLED) {
                                        FileLog.d("export path = " + originalPath);
                                    }
                                    if (dialogId == 0 && originalPath != null && exportingChatUri == null) {
                                        boolean ok = false;
                                        String fileName = FileLoader.fixFileName(MediaController.getFileName(uri));
                                        for (String u : exportUris) {
                                            try {
                                                Pattern pattern = Pattern.compile(u);
                                                if (pattern.matcher(originalPath).find() || pattern.matcher(fileName).find()) {
                                                    exportingChatUri = uri;
                                                    ok = true;
                                                    break;
                                                }
                                            } catch (Exception e) {
                                                FileLog.e(e);
                                            }
                                        }
                                        if (ok) {
                                            continue;
                                        } else if (originalPath.startsWith("content://com.kakao.talk") && originalPath.endsWith("KakaoTalkChats.txt")) {
                                            exportingChatUri = uri;
                                            continue;
                                        }
                                    }
                                    if (path != null) {
                                        if (path.startsWith("file:")) {
                                            path = path.replace("file://", "");
                                        }
                                        if (documentsPathsArray == null) {
                                            documentsPathsArray = new ArrayList<>();
                                            documentsOriginalPathsArray = new ArrayList<>();
                                        }
                                        documentsPathsArray.add(path);
                                        documentsOriginalPathsArray.add(originalPath);
                                    } else {
                                        if (documentsUrisArray == null) {
                                            documentsUrisArray = new ArrayList<>();
                                        }
                                        documentsUrisArray.add(uri);
                                        documentsMimeType = type;
                                    }
                                }
                            }
                        } else {
                            error = true;
                        }
                    } catch (Exception e) {
                        FileLog.e(e);
                        error = true;
                    }
                    if (error) {
                        Toast.makeText(this, "Unsupported content", Toast.LENGTH_SHORT).show();
                    }
                } else if (Intent.ACTION_VIEW.equals(intent.getAction())) {
                    Uri data = intent.getData();
                    if (data != null) {
                        String username = null;
                        String login = null;
                        String group = null;
                        String sticker = null;
                        String emoji = null;
                        HashMap<String, String> auth = null;
                        String unsupportedUrl = null;
                        String botUser = null;
                        String botChat = null;
                        String botChannel = null;
                        String botChatAdminParams = null;
                        String message = null;
                        String phone = null;
                        String game = null;
                        String voicechat = null;
                        String livestream = null;
                        String phoneHash = null;
                        String lang = null;
                        String theme = null;
                        String code = null;
                        TLRPC.TL_wallPaper wallPaper = null;
                        String inputInvoiceSlug = null;
                        Integer messageId = null;
                        Long channelId = null;
                        Integer threadId = null;
                        Integer commentId = null;
                        int videoTimestamp = -1;
                        boolean hasUrl = false;
                        String setAsAttachBot = null;
                        String attachMenuBotToOpen = null;
                        String attachMenuBotChoose = null;
                        final String scheme = data.getScheme();
                        boolean internal = intent.getExtras() != null && intent.getExtras().get("internal") != null && (boolean) intent.getExtras().get("internal");
                        if (scheme != null) {
                            switch (scheme) {
                                case "http":
                                case "https": {
                                    String host = data.getHost().toLowerCase();
                                    if (host.equals("telegram.me") || host.equals("t.me") || host.equals("telegram.dog")) {
                                        String path = data.getPath();
                                        if (path != null && path.length() > 1) {
                                            path = path.substring(1);
                                            if (path.startsWith("$")) {
                                                inputInvoiceSlug = path.substring(1);
                                            } else if (path.startsWith("invoice/")) {
                                                inputInvoiceSlug = path.substring(path.indexOf('/') + 1);
                                            } else if (path.startsWith("bg/")) {
                                                wallPaper = new TLRPC.TL_wallPaper();
                                                wallPaper.settings = new TLRPC.TL_wallPaperSettings();
                                                wallPaper.slug = path.replace("bg/", "");
                                                boolean ok = false;
                                                if (wallPaper.slug != null && wallPaper.slug.length() == 6) {
                                                    try {
                                                        wallPaper.settings.background_color = Integer.parseInt(wallPaper.slug, 16) | 0xff000000;
                                                        wallPaper.slug = null;
                                                        ok = true;
                                                    } catch (Exception ignore) {

                                                    }
                                                } else if (wallPaper.slug != null && wallPaper.slug.length() >= 13 && AndroidUtilities.isValidWallChar(wallPaper.slug.charAt(6))) {
                                                    try {
                                                        wallPaper.settings.background_color = Integer.parseInt(wallPaper.slug.substring(0, 6), 16) | 0xff000000;
                                                        wallPaper.settings.second_background_color = Integer.parseInt(wallPaper.slug.substring(7, 13), 16) | 0xff000000;
                                                        if (wallPaper.slug.length() >= 20 && AndroidUtilities.isValidWallChar(wallPaper.slug.charAt(13))) {
                                                            wallPaper.settings.third_background_color = Integer.parseInt(wallPaper.slug.substring(14, 20), 16) | 0xff000000;
                                                        }
                                                        if (wallPaper.slug.length() == 27 && AndroidUtilities.isValidWallChar(wallPaper.slug.charAt(20))) {
                                                            wallPaper.settings.fourth_background_color = Integer.parseInt(wallPaper.slug.substring(21), 16) | 0xff000000;
                                                        }
                                                        try {
                                                            String rotation = data.getQueryParameter("rotation");
                                                            if (!TextUtils.isEmpty(rotation)) {
                                                                wallPaper.settings.rotation = Utilities.parseInt(rotation);
                                                            }
                                                        } catch (Exception ignore) {

                                                        }
                                                        wallPaper.slug = null;
                                                        ok = true;
                                                    } catch (Exception ignore) {

                                                    }
                                                }
                                                if (!ok) {
                                                    String mode = data.getQueryParameter("mode");
                                                    if (mode != null) {
                                                        mode = mode.toLowerCase();
                                                        String[] modes = mode.split(" ");
                                                        if (modes != null && modes.length > 0) {
                                                            for (int a = 0; a < modes.length; a++) {
                                                                if ("blur".equals(modes[a])) {
                                                                    wallPaper.settings.blur = true;
                                                                } else if ("motion".equals(modes[a])) {
                                                                    wallPaper.settings.motion = true;
                                                                }
                                                            }
                                                        }
                                                    }
                                                    String intensity = data.getQueryParameter("intensity");
                                                    if (!TextUtils.isEmpty(intensity)) {
                                                        wallPaper.settings.intensity = Utilities.parseInt(intensity);
                                                    } else {
                                                        wallPaper.settings.intensity = 50;
                                                    }
                                                    try {
                                                        String bgColor = data.getQueryParameter("bg_color");
                                                        if (!TextUtils.isEmpty(bgColor)) {
                                                            wallPaper.settings.background_color = Integer.parseInt(bgColor.substring(0, 6), 16) | 0xff000000;
                                                            if (bgColor.length() >= 13) {
                                                                wallPaper.settings.second_background_color = Integer.parseInt(bgColor.substring(7, 13), 16) | 0xff000000;
                                                                if (bgColor.length() >= 20 && AndroidUtilities.isValidWallChar(bgColor.charAt(13))) {
                                                                    wallPaper.settings.third_background_color = Integer.parseInt(bgColor.substring(14, 20), 16) | 0xff000000;
                                                                }
                                                                if (bgColor.length() == 27 && AndroidUtilities.isValidWallChar(bgColor.charAt(20))) {
                                                                    wallPaper.settings.fourth_background_color = Integer.parseInt(bgColor.substring(21), 16) | 0xff000000;
                                                                }
                                                            }
                                                        } else {
                                                            wallPaper.settings.background_color = 0xffffffff;
                                                        }
                                                    } catch (Exception ignore) {

                                                    }
                                                    try {
                                                        String rotation = data.getQueryParameter("rotation");
                                                        if (!TextUtils.isEmpty(rotation)) {
                                                            wallPaper.settings.rotation = Utilities.parseInt(rotation);
                                                        }
                                                    } catch (Exception ignore) {

                                                    }
                                                }
                                            } else if (path.startsWith("login/")) {
                                                int intCode = Utilities.parseInt(path.replace("login/", ""));
                                                if (intCode != 0) {
                                                    code = "" + intCode;
                                                }
                                            } else if (path.startsWith("joinchat/")) {
                                                group = path.replace("joinchat/", "");
                                            } else if (path.startsWith("+")) {
                                                group = path.replace("+", "");
                                                if (AndroidUtilities.isNumeric(group)) {
                                                    username = group;
                                                    group = null;
                                                }
                                            } else if (path.startsWith("addstickers/")) {
                                                sticker = path.replace("addstickers/", "");
                                            } else if (path.startsWith("addemoji/")) {
                                                emoji = path.replace("addemoji/", "");
                                            } else if (path.startsWith("msg/") || path.startsWith("share/")) {
                                                message = data.getQueryParameter("url");
                                                if (message == null) {
                                                    message = "";
                                                }
                                                if (data.getQueryParameter("text") != null) {
                                                    if (message.length() > 0) {
                                                        hasUrl = true;
                                                        message += "\n";
                                                    }
                                                    message += data.getQueryParameter("text");
                                                }
                                                if (message.length() > 4096 * 4) {
                                                    message = message.substring(0, 4096 * 4);
                                                }
                                                while (message.endsWith("\n")) {
                                                    message = message.substring(0, message.length() - 1);
                                                }
                                            } else if (path.startsWith("confirmphone")) {
                                                phone = data.getQueryParameter("phone");
                                                phoneHash = data.getQueryParameter("hash");
                                            } else if (path.startsWith("setlanguage/")) {
                                                lang = path.substring(12);
                                            } else if (path.startsWith("addtheme/")) {
                                                theme = path.substring(9);
                                            } else if (path.startsWith("c/")) {
                                                List<String> segments = data.getPathSegments();
                                                if (segments.size() == 3) {
                                                    channelId = Utilities.parseLong(segments.get(1));
                                                    messageId = Utilities.parseInt(segments.get(2));
                                                    if (messageId == 0 || channelId == 0) {
                                                        messageId = null;
                                                        channelId = null;
                                                    }
                                                    threadId = Utilities.parseInt(data.getQueryParameter("thread"));
                                                    if (threadId == 0) {
                                                        threadId = null;
                                                    }
                                                }
                                            } else if (path.startsWith("@id")) {
                                                try {
                                                    long userId = Utilities.parseLong(StringsKt.substringAfter(path, "@id", "0"));
                                                    if (userId != 0) {
                                                        push_user_id = userId;
                                                    }
                                                } catch (Exception e) {
                                                    FileLog.e(e);
                                                }
                                            } else if (path.length() >= 1) {
                                                ArrayList<String> segments = new ArrayList<>(data.getPathSegments());
                                                if (segments.size() > 0 && segments.get(0).equals("s")) {
                                                    segments.remove(0);
                                                }
                                                if (segments.size() > 0) {
                                                    username = segments.get(0);
                                                    if (segments.size() > 1) {
                                                        messageId = Utilities.parseInt(segments.get(1));
                                                        if (messageId == 0) {
                                                            messageId = null;
                                                        }
                                                    }
                                                }
                                                if (messageId != null) {
                                                    videoTimestamp = getTimestampFromLink(data);
                                                }
                                                botUser = data.getQueryParameter("start");
                                                botChat = data.getQueryParameter("startgroup");
                                                botChannel = data.getQueryParameter("startchannel");
                                                botChatAdminParams = data.getQueryParameter("admin");
                                                game = data.getQueryParameter("game");
                                                voicechat = data.getQueryParameter("voicechat");
                                                livestream = data.getQueryParameter("livestream");
                                                setAsAttachBot = data.getQueryParameter("startattach");
                                                attachMenuBotChoose = data.getQueryParameter("choose");
                                                attachMenuBotToOpen = data.getQueryParameter("attach");
                                                threadId = Utilities.parseInt(data.getQueryParameter("thread"));
                                                if (threadId == 0) {
                                                    threadId = null;
                                                }
                                                commentId = Utilities.parseInt(data.getQueryParameter("comment"));
                                                if (commentId == 0) {
                                                    commentId = null;
                                                }
                                            }
                                        }
                                    }
                                    break;
                                }
                                case "tg": {
                                    String url = data.toString();
                                    if (url.startsWith("tg:premium_offer") || url.startsWith("tg://premium_offer")) {
                                        String finalUrl = url;
                                        AndroidUtilities.runOnUIThread(() -> {
                                        if (!actionBarLayout.fragmentsStack.isEmpty()) {
                                            BaseFragment fragment = actionBarLayout.fragmentsStack.get(0);
                                            Uri uri = Uri.parse(finalUrl);
                                            fragment.presentFragment(new PremiumPreviewFragment(uri.getQueryParameter("ref")));
                                        }});
                                    } else if (url.startsWith("tg:resolve") || url.startsWith("tg://resolve")) {
                                        url = url.replace("tg:resolve", "tg://telegram.org").replace("tg://resolve", "tg://telegram.org");
                                        data = Uri.parse(url);
                                        username = data.getQueryParameter("domain");
                                        if (username == null) {
                                            username = data.getQueryParameter("phone");
                                            if (username != null && username.startsWith("+")) {
                                                username = username.substring(1);
                                            }
                                        }
                                        if ("telegrampassport".equals(username)) {
                                            username = null;
                                            auth = new HashMap<>();
                                            String scope = data.getQueryParameter("scope");
                                            if (!TextUtils.isEmpty(scope) && scope.startsWith("{") && scope.endsWith("}")) {
                                                auth.put("nonce", data.getQueryParameter("nonce"));
                                            } else {
                                                auth.put("payload", data.getQueryParameter("payload"));
                                            }
                                            auth.put("bot_id", data.getQueryParameter("bot_id"));
                                            auth.put("scope", scope);
                                            auth.put("public_key", data.getQueryParameter("public_key"));
                                            auth.put("callback_url", data.getQueryParameter("callback_url"));
                                        } else {
                                            botUser = data.getQueryParameter("start");
                                            botChat = data.getQueryParameter("startgroup");
                                            botChannel = data.getQueryParameter("startchannel");
                                            botChatAdminParams = data.getQueryParameter("admin");
                                            game = data.getQueryParameter("game");
                                            voicechat = data.getQueryParameter("voicechat");
                                            livestream = data.getQueryParameter("livestream");
                                            setAsAttachBot = data.getQueryParameter("startattach");
                                            attachMenuBotChoose = data.getQueryParameter("choose");
                                            attachMenuBotToOpen = data.getQueryParameter("attach");
                                            messageId = Utilities.parseInt(data.getQueryParameter("post"));
                                            if (messageId == 0) {
                                                messageId = null;
                                            }
                                            threadId = Utilities.parseInt(data.getQueryParameter("thread"));
                                            if (threadId == 0) {
                                                threadId = null;
                                            }
                                            commentId = Utilities.parseInt(data.getQueryParameter("comment"));
                                            if (commentId == 0) {
                                                commentId = null;
                                            }
                                        }
                                    }
                                    else if (url.startsWith("tg:invoice") || url.startsWith("tg://invoice")) {
                                        url = url.replace("tg:invoice", "tg://invoice");
                                        data = Uri.parse(url);
                                        inputInvoiceSlug = data.getQueryParameter("slug");
                                    } else if (url.startsWith("tg:privatepost") || url.startsWith("tg://privatepost")) {
                                        url = url.replace("tg:privatepost", "tg://telegram.org").replace("tg://privatepost", "tg://telegram.org");
                                        data = Uri.parse(url);
                                        messageId = Utilities.parseInt(data.getQueryParameter("post"));
                                        channelId = Utilities.parseLong(data.getQueryParameter("channel"));
                                        if (messageId == 0 || channelId == 0) {
                                            messageId = null;
                                            channelId = null;
                                        }
                                        threadId = Utilities.parseInt(data.getQueryParameter("thread"));
                                        if (threadId == 0) {
                                            threadId = null;
                                        }
                                        commentId = Utilities.parseInt(data.getQueryParameter("comment"));
                                        if (commentId == 0) {
                                            commentId = null;
                                        }
                                    } else if (url.startsWith("tg:bg") || url.startsWith("tg://bg")) {
                                        url = url.replace("tg:bg", "tg://telegram.org").replace("tg://bg", "tg://telegram.org");
                                        data = Uri.parse(url);
                                        wallPaper = new TLRPC.TL_wallPaper();
                                        wallPaper.settings = new TLRPC.TL_wallPaperSettings();
                                        wallPaper.slug = data.getQueryParameter("slug");
                                        if (wallPaper.slug == null) {
                                            wallPaper.slug = data.getQueryParameter("color");
                                        }
                                        boolean ok = false;
                                        if (wallPaper.slug != null && wallPaper.slug.length() == 6) {
                                            try {
                                                wallPaper.settings.background_color = Integer.parseInt(wallPaper.slug, 16) | 0xff000000;
                                                wallPaper.slug = null;
                                                ok = true;
                                            } catch (Exception ignore) {

                                            }
                                        } else if (wallPaper.slug != null && wallPaper.slug.length() >= 13 && AndroidUtilities.isValidWallChar(wallPaper.slug.charAt(6))) {
                                            try {
                                                wallPaper.settings.background_color = Integer.parseInt(wallPaper.slug.substring(0, 6), 16) | 0xff000000;
                                                wallPaper.settings.second_background_color = Integer.parseInt(wallPaper.slug.substring(7, 13), 16) | 0xff000000;
                                                if (wallPaper.slug.length() >= 20 && AndroidUtilities.isValidWallChar(wallPaper.slug.charAt(13))) {
                                                    wallPaper.settings.third_background_color = Integer.parseInt(wallPaper.slug.substring(14, 20), 16) | 0xff000000;
                                                }
                                                if (wallPaper.slug.length() == 27 && AndroidUtilities.isValidWallChar(wallPaper.slug.charAt(20))) {
                                                    wallPaper.settings.fourth_background_color = Integer.parseInt(wallPaper.slug.substring(21), 16) | 0xff000000;
                                                }
                                                try {
                                                    String rotation = data.getQueryParameter("rotation");
                                                    if (!TextUtils.isEmpty(rotation)) {
                                                        wallPaper.settings.rotation = Utilities.parseInt(rotation);
                                                    }
                                                } catch (Exception ignore) {

                                                }
                                                wallPaper.slug = null;
                                                ok = true;
                                            } catch (Exception ignore) {

                                            }
                                        }
                                        if (!ok) {
                                            String mode = data.getQueryParameter("mode");
                                            if (mode != null) {
                                                mode = mode.toLowerCase();
                                                String[] modes = mode.split(" ");
                                                if (modes != null && modes.length > 0) {
                                                    for (int a = 0; a < modes.length; a++) {
                                                        if ("blur".equals(modes[a])) {
                                                            wallPaper.settings.blur = true;
                                                        } else if ("motion".equals(modes[a])) {
                                                            wallPaper.settings.motion = true;
                                                        }
                                                    }
                                                }
                                            }
                                            wallPaper.settings.intensity = Utilities.parseInt(data.getQueryParameter("intensity"));
                                            try {
                                                String bgColor = data.getQueryParameter("bg_color");
                                                if (!TextUtils.isEmpty(bgColor)) {
                                                    wallPaper.settings.background_color = Integer.parseInt(bgColor.substring(0, 6), 16) | 0xff000000;
                                                    if (bgColor.length() >= 13) {
                                                        wallPaper.settings.second_background_color = Integer.parseInt(bgColor.substring(8, 13), 16) | 0xff000000;
                                                        if (bgColor.length() >= 20 && AndroidUtilities.isValidWallChar(bgColor.charAt(13))) {
                                                            wallPaper.settings.third_background_color = Integer.parseInt(bgColor.substring(14, 20), 16) | 0xff000000;
                                                        }
                                                        if (bgColor.length() == 27 && AndroidUtilities.isValidWallChar(bgColor.charAt(20))) {
                                                            wallPaper.settings.fourth_background_color = Integer.parseInt(bgColor.substring(21), 16) | 0xff000000;
                                                        }
                                                    }
                                                }
                                            } catch (Exception ignore) {

                                            }
                                            try {
                                                String rotation = data.getQueryParameter("rotation");
                                                if (!TextUtils.isEmpty(rotation)) {
                                                    wallPaper.settings.rotation = Utilities.parseInt(rotation);
                                                }
                                            } catch (Exception ignore) {

                                            }
                                        }
                                    } else if (url.startsWith("tg:join") || url.startsWith("tg://join")) {
                                        url = url.replace("tg:join", "tg://telegram.org").replace("tg://join", "tg://telegram.org");
                                        data = Uri.parse(url);
                                        group = data.getQueryParameter("invite");
                                    } else if (url.startsWith("tg:addstickers") || url.startsWith("tg://addstickers")) {
                                        url = url.replace("tg:addstickers", "tg://telegram.org").replace("tg://addstickers", "tg://telegram.org");
                                        data = Uri.parse(url);
                                        sticker = data.getQueryParameter("set");
                                    } else if (url.startsWith("tg:addemoji") || url.startsWith("tg://addemoji")) {
                                        url = url.replace("tg:addemoji", "tg://telegram.org").replace("tg://addemoji", "tg://telegram.org");
                                        data = Uri.parse(url);
                                        emoji = data.getQueryParameter("set");
                                    } else if (url.startsWith("tg:msg") || url.startsWith("tg://msg") || url.startsWith("tg://share") || url.startsWith("tg:share")) {
                                        url = url.replace("tg:msg", "tg://telegram.org").replace("tg://msg", "tg://telegram.org").replace("tg://share", "tg://telegram.org").replace("tg:share", "tg://telegram.org");
                                        data = Uri.parse(url);
                                        message = data.getQueryParameter("url");
                                        if (message == null) {
                                            message = "";
                                        }
                                        if (data.getQueryParameter("text") != null) {
                                            if (message.length() > 0) {
                                                hasUrl = true;
                                                message += "\n";
                                            }
                                            message += data.getQueryParameter("text");
                                        }
                                        if (message.length() > 4096 * 4) {
                                            message = message.substring(0, 4096 * 4);
                                        }
                                        while (message.endsWith("\n")) {
                                            message = message.substring(0, message.length() - 1);
                                        }
                                    } else if (url.startsWith("tg:confirmphone") || url.startsWith("tg://confirmphone")) {
                                        url = url.replace("tg:confirmphone", "tg://telegram.org").replace("tg://confirmphone", "tg://telegram.org");
                                        data = Uri.parse(url);

                                        phone = data.getQueryParameter("phone");
                                        phoneHash = data.getQueryParameter("hash");
                                    } else if (url.startsWith("tg:login") || url.startsWith("tg://login")) {
                                        url = url.replace("tg:login", "tg://telegram.org").replace("tg://login", "tg://telegram.org");
                                        data = Uri.parse(url);
                                        login = data.getQueryParameter("token");
                                        int intCode = Utilities.parseInt(data.getQueryParameter("code"));
                                        if (intCode != 0) {
                                            code = "" + intCode;
                                        }
                                    } else if (url.startsWith("tg:openmessage") || url.startsWith("tg://openmessage")) {
                                        url = url.replace("tg:openmessage", "tg://telegram.org").replace("tg://openmessage", "tg://telegram.org");
                                        data = Uri.parse(url);

                                        String userID = data.getQueryParameter("user_id");
                                        String chatID = data.getQueryParameter("chat_id");
                                        String msgID = data.getQueryParameter("message_id");
                                        if (userID != null) {
                                            try {
                                                push_user_id = Long.parseLong(userID);
                                            } catch (NumberFormatException ignore) {
                                            }
                                        } else if (chatID != null) {
                                            try {
                                                push_chat_id = Long.parseLong(chatID);
                                            } catch (NumberFormatException ignore) {
                                            }
                                        }
                                        if (msgID != null) {
                                            try {
                                                push_msg_id = Integer.parseInt(msgID);
                                            } catch (NumberFormatException ignore) {
                                            }
                                        }
                                    } else if (url.startsWith("tg:passport") || url.startsWith("tg://passport") || url.startsWith("tg:secureid")) {
                                        url = url.replace("tg:passport", "tg://telegram.org").replace("tg://passport", "tg://telegram.org").replace("tg:secureid", "tg://telegram.org");
                                        data = Uri.parse(url);
                                        auth = new HashMap<>();
                                        String scope = data.getQueryParameter("scope");
                                        if (!TextUtils.isEmpty(scope) && scope.startsWith("{") && scope.endsWith("}")) {
                                            auth.put("nonce", data.getQueryParameter("nonce"));
                                        } else {
                                            auth.put("payload", data.getQueryParameter("payload"));
                                        }
                                        auth.put("bot_id", data.getQueryParameter("bot_id"));
                                        auth.put("scope", scope);
                                        auth.put("public_key", data.getQueryParameter("public_key"));
                                        auth.put("callback_url", data.getQueryParameter("callback_url"));
                                    } else if (url.startsWith("tg:setlanguage") || url.startsWith("tg://setlanguage")) {
                                        url = url.replace("tg:setlanguage", "tg://telegram.org").replace("tg://setlanguage", "tg://telegram.org");
                                        data = Uri.parse(url);
                                        lang = data.getQueryParameter("lang");
                                    } else if (url.startsWith("tg:addtheme") || url.startsWith("tg://addtheme")) {
                                        url = url.replace("tg:addtheme", "tg://telegram.org").replace("tg://addtheme", "tg://telegram.org");
                                        data = Uri.parse(url);
                                        theme = data.getQueryParameter("slug");
                                    } else if (url.startsWith("tg:settings") || url.startsWith("tg://settings")) {
                                        if (url.contains("themes")) {
                                            open_settings = 2;
                                        } else if (url.contains("devices")) {
                                            open_settings = 3;
                                        } else if (url.contains("folders")) {
                                            open_settings = 4;
                                        } else if (url.contains("change_number")) {
                                            open_settings = 5;
                                        } else if (url.contains("neko")) {
                                            open_settings = 100;
                                        } else {
                                            open_settings = 1;
                                        }
                                    } else if (url.startsWith("tg:user") || url.startsWith("tg://user")) {
                                        try {
                                            url = url.replace("tg:user", "tg://telegram.org").replace("tg://user", "tg://telegram.org");
                                            data = Uri.parse(url);
                                            long userId = Utilities.parseLong(data.getQueryParameter("id"));
                                            if (userId != 0) {
                                                push_user_id = userId;
                                            }
                                        } catch (Exception e) {
                                            FileLog.e(e);
                                        }
                                    } else if (url.startsWith("tg:upgrade") || url.startsWith("tg://upgrade") || url.startsWith("tg:update") || url.startsWith("tg://update")) {
                                        checkAppUpdate(true);
                                    } else if ((url.startsWith("tg:search") || url.startsWith("tg://search"))) {
                                        url = url.replace("tg:search", "tg://telegram.org").replace("tg://search", "tg://telegram.org");
                                        data = Uri.parse(url);
                                        searchQuery = data.getQueryParameter("query");
                                        if (searchQuery != null) {
                                            searchQuery = searchQuery.trim();
                                        } else {
                                            searchQuery = "";
                                        }
                                    } else if ((url.startsWith("tg:calllog") || url.startsWith("tg://calllog"))) {
                                        showCallLog = true;
                                    } else if ((url.startsWith("tg:call") || url.startsWith("tg://call"))) {
                                        if (UserConfig.getInstance(currentAccount).isClientActivated()) {
                                            final String extraForceCall = "extra_force_call";
                                            if (ContactsController.getInstance(currentAccount).contactsLoaded || intent.hasExtra(extraForceCall)) {
                                                final String callFormat = data.getQueryParameter("format");
                                                final String callUserName = data.getQueryParameter("name");
                                                final String callPhone = data.getQueryParameter("phone");
                                                final List<TLRPC.TL_contact> contacts = findContacts(callUserName, callPhone, false);

                                                if (contacts.isEmpty() && callPhone != null) {
                                                    newContactName = callUserName;
                                                    newContactPhone = callPhone;
                                                    newContactAlert = true;
                                                } else {
                                                    if (contacts.size() == 1) {
                                                        push_user_id = contacts.get(0).user_id;
                                                    }

                                                    if (push_user_id == 0) {
                                                        callSearchQuery = callUserName != null ? callUserName : "";
                                                    }

                                                    if ("video".equalsIgnoreCase(callFormat)) {
                                                        videoCallUser = true;
                                                    } else {
                                                        audioCallUser = true;
                                                    }

                                                    needCallAlert = true;
                                                }
                                            } else {
                                                final Intent copyIntent = new Intent(intent);
                                                copyIntent.removeExtra(EXTRA_ACTION_TOKEN);
                                                copyIntent.putExtra(extraForceCall, true);
                                                ContactsLoadingObserver.observe((contactsLoaded) -> handleIntent(copyIntent, true, false, false), 1000);
                                            }
                                        }
                                    } else if ((url.startsWith("tg:scanqr") || url.startsWith("tg://scanqr"))) {
                                        scanQr = true;
                                    } else if ((url.startsWith("tg:addcontact") || url.startsWith("tg://addcontact"))) {
                                        url = url.replace("tg:addcontact", "tg://telegram.org").replace("tg://addcontact", "tg://telegram.org");
                                        data = Uri.parse(url);
                                        newContactName = data.getQueryParameter("name");
                                        newContactPhone = data.getQueryParameter("phone");
                                        newContact = true;
                                    } else {
                                        unsupportedUrl = url.replace("tg://", "").replace("tg:", "");
                                        int index;
                                        if ((index = unsupportedUrl.indexOf('?')) >= 0) {
                                            unsupportedUrl = unsupportedUrl.substring(0, index);
                                        }
                                    }
                                    break;
                                }
                            }
                        }
                        /*if (intent.hasExtra(EXTRA_ACTION_TOKEN)) {
                            final boolean success = UserConfig.getInstance(currentAccount).isClientActivated() && "tg".equals(scheme) && unsupportedUrl == null;
                            final Action assistAction = new AssistActionBuilder()
                                    .setActionToken(intent.getStringExtra(EXTRA_ACTION_TOKEN))
                                    .setActionStatus(success ? Action.Builder.STATUS_TYPE_COMPLETED : Action.Builder.STATUS_TYPE_FAILED)
                                    .build();
                            FirebaseUserActions.getInstance(this).end(assistAction);
                            intent.removeExtra(EXTRA_ACTION_TOKEN);
                        }*/
                        if (code != null || UserConfig.getInstance(currentAccount).isClientActivated()) {
                            if (phone != null || phoneHash != null) {
                                AlertDialog cancelDeleteProgressDialog = new AlertDialog(LaunchActivity.this, 3);
                                cancelDeleteProgressDialog.setCanCancel(false);
                                cancelDeleteProgressDialog.show();

                                TLRPC.TL_account_sendConfirmPhoneCode req = new TLRPC.TL_account_sendConfirmPhoneCode();
                                req.hash = phoneHash;
                                req.settings = new TLRPC.TL_codeSettings();
                                req.settings.allow_flashcall = false;
<<<<<<< HEAD
=======
                                req.settings.allow_app_hash = PushListenerController.GooglePushListenerServiceProvider.INSTANCE.hasServices();
                                SharedPreferences preferences = ApplicationLoader.applicationContext.getSharedPreferences("mainconfig", Activity.MODE_PRIVATE);
                                if (req.settings.allow_app_hash) {
                                    preferences.edit().putString("sms_hash", BuildVars.SMS_HASH).apply();
                                } else {
                                    preferences.edit().remove("sms_hash").apply();
                                }
>>>>>>> 43fe75b4

                                Bundle params = new Bundle();
                                params.putString("phone", phone);

                                String finalPhone = phone;
                                ConnectionsManager.getInstance(currentAccount).sendRequest(req, (response, error) -> AndroidUtilities.runOnUIThread(() -> {
                                    cancelDeleteProgressDialog.dismiss();
                                    if (error == null) {
                                        presentFragment(new LoginActivity().cancelAccountDeletion(finalPhone, params, (TLRPC.TL_auth_sentCode) response));
                                    } else {
                                        AlertsCreator.processError(currentAccount, error, getActionBarLayout().getLastFragment(), req);
                                    }
                                }), ConnectionsManager.RequestFlagFailOnServerErrors);
                            } else if (username != null || group != null || sticker != null || emoji != null || message != null || game != null || voicechat != null || auth != null || unsupportedUrl != null || lang != null || code != null || wallPaper != null || inputInvoiceSlug != null || channelId != null || theme != null || login != null) {
                                if (message != null && message.startsWith("@")) {
                                    message = " " + message;
                                }
<<<<<<< HEAD
                                runLinkRequest(intentAccount[0], username, group, sticker, botUser, botChat, botChannel, botChatAdminParams, message, hasUrl, messageId, channelId, threadId, commentId, game, auth, lang, unsupportedUrl, code, login, wallPaper, inputInvoiceSlug, theme, voicechat, livestream, internal ? 3 : 0, videoTimestamp, setAsAttachBot, attachMenuBotToOpen, attachMenuBotChoose);
=======
                                runLinkRequest(intentAccount[0], username, group, sticker, emoji, botUser, botChat, botChannel, botChatAdminParams, message, hasUrl, messageId, channelId, threadId, commentId, game, auth, lang, unsupportedUrl, code, login, wallPaper, inputInvoiceSlug, theme, voicechat, livestream, 0, videoTimestamp, setAsAttachBot, attachMenuBotToOpen, attachMenuBotChoose);
>>>>>>> 43fe75b4
                            } else {
                                try (Cursor cursor = getContentResolver().query(intent.getData(), null, null, null, null)) {
                                    if (cursor != null) {
                                        if (cursor.moveToFirst()) {
                                            int accountId = Utilities.parseInt(cursor.getString(cursor.getColumnIndex(ContactsContract.RawContacts.ACCOUNT_NAME)));
                                            for (int a : SharedConfig.activeAccounts) {
                                                if (UserConfig.getInstance(a).getClientUserId() == accountId) {
                                                    intentAccount[0] = a;
                                                    switchToAccount(intentAccount[0], true);
                                                    break;
                                                }
                                            }
                                            long userId = cursor.getLong(cursor.getColumnIndex(ContactsContract.Data.DATA4));
                                            NotificationCenter.getInstance(intentAccount[0]).postNotificationName(NotificationCenter.closeChats);
                                            push_user_id = userId;
                                            String mimeType = cursor.getString(cursor.getColumnIndex(ContactsContract.Data.MIMETYPE));
                                            if (TextUtils.equals(mimeType, "vnd.android.cursor.item/vnd.org.telegram.messenger.android.call")) {
                                                audioCallUser = true;
                                            } else if (TextUtils.equals(mimeType, "vnd.android.cursor.item/vnd.org.telegram.messenger.android.call.video")) {
                                                videoCallUser = true;
                                            }
                                        }
                                    }
                                } catch (Exception e) {
                                    FileLog.e(e);
                                }
                            }
                        }
                    }
                } else if (intent.getAction().equals("org.telegram.messenger.OPEN_ACCOUNT")) {
                    open_settings = 1;
                } else if (intent.getAction().equals("new_dialog")) {
                    open_new_dialog = 1;
                } else if (intent.getAction().startsWith("com.tmessages.openchat")) {
//                    Integer chatIdInt = intent.getIntExtra("chatId", 0);
                    long chatId = intent.getLongExtra("chatId", 0);
//                    Integer userIdInt = intent.getIntExtra("userId", 0);
                    long userId = intent.getLongExtra("userId", 0);
                    int encId = intent.getIntExtra("encId", 0);
                    int widgetId = intent.getIntExtra("appWidgetId", 0);
                    if (widgetId != 0) {
                        open_settings = 6;
                        open_widget_edit = widgetId;
                        open_widget_edit_type = intent.getIntExtra("appWidgetType", 0);
                    } else {
                        if (push_msg_id == 0) {
                            push_msg_id = intent.getIntExtra("message_id", 0);
                        }
                        if (chatId != 0) {
                            NotificationCenter.getInstance(intentAccount[0]).postNotificationName(NotificationCenter.closeChats);
                            push_chat_id = chatId;
                        } else if (userId != 0) {
                            NotificationCenter.getInstance(intentAccount[0]).postNotificationName(NotificationCenter.closeChats);
                            push_user_id = userId;
                        } else if (encId != 0) {
                            NotificationCenter.getInstance(intentAccount[0]).postNotificationName(NotificationCenter.closeChats);
                            push_enc_id = encId;
                        } else {
                            showDialogsList = true;
                        }
                    }
                } else if (intent.getAction().equals("com.tmessages.openplayer")) {
                    showPlayer = true;
                } else if (intent.getAction().equals("org.tmessages.openlocations")) {
                    showLocations = true;
                } else if (action.equals("voip_chat")) {
                    showGroupVoip = true;
                }
            }
        }
        if (UserConfig.getInstance(currentAccount).isClientActivated()) {
            if (searchQuery != null) {
                final BaseFragment lastFragment = actionBarLayout.getLastFragment();
                if (lastFragment instanceof DialogsActivity) {
                    final DialogsActivity dialogsActivity = (DialogsActivity) lastFragment;
                    if (dialogsActivity.isMainDialogList()) {
                        if (dialogsActivity.getFragmentView() != null) {
                            dialogsActivity.search(searchQuery, true);
                        } else {
                            dialogsActivity.setInitialSearchString(searchQuery);
                        }
                    }
                } else {
                    showDialogsList = true;
                }
            }

            if (push_user_id != 0) {
                if (audioCallUser || videoCallUser) {
                    if (needCallAlert) {
                        final BaseFragment lastFragment = actionBarLayout.getLastFragment();
                        if (lastFragment != null) {
                            AlertsCreator.createCallDialogAlert(lastFragment, lastFragment.getMessagesController().getUser(push_user_id), videoCallUser);
                        }
                    } else {
                        VoIPPendingCall.startOrSchedule(this, push_user_id, videoCallUser, AccountInstance.getInstance(intentAccount[0]));
                    }
                } else {
                    Bundle args = new Bundle();
                    args.putLong("user_id", push_user_id);
                    if (push_msg_id != 0) {
                        args.putInt("message_id", push_msg_id);
                    }
                    if (mainFragmentsStack.isEmpty() || MessagesController.getInstance(intentAccount[0]).checkCanOpenChat(args, mainFragmentsStack.get(mainFragmentsStack.size() - 1))) {
                        ChatActivity fragment = new ChatActivity(args);
                        if (actionBarLayout.presentFragment(fragment, false, true, true, false)) {
                            pushOpened = true;
                            drawerLayoutContainer.closeDrawer();
                        }
                    }
                }
            } else if (push_chat_id != 0) {
                Bundle args = new Bundle();
                args.putLong("chat_id", push_chat_id);
                if (push_msg_id != 0) {
                    args.putInt("message_id", push_msg_id);
                }
                if (mainFragmentsStack.isEmpty() || MessagesController.getInstance(intentAccount[0]).checkCanOpenChat(args, mainFragmentsStack.get(mainFragmentsStack.size() - 1))) {
                    ChatActivity fragment = new ChatActivity(args);
                    if (actionBarLayout.presentFragment(fragment, false, true, true, false)) {
                        pushOpened = true;
                        drawerLayoutContainer.closeDrawer();
                    }
                }
            } else if (push_enc_id != 0) {
                Bundle args = new Bundle();
                args.putInt("enc_id", push_enc_id);
                ChatActivity fragment = new ChatActivity(args);
                if (actionBarLayout.presentFragment(fragment, false, true, true, false)) {
                    pushOpened = true;
                    drawerLayoutContainer.closeDrawer();
                }
            } else if (showDialogsList) {
                if (!AndroidUtilities.isTablet()) {
                    actionBarLayout.removeAllFragments();
                } else {
                    if (!layersActionBarLayout.fragmentsStack.isEmpty()) {
                        for (int a = 0; a < layersActionBarLayout.fragmentsStack.size() - 1; a++) {
                            layersActionBarLayout.removeFragmentFromStack(layersActionBarLayout.fragmentsStack.get(0));
                            a--;
                        }
                        layersActionBarLayout.closeLastFragment(false);
                    }
                }
                pushOpened = false;
                isNew = false;
            } else if (showPlayer) {
                if (!actionBarLayout.fragmentsStack.isEmpty()) {
                    BaseFragment fragment = actionBarLayout.fragmentsStack.get(0);
                    fragment.showDialog(new AudioPlayerAlert(this, null));
                }
                pushOpened = false;
            } else if (showLocations) {
                if (!actionBarLayout.fragmentsStack.isEmpty()) {
                    BaseFragment fragment = actionBarLayout.fragmentsStack.get(0);
                    fragment.showDialog(new SharingLocationsAlert(this, info -> {
                        intentAccount[0] = info.messageObject.currentAccount;
                        switchToAccount(intentAccount[0], true);

                        LocationActivity locationActivity = new LocationActivity(2);
                        locationActivity.setMessageObject(info.messageObject);
                        final long dialog_id = info.messageObject.getDialogId();
                        locationActivity.setDelegate((location, live, notify, scheduleDate) -> SendMessagesHelper.getInstance(intentAccount[0]).sendMessage(location, dialog_id, null, null, null, null, notify, scheduleDate));
                        presentFragment(locationActivity);
                    }, null));
                }
                pushOpened = false;
            } else if (exportingChatUri != null) {
                runImportRequest(exportingChatUri, documentsUrisArray);
            } else if (importingStickers != null) {
                AndroidUtilities.runOnUIThread(() -> {
                    if (!actionBarLayout.fragmentsStack.isEmpty()) {
                        BaseFragment fragment = actionBarLayout.fragmentsStack.get(0);
                        fragment.showDialog(new StickersAlert(this, importingStickersSoftware, importingStickers, importingStickersEmoji, null));
                    }
                });
                pushOpened = false;
            } else if (videoPath != null || photoPathsArray != null || sendingText != null || sendingLocation != null || documentsPathsArray != null || contactsToSend != null || documentsUrisArray != null) {
                if (!AndroidUtilities.isTablet()) {
                    NotificationCenter.getInstance(intentAccount[0]).postNotificationName(NotificationCenter.closeChats);
                }
                if (dialogId == 0) {
                    openDialogsToSend(false);
                    pushOpened = true;
                } else {
                    ArrayList<Long> dids = new ArrayList<>();
                    dids.add(dialogId);
                    didSelectDialogs(null, dids, null, false);
                }
            } else if (open_settings != 0) {
                BaseFragment fragment;
                boolean closePrevious = false;
                if (open_settings == 1) {
                    Bundle args = new Bundle();
                    args.putLong("user_id", UserConfig.getInstance(currentAccount).clientUserId);
                    fragment = new ProfileActivity(args);
                } else if (open_settings == 2) {
                    fragment = new ThemeActivity(ThemeActivity.THEME_TYPE_BASIC);
                } else if (open_settings == 3) {
                    fragment = new SessionsActivity(0);
                } else if (open_settings == 4) {
                    fragment = new FiltersSetupActivity();
                } else if (open_settings == 5) {
                    fragment = new ActionIntroActivity(ActionIntroActivity.ACTION_TYPE_CHANGE_PHONE_NUMBER);
                    closePrevious = true;
                } else if (open_settings == 6) {
                    fragment = new EditWidgetActivity(open_widget_edit_type, open_widget_edit);
                } else if (open_settings == 100) {
                    fragment = new NekoSettingsActivity();
                } else {
                    fragment = null;
                }
                boolean closePreviousFinal = closePrevious;
                if (open_settings == 6) {
                    actionBarLayout.presentFragment(fragment, false, true, true, false);
                } else {
                    AndroidUtilities.runOnUIThread(() -> presentFragment(fragment, closePreviousFinal, false));
                }
                if (AndroidUtilities.isTablet()) {
                    actionBarLayout.showLastFragment();
                    rightActionBarLayout.showLastFragment();
                    drawerLayoutContainer.setAllowOpenDrawer(false, false);
                } else {
                    drawerLayoutContainer.setAllowOpenDrawer(true, false);
                }
                pushOpened = true;
            } else if (open_new_dialog != 0) {
                Bundle args = new Bundle();
                args.putBoolean("destroyAfterSelect", true);
                actionBarLayout.presentFragment(new ContactsActivity(args), false, true, true, false);
                if (AndroidUtilities.isTablet()) {
                    actionBarLayout.showLastFragment();
                    rightActionBarLayout.showLastFragment();
                    drawerLayoutContainer.setAllowOpenDrawer(false, false);
                } else {
                    drawerLayoutContainer.setAllowOpenDrawer(true, false);
                }
                pushOpened = true;
            } else if (callSearchQuery != null) {
                final Bundle args = new Bundle();
                args.putBoolean("destroyAfterSelect", true);
                args.putBoolean("returnAsResult", true);
                args.putBoolean("onlyUsers", true);
                args.putBoolean("allowSelf", false);
                final ContactsActivity contactsFragment = new ContactsActivity(args);
                contactsFragment.setInitialSearchString(callSearchQuery);
                final boolean videoCall = videoCallUser;
                contactsFragment.setDelegate((user, param, activity) -> {
                    final TLRPC.UserFull userFull = MessagesController.getInstance(currentAccount).getUserFull(user.id);
                    VoIPHelper.startCall(user, videoCall, userFull != null && userFull.video_calls_available, LaunchActivity.this, userFull, AccountInstance.getInstance(intentAccount[0]), true);
                });
                actionBarLayout.presentFragment(contactsFragment, actionBarLayout.getLastFragment() instanceof ContactsActivity, true, true, false);
                if (AndroidUtilities.isTablet()) {
                    actionBarLayout.showLastFragment();
                    rightActionBarLayout.showLastFragment();
                    drawerLayoutContainer.setAllowOpenDrawer(false, false);
                } else {
                    drawerLayoutContainer.setAllowOpenDrawer(true, false);
                }
                pushOpened = true;
            } else if (scanQr) {
                ActionIntroActivity fragment = new ActionIntroActivity(ActionIntroActivity.ACTION_TYPE_QR_LOGIN);
                fragment.setQrLoginDelegate(code -> {
                    AlertDialog progressDialog = new AlertDialog(LaunchActivity.this, 3);
                    progressDialog.setCanCancel(false);
                    progressDialog.show();
                    byte[] token = Base64.decode(code.substring("tg://login?token=".length()), Base64.URL_SAFE);
                    TLRPC.TL_auth_acceptLoginToken req = new TLRPC.TL_auth_acceptLoginToken();
                    req.token = token;
                    ConnectionsManager.getInstance(currentAccount).sendRequest(req, (response, error) -> AndroidUtilities.runOnUIThread(() -> {
                        try {
                            progressDialog.dismiss();
                        } catch (Exception ignore) {
                        }
                        if (!(response instanceof TLRPC.TL_authorization)) {
                            AndroidUtilities.runOnUIThread(() -> AlertsCreator.showSimpleAlert(fragment, LocaleController.getString("AuthAnotherClient", R.string.AuthAnotherClient), LocaleController.getString("ErrorOccurred", R.string.ErrorOccurred) + "\n" + error.text));
                        }
                    }));
                });
                actionBarLayout.presentFragment(fragment, false, true, true, false);
                if (AndroidUtilities.isTablet()) {
                    actionBarLayout.showLastFragment();
                    rightActionBarLayout.showLastFragment();
                    drawerLayoutContainer.setAllowOpenDrawer(false, false);
                } else {
                    drawerLayoutContainer.setAllowOpenDrawer(true, false);
                }
                pushOpened = true;
            } else if (newContact) {
                final NewContactActivity fragment = new NewContactActivity();
                if (newContactName != null) {
                    final String[] names = newContactName.split(" ", 2);
                    fragment.setInitialName(names[0], names.length > 1 ? names[1] : null);
                }
                if (newContactPhone != null) {
                    fragment.setInitialPhoneNumber(PhoneFormat.stripExceptNumbers(newContactPhone, true), false);
                }
                actionBarLayout.presentFragment(fragment, false, true, true, false);
                if (AndroidUtilities.isTablet()) {
                    actionBarLayout.showLastFragment();
                    rightActionBarLayout.showLastFragment();
                    drawerLayoutContainer.setAllowOpenDrawer(false, false);
                } else {
                    drawerLayoutContainer.setAllowOpenDrawer(true, false);
                }
                pushOpened = true;
            } else if (showGroupVoip) {
                GroupCallActivity.create(this, AccountInstance.getInstance(currentAccount), null, null, false, null);
                if (GroupCallActivity.groupCallInstance != null) {
                    GroupCallActivity.groupCallUiVisible = true;
                }
            } else if (newContactAlert) {
                final BaseFragment lastFragment = actionBarLayout.getLastFragment();
                if (lastFragment != null && lastFragment.getParentActivity() != null) {
                    final String finalNewContactName = newContactName;
                    final String finalNewContactPhone = NewContactActivity.getPhoneNumber(this, UserConfig.getInstance(currentAccount).getCurrentUser(), newContactPhone, false);
                    final AlertDialog newContactAlertDialog = new AlertDialog.Builder(lastFragment.getParentActivity())
                            .setTitle(LocaleController.getString("NewContactAlertTitle", R.string.NewContactAlertTitle))
                            .setMessage(AndroidUtilities.replaceTags(LocaleController.formatString("NewContactAlertMessage", R.string.NewContactAlertMessage, PhoneFormat.getInstance().format(finalNewContactPhone))))
                            .setPositiveButton(LocaleController.getString("NewContactAlertButton", R.string.NewContactAlertButton), (d, i) -> {
                                final NewContactActivity fragment = new NewContactActivity();
                                fragment.setInitialPhoneNumber(finalNewContactPhone, false);
                                if (finalNewContactName != null) {
                                    final String[] names = finalNewContactName.split(" ", 2);
                                    fragment.setInitialName(names[0], names.length > 1 ? names[1] : null);
                                }
                                lastFragment.presentFragment(fragment);
                            })
                            .setNegativeButton(LocaleController.getString("Cancel", R.string.Cancel), null)
                            .create();
                    lastFragment.showDialog(newContactAlertDialog);
                    pushOpened = true;
                }
            } else if (showCallLog) {
                actionBarLayout.presentFragment(new CallLogActivity(), false, true, true, false);
                if (AndroidUtilities.isTablet()) {
                    actionBarLayout.showLastFragment();
                    rightActionBarLayout.showLastFragment();
                    drawerLayoutContainer.setAllowOpenDrawer(false, false);
                } else {
                    drawerLayoutContainer.setAllowOpenDrawer(true, false);
                }
                pushOpened = true;
            }
        }
        if (!pushOpened && !isNew) {
            if (AndroidUtilities.isTablet()) {
                if (!UserConfig.getInstance(currentAccount).isClientActivated()) {
                    if (layersActionBarLayout.fragmentsStack.isEmpty()) {
                        layersActionBarLayout.addFragmentToStack(getClientNotActivatedFragment());
                        drawerLayoutContainer.setAllowOpenDrawer(false, false);
                    }
                } else {
                    if (actionBarLayout.fragmentsStack.isEmpty()) {
                        DialogsActivity dialogsActivity = new DialogsActivity(null);
                        dialogsActivity.setSideMenu(sideMenu);
                        if (searchQuery != null) {
                            dialogsActivity.setInitialSearchString(searchQuery);
                        }
                        actionBarLayout.addFragmentToStack(dialogsActivity);
                        drawerLayoutContainer.setAllowOpenDrawer(true, false);
                    }
                }
            } else {
                if (actionBarLayout.fragmentsStack.isEmpty()) {
                    if (!UserConfig.getInstance(currentAccount).isClientActivated()) {
                        actionBarLayout.addFragmentToStack(getClientNotActivatedFragment());
                        drawerLayoutContainer.setAllowOpenDrawer(false, false);
                    } else {
                        DialogsActivity dialogsActivity = new DialogsActivity(null);
                        dialogsActivity.setSideMenu(sideMenu);
                        if (searchQuery != null) {
                            dialogsActivity.setInitialSearchString(searchQuery);
                        }
                        actionBarLayout.addFragmentToStack(dialogsActivity);
                        drawerLayoutContainer.setAllowOpenDrawer(true, false);
                    }
                }
            }
            actionBarLayout.showLastFragment();
            if (AndroidUtilities.isTablet()) {
                layersActionBarLayout.showLastFragment();
                rightActionBarLayout.showLastFragment();
            }
        }
        if (isVoipIntent) {
            VoIPFragment.show(this, intentAccount[0]);
        }
        if (!showGroupVoip && (intent == null || !Intent.ACTION_MAIN.equals(intent.getAction())) && GroupCallActivity.groupCallInstance != null) {
            GroupCallActivity.groupCallInstance.dismiss();
        }

        intent.setAction(null);
        return pushOpened;
    }

    public static int getTimestampFromLink(Uri data) {
        List<String> segments = data.getPathSegments();
        String timestampStr = null;
        if (segments.contains("video")) {
            timestampStr = data.getQuery();
        } else if (data.getQueryParameter("t") != null) {
            timestampStr = data.getQueryParameter("t");
        }
        int videoTimestamp = -1;
        if (timestampStr != null) {
            try {
                videoTimestamp = Integer.parseInt(timestampStr);
            } catch (Throwable ignore) {

            }
            if (videoTimestamp == -1) {
                DateFormat dateFormat = new SimpleDateFormat("mm:ss");
                Date reference = null;
                try {
                    reference = dateFormat.parse("00:00");
                    Date date = dateFormat.parse(timestampStr);
                    videoTimestamp = (int) ((date.getTime() - reference.getTime()) / 1000L);
                } catch (ParseException e) {
                    e.printStackTrace();
                }
            }
        }
        return videoTimestamp;
    }

    private void openDialogsToSend(boolean animated) {
        Bundle args = new Bundle();
        args.putBoolean("onlySelect", true);
        args.putInt("dialogsType", 3);
        args.putBoolean("allowSwitchAccount", true);
        if (contactsToSend != null) {
            if (contactsToSend.size() != 1) {
                args.putString("selectAlertString", LocaleController.getString("SendContactToText", R.string.SendMessagesToText));
                args.putString("selectAlertStringGroup", LocaleController.getString("SendContactToGroupText", R.string.SendContactToGroupText));
            }
        } else {
            args.putString("selectAlertString", LocaleController.getString("SendMessagesToText", R.string.SendMessagesToText));
            args.putString("selectAlertStringGroup", LocaleController.getString("SendMessagesToGroupText", R.string.SendMessagesToGroupText));
        }
        DialogsActivity fragment = new DialogsActivity(args) {
            @Override
            public boolean shouldShowNextButton(DialogsActivity dialogsFragment, ArrayList<Long> dids, CharSequence message, boolean param) {
                if (exportingChatUri != null) {
                    return false;
                } else {
                    if (contactsToSend != null && contactsToSend.size() == 1 && !mainFragmentsStack.isEmpty()) {
                        return true;
                    } else {
                        if (dids.size() <= 1) {
                            if (videoPath != null) {
                                return true;
                            } else if (photoPathsArray != null && photoPathsArray.size() > 0) {
                                return true;
                            }
                        }
                    }
                }
                return false;
            }
        };
        fragment.setDelegate(this);
        boolean removeLast;
        if (AndroidUtilities.isTablet()) {
            removeLast = layersActionBarLayout.fragmentsStack.size() > 0 && layersActionBarLayout.fragmentsStack.get(layersActionBarLayout.fragmentsStack.size() - 1) instanceof DialogsActivity;
        } else {
            removeLast = actionBarLayout.fragmentsStack.size() > 1 && actionBarLayout.fragmentsStack.get(actionBarLayout.fragmentsStack.size() - 1) instanceof DialogsActivity;
        }
        actionBarLayout.presentFragment(fragment, removeLast, !animated, true, false);
        if (SecretMediaViewer.hasInstance() && SecretMediaViewer.getInstance().isVisible()) {
            SecretMediaViewer.getInstance().closePhoto(false, false);
        } else if (PhotoViewer.hasInstance() && PhotoViewer.getInstance().isVisible()) {
            PhotoViewer.getInstance().closePhoto(false, true);
        } else if (ArticleViewer.hasInstance() && ArticleViewer.getInstance().isVisible()) {
            ArticleViewer.getInstance().close(false, true);
        }
        if (GroupCallActivity.groupCallInstance != null) {
            GroupCallActivity.groupCallInstance.dismiss();
        }

        if (!animated) {
            drawerLayoutContainer.setAllowOpenDrawer(false, false);
            if (AndroidUtilities.isTablet()) {
                actionBarLayout.showLastFragment();
                rightActionBarLayout.showLastFragment();
            } else {
                drawerLayoutContainer.setAllowOpenDrawer(true, false);
            }
        }
    }

    private int runCommentRequest(int intentAccount, AlertDialog progressDialog, Integer messageId, Integer commentId, Integer threadId, TLRPC.Chat chat) {
        if (chat == null) {
            return 0;
        }
        TLRPC.TL_messages_getDiscussionMessage req = new TLRPC.TL_messages_getDiscussionMessage();
        req.peer = MessagesController.getInputPeer(chat);
        req.msg_id = commentId != null ? messageId : threadId;
        return ConnectionsManager.getInstance(intentAccount).sendRequest(req, (response, error) -> AndroidUtilities.runOnUIThread(() -> {
            boolean chatOpened = false;
            if (response instanceof TLRPC.TL_messages_discussionMessage) {
                TLRPC.TL_messages_discussionMessage res = (TLRPC.TL_messages_discussionMessage) response;
                MessagesController.getInstance(intentAccount).putUsers(res.users, false);
                MessagesController.getInstance(intentAccount).putChats(res.chats, false);
                ArrayList<MessageObject> arrayList = new ArrayList<>();
                for (int a = 0, N = res.messages.size(); a < N; a++) {
                    arrayList.add(new MessageObject(UserConfig.selectedAccount, res.messages.get(a), true, true));
                }
                if (!arrayList.isEmpty()) {
                    Bundle args = new Bundle();
                    args.putLong("chat_id", -arrayList.get(0).getDialogId());
                    args.putInt("message_id", Math.max(1, messageId));
                    ChatActivity chatActivity = new ChatActivity(args);
                    chatActivity.setThreadMessages(arrayList, chat, req.msg_id, res.read_inbox_max_id, res.read_outbox_max_id);
                    if (commentId != null) {
                        chatActivity.setHighlightMessageId(commentId);
                    } else if (threadId != null) {
                        chatActivity.setHighlightMessageId(messageId);
                    }
                    presentFragment(chatActivity);
                    chatOpened = true;
                }
            }
            if (!chatOpened) {
                try {
                    if (!mainFragmentsStack.isEmpty()) {
                        BulletinFactory.of(mainFragmentsStack.get(mainFragmentsStack.size() - 1)).createErrorBulletin(LocaleController.getString("ChannelPostDeleted", R.string.ChannelPostDeleted)).show();
                    }
                } catch (Exception e) {
                    FileLog.e(e);
                }
            }
            try {
                progressDialog.dismiss();
            } catch (Exception e) {
                FileLog.e(e);
            }
        }));
    }

    private void runImportRequest(final Uri importUri,
                                  ArrayList<Uri> documents) {
        final int intentAccount = UserConfig.selectedAccount;
        final AlertDialog progressDialog = new AlertDialog(this, 3);
        final int[] requestId = new int[]{0};
        Runnable cancelRunnable = null;

        String content;
        InputStream inputStream = null;
        try {
            int linesCount = 0;
            inputStream = getContentResolver().openInputStream(importUri);
            BufferedReader r = new BufferedReader(new InputStreamReader(inputStream));
            StringBuilder total = new StringBuilder();
            for (String line; (line = r.readLine()) != null && linesCount < 100; ) {
                total.append(line).append('\n');
                linesCount++;
            }
            content = total.toString();
        } catch (Exception e) {
            FileLog.e(e);
            return;
        } finally {
            try {
                if (inputStream != null) {
                    inputStream.close();
                }
            } catch (Exception e2) {
                FileLog.e(e2);
            }
        }
        final TLRPC.TL_messages_checkHistoryImport req = new TLRPC.TL_messages_checkHistoryImport();
        req.import_head = content;
        requestId[0] = ConnectionsManager.getInstance(intentAccount).sendRequest(req, (response, error) -> AndroidUtilities.runOnUIThread(() -> {
            if (!LaunchActivity.this.isFinishing()) {
                if (response != null && actionBarLayout != null) {
                    final TLRPC.TL_messages_historyImportParsed res = (TLRPC.TL_messages_historyImportParsed) response;
                    Bundle args = new Bundle();
                    args.putBoolean("onlySelect", true);
                    args.putString("importTitle", res.title);

                    args.putBoolean("allowSwitchAccount", true);
                    if (res.pm) {
                        args.putInt("dialogsType", 12);
                    } else if (res.group) {
                        args.putInt("dialogsType", 11);
                    } else {
                        String uri = importUri.toString();
                        Set<String> uris = MessagesController.getInstance(intentAccount).exportPrivateUri;
                        boolean ok = false;
                        for (String u : uris) {
                            if (uri.contains(u)) {
                                args.putInt("dialogsType", 12);
                                ok = true;
                                break;
                            }
                        }
                        if (!ok) {
                            uris = MessagesController.getInstance(intentAccount).exportGroupUri;
                            for (String u : uris) {
                                if (uri.contains(u)) {
                                    args.putInt("dialogsType", 11);
                                    ok = true;
                                    break;
                                }
                            }
                            if (!ok) {
                                args.putInt("dialogsType", 13);
                            }
                        }
                    }

                    if (SecretMediaViewer.hasInstance() && SecretMediaViewer.getInstance().isVisible()) {
                        SecretMediaViewer.getInstance().closePhoto(false, false);
                    } else if (PhotoViewer.hasInstance() && PhotoViewer.getInstance().isVisible()) {
                        PhotoViewer.getInstance().closePhoto(false, true);
                    } else if (ArticleViewer.hasInstance() && ArticleViewer.getInstance().isVisible()) {
                        ArticleViewer.getInstance().close(false, true);
                    }
                    if (GroupCallActivity.groupCallInstance != null) {
                        GroupCallActivity.groupCallInstance.dismiss();
                    }

                    drawerLayoutContainer.setAllowOpenDrawer(false, false);
                    if (AndroidUtilities.isTablet()) {
                        actionBarLayout.showLastFragment();
                        rightActionBarLayout.showLastFragment();
                    } else {
                        drawerLayoutContainer.setAllowOpenDrawer(true, false);
                    }

                    DialogsActivity fragment = new DialogsActivity(args);
                    fragment.setDelegate(this);
                    boolean removeLast;
                    if (AndroidUtilities.isTablet()) {
                        removeLast = layersActionBarLayout.fragmentsStack.size() > 0 && layersActionBarLayout.fragmentsStack.get(layersActionBarLayout.fragmentsStack.size() - 1) instanceof DialogsActivity;
                    } else {
                        removeLast = actionBarLayout.fragmentsStack.size() > 1 && actionBarLayout.fragmentsStack.get(actionBarLayout.fragmentsStack.size() - 1) instanceof DialogsActivity;
                    }
                    actionBarLayout.presentFragment(fragment, removeLast, false, true, false);
                } else {
                    AlertUtil.showToast(error);
                    if (documentsUrisArray == null) {
                        documentsUrisArray = new ArrayList<>();
                    }
                    documentsUrisArray.add(0, exportingChatUri);
                    exportingChatUri = null;
                    openDialogsToSend(true);
                }
                try {
                    progressDialog.dismiss();
                } catch (Exception e) {
                    FileLog.e(e);
                }
            }
        }, ConnectionsManager.RequestFlagFailOnServerErrors));
        final Runnable cancelRunnableFinal = cancelRunnable;
        progressDialog.setOnCancelListener(dialog -> {
            ConnectionsManager.getInstance(intentAccount).cancelRequest(requestId[0], true);
            if (cancelRunnableFinal != null) {
                cancelRunnableFinal.run();
            }
        });
        try {
            progressDialog.showDelayed(300);
        } catch (Exception ignore) {

        }
    }

    private void openGroupCall(AccountInstance accountInstance, TLRPC.Chat chat, String hash) {
        VoIPHelper.startCall(chat, null, hash, false, this, mainFragmentsStack.get(mainFragmentsStack.size() - 1), accountInstance);
    }

    private void runLinkRequest(final int intentAccount,
                                final String username,
                                final String group,
                                final String sticker,
                                final String emoji,
                                final String botUser,
                                final String botChat,
                                final String botChannel,
                                final String botChatAdminParams,
                                final String message,
                                final boolean hasUrl,
                                final Integer messageId,
                                final Long channelId,
                                final Integer threadId,
                                final Integer commentId,
                                final String game,
                                final HashMap<String, String> auth,
                                final String lang,
                                final String unsupportedUrl,
                                final String code,
                                final String loginToken,
                                final TLRPC.TL_wallPaper wallPaper,
                                final String inputInvoiceSlug,
                                final String theme,
                                final String voicechat,
                                final String livestream,
                                final int state,
                                final int videoTimestamp,
                                final String setAsAttachBot,
                                final String attachMenuBotToOpen,
                                final String attachMenuBotChoose) {
        if (state == 0 && UserConfig.getActivatedAccountsCount() >= 2) {
            AlertsCreator.createAccountSelectDialog(this, account -> {
                if (account != intentAccount) {
                    switchToAccount(account, true);
                }
<<<<<<< HEAD
                runLinkRequest(account, username, group, sticker, botUser, botChat, botChannel, botChatAdminParams, message, hasUrl, messageId, channelId, threadId, commentId, game, auth, lang, unsupportedUrl, code, loginToken, wallPaper, inputInvoiceSlug, theme, voicechat, livestream, 3, videoTimestamp, setAsAttachBot, attachMenuBotToOpen, attachMenuBotChoose);
=======
                runLinkRequest(account, username, group, sticker, emoji, botUser, botChat, botChannel, botChatAdminParams, message, hasUrl, messageId, channelId, threadId, commentId, game, auth, lang, unsupportedUrl, code, loginToken, wallPaper, inputInvoiceSlug, theme, voicechat, livestream, 1, videoTimestamp, setAsAttachBot, attachMenuBotToOpen, attachMenuBotChoose);
>>>>>>> 43fe75b4
            }).show();
            return;
        } else if (code != null) {
            if (NotificationCenter.getGlobalInstance().hasObservers(NotificationCenter.didReceiveSmsCode)) {
                NotificationCenter.getGlobalInstance().postNotificationName(NotificationCenter.didReceiveSmsCode, code);
            } else {
                AlertDialog.Builder builder = new AlertDialog.Builder(LaunchActivity.this);
                builder.setTitle(LocaleController.getString("NekoX", R.string.NekoX));
                builder.setMessage(AndroidUtilities.replaceTags(LocaleController.formatString("OtherLoginCode", R.string.OtherLoginCode, code)));
                builder.setPositiveButton(LocaleController.getString("OK", R.string.OK), null);
                showAlertDialog(builder);
            }
            return;
        } else if (loginToken != null) {
            BottomBuilder builder = new BottomBuilder(this);
            builder.addTitle(LocaleController.getString("AuthAnotherClientScan", R.string.AuthAnotherClientScan), LocaleController.getString("QRLoginNotice", R.string.QRLoginNotice));
            builder.addItem(LocaleController.getString("QRLoginConfirm", R.string.QRLoginConfirm), R.drawable.baseline_security_24, true, (c) -> {
                AlertDialog progressDialog = new AlertDialog(this, 3);
                progressDialog.setCanCancel(false);
                progressDialog.show();
                byte[] token = Base64.decode(loginToken, Base64.URL_SAFE);
                TLRPC.TL_auth_acceptLoginToken req = new TLRPC.TL_auth_acceptLoginToken();
                req.token = token;
                ConnectionsManager.getInstance(currentAccount).sendRequest(req, (response, error) -> AndroidUtilities.runOnUIThread(() -> {
                    try {
                        progressDialog.dismiss();
                    } catch (Exception ignore) {
                    }
                    if (response instanceof TLRPC.TL_authorization) {
                        SessionsActivity fragment = new SessionsActivity(0);
                        fragment.newAuthorizationToOpen = (TLRPC.TL_authorization) response;
                        presentFragment(fragment, false, false);
                        if (AndroidUtilities.isTablet()) {
                            actionBarLayout.showLastFragment();
                            rightActionBarLayout.showLastFragment();
                            drawerLayoutContainer.setAllowOpenDrawer(false, false);
                        } else {
                            drawerLayoutContainer.setAllowOpenDrawer(true, false);
                        }
                    } else {
                        AndroidUtilities.runOnUIThread(() -> {
                            final String text;
                            if (error.text.equals("AUTH_TOKEN_EXCEPTION")) {
                                text = LocaleController.getString("AccountAlreadyLoggedIn", R.string.AccountAlreadyLoggedIn);
                            } else {
                                text = LocaleController.getString("ErrorOccurred", R.string.ErrorOccurred) + "\n" + error.text;
                            }
                            AlertUtil.showSimpleAlert(this, LocaleController.getString("AuthAnotherClient", R.string.AuthAnotherClient), text);
                        });
                    }
                }));
                return Unit.INSTANCE;
            });
            builder.addCancelItem();
            builder.show();
            return;
        }
        final AlertDialog progressDialog = new AlertDialog(this, 3);
        final int[] requestId = new int[]{0};
        Runnable cancelRunnable = null;

        if (inputInvoiceSlug != null) {
            TLRPC.TL_payments_getPaymentForm req = new TLRPC.TL_payments_getPaymentForm();
            TLRPC.TL_inputInvoiceSlug invoiceSlug = new TLRPC.TL_inputInvoiceSlug();
            invoiceSlug.slug = inputInvoiceSlug;
            req.invoice = invoiceSlug;
            requestId[0] = ConnectionsManager.getInstance(intentAccount).sendRequest(req, (response, error) -> AndroidUtilities.runOnUIThread(() -> {
                if (error != null) {
                    BulletinFactory.of(mainFragmentsStack.get(mainFragmentsStack.size() - 1)).createErrorBulletin(LocaleController.getString(R.string.PaymentInvoiceLinkInvalid)).show();
                } else if (!LaunchActivity.this.isFinishing()) {
<<<<<<< HEAD
                    Toast.makeText(LaunchActivity.this, LocaleController.getString("nekoXPaymentRemovedToast", R.string.nekoXPaymentRemovedToast), Toast.LENGTH_LONG).show();
//                    if (response instanceof TLRPC.TL_payments_paymentForm) {
//                        TLRPC.TL_payments_paymentForm form = (TLRPC.TL_payments_paymentForm) response;
//                        MessagesController.getInstance(intentAccount).putUsers(form.users, false);
//                        presentFragment(new PaymentFormActivity(form, inputInvoiceSlug, getActionBarLayout().getLastFragment()));
//                    } else if (response instanceof TLRPC.TL_payments_paymentReceipt) {
//                        presentFragment(new PaymentFormActivity((TLRPC.TL_payments_paymentReceipt) response));
//                    }
=======
                    PaymentFormActivity paymentFormActivity = null;
                    if (response instanceof TLRPC.TL_payments_paymentForm) {
                        TLRPC.TL_payments_paymentForm form = (TLRPC.TL_payments_paymentForm) response;
                        MessagesController.getInstance(intentAccount).putUsers(form.users, false);
                        paymentFormActivity = new PaymentFormActivity(form, inputInvoiceSlug, getActionBarLayout().getLastFragment());
                    } else if (response instanceof TLRPC.TL_payments_paymentReceipt) {
                        paymentFormActivity = new PaymentFormActivity((TLRPC.TL_payments_paymentReceipt) response);
                    }

                    if (paymentFormActivity != null) {
                        if (navigateToPremiumGiftCallback != null) {
                            Runnable callback = navigateToPremiumGiftCallback;
                            navigateToPremiumGiftCallback = null;
                            paymentFormActivity.setPaymentFormCallback(status -> {
                                if (status == PaymentFormActivity.InvoiceStatus.PAID) {
                                    callback.run();
                                }
                            });
                        }
                        presentFragment(paymentFormActivity);
                    }
>>>>>>> 43fe75b4
                }

                try {
                    progressDialog.dismiss();
                } catch (Exception e) {
                    FileLog.e(e);
                }
            }));
        } else if (username != null) {
            TLObject req;
            if (AndroidUtilities.isNumeric(username)) {
                TLRPC.TL_contacts_resolvePhone resolvePhone = new TLRPC.TL_contacts_resolvePhone();
                resolvePhone.phone = username;
                req = resolvePhone;
            } else {
                TLRPC.TL_contacts_resolveUsername resolveUsername = new TLRPC.TL_contacts_resolveUsername();
                resolveUsername.username = username;
                req = resolveUsername;
            }
            requestId[0] = ConnectionsManager.getInstance(intentAccount).sendRequest(req, (response, error) -> AndroidUtilities.runOnUIThread(() -> {
                if (!LaunchActivity.this.isFinishing()) {
                    boolean hideProgressDialog = true;
                    TLRPC.TL_contacts_resolvedPeer res = (TLRPC.TL_contacts_resolvedPeer) response;
                    if (error == null && actionBarLayout != null && (game == null && voicechat == null || game != null && !res.users.isEmpty() || voicechat != null && !res.chats.isEmpty() || livestream != null && !res.chats.isEmpty())) {
                        MessagesController.getInstance(intentAccount).putUsers(res.users, false);
                        MessagesController.getInstance(intentAccount).putChats(res.chats, false);
                        MessagesStorage.getInstance(intentAccount).putUsersAndChats(res.users, res.chats, false, true);
                        if (setAsAttachBot != null && attachMenuBotToOpen == null) {
                            TLRPC.User user = MessagesController.getInstance(intentAccount).getUser(res.peer.user_id);
                            if (user != null && user.bot) {
                                if (user.bot_attach_menu) {
                                    TLRPC.TL_messages_getAttachMenuBot getAttachMenuBot = new TLRPC.TL_messages_getAttachMenuBot();
                                    getAttachMenuBot.bot = MessagesController.getInstance(intentAccount).getInputUser(res.peer.user_id);
                                    ConnectionsManager.getInstance(intentAccount).sendRequest(getAttachMenuBot, (response1, error1) -> AndroidUtilities.runOnUIThread(() -> {
                                        if (response1 instanceof TLRPC.TL_attachMenuBotsBot) {
                                            TLRPC.TL_attachMenuBotsBot attachMenuBotsBot = (TLRPC.TL_attachMenuBotsBot) response1;
                                            MessagesController.getInstance(intentAccount).putUsers(attachMenuBotsBot.users, false);
                                            TLRPC.TL_attachMenuBot attachMenuBot = attachMenuBotsBot.bot;
                                            BaseFragment lastFragment = mainFragmentsStack.get(mainFragmentsStack.size() - 1);

                                            List<String> chooserTargets = new ArrayList<>();
                                            if (!TextUtils.isEmpty(attachMenuBotChoose)) {
                                                for (String target : attachMenuBotChoose.split(" ")) {
                                                    if (MediaDataController.canShowAttachMenuBotForTarget(attachMenuBot, target)) {
                                                        chooserTargets.add(target);
                                                    }
                                                }
                                            }
                                            DialogsActivity dialogsActivity;

                                            if (!chooserTargets.isEmpty()) {
                                                Bundle args = new Bundle();
                                                args.putInt("dialogsType", DialogsActivity.DIALOGS_TYPE_START_ATTACH_BOT);
                                                args.putBoolean("onlySelect", true);

                                                args.putBoolean("allowGroups", chooserTargets.contains("groups"));
                                                args.putBoolean("allowUsers", chooserTargets.contains("users"));
                                                args.putBoolean("allowChannels", chooserTargets.contains("channels"));
                                                args.putBoolean("allowBots", chooserTargets.contains("bots"));

                                                dialogsActivity = new DialogsActivity(args);
                                                dialogsActivity.setDelegate((fragment, dids, message1, param) -> {
                                                    long did = dids.get(0);

                                                    Bundle args1 = new Bundle();
                                                    args1.putBoolean("scrollToTopOnResume", true);
                                                    if (DialogObject.isEncryptedDialog(did)) {
                                                        args1.putInt("enc_id", DialogObject.getEncryptedChatId(did));
                                                    } else if (DialogObject.isUserDialog(did)) {
                                                        args1.putLong("user_id", did);
                                                    } else {
                                                        args1.putLong("chat_id", -did);
                                                    }
                                                    args1.putString("attach_bot", user.username);
                                                    if (setAsAttachBot != null) {
                                                        args1.putString("attach_bot_start_command", setAsAttachBot);
                                                    }
                                                    if (MessagesController.getInstance(intentAccount).checkCanOpenChat(args1, fragment)) {
                                                        NotificationCenter.getInstance(intentAccount).postNotificationName(NotificationCenter.closeChats);
                                                        actionBarLayout.presentFragment(new ChatActivity(args1), true, false, true, false);
                                                    }
                                                });
                                            } else {
                                                dialogsActivity = null;
                                            }

                                            if (!attachMenuBot.inactive) {
                                                if (dialogsActivity != null) {
                                                    presentFragment(dialogsActivity);
                                                } else if (lastFragment instanceof ChatActivity) {
                                                    ChatActivity chatActivity = (ChatActivity) lastFragment;
                                                    if (!MediaDataController.canShowAttachMenuBot(attachMenuBot, chatActivity.getCurrentUser() != null ? chatActivity.getCurrentUser() : chatActivity.getCurrentChat())) {
                                                        BulletinFactory.of(lastFragment).createErrorBulletin(LocaleController.getString(R.string.BotAlreadyAddedToAttachMenu)).show();
                                                        return;
                                                    }
                                                    chatActivity.openAttachBotLayout(user.id, setAsAttachBot);
                                                } else {
                                                    BulletinFactory.of(lastFragment).createErrorBulletin(LocaleController.getString(R.string.BotAlreadyAddedToAttachMenu)).show();
                                                }
                                            } else {
                                                AttachBotIntroTopView introTopView = new AttachBotIntroTopView(LaunchActivity.this);
                                                introTopView.setColor(Theme.getColor(Theme.key_chat_attachContactIcon));
                                                introTopView.setBackgroundColor(Theme.getColor(Theme.key_dialogTopBackground));
                                                introTopView.setAttachBot(attachMenuBot);
                                                new AlertDialog.Builder(LaunchActivity.this)
                                                        .setTopView(introTopView)
                                                        .setMessage(AndroidUtilities.replaceTags(LocaleController.formatString("BotRequestAttachPermission", R.string.BotRequestAttachPermission, UserObject.getUserName(user))))
                                                        .setPositiveButton(LocaleController.getString(R.string.BotAddToMenu), (dialog, which) -> {
                                                            TLRPC.TL_messages_toggleBotInAttachMenu botRequest = new TLRPC.TL_messages_toggleBotInAttachMenu();
                                                            botRequest.bot = MessagesController.getInstance(intentAccount).getInputUser(res.peer.user_id);
                                                            botRequest.enabled = true;
                                                            ConnectionsManager.getInstance(intentAccount).sendRequest(botRequest, (response2, error2) -> AndroidUtilities.runOnUIThread(() -> {
                                                                if (response2 instanceof TLRPC.TL_boolTrue) {
                                                                    MediaDataController.getInstance(intentAccount).loadAttachMenuBots(false, true);

                                                                    if (dialogsActivity != null) {
                                                                        presentFragment(dialogsActivity);
                                                                    } else if (lastFragment instanceof ChatActivity) {
                                                                        ((ChatActivity) lastFragment).openAttachBotLayout(user.id, setAsAttachBot);
                                                                    }
                                                                }
                                                            }), ConnectionsManager.RequestFlagInvokeAfter | ConnectionsManager.RequestFlagFailOnServerErrors);
                                                        })
                                                        .setNegativeButton(LocaleController.getString(R.string.Cancel), null)
                                                        .show();
                                            }
                                        } else {
                                            BulletinFactory.of(mainFragmentsStack.get(mainFragmentsStack.size() - 1)).createErrorBulletin(LocaleController.getString(R.string.BotCantAddToAttachMenu)).show();
                                        }
                                    }));
                                } else {
                                    BulletinFactory.of(mainFragmentsStack.get(mainFragmentsStack.size() - 1)).createErrorBulletin(LocaleController.getString(R.string.BotCantAddToAttachMenu)).show();
                                }
                            } else {
                                BulletinFactory.of(mainFragmentsStack.get(mainFragmentsStack.size() - 1)).createErrorBulletin(LocaleController.getString(R.string.BotSetAttachLinkNotBot)).show();
                            }
                        } else if (messageId != null && (commentId != null || threadId != null) && !res.chats.isEmpty()) {
                            requestId[0] = runCommentRequest(intentAccount, progressDialog, messageId, commentId, threadId, res.chats.get(0));
                            if (requestId[0] != 0) {
                                hideProgressDialog = false;
                            }
                        } else if (game != null) {
                            Bundle args = new Bundle();
                            args.putBoolean("onlySelect", true);
                            args.putBoolean("cantSendToChannels", true);
                            args.putInt("dialogsType", 1);
                            args.putString("selectAlertString", LocaleController.getString("SendGameToText", R.string.SendGameToText));
                            args.putString("selectAlertStringGroup", LocaleController.getString("SendGameToGroupText", R.string.SendGameToGroupText));
                            DialogsActivity fragment = new DialogsActivity(args);
                            fragment.setDelegate((fragment1, dids, message1, param) -> {
                                long did = dids.get(0);
                                TLRPC.TL_inputMediaGame inputMediaGame = new TLRPC.TL_inputMediaGame();
                                inputMediaGame.id = new TLRPC.TL_inputGameShortName();
                                inputMediaGame.id.short_name = game;
                                inputMediaGame.id.bot_id = MessagesController.getInstance(intentAccount).getInputUser(res.users.get(0));
                                SendMessagesHelper.getInstance(intentAccount).sendGame(MessagesController.getInstance(intentAccount).getInputPeer(did), inputMediaGame, 0, 0);

                                Bundle args1 = new Bundle();
                                args1.putBoolean("scrollToTopOnResume", true);
                                if (DialogObject.isEncryptedDialog(did)) {
                                    args1.putInt("enc_id", DialogObject.getEncryptedChatId(did));
                                } else if (DialogObject.isUserDialog(did)) {
                                    args1.putLong("user_id", did);
                                } else {
                                    args1.putLong("chat_id", -did);
                                }
                                if (MessagesController.getInstance(intentAccount).checkCanOpenChat(args1, fragment1)) {
                                    NotificationCenter.getInstance(intentAccount).postNotificationName(NotificationCenter.closeChats);
                                    actionBarLayout.presentFragment(new ChatActivity(args1), true, false, true, false);
                                }
                            });
                            boolean removeLast;
                            if (AndroidUtilities.isTablet()) {
                                removeLast = layersActionBarLayout.fragmentsStack.size() > 0 && layersActionBarLayout.fragmentsStack.get(layersActionBarLayout.fragmentsStack.size() - 1) instanceof DialogsActivity;
                            } else {
                                removeLast = actionBarLayout.fragmentsStack.size() > 1 && actionBarLayout.fragmentsStack.get(actionBarLayout.fragmentsStack.size() - 1) instanceof DialogsActivity;
                            }
                            actionBarLayout.presentFragment(fragment, removeLast, true, true, false);
                            if (SecretMediaViewer.hasInstance() && SecretMediaViewer.getInstance().isVisible()) {
                                SecretMediaViewer.getInstance().closePhoto(false, false);
                            } else if (PhotoViewer.hasInstance() && PhotoViewer.getInstance().isVisible()) {
                                PhotoViewer.getInstance().closePhoto(false, true);
                            } else if (ArticleViewer.hasInstance() && ArticleViewer.getInstance().isVisible()) {
                                ArticleViewer.getInstance().close(false, true);
                            }
                            if (GroupCallActivity.groupCallInstance != null) {
                                GroupCallActivity.groupCallInstance.dismiss();
                            }
                            drawerLayoutContainer.setAllowOpenDrawer(false, false);
                            if (AndroidUtilities.isTablet()) {
                                actionBarLayout.showLastFragment();
                                rightActionBarLayout.showLastFragment();
                            } else {
                                drawerLayoutContainer.setAllowOpenDrawer(true, false);
                            }
                        } else if (botChat != null || botChannel != null) {
                            final TLRPC.User user = !res.users.isEmpty() ? res.users.get(0) : null;
                            if (user == null || user.bot && user.bot_nochats) {
                                try {
                                    if (!mainFragmentsStack.isEmpty()) {
                                        BulletinFactory.of(mainFragmentsStack.get(mainFragmentsStack.size() - 1)).createErrorBulletin(LocaleController.getString("BotCantJoinGroups", R.string.BotCantJoinGroups)).show();
                                    }
                                } catch (Exception e) {
                                    FileLog.e(e);
                                }
                                return;
                            }
                            Bundle args = new Bundle();
                            args.putBoolean("onlySelect", true);
                            args.putInt("dialogsType", 2);
                            args.putBoolean("resetDelegate", false);
                            args.putBoolean("closeFragment", false);
                            args.putBoolean("allowGroups", botChat != null);
                            args.putBoolean("allowChannels", botChannel != null);
                            final String botHash = TextUtils.isEmpty(botChat) ? (TextUtils.isEmpty(botChannel) ? null : botChannel) : botChat;
//                            args.putString("addToGroupAlertString", LocaleController.formatString("AddToTheGroupAlertText", R.string.AddToTheGroupAlertText, UserObject.getUserName(user), "%1$s"));
                            DialogsActivity fragment = new DialogsActivity(args);
                            fragment.setDelegate((fragment12, dids, message1, param) -> {
                                long did = dids.get(0);

                                TLRPC.Chat chat = MessagesController.getInstance(currentAccount).getChat(-did);
                                if (chat != null && (chat.creator || chat.admin_rights != null && chat.admin_rights.add_admins)) {
                                    MessagesController.getInstance(intentAccount).checkIsInChat(chat, user, (isInChatAlready, currentRights, currentRank) -> AndroidUtilities.runOnUIThread(() -> {
                                        TLRPC.TL_chatAdminRights requestingRights = null;
                                        if (botChatAdminParams != null) {
                                            String[] adminParams = botChatAdminParams.split("\\+| ");
                                            requestingRights = new TLRPC.TL_chatAdminRights();
                                            final int count = adminParams.length;
                                            for (int i = 0; i < count; ++i) {
                                                String adminParam = adminParams[i];
                                                switch (adminParam) {
                                                    case "change_info":
                                                        requestingRights.change_info = true;
                                                        break;
                                                    case "post_messages":
                                                        requestingRights.post_messages = true;
                                                        break;
                                                    case "edit_messages":
                                                        requestingRights.edit_messages = true;
                                                        break;
                                                    case "add_admins":
                                                    case "promote_members":
                                                        requestingRights.add_admins = true;
                                                        break;
                                                    case "delete_messages":
                                                        requestingRights.delete_messages = true;
                                                        break;
                                                    case "ban_users":
                                                    case "restrict_members":
                                                        requestingRights.ban_users = true;
                                                        break;
                                                    case "invite_users":
                                                        requestingRights.invite_users = true;
                                                        break;
                                                    case "pin_messages":
                                                        requestingRights.pin_messages = true;
                                                        break;
                                                    case "manage_video_chats":
                                                    case "manage_call":
                                                        requestingRights.manage_call = true;
                                                        break;
                                                    case "manage_chat":
                                                    case "other":
                                                        requestingRights.other = true;
                                                        break;
                                                    case "anonymous":
                                                        requestingRights.anonymous = true;
                                                        break;
                                                }
                                            }
                                        }
                                        TLRPC.TL_chatAdminRights editRights = null;
                                        if (requestingRights != null || currentRights != null) {
                                            if (requestingRights == null) {
                                                editRights = currentRights;
                                            } else if (currentRights == null) {
                                                editRights = requestingRights;
                                            } else {
                                                editRights = currentRights;
                                                editRights.change_info = requestingRights.change_info || editRights.change_info;
                                                editRights.post_messages = requestingRights.post_messages || editRights.post_messages;
                                                editRights.edit_messages = requestingRights.edit_messages || editRights.edit_messages;
                                                editRights.add_admins = requestingRights.add_admins || editRights.add_admins;
                                                editRights.delete_messages = requestingRights.delete_messages || editRights.delete_messages;
                                                editRights.ban_users = requestingRights.ban_users || editRights.ban_users;
                                                editRights.invite_users = requestingRights.invite_users || editRights.invite_users;
                                                editRights.pin_messages = requestingRights.pin_messages || editRights.pin_messages;
                                                editRights.manage_call = requestingRights.manage_call || editRights.manage_call;
                                                editRights.anonymous = requestingRights.anonymous || editRights.anonymous;
                                                editRights.other = requestingRights.other || editRights.other;
                                            }
                                        }
                                        if (isInChatAlready && requestingRights == null && !TextUtils.isEmpty(botHash)) {
                                            Runnable onFinish = () -> {
                                                NotificationCenter.getInstance(intentAccount).postNotificationName(NotificationCenter.closeChats);

                                                Bundle args1 = new Bundle();
                                                args1.putBoolean("scrollToTopOnResume", true);
                                                args1.putLong("chat_id", chat.id);
                                                if (!MessagesController.getInstance(currentAccount).checkCanOpenChat(args1, fragment)) {
                                                    return;
                                                }
                                                ChatActivity chatActivity = new ChatActivity(args1);
                                                presentFragment(chatActivity, true, false);
                                            };
                                            MessagesController.getInstance(currentAccount).addUserToChat(chat.id, user, 0, botHash, fragment, true, onFinish, null);
                                        } else {
                                            ChatRightsEditActivity editRightsActivity = new ChatRightsEditActivity(user.id, -did, editRights, null, null, currentRank, ChatRightsEditActivity.TYPE_ADD_BOT, true, !isInChatAlready, botHash);
                                            editRightsActivity.setDelegate(new ChatRightsEditActivity.ChatRightsEditActivityDelegate() {
                                                @Override
                                                public void didSetRights(int rights, TLRPC.TL_chatAdminRights rightsAdmin, TLRPC.TL_chatBannedRights rightsBanned, String rank) {
                                                    fragment.removeSelfFromStack();
                                                    NotificationCenter.getInstance(intentAccount).postNotificationName(NotificationCenter.closeChats);
                                                }

                                                @Override
                                                public void didChangeOwner(TLRPC.User user) {
                                                }
                                            });
                                            actionBarLayout.presentFragment(editRightsActivity, false);
                                        }
                                    }));
                                } else {
                                    AlertDialog.Builder builder = new AlertDialog.Builder(this);
                                    builder.setTitle(LocaleController.getString("AddBot", R.string.AddBot));
                                    String chatName = chat == null ? "" : chat.title;
                                    builder.setMessage(AndroidUtilities.replaceTags(LocaleController.formatString("AddMembersAlertNamesText", R.string.AddMembersAlertNamesText, UserObject.getUserName(user), chatName)));
                                    builder.setNegativeButton(LocaleController.getString("Cancel", R.string.Cancel), null);
                                    builder.setPositiveButton(LocaleController.getString("AddBot", R.string.AddBot), (di, i) -> {
                                        Bundle args12 = new Bundle();
                                        args12.putBoolean("scrollToTopOnResume", true);
                                        args12.putLong("chat_id", -did);

                                        ChatActivity chatActivity = new ChatActivity(args12);
                                        NotificationCenter.getInstance(intentAccount).postNotificationName(NotificationCenter.closeChats);
                                        MessagesController.getInstance(intentAccount).addUserToChat(-did, user, 0, botHash, chatActivity, null);
                                        actionBarLayout.presentFragment(chatActivity, true, false, true, false);
                                    });
                                    builder.show();
                                }
                            });
                            presentFragment(fragment);
                        } else {
                            long dialog_id;
                            boolean isBot = false;
                            Bundle args = new Bundle();
                            if (!res.chats.isEmpty()) {
                                args.putLong("chat_id", res.chats.get(0).id);
                                dialog_id = -res.chats.get(0).id;
                            } else {
                                args.putLong("user_id", res.users.get(0).id);
                                dialog_id = res.users.get(0).id;
                            }
                            if (botUser != null && res.users.size() > 0 && res.users.get(0).bot) {
                                args.putString("botUser", botUser);
                                isBot = true;
                            }
                            if (navigateToPremiumBot) {
                                navigateToPremiumBot = false;
                                args.putBoolean("premium_bot", true);
                            }
                            if (messageId != null) {
                                args.putInt("message_id", messageId);
                            }
                            if (voicechat != null) {
                                args.putString("voicechat", voicechat);
                            }
                            if (livestream != null) {
                                args.putString("livestream", livestream);
                            }
                            if (videoTimestamp >= 0) {
                                args.putInt("video_timestamp", videoTimestamp);
                            }
                            if (attachMenuBotToOpen != null) {
                                args.putString("attach_bot", attachMenuBotToOpen);
                            }
                            if (setAsAttachBot != null) {
                                args.putString("attach_bot_start_command", setAsAttachBot);
                            }
                            BaseFragment lastFragment = !mainFragmentsStack.isEmpty() && voicechat == null ? mainFragmentsStack.get(mainFragmentsStack.size() - 1) : null;
                            if (lastFragment == null || MessagesController.getInstance(intentAccount).checkCanOpenChat(args, lastFragment)) {
                                if (isBot && lastFragment instanceof ChatActivity && ((ChatActivity) lastFragment).getDialogId() == dialog_id) {
                                    ((ChatActivity) lastFragment).setBotUser(botUser);
                                } else {
                                    MessagesController.getInstance(intentAccount).ensureMessagesLoaded(dialog_id, messageId == null ? 0 : messageId, new MessagesController.MessagesLoadedCallback() {
                                        @Override
                                        public void onMessagesLoaded(boolean fromCache) {
                                            try {
                                                progressDialog.dismiss();
                                            } catch (Exception e) {
                                                FileLog.e(e);
                                            }
                                            if (!LaunchActivity.this.isFinishing()) {
                                                BaseFragment voipLastFragment;
                                                if (livestream == null || !(lastFragment instanceof ChatActivity) || ((ChatActivity) lastFragment).getDialogId() != dialog_id) {
                                                    ChatActivity fragment = new ChatActivity(args);
                                                    actionBarLayout.presentFragment(fragment);
                                                    voipLastFragment = fragment;
                                                } else {
                                                    voipLastFragment = lastFragment;
                                                }

                                                AndroidUtilities.runOnUIThread(() -> {
                                                    if (livestream != null) {
                                                        AccountInstance accountInstance = AccountInstance.getInstance(currentAccount);
                                                        ChatObject.Call cachedCall = accountInstance.getMessagesController().getGroupCall(-dialog_id, false);
                                                        if (cachedCall != null) {
                                                            VoIPHelper.startCall(accountInstance.getMessagesController().getChat(-dialog_id), accountInstance.getMessagesController().getInputPeer(dialog_id), null, false, cachedCall == null || !cachedCall.call.rtmp_stream, LaunchActivity.this, voipLastFragment, accountInstance);
                                                        } else {
                                                            TLRPC.ChatFull chatFull = accountInstance.getMessagesController().getChatFull(-dialog_id);
                                                            if (chatFull != null) {
                                                                if (chatFull.call == null) {
                                                                    if (voipLastFragment.getParentActivity() != null) {
                                                                        BulletinFactory.of(voipLastFragment).createSimpleBulletin(R.raw.linkbroken, LocaleController.getString("InviteExpired", R.string.InviteExpired)).show();
                                                                    }
                                                                } else {
                                                                    accountInstance.getMessagesController().getGroupCall(-dialog_id, true, () -> AndroidUtilities.runOnUIThread(() -> {
                                                                        ChatObject.Call call = accountInstance.getMessagesController().getGroupCall(-dialog_id, false);
                                                                        VoIPHelper.startCall(accountInstance.getMessagesController().getChat(-dialog_id), accountInstance.getMessagesController().getInputPeer(dialog_id), null, false, call == null || !call.call.rtmp_stream, LaunchActivity.this, voipLastFragment, accountInstance);
                                                                    }));
                                                                }
                                                            }
                                                        }
                                                    }
                                                }, 150);
                                            }
                                        }

                                        @Override
                                        public void onError() {
                                            if (!LaunchActivity.this.isFinishing()) {
                                                BaseFragment fragment = mainFragmentsStack.get(mainFragmentsStack.size() - 1);
                                                AlertsCreator.showSimpleAlert(fragment, LocaleController.getString("JoinToGroupErrorNotExist", R.string.JoinToGroupErrorNotExist));
                                            }
                                            try {
                                                progressDialog.dismiss();
                                            } catch (Exception e) {
                                                FileLog.e(e);
                                            }
                                        }
                                    });
                                    hideProgressDialog = false;
                                }
                            }
                        }
                    } else {
                        try {
                            if (!mainFragmentsStack.isEmpty()) {
                                BaseFragment fragment = mainFragmentsStack.get(mainFragmentsStack.size() - 1);
                                if (error != null && error.text != null && error.text.startsWith("FLOOD_WAIT")) {
                                    BulletinFactory.of(fragment).createErrorBulletin(LocaleController.getString("FloodWait", R.string.FloodWait)).show();
                                } else if (AndroidUtilities.isNumeric(username)) {
                                    BulletinFactory.of(fragment).createErrorBulletin(LocaleController.getString("NoPhoneFound", R.string.NoPhoneFound)).show();
                                } else {
                                    BulletinFactory.of(fragment).createErrorBulletin(LocaleController.getString("NoUsernameFound", R.string.NoUsernameFound)).show();
                                }
                            }
                        } catch (Exception e) {
                            FileLog.e(e);
                        }
                    }

                    if (hideProgressDialog) {
                        try {
                            progressDialog.dismiss();
                        } catch (Exception e) {
                            FileLog.e(e);
                        }
                    }
                }
            }, ConnectionsManager.RequestFlagFailOnServerErrors));
        } else if (group != null) {
            if (state == 0 || state == 3) {
                final TLRPC.TL_messages_checkChatInvite req = new TLRPC.TL_messages_checkChatInvite();
                req.hash = group;
                requestId[0] = ConnectionsManager.getInstance(intentAccount).sendRequest(req, (response, error) -> AndroidUtilities.runOnUIThread(() -> {
                    if (!LaunchActivity.this.isFinishing()) {
                        boolean hideProgressDialog = true;
                        if (error == null && actionBarLayout != null) {
                            TLRPC.ChatInvite invite = (TLRPC.ChatInvite) response;
                            if (invite.chat != null && (!ChatObject.isLeftFromChat(invite.chat) || !invite.chat.kicked && (!TextUtils.isEmpty(invite.chat.username) || invite instanceof TLRPC.TL_chatInvitePeek || invite.chat.has_geo))) {
                                MessagesController.getInstance(intentAccount).putChat(invite.chat, false);
                                ArrayList<TLRPC.Chat> chats = new ArrayList<>();
                                chats.add(invite.chat);
                                MessagesStorage.getInstance(intentAccount).putUsersAndChats(null, chats, false, true);
                                Bundle args = new Bundle();
                                args.putLong("chat_id", invite.chat.id);
                                if (mainFragmentsStack.isEmpty() || MessagesController.getInstance(intentAccount).checkCanOpenChat(args, mainFragmentsStack.get(mainFragmentsStack.size() - 1))) {
                                    boolean[] canceled = new boolean[1];
                                    progressDialog.setOnCancelListener(dialog -> canceled[0] = true);

                                    MessagesController.getInstance(intentAccount).ensureMessagesLoaded(-invite.chat.id, 0, new MessagesController.MessagesLoadedCallback() {
                                        @Override
                                        public void onMessagesLoaded(boolean fromCache) {
                                            try {
                                                progressDialog.dismiss();
                                            } catch (Exception e) {
                                                FileLog.e(e);
                                            }
                                            if (canceled[0]) {
                                                return;
                                            }
                                            ChatActivity fragment = new ChatActivity(args);
                                            if (invite instanceof TLRPC.TL_chatInvitePeek) {
                                                fragment.setChatInvite(invite);
                                            }
                                            actionBarLayout.presentFragment(fragment);
                                        }

                                        @Override
                                        public void onError() {
                                            if (!LaunchActivity.this.isFinishing()) {
                                                BaseFragment fragment = mainFragmentsStack.get(mainFragmentsStack.size() - 1);
                                                AlertsCreator.showSimpleAlert(fragment, LocaleController.getString("JoinToGroupErrorNotExist", R.string.JoinToGroupErrorNotExist));
                                            }
                                            try {
                                                progressDialog.dismiss();
                                            } catch (Exception e) {
                                                FileLog.e(e);
                                            }
                                        }
                                    });
                                    hideProgressDialog = false;
                                }
                            } else {
                                BaseFragment fragment = mainFragmentsStack.get(mainFragmentsStack.size() - 1);
                                fragment.showDialog(new JoinGroupAlert(LaunchActivity.this, invite, group, fragment, (fragment instanceof ChatActivity ? ((ChatActivity) fragment).themeDelegate : null)));
                            }
                        } else {
                            AlertDialog.Builder builder = new AlertDialog.Builder(LaunchActivity.this);
                            builder.setTitle(LocaleController.getString("NekoX", R.string.NekoX));
                            if (error.text.startsWith("FLOOD_WAIT")) {
                                builder.setMessage(LocaleController.getString("FloodWait", R.string.FloodWait));
                            } else if (error.text.startsWith("INVITE_HASH_EXPIRED")) {
                                builder.setTitle(LocaleController.getString("ExpiredLink", R.string.ExpiredLink));
                                builder.setMessage(LocaleController.getString("InviteExpired", R.string.InviteExpired));
                            } else {
                                builder.setMessage(LocaleController.getString("JoinToGroupErrorNotExist", R.string.JoinToGroupErrorNotExist));
                            }
                            builder.setPositiveButton(LocaleController.getString("OK", R.string.OK), null);
                            showAlertDialog(builder);
                        }

                        try {
                            if (hideProgressDialog) {
                                progressDialog.dismiss();
                            }
                        } catch (Exception e) {
                            FileLog.e(e);
                        }
                    }
                }), ConnectionsManager.RequestFlagFailOnServerErrors);
            } else if (state == 1) {
                TLRPC.TL_messages_importChatInvite req = new TLRPC.TL_messages_importChatInvite();
                req.hash = group;
                ConnectionsManager.getInstance(intentAccount).sendRequest(req, (response, error) -> {
                    if (error == null) {
                        TLRPC.Updates updates = (TLRPC.Updates) response;
                        MessagesController.getInstance(intentAccount).processUpdates(updates, false);
                    }
                    AndroidUtilities.runOnUIThread(() -> {
                        if (!LaunchActivity.this.isFinishing()) {
                            try {
                                progressDialog.dismiss();
                            } catch (Exception e) {
                                FileLog.e(e);
                            }
                            if (error == null) {
                                if (actionBarLayout != null) {
                                    TLRPC.Updates updates = (TLRPC.Updates) response;
                                    if (!updates.chats.isEmpty()) {
                                        TLRPC.Chat chat = updates.chats.get(0);
                                        chat.left = false;
                                        chat.kicked = false;
                                        MessagesController.getInstance(intentAccount).putUsers(updates.users, false);
                                        MessagesController.getInstance(intentAccount).putChats(updates.chats, false);
                                        Bundle args = new Bundle();
                                        args.putLong("chat_id", chat.id);
                                        if (mainFragmentsStack.isEmpty() || MessagesController.getInstance(intentAccount).checkCanOpenChat(args, mainFragmentsStack.get(mainFragmentsStack.size() - 1))) {
                                            ChatActivity fragment = new ChatActivity(args);
                                            NotificationCenter.getInstance(intentAccount).postNotificationName(NotificationCenter.closeChats);
                                            actionBarLayout.presentFragment(fragment, false, true, true, false);
                                        }
                                    }
                                }
                            } else {
                                AlertDialog.Builder builder = new AlertDialog.Builder(LaunchActivity.this);
                                builder.setTitle(LocaleController.getString("NekoX", R.string.NekoX));
                                if (error.text.startsWith("FLOOD_WAIT")) {
                                    builder.setMessage(LocaleController.getString("FloodWait", R.string.FloodWait));
                                } else if (error.text.equals("USERS_TOO_MUCH")) {
                                    builder.setMessage(LocaleController.getString("JoinToGroupErrorFull", R.string.JoinToGroupErrorFull));
                                } else {
                                    builder.setMessage(LocaleController.getString("JoinToGroupErrorNotExist", R.string.JoinToGroupErrorNotExist));
                                }
                                builder.setPositiveButton(LocaleController.getString("OK", R.string.OK), null);
                                showAlertDialog(builder);
                            }
                        }
                    });
                }, ConnectionsManager.RequestFlagFailOnServerErrors);
            }
        } else if (sticker != null) {
            if (!mainFragmentsStack.isEmpty()) {
<<<<<<< HEAD
                TLRPC.InputStickerSet input;
                if ("emoji".equals(sticker)) {
                    input = new TLRPC.TL_inputStickerSetAnimatedEmoji();
                } else if (sticker.startsWith("dice/")) {
                    TLRPC.TL_inputStickerSetDice stickerset = new TLRPC.TL_inputStickerSetDice();
                    stickerset.emoticon = StrUtil.subAfter(sticker, "dice/", true);
                    input = stickerset;
                } else {
                    TLRPC.TL_inputStickerSetShortName stickerset = new TLRPC.TL_inputStickerSetShortName();
                    stickerset.short_name = sticker;
                    input = stickerset;
                }

=======
                TLRPC.TL_inputStickerSetShortName stickerset = new TLRPC.TL_inputStickerSetShortName();
                stickerset.short_name = sticker != null ? sticker : emoji;
>>>>>>> 43fe75b4
                BaseFragment fragment = mainFragmentsStack.get(mainFragmentsStack.size() - 1);
                StickersAlert alert;
                if (fragment instanceof ChatActivity) {
                    ChatActivity chatActivity = (ChatActivity) fragment;
                    alert = new StickersAlert(LaunchActivity.this, fragment, input, null, chatActivity.getChatActivityEnterViewForStickers(), chatActivity.getResourceProvider());
                    alert.setCalcMandatoryInsets(chatActivity.isKeyboardVisible());
                } else {
                    alert = new StickersAlert(LaunchActivity.this, fragment, input, null, null);
                }
                alert.probablyEmojis = emoji != null;
                fragment.showDialog(alert);
            }
            return;
        } else if (emoji != null) {
            if (!mainFragmentsStack.isEmpty()) {
                TLRPC.TL_inputStickerSetShortName stickerset = new TLRPC.TL_inputStickerSetShortName();
                stickerset.short_name = sticker != null ? sticker : emoji;
                ArrayList<TLRPC.InputStickerSet> sets = new ArrayList<>(1);
                sets.add(stickerset);
                BaseFragment fragment = mainFragmentsStack.get(mainFragmentsStack.size() - 1);
                EmojiPacksAlert alert;
                if (fragment instanceof ChatActivity) {
                    ChatActivity chatActivity = (ChatActivity) fragment;
                    alert = new EmojiPacksAlert(fragment, LaunchActivity.this, chatActivity.getResourceProvider(), sets);
                    alert.setCalcMandatoryInsets(chatActivity.isKeyboardVisible());
                } else {
                    alert = new EmojiPacksAlert(fragment, LaunchActivity.this, null, sets);
                }
                fragment.showDialog(alert);
            }
            return;
        } else if (message != null) {
            Bundle args = new Bundle();
            args.putBoolean("onlySelect", true);
            args.putInt("dialogsType", 3);
            DialogsActivity fragment = new DialogsActivity(args);
            fragment.setDelegate((fragment13, dids, m, param) -> {
                long did = dids.get(0);
                Bundle args13 = new Bundle();
                args13.putBoolean("scrollToTopOnResume", true);
                args13.putBoolean("hasUrl", hasUrl);
                if (DialogObject.isEncryptedDialog(did)) {
                    args13.putInt("enc_id", DialogObject.getEncryptedChatId(did));
                } else if (DialogObject.isUserDialog(did)) {
                    args13.putLong("user_id", did);
                } else {
                    args13.putLong("chat_id", -did);
                }
                if (MessagesController.getInstance(intentAccount).checkCanOpenChat(args13, fragment13)) {
                    NotificationCenter.getInstance(intentAccount).postNotificationName(NotificationCenter.closeChats);
                    MediaDataController.getInstance(intentAccount).saveDraft(did, 0, message, null, null, false);
                    actionBarLayout.presentFragment(new ChatActivity(args13), true, false, true, false);
                }
            });
            presentFragment(fragment, false, true);
        } else if (auth != null) {
            final int bot_id = Utilities.parseInt(auth.get("bot_id"));
            if (bot_id == 0) {
                return;
            }
            final String payload = auth.get("payload");
            final String nonce = auth.get("nonce");
            final String callbackUrl = auth.get("callback_url");
            final TLRPC.TL_account_getAuthorizationForm req = new TLRPC.TL_account_getAuthorizationForm();
            req.bot_id = bot_id;
            req.scope = auth.get("scope");
            req.public_key = auth.get("public_key");
            requestId[0] = ConnectionsManager.getInstance(intentAccount).sendRequest(req, (response, error) -> {
                final TLRPC.TL_account_authorizationForm authorizationForm = (TLRPC.TL_account_authorizationForm) response;
                if (authorizationForm != null) {
                    TLRPC.TL_account_getPassword req2 = new TLRPC.TL_account_getPassword();
                    requestId[0] = ConnectionsManager.getInstance(intentAccount).sendRequest(req2, (response1, error1) -> AndroidUtilities.runOnUIThread(() -> {
                        try {
                            progressDialog.dismiss();
                        } catch (Exception e) {
                            FileLog.e(e);
                        }
                        if (response1 != null) {
                            TLRPC.TL_account_password accountPassword = (TLRPC.TL_account_password) response1;
                            MessagesController.getInstance(intentAccount).putUsers(authorizationForm.users, false);
                            presentFragment(new PassportActivity(PassportActivity.TYPE_PASSWORD, req.bot_id, req.scope, req.public_key, payload, nonce, callbackUrl, authorizationForm, accountPassword));
                        }
                    }));
                } else {
                    AndroidUtilities.runOnUIThread(() -> {
                        try {
                            progressDialog.dismiss();
                            if ("APP_VERSION_OUTDATED".equals(error.text)) {
                                AlertsCreator.showUpdateAppAlert(LaunchActivity.this, LocaleController.getString("UpdateAppAlert", R.string.UpdateAppAlert), true);
                            } else {
                                showAlertDialog(AlertsCreator.createSimpleAlert(LaunchActivity.this, LocaleController.getString("ErrorOccurred", R.string.ErrorOccurred) + "\n" + error.text));
                            }
                        } catch (Exception e) {
                            FileLog.e(e);
                        }
                    });
                }
            });
        } else if (unsupportedUrl != null) {
            TLRPC.TL_help_getDeepLinkInfo req = new TLRPC.TL_help_getDeepLinkInfo();
            req.path = unsupportedUrl;
            requestId[0] = ConnectionsManager.getInstance(currentAccount).sendRequest(req, (response, error) -> AndroidUtilities.runOnUIThread(() -> {
                try {
                    progressDialog.dismiss();
                } catch (Exception e) {
                    FileLog.e(e);
                }

                if (response instanceof TLRPC.TL_help_deepLinkInfo) {
                    TLRPC.TL_help_deepLinkInfo res = (TLRPC.TL_help_deepLinkInfo) response;
                    AlertsCreator.showUpdateAppAlert(LaunchActivity.this, res.message, res.update_app);
                }
            }));
        } else if (lang != null) {
            TLRPC.TL_langpack_getLanguage req = new TLRPC.TL_langpack_getLanguage();
            req.lang_code = lang;
            req.lang_pack = "android";
            requestId[0] = ConnectionsManager.getInstance(currentAccount).sendRequest(req, (response, error) -> AndroidUtilities.runOnUIThread(() -> {
                try {
                    progressDialog.dismiss();
                } catch (Exception e) {
                    FileLog.e(e);
                }
                if (response instanceof TLRPC.TL_langPackLanguage) {
                    TLRPC.TL_langPackLanguage res = (TLRPC.TL_langPackLanguage) response;
                    AlertsCreator.createLanguageAlert(LaunchActivity.this, res).show();
                } else if (error != null) {
                    if ("LANG_CODE_NOT_SUPPORTED".equals(error.text)) {
                        showAlertDialog(AlertsCreator.createSimpleAlert(LaunchActivity.this, LocaleController.getString("LanguageUnsupportedError", R.string.LanguageUnsupportedError)));
                    } else {
                        showAlertDialog(AlertsCreator.createSimpleAlert(LaunchActivity.this, LocaleController.getString("ErrorOccurred", R.string.ErrorOccurred) + "\n" + error.text));
                    }
                }
            }));
        } else if (wallPaper != null) {
            boolean ok = false;
            if (TextUtils.isEmpty(wallPaper.slug)) {
                try {
                    WallpapersListActivity.ColorWallpaper colorWallpaper;
                    if (wallPaper.settings.third_background_color != 0) {
                        colorWallpaper = new WallpapersListActivity.ColorWallpaper(Theme.COLOR_BACKGROUND_SLUG, wallPaper.settings.background_color, wallPaper.settings.second_background_color, wallPaper.settings.third_background_color, wallPaper.settings.fourth_background_color);
                    } else {
                        colorWallpaper = new WallpapersListActivity.ColorWallpaper(Theme.COLOR_BACKGROUND_SLUG, wallPaper.settings.background_color, wallPaper.settings.second_background_color, AndroidUtilities.getWallpaperRotation(wallPaper.settings.rotation, false));
                    }
                    ThemePreviewActivity wallpaperActivity = new ThemePreviewActivity(colorWallpaper, null, true, false);
                    AndroidUtilities.runOnUIThread(() -> presentFragment(wallpaperActivity));
                    ok = true;
                } catch (Exception e) {
                    FileLog.e(e);
                }
            }
            if (!ok) {
                TLRPC.TL_account_getWallPaper req = new TLRPC.TL_account_getWallPaper();
                TLRPC.TL_inputWallPaperSlug inputWallPaperSlug = new TLRPC.TL_inputWallPaperSlug();
                inputWallPaperSlug.slug = wallPaper.slug;
                req.wallpaper = inputWallPaperSlug;
                requestId[0] = ConnectionsManager.getInstance(currentAccount).sendRequest(req, (response, error) -> AndroidUtilities.runOnUIThread(() -> {
                    try {
                        progressDialog.dismiss();
                    } catch (Exception e) {
                        FileLog.e(e);
                    }
                    if (response instanceof TLRPC.TL_wallPaper) {
                        TLRPC.TL_wallPaper res = (TLRPC.TL_wallPaper) response;
                        Object object;
                        if (res.pattern) {
                            WallpapersListActivity.ColorWallpaper colorWallpaper = new WallpapersListActivity.ColorWallpaper(res.slug, wallPaper.settings.background_color, wallPaper.settings.second_background_color, wallPaper.settings.third_background_color, wallPaper.settings.fourth_background_color, AndroidUtilities.getWallpaperRotation(wallPaper.settings.rotation, false), wallPaper.settings.intensity / 100.0f, wallPaper.settings.motion, null);
                            colorWallpaper.pattern = res;
                            object = colorWallpaper;
                        } else {
                            object = res;
                        }
                        ThemePreviewActivity wallpaperActivity = new ThemePreviewActivity(object, null, true, false);
                        wallpaperActivity.setInitialModes(wallPaper.settings.blur, wallPaper.settings.motion);
                        presentFragment(wallpaperActivity);
                    } else {
                        showAlertDialog(AlertsCreator.createSimpleAlert(LaunchActivity.this, LocaleController.getString("ErrorOccurred", R.string.ErrorOccurred) + "\n" + error.text));
                    }
                }));
            }
        } else if (theme != null) {
            cancelRunnable = () -> {
                loadingThemeFileName = null;
                loadingThemeWallpaperName = null;
                loadingThemeWallpaper = null;
                loadingThemeInfo = null;
                loadingThemeProgressDialog = null;
                loadingTheme = null;
            };
            TLRPC.TL_account_getTheme req = new TLRPC.TL_account_getTheme();
            req.format = "android";
            TLRPC.TL_inputThemeSlug inputThemeSlug = new TLRPC.TL_inputThemeSlug();
            inputThemeSlug.slug = theme;
            req.theme = inputThemeSlug;
            requestId[0] = ConnectionsManager.getInstance(currentAccount).sendRequest(req, (response, error) -> AndroidUtilities.runOnUIThread(() -> {
                int notFound = 2;
                if (response instanceof TLRPC.TL_theme) {
                    TLRPC.TL_theme t = (TLRPC.TL_theme) response;
                    TLRPC.ThemeSettings settings = null;
                    if (t.settings.size() > 0) {
                        settings = t.settings.get(0);
                    }
                    if (settings != null) {
                        String key = Theme.getBaseThemeKey(settings);
                        Theme.ThemeInfo info = Theme.getTheme(key);
                        if (info != null) {
                            TLRPC.TL_wallPaper object;
                            if (settings.wallpaper instanceof TLRPC.TL_wallPaper) {
                                object = (TLRPC.TL_wallPaper) settings.wallpaper;
                                File path = FileLoader.getInstance(currentAccount).getPathToAttach(object.document, true);
                                if (!path.exists()) {
                                    loadingThemeProgressDialog = progressDialog;
                                    loadingThemeAccent = true;
                                    loadingThemeInfo = info;
                                    loadingTheme = t;
                                    loadingThemeWallpaper = object;
                                    loadingThemeWallpaperName = FileLoader.getAttachFileName(object.document);
                                    FileLoader.getInstance(currentAccount).loadFile(object.document, object, 1, 1);
                                    return;
                                }
                            } else {
                                object = null;
                            }
                            try {
                                progressDialog.dismiss();
                            } catch (Exception e) {
                                FileLog.e(e);
                            }
                            notFound = 0;
                            openThemeAccentPreview(t, object, info);
                        } else {
                            notFound = 1;
                        }
                    } else if (t.document != null) {
                        loadingThemeAccent = false;
                        loadingTheme = t;
                        loadingThemeFileName = FileLoader.getAttachFileName(loadingTheme.document);
                        loadingThemeProgressDialog = progressDialog;
                        FileLoader.getInstance(currentAccount).loadFile(loadingTheme.document, t, 1, 1);
                        notFound = 0;
                    } else {
                        notFound = 1;
                    }
                } else if (error != null && "THEME_FORMAT_INVALID".equals(error.text)) {
                    notFound = 1;
                }
                if (notFound != 0) {
                    try {
                        progressDialog.dismiss();
                    } catch (Exception e) {
                        FileLog.e(e);
                    }
                    if (notFound == 1) {
                        showAlertDialog(AlertsCreator.createSimpleAlert(LaunchActivity.this, LocaleController.getString("Theme", R.string.Theme), LocaleController.getString("ThemeNotSupported", R.string.ThemeNotSupported)));
                    } else {
                        showAlertDialog(AlertsCreator.createSimpleAlert(LaunchActivity.this, LocaleController.getString("Theme", R.string.Theme), LocaleController.getString("ThemeNotFound", R.string.ThemeNotFound)));
                    }
                }
            }));
        } else if (channelId != null && messageId != null) {
            if (threadId != null) {
                TLRPC.Chat chat = MessagesController.getInstance(intentAccount).getChat(channelId);
                if (chat != null) {
                    requestId[0] = runCommentRequest(intentAccount, progressDialog, messageId, commentId, threadId, chat);
                } else {
                    TLRPC.TL_channels_getChannels req = new TLRPC.TL_channels_getChannels();
                    TLRPC.TL_inputChannel inputChannel = new TLRPC.TL_inputChannel();
                    inputChannel.channel_id = channelId;
                    req.id.add(inputChannel);
                    requestId[0] = ConnectionsManager.getInstance(currentAccount).sendRequest(req, (response, error) -> AndroidUtilities.runOnUIThread(() -> {
                        boolean notFound = true;
                        if (response instanceof TLRPC.TL_messages_chats) {
                            TLRPC.TL_messages_chats res = (TLRPC.TL_messages_chats) response;
                            if (!res.chats.isEmpty()) {
                                notFound = false;
                                MessagesController.getInstance(currentAccount).putChats(res.chats, false);
                                requestId[0] = runCommentRequest(intentAccount, progressDialog, messageId, commentId, threadId, res.chats.get(0));
                            }
                        }
                        if (notFound) {
                            try {
                                progressDialog.dismiss();
                            } catch (Exception e) {
                                FileLog.e(e);
                            }
                            showAlertDialog(AlertsCreator.createSimpleAlert(LaunchActivity.this, LocaleController.getString("LinkNotFound", R.string.LinkNotFound)));
                        }
                    }));
                }
            } else {
                Bundle args = new Bundle();
                args.putLong("chat_id", channelId);
                args.putInt("message_id", messageId);
                BaseFragment lastFragment = !mainFragmentsStack.isEmpty() ? mainFragmentsStack.get(mainFragmentsStack.size() - 1) : null;
                if (lastFragment == null || MessagesController.getInstance(intentAccount).checkCanOpenChat(args, lastFragment)) {
                    AndroidUtilities.runOnUIThread(() -> {
                        if (!actionBarLayout.presentFragment(new ChatActivity(args))) {
                            TLRPC.TL_channels_getChannels req = new TLRPC.TL_channels_getChannels();
                            TLRPC.TL_inputChannel inputChannel = new TLRPC.TL_inputChannel();
                            inputChannel.channel_id = channelId;
                            req.id.add(inputChannel);
                            requestId[0] = ConnectionsManager.getInstance(currentAccount).sendRequest(req, (response, error) -> AndroidUtilities.runOnUIThread(() -> {
                                try {
                                    progressDialog.dismiss();
                                } catch (Exception e) {
                                    FileLog.e(e);
                                }
                                boolean notFound = true;
                                if (response instanceof TLRPC.TL_messages_chats) {
                                    TLRPC.TL_messages_chats res = (TLRPC.TL_messages_chats) response;
                                    if (!res.chats.isEmpty()) {
                                        notFound = false;
                                        MessagesController.getInstance(currentAccount).putChats(res.chats, false);
                                        TLRPC.Chat chat = res.chats.get(0);
                                        if (lastFragment == null || MessagesController.getInstance(intentAccount).checkCanOpenChat(args, lastFragment)) {
                                            actionBarLayout.presentFragment(new ChatActivity(args));
                                        }
                                    }
                                }
                                if (notFound) {
                                    showAlertDialog(AlertsCreator.createSimpleAlert(LaunchActivity.this, LocaleController.getString("LinkNotFound", R.string.LinkNotFound)));
                                }
                            }));
                        }
                    });
                }
            }
        }

        if (requestId[0] != 0) {
            final Runnable cancelRunnableFinal = cancelRunnable;
            progressDialog.setOnCancelListener(dialog -> {
                ConnectionsManager.getInstance(intentAccount).cancelRequest(requestId[0], true);
                if (cancelRunnableFinal != null) {
                    cancelRunnableFinal.run();
                }
            });
            try {
                progressDialog.showDelayed(300);
            } catch (Exception ignore) {

            }
        }
    }

    private List<TLRPC.TL_contact> findContacts(String userName, String userPhone, boolean allowSelf) {
        final MessagesController messagesController = MessagesController.getInstance(currentAccount);
        final ContactsController contactsController = ContactsController.getInstance(currentAccount);
        final List<TLRPC.TL_contact> contacts = new ArrayList<>(contactsController.contacts);
        final List<TLRPC.TL_contact> foundContacts = new ArrayList<>();

        if (userPhone != null) {
            userPhone = PhoneFormat.stripExceptNumbers(userPhone);
            TLRPC.TL_contact contact = contactsController.contactsByPhone.get(userPhone);
            if (contact == null) {
                String shortUserPhone = userPhone.substring(Math.max(0, userPhone.length() - 7));
                contact = contactsController.contactsByShortPhone.get(shortUserPhone);
            }
            if (contact != null) {
                final TLRPC.User user = messagesController.getUser(contact.user_id);
                if (user != null && (!user.self || allowSelf)) {
                    foundContacts.add(contact);
                } else {
                    // disable search by name
                    userName = null;
                }
            }
        }

        if (foundContacts.isEmpty() && userName != null) {
            final String query1 = userName.trim().toLowerCase();
            if (!TextUtils.isEmpty(query1)) {
                String query2 = LocaleController.getInstance().getTranslitString(query1);
                if (query1.equals(query2) || query2.length() == 0) {
                    query2 = null;
                }
                final String[] queries = new String[]{query1, query2};
                for (int i = 0, size = contacts.size(); i < size; i++) {
                    final TLRPC.TL_contact contact = contacts.get(i);
                    if (contact != null) {
                        final TLRPC.User user = messagesController.getUser(contact.user_id);
                        if (user != null) {
                            if (user.self && !allowSelf) {
                                continue;
                            }

                            final String[] names = new String[3];
                            names[0] = ContactsController.formatName(user.first_name, user.last_name).toLowerCase();
                            names[1] = LocaleController.getInstance().getTranslitString(names[0]);
                            if (names[0].equals(names[1])) {
                                names[1] = null;
                            }
                            if (UserObject.isReplyUser(user)) {
                                names[2] = LocaleController.getString("RepliesTitle", R.string.RepliesTitle).toLowerCase();
                            } else if (user.self) {
                                names[2] = LocaleController.getString("SavedMessages", R.string.SavedMessages).toLowerCase();
                            }

                            boolean found = false;
                            for (String q : queries) {
                                if (q == null) {
                                    continue;
                                }
                                for (int j = 0; j < names.length; j++) {
                                    final String name = names[j];
                                    if (name != null && (name.startsWith(q) || name.contains(" " + q))) {
                                        found = true;
                                        break;
                                    }
                                }
                                if (!found && user.username != null && user.username.startsWith(q)) {
                                    found = true;
                                }
                                if (found) {
                                    foundContacts.add(contact);
                                    break;
                                }
                            }
                        }
                    }
                }
            }
        }

        return foundContacts;
    }

    private void createUpdateUI() {
        if (sideMenuContainer == null) {
            return;
        }
        updateLayout = new FrameLayout(this) {

            private Paint paint = new Paint();
            private Matrix matrix = new Matrix();
            private LinearGradient updateGradient;
            private int lastGradientWidth;

            @Override
            public void draw(Canvas canvas) {
                if (updateGradient != null) {
                    paint.setColor(0xffffffff);
                    paint.setShader(updateGradient);
                    updateGradient.setLocalMatrix(matrix);
                    canvas.drawRect(0, 0, getMeasuredWidth(), getMeasuredHeight(), paint);
                    updateLayoutIcon.setBackgroundGradientDrawable(updateGradient);
                    updateLayoutIcon.draw(canvas);
                }
                super.draw(canvas);
            }

            @Override
            protected void onMeasure(int widthMeasureSpec, int heightMeasureSpec) {
                super.onMeasure(widthMeasureSpec, heightMeasureSpec);
                int width = MeasureSpec.getSize(widthMeasureSpec);
                if (lastGradientWidth != width) {
                    updateGradient = new LinearGradient(0, 0, width, 0, new int[]{0xff69BF72, 0xff53B3AD}, new float[]{0.0f, 1.0f}, Shader.TileMode.CLAMP);
                    lastGradientWidth = width;
                }
            }
        };
        updateLayout.setWillNotDraw(false);
        updateLayout.setVisibility(View.INVISIBLE);
        updateLayout.setTranslationY(AndroidUtilities.dp(44));
        if (Build.VERSION.SDK_INT >= 21) {
            updateLayout.setBackground(Theme.getSelectorDrawable(0x40ffffff, false));
        }
        sideMenuContainer.addView(updateLayout, LayoutHelper.createFrame(LayoutHelper.MATCH_PARENT, 44, Gravity.LEFT | Gravity.BOTTOM));
        updateLayout.setOnClickListener(v -> {
            if (!SharedConfig.isAppUpdateAvailable()) {
                return;
            }
            if (updateLayoutIcon.getIcon() == MediaActionDrawable.ICON_DOWNLOAD) {
                FileLoader.getInstance(currentAccount).loadFile(SharedConfig.pendingAppUpdate.document, "update", 1, 1);
                updateAppUpdateViews(true);
            } else if (updateLayoutIcon.getIcon() == MediaActionDrawable.ICON_CANCEL) {
                FileLoader.getInstance(currentAccount).cancelLoadFile(SharedConfig.pendingAppUpdate.document);
                updateAppUpdateViews(true);
            } else {
                AndroidUtilities.openForView(SharedConfig.pendingAppUpdate.document, true, this);
            }
        });
        updateLayoutIcon = new RadialProgress2(updateLayout);
        updateLayoutIcon.setColors(0xffffffff, 0xffffffff, 0xffffffff, 0xffffffff);
        updateLayoutIcon.setProgressRect(AndroidUtilities.dp(22), AndroidUtilities.dp(11), AndroidUtilities.dp(22 + 22), AndroidUtilities.dp(11 + 22));
        updateLayoutIcon.setCircleRadius(AndroidUtilities.dp(11));
        updateLayoutIcon.setAsMini();

        updateTextView = new SimpleTextView(this);
        updateTextView.setTextSize(15);
        updateTextView.setTypeface(AndroidUtilities.getTypeface("fonts/rmedium.ttf"));
        updateTextView.setText(LocaleController.getString("AppUpdate", R.string.AppUpdate));
        updateTextView.setTextColor(0xffffffff);
        updateTextView.setGravity(Gravity.LEFT);
        updateLayout.addView(updateTextView, LayoutHelper.createFrame(LayoutHelper.WRAP_CONTENT, LayoutHelper.WRAP_CONTENT, Gravity.CENTER_VERTICAL, 74, 0, 0, 0));

        updateSizeTextView = new TextView(this);
        updateSizeTextView.setTextSize(TypedValue.COMPLEX_UNIT_DIP, 15);
        updateSizeTextView.setTypeface(AndroidUtilities.getTypeface("fonts/rmedium.ttf"));
        updateSizeTextView.setGravity(Gravity.RIGHT);
        updateSizeTextView.setTextColor(0xffffffff);
        updateLayout.addView(updateSizeTextView, LayoutHelper.createFrame(LayoutHelper.WRAP_CONTENT, LayoutHelper.WRAP_CONTENT, Gravity.CENTER_VERTICAL | Gravity.RIGHT, 0, 0, 17, 0));
    }

    private void updateAppUpdateViews(boolean animated) {
        if (sideMenuContainer == null) {
            return;
        }
        if (SharedConfig.isAppUpdateAvailable()) {
            View prevUpdateLayout = updateLayout;
            createUpdateUI();
            updateSizeTextView.setText(AndroidUtilities.formatFileSize(SharedConfig.pendingAppUpdate.document.size));
            String fileName = FileLoader.getAttachFileName(SharedConfig.pendingAppUpdate.document);
            File path = FileLoader.getInstance(currentAccount).getPathToAttach(SharedConfig.pendingAppUpdate.document, true);
            boolean showSize;
            if (path.exists()) {
                updateLayoutIcon.setIcon(MediaActionDrawable.ICON_UPDATE, true, false);
                updateTextView.setText(LocaleController.getString("AppUpdateNow", R.string.AppUpdateNow));
                showSize = false;
            } else {
                if (FileLoader.getInstance(currentAccount).isLoadingFile(fileName)) {
                    updateLayoutIcon.setIcon(MediaActionDrawable.ICON_CANCEL, true, false);
                    updateLayoutIcon.setProgress(0, false);
                    Float p = ImageLoader.getInstance().getFileProgress(fileName);
                    updateTextView.setText(LocaleController.formatString("AppUpdateDownloading", R.string.AppUpdateDownloading, (int) ((p != null ? p : 0.0f) * 100)));
                    showSize = false;
                } else {
                    updateLayoutIcon.setIcon(MediaActionDrawable.ICON_DOWNLOAD, true, false);
                    updateTextView.setText(LocaleController.getString("AppUpdate", R.string.AppUpdate));
                    showSize = true;
                }
            }
            if (showSize) {
                if (updateSizeTextView.getTag() != null) {
                    if (animated) {
                        updateSizeTextView.setTag(null);
                        updateSizeTextView.animate().alpha(1.0f).scaleX(1.0f).scaleY(1.0f).setDuration(180).start();
                    } else {
                        updateSizeTextView.setAlpha(1.0f);
                        updateSizeTextView.setScaleX(1.0f);
                        updateSizeTextView.setScaleY(1.0f);
                    }
                }
            } else {
                if (updateSizeTextView.getTag() == null) {
                    if (animated) {
                        updateSizeTextView.setTag(1);
                        updateSizeTextView.animate().alpha(0.0f).scaleX(0.0f).scaleY(0.0f).setDuration(180).start();
                    } else {
                        updateSizeTextView.setAlpha(0.0f);
                        updateSizeTextView.setScaleX(0.0f);
                        updateSizeTextView.setScaleY(0.0f);
                    }
                }
            }
            if (updateLayout.getTag() != null) {
                return;
            }
            updateLayout.setVisibility(View.VISIBLE);
            updateLayout.setTag(1);
            if (animated) {
                updateLayout.animate().translationY(0).setInterpolator(CubicBezierInterpolator.EASE_OUT).setListener(null).setDuration(180).withEndAction(() -> {
                    if (prevUpdateLayout != null) {
                        ViewGroup parent = (ViewGroup) prevUpdateLayout.getParent();
                        parent.removeView(prevUpdateLayout);
                    }
                }).start();
            } else {
                updateLayout.setTranslationY(0);
                if (prevUpdateLayout != null) {
                    ViewGroup parent = (ViewGroup) prevUpdateLayout.getParent();
                    parent.removeView(prevUpdateLayout);
                }
            }
            sideMenu.setPadding(0, 0, 0, AndroidUtilities.dp(44));
        } else {
            if (updateLayout == null || updateLayout.getTag() == null) {
                return;
            }
            updateLayout.setTag(null);
            if (animated) {
                updateLayout.animate().translationY(AndroidUtilities.dp(44)).setInterpolator(CubicBezierInterpolator.EASE_OUT).setListener(new AnimatorListenerAdapter() {
                    @Override
                    public void onAnimationEnd(Animator animation) {
                        if (updateLayout.getTag() == null) {
                            updateLayout.setVisibility(View.INVISIBLE);
                        }
                    }
                }).setDuration(180).start();
            } else {
                updateLayout.setTranslationY(AndroidUtilities.dp(44));
                updateLayout.setVisibility(View.INVISIBLE);
            }
            sideMenu.setPadding(0, 0, 0, 0);
        }
    }

    public void checkAppUpdate(boolean force) {
        if (BuildVars.isFdroid || BuildVars.isPlay) return;
        if (NekoXConfig.autoUpdateReleaseChannel == 0) return;
        if (!force && System.currentTimeMillis() < NekoConfig.lastUpdateCheckTime.Long() + 48 * 60 * 60 * 1000L) return;
        NekoConfig.lastUpdateCheckTime.setConfigLong(System.currentTimeMillis());
        FileLog.d("checking update");

        final int accountNum = currentAccount;
        InternalUpdater.checkUpdate((res, error) -> AndroidUtilities.runOnUIThread(() -> {
            if (res != null) {
                SharedConfig.setNewAppVersionAvailable(res);
                SharedConfig.saveConfig();
                if (res.can_not_skip) {
                    showUpdateActivity(accountNum, res, false);
                } else {
                    drawerLayoutAdapter.notifyDataSetChanged();
                    try {
                        (new UpdateAppAlertDialog(LaunchActivity.this, res, accountNum)).show();
                    } catch (Exception e) {
                        FileLog.e(e);
                    }
                }
            } else {
                if (force) {
                    if (error)
                        Toast.makeText(LaunchActivity.this, LocaleController.getString("ErrorOccurred", R.string.ErrorOccurred), Toast.LENGTH_SHORT).show();
                    else
                        Toast.makeText(LaunchActivity.this, LocaleController.getString("VersionUpdateNoUpdate", R.string.VersionUpdateNoUpdate), Toast.LENGTH_SHORT).show();
                }
                SharedConfig.setNewAppVersionAvailable(null);
                drawerLayoutAdapter.notifyDataSetChanged();
            }
            NotificationCenter.getGlobalInstance().postNotificationName(NotificationCenter.appUpdateAvailable);
        }));
    }

    public AlertDialog showAlertDialog(AlertDialog.Builder builder) {
        try {
            if (visibleDialog != null) {
                visibleDialog.dismiss();
                visibleDialog = null;
            }
        } catch (Exception e) {
            FileLog.e(e);
        }
        try {
            visibleDialog = builder.show();
            visibleDialog.setCanceledOnTouchOutside(true);
            visibleDialog.setOnDismissListener(dialog -> {
                if (visibleDialog != null) {
                    if (visibleDialog == localeDialog) {
                        try {
                            String shorname = LocaleController.getInstance().getCurrentLocaleInfo().shortName;
                            Toast.makeText(LaunchActivity.this, getStringForLanguageAlert(shorname.equals("en") ? englishLocaleStrings : systemLocaleStrings, "ChangeLanguageLater", R.string.ChangeLanguageLater), Toast.LENGTH_LONG).show();
                        } catch (Exception e) {
                            FileLog.e(e);
                        }
                        localeDialog = null;
                    } else if (visibleDialog == proxyErrorDialog) {
                        SharedConfig.setProxyEnable(false);
                        NotificationCenter.getGlobalInstance().postNotificationName(NotificationCenter.proxySettingsChanged);
                        proxyErrorDialog = null;
                    }
                }
                visibleDialog = null;
            });
            return visibleDialog;
        } catch (Exception e) {
            FileLog.e(e);
        }
        return null;
    }

    public void showBulletin(Function<BulletinFactory, Bulletin> createBulletin) {
        BaseFragment topFragment = null;
        if (!layerFragmentsStack.isEmpty()) {
            topFragment = layerFragmentsStack.get(layerFragmentsStack.size() - 1);
        } else if (!rightFragmentsStack.isEmpty()) {
            topFragment = rightFragmentsStack.get(rightFragmentsStack.size() - 1);
        } else if (!mainFragmentsStack.isEmpty()) {
            topFragment = mainFragmentsStack.get(mainFragmentsStack.size() - 1);
        }
        if (BulletinFactory.canShowBulletin(topFragment)) {
            createBulletin.apply(BulletinFactory.of(topFragment)).show();
        }
    }

    public void setNavigateToPremiumBot(boolean val) {
        navigateToPremiumBot = val;
    }

    public void setNavigateToPremiumGiftCallback(Runnable val) {
        navigateToPremiumGiftCallback = val;
    }

    @Override
    public void onNewIntent(Intent intent) {
        super.onNewIntent(intent);
        handleIntent(intent, true, false, false);
    }

    @Override
    public void didSelectDialogs(DialogsActivity dialogsFragment, ArrayList<Long> dids, CharSequence message, boolean param) {
        final int account = dialogsFragment != null ? dialogsFragment.getCurrentAccount() : currentAccount;

        if (exportingChatUri != null) {
            Uri uri = exportingChatUri;
            ArrayList<Uri> documentsUris = documentsUrisArray != null ? new ArrayList<>(documentsUrisArray) : null;
            final AlertDialog progressDialog = new AlertDialog(this, 3);
            SendMessagesHelper.getInstance(account).prepareImportHistory(dids.get(0), exportingChatUri, documentsUrisArray, (result) -> {
                if (result != 0) {
                    Bundle args = new Bundle();
                    args.putBoolean("scrollToTopOnResume", true);
                    if (!AndroidUtilities.isTablet()) {
                        NotificationCenter.getInstance(account).postNotificationName(NotificationCenter.closeChats);
                    }
                    if (DialogObject.isUserDialog(result)) {
                        args.putLong("user_id", result);
                    } else {
                        args.putLong("chat_id", -result);
                    }
                    ChatActivity fragment = new ChatActivity(args);
                    fragment.setOpenImport();
                    actionBarLayout.presentFragment(fragment, dialogsFragment != null || param, dialogsFragment == null, true, false);
                } else {
                    documentsUrisArray = documentsUris;
                    if (documentsUrisArray == null) {
                        documentsUrisArray = new ArrayList<>();
                    }
                    documentsUrisArray.add(0, uri);
                    openDialogsToSend(true);
                }
                try {
                    progressDialog.dismiss();
                } catch (Exception e) {
                    FileLog.e(e);
                }
            });
            try {
                progressDialog.showDelayed(300);
            } catch (Exception ignore) {

            }
        } else {
            boolean notify = dialogsFragment == null || dialogsFragment.notify;
            final ChatActivity fragment;
            if (dids.size() <= 1) {
                final long did = dids.get(0);

                Bundle args = new Bundle();
                args.putBoolean("scrollToTopOnResume", true);
                if (!AndroidUtilities.isTablet()) {
                    NotificationCenter.getInstance(account).postNotificationName(NotificationCenter.closeChats);
                }
                if (DialogObject.isEncryptedDialog(did)) {
                    args.putInt("enc_id", DialogObject.getEncryptedChatId(did));
                } else if (DialogObject.isUserDialog(did)) {
                    args.putLong("user_id", did);
                } else {
                    args.putLong("chat_id", -did);
                }
                if (!MessagesController.getInstance(account).checkCanOpenChat(args, dialogsFragment)) {
                    return;
                }
                fragment = new ChatActivity(args);
            } else {
                fragment = null;
            }

            int attachesCount = 0;
            if (contactsToSend != null) {
                attachesCount += contactsToSend.size();
            }
            if (videoPath != null) {
                attachesCount++;
            }
            if (photoPathsArray != null) {
                attachesCount += photoPathsArray.size();
            }
            if (documentsPathsArray != null) {
                attachesCount += documentsPathsArray.size();
            }
            if (documentsUrisArray != null) {
                attachesCount += documentsUrisArray.size();
            }
            if (videoPath == null && photoPathsArray == null && documentsPathsArray == null && documentsUrisArray == null && sendingText != null) {
                attachesCount++;
            }

            for (int i = 0; i < dids.size(); i++) {
                final long did = dids.get(i);
                if (AlertsCreator.checkSlowMode(this, currentAccount, did, attachesCount > 1)) {
                    return;
                }
            }

            if (contactsToSend != null && contactsToSend.size() == 1 && !mainFragmentsStack.isEmpty()) {
                PhonebookShareAlert alert = new PhonebookShareAlert(mainFragmentsStack.get(mainFragmentsStack.size() - 1), null, null, contactsToSendUri, null, null, null);
                alert.setDelegate((user, notify2, scheduleDate) -> {
                    if (fragment != null) {
                        actionBarLayout.presentFragment(fragment, true, false, true, false);
                    }
                    AccountInstance accountInstance = AccountInstance.getInstance(UserConfig.selectedAccount);
                    for (int i = 0; i < dids.size(); i++) {
                        long did = dids.get(i);
                        SendMessagesHelper.getInstance(account).sendMessage(user, did, null, null, null, null, notify2, scheduleDate);
                        if (!TextUtils.isEmpty(message)) {
                            SendMessagesHelper.prepareSendingText(accountInstance, message.toString(), did, notify, 0);
                        }
                    }
                });
                mainFragmentsStack.get(mainFragmentsStack.size() - 1).showDialog(alert);
            } else {
                String captionToSend = null;
                for (int i = 0; i < dids.size(); i++) {
                    final long did = dids.get(i);

                    AccountInstance accountInstance = AccountInstance.getInstance(UserConfig.selectedAccount);
                    boolean photosEditorOpened = false, videoEditorOpened = false;
                    if (fragment != null) {
                        boolean withoutAnimation = dialogsFragment == null || (videoPath != null || (photoPathsArray != null && photoPathsArray.size() > 0));
                        actionBarLayout.presentFragment(fragment, dialogsFragment != null, withoutAnimation, true, false);
                        if (videoPath != null) {
                            fragment.openVideoEditor(videoPath, sendingText);
                            videoEditorOpened = true;
                            sendingText = null;
                        } else if (photoPathsArray != null && photoPathsArray.size() > 0) {
                            photosEditorOpened = fragment.openPhotosEditor(photoPathsArray, message == null || message.length() == 0 ? sendingText : message);
                            if (photosEditorOpened) {
                                sendingText = null;
                            }
                        }
                    } else {
                        if (videoPath != null) {
                            if (sendingText != null && sendingText.length() <= 1024) {
                                captionToSend = sendingText;
                                sendingText = null;
                            }
                            ArrayList<String> arrayList = new ArrayList<>();
                            arrayList.add(videoPath);
                            SendMessagesHelper.prepareSendingDocuments(accountInstance, arrayList, arrayList, null, captionToSend, null, did, null, null, null, null, notify, 0);
                        }
                    }
                    if (photoPathsArray != null && !photosEditorOpened) {
                        if (sendingText != null && sendingText.length() <= 1024 && photoPathsArray.size() == 1) {
                            photoPathsArray.get(0).caption = sendingText;
                            sendingText = null;
                        }
                        SendMessagesHelper.prepareSendingMedia(accountInstance, photoPathsArray, did, null, null, null, false, false, null, notify, 0);
                    }
                    if (documentsPathsArray != null || documentsUrisArray != null) {
                        if (sendingText != null && sendingText.length() <= 1024 && ((documentsPathsArray != null ? documentsPathsArray.size() : 0) + (documentsUrisArray != null ? documentsUrisArray.size() : 0)) == 1) {
                            captionToSend = sendingText;
                            sendingText = null;
                        }
                        SendMessagesHelper.prepareSendingDocuments(accountInstance, documentsPathsArray, documentsOriginalPathsArray, documentsUrisArray, captionToSend, documentsMimeType, did, null, null, null, null, notify, 0);
                    }
                    if (sendingLocation != null) {
                        SendMessagesHelper.prepareSendingLocation(accountInstance, sendingLocation, did);
                        sendingText = null;
                    }
                    if (sendingText != null) {
                        SendMessagesHelper.prepareSendingText(accountInstance, sendingText, did, true, 0);
                    }
                    if (contactsToSend != null && !contactsToSend.isEmpty()) {
                        for (int a = 0; a < contactsToSend.size(); a++) {
                            TLRPC.User user = contactsToSend.get(a);
                            SendMessagesHelper.getInstance(account).sendMessage(user, did, null, null, null, null, notify, 0);
                        }
                    }
                    if (!TextUtils.isEmpty(message) && !videoEditorOpened && !photosEditorOpened) {
                        SendMessagesHelper.prepareSendingText(accountInstance, message.toString(), did, notify, 0);
                    }
                }
            }
            if (dialogsFragment != null && fragment == null) {
                dialogsFragment.finishFragment();
            }
        }

        photoPathsArray = null;
        videoPath = null;
        sendingText = null;
        sendingLocation = null;
        documentsPathsArray = null;
        documentsOriginalPathsArray = null;
        contactsToSend = null;
        contactsToSendUri = null;
        exportingChatUri = null;
    }

    private void onFinish() {
        if (lockRunnable != null) {
            AndroidUtilities.cancelRunOnUIThread(lockRunnable);
            lockRunnable = null;
        }
        if (finished) {
            return;
        }
        finished = true;
        if (currentAccount != -1) {
            NotificationCenter.getInstance(currentAccount).removeObserver(this, NotificationCenter.appDidLogout);
            NotificationCenter.getInstance(currentAccount).removeObserver(this, NotificationCenter.mainUserInfoChanged);
            NotificationCenter.getInstance(currentAccount).removeObserver(this, NotificationCenter.didUpdateConnectionState);
            NotificationCenter.getInstance(currentAccount).removeObserver(this, NotificationCenter.needShowAlert);
            NotificationCenter.getInstance(currentAccount).removeObserver(this, NotificationCenter.wasUnableToFindCurrentLocation);
            NotificationCenter.getInstance(currentAccount).removeObserver(this, NotificationCenter.openArticle);
            NotificationCenter.getInstance(currentAccount).removeObserver(this, NotificationCenter.hasNewContactsToImport);
            NotificationCenter.getInstance(currentAccount).removeObserver(this, NotificationCenter.needShowPlayServicesAlert);
            NotificationCenter.getInstance(currentAccount).removeObserver(this, NotificationCenter.fileLoaded);
            NotificationCenter.getInstance(currentAccount).removeObserver(this, NotificationCenter.fileLoadProgressChanged);
            NotificationCenter.getInstance(currentAccount).removeObserver(this, NotificationCenter.fileLoadFailed);
            NotificationCenter.getInstance(currentAccount).removeObserver(this, NotificationCenter.historyImportProgressChanged);
            NotificationCenter.getInstance(currentAccount).removeObserver(this, NotificationCenter.groupCallUpdated);
            NotificationCenter.getInstance(currentAccount).removeObserver(this, NotificationCenter.stickersImportComplete);
            NotificationCenter.getInstance(currentAccount).removeObserver(this, NotificationCenter.newSuggestionsAvailable);
            NotificationCenter.getInstance(currentAccount).removeObserver(this, NotificationCenter.currentUserShowLimitReachedDialog);
        }

        NotificationCenter.getGlobalInstance().removeObserver(this, NotificationCenter.needShowAlert);
        NotificationCenter.getGlobalInstance().removeObserver(this, NotificationCenter.didSetNewWallpapper);
        NotificationCenter.getGlobalInstance().removeObserver(this, NotificationCenter.suggestedLangpack);
        NotificationCenter.getGlobalInstance().removeObserver(this, NotificationCenter.reloadInterface);
        NotificationCenter.getGlobalInstance().removeObserver(this, NotificationCenter.didSetNewTheme);
        NotificationCenter.getGlobalInstance().removeObserver(this, NotificationCenter.needSetDayNightTheme);
        NotificationCenter.getGlobalInstance().removeObserver(this, NotificationCenter.needCheckSystemBarColors);
        NotificationCenter.getGlobalInstance().removeObserver(this, NotificationCenter.closeOtherAppActivities);
        NotificationCenter.getGlobalInstance().removeObserver(this, NotificationCenter.didSetPasscode);
        NotificationCenter.getGlobalInstance().removeObserver(this, NotificationCenter.notificationsCountUpdated);
        NotificationCenter.getGlobalInstance().removeObserver(this, NotificationCenter.screenStateChanged);
        NotificationCenter.getGlobalInstance().removeObserver(this, NotificationCenter.showBulletin);
        NotificationCenter.getGlobalInstance().removeObserver(drawerLayoutAdapter, NotificationCenter.proxySettingsChanged);
        NotificationCenter.getGlobalInstance().removeObserver(drawerLayoutAdapter, NotificationCenter.updateUserStatus);

    }

    public void presentFragment(BaseFragment fragment) {
        actionBarLayout.presentFragment(fragment);
    }

    public boolean presentFragment(final BaseFragment fragment, final boolean removeLast, boolean forceWithoutAnimation) {
        return actionBarLayout.presentFragment(fragment, removeLast, forceWithoutAnimation, true, false);
    }

    public ActionBarLayout getActionBarLayout() {
        return actionBarLayout;
    }

    public ActionBarLayout getLayersActionBarLayout() {
        return layersActionBarLayout;
    }

    public ActionBarLayout getRightActionBarLayout() {
        return rightActionBarLayout;
    }

    @FunctionalInterface
    public interface Callback {

        void invoke(Intent data);

    }

    public HashMap<Integer, Callback> callbacks = new HashMap<>();

    @Override
    protected void onActivityResult(int requestCode, int resultCode, Intent data) {
        if (SharedConfig.passcodeHash.length() != 0 && SharedConfig.lastPauseTime != 0) {
            SharedConfig.lastPauseTime = 0;
            if (BuildVars.LOGS_ENABLED) {
                FileLog.d("reset lastPauseTime onActivityResult");
            }
            UserConfig.getInstance(currentAccount).saveConfig(false);
        }
        if (requestCode == 105) {
            if (Build.VERSION.SDK_INT >= Build.VERSION_CODES.M) {
                if (ApplicationLoader.canDrawOverlays = Settings.canDrawOverlays(this)) {
                    if (GroupCallActivity.groupCallInstance != null) {
                        GroupCallActivity.groupCallInstance.dismissInternal();
                    }
                    AndroidUtilities.runOnUIThread(() -> {
                        GroupCallPip.clearForce();
                        GroupCallPip.updateVisibility(LaunchActivity.this);
                    }, 200);
                }
            }
            return;
        }
        super.onActivityResult(requestCode, resultCode, data);

       if (requestCode == SCREEN_CAPTURE_REQUEST_CODE) {
            if (resultCode == Activity.RESULT_OK) {
                VoIPService service = VoIPService.getSharedInstance();
                if (service != null) {
                    VideoCapturerDevice.mediaProjectionPermissionResultData = data;
                    service.createCaptureDevice(true);
                }
            }
        } else if (callbacks.containsKey(requestCode)) {

            callbacks.remove(requestCode).invoke(data);

            return;

        }
        ThemeEditorView editorView = ThemeEditorView.getInstance();
        if (editorView != null) {
            editorView.onActivityResult(requestCode, resultCode, data);
        }
        if (actionBarLayout.fragmentsStack.size() != 0) {
            BaseFragment fragment = actionBarLayout.fragmentsStack.get(actionBarLayout.fragmentsStack.size() - 1);
            fragment.onActivityResultFragment(requestCode, resultCode, data);
        }
        if (AndroidUtilities.isTablet()) {
            if (rightActionBarLayout.fragmentsStack.size() != 0) {
                BaseFragment fragment = rightActionBarLayout.fragmentsStack.get(rightActionBarLayout.fragmentsStack.size() - 1);
                fragment.onActivityResultFragment(requestCode, resultCode, data);
            }
            if (layersActionBarLayout.fragmentsStack.size() != 0) {
                BaseFragment fragment = layersActionBarLayout.fragmentsStack.get(layersActionBarLayout.fragmentsStack.size() - 1);
                fragment.onActivityResultFragment(requestCode, resultCode, data);
            }
            NotificationCenter.getGlobalInstance().postNotificationName(NotificationCenter.onActivityResultReceived, requestCode, resultCode, data);
        }
    }

    @Override
    public void onRequestPermissionsResult(int requestCode, String[] permissions, int[] grantResults) {
        super.onRequestPermissionsResult(requestCode, permissions, grantResults);
        if (!checkPermissionsResult(requestCode, permissions, grantResults)) return;

        if (actionBarLayout.fragmentsStack.size() != 0) {
            BaseFragment fragment = actionBarLayout.fragmentsStack.get(actionBarLayout.fragmentsStack.size() - 1);
            fragment.onRequestPermissionsResultFragment(requestCode, permissions, grantResults);
        }
        if (AndroidUtilities.isTablet()) {
            if (rightActionBarLayout.fragmentsStack.size() != 0) {
                BaseFragment fragment = rightActionBarLayout.fragmentsStack.get(rightActionBarLayout.fragmentsStack.size() - 1);
                fragment.onRequestPermissionsResultFragment(requestCode, permissions, grantResults);
            }
            if (layersActionBarLayout.fragmentsStack.size() != 0) {
                BaseFragment fragment = layersActionBarLayout.fragmentsStack.get(layersActionBarLayout.fragmentsStack.size() - 1);
                fragment.onRequestPermissionsResultFragment(requestCode, permissions, grantResults);
            }
        }

        VoIPFragment.onRequestPermissionsResult(requestCode, permissions, grantResults);
        NotificationCenter.getGlobalInstance().postNotificationName(NotificationCenter.onRequestPermissionResultReceived, requestCode, permissions, grantResults);
    }

    @Override
    protected void onPause() {
        super.onPause();
        isResumed = false;
        NotificationCenter.getGlobalInstance().postNotificationName(NotificationCenter.stopAllHeavyOperations, 4096);
        ApplicationLoader.mainInterfacePaused = true;
        int account = currentAccount;
        Utilities.stageQueue.postRunnable(() -> {
            ApplicationLoader.mainInterfacePausedStageQueue = true;
            ApplicationLoader.mainInterfacePausedStageQueueTime = 0;
            if (VoIPService.getSharedInstance() == null) {
                MessagesController.getInstance(account).ignoreSetOnline = false;
            }
        });
        onPasscodePause();
        try {
            if (actionBarLayout != null) {
                actionBarLayout.onPause();
            }
            if (AndroidUtilities.isTablet()) {
                rightActionBarLayout.onPause();
                layersActionBarLayout.onPause();
            }
            if (passcodeView != null) {
                passcodeView.onPause();
            }
        } catch (Exception ignored) {
        }
        ConnectionsManager.getInstance(currentAccount).setAppPaused(true, false);
        if (PhotoViewer.hasInstance() && PhotoViewer.getInstance().isVisible()) {
            PhotoViewer.getInstance().onPause();
        }

        if (VoIPFragment.getInstance() != null) {
            VoIPFragment.onPause();
        }
    }

    @Override
    protected void onStart() {
        super.onStart();
        Browser.bindCustomTabsService(this);
        ApplicationLoader.mainInterfaceStopped = false;
        GroupCallPip.updateVisibility(this);
        if (GroupCallActivity.groupCallInstance != null) {
            GroupCallActivity.groupCallInstance.onResume();
        }
    }

    @Override
    protected void onStop() {
        super.onStop();
        Browser.unbindCustomTabsService(this);
        ApplicationLoader.mainInterfaceStopped = true;
        GroupCallPip.updateVisibility(this);
        if (GroupCallActivity.groupCallInstance != null) {
            GroupCallActivity.groupCallInstance.onPause();
        }
    }

    @Override
    protected void onDestroy() {
        if (PhotoViewer.getPipInstance() != null) {
            PhotoViewer.getPipInstance().destroyPhotoViewer();
        }
        if (PhotoViewer.hasInstance()) {
            PhotoViewer.getInstance().destroyPhotoViewer();
        }
        if (SecretMediaViewer.hasInstance()) {
            SecretMediaViewer.getInstance().destroyPhotoViewer();
        }
        if (ArticleViewer.hasInstance()) {
            ArticleViewer.getInstance().destroyArticleViewer();
        }
        if (ContentPreviewViewer.hasInstance()) {
            ContentPreviewViewer.getInstance().destroy();
        }
        if (GroupCallActivity.groupCallInstance != null) {
            GroupCallActivity.groupCallInstance.dismissInternal();
        }
        PipRoundVideoView pipRoundVideoView = PipRoundVideoView.getInstance();
        MediaController.getInstance().setBaseActivity(this, false);
        MediaController.getInstance().setFeedbackView(actionBarLayout, false);
        if (pipRoundVideoView != null) {
            pipRoundVideoView.close(false);
        }
        Theme.destroyResources();
        EmbedBottomSheet embedBottomSheet = EmbedBottomSheet.getInstance();
        if (embedBottomSheet != null) {
            embedBottomSheet.destroy();
        }
        ThemeEditorView editorView = ThemeEditorView.getInstance();
        if (editorView != null) {
            editorView.destroy();
        }
        try {
            if (visibleDialog != null) {
                visibleDialog.dismiss();
                visibleDialog = null;
            }
        } catch (Exception e) {
            FileLog.e(e);
        }
        try {
            if (onGlobalLayoutListener != null) {
                final View view = getWindow().getDecorView().getRootView();
                view.getViewTreeObserver().removeOnGlobalLayoutListener(onGlobalLayoutListener);
            }
        } catch (Exception e) {
            FileLog.e(e);
        }
        super.onDestroy();
        onFinish();
    }

    @Override
    protected void onUserLeaveHint() {
        for (Runnable callback : onUserLeaveHintListeners) {
            callback.run();
        }
        actionBarLayout.onUserLeaveHint();
    }

    @Override
    protected void onResume() {
        super.onResume();
        isResumed = true;
        if (onResumeStaticCallback != null) {
            onResumeStaticCallback.run();
            onResumeStaticCallback = null;
        }
        if (Theme.selectedAutoNightType == Theme.AUTO_NIGHT_TYPE_SYSTEM) {
            Theme.checkAutoNightThemeConditions();
        }
        checkWasMutedByAdmin(true);
        //FileLog.d("UI resume time = " + (SystemClock.elapsedRealtime() - ApplicationLoader.startTime));
        NotificationCenter.getGlobalInstance().postNotificationName(NotificationCenter.startAllHeavyOperations, 4096);
        MediaController.getInstance().setFeedbackView(actionBarLayout, true);
        ApplicationLoader.mainInterfacePaused = false;
        showLanguageAlert(false);
        Utilities.stageQueue.postRunnable(() -> {
            ApplicationLoader.mainInterfacePausedStageQueue = false;
            ApplicationLoader.mainInterfacePausedStageQueueTime = System.currentTimeMillis();
        });
        checkFreeDiscSpace();
        MediaController.checkGallery();
        onPasscodeResume();
        if (passcodeView == null || passcodeView.getVisibility() != View.VISIBLE) {
            actionBarLayout.onResume();
            if (AndroidUtilities.isTablet()) {
                rightActionBarLayout.onResume();
                layersActionBarLayout.onResume();
            }
        } else {
            actionBarLayout.dismissDialogs();
            if (AndroidUtilities.isTablet()) {
                rightActionBarLayout.dismissDialogs();
                layersActionBarLayout.dismissDialogs();
            }
            passcodeView.onResume();
        }

        ConnectionsManager.getInstance(currentAccount).setAppPaused(false, false);
        updateCurrentConnectionState(currentAccount);

        if (PhotoViewer.hasInstance() && PhotoViewer.getInstance().isVisible()) {
            PhotoViewer.getInstance().onResume();
        }
        PipRoundVideoView pipRoundVideoView = PipRoundVideoView.getInstance();
        if (pipRoundVideoView != null && MediaController.getInstance().isMessagePaused()) {
            MessageObject messageObject = MediaController.getInstance().getPlayingMessageObject();
            if (messageObject != null) {
                MediaController.getInstance().seekToProgress(messageObject, messageObject.audioProgress);
            }
        }
        if (UserConfig.getInstance(UserConfig.selectedAccount).unacceptedTermsOfService != null) {
            showTosActivity(UserConfig.selectedAccount, UserConfig.getInstance(UserConfig.selectedAccount).unacceptedTermsOfService);
        } else if (SharedConfig.pendingAppUpdate != null && SharedConfig.pendingAppUpdate.can_not_skip) {
            showUpdateActivity(UserConfig.selectedAccount, SharedConfig.pendingAppUpdate, true);
        }
        checkAppUpdate(false);

        if (Build.VERSION.SDK_INT >= Build.VERSION_CODES.M) {
            ApplicationLoader.canDrawOverlays = Settings.canDrawOverlays(this);
        }
        if (VoIPFragment.getInstance() != null) {
            VoIPFragment.onResume();
        }
    }

    @Override
    public void onConfigurationChanged(Configuration newConfig) {
        AndroidUtilities.checkDisplaySize(this, newConfig);
        super.onConfigurationChanged(newConfig);
        checkLayout();
        PipRoundVideoView pipRoundVideoView = PipRoundVideoView.getInstance();
        if (pipRoundVideoView != null) {
            pipRoundVideoView.onConfigurationChanged();
        }
        EmbedBottomSheet embedBottomSheet = EmbedBottomSheet.getInstance();
        if (embedBottomSheet != null) {
            embedBottomSheet.onConfigurationChanged(newConfig);
        }
        PhotoViewer photoViewer = PhotoViewer.getPipInstance();
        if (photoViewer != null) {
            photoViewer.onConfigurationChanged(newConfig);
        }
        ThemeEditorView editorView = ThemeEditorView.getInstance();
        if (editorView != null) {
            editorView.onConfigurationChanged();
        }
        if (Theme.selectedAutoNightType == Theme.AUTO_NIGHT_TYPE_SYSTEM) {
            Theme.checkAutoNightThemeConditions();
        }
    }

    @Override
    public void onMultiWindowModeChanged(boolean isInMultiWindowMode) {
        AndroidUtilities.isInMultiwindow = isInMultiWindowMode;
        checkLayout();
    }

    @Override
    @SuppressWarnings("unchecked")
    public void didReceivedNotification(int id, final int account, Object... args) {
        if (id == NotificationCenter.appDidLogout) {
            switchToAvailableAccountOrLogout();
        } else if (id == NotificationCenter.closeOtherAppActivities) {
            if (args[0] != this) {
                onFinish();
                finish();
            }
        } else if (id == NotificationCenter.didUpdateConnectionState) {
            int state = ConnectionsManager.getInstance(account).getConnectionState();
            if (currentConnectionState != state) {
                if (BuildVars.LOGS_ENABLED) {
                    FileLog.d("switch to state " + state);
                }
                currentConnectionState = state;
                updateCurrentConnectionState(account);
            }
        } else if (id == NotificationCenter.mainUserInfoChanged) {
            drawerLayoutAdapter.notifyDataSetChanged();
        } else if (id == NotificationCenter.needShowAlert) {
            final Integer reason = (Integer) args[0];
            if (reason == 6 || reason == 3 && proxyErrorDialog != null) {
                return;
            } else if (reason == 4) {
                showTosActivity(account, (TLRPC.TL_help_termsOfService) args[1]);
                return;
            }
            AlertDialog.Builder builder = new AlertDialog.Builder(this);
            builder.setTitle(LocaleController.getString("NekoX", R.string.NekoX));
            if (reason != 2 && reason != 3) {
                builder.setNegativeButton(LocaleController.getString("MoreInfo", R.string.MoreInfo), (dialogInterface, i) -> {
                    if (!mainFragmentsStack.isEmpty()) {
                        MessagesController.getInstance(account).openByUserName("spambot", mainFragmentsStack.get(mainFragmentsStack.size() - 1), 1);
                    }
                });
            }
            if (reason == 5) {
                builder.setMessage(LocaleController.getString("NobodyLikesSpam3", R.string.NobodyLikesSpam3));
                builder.setPositiveButton(LocaleController.getString("OK", R.string.OK), null);
            } else if (reason == 0) {
                builder.setMessage(LocaleController.getString("NobodyLikesSpam1", R.string.NobodyLikesSpam1));
                builder.setPositiveButton(LocaleController.getString("OK", R.string.OK), null);
            } else if (reason == 1) {
                builder.setMessage(LocaleController.getString("NobodyLikesSpam2", R.string.NobodyLikesSpam2));
                builder.setPositiveButton(LocaleController.getString("OK", R.string.OK), null);
            } else if (reason == 2) {
                builder.setMessage((String) args[1]);
                String type = (String) args[2];
                if (type.startsWith("AUTH_KEY_DROP_")) {
                    builder.setPositiveButton(LocaleController.getString("Cancel", R.string.Cancel), null);
                    builder.setNegativeButton(LocaleController.getString("LogOut", R.string.LogOut), (dialog, which) -> MessagesController.getInstance(currentAccount).performLogout(2));
                } else {
                    builder.setPositiveButton(LocaleController.getString("OK", R.string.OK), null);
                }
            } else if (reason == 3) {
                builder.setTitle(LocaleController.getString("Proxy", R.string.Proxy));
                if (args.length > 1) {
//                    builder.setMessage(LocaleController.getString("WsNoDC4", R.string.WsNoDC4));
                } else {
                    builder.setMessage(LocaleController.getString("UseProxyTelegramError", R.string.UseProxyTelegramError));
                }
                builder.setPositiveButton(LocaleController.getString("OK", R.string.OK), null);
                proxyErrorDialog = showAlertDialog(builder);
                return;
            }
            if (!mainFragmentsStack.isEmpty()) {
                mainFragmentsStack.get(mainFragmentsStack.size() - 1).showDialog(builder.create());
            }
        } else if (id == NotificationCenter.wasUnableToFindCurrentLocation) {
            final HashMap<String, MessageObject> waitingForLocation = (HashMap<String, MessageObject>) args[0];
            AlertDialog.Builder builder = new AlertDialog.Builder(this);
            builder.setTitle(LocaleController.getString("NekoX", R.string.NekoX));
            builder.setPositiveButton(LocaleController.getString("OK", R.string.OK), null);
            builder.setNegativeButton(LocaleController.getString("ShareYouLocationUnableManually", R.string.ShareYouLocationUnableManually), (dialogInterface, i) -> {
                if (mainFragmentsStack.isEmpty()) {
                    return;
                }
                BaseFragment lastFragment = mainFragmentsStack.get(mainFragmentsStack.size() - 1);
                if (!AndroidUtilities.isMapsInstalled(lastFragment)) {
                    return;
                }
                LocationActivity fragment = new LocationActivity(0);
                fragment.setDelegate((location, live, notify, scheduleDate) -> {
                    for (HashMap.Entry<String, MessageObject> entry : waitingForLocation.entrySet()) {
                        MessageObject messageObject = entry.getValue();
                        SendMessagesHelper.getInstance(account).sendMessage(location, messageObject.getDialogId(), messageObject, null, null, null, notify, scheduleDate);
                    }
                });
                presentFragment(fragment);
            });
            builder.setMessage(LocaleController.getString("ShareYouLocationUnable", R.string.ShareYouLocationUnable));
            if (!mainFragmentsStack.isEmpty()) {
                mainFragmentsStack.get(mainFragmentsStack.size() - 1).showDialog(builder.create());
            }
        } else if (id == NotificationCenter.didSetNewWallpapper) {
            if (sideMenu != null) {
                View child = sideMenu.getChildAt(0);
                if (child != null) {
                    child.invalidate();
                }
            }
            if (backgroundTablet != null) {
                backgroundTablet.setBackgroundImage(Theme.getCachedWallpaper(), Theme.isWallpaperMotion());
            }
        } else if (id == NotificationCenter.didSetPasscode) {
            if (SharedConfig.passcodeHash.length() > 0 && !SharedConfig.allowScreenCapture && !NekoXConfig.disableFlagSecure) {
                try {
                    getWindow().setFlags(WindowManager.LayoutParams.FLAG_SECURE, WindowManager.LayoutParams.FLAG_SECURE);
                } catch (Exception e) {
                    FileLog.e(e);
                }
            } else if (!AndroidUtilities.hasFlagSecureFragment()) {
                try {
                    getWindow().clearFlags(WindowManager.LayoutParams.FLAG_SECURE);
                } catch (Exception e) {
                    FileLog.e(e);
                }
            }
        } else if (id == NotificationCenter.reloadInterface) {
            boolean last = mainFragmentsStack.size() > 1 && mainFragmentsStack.get(mainFragmentsStack.size() - 1) instanceof ProfileActivity;
            if (last) {
                ProfileActivity profileActivity = (ProfileActivity) mainFragmentsStack.get(mainFragmentsStack.size() - 1);
                if (!profileActivity.isSettings()) {
                    last = false;
                }
            }
            rebuildAllFragments(last);
        } else if (id == NotificationCenter.suggestedLangpack) {
            showLanguageAlert(false);
        } else if (id == NotificationCenter.openArticle) {
            if (mainFragmentsStack.isEmpty()) {
                return;
            }
            ArticleViewer.getInstance().setParentActivity(this, mainFragmentsStack.get(mainFragmentsStack.size() - 1));
            ArticleViewer.getInstance().open((TLRPC.TL_webPage) args[0], (String) args[1]);
        } else if (id == NotificationCenter.hasNewContactsToImport) {
            if (actionBarLayout == null || actionBarLayout.fragmentsStack.isEmpty()) {
                return;
            }
            final int type = (Integer) args[0];
            final HashMap<String, ContactsController.Contact> contactHashMap = (HashMap<String, ContactsController.Contact>) args[1];
            final boolean first = (Boolean) args[2];
            final boolean schedule = (Boolean) args[3];
            BaseFragment fragment = actionBarLayout.fragmentsStack.get(actionBarLayout.fragmentsStack.size() - 1);

            AlertDialog.Builder builder = new AlertDialog.Builder(LaunchActivity.this);
            builder.setTopAnimation(R.raw.permission_request_contacts, AlertsCreator.PERMISSIONS_REQUEST_TOP_ICON_SIZE, false, Theme.getColor(Theme.key_dialogTopBackground));
            builder.setTitle(LocaleController.getString("UpdateContactsTitle", R.string.UpdateContactsTitle));
            builder.setMessage(LocaleController.getString("UpdateContactsMessage", R.string.UpdateContactsMessage));
            builder.setPositiveButton(LocaleController.getString("OK", R.string.OK), (dialogInterface, i) -> ContactsController.getInstance(account).syncPhoneBookByAlert(contactHashMap, first, schedule, false));
            builder.setNegativeButton(LocaleController.getString("Cancel", R.string.Cancel), (dialog, which) -> ContactsController.getInstance(account).syncPhoneBookByAlert(contactHashMap, first, schedule, true));
            builder.setOnBackButtonListener((dialogInterface, i) -> ContactsController.getInstance(account).syncPhoneBookByAlert(contactHashMap, first, schedule, true));
            AlertDialog dialog = builder.create();
            fragment.showDialog(dialog);
            dialog.setCanceledOnTouchOutside(false);
        } else if (id == NotificationCenter.didSetNewTheme) {
            Boolean nightTheme = (Boolean) args[0];
            if (!nightTheme) {
                if (sideMenu != null) {
                    sideMenu.setBackgroundColor(Theme.getColor(Theme.key_chats_menuBackground));
                    sideMenu.setGlowColor(Theme.getColor(Theme.key_chats_menuBackground));
                    sideMenu.setListSelectorColor(Theme.getColor(Theme.key_listSelector));
                    sideMenu.getAdapter().notifyDataSetChanged();
                }
                if (Build.VERSION.SDK_INT >= Build.VERSION_CODES.LOLLIPOP) {
                    try {
                        setTaskDescription(new ActivityManager.TaskDescription(null, null, Theme.getColor(Theme.key_actionBarDefault) | 0xff000000));
                    } catch (Exception ignore) {

                    }
                }
            }
            drawerLayoutContainer.setBehindKeyboardColor(Theme.getColor(Theme.key_windowBackgroundWhite));
            boolean checkNavigationBarColor = true;
            if (args.length > 1) {
                checkNavigationBarColor = (boolean) args[1];
            }
            checkSystemBarColors(args.length > 2 && (boolean) args[2], true, checkNavigationBarColor && !isNavigationBarColorFrozen && !actionBarLayout.isTransitionAnimationInProgress());
        } else if (id == NotificationCenter.needSetDayNightTheme) {
            boolean instant = false;
            if (Build.VERSION.SDK_INT >= 21 && args[2] != null) {
                if (themeSwitchImageView.getVisibility() == View.VISIBLE) {
                    return;
                }
                try {
                    int[] pos = (int[]) args[2];
                    boolean toDark = (Boolean) args[4];
                    RLottieImageView darkThemeView = (RLottieImageView) args[5];
                    int w = drawerLayoutContainer.getMeasuredWidth();
                    int h = drawerLayoutContainer.getMeasuredHeight();
                    if (!toDark) {
                        darkThemeView.setVisibility(View.INVISIBLE);
                    }
                    rippleAbove = null;
                    if (args.length > 6) {
                        rippleAbove = (View) args[6];
                    }

                    isNavigationBarColorFrozen = true;

                    invalidateCachedViews(drawerLayoutContainer);
                    if (rippleAbove != null && rippleAbove.getBackground() != null) {
                        rippleAbove.getBackground().setAlpha(0);
                    }
                    Bitmap bitmap = AndroidUtilities.snapshotView(drawerLayoutContainer);
                    if (rippleAbove != null && rippleAbove.getBackground() != null) {
                        rippleAbove.getBackground().setAlpha(255);
                    }
                    frameLayout.removeView(themeSwitchImageView);
                    if (toDark) {
                        frameLayout.addView(themeSwitchImageView, 0, LayoutHelper.createFrame(LayoutHelper.MATCH_PARENT, LayoutHelper.MATCH_PARENT));
                        themeSwitchSunView.setVisibility(View.GONE);
                    } else {
                        frameLayout.addView(themeSwitchImageView, 1, LayoutHelper.createFrame(LayoutHelper.MATCH_PARENT, LayoutHelper.MATCH_PARENT));
                        themeSwitchSunView.setTranslationX(pos[0] - AndroidUtilities.dp(14));
                        themeSwitchSunView.setTranslationY(pos[1] - AndroidUtilities.dp(14));
                        themeSwitchSunView.setVisibility(View.VISIBLE);
                        themeSwitchSunView.invalidate();
                    }
                    themeSwitchImageView.setImageBitmap(bitmap);
                    themeSwitchImageView.setVisibility(View.VISIBLE);
                    themeSwitchSunDrawable = darkThemeView.getAnimatedDrawable();
                    float finalRadius = (float) Math.max(Math.sqrt((w - pos[0]) * (w - pos[0]) + (h - pos[1]) * (h - pos[1])), Math.sqrt(pos[0] * pos[0] + (h - pos[1]) * (h - pos[1])));
                    float finalRadius2 = (float) Math.max(Math.sqrt((w - pos[0]) * (w - pos[0]) + pos[1] * pos[1]), Math.sqrt(pos[0] * pos[0] + pos[1] * pos[1]));
                    finalRadius = Math.max(finalRadius, finalRadius2);
                    Animator anim = ViewAnimationUtils.createCircularReveal(toDark ? drawerLayoutContainer : themeSwitchImageView, pos[0], pos[1], toDark ? 0 : finalRadius, toDark ? finalRadius : 0);
                    anim.setDuration(400);
                    anim.setInterpolator(Easings.easeInOutQuad);
                    anim.addListener(new AnimatorListenerAdapter() {
                        @Override
                        public void onAnimationEnd(Animator animation) {
                            rippleAbove = null;
                            drawerLayoutContainer.invalidate();
                            themeSwitchImageView.invalidate();
                            themeSwitchImageView.setImageDrawable(null);
                            themeSwitchImageView.setVisibility(View.GONE);
                            themeSwitchSunView.setVisibility(View.GONE);
                            NotificationCenter.getGlobalInstance().postNotificationName(NotificationCenter.themeAccentListUpdated);
                            if (!toDark) {
                                darkThemeView.setVisibility(View.VISIBLE);
                            }
                            DrawerProfileCell.switchingTheme = false;
                        }
                    });
                    if (rippleAbove != null) {
                        ValueAnimator invalidateAnimator = ValueAnimator.ofFloat(0, 1);
                        invalidateAnimator.addUpdateListener(a -> frameLayout.invalidate());
                        invalidateAnimator.setDuration(anim.getDuration());
                        invalidateAnimator.start();
                    }
                    AndroidUtilities.runOnUIThread(() -> {
                        if (isNavigationBarColorFrozen) {
                            isNavigationBarColorFrozen = false;
                            checkSystemBarColors(false, true);
                        }
                    }, toDark ? (h - pos[1]) / AndroidUtilities.dp(2.25f) : 50);
                    anim.start();
                    instant = true;
                } catch (Throwable e) {
                    FileLog.e(e);
                    try {
                        themeSwitchImageView.setImageDrawable(null);
                        frameLayout.removeView(themeSwitchImageView);
                        DrawerProfileCell.switchingTheme = false;
                    } catch (Exception e2) {
                        FileLog.e(e2);
                    }
                }
            } else {
                DrawerProfileCell.switchingTheme = false;
            }
            Theme.ThemeInfo theme = (Theme.ThemeInfo) args[0];
            boolean nightTheme = (Boolean) args[1];
            int accentId = (Integer) args[3];
            Runnable calcInBackgroundEnd = args.length > 7 ? (Runnable) args[7] : null;
            actionBarLayout.animateThemedValues(theme, accentId, nightTheme, instant, calcInBackgroundEnd);
            if (AndroidUtilities.isTablet()) {
                layersActionBarLayout.animateThemedValues(theme, accentId, nightTheme, instant);
                rightActionBarLayout.animateThemedValues(theme, accentId, nightTheme, instant);
            }
        } else if (id == NotificationCenter.notificationsCountUpdated) {
            if (sideMenu != null) {
                Integer accountNum = (Integer) args[0];
                int count = sideMenu.getChildCount();
                for (int a = 0; a < count; a++) {
                    View child = sideMenu.getChildAt(a);
                    if (child instanceof DrawerUserCell) {
                        if (((DrawerUserCell) child).getAccountNumber() == accountNum) {
                            child.invalidate();
                            break;
                        }
                    }
                }
            }
        } else if (id == NotificationCenter.fileLoaded) {
            String path = (String) args[0];
            if (SharedConfig.isAppUpdateAvailable()) {
                String name = FileLoader.getAttachFileName(SharedConfig.pendingAppUpdate.document);
                if (name.equals(path)) {
                    updateAppUpdateViews(true);
                }
            }
            if (loadingThemeFileName != null) {
                if (loadingThemeFileName.equals(path)) {
                    loadingThemeFileName = null;
                    File locFile = new File(ApplicationLoader.getFilesDirFixed(), "remote" + loadingTheme.id + ".attheme");
                    Theme.ThemeInfo themeInfo = Theme.fillThemeValues(locFile, loadingTheme.title, loadingTheme);
                    if (themeInfo != null) {
                        if (themeInfo.pathToWallpaper != null) {
                            File file = new File(themeInfo.pathToWallpaper);
                            if (!file.exists()) {
                                TLRPC.TL_account_getWallPaper req = new TLRPC.TL_account_getWallPaper();
                                TLRPC.TL_inputWallPaperSlug inputWallPaperSlug = new TLRPC.TL_inputWallPaperSlug();
                                inputWallPaperSlug.slug = themeInfo.slug;
                                req.wallpaper = inputWallPaperSlug;
                                ConnectionsManager.getInstance(themeInfo.account).sendRequest(req, (response, error) -> AndroidUtilities.runOnUIThread(() -> {
                                    if (response instanceof TLRPC.TL_wallPaper) {
                                        TLRPC.TL_wallPaper wallPaper = (TLRPC.TL_wallPaper) response;
                                        loadingThemeInfo = themeInfo;
                                        loadingThemeWallpaperName = FileLoader.getAttachFileName(wallPaper.document);
                                        loadingThemeWallpaper = wallPaper;
                                        FileLoader.getInstance(themeInfo.account).loadFile(wallPaper.document, wallPaper, 1, 1);
                                    } else {
                                        onThemeLoadFinish();
                                    }
                                }));
                                return;
                            }
                        }
                        Theme.ThemeInfo finalThemeInfo = Theme.applyThemeFile(locFile, loadingTheme.title, loadingTheme, true);
                        if (finalThemeInfo != null) {
                            presentFragment(new ThemePreviewActivity(finalThemeInfo, true, ThemePreviewActivity.SCREEN_TYPE_PREVIEW, false, false));
                        }
                    }
                    onThemeLoadFinish();
                }
            } else if (loadingThemeWallpaperName != null) {
                if (loadingThemeWallpaperName.equals(path)) {
                    loadingThemeWallpaperName = null;
                    File file = (File) args[1];
                    if (loadingThemeAccent) {
                        openThemeAccentPreview(loadingTheme, loadingThemeWallpaper, loadingThemeInfo);
                        onThemeLoadFinish();
                    } else {
                        Theme.ThemeInfo info = loadingThemeInfo;
                        Utilities.globalQueue.postRunnable(() -> {
                            info.createBackground(file, info.pathToWallpaper);
                            AndroidUtilities.runOnUIThread(() -> {
                                if (loadingTheme == null) {
                                    return;
                                }
                                File locFile = new File(ApplicationLoader.getFilesDirFixed(), "remote" + loadingTheme.id + ".attheme");
                                Theme.ThemeInfo finalThemeInfo = Theme.applyThemeFile(locFile, loadingTheme.title, loadingTheme, true);
                                if (finalThemeInfo != null) {
                                    presentFragment(new ThemePreviewActivity(finalThemeInfo, true, ThemePreviewActivity.SCREEN_TYPE_PREVIEW, false, false));
                                }
                                onThemeLoadFinish();
                            });
                        });
                    }
                }
            }
        } else if (id == NotificationCenter.fileLoadFailed) {
            String path = (String) args[0];
            if (path.equals(loadingThemeFileName) || path.equals(loadingThemeWallpaperName)) {
                onThemeLoadFinish();
            }
            if (SharedConfig.isAppUpdateAvailable()) {
                String name = FileLoader.getAttachFileName(SharedConfig.pendingAppUpdate.document);
                if (name.equals(path)) {
                    updateAppUpdateViews(true);
                }
            }
        } else if (id == NotificationCenter.screenStateChanged) {
            if (ApplicationLoader.mainInterfacePaused) {
                return;
            }
            if (ApplicationLoader.isScreenOn) {
                onPasscodeResume();
            } else {
                onPasscodePause();
            }
        } else if (id == NotificationCenter.needCheckSystemBarColors) {
            boolean useCurrentFragment = args.length > 0 && (boolean) args[0];
            checkSystemBarColors(useCurrentFragment);
        } else if (id == NotificationCenter.historyImportProgressChanged) {
            if (args.length > 1 && !mainFragmentsStack.isEmpty()) {
                AlertsCreator.processError(currentAccount, (TLRPC.TL_error) args[2], mainFragmentsStack.get(mainFragmentsStack.size() - 1), (TLObject) args[1]);
            }
        } else if (id == NotificationCenter.stickersImportComplete) {
            MediaDataController.getInstance(account).toggleStickerSet(this, (TLObject) args[0], 2, !mainFragmentsStack.isEmpty() ? mainFragmentsStack.get(mainFragmentsStack.size() - 1) : null, false, true);
        } else if (id == NotificationCenter.newSuggestionsAvailable) {
            sideMenu.invalidateViews();
        } else if (id == NotificationCenter.showBulletin) {
            if (!mainFragmentsStack.isEmpty()) {
                int type = (int) args[0];

                LinearLayout container = null;
                BaseFragment fragment = null;
                if (GroupCallActivity.groupCallUiVisible && GroupCallActivity.groupCallInstance != null) {
                    container = GroupCallActivity.groupCallInstance.getContainer();
                }

                if (container == null) {
                    fragment = mainFragmentsStack.get(mainFragmentsStack.size() - 1);
                }

                switch (type) {
                    case Bulletin.TYPE_NAME_CHANGED: {
                        long peerId = (long) args[1];
                        String text = peerId > 0 ? LocaleController.getString("YourNameChanged", R.string.YourNameChanged) : LocaleController.getString("CannelTitleChanged", R.string.ChannelTitleChanged);
                        (container != null ? BulletinFactory.of(container, null) : BulletinFactory.of(fragment)).createErrorBulletin(text).show();
                        break;
                    }
                    case Bulletin.TYPE_BIO_CHANGED: {
                        long peerId = (long) args[1];
                        String text = peerId > 0 ? LocaleController.getString("YourBioChanged", R.string.YourBioChanged) : LocaleController.getString("CannelDescriptionChanged", R.string.ChannelDescriptionChanged);
                        (container != null ? BulletinFactory.of(container, null) : BulletinFactory.of(fragment)).createErrorBulletin(text).show();
                        break;
                    }
                    case Bulletin.TYPE_STICKER: {
                        TLRPC.Document sticker = (TLRPC.Document) args[1];
                        int bulletinType = (int) args[2];
                        StickerSetBulletinLayout layout = new StickerSetBulletinLayout(this, null, bulletinType, sticker, null);
                        int duration = Bulletin.DURATION_SHORT;
                        if (bulletinType == StickerSetBulletinLayout.TYPE_REPLACED_TO_FAVORITES || bulletinType == StickerSetBulletinLayout.TYPE_REPLACED_TO_FAVORITES_GIFS) {
                            duration = 3500;
                        }
                        if (fragment != null) {
                            Bulletin.make(fragment, layout, duration).show();
                        } else {
                            Bulletin.make(container, layout, duration).show();
                        }
                        break;
                    }
                    case Bulletin.TYPE_ERROR:
                        if (fragment != null) {
                            BulletinFactory.of(fragment).createErrorBulletin((String) args[1]).show();
                        } else {
                            BulletinFactory.of(container, null).createErrorBulletin((String) args[1]).show();
                        }
                        break;
                    case Bulletin.TYPE_ERROR_SUBTITLE:
                        if (fragment != null) {
                            BulletinFactory.of(fragment).createErrorBulletinSubtitle((String) args[1], (String) args[2], fragment.getResourceProvider()).show();
                        } else {
                            BulletinFactory.of(container, null).createErrorBulletinSubtitle((String) args[1], (String) args[2], null).show();
                        }
                        break;
                    case Bulletin.TYPE_APP_ICON: {
                        LauncherIconController.LauncherIcon icon = (LauncherIconController.LauncherIcon) args[1];
                        AppIconBulletinLayout layout = new AppIconBulletinLayout(this, icon, null);
                        int duration = Bulletin.DURATION_SHORT;
                        if (fragment != null) {
                            Bulletin.make(fragment, layout, duration).show();
                        } else {
                            Bulletin.make(container, layout, duration).show();
                        }
                        break;
                    }
                }
            }
        } else if (id == NotificationCenter.groupCallUpdated) {
            checkWasMutedByAdmin(false);
        } else if (id == NotificationCenter.fileLoadProgressChanged) {
            if (updateTextView != null && SharedConfig.isAppUpdateAvailable()) {
                String location = (String) args[0];
                String fileName = FileLoader.getAttachFileName(SharedConfig.pendingAppUpdate.document);
                if (fileName != null && fileName.equals(location)) {
                    Long loadedSize = (Long) args[1];
                    Long totalSize = (Long) args[2];
                    float loadProgress = loadedSize / (float) totalSize;
                    updateLayoutIcon.setProgress(loadProgress, true);
                    updateTextView.setText(LocaleController.formatString("AppUpdateDownloading", R.string.AppUpdateDownloading, (int) (loadProgress * 100)));
                }
            }
        } else if (id == NotificationCenter.appUpdateAvailable) {
            updateAppUpdateViews(mainFragmentsStack.size() == 1);
        } else if (id == NotificationCenter.currentUserShowLimitReachedDialog) {
            if (!mainFragmentsStack.isEmpty()) {
                BaseFragment fragment = mainFragmentsStack.get(mainFragmentsStack.size() - 1);
                if (fragment.getParentActivity() != null) {
                    fragment.showDialog(new LimitReachedBottomSheet(fragment, fragment.getParentActivity(), (int) args[0], currentAccount));
                }
            }
        }
    }

    private void invalidateCachedViews(View parent) {
        int layerType = parent.getLayerType();
        if (layerType != View.LAYER_TYPE_NONE) {
            parent.invalidate();
        }
        if (parent instanceof ViewGroup) {
            ViewGroup viewGroup = (ViewGroup) parent;
            for (int i = 0; i < viewGroup.getChildCount(); i++) {
                invalidateCachedViews(viewGroup.getChildAt(i));
            }
        }
    }

    private void checkWasMutedByAdmin(boolean checkOnly) {
        VoIPService voIPService = VoIPService.getSharedInstance();
        if (voIPService != null && voIPService.groupCall != null) {
            boolean wasMuted = wasMutedByAdminRaisedHand;
            ChatObject.Call call = voIPService.groupCall;
            TLRPC.InputPeer peer = voIPService.getGroupCallPeer();
            long did;
            if (peer != null) {
                if (peer.user_id != 0) {
                    did = peer.user_id;
                } else if (peer.chat_id != 0) {
                    did = -peer.chat_id;
                } else {
                    did = -peer.channel_id;
                }
            } else {
                did = UserConfig.getInstance(currentAccount).clientUserId;
            }
            TLRPC.TL_groupCallParticipant participant = call.participants.get(did);
            boolean mutedByAdmin = participant != null && !participant.can_self_unmute && participant.muted;
            wasMutedByAdminRaisedHand = mutedByAdmin && participant.raise_hand_rating != 0;

            if (!checkOnly && wasMuted && !wasMutedByAdminRaisedHand && !mutedByAdmin && GroupCallActivity.groupCallInstance == null) {
                showVoiceChatTooltip(UndoView.ACTION_VOIP_CAN_NOW_SPEAK);
            }
        } else {
            wasMutedByAdminRaisedHand = false;
        }
    }

    private void showVoiceChatTooltip(int action) {
        VoIPService voIPService = VoIPService.getSharedInstance();
        if (voIPService == null || mainFragmentsStack.isEmpty() || voIPService.groupCall == null) {
            return;
        }
        if (!mainFragmentsStack.isEmpty()) {
            TLRPC.Chat chat = voIPService.getChat();
            BaseFragment fragment = actionBarLayout.fragmentsStack.get(actionBarLayout.fragmentsStack.size() - 1);
            if (fragment instanceof ChatActivity) {
                ChatActivity chatActivity = (ChatActivity) fragment;
                if (chatActivity.getDialogId() == -chat.id) {
                    chat = null;
                }
                chatActivity.getUndoView().showWithAction(0, action, chat);
            } else if (fragment instanceof DialogsActivity) {
                DialogsActivity dialogsActivity = (DialogsActivity) fragment;
                dialogsActivity.getUndoView().showWithAction(0, action, chat);
            } else if (fragment instanceof ProfileActivity) {
                ProfileActivity profileActivity = (ProfileActivity) fragment;
                profileActivity.getUndoView().showWithAction(0, action, chat);
            }
            if (action == UndoView.ACTION_VOIP_CAN_NOW_SPEAK && VoIPService.getSharedInstance() != null) {
                VoIPService.getSharedInstance().playAllowTalkSound();
            }
        }
    }

    private String getStringForLanguageAlert(HashMap<String, String> map, String key, int intKey) {
        String value = map.get(key);
        if (value == null) {
            return LocaleController.getString(key, intKey);
        }
        return value;
    }

    private void openThemeAccentPreview(TLRPC.TL_theme t, TLRPC.TL_wallPaper wallPaper, Theme.ThemeInfo info) {
        int lastId = info.lastAccentId;
        Theme.ThemeAccent accent = info.createNewAccent(t, currentAccount);
        info.prevAccentId = info.currentAccentId;
        info.setCurrentAccentId(accent.id);
        accent.pattern = wallPaper;
        presentFragment(new ThemePreviewActivity(info, lastId != info.lastAccentId, ThemePreviewActivity.SCREEN_TYPE_PREVIEW, false, false));
    }

    private void onThemeLoadFinish() {
        if (loadingThemeProgressDialog != null) {
            try {
                loadingThemeProgressDialog.dismiss();
            } finally {
                loadingThemeProgressDialog = null;
            }
        }
        loadingThemeWallpaperName = null;
        loadingThemeWallpaper = null;
        loadingThemeInfo = null;
        loadingThemeFileName = null;
        loadingTheme = null;
    }

    private void checkFreeDiscSpace() {
        SharedConfig.checkKeepMedia();
        SharedConfig.checkLogsToDelete();
        if (Build.VERSION.SDK_INT >= 26) {
            return;
        }
        Utilities.globalQueue.postRunnable(() -> {
            if (!UserConfig.getInstance(currentAccount).isClientActivated()) {
                return;
            }
            try {
                SharedPreferences preferences = MessagesController.getGlobalMainSettings();
                if (Math.abs(preferences.getLong("last_space_check", 0) - System.currentTimeMillis()) >= 3 * 24 * 3600 * 1000) {
                    File path = FileLoader.getDirectory(FileLoader.MEDIA_DIR_CACHE);
                    if (path == null) {
                        return;
                    }
                    long freeSpace;
                    StatFs statFs = new StatFs(path.getAbsolutePath());
                    if (Build.VERSION.SDK_INT < 18) {
                        freeSpace = Math.abs(statFs.getAvailableBlocks() * statFs.getBlockSize());
                    } else {
                        freeSpace = statFs.getAvailableBlocksLong() * statFs.getBlockSizeLong();
                    }
                    if (freeSpace < 1024 * 1024 * 100) {
                        preferences.edit().putLong("last_space_check", System.currentTimeMillis()).apply();
                        AndroidUtilities.runOnUIThread(() -> {
                            try {
                                AlertsCreator.createFreeSpaceDialog(LaunchActivity.this).show();
                            } catch (Throwable ignore) {

                            }
                        });
                    }
                }
            } catch (Throwable ignore) {

            }
        }, 2000);
    }

    private void showLanguageAlertInternal(LocaleController.LocaleInfo systemInfo, LocaleController.LocaleInfo englishInfo, String systemLang) {
        try {
            loadingLocaleDialog = false;
            boolean firstSystem = systemInfo.builtIn || LocaleController.getInstance().isCurrentLocalLocale();
            AlertDialog.Builder builder = new AlertDialog.Builder(LaunchActivity.this);
            builder.setTitle(getStringForLanguageAlert(systemLocaleStrings, "ChooseYourLanguage", R.string.ChooseYourLanguage));
            builder.setSubtitle(getStringForLanguageAlert(englishLocaleStrings, "ChooseYourLanguage", R.string.ChooseYourLanguage));
            LinearLayout linearLayout = new LinearLayout(LaunchActivity.this);
            linearLayout.setOrientation(LinearLayout.VERTICAL);
            final LanguageCell[] cells = new LanguageCell[2];
            final LocaleController.LocaleInfo[] selectedLanguage = new LocaleController.LocaleInfo[1];
            final LocaleController.LocaleInfo[] locales = new LocaleController.LocaleInfo[2];
            final String englishName = getStringForLanguageAlert(systemLocaleStrings, "English", R.string.English);
            locales[0] = firstSystem ? systemInfo : englishInfo;
            locales[1] = firstSystem ? englishInfo : systemInfo;
            selectedLanguage[0] = firstSystem ? systemInfo : englishInfo;

            for (int a = 0; a < 2; a++) {
                cells[a] = new LanguageCell(LaunchActivity.this);
                cells[a].setLanguage(locales[a], locales[a] == englishInfo ? englishName : null, true);
                cells[a].setTag(a);
                cells[a].setBackground(Theme.createSelectorDrawable(Theme.getColor(Theme.key_dialogButtonSelector), 2));
                cells[a].setLanguageSelected(a == 0, false);
                linearLayout.addView(cells[a], LayoutHelper.createLinear(LayoutHelper.MATCH_PARENT, 50));
                cells[a].setOnClickListener(v -> {
                    Integer tag = (Integer) v.getTag();
                    selectedLanguage[0] = ((LanguageCell) v).getCurrentLocale();
                    for (int a1 = 0; a1 < cells.length; a1++) {
                        cells[a1].setLanguageSelected(a1 == tag, true);
                    }
                });
            }
            LanguageCell cell = new LanguageCell(LaunchActivity.this);
            cell.setValue(getStringForLanguageAlert(systemLocaleStrings, "ChooseYourLanguageOther", R.string.ChooseYourLanguageOther), getStringForLanguageAlert(englishLocaleStrings, "ChooseYourLanguageOther", R.string.ChooseYourLanguageOther));
            cell.setBackground(Theme.createSelectorDrawable(Theme.getColor(Theme.key_dialogButtonSelector), 2));
            cell.setOnClickListener(v -> {
                localeDialog = null;
                drawerLayoutContainer.closeDrawer(true);
                presentFragment(new LanguageSelectActivity());
                if (visibleDialog != null) {
                    visibleDialog.dismiss();
                    visibleDialog = null;
                }
            });
            linearLayout.addView(cell, LayoutHelper.createLinear(LayoutHelper.MATCH_PARENT, 50));
            builder.setView(linearLayout);
            builder.setNegativeButton(LocaleController.getString("OK", R.string.OK), (dialog, which) -> {
                LocaleController.getInstance().applyLanguage(selectedLanguage[0], true, false, currentAccount);
                rebuildAllFragments(true);
            });
            localeDialog = showAlertDialog(builder);
            SharedPreferences preferences = MessagesController.getGlobalMainSettings();
            preferences.edit().putString("language_showed2", systemLang).apply();
        } catch (Exception e) {
            FileLog.e(e);
        }
    }

    private int[] tempLocation;
    private void drawRippleAbove(Canvas canvas, View parent) {
        if (parent == null || rippleAbove == null || rippleAbove.getBackground() == null) {
            return;
        }
        if (tempLocation == null) {
            tempLocation = new int[2];
        }
        rippleAbove.getLocationInWindow(tempLocation);
        int x = tempLocation[0], y = tempLocation[1];
        parent.getLocationInWindow(tempLocation);
        x -= tempLocation[0];
        y -= tempLocation[1];
        canvas.save();
        canvas.translate(x, y);
        rippleAbove.getBackground().draw(canvas);
        canvas.restore();
    }

    private void showLanguageAlert(boolean force) {
        if (!UserConfig.getInstance(currentAccount).isClientActivated()) {
            return;
        }
        try {
            if (loadingLocaleDialog || ApplicationLoader.mainInterfacePaused) {
                return;
            }
            SharedPreferences preferences = MessagesController.getGlobalMainSettings();
            String showedLang = preferences.getString("language_showed2", "");
            final String systemLang = MessagesController.getInstance(currentAccount).suggestedLangCode;
            if (!force && showedLang.equals(systemLang)) {
                if (BuildVars.LOGS_ENABLED) {
                    FileLog.d("alert already showed for " + showedLang);
                }
                return;
            }

            final LocaleController.LocaleInfo[] infos = new LocaleController.LocaleInfo[2];
            String arg = systemLang.contains("-") ? systemLang.split("-")[0] : systemLang;
            String alias;
            if ("in".equals(arg)) {
                alias = "id";
            } else if ("iw".equals(arg)) {
                alias = "he";
            } else if ("jw".equals(arg)) {
                alias = "jv";
            } else {
                alias = null;
            }
            for (int a = 0; a < LocaleController.getInstance().languages.size(); a++) {
                LocaleController.LocaleInfo info = LocaleController.getInstance().languages.get(a);
                if (info.shortName.equals("en")) {
                    infos[0] = info;
                }
                if (info.shortName.replace("_", "-").equals(systemLang) || info.shortName.equals(arg) || info.shortName.equals(alias)) {
                    infos[1] = info;
                }
                if (infos[0] != null && infos[1] != null) {
                    break;
                }
            }
            if (infos[0] == null || infos[1] == null || infos[0] == infos[1]) {
                return;
            }
            if (BuildVars.LOGS_ENABLED) {
                FileLog.d("show lang alert for " + infos[0].getKey() + " and " + infos[1].getKey());
            }

            systemLocaleStrings = null;
            englishLocaleStrings = null;
            loadingLocaleDialog = true;

            TLRPC.TL_langpack_getStrings req = new TLRPC.TL_langpack_getStrings();
            req.lang_code = infos[1].getLangCode();
            req.keys.add("English");
            req.keys.add("ChooseYourLanguage");
            req.keys.add("ChooseYourLanguageOther");
            req.keys.add("ChangeLanguageLater");
            ConnectionsManager.getInstance(currentAccount).sendRequest(req, (response, error) -> {
                final HashMap<String, String> keys = new HashMap<>();
                if (response != null) {
                    TLRPC.Vector vector = (TLRPC.Vector) response;
                    for (int a = 0; a < vector.objects.size(); a++) {
                        final TLRPC.LangPackString string = (TLRPC.LangPackString) vector.objects.get(a);
                        keys.put(string.key, string.value);
                    }
                }
                AndroidUtilities.runOnUIThread(() -> {
                    systemLocaleStrings = keys;
                    if (englishLocaleStrings != null && systemLocaleStrings != null) {
                        showLanguageAlertInternal(infos[1], infos[0], systemLang);
                    }
                });
            }, ConnectionsManager.RequestFlagWithoutLogin);

            req = new TLRPC.TL_langpack_getStrings();
            req.lang_code = infos[0].getLangCode();
            req.keys.add("English");
            req.keys.add("ChooseYourLanguage");
            req.keys.add("ChooseYourLanguageOther");
            req.keys.add("ChangeLanguageLater");
            ConnectionsManager.getInstance(currentAccount).sendRequest(req, (response, error) -> {
                final HashMap<String, String> keys = new HashMap<>();
                if (response != null) {
                    TLRPC.Vector vector = (TLRPC.Vector) response;
                    for (int a = 0; a < vector.objects.size(); a++) {
                        final TLRPC.LangPackString string = (TLRPC.LangPackString) vector.objects.get(a);
                        keys.put(string.key, string.value);
                    }
                }
                AndroidUtilities.runOnUIThread(() -> {
                    englishLocaleStrings = keys;
                    if (englishLocaleStrings != null && systemLocaleStrings != null) {
                        showLanguageAlertInternal(infos[1], infos[0], systemLang);
                    }
                });
            }, ConnectionsManager.RequestFlagWithoutLogin);
        } catch (Exception e) {
            FileLog.e(e);
        }
    }

    private void onPasscodePause() {
        if (lockRunnable != null) {
            if (BuildVars.LOGS_ENABLED) {
                FileLog.d("cancel lockRunnable onPasscodePause");
            }
            AndroidUtilities.cancelRunOnUIThread(lockRunnable);
            lockRunnable = null;
        }
        if (SharedConfig.passcodeHash.length() != 0) {
            SharedConfig.lastPauseTime = (int) (SystemClock.elapsedRealtime() / 1000);
            lockRunnable = new Runnable() {
                @Override
                public void run() {
                    if (lockRunnable == this) {
                        if (AndroidUtilities.needShowPasscode(true)) {
                            if (BuildVars.LOGS_ENABLED) {
                                FileLog.d("lock app");
                            }
                            showPasscodeActivity(true, false, -1, -1, null, null);
                        } else {
                            if (BuildVars.LOGS_ENABLED) {
                                FileLog.d("didn't pass lock check");
                            }
                        }
                        lockRunnable = null;
                    }
                }
            };
            if (SharedConfig.appLocked || SharedConfig.autoLockIn == 1) {
                AndroidUtilities.runOnUIThread(lockRunnable, 1000);
                if (BuildVars.LOGS_ENABLED) {
                    FileLog.d("schedule app lock in " + 1000);
                }
            } else if (SharedConfig.autoLockIn != 0) {
                if (BuildVars.LOGS_ENABLED) {
                    FileLog.d("schedule app lock in " + (((long) SharedConfig.autoLockIn) * 1000 + 1000));
                }
                AndroidUtilities.runOnUIThread(lockRunnable, ((long) SharedConfig.autoLockIn) * 1000 + 1000);
            }
        } else {
            SharedConfig.lastPauseTime = 0;
        }
        SharedConfig.saveConfig();
    }

    private void onPasscodeResume() {
        if (lockRunnable != null) {
            if (BuildVars.LOGS_ENABLED) {
                FileLog.d("cancel lockRunnable onPasscodeResume");
            }
            AndroidUtilities.cancelRunOnUIThread(lockRunnable);
            lockRunnable = null;
        }
        if (AndroidUtilities.needShowPasscode(true)) {
            showPasscodeActivity(true, false, -1, -1, null, null);
        }
        if (SharedConfig.lastPauseTime != 0) {
            SharedConfig.lastPauseTime = 0;
            SharedConfig.saveConfig();
            if (BuildVars.LOGS_ENABLED) {
                FileLog.d("reset lastPauseTime onPasscodeResume");
            }
        }
    }

    private void updateCurrentConnectionState(int account) {
        if (actionBarLayout == null) {
            return;
        }
        String title = null;
        int titleId = 0;
        Runnable action = null;
        currentConnectionState = ConnectionsManager.getInstance(currentAccount).getConnectionState();
        if (currentConnectionState == ConnectionsManager.ConnectionStateWaitingForNetwork) {
            title = "WaitingForNetwork";
            titleId = R.string.WaitingForNetwork;
        } else if (currentConnectionState == ConnectionsManager.ConnectionStateUpdating) {
            title = "Updating";
            titleId = R.string.Updating;
        } else if (currentConnectionState == ConnectionsManager.ConnectionStateConnectingToProxy) {
            title = "ConnectingToProxy";
            titleId = R.string.ConnectingToProxy;
        } else if (currentConnectionState == ConnectionsManager.ConnectionStateConnecting) {
            title = "Connecting";
            titleId = R.string.Connecting;
        }
        if (currentConnectionState == ConnectionsManager.ConnectionStateConnecting || currentConnectionState == ConnectionsManager.ConnectionStateConnectingToProxy) {
            action = () -> {
                BaseFragment lastFragment = null;
                if (AndroidUtilities.isTablet()) {
                    if (!layerFragmentsStack.isEmpty()) {
                        lastFragment = layerFragmentsStack.get(layerFragmentsStack.size() - 1);
                    }
                } else {
                    if (!mainFragmentsStack.isEmpty()) {
                        lastFragment = mainFragmentsStack.get(mainFragmentsStack.size() - 1);
                    }
                }
                if (lastFragment instanceof ProxyListActivity || lastFragment instanceof ProxySettingsActivity) {
                    return;
                }
                presentFragment(new ProxyListActivity());
            };
        }
        actionBarLayout.setTitleOverlayText(title, titleId, action);
    }

    public void hideVisibleActionMode() {
        if (visibleActionMode == null) {
            return;
        }
        visibleActionMode.finish();
    }

    @Override
    protected void onSaveInstanceState(Bundle outState) {
        try {
            super.onSaveInstanceState(outState);
            BaseFragment lastFragment = null;
            if (AndroidUtilities.isTablet()) {
                if (!layersActionBarLayout.fragmentsStack.isEmpty()) {
                    lastFragment = layersActionBarLayout.fragmentsStack.get(layersActionBarLayout.fragmentsStack.size() - 1);
                } else if (!rightActionBarLayout.fragmentsStack.isEmpty()) {
                    lastFragment = rightActionBarLayout.fragmentsStack.get(rightActionBarLayout.fragmentsStack.size() - 1);
                } else if (!actionBarLayout.fragmentsStack.isEmpty()) {
                    lastFragment = actionBarLayout.fragmentsStack.get(actionBarLayout.fragmentsStack.size() - 1);
                }
            } else {
                if (!actionBarLayout.fragmentsStack.isEmpty()) {
                    lastFragment = actionBarLayout.fragmentsStack.get(actionBarLayout.fragmentsStack.size() - 1);
                }
            }

            if (lastFragment != null) {
                Bundle args = lastFragment.getArguments();
                if (lastFragment instanceof ChatActivity && args != null) {
                    outState.putBundle("args", args);
                    outState.putString("fragment", "chat");
                } else if (lastFragment instanceof GroupCreateFinalActivity && args != null) {
                    outState.putBundle("args", args);
                    outState.putString("fragment", "group");
                } else if (lastFragment instanceof WallpapersListActivity) {
                    outState.putString("fragment", "wallpapers");
                } else if (lastFragment instanceof ProfileActivity) {
                    ProfileActivity profileActivity = (ProfileActivity) lastFragment;
                    if (profileActivity.isSettings()) {
                        outState.putString("fragment", "settings");
                    } else if (profileActivity.isChat() && args != null) {
                        outState.putBundle("args", args);
                        outState.putString("fragment", "chat_profile");
                    }
                } else if (lastFragment instanceof ChannelCreateActivity && args != null && args.getInt("step") == 0) {
                    outState.putBundle("args", args);
                    outState.putString("fragment", "channel");
                }
                lastFragment.saveSelfArgs(outState);
            }
        } catch (Exception e) {
            FileLog.e(e);
        }
    }

    @Override
    public void onBackPressed() {
        try {
            if (passcodeView != null && passcodeView.getVisibility() == View.VISIBLE) {
                finish();
                return;
            }
            if (ContentPreviewViewer.hasInstance() && ContentPreviewViewer.getInstance().isVisible()) {
            ContentPreviewViewer.getInstance().closeWithMenu();
        } if (SecretMediaViewer.hasInstance() && SecretMediaViewer.getInstance().isVisible()) {
                SecretMediaViewer.getInstance().closePhoto(true, false);
            } else if (PhotoViewer.hasInstance() && PhotoViewer.getInstance().isVisible()) {
                PhotoViewer.getInstance().closePhoto(true, false);
            } else if (ArticleViewer.hasInstance() && ArticleViewer.getInstance().isVisible()) {
                ArticleViewer.getInstance().close(true, false);
            } else if (drawerLayoutContainer.isDrawerOpened()) {
                drawerLayoutContainer.closeDrawer(false);
            } else if (AndroidUtilities.isTablet()) {
                if (layersActionBarLayout != null && layersActionBarLayout.getVisibility() == View.VISIBLE) {
                    layersActionBarLayout.onBackPressed();
                } else if (rightActionBarLayout != null) {
                    boolean cancel = false;
                    if (rightActionBarLayout.getVisibility() == View.VISIBLE && !rightActionBarLayout.fragmentsStack.isEmpty()) {
                        BaseFragment lastFragment = rightActionBarLayout.fragmentsStack.get(rightActionBarLayout.fragmentsStack.size() - 1);
                        cancel = !lastFragment.onBackPressed();
                    }
                    if (!cancel) {
                        actionBarLayout.onBackPressed();
                    }
                }
            } else {
                actionBarLayout.onBackPressed();
            }
        } catch (Exception ignored) {
        }
    }

    @Override
    public void onLowMemory() {
        super.onLowMemory();
        if (actionBarLayout != null) {
            actionBarLayout.onLowMemory();
            if (AndroidUtilities.isTablet()) {
                rightActionBarLayout.onLowMemory();
                layersActionBarLayout.onLowMemory();
            }
        }
    }

    @Override
    public void onActionModeStarted(ActionMode mode) {
        super.onActionModeStarted(mode);
        visibleActionMode = mode;
        try {
            Menu menu = mode.getMenu();
            if (menu != null) {
                boolean extended = actionBarLayout.extendActionMode(menu);
                if (!extended && AndroidUtilities.isTablet()) {
                    extended = rightActionBarLayout.extendActionMode(menu);
                    if (!extended) {
                        layersActionBarLayout.extendActionMode(menu);
                    }
                }
            }
        } catch (Exception e) {
            FileLog.e(e);
        }
        if (Build.VERSION.SDK_INT >= 23 && mode.getType() == ActionMode.TYPE_FLOATING) {
            return;
        }
        actionBarLayout.onActionModeStarted(mode);
        if (AndroidUtilities.isTablet()) {
            rightActionBarLayout.onActionModeStarted(mode);
            layersActionBarLayout.onActionModeStarted(mode);
        }
    }

    @Override
    public void onActionModeFinished(ActionMode mode) {
        super.onActionModeFinished(mode);
        if (visibleActionMode == mode) {
            visibleActionMode = null;
        }
        if (Build.VERSION.SDK_INT >= 23 && mode.getType() == ActionMode.TYPE_FLOATING) {
            return;
        }
        actionBarLayout.onActionModeFinished(mode);
        if (AndroidUtilities.isTablet()) {
            rightActionBarLayout.onActionModeFinished(mode);
            layersActionBarLayout.onActionModeFinished(mode);
        }
    }

    @Override
    public boolean onPreIme() {
        if (SecretMediaViewer.hasInstance() && SecretMediaViewer.getInstance().isVisible()) {
            SecretMediaViewer.getInstance().closePhoto(true, false);
            return true;
        } else if (PhotoViewer.hasInstance() && PhotoViewer.getInstance().isVisible()) {
            PhotoViewer.getInstance().closePhoto(true, false);
            return true;
        } else if (ArticleViewer.hasInstance() && ArticleViewer.getInstance().isVisible()) {
            ArticleViewer.getInstance().close(true, false);
            return true;
        }
        return false;
    }

    @Override
    public boolean dispatchKeyEvent(KeyEvent event) {
        int keyCode = event.getKeyCode();
        if (event.getAction() == KeyEvent.ACTION_DOWN && (event.getKeyCode() == KeyEvent.KEYCODE_VOLUME_UP || event.getKeyCode() == KeyEvent.KEYCODE_VOLUME_DOWN)) {
            if (VoIPService.getSharedInstance() != null) {
                if (Build.VERSION.SDK_INT >= 32) {
                    boolean oldValue = WebRtcAudioTrack.isSpeakerMuted();
                    AudioManager am = (AudioManager) getSystemService(AUDIO_SERVICE);
                    int minVolume = am.getStreamMinVolume(AudioManager.STREAM_VOICE_CALL);
                    boolean mute = am.getStreamVolume(AudioManager.STREAM_VOICE_CALL) == minVolume && event.getKeyCode() == KeyEvent.KEYCODE_VOLUME_DOWN;
                    WebRtcAudioTrack.setSpeakerMute(mute);
                    if (oldValue != WebRtcAudioTrack.isSpeakerMuted()) {
                        showVoiceChatTooltip(mute ? UndoView.ACTION_VOIP_SOUND_MUTED : UndoView.ACTION_VOIP_SOUND_UNMUTED);
                    }
                }
            } else if (!mainFragmentsStack.isEmpty() && (!PhotoViewer.hasInstance() || !PhotoViewer.getInstance().isVisible()) && event.getRepeatCount() == 0) {
                BaseFragment fragment = mainFragmentsStack.get(mainFragmentsStack.size() - 1);
                if (fragment instanceof ChatActivity) {
                    if (((ChatActivity) fragment).maybePlayVisibleVideo()) {
                        return true;
                    }
                }
                if (AndroidUtilities.isTablet() && !rightFragmentsStack.isEmpty()) {
                    fragment = rightFragmentsStack.get(rightFragmentsStack.size() - 1);
                    if (fragment instanceof ChatActivity) {
                        if (((ChatActivity) fragment).maybePlayVisibleVideo()) {
                            return true;
                        }
                    }
                }
            }
        }
        try {
            super.dispatchKeyEvent(event);
        } catch (Exception e) {
            FileLog.e(e);
        }
        return false;
    }

    @Override
    public boolean onKeyUp(int keyCode, KeyEvent event) {
        if (keyCode == KeyEvent.KEYCODE_MENU && !SharedConfig.isWaitingForPasscodeEnter) {
            if (PhotoViewer.hasInstance() && PhotoViewer.getInstance().isVisible()) {
                return super.onKeyUp(keyCode, event);
            } else if (ArticleViewer.hasInstance() && ArticleViewer.getInstance().isVisible()) {
                return super.onKeyUp(keyCode, event);
            }
            if (AndroidUtilities.isTablet()) {
                if (layersActionBarLayout.getVisibility() == View.VISIBLE && !layersActionBarLayout.fragmentsStack.isEmpty()) {
                    layersActionBarLayout.onKeyUp(keyCode, event);
                } else if (rightActionBarLayout.getVisibility() == View.VISIBLE && !rightActionBarLayout.fragmentsStack.isEmpty()) {
                    rightActionBarLayout.onKeyUp(keyCode, event);
                } else {
                    actionBarLayout.onKeyUp(keyCode, event);
                }
            } else {
                if (actionBarLayout.fragmentsStack.size() == 1) {
                    if (!drawerLayoutContainer.isDrawerOpened()) {
                        if (getCurrentFocus() != null) {
                            AndroidUtilities.hideKeyboard(getCurrentFocus());
                        }
                        drawerLayoutContainer.openDrawer(false);
                    } else {
                        drawerLayoutContainer.closeDrawer(false);
                    }
                } else {
                    actionBarLayout.onKeyUp(keyCode, event);
                }
            }
        }
        return super.onKeyUp(keyCode, event);
    }

    @Override
    public boolean needPresentFragment(BaseFragment fragment, boolean removeLast, boolean forceWithoutAnimation, ActionBarLayout layout) {
        if (ArticleViewer.hasInstance() && ArticleViewer.getInstance().isVisible()) {
            ArticleViewer.getInstance().close(false, true);
        }
        if (AndroidUtilities.isTablet() && layersActionBarLayout != null) {
            drawerLayoutContainer.setAllowOpenDrawer(!(fragment instanceof LoginActivity || fragment instanceof IntroActivity || fragment instanceof CountrySelectActivity) && layersActionBarLayout.getVisibility() != View.VISIBLE, true);
            if (fragment instanceof DialogsActivity) {
                DialogsActivity dialogsActivity = (DialogsActivity) fragment;
                if (dialogsActivity.isMainDialogList() && layout != actionBarLayout) {
                    actionBarLayout.removeAllFragments();
                    actionBarLayout.presentFragment(fragment, removeLast, forceWithoutAnimation, false, false);
                    layersActionBarLayout.removeAllFragments();
                    layersActionBarLayout.setVisibility(View.GONE);
                    drawerLayoutContainer.setAllowOpenDrawer(true, false);
                    if (!tabletFullSize) {
                        shadowTabletSide.setVisibility(View.VISIBLE);
                        if (rightActionBarLayout.fragmentsStack.isEmpty()) {
                            backgroundTablet.setVisibility(View.VISIBLE);
                        }
                    }
                    return false;
                }
            }
            if (fragment instanceof ChatActivity && !((ChatActivity) fragment).isInScheduleMode()) {
                if (!tabletFullSize && layout == rightActionBarLayout || tabletFullSize && layout == actionBarLayout) {
                    boolean result = !(tabletFullSize && layout == actionBarLayout && actionBarLayout.fragmentsStack.size() == 1);
                    if (!layersActionBarLayout.fragmentsStack.isEmpty()) {
                        for (int a = 0; a < layersActionBarLayout.fragmentsStack.size() - 1; a++) {
                            layersActionBarLayout.removeFragmentFromStack(layersActionBarLayout.fragmentsStack.get(0));
                            a--;
                        }
                        layersActionBarLayout.closeLastFragment(!forceWithoutAnimation);
                    }
                    if (!result) {
                        actionBarLayout.presentFragment(fragment, false, forceWithoutAnimation, false, false);
                    }
                    return result;
                } else if (!tabletFullSize && layout != rightActionBarLayout) {
                    rightActionBarLayout.setVisibility(View.VISIBLE);
                    backgroundTablet.setVisibility(View.GONE);
                    rightActionBarLayout.removeAllFragments();
                    rightActionBarLayout.presentFragment(fragment, removeLast, true, false, false);
                    if (!layersActionBarLayout.fragmentsStack.isEmpty()) {
                        for (int a = 0; a < layersActionBarLayout.fragmentsStack.size() - 1; a++) {
                            layersActionBarLayout.removeFragmentFromStack(layersActionBarLayout.fragmentsStack.get(0));
                            a--;
                        }
                        layersActionBarLayout.closeLastFragment(!forceWithoutAnimation);
                    }
                    return false;
                } else if (tabletFullSize && layout != actionBarLayout) {
                    actionBarLayout.presentFragment(fragment, actionBarLayout.fragmentsStack.size() > 1, forceWithoutAnimation, false, false);
                    if (!layersActionBarLayout.fragmentsStack.isEmpty()) {
                        for (int a = 0; a < layersActionBarLayout.fragmentsStack.size() - 1; a++) {
                            layersActionBarLayout.removeFragmentFromStack(layersActionBarLayout.fragmentsStack.get(0));
                            a--;
                        }
                        layersActionBarLayout.closeLastFragment(!forceWithoutAnimation);
                    }
                    return false;
                } else {
                    if (!layersActionBarLayout.fragmentsStack.isEmpty()) {
                        for (int a = 0; a < layersActionBarLayout.fragmentsStack.size() - 1; a++) {
                            layersActionBarLayout.removeFragmentFromStack(layersActionBarLayout.fragmentsStack.get(0));
                            a--;
                        }
                        layersActionBarLayout.closeLastFragment(!forceWithoutAnimation);
                    }
                    actionBarLayout.presentFragment(fragment, actionBarLayout.fragmentsStack.size() > 1, forceWithoutAnimation, false, false);
                    return false;
                }
            } else if (layout != layersActionBarLayout) {
                layersActionBarLayout.setVisibility(View.VISIBLE);
                drawerLayoutContainer.setAllowOpenDrawer(false, true);
                if (fragment instanceof LoginActivity) {
                    backgroundTablet.setVisibility(View.VISIBLE);
                    shadowTabletSide.setVisibility(View.GONE);
                    shadowTablet.setBackgroundColor(0x00000000);
                } else {
                    shadowTablet.setBackgroundColor(0x7f000000);
                }
                layersActionBarLayout.presentFragment(fragment, removeLast, forceWithoutAnimation, false, false);
                return false;
            }
        } else {
            boolean allow = true; // TODO: Make it a flag inside fragment itself, maybe BaseFragment#isDrawerOpenAllowed()?
            if (fragment instanceof LoginActivity || fragment instanceof IntroActivity) {
                if (mainFragmentsStack.size() == 0 || mainFragmentsStack.get(0) instanceof IntroActivity) {
                    allow = false;
                }
            } else if (fragment instanceof CountrySelectActivity) {
                if (mainFragmentsStack.size() == 1) {
                    allow = false;
                }
            }
            drawerLayoutContainer.setAllowOpenDrawer(allow, false);
        }
        return true;
    }

    @Override
    public boolean needAddFragmentToStack(BaseFragment fragment, ActionBarLayout layout) {
        if (AndroidUtilities.isTablet()) {
            drawerLayoutContainer.setAllowOpenDrawer(!(fragment instanceof LoginActivity || fragment instanceof IntroActivity || fragment instanceof CountrySelectActivity) && layersActionBarLayout.getVisibility() != View.VISIBLE, true);
            if (fragment instanceof DialogsActivity) {
                DialogsActivity dialogsActivity = (DialogsActivity) fragment;
                if (dialogsActivity.isMainDialogList() && layout != actionBarLayout) {
                    actionBarLayout.removeAllFragments();
                    actionBarLayout.addFragmentToStack(fragment);
                    layersActionBarLayout.removeAllFragments();
                    layersActionBarLayout.setVisibility(View.GONE);
                    drawerLayoutContainer.setAllowOpenDrawer(true, false);
                    if (!tabletFullSize) {
                        shadowTabletSide.setVisibility(View.VISIBLE);
                        if (rightActionBarLayout.fragmentsStack.isEmpty()) {
                            backgroundTablet.setVisibility(View.VISIBLE);
                        }
                    }
                    return false;
                }
            } else if (fragment instanceof ChatActivity && !((ChatActivity) fragment).isInScheduleMode()) {
                if (!tabletFullSize && layout != rightActionBarLayout) {
                    rightActionBarLayout.setVisibility(View.VISIBLE);
                    backgroundTablet.setVisibility(View.GONE);
                    rightActionBarLayout.removeAllFragments();
                    rightActionBarLayout.addFragmentToStack(fragment);
                    if (!layersActionBarLayout.fragmentsStack.isEmpty()) {
                        for (int a = 0; a < layersActionBarLayout.fragmentsStack.size() - 1; a++) {
                            layersActionBarLayout.removeFragmentFromStack(layersActionBarLayout.fragmentsStack.get(0));
                            a--;
                        }
                        layersActionBarLayout.closeLastFragment(true);
                    }
                    return false;
                } else if (tabletFullSize && layout != actionBarLayout) {
                    actionBarLayout.addFragmentToStack(fragment);
                    if (!layersActionBarLayout.fragmentsStack.isEmpty()) {
                        for (int a = 0; a < layersActionBarLayout.fragmentsStack.size() - 1; a++) {
                            layersActionBarLayout.removeFragmentFromStack(layersActionBarLayout.fragmentsStack.get(0));
                            a--;
                        }
                        layersActionBarLayout.closeLastFragment(true);
                    }
                    return false;
                }
            } else if (layout != layersActionBarLayout) {
                layersActionBarLayout.setVisibility(View.VISIBLE);
                drawerLayoutContainer.setAllowOpenDrawer(false, true);
                if (fragment instanceof LoginActivity) {
                    backgroundTablet.setVisibility(View.VISIBLE);
                    shadowTabletSide.setVisibility(View.GONE);
                    shadowTablet.setBackgroundColor(0x00000000);
                } else {
                    shadowTablet.setBackgroundColor(0x7f000000);
                }
                layersActionBarLayout.addFragmentToStack(fragment);
                return false;
            }
        } else {
            boolean allow = true;
            if (fragment instanceof LoginActivity || fragment instanceof IntroActivity) {
                if (mainFragmentsStack.size() == 0 || mainFragmentsStack.get(0) instanceof IntroActivity) {
                    allow = false;
                }
            } else if (fragment instanceof CountrySelectActivity) {
                if (mainFragmentsStack.size() == 1) {
                    allow = false;
                }
            }
            drawerLayoutContainer.setAllowOpenDrawer(allow, false);
        }
        return true;
    }

    @Override
    public boolean needCloseLastFragment(ActionBarLayout layout) {
        if (AndroidUtilities.isTablet()) {
            if (layout == actionBarLayout && layout.fragmentsStack.size() <= 1) {
                onFinish();
                finish();
                return false;
            } else if (layout == rightActionBarLayout) {
                if (!tabletFullSize) {
                    backgroundTablet.setVisibility(View.VISIBLE);
                }
            } else if (layout == layersActionBarLayout && actionBarLayout.fragmentsStack.isEmpty() && layersActionBarLayout.fragmentsStack.size() == 1) {
                onFinish();
                finish();
                return false;
            }
        } else {
            if (layout.fragmentsStack.size() <= 1) {
                onFinish();
                finish();
                return false;
            }
            if (layout.fragmentsStack.size() >= 2 && !(layout.fragmentsStack.get(0) instanceof LoginActivity)) {
                drawerLayoutContainer.setAllowOpenDrawer(true, false);
            }
        }
        return true;
    }

    public void rebuildAllFragments(boolean last) {
        if (layersActionBarLayout != null) {
            layersActionBarLayout.rebuildAllFragmentViews(last, last);
        } else {
            actionBarLayout.rebuildAllFragmentViews(last, last);
        }
    }

    @Override
    public void onRebuildAllFragments(ActionBarLayout layout, boolean last) {
        if (AndroidUtilities.isTablet()) {
            if (layout == layersActionBarLayout) {
                rightActionBarLayout.rebuildAllFragmentViews(last, last);
                actionBarLayout.rebuildAllFragmentViews(last, last);
            }
        }
        drawerLayoutAdapter.notifyDataSetChanged();
    }
}<|MERGE_RESOLUTION|>--- conflicted
+++ resolved
@@ -31,11 +31,8 @@
 import android.graphics.Paint;
 import android.graphics.Point;
 import android.graphics.Shader;
-<<<<<<< HEAD
 import android.location.Location;
 import android.graphics.drawable.Drawable;
-=======
->>>>>>> 43fe75b4
 import android.location.LocationManager;
 import android.media.AudioManager;
 import android.net.Uri;
@@ -2313,16 +2310,7 @@
                                 req.hash = phoneHash;
                                 req.settings = new TLRPC.TL_codeSettings();
                                 req.settings.allow_flashcall = false;
-<<<<<<< HEAD
-=======
                                 req.settings.allow_app_hash = PushListenerController.GooglePushListenerServiceProvider.INSTANCE.hasServices();
-                                SharedPreferences preferences = ApplicationLoader.applicationContext.getSharedPreferences("mainconfig", Activity.MODE_PRIVATE);
-                                if (req.settings.allow_app_hash) {
-                                    preferences.edit().putString("sms_hash", BuildVars.SMS_HASH).apply();
-                                } else {
-                                    preferences.edit().remove("sms_hash").apply();
-                                }
->>>>>>> 43fe75b4
 
                                 Bundle params = new Bundle();
                                 params.putString("phone", phone);
@@ -2340,11 +2328,7 @@
                                 if (message != null && message.startsWith("@")) {
                                     message = " " + message;
                                 }
-<<<<<<< HEAD
-                                runLinkRequest(intentAccount[0], username, group, sticker, botUser, botChat, botChannel, botChatAdminParams, message, hasUrl, messageId, channelId, threadId, commentId, game, auth, lang, unsupportedUrl, code, login, wallPaper, inputInvoiceSlug, theme, voicechat, livestream, internal ? 3 : 0, videoTimestamp, setAsAttachBot, attachMenuBotToOpen, attachMenuBotChoose);
-=======
-                                runLinkRequest(intentAccount[0], username, group, sticker, emoji, botUser, botChat, botChannel, botChatAdminParams, message, hasUrl, messageId, channelId, threadId, commentId, game, auth, lang, unsupportedUrl, code, login, wallPaper, inputInvoiceSlug, theme, voicechat, livestream, 0, videoTimestamp, setAsAttachBot, attachMenuBotToOpen, attachMenuBotChoose);
->>>>>>> 43fe75b4
+                                runLinkRequest(intentAccount[0], username, group, sticker, emoji, botUser, botChat, botChannel, botChatAdminParams, message, hasUrl, messageId, channelId, threadId, commentId, game, auth, lang, unsupportedUrl, code, login, wallPaper, inputInvoiceSlug, theme, voicechat, livestream, internal ? 3 : 0, videoTimestamp, setAsAttachBot, attachMenuBotToOpen, attachMenuBotChoose);
                             } else {
                                 try (Cursor cursor = getContentResolver().query(intent.getData(), null, null, null, null)) {
                                     if (cursor != null) {
@@ -3055,11 +3039,7 @@
                 if (account != intentAccount) {
                     switchToAccount(account, true);
                 }
-<<<<<<< HEAD
-                runLinkRequest(account, username, group, sticker, botUser, botChat, botChannel, botChatAdminParams, message, hasUrl, messageId, channelId, threadId, commentId, game, auth, lang, unsupportedUrl, code, loginToken, wallPaper, inputInvoiceSlug, theme, voicechat, livestream, 3, videoTimestamp, setAsAttachBot, attachMenuBotToOpen, attachMenuBotChoose);
-=======
-                runLinkRequest(account, username, group, sticker, emoji, botUser, botChat, botChannel, botChatAdminParams, message, hasUrl, messageId, channelId, threadId, commentId, game, auth, lang, unsupportedUrl, code, loginToken, wallPaper, inputInvoiceSlug, theme, voicechat, livestream, 1, videoTimestamp, setAsAttachBot, attachMenuBotToOpen, attachMenuBotChoose);
->>>>>>> 43fe75b4
+                runLinkRequest(account, username, group, sticker, emoji, botUser, botChat, botChannel, botChatAdminParams, message, hasUrl, messageId, channelId, threadId, commentId, game, auth, lang, unsupportedUrl, code, loginToken, wallPaper, inputInvoiceSlug, theme, voicechat, livestream, 3, videoTimestamp, setAsAttachBot, attachMenuBotToOpen, attachMenuBotChoose);
             }).show();
             return;
         } else if (code != null) {
@@ -3130,7 +3110,6 @@
                 if (error != null) {
                     BulletinFactory.of(mainFragmentsStack.get(mainFragmentsStack.size() - 1)).createErrorBulletin(LocaleController.getString(R.string.PaymentInvoiceLinkInvalid)).show();
                 } else if (!LaunchActivity.this.isFinishing()) {
-<<<<<<< HEAD
                     Toast.makeText(LaunchActivity.this, LocaleController.getString("nekoXPaymentRemovedToast", R.string.nekoXPaymentRemovedToast), Toast.LENGTH_LONG).show();
 //                    if (response instanceof TLRPC.TL_payments_paymentForm) {
 //                        TLRPC.TL_payments_paymentForm form = (TLRPC.TL_payments_paymentForm) response;
@@ -3139,29 +3118,6 @@
 //                    } else if (response instanceof TLRPC.TL_payments_paymentReceipt) {
 //                        presentFragment(new PaymentFormActivity((TLRPC.TL_payments_paymentReceipt) response));
 //                    }
-=======
-                    PaymentFormActivity paymentFormActivity = null;
-                    if (response instanceof TLRPC.TL_payments_paymentForm) {
-                        TLRPC.TL_payments_paymentForm form = (TLRPC.TL_payments_paymentForm) response;
-                        MessagesController.getInstance(intentAccount).putUsers(form.users, false);
-                        paymentFormActivity = new PaymentFormActivity(form, inputInvoiceSlug, getActionBarLayout().getLastFragment());
-                    } else if (response instanceof TLRPC.TL_payments_paymentReceipt) {
-                        paymentFormActivity = new PaymentFormActivity((TLRPC.TL_payments_paymentReceipt) response);
-                    }
-
-                    if (paymentFormActivity != null) {
-                        if (navigateToPremiumGiftCallback != null) {
-                            Runnable callback = navigateToPremiumGiftCallback;
-                            navigateToPremiumGiftCallback = null;
-                            paymentFormActivity.setPaymentFormCallback(status -> {
-                                if (status == PaymentFormActivity.InvoiceStatus.PAID) {
-                                    callback.run();
-                                }
-                            });
-                        }
-                        presentFragment(paymentFormActivity);
-                    }
->>>>>>> 43fe75b4
                 }
 
                 try {
@@ -3766,7 +3722,6 @@
             }
         } else if (sticker != null) {
             if (!mainFragmentsStack.isEmpty()) {
-<<<<<<< HEAD
                 TLRPC.InputStickerSet input;
                 if ("emoji".equals(sticker)) {
                     input = new TLRPC.TL_inputStickerSetAnimatedEmoji();
@@ -3776,14 +3731,9 @@
                     input = stickerset;
                 } else {
                     TLRPC.TL_inputStickerSetShortName stickerset = new TLRPC.TL_inputStickerSetShortName();
-                    stickerset.short_name = sticker;
+                    stickerset.short_name = sticker != null ? sticker : emoji;
                     input = stickerset;
                 }
-
-=======
-                TLRPC.TL_inputStickerSetShortName stickerset = new TLRPC.TL_inputStickerSetShortName();
-                stickerset.short_name = sticker != null ? sticker : emoji;
->>>>>>> 43fe75b4
                 BaseFragment fragment = mainFragmentsStack.get(mainFragmentsStack.size() - 1);
                 StickersAlert alert;
                 if (fragment instanceof ChatActivity) {
