/*
 * This is the source code of Telegram for Android v. 5.x.x.
 * It is licensed under GNU GPL v. 2 or later.
 * You should have received a copy of the license in this archive (see LICENSE).
 *
 * Copyright Nikolai Kudashov, 2013-2018.
 */

package org.telegram.ui;

import android.Manifest;
import android.animation.Animator;
import android.animation.AnimatorListenerAdapter;
import android.animation.ObjectAnimator;
import android.app.Activity;
import android.app.ActivityManager;
import android.content.Context;
import android.content.Intent;
import android.content.SharedPreferences;
import android.content.pm.PackageManager;
import android.content.res.Configuration;
import android.database.Cursor;
import android.graphics.Bitmap;
import android.graphics.Canvas;
import android.graphics.Point;
import android.graphics.Shader;
import android.graphics.drawable.BitmapDrawable;
import android.location.Location;
import android.location.LocationManager;
import android.media.AudioManager;
import android.net.Uri;
import android.os.Build;
import android.os.Bundle;
import android.os.Parcelable;
import android.os.StatFs;
import android.os.SystemClock;
import android.provider.ContactsContract;
import android.provider.Settings;
import android.text.TextUtils;
import android.util.Base64;
import android.view.ActionMode;
import android.view.KeyEvent;
import android.view.Menu;
import android.view.MotionEvent;
import android.view.View;
import android.view.ViewAnimationUtils;
import android.view.ViewGroup;
import android.view.ViewTreeObserver;
import android.view.Window;
import android.view.WindowManager;
import android.widget.FrameLayout;
import android.widget.ImageView;
import android.widget.LinearLayout;
import android.widget.RelativeLayout;
import android.widget.Toast;

import androidx.annotation.NonNull;
import androidx.arch.core.util.Function;
import androidx.core.content.pm.ShortcutInfoCompat;
import androidx.core.content.pm.ShortcutManagerCompat;
import androidx.recyclerview.widget.ItemTouchHelper;
import androidx.recyclerview.widget.LinearLayoutManager;
import androidx.recyclerview.widget.RecyclerView;

import com.v2ray.ang.V2RayConfig;

import org.telegram.PhoneFormat.PhoneFormat;
import org.telegram.messenger.AccountInstance;
import org.telegram.messenger.AndroidUtilities;
import org.telegram.messenger.ApplicationLoader;
import org.telegram.messenger.BuildVars;
import org.telegram.messenger.ChatObject;
import org.telegram.messenger.ContactsController;
import org.telegram.messenger.ContactsLoadingObserver;
import org.telegram.messenger.FileLoader;
import org.telegram.messenger.FileLog;
import org.telegram.messenger.ImageLoader;
import org.telegram.messenger.LocaleController;
import org.telegram.messenger.MediaController;
import org.telegram.messenger.MediaDataController;
import org.telegram.messenger.MessageObject;
import org.telegram.messenger.MessagesController;
import org.telegram.messenger.MessagesStorage;
import org.telegram.messenger.NotificationCenter;
import org.telegram.messenger.R;
import org.telegram.messenger.SendMessagesHelper;
import org.telegram.messenger.SharedConfig;
import org.telegram.messenger.UserConfig;
import org.telegram.messenger.UserObject;
import org.telegram.messenger.Utilities;
import org.telegram.messenger.browser.Browser;
import org.telegram.messenger.camera.CameraController;
import org.telegram.messenger.voip.VoIPPendingCall;
import org.telegram.messenger.voip.VoIPService;
import org.telegram.tgnet.ConnectionsManager;
import org.telegram.tgnet.TLObject;
import org.telegram.tgnet.TLRPC;
import org.telegram.ui.ActionBar.ActionBarLayout;
import org.telegram.ui.ActionBar.AlertDialog;
import org.telegram.ui.ActionBar.BaseFragment;
import org.telegram.ui.ActionBar.DrawerLayoutContainer;
import org.telegram.ui.ActionBar.Theme;
import org.telegram.ui.Adapters.DrawerLayoutAdapter;
import org.telegram.ui.Cells.DrawerActionCheckCell;
import org.telegram.ui.Cells.DrawerAddCell;
import org.telegram.ui.Cells.DrawerProfileCell;
import org.telegram.ui.Cells.DrawerUserCell;
import org.telegram.ui.Cells.LanguageCell;
import org.telegram.ui.Components.AlertsCreator;
import org.telegram.ui.Components.AudioPlayerAlert;
import org.telegram.ui.Components.BlockingUpdateView;
import org.telegram.ui.Components.Bulletin;
import org.telegram.ui.Components.BulletinFactory;
import org.telegram.ui.Components.Easings;
import org.telegram.ui.Components.EmbedBottomSheet;
import org.telegram.ui.Components.GroupCallPip;
import org.telegram.ui.Components.JoinGroupAlert;
import org.telegram.ui.Components.LayoutHelper;
import org.telegram.ui.Components.PasscodeView;
import org.telegram.ui.Components.PhonebookShareAlert;
import org.telegram.ui.Components.PipRoundVideoView;
import org.telegram.ui.Components.RLottieDrawable;
import org.telegram.ui.Components.RLottieImageView;
import org.telegram.ui.Components.RecyclerListView;
import org.telegram.ui.Components.SharingLocationsAlert;
import org.telegram.ui.Components.SideMenultItemAnimator;
import org.telegram.ui.Components.StickerSetBulletinLayout;
import org.telegram.ui.Components.StickersAlert;
import org.telegram.ui.Components.Switch;
import org.telegram.ui.Components.TermsOfServiceView;
import org.telegram.ui.Components.ThemeEditorView;
import org.telegram.ui.Components.UndoView;
import org.telegram.ui.Components.UpdateAppAlertDialog;
import org.telegram.ui.Components.voip.VoIPHelper;
import org.webrtc.voiceengine.WebRtcAudioTrack;

import java.io.BufferedReader;
import java.io.File;
import java.io.IOException;
import java.io.InputStream;
import java.io.InputStreamReader;
import java.util.ArrayList;
import java.util.HashMap;
import java.util.List;
import java.util.Set;
import java.util.regex.Matcher;
import java.util.regex.Pattern;

import cn.hutool.core.util.StrUtil;
import kotlin.Unit;
import kotlin.text.StringsKt;
import tw.nekomimi.nekogram.BottomBuilder;
import tw.nekomimi.nekogram.ExternalGcm;
import tw.nekomimi.nekogram.NekoConfig;
import tw.nekomimi.nekogram.NekoXConfig;
import tw.nekomimi.nekogram.settings.NekoSettingsActivity;
import tw.nekomimi.nekogram.sub.SubInfo;
import tw.nekomimi.nekogram.sub.SubManager;
import tw.nekomimi.nekogram.utils.AlertUtil;
import tw.nekomimi.nekogram.utils.ProxyUtil;
import tw.nekomimi.nekogram.utils.UIUtil;

public class LaunchActivity extends Activity implements ActionBarLayout.ActionBarLayoutDelegate, NotificationCenter.NotificationCenterDelegate, DialogsActivity.DialogsActivityDelegate {

    private static final String EXTRA_ACTION_TOKEN = "actions.fulfillment.extra.ACTION_TOKEN";

    private boolean finished;
    final private Pattern locationRegex = Pattern.compile("geo: ?(-?\\d+\\.\\d+),(-?\\d+\\.\\d+)(,|\\?z=)(-?\\d+)");
    private Location sendingLocation;
    private String videoPath;
    private String sendingText;
    private ArrayList<SendMessagesHelper.SendingMediaInfo> photoPathsArray;
    private ArrayList<String> documentsPathsArray;
    private ArrayList<Uri> documentsUrisArray;
    private Uri exportingChatUri;
    private String documentsMimeType;
    private ArrayList<String> documentsOriginalPathsArray;
    private ArrayList<TLRPC.User> contactsToSend;
    private Uri contactsToSendUri;
    private int currentConnectionState;
    private static ArrayList<BaseFragment> mainFragmentsStack = new ArrayList<>();
    private static ArrayList<BaseFragment> layerFragmentsStack = new ArrayList<>();
    private static ArrayList<BaseFragment> rightFragmentsStack = new ArrayList<>();
    private ViewTreeObserver.OnGlobalLayoutListener onGlobalLayoutListener;

    private ActionMode visibleActionMode;

    private boolean wasMutedByAdminRaisedHand;

    private ImageView themeSwitchImageView;
    private View themeSwitchSunView;
    private RLottieDrawable themeSwitchSunDrawable;
    private ActionBarLayout actionBarLayout;
    private ActionBarLayout layersActionBarLayout;
    private ActionBarLayout rightActionBarLayout;
    private FrameLayout shadowTablet;
    private FrameLayout shadowTabletSide;
    private View backgroundTablet;
    private FrameLayout frameLayout;
    public DrawerLayoutContainer drawerLayoutContainer;
    private DrawerLayoutAdapter drawerLayoutAdapter;
    private PasscodeView passcodeView;
    private TermsOfServiceView termsOfServiceView;
    private BlockingUpdateView blockingUpdateView;
    private AlertDialog visibleDialog;
    private AlertDialog proxyErrorDialog;
    private RecyclerListView sideMenu;
    private SideMenultItemAnimator itemAnimator;

    private AlertDialog localeDialog;
    private boolean loadingLocaleDialog;
    private HashMap<String, String> systemLocaleStrings;
    private HashMap<String, String> englishLocaleStrings;

    private int currentAccount;

    private Intent passcodeSaveIntent;
    private boolean passcodeSaveIntentIsNew;
    private boolean passcodeSaveIntentIsRestore;

    private boolean tabletFullSize;

    private String loadingThemeFileName;
    private String loadingThemeWallpaperName;
    private TLRPC.TL_wallPaper loadingThemeWallpaper;
    private Theme.ThemeInfo loadingThemeInfo;
    private TLRPC.TL_theme loadingTheme;
    private boolean loadingThemeAccent;
    private AlertDialog loadingThemeProgressDialog;

    private Runnable lockRunnable;

    @Override
    protected void onCreate(Bundle savedInstanceState) {
        ApplicationLoader.postInitApplication();
        AndroidUtilities.checkDisplaySize(this, getResources().getConfiguration());
        currentAccount = UserConfig.selectedAccount;
        if (!UserConfig.getInstance(currentAccount).isClientActivated()) {
            Intent intent = getIntent();
            boolean isProxy = false;
            if (intent != null && intent.getAction() != null) {
                if (Intent.ACTION_SEND.equals(intent.getAction()) || Intent.ACTION_SEND_MULTIPLE.equals(intent.getAction())) {
                    super.onCreate(savedInstanceState);
                    finish();
                    return;
                } else if (Intent.ACTION_VIEW.equals(intent.getAction())) {
                    Uri uri = intent.getData();
                    if (uri != null) {
                        String url = uri.toString().toLowerCase();
                        isProxy = url.startsWith("tg:proxy") || url.startsWith("tg://proxy") || url.startsWith("tg:socks") || url.startsWith("tg://socks") ||
                                url.startsWith(V2RayConfig.VMESS_PROTOCOL) ||
                                url.startsWith(V2RayConfig.VMESS1_PROTOCOL) ||
                                url.startsWith(V2RayConfig.SS_PROTOCOL) ||
                                url.startsWith(V2RayConfig.SSR_PROTOCOL) ||
                                url.startsWith(V2RayConfig.TROJAN_PROTOCOL);
                    }
                }
            }
            SharedPreferences preferences = MessagesController.getGlobalMainSettings();
            long crashed_time = preferences.getLong("intro_crashed_time", 0);
            boolean fromIntro = intent != null && intent.getBooleanExtra("fromIntro", false);
            if (fromIntro) {
                preferences.edit().putLong("intro_crashed_time", 0).apply();
            }
            /*if (!isProxy && Math.abs(crashed_time - System.currentTimeMillis()) >= 60 * 2 * 1000 && intent != null && !fromIntro) {
                preferences = ApplicationLoader.applicationContext.getSharedPreferences("logininfo2", MODE_PRIVATE);
                Map<String, ?> state = preferences.getAll();
                if (state.isEmpty()) {
                    Intent intent2 = new Intent(this, IntroActivity.class);
                    intent2.setData(intent.getData());
                    startActivity(intent2);
                    super.onCreate(savedInstanceState);
                    finish();
                    return;
                }
            }*/
        }
        requestWindowFeature(Window.FEATURE_NO_TITLE);
        setTheme(R.style.Theme_TMessages);
        if (Build.VERSION.SDK_INT >= Build.VERSION_CODES.LOLLIPOP) {
            try {
                setTaskDescription(new ActivityManager.TaskDescription(null, null, Theme.getColor(Theme.key_actionBarDefault) | 0xff000000));
            } catch (Exception ignore) {

            }
            try {
                getWindow().setNavigationBarColor(0xff000000);
            } catch (Exception ignore) {

            }
        }
        getWindow().setBackgroundDrawableResource(R.drawable.transparent);
        if (SharedConfig.passcodeHash.length() > 0 && !SharedConfig.allowScreenCapture && !NekoXConfig.disableFlagSecure) {
            try {
                getWindow().setFlags(WindowManager.LayoutParams.FLAG_SECURE, WindowManager.LayoutParams.FLAG_SECURE);
            } catch (Exception e) {
                FileLog.e(e);
            }
        }

        super.onCreate(savedInstanceState);
        if (Build.VERSION.SDK_INT >= 24) {
            AndroidUtilities.isInMultiwindow = isInMultiWindowMode();
        }
        Theme.createChatResources(this, false); //TODO optimize
        if (SharedConfig.passcodeHash.length() != 0 && SharedConfig.appLocked) {
            SharedConfig.lastPauseTime = (int) (SystemClock.elapsedRealtime() / 1000);
        }
        //FileLog.d("UI create5 time = " + (SystemClock.elapsedRealtime() - ApplicationLoader.startTime));
        AndroidUtilities.fillStatusBarHeight(this);
        actionBarLayout = new ActionBarLayout(this) {
            @Override
            public void setThemeAnimationValue(float value) {
                super.setThemeAnimationValue(value);
                if (ArticleViewer.hasInstance() && ArticleViewer.getInstance().isVisible()) {
                    ArticleViewer.getInstance().updateThemeColors(value);
                }
                drawerLayoutContainer.setBehindKeyboardColor(Theme.getColor(Theme.key_windowBackgroundWhite));
                if (PhotoViewer.hasInstance()) {
                    PhotoViewer.getInstance().updateColors();
                }
            }
        };

        frameLayout = new FrameLayout(this);
        setContentView(frameLayout, new ViewGroup.LayoutParams(ViewGroup.LayoutParams.MATCH_PARENT, ViewGroup.LayoutParams.MATCH_PARENT));
        if (Build.VERSION.SDK_INT >= 21) {
            themeSwitchImageView = new ImageView(this);
            themeSwitchImageView.setVisibility(View.GONE);
        }

        drawerLayoutContainer = new DrawerLayoutContainer(this);
        drawerLayoutContainer.setBehindKeyboardColor(Theme.getColor(Theme.key_windowBackgroundWhite));
        frameLayout.addView(drawerLayoutContainer, LayoutHelper.createFrame(LayoutHelper.MATCH_PARENT, LayoutHelper.MATCH_PARENT));

        if (Build.VERSION.SDK_INT >= 21) {
            themeSwitchSunView = new View(this) {
                @Override
                protected void onDraw(Canvas canvas) {
                    if (themeSwitchSunDrawable != null) {
                        themeSwitchSunDrawable.draw(canvas);
                        invalidate();
                    }
                }
            };
            frameLayout.addView(themeSwitchSunView, LayoutHelper.createFrame(48, 48));
            themeSwitchSunView.setVisibility(View.GONE);
        }
        if (AndroidUtilities.isTablet()) {
            getWindow().setSoftInputMode(WindowManager.LayoutParams.SOFT_INPUT_ADJUST_RESIZE);

            RelativeLayout launchLayout = new RelativeLayout(this) {

                private boolean inLayout;

                @Override
                public void requestLayout() {
                    if (inLayout) {
                        return;
                    }
                    super.requestLayout();
                }

                @Override
                protected void onMeasure(int widthMeasureSpec, int heightMeasureSpec) {
                    inLayout = true;
                    int width = MeasureSpec.getSize(widthMeasureSpec);
                    int height = MeasureSpec.getSize(heightMeasureSpec);
                    setMeasuredDimension(width, height);

                    if (!AndroidUtilities.isInMultiwindow && (!AndroidUtilities.isSmallTablet() || getResources().getConfiguration().orientation == Configuration.ORIENTATION_LANDSCAPE)) {
                        tabletFullSize = false;
                        int leftWidth = width / 100 * 35;
                        if (leftWidth < AndroidUtilities.dp(320)) {
                            leftWidth = AndroidUtilities.dp(320);
                        }
                        actionBarLayout.measure(MeasureSpec.makeMeasureSpec(leftWidth, MeasureSpec.EXACTLY), MeasureSpec.makeMeasureSpec(height, MeasureSpec.EXACTLY));
                        shadowTabletSide.measure(MeasureSpec.makeMeasureSpec(AndroidUtilities.dp(1), MeasureSpec.EXACTLY), MeasureSpec.makeMeasureSpec(height, MeasureSpec.EXACTLY));
                        rightActionBarLayout.measure(MeasureSpec.makeMeasureSpec(width - leftWidth, MeasureSpec.EXACTLY), MeasureSpec.makeMeasureSpec(height, MeasureSpec.EXACTLY));
                    } else {
                        tabletFullSize = true;
                        actionBarLayout.measure(MeasureSpec.makeMeasureSpec(width, MeasureSpec.EXACTLY), MeasureSpec.makeMeasureSpec(height, MeasureSpec.EXACTLY));
                    }
                    backgroundTablet.measure(MeasureSpec.makeMeasureSpec(width, MeasureSpec.EXACTLY), MeasureSpec.makeMeasureSpec(height, MeasureSpec.EXACTLY));
                    shadowTablet.measure(MeasureSpec.makeMeasureSpec(width, MeasureSpec.EXACTLY), MeasureSpec.makeMeasureSpec(height, MeasureSpec.EXACTLY));
                    layersActionBarLayout.measure(MeasureSpec.makeMeasureSpec(Math.min(AndroidUtilities.dp(530), width), MeasureSpec.EXACTLY), MeasureSpec.makeMeasureSpec(Math.min(AndroidUtilities.dp(528), height), MeasureSpec.EXACTLY));

                    inLayout = false;
                }

                @Override
                protected void onLayout(boolean changed, int l, int t, int r, int b) {
                    int width = r - l;
                    int height = b - t;

                    if (!AndroidUtilities.isInMultiwindow && (!AndroidUtilities.isSmallTablet() || getResources().getConfiguration().orientation == Configuration.ORIENTATION_LANDSCAPE)) {
                        int leftWidth = width / 100 * 35;
                        if (leftWidth < AndroidUtilities.dp(320)) {
                            leftWidth = AndroidUtilities.dp(320);
                        }
                        shadowTabletSide.layout(leftWidth, 0, leftWidth + shadowTabletSide.getMeasuredWidth(), shadowTabletSide.getMeasuredHeight());
                        actionBarLayout.layout(0, 0, actionBarLayout.getMeasuredWidth(), actionBarLayout.getMeasuredHeight());
                        rightActionBarLayout.layout(leftWidth, 0, leftWidth + rightActionBarLayout.getMeasuredWidth(), rightActionBarLayout.getMeasuredHeight());
                    } else {
                        actionBarLayout.layout(0, 0, actionBarLayout.getMeasuredWidth(), actionBarLayout.getMeasuredHeight());
                    }
                    int x = (width - layersActionBarLayout.getMeasuredWidth()) / 2;
                    int y = (height - layersActionBarLayout.getMeasuredHeight()) / 2;
                    layersActionBarLayout.layout(x, y, x + layersActionBarLayout.getMeasuredWidth(), y + layersActionBarLayout.getMeasuredHeight());
                    backgroundTablet.layout(0, 0, backgroundTablet.getMeasuredWidth(), backgroundTablet.getMeasuredHeight());
                    shadowTablet.layout(0, 0, shadowTablet.getMeasuredWidth(), shadowTablet.getMeasuredHeight());
                }
            };
            drawerLayoutContainer.addView(launchLayout, LayoutHelper.createFrame(LayoutHelper.MATCH_PARENT, LayoutHelper.MATCH_PARENT));

            backgroundTablet = new View(this);
            BitmapDrawable drawable = (BitmapDrawable) getResources().getDrawable(R.drawable.catstile);
            drawable.setTileModeXY(Shader.TileMode.REPEAT, Shader.TileMode.REPEAT);
            backgroundTablet.setBackgroundDrawable(drawable);
            launchLayout.addView(backgroundTablet, LayoutHelper.createRelative(LayoutHelper.MATCH_PARENT, LayoutHelper.MATCH_PARENT));

            launchLayout.addView(actionBarLayout);

            rightActionBarLayout = new ActionBarLayout(this);
            rightActionBarLayout.init(rightFragmentsStack);
            rightActionBarLayout.setDelegate(this);
            launchLayout.addView(rightActionBarLayout);

            shadowTabletSide = new FrameLayout(this);
            shadowTabletSide.setBackgroundColor(0x40295274);
            launchLayout.addView(shadowTabletSide);

            shadowTablet = new FrameLayout(this);
            shadowTablet.setVisibility(layerFragmentsStack.isEmpty() ? View.GONE : View.VISIBLE);
            shadowTablet.setBackgroundColor(0x7f000000);
            launchLayout.addView(shadowTablet);
            shadowTablet.setOnTouchListener((v, event) -> {
                if (!actionBarLayout.fragmentsStack.isEmpty() && event.getAction() == MotionEvent.ACTION_UP) {
                    float x = event.getX();
                    float y = event.getY();
                    int[] location = new int[2];
                    layersActionBarLayout.getLocationOnScreen(location);
                    int viewX = location[0];
                    int viewY = location[1];

                    if (layersActionBarLayout.checkTransitionAnimation() || x > viewX && x < viewX + layersActionBarLayout.getWidth() && y > viewY && y < viewY + layersActionBarLayout.getHeight()) {
                        return false;
                    } else {
                        if (!layersActionBarLayout.fragmentsStack.isEmpty()) {
                            for (int a = 0; a < layersActionBarLayout.fragmentsStack.size() - 1; a++) {
                                layersActionBarLayout.removeFragmentFromStack(layersActionBarLayout.fragmentsStack.get(0));
                                a--;
                            }
                            layersActionBarLayout.closeLastFragment(true);
                        }
                        return true;
                    }
                }
                return false;
            });

            shadowTablet.setOnClickListener(v -> {

            });

            layersActionBarLayout = new ActionBarLayout(this);
            layersActionBarLayout.setRemoveActionBarExtraHeight(true);
            layersActionBarLayout.setBackgroundView(shadowTablet);
            layersActionBarLayout.setUseAlphaAnimations(true);
            layersActionBarLayout.setBackgroundResource(R.drawable.boxshadow);
            layersActionBarLayout.init(layerFragmentsStack);
            layersActionBarLayout.setDelegate(this);
            layersActionBarLayout.setDrawerLayoutContainer(drawerLayoutContainer);
            layersActionBarLayout.setVisibility(layerFragmentsStack.isEmpty() ? View.GONE : View.VISIBLE);
            launchLayout.addView(layersActionBarLayout);
        } else {
            drawerLayoutContainer.addView(actionBarLayout, new ViewGroup.LayoutParams(ViewGroup.LayoutParams.MATCH_PARENT, ViewGroup.LayoutParams.MATCH_PARENT));
        }
        //FileLog.d("UI create7 time = " + (SystemClock.elapsedRealtime() - ApplicationLoader.startTime));
        sideMenu = new RecyclerListView(this) {
            @Override
            public boolean drawChild(Canvas canvas, View child, long drawingTime) {
                int restore = -1;
                if (itemAnimator != null && itemAnimator.isRunning() && itemAnimator.isAnimatingChild(child)) {
                    restore = canvas.save();
                    canvas.clipRect(0, itemAnimator.getAnimationClipTop(), getMeasuredWidth(), getMeasuredHeight());
                }
                boolean result = super.drawChild(canvas, child, drawingTime);
                if (restore >= 0) {
                    canvas.restoreToCount(restore);
                    invalidate();
                    invalidateViews();
                }
                return result;
            }
        };
        //FileLog.d("UI create34 time = " + (SystemClock.elapsedRealtime() - ApplicationLoader.startTime));
        itemAnimator = new SideMenultItemAnimator(sideMenu);
        sideMenu.setItemAnimator(itemAnimator);
        sideMenu.setBackgroundColor(Theme.getColor(Theme.key_chats_menuBackground));
        sideMenu.setLayoutManager(new LinearLayoutManager(this, LinearLayoutManager.VERTICAL, false));
        sideMenu.setAllowItemsInteractionDuringAnimation(false);
        sideMenu.setAdapter(drawerLayoutAdapter = new DrawerLayoutAdapter(this, itemAnimator));
        drawerLayoutContainer.setDrawerLayout(sideMenu);
        FrameLayout.LayoutParams layoutParams = (FrameLayout.LayoutParams) sideMenu.getLayoutParams();
        Point screenSize = AndroidUtilities.getRealScreenSize();
        layoutParams.width = AndroidUtilities.isTablet() ? AndroidUtilities.dp(320) : Math.min(AndroidUtilities.dp(320), Math.min(screenSize.x, screenSize.y) - AndroidUtilities.dp(56));
        layoutParams.height = LayoutHelper.MATCH_PARENT;
        sideMenu.setLayoutParams(layoutParams);
        sideMenu.setOnItemClickListener((view, position, x, y) -> {
            if (position == 0) {
                DrawerProfileCell profileCell = (DrawerProfileCell) view;
                if (profileCell.isInAvatar(x, y)) {
                    openSettings(profileCell.hasAvatar());
                } else {
                    drawerLayoutAdapter.setAccountsShown(!drawerLayoutAdapter.isAccountsShown(), true);
                }
            } else if (view instanceof DrawerUserCell) {
                switchToAccount(((DrawerUserCell) view).getAccountNumber(), true);
                drawerLayoutContainer.closeDrawer(false);
            } else if (view instanceof DrawerAddCell) {
                int freeAccount;
                for (int account = 0; ; account++) {
                    if (!SharedConfig.activeAccounts.contains(account)) {
                        freeAccount = account;
                        break;
                    }
                }
                if (freeAccount >= 0) {
                    presentFragment(new LoginActivity(freeAccount));
                }
                drawerLayoutContainer.closeDrawer(false);
            } else if (view instanceof DrawerActionCheckCell) {
                int id = drawerLayoutAdapter.getId(position);
                //  DrawerLayoutAdapter.CheckItem item = drawerLayoutAdapter.getItem(position);
                if (id == 12) {
                    SharedPreferences preferences = ApplicationLoader.applicationContext.getSharedPreferences("themeconfig", Activity.MODE_PRIVATE);
                    String dayThemeName = preferences.getString("lastDayTheme", "Blue");
                    if (Theme.getTheme(dayThemeName) == null) {
                        dayThemeName = "Blue";
                    }
                    String nightThemeName = preferences.getString("lastDarkTheme", "Night");
                    if (Theme.getTheme(nightThemeName) == null) {
                        nightThemeName = "Night";
                    }
                    Theme.ThemeInfo themeInfo = Theme.getActiveTheme();

                    ((DrawerActionCheckCell) view).setChecked(!themeInfo.isDark());

                    if (dayThemeName.equals(nightThemeName)) {
                        if (themeInfo.isDark()) {
                            dayThemeName = "Blue";
                        } else {
                            nightThemeName = "Night";
                        }
                    }

                    if (dayThemeName.equals(themeInfo.getKey())) {
                        themeInfo = Theme.getTheme(nightThemeName);
                    } else {
                        themeInfo = Theme.getTheme(dayThemeName);
                    }
                    if (Theme.selectedAutoNightType != Theme.AUTO_NIGHT_TYPE_NONE) {
                        AlertUtil.showToast(LocaleController.getString("AutoNightModeOff", R.string.AutoNightModeOff));
                        Theme.selectedAutoNightType = Theme.AUTO_NIGHT_TYPE_NONE;
                        Theme.saveAutoNightThemeConfig();
                        Theme.cancelAutoNightThemeCallbacks();
                    }
                    int[] pos = new int[2];
                    Switch s = ((DrawerActionCheckCell) view).checkBox;
                    s.getLocationInWindow(pos);
                    pos[0] += s.getMeasuredWidth() / 2;
                    pos[1] += s.getMeasuredHeight() / 2;
                    NotificationCenter.getGlobalInstance().postNotificationName(NotificationCenter.needSetDayNightTheme, themeInfo, false, pos, -1);
                } else if (id == 13) {
                    presentFragment(new ProxyListActivity());
                    drawerLayoutContainer.closeDrawer(false);
                } else if (id == 14) {
                    NekoXConfig.toggleKeepOnlineStatus();

                    drawerLayoutAdapter.notifyDataSetChanged();
                }
            } else {
                int id = drawerLayoutAdapter.getId(position);
                if (id == 2) {
                    Bundle args = new Bundle();
                    presentFragment(new GroupCreateActivity(args));
                    drawerLayoutContainer.closeDrawer(false);
                } else if (id == 3) {
                    Bundle args = new Bundle();
                    args.putBoolean("onlyUsers", true);
                    args.putBoolean("destroyAfterSelect", true);
                    args.putBoolean("createSecretChat", true);
                    args.putBoolean("allowBots", false);
                    args.putBoolean("allowSelf", false);
                    presentFragment(new ContactsActivity(args));
                    drawerLayoutContainer.closeDrawer(false);
                } else if (id == 4) {
                    SharedPreferences preferences = MessagesController.getGlobalMainSettings();
                    if (!BuildVars.DEBUG_VERSION && preferences.getBoolean("channel_intro", false)) {
                        Bundle args = new Bundle();
                        args.putInt("step", 0);
                        presentFragment(new ChannelCreateActivity(args));
                    } else {
                        presentFragment(new ActionIntroActivity(ActionIntroActivity.ACTION_TYPE_CHANNEL_CREATE));
                        preferences.edit().putBoolean("channel_intro", true).apply();
                    }
                    drawerLayoutContainer.closeDrawer(false);
                } else if (id == 6) {
                    presentFragment(new ContactsActivity(null));
                    drawerLayoutContainer.closeDrawer(false);
                } else if (id == 7) {
                    presentFragment(new InviteContactsActivity());
                    drawerLayoutContainer.closeDrawer(false);
                } else if (id == 8) {
                    openSettings(false);
                } else if (id == 9) {
                    Browser.openUrl(LaunchActivity.this, NekoXConfig.FAQ_URL);
                    drawerLayoutContainer.closeDrawer(false);
                } else if (id == 10) {
                    presentFragment(new CallLogActivity());
                    drawerLayoutContainer.closeDrawer(false);
                } else if (id == 11) {
                    Bundle args = new Bundle();
                    args.putInt("user_id", UserConfig.getInstance(currentAccount).getClientUserId());
                    presentFragment(new ChatActivity(args));
                    drawerLayoutContainer.closeDrawer(false);
                } else if (id == 12) {
                    if (Build.VERSION.SDK_INT >= 23) {
                        if (checkSelfPermission(Manifest.permission.ACCESS_COARSE_LOCATION) != PackageManager.PERMISSION_GRANTED) {
                            presentFragment(new ActionIntroActivity(ActionIntroActivity.ACTION_TYPE_NEARBY_LOCATION_ACCESS));
                            drawerLayoutContainer.closeDrawer(false);
                            return;
                        }
                    }
                    boolean enabled = true;
                    if (Build.VERSION.SDK_INT >= Build.VERSION_CODES.P) {
                        LocationManager lm = (LocationManager) ApplicationLoader.applicationContext.getSystemService(Context.LOCATION_SERVICE);
                        enabled = lm.isLocationEnabled();
                    } else if (Build.VERSION.SDK_INT >= 19) {
                        try {
                            int mode = Settings.Secure.getInt(ApplicationLoader.applicationContext.getContentResolver(), Settings.Secure.LOCATION_MODE, Settings.Secure.LOCATION_MODE_OFF);
                            enabled = (mode != Settings.Secure.LOCATION_MODE_OFF);
                        } catch (Throwable e) {
                            FileLog.e(e);
                        }
                    }
                    if (enabled) {
                        presentFragment(new PeopleNearbyActivity());
                    } else {
                        presentFragment(new ActionIntroActivity(ActionIntroActivity.ACTION_TYPE_NEARBY_LOCATION_ENABLED));
                    }
                    drawerLayoutContainer.closeDrawer(false);
                } else if (id == 13) {
                    Browser.openUrl(LaunchActivity.this, LocaleController.getString("TelegramFeaturesUrl", R.string.TelegramFeaturesUrl));
                    drawerLayoutContainer.closeDrawer(false);
                }
            }
        });
        //FileLog.d("UI create33 time = " + (SystemClock.elapsedRealtime() - ApplicationLoader.startTime));
        final ItemTouchHelper sideMenuTouchHelper = new ItemTouchHelper(new ItemTouchHelper.SimpleCallback(ItemTouchHelper.UP | ItemTouchHelper.DOWN, 0) {

            private RecyclerView.ViewHolder selectedViewHolder;

            @Override
            public boolean onMove(@NonNull RecyclerView recyclerView, @NonNull RecyclerView.ViewHolder viewHolder, @NonNull RecyclerView.ViewHolder target) {
                if (viewHolder.getItemViewType() != target.getItemViewType()) {
                    return false;
                }
                drawerLayoutAdapter.swapElements(viewHolder.getAdapterPosition(), target.getAdapterPosition());
                return true;
            }

            @Override
            public void onSwiped(@NonNull RecyclerView.ViewHolder viewHolder, int direction) {
            }

            @Override
            public boolean isLongPressDragEnabled() {
                return false;
            }

            @Override
            public void onSelectedChanged(RecyclerView.ViewHolder viewHolder, int actionState) {
                clearSelectedViewHolder();
                if (actionState != ItemTouchHelper.ACTION_STATE_IDLE) {
                    selectedViewHolder = viewHolder;
                    final View view = viewHolder.itemView;
                    sideMenu.cancelClickRunnables(false);
                    view.setBackgroundColor(Theme.getColor(Theme.key_dialogBackground));
                    if (Build.VERSION.SDK_INT >= 21) {
                        ObjectAnimator.ofFloat(view, "elevation", AndroidUtilities.dp(1)).setDuration(150).start();
                    }
                }
            }

            @Override
            public void clearView(RecyclerView recyclerView, RecyclerView.ViewHolder viewHolder) {
                clearSelectedViewHolder();
            }

            private void clearSelectedViewHolder() {
                if (selectedViewHolder != null) {
                    final View view = selectedViewHolder.itemView;
                    selectedViewHolder = null;
                    view.setTranslationX(0f);
                    view.setTranslationY(0f);
                    if (Build.VERSION.SDK_INT >= 21) {
                        final ObjectAnimator animator = ObjectAnimator.ofFloat(view, "elevation", 0f);
                        animator.addListener(new AnimatorListenerAdapter() {
                            @Override
                            public void onAnimationEnd(Animator animation) {
                                view.setBackground(null);
                            }
                        });
                        animator.setDuration(150).start();
                    }
                }
            }

            @Override
            public void onChildDraw(@NonNull Canvas c, @NonNull RecyclerView recyclerView, @NonNull RecyclerView.ViewHolder viewHolder, float dX, float dY, int actionState, boolean isCurrentlyActive) {
                final View view = viewHolder.itemView;
                if (drawerLayoutAdapter.isAccountsShown()) {
                    RecyclerView.ViewHolder topViewHolder = recyclerView.findViewHolderForAdapterPosition(drawerLayoutAdapter.getFirstAccountPosition() - 1);
                    RecyclerView.ViewHolder bottomViewHolder = recyclerView.findViewHolderForAdapterPosition(drawerLayoutAdapter.getLastAccountPosition() + 1);
                    if (topViewHolder != null && topViewHolder.itemView != null && topViewHolder.itemView.getBottom() == view.getTop() && dY < 0f) {
                        dY = 0f;
                    } else if (bottomViewHolder != null && bottomViewHolder.itemView != null && bottomViewHolder.itemView.getTop() == view.getBottom() && dY > 0f) {
                        dY = 0f;
                    }
                }
                view.setTranslationX(dX);
                view.setTranslationY(dY);
            }
        });
        //FileLog.d("UI create32 time = " + (SystemClock.elapsedRealtime() - ApplicationLoader.startTime));
        sideMenuTouchHelper.attachToRecyclerView(sideMenu);
        sideMenu.setOnItemLongClickListener((view, position) -> {
            if (view instanceof DrawerUserCell) {
                final int accountNumber = ((DrawerUserCell) view).getAccountNumber();
                if (accountNumber == currentAccount || AndroidUtilities.isTablet()) {
                    sideMenuTouchHelper.startDrag(sideMenu.getChildViewHolder(view));
                } else {
                    final BaseFragment fragment = new DialogsActivity(null) {
                        @Override
                        protected void onTransitionAnimationEnd(boolean isOpen, boolean backward) {
                            super.onTransitionAnimationEnd(isOpen, backward);
                            if (!isOpen && backward) { // closed
                                drawerLayoutContainer.setDrawCurrentPreviewFragmentAbove(false);
                            }
                        }

                        @Override
                        protected void onPreviewOpenAnimationEnd() {
                            super.onPreviewOpenAnimationEnd();
                            drawerLayoutContainer.setAllowOpenDrawer(false, false);
                            drawerLayoutContainer.setDrawCurrentPreviewFragmentAbove(false);
                            switchToAccount(accountNumber, true);
                        }
                    };
                    fragment.setCurrentAccount(accountNumber);
                    actionBarLayout.presentFragmentAsPreview(fragment);
                    drawerLayoutContainer.setDrawCurrentPreviewFragmentAbove(true);
                    return true;
                }
            }
            return false;
        });
        //FileLog.d("UI create31 time = " + (SystemClock.elapsedRealtime() - ApplicationLoader.startTime));
        drawerLayoutContainer.setParentActionBarLayout(actionBarLayout);
        actionBarLayout.setDrawerLayoutContainer(drawerLayoutContainer);
        actionBarLayout.init(mainFragmentsStack);
        actionBarLayout.setDelegate(this);
        //FileLog.d("UI create30 time = " + (SystemClock.elapsedRealtime() - ApplicationLoader.startTime));
        Theme.loadWallpaper();
        //FileLog.d("UI create8 time = " + (SystemClock.elapsedRealtime() - ApplicationLoader.startTime));

        passcodeView = new PasscodeView(this);
        drawerLayoutContainer.addView(passcodeView, LayoutHelper.createFrame(LayoutHelper.MATCH_PARENT, LayoutHelper.MATCH_PARENT));

        checkCurrentAccount();
        updateCurrentConnectionState(currentAccount);

        NotificationCenter.getGlobalInstance().postNotificationName(NotificationCenter.closeOtherAppActivities, this);

        currentConnectionState = ConnectionsManager.getInstance(currentAccount).getConnectionState();
        //FileLog.d("UI create10 time = " + (SystemClock.elapsedRealtime() - ApplicationLoader.startTime));
        NotificationCenter.getGlobalInstance().addObserver(this, NotificationCenter.needShowAlert);
        NotificationCenter.getGlobalInstance().addObserver(this, NotificationCenter.reloadInterface);
        NotificationCenter.getGlobalInstance().addObserver(this, NotificationCenter.suggestedLangpack);
        NotificationCenter.getGlobalInstance().addObserver(this, NotificationCenter.didSetNewTheme);
        NotificationCenter.getGlobalInstance().addObserver(this, NotificationCenter.needSetDayNightTheme);
        NotificationCenter.getGlobalInstance().addObserver(this, NotificationCenter.needCheckSystemBarColors);
        NotificationCenter.getGlobalInstance().addObserver(this, NotificationCenter.closeOtherAppActivities);
        NotificationCenter.getGlobalInstance().addObserver(this, NotificationCenter.didSetPasscode);
        NotificationCenter.getGlobalInstance().addObserver(this, NotificationCenter.didSetNewWallpapper);
        NotificationCenter.getGlobalInstance().addObserver(this, NotificationCenter.notificationsCountUpdated);
        NotificationCenter.getGlobalInstance().addObserver(this, NotificationCenter.screenStateChanged);
        NotificationCenter.getGlobalInstance().addObserver(this, NotificationCenter.showBulletin);

        NotificationCenter.getGlobalInstance().addObserver(drawerLayoutAdapter, NotificationCenter.proxySettingsChanged);
        NotificationCenter.getGlobalInstance().addObserver(drawerLayoutAdapter, NotificationCenter.updateUserStatus);

        if (actionBarLayout.fragmentsStack.isEmpty()) {
            if (!UserConfig.getInstance(currentAccount).isClientActivated()) {
                actionBarLayout.addFragmentToStack(new LoginActivity());
                drawerLayoutContainer.setAllowOpenDrawer(false, false);
            } else {
                DialogsActivity dialogsActivity = new DialogsActivity(null);
                dialogsActivity.setSideMenu(sideMenu);
                actionBarLayout.addFragmentToStack(dialogsActivity);
                drawerLayoutContainer.setAllowOpenDrawer(true, false);
            }

            try {
                if (savedInstanceState != null) {
                    String fragmentName = savedInstanceState.getString("fragment");
                    if (fragmentName != null) {
                        Bundle args = savedInstanceState.getBundle("args");
                        switch (fragmentName) {
                            case "chat":
                                if (args != null) {
                                    ChatActivity chat = new ChatActivity(args);
                                    if (actionBarLayout.addFragmentToStack(chat)) {
                                        chat.restoreSelfArgs(savedInstanceState);
                                    }
                                }
                                break;
                            case "settings": {
                                args.putInt("user_id", UserConfig.getInstance(currentAccount).clientUserId);
                                ProfileActivity settings = new ProfileActivity(args);
                                actionBarLayout.addFragmentToStack(settings);
                                settings.restoreSelfArgs(savedInstanceState);
                                break;
                            }
                            case "group":
                                if (args != null) {
                                    GroupCreateFinalActivity group = new GroupCreateFinalActivity(args);
                                    if (actionBarLayout.addFragmentToStack(group)) {
                                        group.restoreSelfArgs(savedInstanceState);
                                    }
                                }
                                break;
                            case "channel":
                                if (args != null) {
                                    ChannelCreateActivity channel = new ChannelCreateActivity(args);
                                    if (actionBarLayout.addFragmentToStack(channel)) {
                                        channel.restoreSelfArgs(savedInstanceState);
                                    }
                                }
                                break;
                            case "chat_profile":
                                if (args != null) {
                                    ProfileActivity profile = new ProfileActivity(args);
                                    if (actionBarLayout.addFragmentToStack(profile)) {
                                        profile.restoreSelfArgs(savedInstanceState);
                                    }
                                }
                                break;
                            case "wallpapers": {
                                WallpapersListActivity settings = new WallpapersListActivity(WallpapersListActivity.TYPE_ALL);
                                actionBarLayout.addFragmentToStack(settings);
                                settings.restoreSelfArgs(savedInstanceState);
                                break;
                            }
                        }
                    }
                }
            } catch (Exception e) {
                FileLog.e(e);
            }
        } else {
            BaseFragment fragment = actionBarLayout.fragmentsStack.get(0);
            if (fragment instanceof DialogsActivity) {
                ((DialogsActivity) fragment).setSideMenu(sideMenu);
            }
            boolean allowOpen = true;
            if (AndroidUtilities.isTablet()) {
                allowOpen = actionBarLayout.fragmentsStack.size() <= 1 && layersActionBarLayout.fragmentsStack.isEmpty();
                if (layersActionBarLayout.fragmentsStack.size() == 1 && layersActionBarLayout.fragmentsStack.get(0) instanceof LoginActivity) {
                    allowOpen = false;
                }
            }
            if (actionBarLayout.fragmentsStack.size() == 1 && actionBarLayout.fragmentsStack.get(0) instanceof LoginActivity) {
                allowOpen = false;
            }
            drawerLayoutContainer.setAllowOpenDrawer(allowOpen, false);
        }
        //FileLog.d("UI create11 time = " + (SystemClock.elapsedRealtime() - ApplicationLoader.startTime));
        checkLayout();
        checkSystemBarColors();
        //FileLog.d("UI create12 time = " + (SystemClock.elapsedRealtime() - ApplicationLoader.startTime));
        handleIntent(getIntent(), false, savedInstanceState != null, false);
        //FileLog.d("UI create9 time = " + (SystemClock.elapsedRealtime() - ApplicationLoader.startTime));
        try {
            String os1 = Build.DISPLAY;
            String os2 = Build.USER;
            if (os1 != null) {
                os1 = os1.toLowerCase();
            } else {
                os1 = "";
            }
            if (os2 != null) {
                os2 = os1.toLowerCase();
            } else {
                os2 = "";
            }
            if (BuildVars.LOGS_ENABLED) {
                FileLog.d("OS name " + os1 + " " + os2);
            }
            if ((os1.contains("flyme") || os2.contains("flyme")) && Build.VERSION.SDK_INT <= 24) {
                AndroidUtilities.incorrectDisplaySizeFix = true;
                final View view = getWindow().getDecorView().getRootView();
                view.getViewTreeObserver().addOnGlobalLayoutListener(onGlobalLayoutListener = () -> {
                    int height = view.getMeasuredHeight();
                    FileLog.d("height = " + height + " displayHeight = " + AndroidUtilities.displaySize.y);
                    if (Build.VERSION.SDK_INT >= 21) {
                        height -= AndroidUtilities.statusBarHeight;
                    }
                    if (height > AndroidUtilities.dp(100) && height < AndroidUtilities.displaySize.y && height + AndroidUtilities.dp(100) > AndroidUtilities.displaySize.y) {
                        AndroidUtilities.displaySize.y = height;
                        if (BuildVars.LOGS_ENABLED) {
                            FileLog.d("fix display size y to " + AndroidUtilities.displaySize.y);
                        }
                    }
                });
            }
        } catch (Exception e) {
            FileLog.e(e);
        }
        MediaController.getInstance().setBaseActivity(this, true);

        UIUtil.runOnIoDispatcher(() -> {

            ExternalGcm.checkUpdate(this);

            for (SubInfo subInfo : SubManager.getSubList().find()) {

                if (subInfo == null || !subInfo.enable) continue;

                try {

                    subInfo.proxies = subInfo.reloadProxies();
                    subInfo.lastFetch = System.currentTimeMillis();

                    SubManager.getSubList().update(subInfo, true);
                    SharedConfig.reloadProxyList();

                } catch (IOException allTriesFailed) {

                    FileLog.e(allTriesFailed);

                }

            }

        });
        //FileLog.d("UI create time = " + (SystemClock.elapsedRealtime() - ApplicationLoader.startTime));
    }

    private void openSettings(boolean expanded) {
        Bundle args = new Bundle();
        args.putInt("user_id", UserConfig.getInstance(currentAccount).clientUserId);
        if (expanded) {
            args.putBoolean("expandPhoto", true);
        }
        ProfileActivity fragment = new ProfileActivity(args);
        presentFragment(fragment);
        drawerLayoutContainer.closeDrawer(false);
    }

    private void checkSystemBarColors() {
        if (Build.VERSION.SDK_INT >= Build.VERSION_CODES.M) {
            int color = Theme.getColor(Theme.key_actionBarDefault, null, true);
            AndroidUtilities.setLightStatusBar(getWindow(), AndroidUtilities.computePerceivedBrightness(color) >= 0.721f);
            if (Build.VERSION.SDK_INT >= Build.VERSION_CODES.O) {
                final Window window = getWindow();
                color = Theme.getColor(Theme.key_windowBackgroundGray, null, true);
                if (window.getNavigationBarColor() != color) {
                    window.setNavigationBarColor(color);
                    final float brightness = AndroidUtilities.computePerceivedBrightness(color);
                    AndroidUtilities.setLightNavigationBar(getWindow(), brightness >= 0.721f);
                }
            }
        }
        if (SharedConfig.noStatusBar) {
            getWindow().setStatusBarColor(0);
        }
    }

    public void switchToAccount(int account, boolean removeAll) {
<<<<<<< HEAD
        switchToAccount(account, removeAll, false);
    }

    public void switchToAccount(int account, boolean removeAll, boolean afterLogin) {
        if (account == UserConfig.selectedAccount) {
=======
        if (account == UserConfig.selectedAccount || !UserConfig.isValidAccount(account)) {
>>>>>>> 8bf056e2
            return;
        }

        ConnectionsManager.getInstance(currentAccount).setAppPaused(true, false);
        UserConfig.selectedAccount = account;
        UserConfig.getInstance(0).saveConfig(false);

        checkCurrentAccount();
        if (AndroidUtilities.isTablet()) {
            layersActionBarLayout.removeAllFragments();
            rightActionBarLayout.removeAllFragments();
            if (!tabletFullSize) {
                shadowTabletSide.setVisibility(View.VISIBLE);
                if (rightActionBarLayout.fragmentsStack.isEmpty()) {
                    backgroundTablet.setVisibility(View.VISIBLE);
                }
                rightActionBarLayout.setVisibility(View.GONE);
            }
            layersActionBarLayout.setVisibility(View.GONE);
        }
        if (removeAll) {
            actionBarLayout.removeAllFragments();
        } else {
            actionBarLayout.removeFragmentFromStack(0);
        }
        DialogsActivity dialogsActivity = new DialogsActivity(null);
        dialogsActivity.setSideMenu(sideMenu);
        actionBarLayout.addFragmentToStack(dialogsActivity, 0);
        drawerLayoutContainer.setAllowOpenDrawer(true, false);
        actionBarLayout.showLastFragment();
        if (AndroidUtilities.isTablet()) {
            layersActionBarLayout.showLastFragment();
            rightActionBarLayout.showLastFragment();
        }
        if (!ApplicationLoader.mainInterfacePaused) {
            ConnectionsManager.getInstance(currentAccount).setAppPaused(false, false);
        }
        if (UserConfig.getInstance(account).unacceptedTermsOfService != null) {
            showTosActivity(account, UserConfig.getInstance(account).unacceptedTermsOfService);
        }
        updateCurrentConnectionState(currentAccount);
        NotificationCenter.getGlobalInstance().postNotificationName(NotificationCenter.updateUserStatus, (Object) null);
    }

    private void switchToAvailableAccountOrLogout() {
        int account = -1;
        for (int a : SharedConfig.activeAccounts) {
            if (UserConfig.getInstance(a).isClientActivated()) {
                account = a;
                break;
            }
        }
        if (termsOfServiceView != null) {
            termsOfServiceView.setVisibility(View.GONE);
        }
        if (account != -1) {
            switchToAccount(account, true);
        } else {
            if (drawerLayoutAdapter != null) {
                drawerLayoutAdapter.notifyDataSetChanged();
            }
            clearFragments();
            Intent intent2 = new Intent(this, IntroActivity.class);
            startActivity(intent2);
            onFinish();
            finish();
        }
    }

    public static void clearFragments() {
        for (BaseFragment fragment : mainFragmentsStack) {
            fragment.onFragmentDestroy();
        }
        mainFragmentsStack.clear();
        if (AndroidUtilities.isTablet()) {
            for (BaseFragment fragment : layerFragmentsStack) {
                fragment.onFragmentDestroy();
            }
            layerFragmentsStack.clear();
            for (BaseFragment fragment : rightFragmentsStack) {
                fragment.onFragmentDestroy();
            }
            rightFragmentsStack.clear();
        }
    }

    public int getMainFragmentsCount() {
        return mainFragmentsStack.size();
    }

    private void checkCurrentAccount() {
        if (currentAccount != UserConfig.selectedAccount) {
            NotificationCenter.getInstance(currentAccount).removeObserver(this, NotificationCenter.appDidLogout);
            NotificationCenter.getInstance(currentAccount).removeObserver(this, NotificationCenter.mainUserInfoChanged);
            NotificationCenter.getInstance(currentAccount).removeObserver(this, NotificationCenter.didUpdateConnectionState);
            NotificationCenter.getInstance(currentAccount).removeObserver(this, NotificationCenter.needShowAlert);
            NotificationCenter.getInstance(currentAccount).removeObserver(this, NotificationCenter.wasUnableToFindCurrentLocation);
            NotificationCenter.getInstance(currentAccount).removeObserver(this, NotificationCenter.openArticle);
            NotificationCenter.getInstance(currentAccount).removeObserver(this, NotificationCenter.hasNewContactsToImport);
            NotificationCenter.getInstance(currentAccount).removeObserver(this, NotificationCenter.needShowPlayServicesAlert);
            NotificationCenter.getInstance(currentAccount).removeObserver(this, NotificationCenter.fileDidLoad);
            NotificationCenter.getInstance(currentAccount).removeObserver(this, NotificationCenter.fileDidFailToLoad);
            NotificationCenter.getInstance(currentAccount).removeObserver(this, NotificationCenter.historyImportProgressChanged);
            NotificationCenter.getInstance(currentAccount).removeObserver(this, NotificationCenter.groupCallUpdated);
        }
        currentAccount = UserConfig.selectedAccount;
        NotificationCenter.getInstance(currentAccount).addObserver(this, NotificationCenter.appDidLogout);
        NotificationCenter.getInstance(currentAccount).addObserver(this, NotificationCenter.mainUserInfoChanged);
        NotificationCenter.getInstance(currentAccount).addObserver(this, NotificationCenter.didUpdateConnectionState);
        NotificationCenter.getInstance(currentAccount).addObserver(this, NotificationCenter.needShowAlert);
        NotificationCenter.getInstance(currentAccount).addObserver(this, NotificationCenter.wasUnableToFindCurrentLocation);
        NotificationCenter.getInstance(currentAccount).addObserver(this, NotificationCenter.openArticle);
        NotificationCenter.getInstance(currentAccount).addObserver(this, NotificationCenter.hasNewContactsToImport);
        NotificationCenter.getInstance(currentAccount).addObserver(this, NotificationCenter.needShowPlayServicesAlert);
        NotificationCenter.getInstance(currentAccount).addObserver(this, NotificationCenter.fileDidLoad);
        NotificationCenter.getInstance(currentAccount).addObserver(this, NotificationCenter.fileDidFailToLoad);
        NotificationCenter.getInstance(currentAccount).addObserver(this, NotificationCenter.historyImportProgressChanged);
        NotificationCenter.getInstance(currentAccount).addObserver(this, NotificationCenter.groupCallUpdated);
    }

    private void checkLayout() {
        if (!AndroidUtilities.isTablet() || rightActionBarLayout == null) {
            return;
        }

        if (!AndroidUtilities.isInMultiwindow && (!AndroidUtilities.isSmallTablet() || getResources().getConfiguration().orientation == Configuration.ORIENTATION_LANDSCAPE)) {
            tabletFullSize = false;
            if (actionBarLayout.fragmentsStack.size() >= 2) {
                for (int a = 1; a < actionBarLayout.fragmentsStack.size(); a++) {
                    BaseFragment chatFragment = actionBarLayout.fragmentsStack.get(a);
                    if (chatFragment instanceof ChatActivity) {
                        ((ChatActivity) chatFragment).setIgnoreAttachOnPause(true);
                    }
                    chatFragment.onPause();
                    actionBarLayout.fragmentsStack.remove(a);
                    rightActionBarLayout.fragmentsStack.add(chatFragment);
                    a--;
                }
                if (passcodeView.getVisibility() != View.VISIBLE) {
                    actionBarLayout.showLastFragment();
                    rightActionBarLayout.showLastFragment();
                }
            }
            rightActionBarLayout.setVisibility(rightActionBarLayout.fragmentsStack.isEmpty() ? View.GONE : View.VISIBLE);
            backgroundTablet.setVisibility(rightActionBarLayout.fragmentsStack.isEmpty() ? View.VISIBLE : View.GONE);
            shadowTabletSide.setVisibility(!actionBarLayout.fragmentsStack.isEmpty() ? View.VISIBLE : View.GONE);
        } else {
            tabletFullSize = true;
            if (!rightActionBarLayout.fragmentsStack.isEmpty()) {
                for (int a = 0; a < rightActionBarLayout.fragmentsStack.size(); a++) {
                    BaseFragment chatFragment = rightActionBarLayout.fragmentsStack.get(a);
                    if (chatFragment instanceof ChatActivity) {
                        ((ChatActivity) chatFragment).setIgnoreAttachOnPause(true);
                    }
                    chatFragment.onPause();
                    rightActionBarLayout.fragmentsStack.remove(a);
                    actionBarLayout.fragmentsStack.add(chatFragment);
                    a--;
                }
                if (passcodeView.getVisibility() != View.VISIBLE) {
                    actionBarLayout.showLastFragment();
                }
            }
            shadowTabletSide.setVisibility(View.GONE);
            rightActionBarLayout.setVisibility(View.GONE);
            backgroundTablet.setVisibility(!actionBarLayout.fragmentsStack.isEmpty() ? View.GONE : View.VISIBLE);
        }
    }

    private void showUpdateActivity(int account, TLRPC.TL_help_appUpdate update, boolean check) {
        if (blockingUpdateView == null) {
            blockingUpdateView = new BlockingUpdateView(LaunchActivity.this) {
                @Override
                public void setVisibility(int visibility) {
                    super.setVisibility(visibility);
                    if (visibility == View.GONE) {
                        drawerLayoutContainer.setAllowOpenDrawer(true, false);
                    }
                }
            };
            drawerLayoutContainer.addView(blockingUpdateView, LayoutHelper.createFrame(LayoutHelper.MATCH_PARENT, LayoutHelper.MATCH_PARENT));
        }
        blockingUpdateView.show(account, update, check);
        drawerLayoutContainer.setAllowOpenDrawer(false, false);
    }

    private void showTosActivity(int account, TLRPC.TL_help_termsOfService tos) {
        if (termsOfServiceView == null) {
            termsOfServiceView = new TermsOfServiceView(this);
            termsOfServiceView.setAlpha(0f);
            drawerLayoutContainer.addView(termsOfServiceView, LayoutHelper.createFrame(LayoutHelper.MATCH_PARENT, LayoutHelper.MATCH_PARENT));
            termsOfServiceView.setDelegate(new TermsOfServiceView.TermsOfServiceViewDelegate() {
                @Override
                public void onAcceptTerms(int account) {
                    UserConfig.getInstance(account).unacceptedTermsOfService = null;
                    UserConfig.getInstance(account).saveConfig(false);
                    drawerLayoutContainer.setAllowOpenDrawer(true, false);
                    if (mainFragmentsStack.size() > 0) {
                        mainFragmentsStack.get(mainFragmentsStack.size() - 1).onResume();
                    }
                    termsOfServiceView.animate()
                            .alpha(0f)
                            .setDuration(150)
                            .setInterpolator(AndroidUtilities.accelerateInterpolator)
                            .withEndAction(() -> termsOfServiceView.setVisibility(View.GONE))
                            .start();
                }

                @Override
                public void onDeclineTerms(int account) {
                    drawerLayoutContainer.setAllowOpenDrawer(true, false);
                    termsOfServiceView.setVisibility(View.GONE);
                }
            });
        }
        TLRPC.TL_help_termsOfService currentTos = UserConfig.getInstance(account).unacceptedTermsOfService;
        if (currentTos != tos && (currentTos == null || !currentTos.id.data.equals(tos.id.data))) {
            UserConfig.getInstance(account).unacceptedTermsOfService = tos;
            UserConfig.getInstance(account).saveConfig(false);
        }
        termsOfServiceView.show(account, tos);
        drawerLayoutContainer.setAllowOpenDrawer(false, false);
        termsOfServiceView.animate().alpha(1f).setDuration(150).setInterpolator(AndroidUtilities.decelerateInterpolator).setListener(null).start();
    }

    private void showPasscodeActivity() {
        if (passcodeView == null) {
            return;
        }
        SharedConfig.appLocked = true;
        if (SecretMediaViewer.hasInstance() && SecretMediaViewer.getInstance().isVisible()) {
            SecretMediaViewer.getInstance().closePhoto(false, false);
        } else if (PhotoViewer.hasInstance() && PhotoViewer.getInstance().isVisible()) {
            PhotoViewer.getInstance().closePhoto(false, true);
        } else if (ArticleViewer.hasInstance() && ArticleViewer.getInstance().isVisible()) {
            ArticleViewer.getInstance().close(false, true);
        }
        passcodeView.onShow();
        SharedConfig.isWaitingForPasscodeEnter = true;
        drawerLayoutContainer.setAllowOpenDrawer(false, false);
        passcodeView.setDelegate(() -> {
            SharedConfig.isWaitingForPasscodeEnter = false;
            if (passcodeSaveIntent != null) {
                handleIntent(passcodeSaveIntent, passcodeSaveIntentIsNew, passcodeSaveIntentIsRestore, true);
                passcodeSaveIntent = null;
            }
            drawerLayoutContainer.setAllowOpenDrawer(true, false);
            actionBarLayout.setVisibility(View.VISIBLE);
            actionBarLayout.showLastFragment();
            if (AndroidUtilities.isTablet()) {
                layersActionBarLayout.showLastFragment();
                rightActionBarLayout.showLastFragment();
                if (layersActionBarLayout.getVisibility() == View.INVISIBLE) {
                    layersActionBarLayout.setVisibility(View.VISIBLE);
                }
                rightActionBarLayout.setVisibility(View.VISIBLE);
            }
        });
        actionBarLayout.setVisibility(View.INVISIBLE);
        if (AndroidUtilities.isTablet()) {
            if (layersActionBarLayout.getVisibility() == View.VISIBLE) {
                layersActionBarLayout.setVisibility(View.INVISIBLE);
            }
            rightActionBarLayout.setVisibility(View.INVISIBLE);
        }
    }

    private boolean handleIntent(Intent intent, boolean isNew, boolean restore, boolean fromPassword) {
        if (AndroidUtilities.handleProxyIntent(this, intent)) {
            actionBarLayout.showLastFragment();
            if (AndroidUtilities.isTablet()) {
                layersActionBarLayout.showLastFragment();
                rightActionBarLayout.showLastFragment();
            }
            return true;
        }
        //FileLog.d("UI create13 time = " + (SystemClock.elapsedRealtime() - ApplicationLoader.startTime));
        if (isNew && PhotoViewer.hasInstance() && PhotoViewer.getInstance().isVisible()) {
            if (intent == null || !Intent.ACTION_MAIN.equals(intent.getAction())) {
                PhotoViewer.getInstance().closePhoto(false, true);
            }
        }
        int flags = intent.getFlags();
        String action = intent.getAction();
        final int[] intentAccount = new int[]{intent.getIntExtra("currentAccount", UserConfig.selectedAccount)};
        switchToAccount(intentAccount[0], true);
        boolean isVoipIntent = action != null && action.equals("voip");
        if (!fromPassword && (AndroidUtilities.needShowPasscode(true) || SharedConfig.isWaitingForPasscodeEnter)) {
            showPasscodeActivity();
            UserConfig.getInstance(currentAccount).saveConfig(false);
            if (!isVoipIntent) {
                passcodeSaveIntent = intent;
                passcodeSaveIntentIsNew = isNew;
                passcodeSaveIntentIsRestore = restore;
                return false;
            }
        }
        boolean pushOpened = false;
        //FileLog.d("UI create14 time = " + (SystemClock.elapsedRealtime() - ApplicationLoader.startTime));
        int push_user_id = 0;
        int push_chat_id = 0;
        int push_enc_id = 0;
        int push_msg_id = 0;
        int open_settings = 0;
        int open_widget_edit = -1;
        int open_widget_edit_type = -1;
        int open_new_dialog = 0;
        long dialogId = 0;
        boolean showDialogsList = false;
        boolean showPlayer = false;
        boolean showLocations = false;
        boolean showGroupVoip = false;
        boolean showCallLog = false;
        boolean audioCallUser = false;
        boolean videoCallUser = false;
        boolean needCallAlert = false;
        boolean newContact = false;
        boolean newContactAlert = false;
        boolean scanQr = false;
        String searchQuery = null;
        String callSearchQuery = null;
        String newContactName = null;
        String newContactPhone = null;

        photoPathsArray = null;
        videoPath = null;
        sendingText = null;
        sendingLocation = null;
        documentsPathsArray = null;
        documentsOriginalPathsArray = null;
        documentsMimeType = null;
        documentsUrisArray = null;
        exportingChatUri = null;
        contactsToSend = null;
        contactsToSendUri = null;

        if ((flags & Intent.FLAG_ACTIVITY_LAUNCHED_FROM_HISTORY) == 0) {
            if (intent != null && intent.getAction() != null && !restore) {
                if (Intent.ACTION_SEND.equals(intent.getAction())) {
                    if (SharedConfig.directShare && intent != null && intent.getExtras() != null) {
                        dialogId = intent.getExtras().getLong("dialogId", 0);
                        String hash = null;
                        if (dialogId == 0) {
                            try {
                                String id = intent.getExtras().getString(ShortcutManagerCompat.EXTRA_SHORTCUT_ID);
                                if (id != null) {
                                    List<ShortcutInfoCompat> list = ShortcutManagerCompat.getDynamicShortcuts(ApplicationLoader.applicationContext);
                                    for (int a = 0, N = list.size(); a < N; a++) {
                                        ShortcutInfoCompat info = list.get(a);
                                        if (id.equals(info.getId())) {
                                            Bundle extras = info.getIntent().getExtras();
                                            dialogId = extras.getLong("dialogId", 0);
                                            hash = extras.getString("hash", null);
                                            break;
                                        }
                                    }
                                }
                            } catch (Throwable e) {
                                FileLog.e(e);
                            }
                        } else {
                            hash = intent.getExtras().getString("hash", null);
                        }
                        if (SharedConfig.directShareHash == null || !SharedConfig.directShareHash.equals(hash)) {
                            dialogId = 0;
                        }
                    }

                    boolean error = false;
                    String type = intent.getType();
                    if (type != null && type.equals(ContactsContract.Contacts.CONTENT_VCARD_TYPE)) {
                        try {
                            Uri uri = (Uri) intent.getExtras().get(Intent.EXTRA_STREAM);
                            if (uri != null) {
                                contactsToSend = AndroidUtilities.loadVCardFromStream(uri, currentAccount, false, null, null);
                                if (contactsToSend.size() > 5) {
                                    contactsToSend = null;
                                    documentsUrisArray = new ArrayList<>();
                                    documentsUrisArray.add(uri);
                                    documentsMimeType = type;
                                } else {
                                    contactsToSendUri = uri;
                                }
                            } else {
                                error = true;
                            }
                        } catch (Exception e) {
                            FileLog.e(e);
                            error = true;
                        }
                    } else {
                        String text = intent.getStringExtra(Intent.EXTRA_TEXT);
                        if (text == null) {
                            CharSequence textSequence = intent.getCharSequenceExtra(Intent.EXTRA_TEXT);
                            if (textSequence != null) {
                                text = textSequence.toString();
                            }
                        }
                        String subject = intent.getStringExtra(Intent.EXTRA_SUBJECT);

                        if (!TextUtils.isEmpty(text)) {
                            Matcher m = locationRegex.matcher(text);
                            if (m.find()) {
                                String[] lines = text.split("\\n");
                                String venueTitle = null;
                                String venueAddress = null;
                                if (lines[0].equals("My Position")) {
                                    // Use normal GeoPoint message (user position)
                                } else if (!lines[0].contains("geo:")) {
                                    venueTitle = lines[0];
                                    if (!lines[1].contains("geo:")) {
                                        venueAddress = lines[1];
                                    }
                                }
                                sendingLocation = new Location("");
                                sendingLocation.setLatitude(Double.parseDouble(m.group(1)));
                                sendingLocation.setLongitude(Double.parseDouble(m.group(2)));
                                Bundle bundle = new Bundle();
                                bundle.putCharSequence("venueTitle", venueTitle);
                                bundle.putCharSequence("venueAddress", venueAddress);
                                sendingLocation.setExtras(bundle);
                            } else if ((text.startsWith("http://") || text.startsWith("https://")) && !TextUtils.isEmpty(subject)) {
                                text = subject + "\n" + text;
                            }
                            sendingText = text;
                        } else if (!TextUtils.isEmpty(subject)) {
                            sendingText = subject;
                        }

                        Parcelable parcelable = intent.getParcelableExtra(Intent.EXTRA_STREAM);
                        if (parcelable != null) {
                            String path;
                            if (!(parcelable instanceof Uri)) {
                                parcelable = Uri.parse(parcelable.toString());
                            }
                            Uri uri = (Uri) parcelable;
                            if (!error && uri != null) {
                                if (type != null && type.startsWith("image/") || uri.toString().toLowerCase().endsWith(".jpg")) {
                                    if (photoPathsArray == null) {
                                        photoPathsArray = new ArrayList<>();
                                    }
                                    SendMessagesHelper.SendingMediaInfo info = new SendMessagesHelper.SendingMediaInfo();
                                    info.uri = uri;
                                    photoPathsArray.add(info);
                                } else {
                                    String originalPath = uri.toString();
                                    if (dialogId == 0 && originalPath != null) {
                                        if (BuildVars.LOGS_ENABLED) {
                                            FileLog.d("export path = " + originalPath);
                                        }
                                        Set<String> exportUris = MessagesController.getInstance(intentAccount[0]).exportUri;
                                        String fileName = FileLoader.fixFileName(MediaController.getFileName(uri));
                                        for (String u : exportUris) {
                                            try {
                                                Pattern pattern = Pattern.compile(u);
                                                if (pattern.matcher(originalPath).find() || pattern.matcher(fileName).find()) {
                                                    exportingChatUri = uri;
                                                    break;
                                                }
                                            } catch (Exception e) {
                                                FileLog.e(e);
                                            }
                                        }
                                        if (exportingChatUri == null) {
                                            if (originalPath.startsWith("content://com.kakao.talk") && originalPath.endsWith("KakaoTalkChats.txt")) {
                                                exportingChatUri = uri;
                                            }
                                        }
                                    }
                                    if (exportingChatUri == null) {
                                        path = AndroidUtilities.getPath(uri);
                                        if (path != null) {
                                            if (path.startsWith("file:")) {
                                                path = path.replace("file://", "");
                                            }
                                            if (type != null && type.startsWith("video/")) {
                                                videoPath = path;
                                            } else {
                                                if (documentsPathsArray == null) {
                                                    documentsPathsArray = new ArrayList<>();
                                                    documentsOriginalPathsArray = new ArrayList<>();
                                                }
                                                documentsPathsArray.add(path);
                                                documentsOriginalPathsArray.add(uri.toString());
                                            }
                                        } else {
                                            if (documentsUrisArray == null) {
                                                documentsUrisArray = new ArrayList<>();
                                            }
                                            documentsUrisArray.add(uri);
                                            documentsMimeType = type;
                                        }
                                    }
                                }
                            }
                        } else if (sendingText == null && sendingLocation == null) {
                            error = true;
                        }
                    }
                    if (error) {
                        Toast.makeText(this, "Unsupported content", Toast.LENGTH_SHORT).show();
                    }
                } else if (Intent.ACTION_SEND_MULTIPLE.equals(intent.getAction())) {
                    boolean error = false;
                    try {
                        ArrayList<Parcelable> uris = intent.getParcelableArrayListExtra(Intent.EXTRA_STREAM);
                        String type = intent.getType();
                        if (uris != null) {
                            for (int a = 0; a < uris.size(); a++) {
                                Parcelable parcelable = uris.get(a);
                                if (!(parcelable instanceof Uri)) {
                                    parcelable = Uri.parse(parcelable.toString());
                                }
                                Uri uri = (Uri) parcelable;
                                if (uri != null) {
                                    if (AndroidUtilities.isInternalUri(uri)) {
                                        uris.remove(a);
                                        a--;
                                    }
                                }
                            }
                            if (uris.isEmpty()) {
                                uris = null;
                            }
                        }
                        if (uris != null) {
                            if (type != null && type.startsWith("image/")) {
                                for (int a = 0; a < uris.size(); a++) {
                                    Parcelable parcelable = uris.get(a);
                                    if (!(parcelable instanceof Uri)) {
                                        parcelable = Uri.parse(parcelable.toString());
                                    }
                                    Uri uri = (Uri) parcelable;
                                    if (photoPathsArray == null) {
                                        photoPathsArray = new ArrayList<>();
                                    }
                                    SendMessagesHelper.SendingMediaInfo info = new SendMessagesHelper.SendingMediaInfo();
                                    info.uri = uri;
                                    photoPathsArray.add(info);
                                }
                            } else {
                                Set<String> exportUris = MessagesController.getInstance(intentAccount[0]).exportUri;
                                for (int a = 0; a < uris.size(); a++) {
                                    Parcelable parcelable = uris.get(a);
                                    if (!(parcelable instanceof Uri)) {
                                        parcelable = Uri.parse(parcelable.toString());
                                    }
                                    Uri uri = (Uri) parcelable;
                                    String path = AndroidUtilities.getPath(uri);
                                    String originalPath = parcelable.toString();
                                    if (originalPath == null) {
                                        originalPath = path;
                                    }

                                    if (BuildVars.LOGS_ENABLED) {
                                        FileLog.d("export path = " + originalPath);
                                    }
                                    if (dialogId == 0 && originalPath != null && exportingChatUri == null) {
                                        boolean ok = false;
                                        String fileName = FileLoader.fixFileName(MediaController.getFileName(uri));
                                        for (String u : exportUris) {
                                            try {
                                                Pattern pattern = Pattern.compile(u);
                                                if (pattern.matcher(originalPath).find() || pattern.matcher(fileName).find()) {
                                                    exportingChatUri = uri;
                                                    ok = true;
                                                    break;
                                                }
                                            } catch (Exception e) {
                                                FileLog.e(e);
                                            }
                                        }
                                        if (ok) {
                                            continue;
                                        } else if (originalPath.startsWith("content://com.kakao.talk") && originalPath.endsWith("KakaoTalkChats.txt")) {
                                            exportingChatUri = uri;
                                            continue;
                                        }
                                    }
                                    if (path != null) {
                                        if (path.startsWith("file:")) {
                                            path = path.replace("file://", "");
                                        }
                                        if (documentsPathsArray == null) {
                                            documentsPathsArray = new ArrayList<>();
                                            documentsOriginalPathsArray = new ArrayList<>();
                                        }
                                        documentsPathsArray.add(path);
                                        documentsOriginalPathsArray.add(originalPath);
                                    } else {
                                        if (documentsUrisArray == null) {
                                            documentsUrisArray = new ArrayList<>();
                                        }
                                        documentsUrisArray.add(uri);
                                        documentsMimeType = type;
                                    }
                                }
                            }
                        } else {
                            error = true;
                        }
                    } catch (Exception e) {
                        FileLog.e(e);
                        error = true;
                    }
                    if (error) {
                        Toast.makeText(this, "Unsupported content", Toast.LENGTH_SHORT).show();
                    }
                } else if (Intent.ACTION_VIEW.equals(intent.getAction())) {
                    Uri data = intent.getData();
                    if (data != null) {
                        String username = null;
                        String login = null;
                        String group = null;
                        String sticker = null;
                        HashMap<String, String> auth = null;
                        String unsupportedUrl = null;
                        String botUser = null;
                        String botChat = null;
                        String message = null;
                        String phone = null;
                        String game = null;
                        String voicechat = null;
                        String phoneHash = null;
                        String lang = null;
                        String theme = null;
                        String code = null;
                        TLRPC.TL_wallPaper wallPaper = null;
                        Integer messageId = null;
                        Integer channelId = null;
                        Integer threadId = null;
                        Integer commentId = null;
                        boolean hasUrl = false;
                        final String scheme = data.getScheme();
                        boolean internal = intent.getExtras() != null && intent.getExtras().get("internal") != null && (boolean) intent.getExtras().get("internal");
                        if (scheme != null) {
                            switch (scheme) {
                                case "http":
                                case "https": {
                                    String host = data.getHost().toLowerCase();
                                    if (host.equals("telegram.me") || host.equals("t.me") || host.equals("telegram.dog")) {
                                        String path = data.getPath();
                                        if (path != null && path.length() > 1) {
                                            path = path.substring(1);
                                            if (path.startsWith("bg/")) {
                                                wallPaper = new TLRPC.TL_wallPaper();
                                                wallPaper.settings = new TLRPC.TL_wallPaperSettings();
                                                wallPaper.slug = path.replace("bg/", "");
                                                if (wallPaper.slug != null && wallPaper.slug.length() == 6) {
                                                    try {
                                                        wallPaper.settings.background_color = Integer.parseInt(wallPaper.slug, 16) | 0xff000000;
                                                    } catch (Exception ignore) {

                                                    }
                                                    wallPaper.slug = null;
                                                } else if (wallPaper.slug != null && wallPaper.slug.length() == 13 && wallPaper.slug.charAt(6) == '-') {
                                                    try {
                                                        wallPaper.settings.background_color = Integer.parseInt(wallPaper.slug.substring(0, 6), 16) | 0xff000000;
                                                        wallPaper.settings.second_background_color = Integer.parseInt(wallPaper.slug.substring(7), 16) | 0xff000000;
                                                        wallPaper.settings.rotation = 45;
                                                    } catch (Exception ignore) {

                                                    }
                                                    try {
                                                        String rotation = data.getQueryParameter("rotation");
                                                        if (!TextUtils.isEmpty(rotation)) {
                                                            wallPaper.settings.rotation = Utilities.parseInt(rotation);
                                                        }
                                                    } catch (Exception ignore) {

                                                    }
                                                    wallPaper.slug = null;
                                                } else {
                                                    String mode = data.getQueryParameter("mode");
                                                    if (mode != null) {
                                                        mode = mode.toLowerCase();
                                                        String[] modes = mode.split(" ");
                                                        if (modes != null && modes.length > 0) {
                                                            for (int a = 0; a < modes.length; a++) {
                                                                if ("blur".equals(modes[a])) {
                                                                    wallPaper.settings.blur = true;
                                                                } else if ("motion".equals(modes[a])) {
                                                                    wallPaper.settings.motion = true;
                                                                }
                                                            }
                                                        }
                                                    }
                                                    String intensity = data.getQueryParameter("intensity");
                                                    if (!TextUtils.isEmpty(intensity)) {
                                                        wallPaper.settings.intensity = Utilities.parseInt(intensity);
                                                    } else {
                                                        wallPaper.settings.intensity = 50;
                                                    }
                                                    try {
                                                        String bgColor = data.getQueryParameter("bg_color");
                                                        if (!TextUtils.isEmpty(bgColor)) {
                                                            wallPaper.settings.background_color = Integer.parseInt(bgColor.substring(0, 6), 16) | 0xff000000;
                                                            if (bgColor.length() > 6) {
                                                                wallPaper.settings.second_background_color = Integer.parseInt(bgColor.substring(7), 16) | 0xff000000;
                                                                wallPaper.settings.rotation = 45;
                                                            }
                                                        } else {
                                                            wallPaper.settings.background_color = 0xffffffff;
                                                        }
                                                    } catch (Exception ignore) {

                                                    }
                                                    try {
                                                        String rotation = data.getQueryParameter("rotation");
                                                        if (!TextUtils.isEmpty(rotation)) {
                                                            wallPaper.settings.rotation = Utilities.parseInt(rotation);
                                                        }
                                                    } catch (Exception ignore) {

                                                    }
                                                }
                                            } else if (path.startsWith("login/")) {
                                                int intCode = Utilities.parseInt(path.replace("login/", ""));
                                                if (intCode != 0) {
                                                    code = "" + intCode;
                                                }
                                            } else if (path.startsWith("joinchat/")) {
                                                group = path.replace("joinchat/", "");
                                            } else if (path.startsWith("+")) {
                                                group = path.replace("+", "");
                                            } else if (path.startsWith("addstickers/")) {
                                                sticker = path.replace("addstickers/", "");
                                            } else if (path.startsWith("msg/") || path.startsWith("share/")) {
                                                message = data.getQueryParameter("url");
                                                if (message == null) {
                                                    message = "";
                                                }
                                                if (data.getQueryParameter("text") != null) {
                                                    if (message.length() > 0) {
                                                        hasUrl = true;
                                                        message += "\n";
                                                    }
                                                    message += data.getQueryParameter("text");
                                                }
                                                if (message.length() > 4096 * 4) {
                                                    message = message.substring(0, 4096 * 4);
                                                }
                                                while (message.endsWith("\n")) {
                                                    message = message.substring(0, message.length() - 1);
                                                }
                                            } else if (path.startsWith("confirmphone")) {
                                                phone = data.getQueryParameter("phone");
                                                phoneHash = data.getQueryParameter("hash");
                                            } else if (path.startsWith("setlanguage/")) {
                                                lang = path.substring(12);
                                            } else if (path.startsWith("addtheme/")) {
                                                theme = path.substring(9);
                                            } else if (path.startsWith("c/")) {
                                                List<String> segments = data.getPathSegments();
                                                if (segments.size() == 3) {
                                                    channelId = Utilities.parseInt(segments.get(1));
                                                    messageId = Utilities.parseInt(segments.get(2));
                                                    if (messageId == 0 || channelId == 0) {
                                                        messageId = null;
                                                        channelId = null;
                                                    }
                                                    threadId = Utilities.parseInt(data.getQueryParameter("thread"));
                                                    if (threadId == 0) {
                                                        threadId = null;
                                                    }
                                                }
                                            } else if (path.startsWith("@id")) {
                                                try {

                                                    int userId = Utilities.parseInt(StringsKt.substringAfter(path, "@id", "0"));
                                                    if (userId != 0) {
                                                        push_user_id = userId;
                                                    }
                                                } catch (Exception e) {
                                                    FileLog.e(e);
                                                }
                                            } else if (path.length() >= 1) {
                                                ArrayList<String> segments = new ArrayList<>(data.getPathSegments());
                                                if (segments.size() > 0 && segments.get(0).equals("s")) {
                                                    segments.remove(0);
                                                }
                                                if (segments.size() > 0) {
                                                    username = segments.get(0);
                                                    if (segments.size() > 1) {
                                                        messageId = Utilities.parseInt(segments.get(1));
                                                        if (messageId == 0) {
                                                            messageId = null;
                                                        }
                                                    }
                                                }
                                                botUser = data.getQueryParameter("start");
                                                botChat = data.getQueryParameter("startgroup");
                                                game = data.getQueryParameter("game");
                                                voicechat = data.getQueryParameter("voicechat");
                                                threadId = Utilities.parseInt(data.getQueryParameter("thread"));
                                                if (threadId == 0) {
                                                    threadId = null;
                                                }
                                                commentId = Utilities.parseInt(data.getQueryParameter("comment"));
                                                if (commentId == 0) {
                                                    commentId = null;
                                                }
                                            }
                                        }
                                    }
                                    break;
                                }
                                case "tg": {
                                    String url = data.toString();
                                    if (url.startsWith("tg:resolve") || url.startsWith("tg://resolve")) {
                                        url = url.replace("tg:resolve", "tg://telegram.org").replace("tg://resolve", "tg://telegram.org");
                                        data = Uri.parse(url);
                                        username = data.getQueryParameter("domain");
                                        if ("telegrampassport".equals(username)) {
                                            username = null;
                                            auth = new HashMap<>();
                                            String scope = data.getQueryParameter("scope");
                                            if (!TextUtils.isEmpty(scope) && scope.startsWith("{") && scope.endsWith("}")) {
                                                auth.put("nonce", data.getQueryParameter("nonce"));
                                            } else {
                                                auth.put("payload", data.getQueryParameter("payload"));
                                            }
                                            auth.put("bot_id", data.getQueryParameter("bot_id"));
                                            auth.put("scope", scope);
                                            auth.put("public_key", data.getQueryParameter("public_key"));
                                            auth.put("callback_url", data.getQueryParameter("callback_url"));
                                        } else {
                                            botUser = data.getQueryParameter("start");
                                            botChat = data.getQueryParameter("startgroup");
                                            game = data.getQueryParameter("game");
                                            voicechat = data.getQueryParameter("voicechat");
                                            messageId = Utilities.parseInt(data.getQueryParameter("post"));
                                            if (messageId == 0) {
                                                messageId = null;
                                            }
                                            threadId = Utilities.parseInt(data.getQueryParameter("thread"));
                                            if (threadId == 0) {
                                                threadId = null;
                                            }
                                            commentId = Utilities.parseInt(data.getQueryParameter("comment"));
                                            if (commentId == 0) {
                                                commentId = null;
                                            }
                                        }
                                    } else if (url.startsWith("tg:privatepost") || url.startsWith("tg://privatepost")) {
                                        url = url.replace("tg:privatepost", "tg://telegram.org").replace("tg://privatepost", "tg://telegram.org");
                                        data = Uri.parse(url);
                                        messageId = Utilities.parseInt(data.getQueryParameter("post"));
                                        channelId = Utilities.parseInt(data.getQueryParameter("channel"));
                                        if (messageId == 0 || channelId == 0) {
                                            messageId = null;
                                            channelId = null;
                                        }
                                        threadId = Utilities.parseInt(data.getQueryParameter("thread"));
                                        if (threadId == 0) {
                                            threadId = null;
                                        }
                                        commentId = Utilities.parseInt(data.getQueryParameter("comment"));
                                        if (commentId == 0) {
                                            commentId = null;
                                        }
                                    } else if (url.startsWith("tg:bg") || url.startsWith("tg://bg")) {
                                        url = url.replace("tg:bg", "tg://telegram.org").replace("tg://bg", "tg://telegram.org");
                                        data = Uri.parse(url);
                                        wallPaper = new TLRPC.TL_wallPaper();
                                        wallPaper.settings = new TLRPC.TL_wallPaperSettings();
                                        wallPaper.slug = data.getQueryParameter("slug");
                                        if (wallPaper.slug == null) {
                                            wallPaper.slug = data.getQueryParameter("color");
                                        }
                                        if (wallPaper.slug != null && wallPaper.slug.length() == 6) {
                                            try {
                                                wallPaper.settings.background_color = Integer.parseInt(wallPaper.slug, 16) | 0xff000000;
                                            } catch (Exception ignore) {

                                            }
                                            wallPaper.slug = null;
                                        } else if (wallPaper.slug != null && wallPaper.slug.length() == 13 && wallPaper.slug.charAt(6) == '-') {
                                            try {
                                                wallPaper.settings.background_color = Integer.parseInt(wallPaper.slug.substring(0, 6), 16) | 0xff000000;
                                                wallPaper.settings.second_background_color = Integer.parseInt(wallPaper.slug.substring(7), 16) | 0xff000000;
                                                wallPaper.settings.rotation = 45;
                                            } catch (Exception ignore) {

                                            }
                                            try {
                                                String rotation = data.getQueryParameter("rotation");
                                                if (!TextUtils.isEmpty(rotation)) {
                                                    wallPaper.settings.rotation = Utilities.parseInt(rotation);
                                                }
                                            } catch (Exception ignore) {

                                            }
                                            wallPaper.slug = null;
                                        } else {
                                            String mode = data.getQueryParameter("mode");
                                            if (mode != null) {
                                                mode = mode.toLowerCase();
                                                String[] modes = mode.split(" ");
                                                if (modes != null && modes.length > 0) {
                                                    for (int a = 0; a < modes.length; a++) {
                                                        if ("blur".equals(modes[a])) {
                                                            wallPaper.settings.blur = true;
                                                        } else if ("motion".equals(modes[a])) {
                                                            wallPaper.settings.motion = true;
                                                        }
                                                    }
                                                }
                                            }
                                            wallPaper.settings.intensity = Utilities.parseInt(data.getQueryParameter("intensity"));
                                            try {
                                                String bgColor = data.getQueryParameter("bg_color");
                                                if (!TextUtils.isEmpty(bgColor)) {
                                                    wallPaper.settings.background_color = Integer.parseInt(bgColor.substring(0, 6), 16) | 0xff000000;
                                                    if (bgColor.length() > 6) {
                                                        wallPaper.settings.second_background_color = Integer.parseInt(bgColor.substring(7), 16) | 0xff000000;
                                                        wallPaper.settings.rotation = 45;
                                                    }
                                                }
                                            } catch (Exception ignore) {

                                            }
                                            try {
                                                String rotation = data.getQueryParameter("rotation");
                                                if (!TextUtils.isEmpty(rotation)) {
                                                    wallPaper.settings.rotation = Utilities.parseInt(rotation);
                                                }
                                            } catch (Exception ignore) {

                                            }
                                        }
                                    } else if (url.startsWith("tg:join") || url.startsWith("tg://join")) {
                                        url = url.replace("tg:join", "tg://telegram.org").replace("tg://join", "tg://telegram.org");
                                        data = Uri.parse(url);
                                        group = data.getQueryParameter("invite");
                                    } else if (url.startsWith("tg:addstickers") || url.startsWith("tg://addstickers")) {
                                        url = url.replace("tg:addstickers", "tg://telegram.org").replace("tg://addstickers", "tg://telegram.org");
                                        data = Uri.parse(url);
                                        sticker = data.getQueryParameter("set");
                                    } else if (url.startsWith("tg:msg") || url.startsWith("tg://msg") || url.startsWith("tg://share") || url.startsWith("tg:share")) {
                                        url = url.replace("tg:msg", "tg://telegram.org").replace("tg://msg", "tg://telegram.org").replace("tg://share", "tg://telegram.org").replace("tg:share", "tg://telegram.org");
                                        data = Uri.parse(url);
                                        message = data.getQueryParameter("url");
                                        if (message == null) {
                                            message = "";
                                        }
                                        if (data.getQueryParameter("text") != null) {
                                            if (message.length() > 0) {
                                                hasUrl = true;
                                                message += "\n";
                                            }
                                            message += data.getQueryParameter("text");
                                        }
                                        if (message.length() > 4096 * 4) {
                                            message = message.substring(0, 4096 * 4);
                                        }
                                        while (message.endsWith("\n")) {
                                            message = message.substring(0, message.length() - 1);
                                        }
                                    } else if (url.startsWith("tg:confirmphone") || url.startsWith("tg://confirmphone")) {
                                        url = url.replace("tg:confirmphone", "tg://telegram.org").replace("tg://confirmphone", "tg://telegram.org");
                                        data = Uri.parse(url);

                                        phone = data.getQueryParameter("phone");
                                        phoneHash = data.getQueryParameter("hash");
                                    } else if (url.startsWith("tg:login") || url.startsWith("tg://login")) {
                                        url = url.replace("tg:login", "tg://telegram.org").replace("tg://login", "tg://telegram.org");
                                        data = Uri.parse(url);
                                        login = data.getQueryParameter("token");
                                        int intCode = Utilities.parseInt(data.getQueryParameter("code"));
                                        if (intCode != 0) {
                                            code = "" + intCode;
                                        }
                                    } else if (url.startsWith("tg:openmessage") || url.startsWith("tg://openmessage")) {
                                        url = url.replace("tg:openmessage", "tg://telegram.org").replace("tg://openmessage", "tg://telegram.org");
                                        data = Uri.parse(url);

                                        String userID = data.getQueryParameter("user_id");
                                        String chatID = data.getQueryParameter("chat_id");
                                        String msgID = data.getQueryParameter("message_id");
                                        if (userID != null) {
                                            try {
                                                push_user_id = Integer.parseInt(userID);
                                            } catch (NumberFormatException ignore) {
                                            }
                                        } else if (chatID != null) {
                                            try {
                                                push_chat_id = Integer.parseInt(chatID);
                                            } catch (NumberFormatException ignore) {
                                            }
                                        }
                                        if (msgID != null) {
                                            try {
                                                push_msg_id = Integer.parseInt(msgID);
                                            } catch (NumberFormatException ignore) {
                                            }
                                        }
                                    } else if (url.startsWith("tg:passport") || url.startsWith("tg://passport") || url.startsWith("tg:secureid")) {
                                        url = url.replace("tg:passport", "tg://telegram.org").replace("tg://passport", "tg://telegram.org").replace("tg:secureid", "tg://telegram.org");
                                        data = Uri.parse(url);
                                        auth = new HashMap<>();
                                        String scope = data.getQueryParameter("scope");
                                        if (!TextUtils.isEmpty(scope) && scope.startsWith("{") && scope.endsWith("}")) {
                                            auth.put("nonce", data.getQueryParameter("nonce"));
                                        } else {
                                            auth.put("payload", data.getQueryParameter("payload"));
                                        }
                                        auth.put("bot_id", data.getQueryParameter("bot_id"));
                                        auth.put("scope", scope);
                                        auth.put("public_key", data.getQueryParameter("public_key"));
                                        auth.put("callback_url", data.getQueryParameter("callback_url"));
                                    } else if (url.startsWith("tg:setlanguage") || url.startsWith("tg://setlanguage")) {
                                        url = url.replace("tg:setlanguage", "tg://telegram.org").replace("tg://setlanguage", "tg://telegram.org");
                                        data = Uri.parse(url);
                                        lang = data.getQueryParameter("lang");
                                    } else if (url.startsWith("tg:addtheme") || url.startsWith("tg://addtheme")) {
                                        url = url.replace("tg:addtheme", "tg://telegram.org").replace("tg://addtheme", "tg://telegram.org");
                                        data = Uri.parse(url);
                                        theme = data.getQueryParameter("slug");
                                    } else if (url.startsWith("tg:settings") || url.startsWith("tg://settings")) {
                                        if (url.contains("themes")) {
                                            open_settings = 2;
                                        } else if (url.contains("devices")) {
                                            open_settings = 3;
                                        } else if (url.contains("folders")) {
                                            open_settings = 4;
                                        } else if (url.contains("change_number")) {
                                            open_settings = 5;
                                        } else if (url.contains("neko")) {
                                            open_settings = 100;
                                        } else {
                                            open_settings = 1;
                                        }
                                    } else if (url.startsWith("tg:user") || url.startsWith("tg://user")) {
                                        try {
                                            url = url.replace("tg:user", "tg://telegram.org").replace("tg://user", "tg://telegram.org");
                                            data = Uri.parse(url);
                                            int userId = Utilities.parseInt(data.getQueryParameter("id"));
                                            if (userId != 0) {
                                                push_user_id = userId;
                                            }
                                        } catch (Exception e) {
                                            FileLog.e(e);
                                        }
                                    } else if ((url.startsWith("tg:search") || url.startsWith("tg://search"))) {
                                        url = url.replace("tg:search", "tg://telegram.org").replace("tg://search", "tg://telegram.org");
                                        data = Uri.parse(url);
                                        searchQuery = data.getQueryParameter("query");
                                        if (searchQuery != null) {
                                            searchQuery = searchQuery.trim();
                                        } else {
                                            searchQuery = "";
                                        }
                                    } else if ((url.startsWith("tg:calllog") || url.startsWith("tg://calllog"))) {
                                        showCallLog = true;
                                    } else if ((url.startsWith("tg:call") || url.startsWith("tg://call"))) {
                                        if (UserConfig.getInstance(currentAccount).isClientActivated()) {
                                            final String extraForceCall = "extra_force_call";
                                            if (ContactsController.getInstance(currentAccount).contactsLoaded || intent.hasExtra(extraForceCall)) {
                                                final String callFormat = data.getQueryParameter("format");
                                                final String callUserName = data.getQueryParameter("name");
                                                final String callPhone = data.getQueryParameter("phone");
                                                final List<TLRPC.TL_contact> contacts = findContacts(callUserName, callPhone, false);

                                                if (contacts.isEmpty() && callPhone != null) {
                                                    newContactName = callUserName;
                                                    newContactPhone = callPhone;
                                                    newContactAlert = true;
                                                } else {
                                                    if (contacts.size() == 1) {
                                                        push_user_id = contacts.get(0).user_id;
                                                    }

                                                    if (push_user_id == 0) {
                                                        callSearchQuery = callUserName != null ? callUserName : "";
                                                    }

                                                    if ("video".equalsIgnoreCase(callFormat)) {
                                                        videoCallUser = true;
                                                    } else {
                                                        audioCallUser = true;
                                                    }

                                                    needCallAlert = true;
                                                }
                                            } else {
                                                final Intent copyIntent = new Intent(intent);
                                                copyIntent.removeExtra(EXTRA_ACTION_TOKEN);
                                                copyIntent.putExtra(extraForceCall, true);
                                                ContactsLoadingObserver.observe((contactsLoaded) -> handleIntent(copyIntent, true, false, false), 1000);
                                            }
                                        }
                                    } else if ((url.startsWith("tg:scanqr") || url.startsWith("tg://scanqr"))) {
                                        scanQr = true;
                                    } else if ((url.startsWith("tg:addcontact") || url.startsWith("tg://addcontact"))) {
                                        url = url.replace("tg:addcontact", "tg://telegram.org").replace("tg://addcontact", "tg://telegram.org");
                                        data = Uri.parse(url);
                                        newContactName = data.getQueryParameter("name");
                                        newContactPhone = data.getQueryParameter("phone");
                                        newContact = true;
                                    } else {
                                        unsupportedUrl = url.replace("tg://", "").replace("tg:", "");
                                        int index;
                                        if ((index = unsupportedUrl.indexOf('?')) >= 0) {
                                            unsupportedUrl = unsupportedUrl.substring(0, index);
                                        }
                                    }
                                    break;
                                }
                            }
                        }
                        /*if (intent.hasExtra(EXTRA_ACTION_TOKEN)) {
                            final boolean success = UserConfig.getInstance(currentAccount).isClientActivated() && "tg".equals(scheme) && unsupportedUrl == null;
                            final Action assistAction = new AssistActionBuilder()
                                    .setActionToken(intent.getStringExtra(EXTRA_ACTION_TOKEN))
                                    .setActionStatus(success ? Action.Builder.STATUS_TYPE_COMPLETED : Action.Builder.STATUS_TYPE_FAILED)
                                    .build();
                            FirebaseUserActions.getInstance().end(assistAction);
                            intent.removeExtra(EXTRA_ACTION_TOKEN);
                        }*/
                        if (code != null || UserConfig.getInstance(currentAccount).isClientActivated()) {
                            if (phone != null || phoneHash != null) {
                                final Bundle args = new Bundle();
                                args.putString("phone", phone);
                                args.putString("hash", phoneHash);
                                AndroidUtilities.runOnUIThread(() -> presentFragment(new CancelAccountDeletionActivity(args)));
                            } else if (username != null || group != null || sticker != null || message != null || game != null || voicechat != null || auth != null || unsupportedUrl != null || lang != null || code != null || wallPaper != null || channelId != null || theme != null || login != null) {
                                if (message != null && message.startsWith("@")) {
                                    message = " " + message;
                                }
                                runLinkRequest(intentAccount[0], username, group, sticker, botUser, botChat, message, hasUrl, messageId, channelId, threadId, commentId, game, auth, lang, unsupportedUrl, code, login, wallPaper, theme, voicechat, internal ? 3 : 0);
                            } else {
                                try (Cursor cursor = getContentResolver().query(intent.getData(), null, null, null, null)) {
                                    if (cursor != null) {
                                        if (cursor.moveToFirst()) {
                                            int accountId = Utilities.parseInt(cursor.getString(cursor.getColumnIndex(ContactsContract.RawContacts.ACCOUNT_NAME)));
                                            for (int a : SharedConfig.activeAccounts) {
                                                if (UserConfig.getInstance(a).getClientUserId() == accountId) {
                                                    intentAccount[0] = a;
                                                    switchToAccount(intentAccount[0], true);
                                                    break;
                                                }
                                            }
                                            int userId = cursor.getInt(cursor.getColumnIndex(ContactsContract.Data.DATA4));
                                            NotificationCenter.getInstance(intentAccount[0]).postNotificationName(NotificationCenter.closeChats);
                                            push_user_id = userId;
                                            String mimeType = cursor.getString(cursor.getColumnIndex(ContactsContract.Data.MIMETYPE));
                                            if (TextUtils.equals(mimeType, "vnd.android.cursor.item/vnd.org.telegram.messenger.android.call")) {
                                                audioCallUser = true;
                                            } else if (TextUtils.equals(mimeType, "vnd.android.cursor.item/vnd.org.telegram.messenger.android.call.video")) {
                                                videoCallUser = true;
                                            }
                                        }
                                    }
                                } catch (Exception e) {
                                    FileLog.e(e);
                                }
                            }
                        }
                    }
                } else if (intent.getAction().equals("org.telegram.messenger.OPEN_ACCOUNT")) {
                    open_settings = 1;
                } else if (intent.getAction().equals("new_dialog")) {
                    open_new_dialog = 1;
                } else if (intent.getAction().startsWith("com.tmessages.openchat")) {
                    int chatId = intent.getIntExtra("chatId", 0);
                    int userId = intent.getIntExtra("userId", 0);
                    int encId = intent.getIntExtra("encId", 0);
                    int widgetId = intent.getIntExtra("appWidgetId", 0);
                    if (widgetId != 0) {
                        open_settings = 6;
                        open_widget_edit = widgetId;
                        open_widget_edit_type = intent.getIntExtra("appWidgetType", 0);
                    } else {
                        if (push_msg_id == 0) {
                            push_msg_id = intent.getIntExtra("message_id", 0);
                        }
                        if (chatId != 0) {
                            NotificationCenter.getInstance(intentAccount[0]).postNotificationName(NotificationCenter.closeChats);
                            push_chat_id = chatId;
                        } else if (userId != 0) {
                            NotificationCenter.getInstance(intentAccount[0]).postNotificationName(NotificationCenter.closeChats);
                            push_user_id = userId;
                        } else if (encId != 0) {
                            NotificationCenter.getInstance(intentAccount[0]).postNotificationName(NotificationCenter.closeChats);
                            push_enc_id = encId;
                        } else {
                            showDialogsList = true;
                        }
                    }
                } else if (intent.getAction().equals("com.tmessages.openplayer")) {
                    showPlayer = true;
                } else if (intent.getAction().equals("org.tmessages.openlocations")) {
                    showLocations = true;
                } else if (action.equals("voip_chat")) {
                    showGroupVoip = true;
                }
            }
        }
        //FileLog.d("UI create15 time = " + (SystemClock.elapsedRealtime() - ApplicationLoader.startTime));
        if (UserConfig.getInstance(currentAccount).isClientActivated()) {
            if (searchQuery != null) {
                final BaseFragment lastFragment = actionBarLayout.getLastFragment();
                if (lastFragment instanceof DialogsActivity) {
                    final DialogsActivity dialogsActivity = (DialogsActivity) lastFragment;
                    if (dialogsActivity.isMainDialogList()) {
                        if (dialogsActivity.getFragmentView() != null) {
                            dialogsActivity.search(searchQuery, true);
                        } else {
                            dialogsActivity.setInitialSearchString(searchQuery);
                        }
                    }
                } else {
                    showDialogsList = true;
                }
            }

            if (push_user_id != 0) {
                if (audioCallUser || videoCallUser) {
                    if (needCallAlert) {
                        final BaseFragment lastFragment = actionBarLayout.getLastFragment();
                        if (lastFragment != null) {
                            AlertsCreator.createCallDialogAlert(lastFragment, lastFragment.getMessagesController().getUser(push_user_id), videoCallUser);
                        }
                    } else {
                        VoIPPendingCall.startOrSchedule(this, push_user_id, videoCallUser, AccountInstance.getInstance(intentAccount[0]));
                    }
                } else {
                    Bundle args = new Bundle();
                    args.putInt("user_id", push_user_id);
                    if (push_msg_id != 0) {
                        args.putInt("message_id", push_msg_id);
                    }
                    if (mainFragmentsStack.isEmpty() || MessagesController.getInstance(intentAccount[0]).checkCanOpenChat(args, mainFragmentsStack.get(mainFragmentsStack.size() - 1))) {
                        ChatActivity fragment = new ChatActivity(args);
                        if (actionBarLayout.presentFragment(fragment, false, true, true, false)) {
                            pushOpened = true;
                            drawerLayoutContainer.closeDrawer();
                        }
                    }
                }
            } else if (push_chat_id != 0) {
                Bundle args = new Bundle();
                args.putInt("chat_id", push_chat_id);
                if (push_msg_id != 0) {
                    args.putInt("message_id", push_msg_id);
                }
                if (mainFragmentsStack.isEmpty() || MessagesController.getInstance(intentAccount[0]).checkCanOpenChat(args, mainFragmentsStack.get(mainFragmentsStack.size() - 1))) {
                    ChatActivity fragment = new ChatActivity(args);
                    if (actionBarLayout.presentFragment(fragment, false, true, true, false)) {
                        pushOpened = true;
                        drawerLayoutContainer.closeDrawer();
                    }
                }
            } else if (push_enc_id != 0) {
                Bundle args = new Bundle();
                args.putInt("enc_id", push_enc_id);
                ChatActivity fragment = new ChatActivity(args);
                if (actionBarLayout.presentFragment(fragment, false, true, true, false)) {
                    pushOpened = true;
                    drawerLayoutContainer.closeDrawer();
                }
            } else if (showDialogsList) {
                if (!AndroidUtilities.isTablet()) {
                    actionBarLayout.removeAllFragments();
                } else {
                    if (!layersActionBarLayout.fragmentsStack.isEmpty()) {
                        for (int a = 0; a < layersActionBarLayout.fragmentsStack.size() - 1; a++) {
                            layersActionBarLayout.removeFragmentFromStack(layersActionBarLayout.fragmentsStack.get(0));
                            a--;
                        }
                        layersActionBarLayout.closeLastFragment(false);
                    }
                }
                pushOpened = false;
                isNew = false;
            } else if (showPlayer) {
                if (!actionBarLayout.fragmentsStack.isEmpty()) {
                    BaseFragment fragment = actionBarLayout.fragmentsStack.get(0);
                    fragment.showDialog(new AudioPlayerAlert(this));
                }
                pushOpened = false;
            } else if (showLocations) {
                if (!actionBarLayout.fragmentsStack.isEmpty()) {
                    BaseFragment fragment = actionBarLayout.fragmentsStack.get(0);
                    fragment.showDialog(new SharingLocationsAlert(this, info -> {
                        intentAccount[0] = info.messageObject.currentAccount;
                        switchToAccount(intentAccount[0], true);

                        LocationActivity locationActivity = new LocationActivity(2);
                        locationActivity.setMessageObject(info.messageObject);
                        final long dialog_id = info.messageObject.getDialogId();
                        locationActivity.setDelegate((location, live, notify, scheduleDate) -> SendMessagesHelper.getInstance(intentAccount[0]).sendMessage(location, dialog_id, null, null, null, null, notify, scheduleDate));
                        presentFragment(locationActivity);
                    }));
                }
                pushOpened = false;
            } else if (exportingChatUri != null) {
                runImportRequest(exportingChatUri, documentsUrisArray);
            } else if (videoPath != null || photoPathsArray != null || sendingText != null || sendingLocation != null || documentsPathsArray != null || contactsToSend != null || documentsUrisArray != null) {
                if (!AndroidUtilities.isTablet()) {
                    NotificationCenter.getInstance(intentAccount[0]).postNotificationName(NotificationCenter.closeChats);
                }
                if (dialogId == 0) {
                    openDialogsToSend(false);
                    pushOpened = true;
                } else {
                    ArrayList<Long> dids = new ArrayList<>();
                    dids.add(dialogId);
                    didSelectDialogs(null, dids, null, false);
                }
            } else if (open_settings != 0) {
                BaseFragment fragment;
                boolean closePrevious = false;
                if (open_settings == 1) {
                    Bundle args = new Bundle();
                    args.putInt("user_id", UserConfig.getInstance(currentAccount).clientUserId);
                    fragment = new ProfileActivity(args);
                } else if (open_settings == 2) {
                    fragment = new ThemeActivity(ThemeActivity.THEME_TYPE_BASIC);
                } else if (open_settings == 3) {
                    fragment = new SessionsActivity(0);
                } else if (open_settings == 4) {
                    fragment = new FiltersSetupActivity();
                } else if (open_settings == 5) {
                    fragment = new ActionIntroActivity(ActionIntroActivity.ACTION_TYPE_CHANGE_PHONE_NUMBER);
                    closePrevious = true;
                } else if (open_settings == 6) {
                    fragment = new EditWidgetActivity(open_widget_edit_type, open_widget_edit, true);
                } else if (open_settings == 100) {
                    fragment = new NekoSettingsActivity();
                } else {
                    fragment = null;
                }
                boolean closePreviousFinal = closePrevious;
                if (open_settings == 6) {
                    actionBarLayout.presentFragment(fragment, false, true, true, false);
                } else {
                    AndroidUtilities.runOnUIThread(() -> presentFragment(fragment, closePreviousFinal, false));
                }
                if (AndroidUtilities.isTablet()) {
                    actionBarLayout.showLastFragment();
                    rightActionBarLayout.showLastFragment();
                    drawerLayoutContainer.setAllowOpenDrawer(false, false);
                } else {
                    drawerLayoutContainer.setAllowOpenDrawer(true, false);
                }
                pushOpened = true;
            } else if (open_new_dialog != 0) {
                Bundle args = new Bundle();
                args.putBoolean("destroyAfterSelect", true);
                actionBarLayout.presentFragment(new ContactsActivity(args), false, true, true, false);
                if (AndroidUtilities.isTablet()) {
                    actionBarLayout.showLastFragment();
                    rightActionBarLayout.showLastFragment();
                    drawerLayoutContainer.setAllowOpenDrawer(false, false);
                } else {
                    drawerLayoutContainer.setAllowOpenDrawer(true, false);
                }
                pushOpened = true;
            } else if (callSearchQuery != null) {
                final Bundle args = new Bundle();
                args.putBoolean("destroyAfterSelect", true);
                args.putBoolean("returnAsResult", true);
                args.putBoolean("onlyUsers", true);
                args.putBoolean("allowSelf", false);
                final ContactsActivity contactsFragment = new ContactsActivity(args);
                contactsFragment.setInitialSearchString(callSearchQuery);
                final boolean videoCall = videoCallUser;
                contactsFragment.setDelegate((user, param, activity) -> {
                    final TLRPC.UserFull userFull = MessagesController.getInstance(currentAccount).getUserFull(user.id);
                    VoIPHelper.startCall(user, videoCall, userFull != null && userFull.video_calls_available, LaunchActivity.this, userFull, AccountInstance.getInstance(intentAccount[0]), true);
                });
                actionBarLayout.presentFragment(contactsFragment, actionBarLayout.getLastFragment() instanceof ContactsActivity, true, true, false);
                if (AndroidUtilities.isTablet()) {
                    actionBarLayout.showLastFragment();
                    rightActionBarLayout.showLastFragment();
                    drawerLayoutContainer.setAllowOpenDrawer(false, false);
                } else {
                    drawerLayoutContainer.setAllowOpenDrawer(true, false);
                }
                pushOpened = true;
            } else if (scanQr) {
                ActionIntroActivity fragment = new ActionIntroActivity(ActionIntroActivity.ACTION_TYPE_QR_LOGIN);
                fragment.setQrLoginDelegate(code -> {
                    AlertDialog progressDialog = new AlertDialog(LaunchActivity.this, 3);
                    progressDialog.setCanCacnel(false);
                    progressDialog.show();
                    byte[] token = Base64.decode(code.substring("tg://login?token=".length()), Base64.URL_SAFE);
                    TLRPC.TL_auth_acceptLoginToken req = new TLRPC.TL_auth_acceptLoginToken();
                    req.token = token;
                    ConnectionsManager.getInstance(currentAccount).sendRequest(req, (response, error) -> AndroidUtilities.runOnUIThread(() -> {
                        try {
                            progressDialog.dismiss();
                        } catch (Exception ignore) {
                        }
                        if (!(response instanceof TLRPC.TL_authorization)) {
                            AndroidUtilities.runOnUIThread(() -> AlertsCreator.showSimpleAlert(fragment, LocaleController.getString("AuthAnotherClient", R.string.AuthAnotherClient), LocaleController.getString("ErrorOccurred", R.string.ErrorOccurred) + "\n" + error.text));
                        }
                    }));
                });
                actionBarLayout.presentFragment(fragment, false, true, true, false);
                if (AndroidUtilities.isTablet()) {
                    actionBarLayout.showLastFragment();
                    rightActionBarLayout.showLastFragment();
                    drawerLayoutContainer.setAllowOpenDrawer(false, false);
                } else {
                    drawerLayoutContainer.setAllowOpenDrawer(true, false);
                }
                pushOpened = true;
            } else if (newContact) {
                final NewContactActivity fragment = new NewContactActivity();
                if (newContactName != null) {
                    final String[] names = newContactName.split(" ", 2);
                    fragment.setInitialName(names[0], names.length > 1 ? names[1] : null);
                }
                if (newContactPhone != null) {
                    fragment.setInitialPhoneNumber(PhoneFormat.stripExceptNumbers(newContactPhone, true), false);
                }
                actionBarLayout.presentFragment(fragment, false, true, true, false);
                if (AndroidUtilities.isTablet()) {
                    actionBarLayout.showLastFragment();
                    rightActionBarLayout.showLastFragment();
                    drawerLayoutContainer.setAllowOpenDrawer(false, false);
                } else {
                    drawerLayoutContainer.setAllowOpenDrawer(true, false);
                }
                pushOpened = true;
            } else if (showGroupVoip) {
                GroupCallActivity.create(this, AccountInstance.getInstance(currentAccount), null, null, false, null);
                if (GroupCallActivity.groupCallInstance != null) {
                    GroupCallActivity.groupCallUiVisible = true;
                }
            } else if (newContactAlert) {
                final BaseFragment lastFragment = actionBarLayout.getLastFragment();
                if (lastFragment != null && lastFragment.getParentActivity() != null) {
                    final String finalNewContactName = newContactName;
                    final String finalNewContactPhone = NewContactActivity.getPhoneNumber(this, UserConfig.getInstance(currentAccount).getCurrentUser(), newContactPhone, false);
                    final AlertDialog newContactAlertDialog = new AlertDialog.Builder(lastFragment.getParentActivity())
                            .setTitle(LocaleController.getString("NewContactAlertTitle", R.string.NewContactAlertTitle))
                            .setMessage(AndroidUtilities.replaceTags(LocaleController.formatString("NewContactAlertMessage", R.string.NewContactAlertMessage, PhoneFormat.getInstance().format(finalNewContactPhone))))
                            .setPositiveButton(LocaleController.getString("NewContactAlertButton", R.string.NewContactAlertButton), (d, i) -> {
                                final NewContactActivity fragment = new NewContactActivity();
                                fragment.setInitialPhoneNumber(finalNewContactPhone, false);
                                if (finalNewContactName != null) {
                                    final String[] names = finalNewContactName.split(" ", 2);
                                    fragment.setInitialName(names[0], names.length > 1 ? names[1] : null);
                                }
                                lastFragment.presentFragment(fragment);
                            })
                            .setNegativeButton(LocaleController.getString("Cancel", R.string.Cancel), null)
                            .create();
                    lastFragment.showDialog(newContactAlertDialog);
                    pushOpened = true;
                }
            } else if (showCallLog) {
                actionBarLayout.presentFragment(new CallLogActivity(), false, true, true, false);
                if (AndroidUtilities.isTablet()) {
                    actionBarLayout.showLastFragment();
                    rightActionBarLayout.showLastFragment();
                    drawerLayoutContainer.setAllowOpenDrawer(false, false);
                } else {
                    drawerLayoutContainer.setAllowOpenDrawer(true, false);
                }
                pushOpened = true;
            }
        }
        //FileLog.d("UI create16 time = " + (SystemClock.elapsedRealtime() - ApplicationLoader.startTime));
        if (!pushOpened && !isNew) {
            if (AndroidUtilities.isTablet()) {
                if (!UserConfig.getInstance(currentAccount).isClientActivated()) {
                    if (layersActionBarLayout.fragmentsStack.isEmpty()) {
                        layersActionBarLayout.addFragmentToStack(new LoginActivity());
                        drawerLayoutContainer.setAllowOpenDrawer(false, false);
                    }
                } else {
                    if (actionBarLayout.fragmentsStack.isEmpty()) {
                        DialogsActivity dialogsActivity = new DialogsActivity(null);
                        dialogsActivity.setSideMenu(sideMenu);
                        if (searchQuery != null) {
                            dialogsActivity.setInitialSearchString(searchQuery);
                        }
                        actionBarLayout.addFragmentToStack(dialogsActivity);
                        drawerLayoutContainer.setAllowOpenDrawer(true, false);
                    }
                }
            } else {
                if (actionBarLayout.fragmentsStack.isEmpty()) {
                    if (!UserConfig.getInstance(currentAccount).isClientActivated()) {
                        actionBarLayout.addFragmentToStack(new LoginActivity());
                        drawerLayoutContainer.setAllowOpenDrawer(false, false);
                    } else {
                        DialogsActivity dialogsActivity = new DialogsActivity(null);
                        dialogsActivity.setSideMenu(sideMenu);
                        if (searchQuery != null) {
                            dialogsActivity.setInitialSearchString(searchQuery);
                        }
                        actionBarLayout.addFragmentToStack(dialogsActivity);
                        drawerLayoutContainer.setAllowOpenDrawer(true, false);
                    }
                }
            }
            actionBarLayout.showLastFragment();
            if (AndroidUtilities.isTablet()) {
                layersActionBarLayout.showLastFragment();
                rightActionBarLayout.showLastFragment();
            }
        }
        //FileLog.d("UI create17 time = " + (SystemClock.elapsedRealtime() - ApplicationLoader.startTime));
        if (isVoipIntent) {
            VoIPFragment.show(this, intentAccount[0]);
        }
        if (!showGroupVoip && GroupCallActivity.groupCallInstance != null && (intent == null || !Intent.ACTION_MAIN.equals(intent.getAction()))) {
            GroupCallActivity.groupCallInstance.dismiss();
        }

        intent.setAction(null);
        //FileLog.d("UI create18 time = " + (SystemClock.elapsedRealtime() - ApplicationLoader.startTime));
        return pushOpened;
    }

    private void openDialogsToSend(boolean animated) {
        Bundle args = new Bundle();
        args.putBoolean("onlySelect", true);
        args.putInt("dialogsType", 3);
        args.putBoolean("allowSwitchAccount", true);
        if (contactsToSend != null) {
            if (contactsToSend.size() != 1) {
                args.putString("selectAlertString", LocaleController.getString("SendContactToText", R.string.SendMessagesToText));
                args.putString("selectAlertStringGroup", LocaleController.getString("SendContactToGroupText", R.string.SendContactToGroupText));
            }
        } else {
            args.putString("selectAlertString", LocaleController.getString("SendMessagesToText", R.string.SendMessagesToText));
            args.putString("selectAlertStringGroup", LocaleController.getString("SendMessagesToGroupText", R.string.SendMessagesToGroupText));
        }
        DialogsActivity fragment = new DialogsActivity(args);
        fragment.setDelegate(this);
        boolean removeLast;
        if (AndroidUtilities.isTablet()) {
            removeLast = layersActionBarLayout.fragmentsStack.size() > 0 && layersActionBarLayout.fragmentsStack.get(layersActionBarLayout.fragmentsStack.size() - 1) instanceof DialogsActivity;
        } else {
            removeLast = actionBarLayout.fragmentsStack.size() > 1 && actionBarLayout.fragmentsStack.get(actionBarLayout.fragmentsStack.size() - 1) instanceof DialogsActivity;
        }
        actionBarLayout.presentFragment(fragment, removeLast, !animated, true, false);
        if (SecretMediaViewer.hasInstance() && SecretMediaViewer.getInstance().isVisible()) {
            SecretMediaViewer.getInstance().closePhoto(false, false);
        } else if (PhotoViewer.hasInstance() && PhotoViewer.getInstance().isVisible()) {
            PhotoViewer.getInstance().closePhoto(false, true);
        } else if (ArticleViewer.hasInstance() && ArticleViewer.getInstance().isVisible()) {
            ArticleViewer.getInstance().close(false, true);
        }
        if (GroupCallActivity.groupCallInstance != null) {
            GroupCallActivity.groupCallInstance.dismiss();
        }

        if (!animated) {
            drawerLayoutContainer.setAllowOpenDrawer(false, false);
            if (AndroidUtilities.isTablet()) {
                actionBarLayout.showLastFragment();
                rightActionBarLayout.showLastFragment();
            } else {
                drawerLayoutContainer.setAllowOpenDrawer(true, false);
            }
        }
    }

    private int runCommentRequest(int intentAccount, AlertDialog progressDialog, Integer messageId, Integer commentId, Integer threadId, TLRPC.Chat chat) {
        if (chat == null) {
            return 0;
        }
        TLRPC.TL_messages_getDiscussionMessage req = new TLRPC.TL_messages_getDiscussionMessage();
        req.peer = MessagesController.getInputPeer(chat);
        req.msg_id = commentId != null ? messageId : threadId;
        return ConnectionsManager.getInstance(intentAccount).sendRequest(req, (response, error) -> AndroidUtilities.runOnUIThread(() -> {
            boolean chatOpened = false;
            if (response instanceof TLRPC.TL_messages_discussionMessage) {
                TLRPC.TL_messages_discussionMessage res = (TLRPC.TL_messages_discussionMessage) response;
                MessagesController.getInstance(intentAccount).putUsers(res.users, false);
                MessagesController.getInstance(intentAccount).putChats(res.chats, false);
                ArrayList<MessageObject> arrayList = new ArrayList<>();
                for (int a = 0, N = res.messages.size(); a < N; a++) {
                    arrayList.add(new MessageObject(UserConfig.selectedAccount, res.messages.get(a), true, true));
                }
                if (!arrayList.isEmpty()) {
                    Bundle args = new Bundle();
                    args.putInt("chat_id", (int) -arrayList.get(0).getDialogId());
                    args.putInt("message_id", Math.max(1, messageId));
                    ChatActivity chatActivity = new ChatActivity(args);
                    chatActivity.setThreadMessages(arrayList, chat, req.msg_id, res.read_inbox_max_id, res.read_outbox_max_id);
                    if (commentId != null) {
                        chatActivity.setHighlightMessageId(commentId);
                    } else if (threadId != null) {
                        chatActivity.setHighlightMessageId(messageId);
                    }
                    presentFragment(chatActivity);
                    chatOpened = true;
                }
            }
            if (!chatOpened) {
                try {
                    if (!mainFragmentsStack.isEmpty()) {
                        BulletinFactory.of(mainFragmentsStack.get(mainFragmentsStack.size() - 1)).createErrorBulletin(LocaleController.getString("ChannelPostDeleted", R.string.ChannelPostDeleted)).show();
                    }
                } catch (Exception e) {
                    FileLog.e(e);
                }
            }
            try {
                progressDialog.dismiss();
            } catch (Exception e) {
                FileLog.e(e);
            }
        }));
    }

    private void runImportRequest(final Uri importUri,
                                  ArrayList<Uri> documents) {
        final int intentAccount = UserConfig.selectedAccount;
        final AlertDialog progressDialog = new AlertDialog(this, 3);
        final int[] requestId = new int[]{0};
        Runnable cancelRunnable = null;

        String content;
        InputStream inputStream = null;
        try {
            int linesCount = 0;
            inputStream = getContentResolver().openInputStream(importUri);
            BufferedReader r = new BufferedReader(new InputStreamReader(inputStream));
            StringBuilder total = new StringBuilder();
            for (String line; (line = r.readLine()) != null && linesCount < 100; ) {
                total.append(line).append('\n');
                linesCount++;
            }
            content = total.toString();
        } catch (Exception e) {
            FileLog.e(e);
            return;
        } finally {
            try {
                if (inputStream != null) {
                    inputStream.close();
                }
            } catch (Exception e2) {
                FileLog.e(e2);
            }
        }
        final TLRPC.TL_messages_checkHistoryImport req = new TLRPC.TL_messages_checkHistoryImport();
        req.import_head = content;
        requestId[0] = ConnectionsManager.getInstance(intentAccount).sendRequest(req, (response, error) -> AndroidUtilities.runOnUIThread(() -> {
            if (!LaunchActivity.this.isFinishing()) {
                if (response != null && actionBarLayout != null) {
                    final TLRPC.TL_messages_historyImportParsed res = (TLRPC.TL_messages_historyImportParsed) response;
                    Bundle args = new Bundle();
                    args.putBoolean("onlySelect", true);
                    args.putString("importTitle", res.title);

                    args.putBoolean("allowSwitchAccount", true);
                    if (res.pm) {
                        args.putInt("dialogsType", 12);
                    } else if (res.group) {
                        args.putInt("dialogsType", 11);
                    } else {
                        String uri = importUri.toString();
                        Set<String> uris = MessagesController.getInstance(intentAccount).exportPrivateUri;
                        boolean ok = false;
                        for (String u : uris) {
                            if (uri.contains(u)) {
                                args.putInt("dialogsType", 12);
                                ok = true;
                                break;
                            }
                        }
                        if (!ok) {
                            uris = MessagesController.getInstance(intentAccount).exportGroupUri;
                            for (String u : uris) {
                                if (uri.contains(u)) {
                                    args.putInt("dialogsType", 11);
                                    ok = true;
                                    break;
                                }
                            }
                            if (!ok) {
                                args.putInt("dialogsType", 13);
                            }
                        }
                    }

                    if (SecretMediaViewer.hasInstance() && SecretMediaViewer.getInstance().isVisible()) {
                        SecretMediaViewer.getInstance().closePhoto(false, false);
                    } else if (PhotoViewer.hasInstance() && PhotoViewer.getInstance().isVisible()) {
                        PhotoViewer.getInstance().closePhoto(false, true);
                    } else if (ArticleViewer.hasInstance() && ArticleViewer.getInstance().isVisible()) {
                        ArticleViewer.getInstance().close(false, true);
                    }
                    if (GroupCallActivity.groupCallInstance != null) {
                        GroupCallActivity.groupCallInstance.dismiss();
                    }

                    drawerLayoutContainer.setAllowOpenDrawer(false, false);
                    if (AndroidUtilities.isTablet()) {
                        actionBarLayout.showLastFragment();
                        rightActionBarLayout.showLastFragment();
                    } else {
                        drawerLayoutContainer.setAllowOpenDrawer(true, false);
                    }

                    DialogsActivity fragment = new DialogsActivity(args);
                    fragment.setDelegate(this);
                    boolean removeLast;
                    if (AndroidUtilities.isTablet()) {
                        removeLast = layersActionBarLayout.fragmentsStack.size() > 0 && layersActionBarLayout.fragmentsStack.get(layersActionBarLayout.fragmentsStack.size() - 1) instanceof DialogsActivity;
                    } else {
                        removeLast = actionBarLayout.fragmentsStack.size() > 1 && actionBarLayout.fragmentsStack.get(actionBarLayout.fragmentsStack.size() - 1) instanceof DialogsActivity;
                    }
                    actionBarLayout.presentFragment(fragment, removeLast, false, true, false);
                } else {
                    AlertUtil.showToast(error);
                    if (documentsUrisArray == null) {
                        documentsUrisArray = new ArrayList<>();
                    }
                    documentsUrisArray.add(0, exportingChatUri);
                    exportingChatUri = null;
                    openDialogsToSend(true);
                }
                try {
                    progressDialog.dismiss();
                } catch (Exception e) {
                    FileLog.e(e);
                }
            }
        }, ConnectionsManager.RequestFlagFailOnServerErrors));
        final Runnable cancelRunnableFinal = cancelRunnable;
        progressDialog.setOnCancelListener(dialog -> {
            ConnectionsManager.getInstance(intentAccount).cancelRequest(requestId[0], true);
            if (cancelRunnableFinal != null) {
                cancelRunnableFinal.run();
            }
        });
        try {
            progressDialog.showDelayed(300);
        } catch (Exception ignore) {

        }
    }

    private void openGroupCall(AccountInstance accountInstance, TLRPC.Chat chat, String hash) {
        VoIPHelper.startCall(chat, null, hash, false, this, mainFragmentsStack.get(mainFragmentsStack.size() - 1), accountInstance);
    }

    private void runLinkRequest(final int intentAccount,
                                final String username,
                                final String group,
                                final String sticker,
                                final String botUser,
                                final String botChat,
                                final String message,
                                final boolean hasUrl,
                                final Integer messageId,
                                final Integer channelId,
                                final Integer threadId,
                                final Integer commentId,
                                final String game,
                                final HashMap<String, String> auth,
                                final String lang,
                                final String unsupportedUrl,
                                final String code,
                                final String loginToken,
                                final TLRPC.TL_wallPaper wallPaper,
                                final String theme,
                                final String voicechat,
                                final int state) {
        if (state == 0 && UserConfig.getActivatedAccountsCount() >= 2) {
            AlertsCreator.createAccountSelectDialog(this, account -> {
                if (account != intentAccount) {
                    switchToAccount(account, true);
                }
                runLinkRequest(account, username, group, sticker, botUser, botChat, message, hasUrl, messageId, channelId, threadId, commentId, game, auth, lang, unsupportedUrl, code, loginToken, wallPaper, theme, voicechat, 1);
            }).show();
            return;
        } else if (code != null) {
            if (NotificationCenter.getGlobalInstance().hasObservers(NotificationCenter.didReceiveSmsCode)) {
                NotificationCenter.getGlobalInstance().postNotificationName(NotificationCenter.didReceiveSmsCode, code);
            } else {
                AlertDialog.Builder builder = new AlertDialog.Builder(LaunchActivity.this);
                builder.setTitle(LocaleController.getString("NekoX", R.string.NekoX));
                builder.setMessage(AndroidUtilities.replaceTags(LocaleController.formatString("OtherLoginCode", R.string.OtherLoginCode, code)));
                builder.setPositiveButton(LocaleController.getString("OK", R.string.OK), null);
                showAlertDialog(builder);
            }
            return;
        } else if (loginToken != null) {
            BottomBuilder builder = new BottomBuilder(this);
            builder.addTitle(LocaleController.getString("AuthAnotherClientScan", R.string.AuthAnotherClientScan), LocaleController.getString("QRLoginNotice", R.string.QRLoginNotice));
            builder.addItem(LocaleController.getString("QRLoginConfirm", R.string.QRLoginConfirm), R.drawable.baseline_security_24, true, (c) -> {
                AlertDialog progressDialog = new AlertDialog(this, 3);
                progressDialog.setCanCacnel(false);
                progressDialog.show();
                byte[] token = Base64.decode(loginToken, Base64.URL_SAFE);
                TLRPC.TL_auth_acceptLoginToken req = new TLRPC.TL_auth_acceptLoginToken();
                req.token = token;
                ConnectionsManager.getInstance(currentAccount).sendRequest(req, (response, error) -> AndroidUtilities.runOnUIThread(() -> {
                    try {
                        progressDialog.dismiss();
                    } catch (Exception ignore) {
                    }
                    if (response instanceof TLRPC.TL_authorization) {
                        SessionsActivity fragment = new SessionsActivity(0);
                        fragment.newAuthorizationToOpen = (TLRPC.TL_authorization) response;
                        presentFragment(fragment, false, false);
                        if (AndroidUtilities.isTablet()) {
                            actionBarLayout.showLastFragment();
                            rightActionBarLayout.showLastFragment();
                            drawerLayoutContainer.setAllowOpenDrawer(false, false);
                        } else {
                            drawerLayoutContainer.setAllowOpenDrawer(true, false);
                        }
                    } else {
                        AndroidUtilities.runOnUIThread(() -> {
                            final String text;
                            if (error.text.equals("AUTH_TOKEN_EXCEPTION")) {
                                text = LocaleController.getString("AccountAlreadyLoggedIn", R.string.AccountAlreadyLoggedIn);
                            } else {
                                text = LocaleController.getString("ErrorOccurred", R.string.ErrorOccurred) + "\n" + error.text;
                            }
                            AlertUtil.showSimpleAlert(this, LocaleController.getString("AuthAnotherClient", R.string.AuthAnotherClient), text);
                        });
                    }
                }));
                return Unit.INSTANCE;
            });
            builder.addCancelItem();
            builder.show();
            return;
        }
        final AlertDialog progressDialog = new AlertDialog(this, 3);
        final int[] requestId = new int[]{0};
        Runnable cancelRunnable = null;

        if (username != null) {
            TLRPC.TL_contacts_resolveUsername req = new TLRPC.TL_contacts_resolveUsername();
            req.username = username;
            requestId[0] = ConnectionsManager.getInstance(intentAccount).sendRequest(req, (response, error) -> AndroidUtilities.runOnUIThread(() -> {
                if (!LaunchActivity.this.isFinishing()) {
                    boolean hideProgressDialog = true;
                    final TLRPC.TL_contacts_resolvedPeer res = (TLRPC.TL_contacts_resolvedPeer) response;
                    if (error == null && actionBarLayout != null && (game == null && voicechat == null || game != null && !res.users.isEmpty() || voicechat != null && !res.chats.isEmpty())) {
                        MessagesController.getInstance(intentAccount).putUsers(res.users, false);
                        MessagesController.getInstance(intentAccount).putChats(res.chats, false);
                        MessagesStorage.getInstance(intentAccount).putUsersAndChats(res.users, res.chats, false, true);
                        if (messageId != null && (commentId != null || threadId != null) && !res.chats.isEmpty()) {
                            requestId[0] = runCommentRequest(intentAccount, progressDialog, messageId, commentId, threadId, res.chats.get(0));
                            if (requestId[0] != 0) {
                                hideProgressDialog = false;
                            }
                        } else if (game != null) {
                            Bundle args = new Bundle();
                            args.putBoolean("onlySelect", true);
                            args.putBoolean("cantSendToChannels", true);
                            args.putInt("dialogsType", 1);
                            args.putString("selectAlertString", LocaleController.getString("SendGameToText", R.string.SendGameToText));
                            args.putString("selectAlertStringGroup", LocaleController.getString("SendGameToGroupText", R.string.SendGameToGroupText));
                            DialogsActivity fragment = new DialogsActivity(args);
                            fragment.setDelegate((fragment1, dids, message1, param) -> {
                                long did = dids.get(0);
                                TLRPC.TL_inputMediaGame inputMediaGame = new TLRPC.TL_inputMediaGame();
                                inputMediaGame.id = new TLRPC.TL_inputGameShortName();
                                inputMediaGame.id.short_name = game;
                                inputMediaGame.id.bot_id = MessagesController.getInstance(intentAccount).getInputUser(res.users.get(0));
                                SendMessagesHelper.getInstance(intentAccount).sendGame(MessagesController.getInstance(intentAccount).getInputPeer((int) did), inputMediaGame, 0, 0);

                                Bundle args1 = new Bundle();
                                args1.putBoolean("scrollToTopOnResume", true);
                                int lower_part = (int) did;
                                int high_id = (int) (did >> 32);
                                if (lower_part != 0) {
                                    if (lower_part > 0) {
                                        args1.putInt("user_id", lower_part);
                                    } else if (lower_part < 0) {
                                        args1.putInt("chat_id", -lower_part);
                                    }
                                } else {
                                    args1.putInt("enc_id", high_id);
                                }
                                if (MessagesController.getInstance(intentAccount).checkCanOpenChat(args1, fragment1)) {
                                    NotificationCenter.getInstance(intentAccount).postNotificationName(NotificationCenter.closeChats);
                                    actionBarLayout.presentFragment(new ChatActivity(args1), true, false, true, false);
                                }
                            });
                            boolean removeLast;
                            if (AndroidUtilities.isTablet()) {
                                removeLast = layersActionBarLayout.fragmentsStack.size() > 0 && layersActionBarLayout.fragmentsStack.get(layersActionBarLayout.fragmentsStack.size() - 1) instanceof DialogsActivity;
                            } else {
                                removeLast = actionBarLayout.fragmentsStack.size() > 1 && actionBarLayout.fragmentsStack.get(actionBarLayout.fragmentsStack.size() - 1) instanceof DialogsActivity;
                            }
                            actionBarLayout.presentFragment(fragment, removeLast, true, true, false);
                            if (SecretMediaViewer.hasInstance() && SecretMediaViewer.getInstance().isVisible()) {
                                SecretMediaViewer.getInstance().closePhoto(false, false);
                            } else if (PhotoViewer.hasInstance() && PhotoViewer.getInstance().isVisible()) {
                                PhotoViewer.getInstance().closePhoto(false, true);
                            } else if (ArticleViewer.hasInstance() && ArticleViewer.getInstance().isVisible()) {
                                ArticleViewer.getInstance().close(false, true);
                            }
                            if (GroupCallActivity.groupCallInstance != null) {
                                GroupCallActivity.groupCallInstance.dismiss();
                            }
                            drawerLayoutContainer.setAllowOpenDrawer(false, false);
                            if (AndroidUtilities.isTablet()) {
                                actionBarLayout.showLastFragment();
                                rightActionBarLayout.showLastFragment();
                            } else {
                                drawerLayoutContainer.setAllowOpenDrawer(true, false);
                            }
                        } else if (botChat != null) {
                            final TLRPC.User user = !res.users.isEmpty() ? res.users.get(0) : null;
                            if (user == null || user.bot && user.bot_nochats) {
                                try {
                                    if (!mainFragmentsStack.isEmpty()) {
                                        BulletinFactory.of(mainFragmentsStack.get(mainFragmentsStack.size() - 1)).createErrorBulletin(LocaleController.getString("BotCantJoinGroups", R.string.BotCantJoinGroups)).show();
                                    }
                                } catch (Exception e) {
                                    FileLog.e(e);
                                }
                                return;
                            }
                            Bundle args = new Bundle();
                            args.putBoolean("onlySelect", true);
                            args.putInt("dialogsType", 2);
                            args.putString("addToGroupAlertString", LocaleController.formatString("AddToTheGroupAlertText", R.string.AddToTheGroupAlertText, UserObject.getUserName(user), "%1$s"));
                            DialogsActivity fragment = new DialogsActivity(args);
                            fragment.setDelegate((fragment12, dids, message1, param) -> {
                                long did = dids.get(0);
                                Bundle args12 = new Bundle();
                                args12.putBoolean("scrollToTopOnResume", true);
                                args12.putInt("chat_id", -(int) did);
                                if (mainFragmentsStack.isEmpty() || MessagesController.getInstance(intentAccount).checkCanOpenChat(args12, mainFragmentsStack.get(mainFragmentsStack.size() - 1))) {
                                    NotificationCenter.getInstance(intentAccount).postNotificationName(NotificationCenter.closeChats);
                                    MessagesController.getInstance(intentAccount).addUserToChat(-(int) did, user, 0, botChat, null, null);
                                    actionBarLayout.presentFragment(new ChatActivity(args12), true, false, true, false);
                                }
                            });
                            presentFragment(fragment);
                        } else {
                            long dialog_id;
                            boolean isBot = false;
                            Bundle args = new Bundle();
                            if (!res.chats.isEmpty()) {
                                args.putInt("chat_id", res.chats.get(0).id);
                                dialog_id = -res.chats.get(0).id;
                            } else {
                                args.putInt("user_id", res.users.get(0).id);
                                dialog_id = res.users.get(0).id;
                            }
                            if (botUser != null && res.users.size() > 0 && res.users.get(0).bot) {
                                args.putString("botUser", botUser);
                                isBot = true;
                            }
                            if (messageId != null) {
                                args.putInt("message_id", messageId);
                            }
                            if (voicechat != null) {
                                args.putString("voicechat", voicechat);
                            }
                            BaseFragment lastFragment = !mainFragmentsStack.isEmpty() && voicechat == null ? mainFragmentsStack.get(mainFragmentsStack.size() - 1) : null;
                            if (lastFragment == null || MessagesController.getInstance(intentAccount).checkCanOpenChat(args, lastFragment)) {
                                if (isBot && lastFragment instanceof ChatActivity && ((ChatActivity) lastFragment).getDialogId() == dialog_id) {
                                    ((ChatActivity) lastFragment).setBotUser(botUser);
                                } else {
                                    MessagesController.getInstance(intentAccount).ensureMessagesLoaded(dialog_id, messageId == null ? 0 : messageId, new MessagesController.MessagesLoadedCallback() {
                                        @Override
                                        public void onMessagesLoaded(boolean fromCache) {
                                            try {
                                                progressDialog.dismiss();
                                            } catch (Exception e) {
                                                FileLog.e(e);
                                            }
                                            if (!LaunchActivity.this.isFinishing()) {
                                                ChatActivity fragment = new ChatActivity(args);
                                                actionBarLayout.presentFragment(fragment);
                                            }
                                        }

                                        @Override
                                        public void onError() {
                                            if (!LaunchActivity.this.isFinishing()) {
                                                BaseFragment fragment = mainFragmentsStack.get(mainFragmentsStack.size() - 1);
                                                AlertsCreator.showSimpleAlert(fragment, LocaleController.getString("JoinToGroupErrorNotExist", R.string.JoinToGroupErrorNotExist));
                                            }
                                            try {
                                                progressDialog.dismiss();
                                            } catch (Exception e) {
                                                FileLog.e(e);
                                            }
                                        }
                                    });
                                    hideProgressDialog = false;
                                }
                            }
                        }
                    } else {
                        try {
                            if (!mainFragmentsStack.isEmpty()) {
                                BaseFragment fragment = mainFragmentsStack.get(mainFragmentsStack.size() - 1);
                                if (error != null && error.text != null && error.text.startsWith("FLOOD_WAIT")) {
                                    BulletinFactory.of(fragment).createErrorBulletin(LocaleController.getString("FloodWait", R.string.FloodWait)).show();
                                } else {
                                    BulletinFactory.of(fragment).createErrorBulletin(LocaleController.getString("NoUsernameFound", R.string.NoUsernameFound)).show();
                                }
                            }
                        } catch (Exception e) {
                            FileLog.e(e);
                        }
                    }

                    if (hideProgressDialog) {
                        try {
                            progressDialog.dismiss();
                        } catch (Exception e) {
                            FileLog.e(e);
                        }
                    }
                }
            }, ConnectionsManager.RequestFlagFailOnServerErrors));
        } else if (group != null) {
            if (state == 0 || state == 3) {
                final TLRPC.TL_messages_checkChatInvite req = new TLRPC.TL_messages_checkChatInvite();
                req.hash = group;
                requestId[0] = ConnectionsManager.getInstance(intentAccount).sendRequest(req, (response, error) -> AndroidUtilities.runOnUIThread(() -> {
                    if (!LaunchActivity.this.isFinishing()) {
                        boolean hideProgressDialog = true;
                        if (error == null && actionBarLayout != null) {
                            TLRPC.ChatInvite invite = (TLRPC.ChatInvite) response;
                            if (invite.chat != null && (!ChatObject.isLeftFromChat(invite.chat) || !invite.chat.kicked && (!TextUtils.isEmpty(invite.chat.username) || invite instanceof TLRPC.TL_chatInvitePeek || invite.chat.has_geo))) {
                                MessagesController.getInstance(intentAccount).putChat(invite.chat, false);
                                ArrayList<TLRPC.Chat> chats = new ArrayList<>();
                                chats.add(invite.chat);
                                MessagesStorage.getInstance(intentAccount).putUsersAndChats(null, chats, false, true);
                                Bundle args = new Bundle();
                                args.putInt("chat_id", invite.chat.id);
                                if (mainFragmentsStack.isEmpty() || MessagesController.getInstance(intentAccount).checkCanOpenChat(args, mainFragmentsStack.get(mainFragmentsStack.size() - 1))) {
                                    boolean[] canceled = new boolean[1];
                                    progressDialog.setOnCancelListener(dialog -> canceled[0] = true);

                                    MessagesController.getInstance(intentAccount).ensureMessagesLoaded(-invite.chat.id, 0, new MessagesController.MessagesLoadedCallback() {
                                        @Override
                                        public void onMessagesLoaded(boolean fromCache) {
                                            try {
                                                progressDialog.dismiss();
                                            } catch (Exception e) {
                                                FileLog.e(e);
                                            }
                                            if (canceled[0]) {
                                                return;
                                            }
                                            ChatActivity fragment = new ChatActivity(args);
                                            if (invite instanceof TLRPC.TL_chatInvitePeek) {
                                                fragment.setChatInvite(invite);
                                            }
                                            actionBarLayout.presentFragment(fragment);
                                        }

                                        @Override
                                        public void onError() {
                                            if (!LaunchActivity.this.isFinishing()) {
                                                BaseFragment fragment = mainFragmentsStack.get(mainFragmentsStack.size() - 1);
                                                AlertsCreator.showSimpleAlert(fragment, LocaleController.getString("JoinToGroupErrorNotExist", R.string.JoinToGroupErrorNotExist));
                                            }
                                            try {
                                                progressDialog.dismiss();
                                            } catch (Exception e) {
                                                FileLog.e(e);
                                            }
                                        }
                                    });
                                    hideProgressDialog = false;
                                }
                            } else {
                                BaseFragment fragment = mainFragmentsStack.get(mainFragmentsStack.size() - 1);
                                fragment.showDialog(new JoinGroupAlert(LaunchActivity.this, invite, group, fragment));
                            }
                        } else {
                            AlertDialog.Builder builder = new AlertDialog.Builder(LaunchActivity.this);
                            builder.setTitle(LocaleController.getString("NekoX", R.string.NekoX));
                            if (error.text.startsWith("FLOOD_WAIT")) {
                                builder.setMessage(LocaleController.getString("FloodWait", R.string.FloodWait));
                            } else if (error.text.startsWith("INVITE_HASH_EXPIRED")) {
                                builder.setTitle(LocaleController.getString("ExpiredLink", R.string.ExpiredLink));
                                builder.setMessage(LocaleController.getString("InviteExpired", R.string.InviteExpired));
                            } else {
                                builder.setMessage(LocaleController.getString("JoinToGroupErrorNotExist", R.string.JoinToGroupErrorNotExist));
                            }
                            builder.setPositiveButton(LocaleController.getString("OK", R.string.OK), null);
                            showAlertDialog(builder);
                        }

                        try {
                            if (hideProgressDialog) {
                                progressDialog.dismiss();
                            }
                        } catch (Exception e) {
                            FileLog.e(e);
                        }
                    }
                }), ConnectionsManager.RequestFlagFailOnServerErrors);
            } else if (state == 1) {
                TLRPC.TL_messages_importChatInvite req = new TLRPC.TL_messages_importChatInvite();
                req.hash = group;
                ConnectionsManager.getInstance(intentAccount).sendRequest(req, (response, error) -> {
                    if (error == null) {
                        TLRPC.Updates updates = (TLRPC.Updates) response;
                        MessagesController.getInstance(intentAccount).processUpdates(updates, false);
                    }
                    AndroidUtilities.runOnUIThread(() -> {
                        if (!LaunchActivity.this.isFinishing()) {
                            try {
                                progressDialog.dismiss();
                            } catch (Exception e) {
                                FileLog.e(e);
                            }
                            if (error == null) {
                                if (actionBarLayout != null) {
                                    TLRPC.Updates updates = (TLRPC.Updates) response;
                                    if (!updates.chats.isEmpty()) {
                                        TLRPC.Chat chat = updates.chats.get(0);
                                        chat.left = false;
                                        chat.kicked = false;
                                        MessagesController.getInstance(intentAccount).putUsers(updates.users, false);
                                        MessagesController.getInstance(intentAccount).putChats(updates.chats, false);
                                        Bundle args = new Bundle();
                                        args.putInt("chat_id", chat.id);
                                        if (mainFragmentsStack.isEmpty() || MessagesController.getInstance(intentAccount).checkCanOpenChat(args, mainFragmentsStack.get(mainFragmentsStack.size() - 1))) {
                                            ChatActivity fragment = new ChatActivity(args);
                                            NotificationCenter.getInstance(intentAccount).postNotificationName(NotificationCenter.closeChats);
                                            actionBarLayout.presentFragment(fragment, false, true, true, false);
                                        }
                                    }
                                }
                            } else {
                                AlertDialog.Builder builder = new AlertDialog.Builder(LaunchActivity.this);
                                builder.setTitle(LocaleController.getString("NekoX", R.string.NekoX));
                                if (error.text.startsWith("FLOOD_WAIT")) {
                                    builder.setMessage(LocaleController.getString("FloodWait", R.string.FloodWait));
                                } else if (error.text.equals("USERS_TOO_MUCH")) {
                                    builder.setMessage(LocaleController.getString("JoinToGroupErrorFull", R.string.JoinToGroupErrorFull));
                                } else {
                                    builder.setMessage(LocaleController.getString("JoinToGroupErrorNotExist", R.string.JoinToGroupErrorNotExist));
                                }
                                builder.setPositiveButton(LocaleController.getString("OK", R.string.OK), null);
                                showAlertDialog(builder);
                            }
                        }
                    });
                }, ConnectionsManager.RequestFlagFailOnServerErrors);
            }
        } else if (sticker != null) {
            if (!mainFragmentsStack.isEmpty()) {
                TLRPC.InputStickerSet input;
                if ("emoji".equals(sticker)) {
                    input = new TLRPC.TL_inputStickerSetAnimatedEmoji();
                } else if (sticker.startsWith("dice/")) {
                    TLRPC.TL_inputStickerSetDice stickerset = new TLRPC.TL_inputStickerSetDice();
                    stickerset.emoticon = StrUtil.subAfter(sticker, "dice/", true);
                    input = stickerset;
                } else {
                    TLRPC.TL_inputStickerSetShortName stickerset = new TLRPC.TL_inputStickerSetShortName();
                    stickerset.short_name = sticker;
                    input = stickerset;
                }

                BaseFragment fragment = mainFragmentsStack.get(mainFragmentsStack.size() - 1);
                StickersAlert alert;
                if (fragment instanceof ChatActivity) {
                    ChatActivity chatActivity = (ChatActivity) fragment;
                    alert = new StickersAlert(LaunchActivity.this, fragment, input, null, chatActivity.getChatActivityEnterView());
                    alert.setCalcMandatoryInsets(chatActivity.isKeyboardVisible());
                } else {
                    alert = new StickersAlert(LaunchActivity.this, fragment, input, null, null);
                }
                fragment.showDialog(alert);
            }
            return;
        } else if (message != null) {
            Bundle args = new Bundle();
            args.putBoolean("onlySelect", true);
            args.putInt("dialogsType", 3);
            DialogsActivity fragment = new DialogsActivity(args);
            fragment.setDelegate((fragment13, dids, m, param) -> {
                long did = dids.get(0);
                Bundle args13 = new Bundle();
                args13.putBoolean("scrollToTopOnResume", true);
                args13.putBoolean("hasUrl", hasUrl);
                int lower_part = (int) did;
                int high_id = (int) (did >> 32);
                if (lower_part != 0) {
                    if (lower_part > 0) {
                        args13.putInt("user_id", lower_part);
                    } else if (lower_part < 0) {
                        args13.putInt("chat_id", -lower_part);
                    }
                } else {
                    args13.putInt("enc_id", high_id);
                }
                if (MessagesController.getInstance(intentAccount).checkCanOpenChat(args13, fragment13)) {
                    NotificationCenter.getInstance(intentAccount).postNotificationName(NotificationCenter.closeChats);
                    MediaDataController.getInstance(intentAccount).saveDraft(did, 0, message, null, null, false);
                    actionBarLayout.presentFragment(new ChatActivity(args13), true, false, true, false);
                }
            });
            presentFragment(fragment, false, true);
        } else if (auth != null) {
            final int bot_id = Utilities.parseInt(auth.get("bot_id"));
            if (bot_id == 0) {
                return;
            }
            final String payload = auth.get("payload");
            final String nonce = auth.get("nonce");
            final String callbackUrl = auth.get("callback_url");
            final TLRPC.TL_account_getAuthorizationForm req = new TLRPC.TL_account_getAuthorizationForm();
            req.bot_id = bot_id;
            req.scope = auth.get("scope");
            req.public_key = auth.get("public_key");
            requestId[0] = ConnectionsManager.getInstance(intentAccount).sendRequest(req, (response, error) -> {
                final TLRPC.TL_account_authorizationForm authorizationForm = (TLRPC.TL_account_authorizationForm) response;
                if (authorizationForm != null) {
                    TLRPC.TL_account_getPassword req2 = new TLRPC.TL_account_getPassword();
                    requestId[0] = ConnectionsManager.getInstance(intentAccount).sendRequest(req2, (response1, error1) -> AndroidUtilities.runOnUIThread(() -> {
                        try {
                            progressDialog.dismiss();
                        } catch (Exception e) {
                            FileLog.e(e);
                        }
                        if (response1 != null) {
                            TLRPC.TL_account_password accountPassword = (TLRPC.TL_account_password) response1;
                            MessagesController.getInstance(intentAccount).putUsers(authorizationForm.users, false);
                            presentFragment(new PassportActivity(PassportActivity.TYPE_PASSWORD, req.bot_id, req.scope, req.public_key, payload, nonce, callbackUrl, authorizationForm, accountPassword));
                        }
                    }));
                } else {
                    AndroidUtilities.runOnUIThread(() -> {
                        try {
                            progressDialog.dismiss();
                            if ("APP_VERSION_OUTDATED".equals(error.text)) {
                                AlertsCreator.showUpdateAppAlert(LaunchActivity.this, LocaleController.getString("UpdateAppAlert", R.string.UpdateAppAlert), true);
                            } else {
                                showAlertDialog(AlertsCreator.createSimpleAlert(LaunchActivity.this, LocaleController.getString("ErrorOccurred", R.string.ErrorOccurred) + "\n" + error.text));
                            }
                        } catch (Exception e) {
                            FileLog.e(e);
                        }
                    });
                }
            });
        } else if (unsupportedUrl != null) {
            TLRPC.TL_help_getDeepLinkInfo req = new TLRPC.TL_help_getDeepLinkInfo();
            req.path = unsupportedUrl;
            requestId[0] = ConnectionsManager.getInstance(currentAccount).sendRequest(req, (response, error) -> AndroidUtilities.runOnUIThread(() -> {
                try {
                    progressDialog.dismiss();
                } catch (Exception e) {
                    FileLog.e(e);
                }

                if (response instanceof TLRPC.TL_help_deepLinkInfo) {
                    TLRPC.TL_help_deepLinkInfo res = (TLRPC.TL_help_deepLinkInfo) response;
                    AlertsCreator.showUpdateAppAlert(LaunchActivity.this, res.message, res.update_app);
                }
            }));
        } else if (lang != null) {
            TLRPC.TL_langpack_getLanguage req = new TLRPC.TL_langpack_getLanguage();
            req.lang_code = lang;
            req.lang_pack = "android";
            requestId[0] = ConnectionsManager.getInstance(currentAccount).sendRequest(req, (response, error) -> AndroidUtilities.runOnUIThread(() -> {
                try {
                    progressDialog.dismiss();
                } catch (Exception e) {
                    FileLog.e(e);
                }
                if (response instanceof TLRPC.TL_langPackLanguage) {
                    TLRPC.TL_langPackLanguage res = (TLRPC.TL_langPackLanguage) response;
                    AlertsCreator.createLanguageAlert(LaunchActivity.this, res).show();
                } else if (error != null) {
                    if ("LANG_CODE_NOT_SUPPORTED".equals(error.text)) {
                        showAlertDialog(AlertsCreator.createSimpleAlert(LaunchActivity.this, LocaleController.getString("LanguageUnsupportedError", R.string.LanguageUnsupportedError)));
                    } else {
                        showAlertDialog(AlertsCreator.createSimpleAlert(LaunchActivity.this, LocaleController.getString("ErrorOccurred", R.string.ErrorOccurred) + "\n" + error.text));
                    }
                }
            }));
        } else if (wallPaper != null) {
            boolean ok = false;
            if (TextUtils.isEmpty(wallPaper.slug)) {
                try {
                    WallpapersListActivity.ColorWallpaper colorWallpaper = new WallpapersListActivity.ColorWallpaper(Theme.COLOR_BACKGROUND_SLUG, wallPaper.settings.background_color, wallPaper.settings.second_background_color, AndroidUtilities.getWallpaperRotation(wallPaper.settings.rotation, false));
                    ThemePreviewActivity wallpaperActivity = new ThemePreviewActivity(colorWallpaper, null);
                    AndroidUtilities.runOnUIThread(() -> presentFragment(wallpaperActivity));
                    ok = true;
                } catch (Exception e) {
                    FileLog.e(e);
                }
            }
            if (!ok) {
                TLRPC.TL_account_getWallPaper req = new TLRPC.TL_account_getWallPaper();
                TLRPC.TL_inputWallPaperSlug inputWallPaperSlug = new TLRPC.TL_inputWallPaperSlug();
                inputWallPaperSlug.slug = wallPaper.slug;
                req.wallpaper = inputWallPaperSlug;
                requestId[0] = ConnectionsManager.getInstance(currentAccount).sendRequest(req, (response, error) -> AndroidUtilities.runOnUIThread(() -> {
                    try {
                        progressDialog.dismiss();
                    } catch (Exception e) {
                        FileLog.e(e);
                    }
                    if (response instanceof TLRPC.TL_wallPaper) {
                        TLRPC.TL_wallPaper res = (TLRPC.TL_wallPaper) response;
                        Object object;
                        if (res.pattern) {
                            WallpapersListActivity.ColorWallpaper colorWallpaper = new WallpapersListActivity.ColorWallpaper(res.slug, wallPaper.settings.background_color, wallPaper.settings.second_background_color, AndroidUtilities.getWallpaperRotation(wallPaper.settings.rotation, false), wallPaper.settings.intensity / 100.0f, wallPaper.settings.motion, null);
                            colorWallpaper.pattern = res;
                            object = colorWallpaper;
                        } else {
                            object = res;
                        }
                        ThemePreviewActivity wallpaperActivity = new ThemePreviewActivity(object, null);
                        wallpaperActivity.setInitialModes(wallPaper.settings.blur, wallPaper.settings.motion);
                        presentFragment(wallpaperActivity);
                    } else {
                        showAlertDialog(AlertsCreator.createSimpleAlert(LaunchActivity.this, LocaleController.getString("ErrorOccurred", R.string.ErrorOccurred) + "\n" + error.text));
                    }
                }));
            }
        } else if (theme != null) {
            cancelRunnable = () -> {
                loadingThemeFileName = null;
                loadingThemeWallpaperName = null;
                loadingThemeWallpaper = null;
                loadingThemeInfo = null;
                loadingThemeProgressDialog = null;
                loadingTheme = null;
            };
            TLRPC.TL_account_getTheme req = new TLRPC.TL_account_getTheme();
            req.format = "android";
            TLRPC.TL_inputThemeSlug inputThemeSlug = new TLRPC.TL_inputThemeSlug();
            inputThemeSlug.slug = theme;
            req.theme = inputThemeSlug;
            requestId[0] = ConnectionsManager.getInstance(currentAccount).sendRequest(req, (response, error) -> AndroidUtilities.runOnUIThread(() -> {
                int notFound = 2;
                if (response instanceof TLRPC.TL_theme) {
                    TLRPC.TL_theme t = (TLRPC.TL_theme) response;
                    if (t.settings != null) {
                        String key = Theme.getBaseThemeKey(t.settings);
                        Theme.ThemeInfo info = Theme.getTheme(key);
                        if (info != null) {
                            TLRPC.TL_wallPaper object;
                            if (t.settings.wallpaper instanceof TLRPC.TL_wallPaper) {
                                object = (TLRPC.TL_wallPaper) t.settings.wallpaper;
                                File path = FileLoader.getPathToAttach(object.document, true);
                                if (!path.exists()) {
                                    loadingThemeProgressDialog = progressDialog;
                                    loadingThemeAccent = true;
                                    loadingThemeInfo = info;
                                    loadingTheme = t;
                                    loadingThemeWallpaper = object;
                                    loadingThemeWallpaperName = FileLoader.getAttachFileName(object.document);
                                    FileLoader.getInstance(currentAccount).loadFile(object.document, object, 1, 1);
                                    return;
                                }
                            } else {
                                object = null;
                            }
                            try {
                                progressDialog.dismiss();
                            } catch (Exception e) {
                                FileLog.e(e);
                            }
                            notFound = 0;
                            openThemeAccentPreview(t, object, info);
                        } else {
                            notFound = 1;
                        }
                    } else if (t.document != null) {
                        loadingThemeAccent = false;
                        loadingTheme = t;
                        loadingThemeFileName = FileLoader.getAttachFileName(loadingTheme.document);
                        loadingThemeProgressDialog = progressDialog;
                        FileLoader.getInstance(currentAccount).loadFile(loadingTheme.document, t, 1, 1);
                        notFound = 0;
                    } else {
                        notFound = 1;
                    }
                } else if (error != null && "THEME_FORMAT_INVALID".equals(error.text)) {
                    notFound = 1;
                }
                if (notFound != 0) {
                    try {
                        progressDialog.dismiss();
                    } catch (Exception e) {
                        FileLog.e(e);
                    }
                    if (notFound == 1) {
                        showAlertDialog(AlertsCreator.createSimpleAlert(LaunchActivity.this, LocaleController.getString("Theme", R.string.Theme), LocaleController.getString("ThemeNotSupported", R.string.ThemeNotSupported)));
                    } else {
                        showAlertDialog(AlertsCreator.createSimpleAlert(LaunchActivity.this, LocaleController.getString("Theme", R.string.Theme), LocaleController.getString("ThemeNotFound", R.string.ThemeNotFound)));
                    }
                }
            }));
        } else if (channelId != null && messageId != null) {
            if (threadId != null) {
                TLRPC.Chat chat = MessagesController.getInstance(intentAccount).getChat(channelId);
                if (chat != null) {
                    requestId[0] = runCommentRequest(intentAccount, progressDialog, messageId, commentId, threadId, chat);
                } else {
                    TLRPC.TL_channels_getChannels req = new TLRPC.TL_channels_getChannels();
                    TLRPC.TL_inputChannel inputChannel = new TLRPC.TL_inputChannel();
                    inputChannel.channel_id = channelId;
                    req.id.add(inputChannel);
                    requestId[0] = ConnectionsManager.getInstance(currentAccount).sendRequest(req, (response, error) -> AndroidUtilities.runOnUIThread(() -> {
                        boolean notFound = true;
                        if (response instanceof TLRPC.TL_messages_chats) {
                            TLRPC.TL_messages_chats res = (TLRPC.TL_messages_chats) response;
                            if (!res.chats.isEmpty()) {
                                notFound = false;
                                MessagesController.getInstance(currentAccount).putChats(res.chats, false);
                                requestId[0] = runCommentRequest(intentAccount, progressDialog, messageId, commentId, threadId, res.chats.get(0));
                            }
                        }
                        if (notFound) {
                            try {
                                progressDialog.dismiss();
                            } catch (Exception e) {
                                FileLog.e(e);
                            }
                            showAlertDialog(AlertsCreator.createSimpleAlert(LaunchActivity.this, LocaleController.getString("LinkNotFound", R.string.LinkNotFound)));
                        }
                    }));
                }
            } else {
                Bundle args = new Bundle();
                args.putInt("chat_id", channelId);
                args.putInt("message_id", messageId);
                BaseFragment lastFragment = !mainFragmentsStack.isEmpty() ? mainFragmentsStack.get(mainFragmentsStack.size() - 1) : null;
                if (lastFragment == null || MessagesController.getInstance(intentAccount).checkCanOpenChat(args, lastFragment)) {
                    AndroidUtilities.runOnUIThread(() -> {
                        if (!actionBarLayout.presentFragment(new ChatActivity(args))) {
                            TLRPC.TL_channels_getChannels req = new TLRPC.TL_channels_getChannels();
                            TLRPC.TL_inputChannel inputChannel = new TLRPC.TL_inputChannel();
                            inputChannel.channel_id = channelId;
                            req.id.add(inputChannel);
                            requestId[0] = ConnectionsManager.getInstance(currentAccount).sendRequest(req, (response, error) -> AndroidUtilities.runOnUIThread(() -> {
                                try {
                                    progressDialog.dismiss();
                                } catch (Exception e) {
                                    FileLog.e(e);
                                }
                                boolean notFound = true;
                                if (response instanceof TLRPC.TL_messages_chats) {
                                    TLRPC.TL_messages_chats res = (TLRPC.TL_messages_chats) response;
                                    if (!res.chats.isEmpty()) {
                                        notFound = false;
                                        MessagesController.getInstance(currentAccount).putChats(res.chats, false);
                                        TLRPC.Chat chat = res.chats.get(0);
                                        if (lastFragment == null || MessagesController.getInstance(intentAccount).checkCanOpenChat(args, lastFragment)) {
                                            actionBarLayout.presentFragment(new ChatActivity(args));
                                        }
                                    }
                                }
                                if (notFound) {
                                    showAlertDialog(AlertsCreator.createSimpleAlert(LaunchActivity.this, LocaleController.getString("LinkNotFound", R.string.LinkNotFound)));
                                }
                            }));
                        }
                    });
                }
            }
        }

        if (requestId[0] != 0) {
            final Runnable cancelRunnableFinal = cancelRunnable;
            progressDialog.setOnCancelListener(dialog -> {
                ConnectionsManager.getInstance(intentAccount).cancelRequest(requestId[0], true);
                if (cancelRunnableFinal != null) {
                    cancelRunnableFinal.run();
                }
            });
            try {
                progressDialog.showDelayed(300);
            } catch (Exception ignore) {

            }
        }
    }

    private List<TLRPC.TL_contact> findContacts(String userName, String userPhone, boolean allowSelf) {
        final MessagesController messagesController = MessagesController.getInstance(currentAccount);
        final ContactsController contactsController = ContactsController.getInstance(currentAccount);
        final List<TLRPC.TL_contact> contacts = new ArrayList<>(contactsController.contacts);
        final List<TLRPC.TL_contact> foundContacts = new ArrayList<>();

        if (userPhone != null) {
            userPhone = PhoneFormat.stripExceptNumbers(userPhone);
            TLRPC.TL_contact contact = contactsController.contactsByPhone.get(userPhone);
            if (contact == null) {
                String shortUserPhone = userPhone.substring(Math.max(0, userPhone.length() - 7));
                contact = contactsController.contactsByShortPhone.get(shortUserPhone);
            }
            if (contact != null) {
                final TLRPC.User user = messagesController.getUser(contact.user_id);
                if (user != null && (!user.self || allowSelf)) {
                    foundContacts.add(contact);
                } else {
                    // disable search by name
                    userName = null;
                }
            }
        }

        if (foundContacts.isEmpty() && userName != null) {
            final String query1 = userName.trim().toLowerCase();
            if (!TextUtils.isEmpty(query1)) {
                String query2 = LocaleController.getInstance().getTranslitString(query1);
                if (query1.equals(query2) || query2.length() == 0) {
                    query2 = null;
                }
                final String[] queries = new String[]{query1, query2};
                for (int i = 0, size = contacts.size(); i < size; i++) {
                    final TLRPC.TL_contact contact = contacts.get(i);
                    if (contact != null) {
                        final TLRPC.User user = messagesController.getUser(contact.user_id);
                        if (user != null) {
                            if (user.self && !allowSelf) {
                                continue;
                            }

                            final String[] names = new String[3];
                            names[0] = ContactsController.formatName(user.first_name, user.last_name).toLowerCase();
                            names[1] = LocaleController.getInstance().getTranslitString(names[0]);
                            if (names[0].equals(names[1])) {
                                names[1] = null;
                            }
                            if (UserObject.isReplyUser(user)) {
                                names[2] = LocaleController.getString("RepliesTitle", R.string.RepliesTitle).toLowerCase();
                            } else if (user.self) {
                                names[2] = LocaleController.getString("SavedMessages", R.string.SavedMessages).toLowerCase();
                            }

                            boolean found = false;
                            for (String q : queries) {
                                if (q == null) {
                                    continue;
                                }
                                for (int j = 0; j < names.length; j++) {
                                    final String name = names[j];
                                    if (name != null && (name.startsWith(q) || name.contains(" " + q))) {
                                        found = true;
                                        break;
                                    }
                                }
                                if (!found && user.username != null && user.username.startsWith(q)) {
                                    found = true;
                                }
                                if (found) {
                                    foundContacts.add(contact);
                                    break;
                                }
                            }
                        }
                    }
                }
            }
        }

        return foundContacts;
    }

    public AlertDialog showAlertDialog(AlertDialog.Builder builder) {
        try {
            if (visibleDialog != null) {
                visibleDialog.dismiss();
                visibleDialog = null;
            }
        } catch (Exception e) {
            FileLog.e(e);
        }
        try {
            visibleDialog = builder.show();
            visibleDialog.setCanceledOnTouchOutside(true);
            visibleDialog.setOnDismissListener(dialog -> {
                if (visibleDialog != null) {
                    if (visibleDialog == localeDialog) {
                        try {
                            String shorname = LocaleController.getInstance().getCurrentLocaleInfo().shortName;
                            Toast.makeText(LaunchActivity.this, getStringForLanguageAlert(shorname.equals("en") ? englishLocaleStrings : systemLocaleStrings, "ChangeLanguageLater", R.string.ChangeLanguageLater), Toast.LENGTH_LONG).show();
                        } catch (Exception e) {
                            FileLog.e(e);
                        }
                        localeDialog = null;
                    } else if (visibleDialog == proxyErrorDialog) {
                        SharedConfig.setProxyEnable(false);
                        NotificationCenter.getGlobalInstance().postNotificationName(NotificationCenter.proxySettingsChanged);
                        proxyErrorDialog = null;
                    }
                }
                visibleDialog = null;
            });
            return visibleDialog;
        } catch (Exception e) {
            FileLog.e(e);
        }
        return null;
    }

    public void showBulletin(Function<BulletinFactory, Bulletin> createBulletin) {
        BaseFragment topFragment = null;
        if (!layerFragmentsStack.isEmpty()) {
            topFragment = layerFragmentsStack.get(layerFragmentsStack.size() - 1);
        } else if (!rightFragmentsStack.isEmpty()) {
            topFragment = rightFragmentsStack.get(rightFragmentsStack.size() - 1);
        } else if (!mainFragmentsStack.isEmpty()) {
            topFragment = mainFragmentsStack.get(mainFragmentsStack.size() - 1);
        }
        if (BulletinFactory.canShowBulletin(topFragment)) {
            createBulletin.apply(BulletinFactory.of(topFragment)).show();
        }
    }

    @Override
    protected void onNewIntent(Intent intent) {
        super.onNewIntent(intent);
        handleIntent(intent, true, false, false);
    }

    @Override
    public void didSelectDialogs(DialogsActivity dialogsFragment, ArrayList<Long> dids, CharSequence message, boolean param) {
        final int account = dialogsFragment != null ? dialogsFragment.getCurrentAccount() : currentAccount;

        if (exportingChatUri != null) {
            Uri uri = exportingChatUri;
            ArrayList<Uri> documentsUris = documentsUrisArray != null ? new ArrayList<>(documentsUrisArray) : null;
            final AlertDialog progressDialog = new AlertDialog(this, 3);
            SendMessagesHelper.getInstance(account).prepareImportHistory(dids.get(0), exportingChatUri, documentsUrisArray, (result) -> {
                if (result != 0) {
                    Bundle args = new Bundle();
                    args.putBoolean("scrollToTopOnResume", true);
                    if (!AndroidUtilities.isTablet()) {
                        NotificationCenter.getInstance(account).postNotificationName(NotificationCenter.closeChats);
                    }
                    if (result > 0) {
                        args.putInt("user_id", result);
                    } else {
                        args.putInt("chat_id", -result);
                    }
                    ChatActivity fragment = new ChatActivity(args);
                    fragment.setOpenImport();
                    actionBarLayout.presentFragment(fragment, dialogsFragment != null || param, dialogsFragment == null, true, false);
                } else {
                    documentsUrisArray = documentsUris;
                    if (documentsUrisArray == null) {
                        documentsUrisArray = new ArrayList<>();
                    }
                    documentsUrisArray.add(0, uri);
                    openDialogsToSend(true);
                }
                try {
                    progressDialog.dismiss();
                } catch (Exception e) {
                    FileLog.e(e);
                }
            });
            try {
                progressDialog.showDelayed(300);
            } catch (Exception ignore) {

            }
        } else {
            final ChatActivity fragment;
            if (dids.size() <= 1) {
                final long did = dids.get(0);
                int lower_part = (int) did;
                int high_id = (int) (did >> 32);

                Bundle args = new Bundle();
                args.putBoolean("scrollToTopOnResume", true);
                if (!AndroidUtilities.isTablet()) {
                    NotificationCenter.getInstance(account).postNotificationName(NotificationCenter.closeChats);
                }
                if (lower_part != 0) {
                    if (lower_part > 0) {
                        args.putInt("user_id", lower_part);
                    } else if (lower_part < 0) {
                        args.putInt("chat_id", -lower_part);
                    }
                } else {
                    args.putInt("enc_id", high_id);
                }
                if (!MessagesController.getInstance(account).checkCanOpenChat(args, dialogsFragment)) {
                    return;
                }
                fragment = new ChatActivity(args);
            } else {
                fragment = null;
            }

            int attachesCount = 0;
            if (contactsToSend != null) {
                attachesCount += contactsToSend.size();
            }
            if (videoPath != null) {
                attachesCount++;
            }
            if (photoPathsArray != null) {
                attachesCount += photoPathsArray.size();
            }
            if (documentsPathsArray != null) {
                attachesCount += documentsPathsArray.size();
            }
            if (documentsUrisArray != null) {
                attachesCount += documentsUrisArray.size();
            }
            if (videoPath == null && photoPathsArray == null && documentsPathsArray == null && documentsUrisArray == null && sendingText != null) {
                attachesCount++;
            }

            for (int i = 0; i < dids.size(); i++) {
                final long did = dids.get(i);
                if (AlertsCreator.checkSlowMode(this, currentAccount, did, attachesCount > 1)) {
                    return;
                }
            }

            if (contactsToSend != null && contactsToSend.size() == 1 && !mainFragmentsStack.isEmpty()) {
                PhonebookShareAlert alert = new PhonebookShareAlert(mainFragmentsStack.get(mainFragmentsStack.size() - 1), null, null, contactsToSendUri, null, null, null);
                alert.setDelegate((user, notify, scheduleDate) -> {
                    if (fragment != null) {
                        actionBarLayout.presentFragment(fragment, true, false, true, false);
                    }
                    for (int i = 0; i < dids.size(); i++) {
                        SendMessagesHelper.getInstance(account).sendMessage(user, dids.get(i), null, null, null, null, notify, scheduleDate);
                    }
                });
                mainFragmentsStack.get(mainFragmentsStack.size() - 1).showDialog(alert);
            } else {
                String captionToSend = null;
                for (int i = 0; i < dids.size(); i++) {
                    final long did = dids.get(i);
                    int lower_part = (int) did;
                    int high_id = (int) (did >> 32);

                    AccountInstance accountInstance = AccountInstance.getInstance(UserConfig.selectedAccount);
                    if (fragment != null) {
                        actionBarLayout.presentFragment(fragment, dialogsFragment != null, dialogsFragment == null, true, false);
                        if (videoPath != null) {
                            fragment.openVideoEditor(videoPath, sendingText);
                            sendingText = null;
                        }
                    } else {
                        if (videoPath != null) {
                            if (sendingText != null && sendingText.length() <= 1024) {
                                captionToSend = sendingText;
                                sendingText = null;
                            }
                            ArrayList<String> arrayList = new ArrayList<>();
                            arrayList.add(videoPath);
                            SendMessagesHelper.prepareSendingDocuments(accountInstance, arrayList, arrayList, null, captionToSend, null, did, null, null, null, null, true, 0);
                        }
                    }
                    if (photoPathsArray != null) {
                        if (sendingText != null && sendingText.length() <= 1024 && photoPathsArray.size() == 1) {
                            photoPathsArray.get(0).caption = sendingText;
                            sendingText = null;
                        }
                        SendMessagesHelper.prepareSendingMedia(accountInstance, photoPathsArray, did, null, null, null, false, false, null, true, 0);
                    }
                    if (documentsPathsArray != null || documentsUrisArray != null) {
                        if (sendingText != null && sendingText.length() <= 1024 && ((documentsPathsArray != null ? documentsPathsArray.size() : 0) + (documentsUrisArray != null ? documentsUrisArray.size() : 0)) == 1) {
                            captionToSend = sendingText;
                            sendingText = null;
                        }
                        SendMessagesHelper.prepareSendingDocuments(accountInstance, documentsPathsArray, documentsOriginalPathsArray, documentsUrisArray, captionToSend, documentsMimeType, did, null, null, null, null, true, 0);
                    }
                    if (sendingLocation != null) {
                        SendMessagesHelper.prepareSendingLocation(accountInstance, sendingLocation, did);
                        sendingText = null;
                    }
                    if (sendingText != null) {
                        SendMessagesHelper.prepareSendingText(accountInstance, sendingText, did, true, 0);
                    }
                    if (contactsToSend != null && !contactsToSend.isEmpty()) {
                        for (int a = 0; a < contactsToSend.size(); a++) {
                            TLRPC.User user = contactsToSend.get(a);
                            SendMessagesHelper.getInstance(account).sendMessage(user, did, null, null, null, null, true, 0);
                        }
                    }
                    if (!TextUtils.isEmpty(message)) {
                        SendMessagesHelper.prepareSendingText(accountInstance, message.toString(), did, true, 0);
                    }
                }
            }
            if (dialogsFragment != null && fragment == null) {
                dialogsFragment.finishFragment();
            }
        }

        photoPathsArray = null;
        videoPath = null;
        sendingText = null;
        sendingLocation = null;
        documentsPathsArray = null;
        documentsOriginalPathsArray = null;
        contactsToSend = null;
        contactsToSendUri = null;
        exportingChatUri = null;
    }

    private void onFinish() {
        if (lockRunnable != null) {
            AndroidUtilities.cancelRunOnUIThread(lockRunnable);
            lockRunnable = null;
        }
        if (finished) {
            return;
        }
        finished = true;
        if (currentAccount != -1) {
            NotificationCenter.getInstance(currentAccount).removeObserver(this, NotificationCenter.appDidLogout);
            NotificationCenter.getInstance(currentAccount).removeObserver(this, NotificationCenter.mainUserInfoChanged);
            NotificationCenter.getInstance(currentAccount).removeObserver(this, NotificationCenter.didUpdateConnectionState);
            NotificationCenter.getInstance(currentAccount).removeObserver(this, NotificationCenter.needShowAlert);
            NotificationCenter.getInstance(currentAccount).removeObserver(this, NotificationCenter.wasUnableToFindCurrentLocation);
            NotificationCenter.getInstance(currentAccount).removeObserver(this, NotificationCenter.openArticle);
            NotificationCenter.getInstance(currentAccount).removeObserver(this, NotificationCenter.hasNewContactsToImport);
            NotificationCenter.getInstance(currentAccount).removeObserver(this, NotificationCenter.needShowPlayServicesAlert);
            NotificationCenter.getInstance(currentAccount).removeObserver(this, NotificationCenter.fileDidLoad);
            NotificationCenter.getInstance(currentAccount).removeObserver(this, NotificationCenter.fileDidFailToLoad);
            NotificationCenter.getInstance(currentAccount).removeObserver(this, NotificationCenter.historyImportProgressChanged);
            NotificationCenter.getInstance(currentAccount).removeObserver(this, NotificationCenter.groupCallUpdated);
        }

        NotificationCenter.getGlobalInstance().removeObserver(this, NotificationCenter.needShowAlert);
        NotificationCenter.getGlobalInstance().removeObserver(this, NotificationCenter.didSetNewWallpapper);
        NotificationCenter.getGlobalInstance().removeObserver(this, NotificationCenter.suggestedLangpack);
        NotificationCenter.getGlobalInstance().removeObserver(this, NotificationCenter.reloadInterface);
        NotificationCenter.getGlobalInstance().removeObserver(this, NotificationCenter.didSetNewTheme);
        NotificationCenter.getGlobalInstance().removeObserver(this, NotificationCenter.needSetDayNightTheme);
        NotificationCenter.getGlobalInstance().removeObserver(this, NotificationCenter.needCheckSystemBarColors);
        NotificationCenter.getGlobalInstance().removeObserver(this, NotificationCenter.closeOtherAppActivities);
        NotificationCenter.getGlobalInstance().removeObserver(this, NotificationCenter.didSetPasscode);
        NotificationCenter.getGlobalInstance().removeObserver(this, NotificationCenter.notificationsCountUpdated);
        NotificationCenter.getGlobalInstance().removeObserver(this, NotificationCenter.screenStateChanged);
        NotificationCenter.getGlobalInstance().removeObserver(this, NotificationCenter.showBulletin);
        NotificationCenter.getGlobalInstance().removeObserver(drawerLayoutAdapter, NotificationCenter.proxySettingsChanged);
        NotificationCenter.getGlobalInstance().removeObserver(drawerLayoutAdapter, NotificationCenter.updateUserStatus);

    }

    public void presentFragment(BaseFragment fragment) {
        actionBarLayout.presentFragment(fragment);
    }

    public boolean presentFragment(final BaseFragment fragment, final boolean removeLast, boolean forceWithoutAnimation) {
        return actionBarLayout.presentFragment(fragment, removeLast, forceWithoutAnimation, true, false);
    }

    public ActionBarLayout getActionBarLayout() {
        return actionBarLayout;
    }

    public ActionBarLayout getLayersActionBarLayout() {
        return layersActionBarLayout;
    }

    public ActionBarLayout getRightActionBarLayout() {
        return rightActionBarLayout;
    }

    @FunctionalInterface
    public interface Callback {

        void invoke(Intent data);

    }

    public HashMap<Integer, Callback> callbacks = new HashMap<>();

    @Override
    protected void onActivityResult(int requestCode, int resultCode, Intent data) {
        if (SharedConfig.passcodeHash.length() != 0 && SharedConfig.lastPauseTime != 0) {
            SharedConfig.lastPauseTime = 0;
            if (BuildVars.LOGS_ENABLED) {
                FileLog.d("reset lastPauseTime onActivityResult");
            }
            UserConfig.getInstance(currentAccount).saveConfig(false);
        }
        if (requestCode == 105) {
            if (Build.VERSION.SDK_INT >= Build.VERSION_CODES.M) {
                if (ApplicationLoader.canDrawOverlays = Settings.canDrawOverlays(this)) {
                    if (GroupCallActivity.groupCallInstance != null) {
                        GroupCallActivity.groupCallInstance.dismissInternal();
                    }
                    AndroidUtilities.runOnUIThread(() -> {
                        GroupCallPip.clearForce();
                        GroupCallPip.updateVisibility(LaunchActivity.this);
                    }, 200);
                }
            }
            return;
        }
        super.onActivityResult(requestCode, resultCode, data);

        if (callbacks.containsKey(requestCode)) {

            callbacks.remove(requestCode).invoke(data);

            return;

        }

        ThemeEditorView editorView = ThemeEditorView.getInstance();
        if (editorView != null) {
            editorView.onActivityResult(requestCode, resultCode, data);
        }
        if (actionBarLayout.fragmentsStack.size() != 0) {
            BaseFragment fragment = actionBarLayout.fragmentsStack.get(actionBarLayout.fragmentsStack.size() - 1);
            fragment.onActivityResultFragment(requestCode, resultCode, data);
        }
        if (AndroidUtilities.isTablet()) {
            if (rightActionBarLayout.fragmentsStack.size() != 0) {
                BaseFragment fragment = rightActionBarLayout.fragmentsStack.get(rightActionBarLayout.fragmentsStack.size() - 1);
                fragment.onActivityResultFragment(requestCode, resultCode, data);
            }
            if (layersActionBarLayout.fragmentsStack.size() != 0) {
                BaseFragment fragment = layersActionBarLayout.fragmentsStack.get(layersActionBarLayout.fragmentsStack.size() - 1);
                fragment.onActivityResultFragment(requestCode, resultCode, data);
            }
        }
    }

    @Override
    public void onRequestPermissionsResult(int requestCode, String[] permissions, int[] grantResults) {
        super.onRequestPermissionsResult(requestCode, permissions, grantResults);
        if (grantResults == null) {
            grantResults = new int[0];
        }
        if (permissions == null) {
            permissions = new String[0];
        }

        boolean granted = grantResults.length > 0 && grantResults[0] == PackageManager.PERMISSION_GRANTED;

        if (requestCode == 4) {
            if (!granted) {
                showPermissionErrorAlert(LocaleController.getString("PermissionStorage", R.string.PermissionStorage));
            } else {
                ImageLoader.getInstance().checkMediaPaths();
            }
        } else if (requestCode == 5) {
            if (!granted) {
                showPermissionErrorAlert(LocaleController.getString("PermissionContacts", R.string.PermissionContacts));
                return;
            } else {
                ContactsController.getInstance(currentAccount).forceImportContacts();
            }
        } else if (requestCode == 3) {
            boolean audioGranted = true;
            boolean cameraGranted = true;
            for (int i = 0, size = Math.min(permissions.length, grantResults.length); i < size; i++) {
                if (Manifest.permission.RECORD_AUDIO.equals(permissions[i])) {
                    audioGranted = grantResults[i] == PackageManager.PERMISSION_GRANTED;
                } else if (Manifest.permission.CAMERA.equals(permissions[i])) {
                    cameraGranted = grantResults[i] == PackageManager.PERMISSION_GRANTED;
                }
            }
            if (!audioGranted) {
                showPermissionErrorAlert(LocaleController.getString("PermissionNoAudio", R.string.PermissionNoAudio));
            } else if (!cameraGranted) {
                showPermissionErrorAlert(LocaleController.getString("PermissionNoCamera", R.string.PermissionNoCamera));
            } else {
                if (SharedConfig.inappCamera) {
                    CameraController.getInstance().initCamera(null);
                }
                return;
            }
        } else if (requestCode == 18 || requestCode == 19 || requestCode == 20 || requestCode == 22) {
            if (!granted) {
                showPermissionErrorAlert(LocaleController.getString("PermissionNoCamera", R.string.PermissionNoCamera));
            }
        } else if (requestCode == 2) {
            if (granted) {
                NotificationCenter.getGlobalInstance().postNotificationName(NotificationCenter.locationPermissionGranted);
            }
        }
        if (actionBarLayout.fragmentsStack.size() != 0) {
            BaseFragment fragment = actionBarLayout.fragmentsStack.get(actionBarLayout.fragmentsStack.size() - 1);
            fragment.onRequestPermissionsResultFragment(requestCode, permissions, grantResults);
        }
        if (AndroidUtilities.isTablet()) {
            if (rightActionBarLayout.fragmentsStack.size() != 0) {
                BaseFragment fragment = rightActionBarLayout.fragmentsStack.get(rightActionBarLayout.fragmentsStack.size() - 1);
                fragment.onRequestPermissionsResultFragment(requestCode, permissions, grantResults);
            }
            if (layersActionBarLayout.fragmentsStack.size() != 0) {
                BaseFragment fragment = layersActionBarLayout.fragmentsStack.get(layersActionBarLayout.fragmentsStack.size() - 1);
                fragment.onRequestPermissionsResultFragment(requestCode, permissions, grantResults);
            }
        }

        VoIPFragment.onRequestPermissionsResult(requestCode, permissions, grantResults);
    }

    private void showPermissionErrorAlert(String message) {
        AlertDialog.Builder builder = new AlertDialog.Builder(this);
        builder.setTitle(LocaleController.getString("NekoX", R.string.NekoX));
        builder.setMessage(message);
        builder.setNegativeButton(LocaleController.getString("PermissionOpenSettings", R.string.PermissionOpenSettings), (dialog, which) -> {
            try {
                Intent intent = new Intent(android.provider.Settings.ACTION_APPLICATION_DETAILS_SETTINGS);
                intent.setData(Uri.parse("package:" + ApplicationLoader.applicationContext.getPackageName()));
                startActivity(intent);
            } catch (Exception e) {
                FileLog.e(e);
            }
        });
        builder.setPositiveButton(LocaleController.getString("OK", R.string.OK), null);
        builder.show();
    }

    @Override
    protected void onPause() {
        super.onPause();
        NotificationCenter.getGlobalInstance().postNotificationName(NotificationCenter.stopAllHeavyOperations, 4096);
        ApplicationLoader.mainInterfacePaused = true;
        int account = currentAccount;
        Utilities.stageQueue.postRunnable(() -> {
            ApplicationLoader.mainInterfacePausedStageQueue = true;
            ApplicationLoader.mainInterfacePausedStageQueueTime = 0;
            if (VoIPService.getSharedInstance() == null) {
                MessagesController.getInstance(account).ignoreSetOnline = false;
            }
        });
        onPasscodePause();
        try {
            if (actionBarLayout != null) {
                actionBarLayout.onPause();
            }
            if (AndroidUtilities.isTablet()) {
                rightActionBarLayout.onPause();
                layersActionBarLayout.onPause();
            }
            if (passcodeView != null) {
                passcodeView.onPause();
            }
        } catch (Exception ignored) {
        }
        ConnectionsManager.getInstance(currentAccount).setAppPaused(true, false);
        if (PhotoViewer.hasInstance() && PhotoViewer.getInstance().isVisible()) {
            PhotoViewer.getInstance().onPause();
        }

        if (VoIPFragment.getInstance() != null) {
            VoIPFragment.onPause();
        }
    }

    @Override
    protected void onStart() {
        super.onStart();
        Browser.bindCustomTabsService(this);
        ApplicationLoader.mainInterfaceStopped = false;
        GroupCallPip.updateVisibility(this);
    }

    @Override
    protected void onStop() {
        super.onStop();
        Browser.unbindCustomTabsService(this);
        ApplicationLoader.mainInterfaceStopped = true;
        GroupCallPip.updateVisibility(this);
    }

    @Override
    protected void onDestroy() {
        if (PhotoViewer.getPipInstance() != null) {
            PhotoViewer.getPipInstance().destroyPhotoViewer();
        }
        if (PhotoViewer.hasInstance()) {
            PhotoViewer.getInstance().destroyPhotoViewer();
        }
        if (SecretMediaViewer.hasInstance()) {
            SecretMediaViewer.getInstance().destroyPhotoViewer();
        }
        if (ArticleViewer.hasInstance()) {
            ArticleViewer.getInstance().destroyArticleViewer();
        }
        if (ContentPreviewViewer.hasInstance()) {
            ContentPreviewViewer.getInstance().destroy();
        }
        if (GroupCallActivity.groupCallInstance != null) {
            GroupCallActivity.groupCallInstance.dismissInternal();
        }
        PipRoundVideoView pipRoundVideoView = PipRoundVideoView.getInstance();
        MediaController.getInstance().setBaseActivity(this, false);
        MediaController.getInstance().setFeedbackView(actionBarLayout, false);
        if (pipRoundVideoView != null) {
            pipRoundVideoView.close(false);
        }
        Theme.destroyResources();
        EmbedBottomSheet embedBottomSheet = EmbedBottomSheet.getInstance();
        if (embedBottomSheet != null) {
            embedBottomSheet.destroy();
        }
        ThemeEditorView editorView = ThemeEditorView.getInstance();
        if (editorView != null) {
            editorView.destroy();
        }
        try {
            if (visibleDialog != null) {
                visibleDialog.dismiss();
                visibleDialog = null;
            }
        } catch (Exception e) {
            FileLog.e(e);
        }
        try {
            if (onGlobalLayoutListener != null) {
                final View view = getWindow().getDecorView().getRootView();
                view.getViewTreeObserver().removeOnGlobalLayoutListener(onGlobalLayoutListener);
            }
        } catch (Exception e) {
            FileLog.e(e);
        }
        super.onDestroy();
        onFinish();
    }

    @Override
    protected void onResume() {
        super.onResume();
        if (Theme.selectedAutoNightType == Theme.AUTO_NIGHT_TYPE_SYSTEM) {
            Theme.checkAutoNightThemeConditions();
        }
        checkWasMutedByAdmin(true);
        //FileLog.d("UI resume time = " + (SystemClock.elapsedRealtime() - ApplicationLoader.startTime));
        NotificationCenter.getGlobalInstance().postNotificationName(NotificationCenter.startAllHeavyOperations, 4096);
        MediaController.getInstance().setFeedbackView(actionBarLayout, true);
        ApplicationLoader.mainInterfacePaused = false;
        showLanguageAlert(false);
        Utilities.stageQueue.postRunnable(() -> {
            ApplicationLoader.mainInterfacePausedStageQueue = false;
            ApplicationLoader.mainInterfacePausedStageQueueTime = System.currentTimeMillis();
        });
        checkFreeDiscSpace();
        MediaController.checkGallery();
        onPasscodeResume();
        if (passcodeView.getVisibility() != View.VISIBLE) {
            actionBarLayout.onResume();
            if (AndroidUtilities.isTablet()) {
                rightActionBarLayout.onResume();
                layersActionBarLayout.onResume();
            }
        } else {
            actionBarLayout.dismissDialogs();
            if (AndroidUtilities.isTablet()) {
                rightActionBarLayout.dismissDialogs();
                layersActionBarLayout.dismissDialogs();
            }
            passcodeView.onResume();
        }
        ConnectionsManager.getInstance(currentAccount).setAppPaused(false, false);
        updateCurrentConnectionState(currentAccount);
        if (NekoConfig.disableProxyWhenVpnEnabled && SharedConfig.proxyEnabled && ProxyUtil.isVPNEnabled()) {
            SharedConfig.setProxyEnable(false);
        }
        if (PhotoViewer.hasInstance() && PhotoViewer.getInstance().isVisible()) {
            PhotoViewer.getInstance().onResume();
        }
        PipRoundVideoView pipRoundVideoView = PipRoundVideoView.getInstance();
        if (pipRoundVideoView != null && MediaController.getInstance().isMessagePaused()) {
            MessageObject messageObject = MediaController.getInstance().getPlayingMessageObject();
            if (messageObject != null) {
                MediaController.getInstance().seekToProgress(messageObject, messageObject.audioProgress);
            }
        }
        if (UserConfig.getInstance(UserConfig.selectedAccount).unacceptedTermsOfService != null) {
            showTosActivity(UserConfig.selectedAccount, UserConfig.getInstance(UserConfig.selectedAccount).unacceptedTermsOfService);
        } else if (UserConfig.getInstance(0).pendingAppUpdate != null) {
            showUpdateActivity(UserConfig.selectedAccount, UserConfig.getInstance(0).pendingAppUpdate, true);
        }

        if (Build.VERSION.SDK_INT >= Build.VERSION_CODES.M) {
            ApplicationLoader.canDrawOverlays = Settings.canDrawOverlays(this);
        }
        if (VoIPFragment.getInstance() != null) {
            VoIPFragment.onResume();
        }
    }

    @Override
    public void onConfigurationChanged(Configuration newConfig) {
        AndroidUtilities.checkDisplaySize(this, newConfig);
        super.onConfigurationChanged(newConfig);
        checkLayout();
        PipRoundVideoView pipRoundVideoView = PipRoundVideoView.getInstance();
        if (pipRoundVideoView != null) {
            pipRoundVideoView.onConfigurationChanged();
        }
        EmbedBottomSheet embedBottomSheet = EmbedBottomSheet.getInstance();
        if (embedBottomSheet != null) {
            embedBottomSheet.onConfigurationChanged(newConfig);
        }
        PhotoViewer photoViewer = PhotoViewer.getPipInstance();
        if (photoViewer != null) {
            photoViewer.onConfigurationChanged(newConfig);
        }
        ThemeEditorView editorView = ThemeEditorView.getInstance();
        if (editorView != null) {
            editorView.onConfigurationChanged();
        }
        if (Theme.selectedAutoNightType == Theme.AUTO_NIGHT_TYPE_SYSTEM) {
            Theme.checkAutoNightThemeConditions();
        }
    }

    @Override
    public void onMultiWindowModeChanged(boolean isInMultiWindowMode) {
        AndroidUtilities.isInMultiwindow = isInMultiWindowMode;
        checkLayout();
    }

    @Override
    @SuppressWarnings("unchecked")
    public void didReceivedNotification(int id, final int account, Object... args) {
        if (id == NotificationCenter.appDidLogout) {
            switchToAvailableAccountOrLogout();
        } else if (id == NotificationCenter.closeOtherAppActivities) {
            if (args[0] != this) {
                onFinish();
                finish();
            }
        } else if (id == NotificationCenter.didUpdateConnectionState) {
            int state = ConnectionsManager.getInstance(account).getConnectionState();
            if (currentConnectionState != state) {
                if (BuildVars.LOGS_ENABLED) {
                    FileLog.d("switch to state " + state);
                }
                currentConnectionState = state;
                updateCurrentConnectionState(account);
            }
        } else if (id == NotificationCenter.mainUserInfoChanged) {
            drawerLayoutAdapter.notifyDataSetChanged();
        } else if (id == NotificationCenter.needShowAlert) {
            final Integer reason = (Integer) args[0];
            if (reason == 6 || reason == 3 && proxyErrorDialog != null) {
                return;
            } else if (reason == 4) {
                showTosActivity(account, (TLRPC.TL_help_termsOfService) args[1]);
                return;
            }
            AlertDialog.Builder builder = new AlertDialog.Builder(this);
            builder.setTitle(LocaleController.getString("NekoX", R.string.NekoX));
            if (reason != 2 && reason != 3 && reason != 6) {
                builder.setNegativeButton(LocaleController.getString("MoreInfo", R.string.MoreInfo), (dialogInterface, i) -> {
                    if (!mainFragmentsStack.isEmpty()) {
                        MessagesController.getInstance(account).openByUserName("spambot", mainFragmentsStack.get(mainFragmentsStack.size() - 1), 1);
                    }
                });
            }
            if (reason == 5) {
                builder.setMessage(LocaleController.getString("NobodyLikesSpam3", R.string.NobodyLikesSpam3));
                builder.setPositiveButton(LocaleController.getString("OK", R.string.OK), null);
            } else if (reason == 0) {
                builder.setMessage(LocaleController.getString("NobodyLikesSpam1", R.string.NobodyLikesSpam1));
                builder.setPositiveButton(LocaleController.getString("OK", R.string.OK), null);
            } else if (reason == 1) {
                builder.setMessage(LocaleController.getString("NobodyLikesSpam2", R.string.NobodyLikesSpam2));
                builder.setPositiveButton(LocaleController.getString("OK", R.string.OK), null);
            } else if (reason == 2) {
                builder.setMessage((String) args[1]);
                String type = (String) args[2];
                if (type.startsWith("AUTH_KEY_DROP_")) {
                    builder.setPositiveButton(LocaleController.getString("Cancel", R.string.Cancel), null);
                    builder.setNegativeButton(LocaleController.getString("LogOut", R.string.LogOut), (dialog, which) -> MessagesController.getInstance(currentAccount).performLogout(2));
                } else {
                    builder.setPositiveButton(LocaleController.getString("OK", R.string.OK), null);
                }
            } else if (reason == 3) {
                builder.setTitle(LocaleController.getString("Proxy", R.string.Proxy));
                if (args.length > 1) {
//                    builder.setMessage(LocaleController.getString("WsNoDC4", R.string.WsNoDC4));
                } else {
                    builder.setMessage(LocaleController.getString("UseProxyTelegramError", R.string.UseProxyTelegramError));
                }
                builder.setPositiveButton(LocaleController.getString("OK", R.string.OK), null);
                proxyErrorDialog = showAlertDialog(builder);
                return;
            }
            if (!mainFragmentsStack.isEmpty()) {
                mainFragmentsStack.get(mainFragmentsStack.size() - 1).showDialog(builder.create());
            }
        } else if (id == NotificationCenter.wasUnableToFindCurrentLocation) {
            final HashMap<String, MessageObject> waitingForLocation = (HashMap<String, MessageObject>) args[0];
            AlertDialog.Builder builder = new AlertDialog.Builder(this);
            builder.setTitle(LocaleController.getString("NekoX", R.string.NekoX));
            builder.setPositiveButton(LocaleController.getString("OK", R.string.OK), null);
            builder.setNegativeButton(LocaleController.getString("ShareYouLocationUnableManually", R.string.ShareYouLocationUnableManually), (dialogInterface, i) -> {
                if (mainFragmentsStack.isEmpty()) {
                    return;
                }
                BaseFragment lastFragment = mainFragmentsStack.get(mainFragmentsStack.size() - 1);
                if (!AndroidUtilities.isGoogleMapsInstalled(lastFragment)) {
                    return;
                }
                LocationActivity fragment = new LocationActivity(0);
                fragment.setDelegate((location, live, notify, scheduleDate) -> {
                    for (HashMap.Entry<String, MessageObject> entry : waitingForLocation.entrySet()) {
                        MessageObject messageObject = entry.getValue();
                        SendMessagesHelper.getInstance(account).sendMessage(location, messageObject.getDialogId(), messageObject, null, null, null, notify, scheduleDate);
                    }
                });
                presentFragment(fragment);
            });
            builder.setMessage(LocaleController.getString("ShareYouLocationUnable", R.string.ShareYouLocationUnable));
            if (!mainFragmentsStack.isEmpty()) {
                mainFragmentsStack.get(mainFragmentsStack.size() - 1).showDialog(builder.create());
            }
        } else if (id == NotificationCenter.didSetNewWallpapper) {
            if (sideMenu != null) {
                View child = sideMenu.getChildAt(0);
                if (child != null) {
                    child.invalidate();
                }
            }
        } else if (id == NotificationCenter.didSetPasscode) {
            if (SharedConfig.passcodeHash.length() > 0 && !SharedConfig.allowScreenCapture && !NekoXConfig.disableFlagSecure) {
                try {
                    getWindow().setFlags(WindowManager.LayoutParams.FLAG_SECURE, WindowManager.LayoutParams.FLAG_SECURE);
                } catch (Exception e) {
                    FileLog.e(e);
                }
            } else if (!AndroidUtilities.hasFlagSecureFragment()) {
                try {
                    getWindow().clearFlags(WindowManager.LayoutParams.FLAG_SECURE);
                } catch (Exception e) {
                    FileLog.e(e);
                }
            }
        } else if (id == NotificationCenter.reloadInterface) {
            boolean last = mainFragmentsStack.size() > 1 && mainFragmentsStack.get(mainFragmentsStack.size() - 1) instanceof ProfileActivity;
            if (last) {
                ProfileActivity profileActivity = (ProfileActivity) mainFragmentsStack.get(mainFragmentsStack.size() - 1);
                if (!profileActivity.isSettings()) {
                    last = false;
                }
            }
            rebuildAllFragments(last);
        } else if (id == NotificationCenter.suggestedLangpack) {
            showLanguageAlert(false);
        } else if (id == NotificationCenter.openArticle) {
            if (mainFragmentsStack.isEmpty()) {
                return;
            }
            ArticleViewer.getInstance().setParentActivity(this, mainFragmentsStack.get(mainFragmentsStack.size() - 1));
            ArticleViewer.getInstance().open((TLRPC.TL_webPage) args[0], (String) args[1]);
        } else if (id == NotificationCenter.hasNewContactsToImport) {
            if (actionBarLayout == null || actionBarLayout.fragmentsStack.isEmpty()) {
                return;
            }
            final int type = (Integer) args[0];
            final HashMap<String, ContactsController.Contact> contactHashMap = (HashMap<String, ContactsController.Contact>) args[1];
            final boolean first = (Boolean) args[2];
            final boolean schedule = (Boolean) args[3];
            BaseFragment fragment = actionBarLayout.fragmentsStack.get(actionBarLayout.fragmentsStack.size() - 1);

            AlertDialog.Builder builder = new AlertDialog.Builder(LaunchActivity.this);
            builder.setTitle(LocaleController.getString("UpdateContactsTitle", R.string.UpdateContactsTitle));
            builder.setMessage(LocaleController.getString("UpdateContactsMessage", R.string.UpdateContactsMessage));
            builder.setPositiveButton(LocaleController.getString("OK", R.string.OK), (dialogInterface, i) -> ContactsController.getInstance(account).syncPhoneBookByAlert(contactHashMap, first, schedule, false));
            builder.setNegativeButton(LocaleController.getString("Cancel", R.string.Cancel), (dialog, which) -> ContactsController.getInstance(account).syncPhoneBookByAlert(contactHashMap, first, schedule, true));
            builder.setOnBackButtonListener((dialogInterface, i) -> ContactsController.getInstance(account).syncPhoneBookByAlert(contactHashMap, first, schedule, true));
            AlertDialog dialog = builder.create();
            fragment.showDialog(dialog);
            dialog.setCanceledOnTouchOutside(false);
        } else if (id == NotificationCenter.didSetNewTheme) {
            Boolean nightTheme = (Boolean) args[0];
            if (!nightTheme) {
                if (sideMenu != null) {
                    sideMenu.setBackgroundColor(Theme.getColor(Theme.key_chats_menuBackground));
                    sideMenu.setGlowColor(Theme.getColor(Theme.key_chats_menuBackground));
                    sideMenu.setListSelectorColor(Theme.getColor(Theme.key_listSelector));
                    sideMenu.getAdapter().notifyDataSetChanged();
                }
                if (Build.VERSION.SDK_INT >= Build.VERSION_CODES.LOLLIPOP) {
                    try {
                        setTaskDescription(new ActivityManager.TaskDescription(null, null, Theme.getColor(Theme.key_actionBarDefault) | 0xff000000));
                    } catch (Exception ignore) {

                    }
                }
            }
            drawerLayoutContainer.setBehindKeyboardColor(Theme.getColor(Theme.key_windowBackgroundWhite));
            checkSystemBarColors();
        } else if (id == NotificationCenter.needSetDayNightTheme) {
            boolean instant = false;
            if (Build.VERSION.SDK_INT >= 21 && args[2] != null) {
                if (themeSwitchImageView.getVisibility() == View.VISIBLE) {
                    return;
                }
                try {
                    int[] pos = (int[]) args[2];
                    boolean toDark = (Boolean) args[4];
                    RLottieImageView darkThemeView = (RLottieImageView) args[5];
                    int w = drawerLayoutContainer.getMeasuredWidth();
                    int h = drawerLayoutContainer.getMeasuredHeight();
                    if (!toDark) {
                        darkThemeView.setVisibility(View.INVISIBLE);
                    }
                    Bitmap bitmap = Bitmap.createBitmap(drawerLayoutContainer.getMeasuredWidth(), drawerLayoutContainer.getMeasuredHeight(), Bitmap.Config.ARGB_8888);
                    Canvas canvas = new Canvas(bitmap);
                    HashMap<View, Integer> viewLayerTypes = new HashMap<>();
                    invalidateCachedViews(drawerLayoutContainer);
                    drawerLayoutContainer.draw(canvas);
                    frameLayout.removeView(themeSwitchImageView);
                    if (toDark) {
                        frameLayout.addView(themeSwitchImageView, 0, LayoutHelper.createFrame(LayoutHelper.MATCH_PARENT, LayoutHelper.MATCH_PARENT));
                        themeSwitchSunView.setVisibility(View.GONE);
                    } else {
                        frameLayout.addView(themeSwitchImageView, 1, LayoutHelper.createFrame(LayoutHelper.MATCH_PARENT, LayoutHelper.MATCH_PARENT));
                        themeSwitchSunView.setTranslationX(pos[0] - AndroidUtilities.dp(14));
                        themeSwitchSunView.setTranslationY(pos[1] - AndroidUtilities.dp(14));
                        themeSwitchSunView.setVisibility(View.VISIBLE);
                        themeSwitchSunView.invalidate();
                    }
                    themeSwitchImageView.setImageBitmap(bitmap);
                    themeSwitchImageView.setVisibility(View.VISIBLE);
                    themeSwitchSunDrawable = darkThemeView.getAnimatedDrawable();
                    float finalRadius = (float) Math.max(Math.sqrt((w - pos[0]) * (w - pos[0]) + (h - pos[1]) * (h - pos[1])), Math.sqrt(pos[0] * pos[0] + (h - pos[1]) * (h - pos[1])));
                    Animator anim = ViewAnimationUtils.createCircularReveal(toDark ? drawerLayoutContainer : themeSwitchImageView, pos[0], pos[1], toDark ? 0 : finalRadius, toDark ? finalRadius : 0);
                    anim.setDuration(100);
                    anim.setInterpolator(Easings.easeInOutQuad);
                    anim.addListener(new AnimatorListenerAdapter() {
                        @Override
                        public void onAnimationEnd(Animator animation) {
                            themeSwitchImageView.setImageDrawable(null);
                            themeSwitchImageView.setVisibility(View.GONE);
                            themeSwitchSunView.setVisibility(View.GONE);
                            NotificationCenter.getGlobalInstance().postNotificationName(NotificationCenter.themeAccentListUpdated);
                            if (!toDark) {
                                darkThemeView.setVisibility(View.VISIBLE);
                            }
                            drawerLayoutAdapter.notifyDataSetChanged();
                        }
                    });
                    anim.start();
                    instant = true;
                } catch (Throwable e) {
                    FileLog.e(e);
                    try {
                        themeSwitchImageView.setImageDrawable(null);
                        frameLayout.removeView(themeSwitchImageView);
                    } catch (Exception e2) {
                        FileLog.e(e2);
                    }
                }
            }
            Theme.ThemeInfo theme = (Theme.ThemeInfo) args[0];
            boolean nigthTheme = (Boolean) args[1];
            int accentId = (Integer) args[3];
            actionBarLayout.animateThemedValues(theme, accentId, nigthTheme, instant);
            if (AndroidUtilities.isTablet()) {
                layersActionBarLayout.animateThemedValues(theme, accentId, nigthTheme, instant);
                rightActionBarLayout.animateThemedValues(theme, accentId, nigthTheme, instant);
            }
        } else if (id == NotificationCenter.notificationsCountUpdated) {
            if (sideMenu != null) {
                Integer accountNum = (Integer) args[0];
                int count = sideMenu.getChildCount();
                for (int a = 0; a < count; a++) {
                    View child = sideMenu.getChildAt(a);
                    if (child instanceof DrawerUserCell) {
                        if (((DrawerUserCell) child).getAccountNumber() == accountNum) {
                            child.invalidate();
                            break;
                        }
                    }
                }
            }
        } else if (id == NotificationCenter.fileDidLoad) {
            if (loadingThemeFileName != null) {
                String path = (String) args[0];
                if (loadingThemeFileName.equals(path)) {
                    loadingThemeFileName = null;
                    File locFile = new File(ApplicationLoader.getFilesDirFixed(), "remote" + loadingTheme.id + ".attheme");
                    Theme.ThemeInfo themeInfo = Theme.fillThemeValues(locFile, loadingTheme.title, loadingTheme);
                    if (themeInfo != null) {
                        if (themeInfo.pathToWallpaper != null) {
                            File file = new File(themeInfo.pathToWallpaper);
                            if (!file.exists()) {
                                TLRPC.TL_account_getWallPaper req = new TLRPC.TL_account_getWallPaper();
                                TLRPC.TL_inputWallPaperSlug inputWallPaperSlug = new TLRPC.TL_inputWallPaperSlug();
                                inputWallPaperSlug.slug = themeInfo.slug;
                                req.wallpaper = inputWallPaperSlug;
                                ConnectionsManager.getInstance(themeInfo.account).sendRequest(req, (response, error) -> AndroidUtilities.runOnUIThread(() -> {
                                    if (response instanceof TLRPC.TL_wallPaper) {
                                        TLRPC.TL_wallPaper wallPaper = (TLRPC.TL_wallPaper) response;
                                        loadingThemeInfo = themeInfo;
                                        loadingThemeWallpaperName = FileLoader.getAttachFileName(wallPaper.document);
                                        loadingThemeWallpaper = wallPaper;
                                        FileLoader.getInstance(themeInfo.account).loadFile(wallPaper.document, wallPaper, 1, 1);
                                    } else {
                                        onThemeLoadFinish();
                                    }
                                }));
                                return;
                            }
                        }
                        Theme.ThemeInfo finalThemeInfo = Theme.applyThemeFile(locFile, loadingTheme.title, loadingTheme, true);
                        if (finalThemeInfo != null) {
                            presentFragment(new ThemePreviewActivity(finalThemeInfo, true, ThemePreviewActivity.SCREEN_TYPE_PREVIEW, false, false));
                        }
                    }
                    onThemeLoadFinish();
                }
            } else if (loadingThemeWallpaperName != null) {
                String path = (String) args[0];
                if (loadingThemeWallpaperName.equals(path)) {
                    loadingThemeWallpaperName = null;
                    File file = (File) args[1];
                    if (loadingThemeAccent) {
                        openThemeAccentPreview(loadingTheme, loadingThemeWallpaper, loadingThemeInfo);
                        onThemeLoadFinish();
                    } else {
                        Theme.ThemeInfo info = loadingThemeInfo;
                        Utilities.globalQueue.postRunnable(() -> {
                            info.createBackground(file, info.pathToWallpaper);
                            AndroidUtilities.runOnUIThread(() -> {
                                if (loadingTheme == null) {
                                    return;
                                }
                                File locFile = new File(ApplicationLoader.getFilesDirFixed(), "remote" + loadingTheme.id + ".attheme");
                                Theme.ThemeInfo finalThemeInfo = Theme.applyThemeFile(locFile, loadingTheme.title, loadingTheme, true);
                                if (finalThemeInfo != null) {
                                    presentFragment(new ThemePreviewActivity(finalThemeInfo, true, ThemePreviewActivity.SCREEN_TYPE_PREVIEW, false, false));
                                }
                                onThemeLoadFinish();
                            });
                        });
                    }
                }
            }
        } else if (id == NotificationCenter.fileDidFailToLoad) {
            String path = (String) args[0];
            if (path.equals(loadingThemeFileName) || path.equals(loadingThemeWallpaperName)) {
                onThemeLoadFinish();
            }
        } else if (id == NotificationCenter.screenStateChanged) {
            if (ApplicationLoader.mainInterfacePaused) {
                return;
            }
            if (ApplicationLoader.isScreenOn) {
                onPasscodeResume();
            } else {
                onPasscodePause();
            }
        } else if (id == NotificationCenter.needCheckSystemBarColors) {
            checkSystemBarColors();
        } else if (id == NotificationCenter.historyImportProgressChanged) {
            if (args.length > 1 && !mainFragmentsStack.isEmpty()) {
                AlertsCreator.processError(currentAccount, (TLRPC.TL_error) args[2], mainFragmentsStack.get(mainFragmentsStack.size() - 1), (TLObject) args[1]);
            }
        } else if (id == NotificationCenter.showBulletin) {
            if (!mainFragmentsStack.isEmpty()) {
                int type = (int) args[0];

                FrameLayout container = null;
                BaseFragment fragment = null;
                if (GroupCallActivity.groupCallUiVisible && GroupCallActivity.groupCallInstance != null) {
                    container = GroupCallActivity.groupCallInstance.getContainer();
                }

                if (container == null) {
                    fragment = mainFragmentsStack.get(mainFragmentsStack.size() - 1);
                }

                if (type == Bulletin.TYPE_NAME_CHANGED) {
                    int peerId = (int) args[1];
                    String text = peerId > 0 ? LocaleController.getString("YourNameChanged", R.string.YourNameChanged) : LocaleController.getString("CannelTitleChanged", R.string.ChannelTitleChanged);
                    (container != null ? BulletinFactory.of(container) : BulletinFactory.of(fragment)).createErrorBulletin(text).show();
                } else if (type == Bulletin.TYPE_BIO_CHANGED) {
                    int peerId = (int) args[1];
                    String text = peerId > 0 ? LocaleController.getString("YourBioChanged", R.string.YourBioChanged) : LocaleController.getString("CannelDescriptionChanged", R.string.ChannelDescriptionChanged);
                    (container != null ? BulletinFactory.of(container) : BulletinFactory.of(fragment)).createErrorBulletin(text).show();
                } else if (type == Bulletin.TYPE_STICKER) {
                    TLRPC.Document sticker = (TLRPC.Document) args[1];
                    StickerSetBulletinLayout layout = new StickerSetBulletinLayout(this, null, (int) args[2], sticker);
                    if (fragment != null) {
                        Bulletin.make(fragment, layout, Bulletin.DURATION_SHORT).show();
                    } else {
                        Bulletin.make(container, layout, Bulletin.DURATION_SHORT).show();
                    }
                } else if (type == Bulletin.TYPE_ERROR) {
<<<<<<< HEAD
                    BulletinFactory.of(fragment).createErrorBulletin((String) args[1]).show();
=======
                    if (fragment != null) {
                        BulletinFactory.of(fragment).createErrorBulletin((String) args[1]).show();
                    } else {
                        BulletinFactory.of(container).createErrorBulletin((String) args[1]).show();
                    }
>>>>>>> 8bf056e2
                }
            }
        } else if (id == NotificationCenter.groupCallUpdated) {
            checkWasMutedByAdmin(false);
        }
    }

    private void invalidateCachedViews(View parent) {
        int layerType = parent.getLayerType();
        if (layerType != View.LAYER_TYPE_NONE) {
            parent.invalidate();
        }
        if (parent instanceof ViewGroup) {
            ViewGroup viewGroup = (ViewGroup) parent;
            for (int i = 0; i < viewGroup.getChildCount(); i++) {
                invalidateCachedViews(viewGroup.getChildAt(i));
            }
        }
    }

    private void checkWasMutedByAdmin(boolean checkOnly) {
        VoIPService voIPService = VoIPService.getSharedInstance();
        if (voIPService != null && voIPService.groupCall != null) {
            boolean wasMuted = wasMutedByAdminRaisedHand;
            ChatObject.Call call = voIPService.groupCall;
            TLRPC.InputPeer peer = voIPService.getGroupCallPeer();
            int did;
            if (peer != null) {
                if (peer.user_id != 0) {
                    did = peer.user_id;
                } else if (peer.chat_id != 0) {
                    did = -peer.chat_id;
                } else {
                    did = -peer.channel_id;
                }
            } else {
                did = UserConfig.getInstance(currentAccount).clientUserId;
            }
            TLRPC.TL_groupCallParticipant participant = call.participants.get(did);
            boolean mutedByAdmin = participant != null && !participant.can_self_unmute && participant.muted;
            wasMutedByAdminRaisedHand = mutedByAdmin && participant.raise_hand_rating != 0;

            if (!checkOnly && wasMuted && !wasMutedByAdminRaisedHand && !mutedByAdmin && GroupCallActivity.groupCallInstance == null) {
                showVoiceChatTooltip(UndoView.ACTION_VOIP_CAN_NOW_SPEAK);
            }
        } else {
            wasMutedByAdminRaisedHand = false;
        }
    }

    private void showVoiceChatTooltip(int action) {
        VoIPService voIPService = VoIPService.getSharedInstance();
        if (voIPService == null || mainFragmentsStack.isEmpty() || voIPService.groupCall == null) {
            return;
        }
        if (!mainFragmentsStack.isEmpty()) {
            TLRPC.Chat chat = voIPService.getChat();
            BaseFragment fragment = actionBarLayout.fragmentsStack.get(actionBarLayout.fragmentsStack.size() - 1);
            if (fragment instanceof ChatActivity) {
                ChatActivity chatActivity = (ChatActivity) fragment;
                if (chatActivity.getDialogId() == -chat.id) {
                    chat = null;
                }
                chatActivity.getUndoView().showWithAction(0, action, chat);
            } else if (fragment instanceof DialogsActivity) {
                DialogsActivity dialogsActivity = (DialogsActivity) fragment;
                dialogsActivity.getUndoView().showWithAction(0, action, chat);
            } else if (fragment instanceof ProfileActivity) {
                ProfileActivity profileActivity = (ProfileActivity) fragment;
                profileActivity.getUndoView().showWithAction(0, action, chat);
            }
            if (action == UndoView.ACTION_VOIP_CAN_NOW_SPEAK && VoIPService.getSharedInstance() != null) {
                VoIPService.getSharedInstance().playAllowTalkSound();
            }
        }
    }

    private String getStringForLanguageAlert(HashMap<String, String> map, String key, int intKey) {
        String value = map.get(key);
        if (value == null) {
            return LocaleController.getString(key, intKey);
        }
        return value;
    }

    private void openThemeAccentPreview(TLRPC.TL_theme t, TLRPC.TL_wallPaper wallPaper, Theme.ThemeInfo info) {
        int lastId = info.lastAccentId;
        Theme.ThemeAccent accent = info.createNewAccent(t, currentAccount);
        info.prevAccentId = info.currentAccentId;
        info.setCurrentAccentId(accent.id);
        accent.pattern = wallPaper;
        presentFragment(new ThemePreviewActivity(info, lastId != info.lastAccentId, ThemePreviewActivity.SCREEN_TYPE_PREVIEW, false, false));
    }

    private void onThemeLoadFinish() {
        if (loadingThemeProgressDialog != null) {
            try {
                loadingThemeProgressDialog.dismiss();
            } finally {
                loadingThemeProgressDialog = null;
            }
        }
        loadingThemeWallpaperName = null;
        loadingThemeWallpaper = null;
        loadingThemeInfo = null;
        loadingThemeFileName = null;
        loadingTheme = null;
    }

    private void checkFreeDiscSpace() {
        SharedConfig.checkKeepMedia();
        if (Build.VERSION.SDK_INT >= 26) {
            return;
        }
        Utilities.globalQueue.postRunnable(() -> {
            if (!UserConfig.getInstance(currentAccount).isClientActivated()) {
                return;
            }
            try {
                SharedPreferences preferences = MessagesController.getGlobalMainSettings();
                if (Math.abs(preferences.getLong("last_space_check", 0) - System.currentTimeMillis()) >= 3 * 24 * 3600 * 1000) {
                    File path = FileLoader.getDirectory(FileLoader.MEDIA_DIR_CACHE);
                    if (path == null) {
                        return;
                    }
                    long freeSpace;
                    StatFs statFs = new StatFs(path.getAbsolutePath());
                    if (Build.VERSION.SDK_INT < 18) {
                        freeSpace = Math.abs(statFs.getAvailableBlocks() * statFs.getBlockSize());
                    } else {
                        freeSpace = statFs.getAvailableBlocksLong() * statFs.getBlockSizeLong();
                    }
                    if (freeSpace < 1024 * 1024 * 100) {
                        preferences.edit().putLong("last_space_check", System.currentTimeMillis()).apply();
                        AndroidUtilities.runOnUIThread(() -> {
                            try {
                                AlertsCreator.createFreeSpaceDialog(LaunchActivity.this).show();
                            } catch (Throwable ignore) {

                            }
                        });
                    }
                }
            } catch (Throwable ignore) {

            }
        }, 2000);
    }

    private void showLanguageAlertInternal(LocaleController.LocaleInfo systemInfo, LocaleController.LocaleInfo englishInfo, String systemLang) {
        try {
            loadingLocaleDialog = false;
            boolean firstSystem = systemInfo.builtIn || LocaleController.getInstance().isCurrentLocalLocale();
            AlertDialog.Builder builder = new AlertDialog.Builder(LaunchActivity.this);
            builder.setTitle(getStringForLanguageAlert(systemLocaleStrings, "ChooseYourLanguage", R.string.ChooseYourLanguage));
            builder.setSubtitle(getStringForLanguageAlert(englishLocaleStrings, "ChooseYourLanguage", R.string.ChooseYourLanguage));
            LinearLayout linearLayout = new LinearLayout(LaunchActivity.this);
            linearLayout.setOrientation(LinearLayout.VERTICAL);
            final LanguageCell[] cells = new LanguageCell[2];
            final LocaleController.LocaleInfo[] selectedLanguage = new LocaleController.LocaleInfo[1];
            final LocaleController.LocaleInfo[] locales = new LocaleController.LocaleInfo[2];
            final String englishName = getStringForLanguageAlert(systemLocaleStrings, "English", R.string.English);
            locales[0] = firstSystem ? systemInfo : englishInfo;
            locales[1] = firstSystem ? englishInfo : systemInfo;
            selectedLanguage[0] = firstSystem ? systemInfo : englishInfo;

            for (int a = 0; a < 2; a++) {
                cells[a] = new LanguageCell(LaunchActivity.this, true);
                cells[a].setLanguage(locales[a], locales[a] == englishInfo ? englishName : null, true);
                cells[a].setTag(a);
                cells[a].setBackgroundDrawable(Theme.createSelectorDrawable(Theme.getColor(Theme.key_dialogButtonSelector), 2));
                cells[a].setLanguageSelected(a == 0);
                linearLayout.addView(cells[a], LayoutHelper.createLinear(LayoutHelper.MATCH_PARENT, 50));
                cells[a].setOnClickListener(v -> {
                    Integer tag = (Integer) v.getTag();
                    selectedLanguage[0] = ((LanguageCell) v).getCurrentLocale();
                    for (int a1 = 0; a1 < cells.length; a1++) {
                        cells[a1].setLanguageSelected(a1 == tag);
                    }
                });
            }
            LanguageCell cell = new LanguageCell(LaunchActivity.this, true);
            cell.setValue(getStringForLanguageAlert(systemLocaleStrings, "ChooseYourLanguageOther", R.string.ChooseYourLanguageOther), getStringForLanguageAlert(englishLocaleStrings, "ChooseYourLanguageOther", R.string.ChooseYourLanguageOther));
            cell.setOnClickListener(v -> {
                localeDialog = null;
                drawerLayoutContainer.closeDrawer(true);
                presentFragment(new LanguageSelectActivity());
                if (visibleDialog != null) {
                    visibleDialog.dismiss();
                    visibleDialog = null;
                }
            });
            linearLayout.addView(cell, LayoutHelper.createLinear(LayoutHelper.MATCH_PARENT, 50));
            builder.setView(linearLayout);
            builder.setNegativeButton(LocaleController.getString("OK", R.string.OK), (dialog, which) -> {
                LocaleController.getInstance().applyLanguage(selectedLanguage[0], true, false, currentAccount);
                rebuildAllFragments(true);
            });
            localeDialog = showAlertDialog(builder);
            SharedPreferences preferences = MessagesController.getGlobalMainSettings();
            preferences.edit().putString("language_showed2", systemLang).apply();
        } catch (Exception e) {
            FileLog.e(e);
        }
    }

    private void showLanguageAlert(boolean force) {
        try {
            if (loadingLocaleDialog || ApplicationLoader.mainInterfacePaused) {
                return;
            }
            SharedPreferences preferences = MessagesController.getGlobalMainSettings();
            String showedLang = preferences.getString("language_showed2", "");
            final String systemLang = MessagesController.getInstance(currentAccount).suggestedLangCode;
            if (!force && showedLang.equals(systemLang)) {
                if (BuildVars.LOGS_ENABLED) {
                    FileLog.d("alert already showed for " + showedLang);
                }
                return;
            }

            final LocaleController.LocaleInfo[] infos = new LocaleController.LocaleInfo[2];
            String arg = systemLang.contains("-") ? systemLang.split("-")[0] : systemLang;
            String alias;
            if ("in".equals(arg)) {
                alias = "id";
            } else if ("iw".equals(arg)) {
                alias = "he";
            } else if ("jw".equals(arg)) {
                alias = "jv";
            } else {
                alias = null;
            }
            for (int a = 0; a < LocaleController.getInstance().languages.size(); a++) {
                LocaleController.LocaleInfo info = LocaleController.getInstance().languages.get(a);
                if (info.shortName.equals("en")) {
                    infos[0] = info;
                }
                if (info.shortName.replace("_", "-").equals(systemLang) || info.shortName.equals(arg) || info.shortName.equals(alias)) {
                    infos[1] = info;
                }
                if (infos[0] != null && infos[1] != null) {
                    break;
                }
            }
            if (infos[0] == null || infos[1] == null || infos[0] == infos[1]) {
                return;
            }
            if (BuildVars.LOGS_ENABLED) {
                FileLog.d("show lang alert for " + infos[0].getKey() + " and " + infos[1].getKey());
            }

            systemLocaleStrings = null;
            englishLocaleStrings = null;
            loadingLocaleDialog = true;

            TLRPC.TL_langpack_getStrings req = new TLRPC.TL_langpack_getStrings();
            req.lang_code = infos[1].getLangCode();
            req.keys.add("English");
            req.keys.add("ChooseYourLanguage");
            req.keys.add("ChooseYourLanguageOther");
            req.keys.add("ChangeLanguageLater");
            ConnectionsManager.getInstance(currentAccount).sendRequest(req, (response, error) -> {
                final HashMap<String, String> keys = new HashMap<>();
                if (response != null) {
                    TLRPC.Vector vector = (TLRPC.Vector) response;
                    for (int a = 0; a < vector.objects.size(); a++) {
                        final TLRPC.LangPackString string = (TLRPC.LangPackString) vector.objects.get(a);
                        keys.put(string.key, string.value);
                    }
                }
                AndroidUtilities.runOnUIThread(() -> {
                    systemLocaleStrings = keys;
                    if (englishLocaleStrings != null && systemLocaleStrings != null) {
                        showLanguageAlertInternal(infos[1], infos[0], systemLang);
                    }
                });
            }, ConnectionsManager.RequestFlagWithoutLogin);

            req = new TLRPC.TL_langpack_getStrings();
            req.lang_code = infos[0].getLangCode();
            req.keys.add("English");
            req.keys.add("ChooseYourLanguage");
            req.keys.add("ChooseYourLanguageOther");
            req.keys.add("ChangeLanguageLater");
            ConnectionsManager.getInstance(currentAccount).sendRequest(req, (response, error) -> {
                final HashMap<String, String> keys = new HashMap<>();
                if (response != null) {
                    TLRPC.Vector vector = (TLRPC.Vector) response;
                    for (int a = 0; a < vector.objects.size(); a++) {
                        final TLRPC.LangPackString string = (TLRPC.LangPackString) vector.objects.get(a);
                        keys.put(string.key, string.value);
                    }
                }
                AndroidUtilities.runOnUIThread(() -> {
                    englishLocaleStrings = keys;
                    if (englishLocaleStrings != null && systemLocaleStrings != null) {
                        showLanguageAlertInternal(infos[1], infos[0], systemLang);
                    }
                });
            }, ConnectionsManager.RequestFlagWithoutLogin);
        } catch (Exception e) {
            FileLog.e(e);
        }
    }

    private void onPasscodePause() {
        if (lockRunnable != null) {
            if (BuildVars.LOGS_ENABLED) {
                FileLog.d("cancel lockRunnable onPasscodePause");
            }
            AndroidUtilities.cancelRunOnUIThread(lockRunnable);
            lockRunnable = null;
        }
        if (SharedConfig.passcodeHash.length() != 0) {
            SharedConfig.lastPauseTime = (int) (SystemClock.elapsedRealtime() / 1000);
            lockRunnable = new Runnable() {
                @Override
                public void run() {
                    if (lockRunnable == this) {
                        if (AndroidUtilities.needShowPasscode(true)) {
                            if (BuildVars.LOGS_ENABLED) {
                                FileLog.d("lock app");
                            }
                            showPasscodeActivity();
                        } else {
                            if (BuildVars.LOGS_ENABLED) {
                                FileLog.d("didn't pass lock check");
                            }
                        }
                        lockRunnable = null;
                    }
                }
            };
            if (SharedConfig.appLocked || SharedConfig.autoLockIn == 1) {
                AndroidUtilities.runOnUIThread(lockRunnable, 1000);
                if (BuildVars.LOGS_ENABLED) {
                    FileLog.d("schedule app lock in " + 1000);
                }
            } else if (SharedConfig.autoLockIn != 0) {
                if (BuildVars.LOGS_ENABLED) {
                    FileLog.d("schedule app lock in " + (((long) SharedConfig.autoLockIn) * 1000 + 1000));
                }
                AndroidUtilities.runOnUIThread(lockRunnable, ((long) SharedConfig.autoLockIn) * 1000 + 1000);
            }
        } else {
            SharedConfig.lastPauseTime = 0;
        }
        SharedConfig.saveConfig();
    }

    private void onPasscodeResume() {
        if (lockRunnable != null) {
            if (BuildVars.LOGS_ENABLED) {
                FileLog.d("cancel lockRunnable onPasscodeResume");
            }
            AndroidUtilities.cancelRunOnUIThread(lockRunnable);
            lockRunnable = null;
        }
        if (AndroidUtilities.needShowPasscode(true)) {
            showPasscodeActivity();
        }
        if (SharedConfig.lastPauseTime != 0) {
            SharedConfig.lastPauseTime = 0;
            SharedConfig.saveConfig();
            if (BuildVars.LOGS_ENABLED) {
                FileLog.d("reset lastPauseTime onPasscodeResume");
            }
        }
    }

    private void updateCurrentConnectionState(int account) {
        if (actionBarLayout == null) {
            return;
        }
        String title = null;
        int titleId = 0;
        Runnable action = null;
        currentConnectionState = ConnectionsManager.getInstance(currentAccount).getConnectionState();
        if (currentConnectionState == ConnectionsManager.ConnectionStateWaitingForNetwork) {
            title = "WaitingForNetwork";
            titleId = R.string.WaitingForNetwork;
        } else if (currentConnectionState == ConnectionsManager.ConnectionStateUpdating) {
            title = "Updating";
            titleId = R.string.Updating;
        } else if (currentConnectionState == ConnectionsManager.ConnectionStateConnectingToProxy) {
            title = "ConnectingToProxy";
            titleId = R.string.ConnectingToProxy;
        } else if (currentConnectionState == ConnectionsManager.ConnectionStateConnecting) {
            title = "Connecting";
            titleId = R.string.Connecting;
        }
        if (currentConnectionState == ConnectionsManager.ConnectionStateConnecting || currentConnectionState == ConnectionsManager.ConnectionStateConnectingToProxy) {
            action = () -> {
                BaseFragment lastFragment = null;
                if (AndroidUtilities.isTablet()) {
                    if (!layerFragmentsStack.isEmpty()) {
                        lastFragment = layerFragmentsStack.get(layerFragmentsStack.size() - 1);
                    }
                } else {
                    if (!mainFragmentsStack.isEmpty()) {
                        lastFragment = mainFragmentsStack.get(mainFragmentsStack.size() - 1);
                    }
                }
                if (lastFragment instanceof ProxyListActivity || lastFragment instanceof ProxySettingsActivity) {
                    return;
                }
                presentFragment(new ProxyListActivity());
            };
        }
        actionBarLayout.setTitleOverlayText(title, titleId, action);
    }

    public void hideVisibleActionMode() {
        if (visibleActionMode == null) {
            return;
        }
        visibleActionMode.finish();
    }

    @Override
    protected void onSaveInstanceState(Bundle outState) {
        try {
            super.onSaveInstanceState(outState);
            BaseFragment lastFragment = null;
            if (AndroidUtilities.isTablet()) {
                if (!layersActionBarLayout.fragmentsStack.isEmpty()) {
                    lastFragment = layersActionBarLayout.fragmentsStack.get(layersActionBarLayout.fragmentsStack.size() - 1);
                } else if (!rightActionBarLayout.fragmentsStack.isEmpty()) {
                    lastFragment = rightActionBarLayout.fragmentsStack.get(rightActionBarLayout.fragmentsStack.size() - 1);
                } else if (!actionBarLayout.fragmentsStack.isEmpty()) {
                    lastFragment = actionBarLayout.fragmentsStack.get(actionBarLayout.fragmentsStack.size() - 1);
                }
            } else {
                if (!actionBarLayout.fragmentsStack.isEmpty()) {
                    lastFragment = actionBarLayout.fragmentsStack.get(actionBarLayout.fragmentsStack.size() - 1);
                }
            }

            if (lastFragment != null) {
                Bundle args = lastFragment.getArguments();
                if (lastFragment instanceof ChatActivity && args != null) {
                    outState.putBundle("args", args);
                    outState.putString("fragment", "chat");
                } else if (lastFragment instanceof GroupCreateFinalActivity && args != null) {
                    outState.putBundle("args", args);
                    outState.putString("fragment", "group");
                } else if (lastFragment instanceof WallpapersListActivity) {
                    outState.putString("fragment", "wallpapers");
                } else if (lastFragment instanceof ProfileActivity) {
                    ProfileActivity profileActivity = (ProfileActivity) lastFragment;
                    if (profileActivity.isSettings()) {
                        outState.putString("fragment", "settings");
                    } else if (profileActivity.isChat() && args != null) {
                        outState.putBundle("args", args);
                        outState.putString("fragment", "chat_profile");
                    }
                } else if (lastFragment instanceof ChannelCreateActivity && args != null && args.getInt("step") == 0) {
                    outState.putBundle("args", args);
                    outState.putString("fragment", "channel");
                }
                lastFragment.saveSelfArgs(outState);
            }
        } catch (Exception e) {
            FileLog.e(e);
        }
    }

    @Override
    public void onBackPressed() {
        try {
            if (passcodeView != null && passcodeView.getVisibility() == View.VISIBLE) {
                finish();
                return;
            }
            if (SecretMediaViewer.hasInstance() && SecretMediaViewer.getInstance().isVisible()) {
                SecretMediaViewer.getInstance().closePhoto(true, false);
            } else if (PhotoViewer.hasInstance() && PhotoViewer.getInstance().isVisible()) {
                PhotoViewer.getInstance().closePhoto(true, false);
            } else if (ArticleViewer.hasInstance() && ArticleViewer.getInstance().isVisible()) {
                ArticleViewer.getInstance().close(true, false);
            } else if (drawerLayoutContainer.isDrawerOpened()) {
                drawerLayoutContainer.closeDrawer(false);
            } else if (AndroidUtilities.isTablet()) {
                if (layersActionBarLayout != null && layersActionBarLayout.getVisibility() == View.VISIBLE) {
                    layersActionBarLayout.onBackPressed();
                } else if (rightActionBarLayout != null) {
                    boolean cancel = false;
                    if (rightActionBarLayout.getVisibility() == View.VISIBLE && !rightActionBarLayout.fragmentsStack.isEmpty()) {
                        BaseFragment lastFragment = rightActionBarLayout.fragmentsStack.get(rightActionBarLayout.fragmentsStack.size() - 1);
                        cancel = !lastFragment.onBackPressed();
                    }
                    if (!cancel) {
                        actionBarLayout.onBackPressed();
                    }
                }
            } else {
                actionBarLayout.onBackPressed();
            }
        } catch (Exception ignored) {
        }
    }

    @Override
    public void onLowMemory() {
        super.onLowMemory();
        if (actionBarLayout != null) {
            actionBarLayout.onLowMemory();
            if (AndroidUtilities.isTablet()) {
                rightActionBarLayout.onLowMemory();
                layersActionBarLayout.onLowMemory();
            }
        }
    }

    @Override
    public void onActionModeStarted(ActionMode mode) {
        super.onActionModeStarted(mode);
        visibleActionMode = mode;
        try {
            Menu menu = mode.getMenu();
            if (menu != null) {
                boolean extended = actionBarLayout.extendActionMode(menu);
                if (!extended && AndroidUtilities.isTablet()) {
                    extended = rightActionBarLayout.extendActionMode(menu);
                    if (!extended) {
                        layersActionBarLayout.extendActionMode(menu);
                    }
                }
            }
        } catch (Exception e) {
            FileLog.e(e);
        }
        if (Build.VERSION.SDK_INT >= 23 && mode.getType() == ActionMode.TYPE_FLOATING) {
            return;
        }
        actionBarLayout.onActionModeStarted(mode);
        if (AndroidUtilities.isTablet()) {
            rightActionBarLayout.onActionModeStarted(mode);
            layersActionBarLayout.onActionModeStarted(mode);
        }
    }

    @Override
    public void onActionModeFinished(ActionMode mode) {
        super.onActionModeFinished(mode);
        if (visibleActionMode == mode) {
            visibleActionMode = null;
        }
        if (Build.VERSION.SDK_INT >= 23 && mode.getType() == ActionMode.TYPE_FLOATING) {
            return;
        }
        actionBarLayout.onActionModeFinished(mode);
        if (AndroidUtilities.isTablet()) {
            rightActionBarLayout.onActionModeFinished(mode);
            layersActionBarLayout.onActionModeFinished(mode);
        }
    }

    @Override
    public boolean onPreIme() {
        if (SecretMediaViewer.hasInstance() && SecretMediaViewer.getInstance().isVisible()) {
            SecretMediaViewer.getInstance().closePhoto(true, false);
            return true;
        } else if (PhotoViewer.hasInstance() && PhotoViewer.getInstance().isVisible()) {
            PhotoViewer.getInstance().closePhoto(true, false);
            return true;
        } else if (ArticleViewer.hasInstance() && ArticleViewer.getInstance().isVisible()) {
            ArticleViewer.getInstance().close(true, false);
            return true;
        }
        return false;
    }

    @Override
    public boolean dispatchKeyEvent(KeyEvent event) {
        int keyCode = event.getKeyCode();
        if (event.getAction() == KeyEvent.ACTION_DOWN && (event.getKeyCode() == KeyEvent.KEYCODE_VOLUME_UP || event.getKeyCode() == KeyEvent.KEYCODE_VOLUME_DOWN)) {
            if (VoIPService.getSharedInstance() != null) {
                if (Build.VERSION.SDK_INT >= 31 && !SharedConfig.useMediaStream) {
                    boolean oldValue = WebRtcAudioTrack.isSpeakerMuted();
                    AudioManager am = (AudioManager) getSystemService(AUDIO_SERVICE);
                    int minVolume = am.getStreamMinVolume(AudioManager.STREAM_VOICE_CALL);
                    boolean mute = am.getStreamVolume(AudioManager.STREAM_VOICE_CALL) == minVolume && event.getKeyCode() == KeyEvent.KEYCODE_VOLUME_DOWN;
                    WebRtcAudioTrack.setSpeakerMute(mute);
                    if (oldValue != WebRtcAudioTrack.isSpeakerMuted()) {
                        showVoiceChatTooltip(mute ? UndoView.ACTION_VOIP_SOUND_MUTED : UndoView.ACTION_VOIP_SOUND_UNMUTED);
                    }
                }
            } else if (!mainFragmentsStack.isEmpty() && (!PhotoViewer.hasInstance() || !PhotoViewer.getInstance().isVisible()) && event.getRepeatCount() == 0) {
                BaseFragment fragment = mainFragmentsStack.get(mainFragmentsStack.size() - 1);
                if (fragment instanceof ChatActivity) {
                    if (((ChatActivity) fragment).maybePlayVisibleVideo()) {
                        return true;
                    }
                }
                if (AndroidUtilities.isTablet() && !rightFragmentsStack.isEmpty()) {
                    fragment = rightFragmentsStack.get(rightFragmentsStack.size() - 1);
                    if (fragment instanceof ChatActivity) {
                        if (((ChatActivity) fragment).maybePlayVisibleVideo()) {
                            return true;
                        }
                    }
                }
            }
        }
        return super.dispatchKeyEvent(event);
    }

    @Override
    public boolean onKeyUp(int keyCode, KeyEvent event) {
        if (keyCode == KeyEvent.KEYCODE_MENU && !SharedConfig.isWaitingForPasscodeEnter) {
            if (PhotoViewer.hasInstance() && PhotoViewer.getInstance().isVisible()) {
                return super.onKeyUp(keyCode, event);
            } else if (ArticleViewer.hasInstance() && ArticleViewer.getInstance().isVisible()) {
                return super.onKeyUp(keyCode, event);
            }
            if (AndroidUtilities.isTablet()) {
                if (layersActionBarLayout.getVisibility() == View.VISIBLE && !layersActionBarLayout.fragmentsStack.isEmpty()) {
                    layersActionBarLayout.onKeyUp(keyCode, event);
                } else if (rightActionBarLayout.getVisibility() == View.VISIBLE && !rightActionBarLayout.fragmentsStack.isEmpty()) {
                    rightActionBarLayout.onKeyUp(keyCode, event);
                } else {
                    actionBarLayout.onKeyUp(keyCode, event);
                }
            } else {
                if (actionBarLayout.fragmentsStack.size() == 1) {
                    if (!drawerLayoutContainer.isDrawerOpened()) {
                        if (getCurrentFocus() != null) {
                            AndroidUtilities.hideKeyboard(getCurrentFocus());
                        }
                        drawerLayoutContainer.openDrawer(false);
                    } else {
                        drawerLayoutContainer.closeDrawer(false);
                    }
                } else {
                    actionBarLayout.onKeyUp(keyCode, event);
                }
            }
        }
        return super.onKeyUp(keyCode, event);
    }

    @Override
    public boolean needPresentFragment(BaseFragment fragment, boolean removeLast, boolean forceWithoutAnimation, ActionBarLayout layout) {
        if (ArticleViewer.hasInstance() && ArticleViewer.getInstance().isVisible()) {
            ArticleViewer.getInstance().close(false, true);
        }
        if (AndroidUtilities.isTablet() && layersActionBarLayout != null) {
            drawerLayoutContainer.setAllowOpenDrawer(!(fragment instanceof LoginActivity || fragment instanceof CountrySelectActivity) && layersActionBarLayout.getVisibility() != View.VISIBLE, true);
            if (fragment instanceof DialogsActivity) {
                DialogsActivity dialogsActivity = (DialogsActivity) fragment;
                if (dialogsActivity.isMainDialogList() && layout != actionBarLayout) {
                    actionBarLayout.removeAllFragments();
                    actionBarLayout.presentFragment(fragment, removeLast, forceWithoutAnimation, false, false);
                    layersActionBarLayout.removeAllFragments();
                    layersActionBarLayout.setVisibility(View.GONE);
                    drawerLayoutContainer.setAllowOpenDrawer(true, false);
                    if (!tabletFullSize) {
                        shadowTabletSide.setVisibility(View.VISIBLE);
                        if (rightActionBarLayout.fragmentsStack.isEmpty()) {
                            backgroundTablet.setVisibility(View.VISIBLE);
                        }
                    }
                    return false;
                }
            }
            if (fragment instanceof ChatActivity && !((ChatActivity) fragment).isInScheduleMode()) {
                if (!tabletFullSize && layout == rightActionBarLayout || tabletFullSize && layout == actionBarLayout) {
                    boolean result = !(tabletFullSize && layout == actionBarLayout && actionBarLayout.fragmentsStack.size() == 1);
                    if (!layersActionBarLayout.fragmentsStack.isEmpty()) {
                        for (int a = 0; a < layersActionBarLayout.fragmentsStack.size() - 1; a++) {
                            layersActionBarLayout.removeFragmentFromStack(layersActionBarLayout.fragmentsStack.get(0));
                            a--;
                        }
                        layersActionBarLayout.closeLastFragment(!forceWithoutAnimation);
                    }
                    if (!result) {
                        actionBarLayout.presentFragment(fragment, false, forceWithoutAnimation, false, false);
                    }
                    return result;
                } else if (!tabletFullSize && layout != rightActionBarLayout) {
                    rightActionBarLayout.setVisibility(View.VISIBLE);
                    backgroundTablet.setVisibility(View.GONE);
                    rightActionBarLayout.removeAllFragments();
                    rightActionBarLayout.presentFragment(fragment, removeLast, true, false, false);
                    if (!layersActionBarLayout.fragmentsStack.isEmpty()) {
                        for (int a = 0; a < layersActionBarLayout.fragmentsStack.size() - 1; a++) {
                            layersActionBarLayout.removeFragmentFromStack(layersActionBarLayout.fragmentsStack.get(0));
                            a--;
                        }
                        layersActionBarLayout.closeLastFragment(!forceWithoutAnimation);
                    }
                    return false;
                } else if (tabletFullSize && layout != actionBarLayout) {
                    actionBarLayout.presentFragment(fragment, actionBarLayout.fragmentsStack.size() > 1, forceWithoutAnimation, false, false);
                    if (!layersActionBarLayout.fragmentsStack.isEmpty()) {
                        for (int a = 0; a < layersActionBarLayout.fragmentsStack.size() - 1; a++) {
                            layersActionBarLayout.removeFragmentFromStack(layersActionBarLayout.fragmentsStack.get(0));
                            a--;
                        }
                        layersActionBarLayout.closeLastFragment(!forceWithoutAnimation);
                    }
                    return false;
                } else {
                    if (!layersActionBarLayout.fragmentsStack.isEmpty()) {
                        for (int a = 0; a < layersActionBarLayout.fragmentsStack.size() - 1; a++) {
                            layersActionBarLayout.removeFragmentFromStack(layersActionBarLayout.fragmentsStack.get(0));
                            a--;
                        }
                        layersActionBarLayout.closeLastFragment(!forceWithoutAnimation);
                    }
                    actionBarLayout.presentFragment(fragment, actionBarLayout.fragmentsStack.size() > 1, forceWithoutAnimation, false, false);
                    return false;
                }
            } else if (layout != layersActionBarLayout) {
                layersActionBarLayout.setVisibility(View.VISIBLE);
                drawerLayoutContainer.setAllowOpenDrawer(false, true);
                if (fragment instanceof LoginActivity) {
                    backgroundTablet.setVisibility(View.VISIBLE);
                    shadowTabletSide.setVisibility(View.GONE);
                    shadowTablet.setBackgroundColor(0x00000000);
                } else {
                    shadowTablet.setBackgroundColor(0x7f000000);
                }
                layersActionBarLayout.presentFragment(fragment, removeLast, forceWithoutAnimation, false, false);
                return false;
            }
        } else {
            boolean allow = true;
            if (fragment instanceof LoginActivity) {
                if (mainFragmentsStack.size() == 0) {
                    allow = false;
                }
            } else if (fragment instanceof CountrySelectActivity) {
                if (mainFragmentsStack.size() == 1) {
                    allow = false;
                }
            }
            drawerLayoutContainer.setAllowOpenDrawer(allow, false);
        }
        return true;
    }

    @Override
    public boolean needAddFragmentToStack(BaseFragment fragment, ActionBarLayout layout) {
        if (AndroidUtilities.isTablet()) {
            drawerLayoutContainer.setAllowOpenDrawer(!(fragment instanceof LoginActivity || fragment instanceof CountrySelectActivity) && layersActionBarLayout.getVisibility() != View.VISIBLE, true);
            if (fragment instanceof DialogsActivity) {
                DialogsActivity dialogsActivity = (DialogsActivity) fragment;
                if (dialogsActivity.isMainDialogList() && layout != actionBarLayout) {
                    actionBarLayout.removeAllFragments();
                    actionBarLayout.addFragmentToStack(fragment);
                    layersActionBarLayout.removeAllFragments();
                    layersActionBarLayout.setVisibility(View.GONE);
                    drawerLayoutContainer.setAllowOpenDrawer(true, false);
                    if (!tabletFullSize) {
                        shadowTabletSide.setVisibility(View.VISIBLE);
                        if (rightActionBarLayout.fragmentsStack.isEmpty()) {
                            backgroundTablet.setVisibility(View.VISIBLE);
                        }
                    }
                    return false;
                }
            } else if (fragment instanceof ChatActivity && !((ChatActivity) fragment).isInScheduleMode()) {
                if (!tabletFullSize && layout != rightActionBarLayout) {
                    rightActionBarLayout.setVisibility(View.VISIBLE);
                    backgroundTablet.setVisibility(View.GONE);
                    rightActionBarLayout.removeAllFragments();
                    rightActionBarLayout.addFragmentToStack(fragment);
                    if (!layersActionBarLayout.fragmentsStack.isEmpty()) {
                        for (int a = 0; a < layersActionBarLayout.fragmentsStack.size() - 1; a++) {
                            layersActionBarLayout.removeFragmentFromStack(layersActionBarLayout.fragmentsStack.get(0));
                            a--;
                        }
                        layersActionBarLayout.closeLastFragment(true);
                    }
                    return false;
                } else if (tabletFullSize && layout != actionBarLayout) {
                    actionBarLayout.addFragmentToStack(fragment);
                    if (!layersActionBarLayout.fragmentsStack.isEmpty()) {
                        for (int a = 0; a < layersActionBarLayout.fragmentsStack.size() - 1; a++) {
                            layersActionBarLayout.removeFragmentFromStack(layersActionBarLayout.fragmentsStack.get(0));
                            a--;
                        }
                        layersActionBarLayout.closeLastFragment(true);
                    }
                    return false;
                }
            } else if (layout != layersActionBarLayout) {
                layersActionBarLayout.setVisibility(View.VISIBLE);
                drawerLayoutContainer.setAllowOpenDrawer(false, true);
                if (fragment instanceof LoginActivity) {
                    backgroundTablet.setVisibility(View.VISIBLE);
                    shadowTabletSide.setVisibility(View.GONE);
                    shadowTablet.setBackgroundColor(0x00000000);
                } else {
                    shadowTablet.setBackgroundColor(0x7f000000);
                }
                layersActionBarLayout.addFragmentToStack(fragment);
                return false;
            }
        } else {
            boolean allow = true;
            if (fragment instanceof LoginActivity) {
                if (mainFragmentsStack.size() == 0) {
                    allow = false;
                }
            } else if (fragment instanceof CountrySelectActivity) {
                if (mainFragmentsStack.size() == 1) {
                    allow = false;
                }
            }
            drawerLayoutContainer.setAllowOpenDrawer(allow, false);
        }
        return true;
    }

    @Override
    public boolean needCloseLastFragment(ActionBarLayout layout) {
        if (AndroidUtilities.isTablet()) {
            if (layout == actionBarLayout && layout.fragmentsStack.size() <= 1) {
                onFinish();
                finish();
                return false;
            } else if (layout == rightActionBarLayout) {
                if (!tabletFullSize) {
                    backgroundTablet.setVisibility(View.VISIBLE);
                }
            } else if (layout == layersActionBarLayout && actionBarLayout.fragmentsStack.isEmpty() && layersActionBarLayout.fragmentsStack.size() == 1) {
                onFinish();
                finish();
                return false;
            }
        } else {
            if (layout.fragmentsStack.size() <= 1) {
                onFinish();
                finish();
                return false;
            }
            if (layout.fragmentsStack.size() >= 2 && !(layout.fragmentsStack.get(0) instanceof LoginActivity)) {
                drawerLayoutContainer.setAllowOpenDrawer(true, false);
            }
        }
        return true;
    }

    public void rebuildAllFragments(boolean last) {
        if (layersActionBarLayout != null) {
            layersActionBarLayout.rebuildAllFragmentViews(last, last);
        } else {
            actionBarLayout.rebuildAllFragmentViews(last, last);
        }
    }

    @Override
    public void onRebuildAllFragments(ActionBarLayout layout, boolean last) {
        if (AndroidUtilities.isTablet()) {
            if (layout == layersActionBarLayout) {
                rightActionBarLayout.rebuildAllFragmentViews(last, last);
                actionBarLayout.rebuildAllFragmentViews(last, last);
            }
        }
        drawerLayoutAdapter.notifyDataSetChanged();
    }
}<|MERGE_RESOLUTION|>--- conflicted
+++ resolved
@@ -990,15 +990,11 @@
     }
 
     public void switchToAccount(int account, boolean removeAll) {
-<<<<<<< HEAD
         switchToAccount(account, removeAll, false);
     }
 
     public void switchToAccount(int account, boolean removeAll, boolean afterLogin) {
-        if (account == UserConfig.selectedAccount) {
-=======
         if (account == UserConfig.selectedAccount || !UserConfig.isValidAccount(account)) {
->>>>>>> 8bf056e2
             return;
         }
 
@@ -4594,15 +4590,11 @@
                         Bulletin.make(container, layout, Bulletin.DURATION_SHORT).show();
                     }
                 } else if (type == Bulletin.TYPE_ERROR) {
-<<<<<<< HEAD
-                    BulletinFactory.of(fragment).createErrorBulletin((String) args[1]).show();
-=======
                     if (fragment != null) {
                         BulletinFactory.of(fragment).createErrorBulletin((String) args[1]).show();
                     } else {
                         BulletinFactory.of(container).createErrorBulletin((String) args[1]).show();
                     }
->>>>>>> 8bf056e2
                 }
             }
         } else if (id == NotificationCenter.groupCallUpdated) {
