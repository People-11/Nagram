--- conflicted
+++ resolved
@@ -2302,13 +2302,10 @@
                 } else if (open_settings == 5) {
                     fragment = new ActionIntroActivity(ActionIntroActivity.ACTION_TYPE_CHANGE_PHONE_NUMBER);
                     closePrevious = true;
-<<<<<<< HEAD
+                } else if (open_settings == 6) {
+                    fragment = new EditWidgetActivity(open_widget_edit_type, open_widget_edit, true);
                 } else if (open_settings == 100) {
                     fragment = new NekoSettingsActivity();
-=======
-                } else if (open_settings == 6) {
-                    fragment = new EditWidgetActivity(open_widget_edit_type, open_widget_edit, true);
->>>>>>> 31b58013
                 } else {
                     fragment = null;
                 }
@@ -3802,13 +3799,10 @@
         NotificationCenter.getGlobalInstance().removeObserver(this, NotificationCenter.didSetPasscode);
         NotificationCenter.getGlobalInstance().removeObserver(this, NotificationCenter.notificationsCountUpdated);
         NotificationCenter.getGlobalInstance().removeObserver(this, NotificationCenter.screenStateChanged);
-<<<<<<< HEAD
+        NotificationCenter.getGlobalInstance().removeObserver(this, NotificationCenter.showBulletin);
         NotificationCenter.getGlobalInstance().removeObserver(drawerLayoutAdapter, NotificationCenter.proxySettingsChanged);
         NotificationCenter.getGlobalInstance().removeObserver(drawerLayoutAdapter, NotificationCenter.updateUserStatus);
 
-=======
-        NotificationCenter.getGlobalInstance().removeObserver(this, NotificationCenter.showBulletin);
->>>>>>> 31b58013
     }
 
     public void presentFragment(BaseFragment fragment) {
@@ -4525,7 +4519,7 @@
                     TLRPC.Document sticker = (TLRPC.Document) args[1];
                     Bulletin.make(fragment, new StickerSetBulletinLayout(this, null, (int) args[2], sticker), Bulletin.DURATION_SHORT).show();
                 } else if (type == Bulletin.TYPE_ERROR) {
-                    BulletinFactory.of(fragment).createErrorBulletin((String)args[1]).show();
+                    BulletinFactory.of(fragment).createErrorBulletin((String) args[1]).show();
                 }
             }
         }
