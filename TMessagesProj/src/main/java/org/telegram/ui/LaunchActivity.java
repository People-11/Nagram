--- conflicted
+++ resolved
@@ -390,18 +390,8 @@
             }
         }
         getWindow().setBackgroundDrawableResource(R.drawable.transparent);
-<<<<<<< HEAD
-        if (SharedConfig.passcodeHash.length() > 0 && !SharedConfig.allowScreenCapture && !NekoXConfig.disableFlagSecure) {
-            try {
-                getWindow().setFlags(WindowManager.LayoutParams.FLAG_SECURE, WindowManager.LayoutParams.FLAG_SECURE);
-            } catch (Exception e) {
-                FileLog.e(e);
-            }
-        }
-=======
         flagSecureReason = new FlagSecureReason(getWindow(), () -> SharedConfig.passcodeHash.length() > 0 && !SharedConfig.allowScreenCapture);
         flagSecureReason.attach();
->>>>>>> 0bcf4fe5
 
         super.onCreate(savedInstanceState);
         if (Build.VERSION.SDK_INT >= 24) {
@@ -1683,13 +1673,9 @@
         if (AndroidUtilities.handleProxyIntent(this, intent)) {
             return true;
         }
-<<<<<<< HEAD
-        if (isNew && PhotoViewer.hasInstance() && PhotoViewer.getInstance().isVisible()) {
-            if (intent == null || !Intent.ACTION_MAIN.equals(intent.getAction())) {
-=======
+
         if (intent == null || !Intent.ACTION_MAIN.equals(intent.getAction())) {
             if (PhotoViewer.hasInstance() && PhotoViewer.getInstance().isVisible()) {
->>>>>>> 0bcf4fe5
                 PhotoViewer.getInstance().closePhoto(false, true);
             }
             StoryRecorder.destroyInstance();
@@ -2976,11 +2962,7 @@
                     }
                 });
                 pushOpened = false;
-<<<<<<< HEAD
-            } else if (videoPath != null || photoPathsArray != null || sendingText != null || sendingLocation != null || documentsPathsArray != null || contactsToSend != null || documentsUrisArray != null) {
-=======
             } else if (videoPath != null || voicePath != null || photoPathsArray != null || sendingText != null || documentsPathsArray != null || contactsToSend != null || documentsUrisArray != null) {
->>>>>>> 0bcf4fe5
                 if (!AndroidUtilities.isTablet()) {
                     NotificationCenter.getInstance(intentAccount[0]).postNotificationName(NotificationCenter.closeChats);
                 }
@@ -5560,14 +5542,12 @@
         NotificationCenter.getGlobalInstance().removeObserver(this, NotificationCenter.showBulletin);
         NotificationCenter.getGlobalInstance().removeObserver(this, NotificationCenter.appUpdateAvailable);
         NotificationCenter.getGlobalInstance().removeObserver(this, NotificationCenter.requestPermissions);
-<<<<<<< HEAD
+        NotificationCenter.getGlobalInstance().removeObserver(this, NotificationCenter.billingConfirmPurchaseError);
+
         // NekoX
         NotificationCenter.getGlobalInstance().removeObserver(drawerLayoutAdapter, NotificationCenter.proxySettingsChanged);
         NotificationCenter.getGlobalInstance().removeObserver(drawerLayoutAdapter, NotificationCenter.updateUserStatus);
 
-=======
-        NotificationCenter.getGlobalInstance().removeObserver(this, NotificationCenter.billingConfirmPurchaseError);
->>>>>>> 0bcf4fe5
 
         LiteMode.removeOnPowerSaverAppliedListener(this::onPowerSaver);
     }
@@ -5679,11 +5659,7 @@
                     fragment.storyViewer.onActivityResult(requestCode, resultCode, data);
                 }
             }
-<<<<<<< HEAD
-            if (layersActionBarLayout.getFragmentStack().size() != 0) {
-                BaseFragment fragment = layersActionBarLayout.getFragmentStack().get(layersActionBarLayout.getFragmentStack().size() - 1);
-                fragment.onActivityResultFragment(requestCode, resultCode, data);
-=======
+
             if (AndroidUtilities.isTablet()) {
                 //TODO stories
                 // check on tablets
@@ -5695,7 +5671,6 @@
                     BaseFragment fragment = layersActionBarLayout.getFragmentStack().get(layersActionBarLayout.getFragmentStack().size() - 1);
                     fragment.onActivityResultFragment(requestCode, resultCode, data);
                 }
->>>>>>> 0bcf4fe5
             }
             NotificationCenter.getGlobalInstance().postNotificationName(NotificationCenter.onActivityResultReceived, requestCode, resultCode, data);
         }
@@ -6188,23 +6163,7 @@
                 backgroundTablet.setBackgroundImage(Theme.getCachedWallpaper(), Theme.isWallpaperMotion());
             }
         } else if (id == NotificationCenter.didSetPasscode) {
-<<<<<<< HEAD
-            if (SharedConfig.passcodeHash.length() > 0 && !SharedConfig.allowScreenCapture && !NekoXConfig.disableFlagSecure) {
-                try {
-                    getWindow().setFlags(WindowManager.LayoutParams.FLAG_SECURE, WindowManager.LayoutParams.FLAG_SECURE);
-                } catch (Exception e) {
-                    FileLog.e(e);
-                }
-            } else if (!AndroidUtilities.hasFlagSecureFragment()) {
-                try {
-                    getWindow().clearFlags(WindowManager.LayoutParams.FLAG_SECURE);
-                } catch (Exception e) {
-                    FileLog.e(e);
-                }
-            }
-=======
             flagSecureReason.invalidate();
->>>>>>> 0bcf4fe5
         } else if (id == NotificationCenter.reloadInterface) {
             boolean last = mainFragmentsStack.size() > 1 && mainFragmentsStack.get(mainFragmentsStack.size() - 1) instanceof ProfileActivity;
             if (last) {
