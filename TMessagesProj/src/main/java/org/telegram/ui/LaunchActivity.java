/*
 * This is the source code of Telegram for Android v. 5.x.x.
 * It is licensed under GNU GPL v. 2 or later.
 * You should have received a copy of the license in this archive (see LICENSE).
 *
 * Copyright Nikolai Kudashov, 2013-2018.
 */

package org.telegram.ui;

import static org.telegram.ui.Components.Premium.LimitReachedBottomSheet.TYPE_ACCOUNTS;

import android.Manifest;
import android.animation.Animator;
import android.animation.AnimatorListenerAdapter;
import android.animation.ObjectAnimator;
import android.animation.ValueAnimator;
import android.annotation.SuppressLint;
import android.app.Activity;
import android.app.ActivityManager;
import android.app.Dialog;
import android.content.Context;
import android.content.Intent;
import android.content.SharedPreferences;
import android.content.pm.PackageManager;
import android.content.res.Configuration;
import android.database.Cursor;
import android.graphics.Bitmap;
import android.graphics.Canvas;
import android.graphics.LinearGradient;
import android.graphics.Matrix;
import android.graphics.Paint;
import android.graphics.Path;
import android.graphics.Point;
import android.graphics.Shader;
import android.location.Location;
import android.graphics.drawable.Drawable;
import android.location.LocationManager;
import android.media.AudioManager;
import android.net.ConnectivityManager;
import android.net.Uri;
import android.os.Build;
import android.os.Bundle;
import android.os.Parcelable;
import android.os.StatFs;
import android.os.StrictMode;
import android.os.SystemClock;
import android.provider.ContactsContract;
import android.provider.Settings;
import android.text.TextUtils;
import android.util.Base64;
import android.util.SparseArray;
import android.util.SparseIntArray;
import android.util.TypedValue;
import android.view.ActionMode;
import android.view.Gravity;
import android.view.KeyEvent;
import android.view.Menu;
import android.view.MotionEvent;
import android.view.View;
import android.view.ViewAnimationUtils;
import android.view.ViewGroup;
import android.view.ViewTreeObserver;
import android.view.Window;
import android.view.WindowManager;
import android.widget.FrameLayout;
import android.widget.ImageView;
import android.widget.LinearLayout;
import android.widget.RelativeLayout;
import android.widget.TextView;
import android.widget.Toast;

import androidx.annotation.NonNull;
import androidx.annotation.Nullable;
import androidx.arch.core.util.Function;
import androidx.core.app.ActivityCompat;
import androidx.core.content.pm.ShortcutInfoCompat;
import androidx.core.content.pm.ShortcutManagerCompat;
import androidx.core.graphics.ColorUtils;
import androidx.recyclerview.widget.ItemTouchHelper;
import androidx.recyclerview.widget.LinearLayoutManager;
import androidx.recyclerview.widget.RecyclerView;

import com.v2ray.ang.V2RayConfig;

import org.telegram.PhoneFormat.PhoneFormat;
import org.telegram.messenger.AccountInstance;
import org.telegram.messenger.AndroidUtilities;
import org.telegram.messenger.ApplicationLoader;
import org.telegram.messenger.BotWebViewVibrationEffect;
import org.telegram.messenger.BuildVars;
import org.telegram.messenger.ChatObject;
import org.telegram.messenger.ContactsController;
import org.telegram.messenger.ContactsLoadingObserver;
import org.telegram.messenger.DialogObject;
import org.telegram.messenger.FileLoader;
import org.telegram.messenger.FileLog;
import org.telegram.messenger.FingerprintController;
import org.telegram.messenger.GenericProvider;
import org.telegram.messenger.ImageLoader;
import org.telegram.messenger.LocaleController;
import org.telegram.messenger.MediaController;
import org.telegram.messenger.MediaDataController;
import org.telegram.messenger.MessageObject;
import org.telegram.messenger.MessagesController;
import org.telegram.messenger.MessagesStorage;
import org.telegram.messenger.NotificationCenter;
import org.telegram.messenger.PushListenerController;
import org.telegram.messenger.R;
import org.telegram.messenger.SendMessagesHelper;
import org.telegram.messenger.SharedConfig;
import org.telegram.messenger.TopicsController;
import org.telegram.messenger.UserConfig;
import org.telegram.messenger.UserObject;
import org.telegram.messenger.Utilities;
import org.telegram.messenger.browser.Browser;
import org.telegram.messenger.voip.VideoCapturerDevice;
import org.telegram.messenger.voip.VoIPPendingCall;
import org.telegram.messenger.voip.VoIPService;
import org.telegram.tgnet.ConnectionsManager;
import org.telegram.tgnet.TLObject;
import org.telegram.tgnet.TLRPC;
import org.telegram.ui.ActionBar.AlertDialog;
import org.telegram.ui.ActionBar.BaseFragment;
import org.telegram.ui.ActionBar.DrawerLayoutContainer;
import org.telegram.ui.ActionBar.INavigationLayout;
import org.telegram.ui.ActionBar.SimpleTextView;
import org.telegram.ui.ActionBar.Theme;
import org.telegram.ui.Adapters.DrawerLayoutAdapter;
<<<<<<< HEAD
import org.telegram.ui.Cells.DrawerActionCheckCell;
=======
import org.telegram.ui.Cells.CheckBoxCell;
>>>>>>> 3ccf875b
import org.telegram.ui.Cells.DrawerActionCell;
import org.telegram.ui.Cells.DrawerAddCell;
import org.telegram.ui.Cells.DrawerProfileCell;
import org.telegram.ui.Cells.DrawerUserCell;
import org.telegram.ui.Cells.LanguageCell;
import org.telegram.ui.Components.AlertsCreator;
import org.telegram.ui.Components.AnimatedEmojiDrawable;
import org.telegram.ui.Components.AppIconBulletinLayout;
import org.telegram.ui.Components.AttachBotIntroTopView;
import org.telegram.ui.Components.AudioPlayerAlert;
import org.telegram.ui.Components.BlockingUpdateView;
import org.telegram.ui.Components.Bulletin;
import org.telegram.ui.Components.BulletinFactory;
import org.telegram.ui.Components.CubicBezierInterpolator;
import org.telegram.ui.Components.Easings;
import org.telegram.ui.Components.EmbedBottomSheet;
import org.telegram.ui.Components.EmojiPacksAlert;
import org.telegram.ui.Components.FireworksOverlay;
import org.telegram.ui.Components.FloatingDebug.FloatingDebugController;
import org.telegram.ui.Components.Forum.ForumUtilities;
import org.telegram.ui.Components.GroupCallPip;
import org.telegram.ui.Components.JoinGroupAlert;
import org.telegram.ui.Components.LayoutHelper;
import org.telegram.ui.Components.MediaActionDrawable;
import org.telegram.ui.Components.PasscodeView;
import org.telegram.ui.Components.PhonebookShareAlert;
import org.telegram.ui.Components.PipRoundVideoView;
import org.telegram.ui.Components.Premium.LimitReachedBottomSheet;
import org.telegram.ui.Components.RLottieDrawable;
import org.telegram.ui.Components.RLottieImageView;
import org.telegram.ui.Components.RadialProgress2;
import org.telegram.ui.Components.RecyclerListView;
import org.telegram.ui.Components.SharingLocationsAlert;
import org.telegram.ui.Components.SideMenultItemAnimator;
import org.telegram.ui.Components.SizeNotifierFrameLayout;
import org.telegram.ui.Components.StickerSetBulletinLayout;
import org.telegram.ui.Components.StickersAlert;
import org.telegram.ui.Components.TermsOfServiceView;
import org.telegram.ui.Components.ThemeEditorView;
import org.telegram.ui.Components.UndoView;
import org.telegram.ui.Components.UpdateAppAlertDialog;
import org.telegram.ui.Components.voip.VoIPHelper;
import org.webrtc.voiceengine.WebRtcAudioTrack;

import java.io.BufferedReader;
import java.io.File;
import java.io.IOException;
import java.io.InputStream;
import java.io.InputStreamReader;
import java.text.DateFormat;
import java.text.ParseException;
import java.text.SimpleDateFormat;
import java.util.ArrayList;
import java.util.Date;
import java.util.HashMap;
import java.util.List;
import java.util.Map;
import java.util.Set;
import java.util.concurrent.atomic.AtomicBoolean;
import java.util.function.Consumer;
import java.util.regex.Matcher;
import java.util.regex.Pattern;

import cn.hutool.core.util.StrUtil;
import kotlin.Unit;
import kotlin.text.StringsKt;
import tw.nekomimi.nekogram.InternalUpdater;
import tw.nekomimi.nekogram.helpers.SettingsHelper;
import tw.nekomimi.nekogram.ui.BottomBuilder;
import tw.nekomimi.nekogram.NekoConfig;
import tw.nekomimi.nekogram.NekoXConfig;
import tw.nekomimi.nekogram.settings.NekoSettingsActivity;
import tw.nekomimi.nekogram.proxy.SubInfo;
import tw.nekomimi.nekogram.proxy.SubManager;
import tw.nekomimi.nekogram.utils.AlertUtil;
import tw.nekomimi.nekogram.utils.MonetHelper;
import tw.nekomimi.nekogram.utils.ProxyUtil;
import tw.nekomimi.nekogram.utils.UIUtil;
import xyz.nextalone.nagram.NaConfig;

public class LaunchActivity extends BasePermissionsActivity implements INavigationLayout.INavigationLayoutDelegate, NotificationCenter.NotificationCenterDelegate, DialogsActivity.DialogsActivityDelegate {
    public final static Pattern PREFIX_T_ME_PATTERN = Pattern.compile("^(?:http(?:s|)://|)([A-z0-9-]+?)\\.t\\.me");

    public static boolean isResumed;
    public static Runnable onResumeStaticCallback;

    private static final String EXTRA_ACTION_TOKEN = "actions.fulfillment.extra.ACTION_TOKEN";

    private boolean finished;
    final private Pattern locationRegex = Pattern.compile("geo: ?(-?\\d+\\.\\d+),(-?\\d+\\.\\d+)(,|\\?z=)(-?\\d+)");
    private Location sendingLocation;
    private String videoPath;
    private String sendingText;
    private ArrayList<SendMessagesHelper.SendingMediaInfo> photoPathsArray;
    private ArrayList<String> documentsPathsArray;
    private ArrayList<Uri> documentsUrisArray;
    private Uri exportingChatUri;
    private String documentsMimeType;
    private ArrayList<String> documentsOriginalPathsArray;
    private ArrayList<TLRPC.User> contactsToSend;
    private Uri contactsToSendUri;
    private int currentConnectionState;
    private static ArrayList<BaseFragment> mainFragmentsStack = new ArrayList<>();
    private static ArrayList<BaseFragment> layerFragmentsStack = new ArrayList<>();
    private static ArrayList<BaseFragment> rightFragmentsStack = new ArrayList<>();
    private ViewTreeObserver.OnGlobalLayoutListener onGlobalLayoutListener;
    private ArrayList<Parcelable> importingStickers;
    private ArrayList<String> importingStickersEmoji;
    private String importingStickersSoftware;

    private ActionMode visibleActionMode;

    private boolean wasMutedByAdminRaisedHand;

    private ImageView themeSwitchImageView;
    private View themeSwitchSunView;
    private RLottieDrawable themeSwitchSunDrawable;
    private INavigationLayout actionBarLayout;
    private INavigationLayout layersActionBarLayout;
    private INavigationLayout rightActionBarLayout;
    private RelativeLayout launchLayout;
    private FrameLayout shadowTablet;
    private FrameLayout shadowTabletSide;
    private SizeNotifierFrameLayout backgroundTablet;
    private FrameLayout frameLayout;
    private FireworksOverlay fireworksOverlay;
    public DrawerLayoutContainer drawerLayoutContainer;
    private DrawerLayoutAdapter drawerLayoutAdapter;
    private PasscodeView passcodeView;
    private TermsOfServiceView termsOfServiceView;
    private BlockingUpdateView blockingUpdateView;
    private AlertDialog visibleDialog;
    private AlertDialog proxyErrorDialog;
    private RecyclerListView sideMenu;
    private SelectAnimatedEmojiDialog.SelectAnimatedEmojiDialogWindow selectAnimatedEmojiDialog;
    private SideMenultItemAnimator itemAnimator;
    private FrameLayout updateLayout;
    private RadialProgress2 updateLayoutIcon;
    private SimpleTextView updateTextView;
    private TextView updateSizeTextView;
    private FrameLayout sideMenuContainer;
    private View rippleAbove;

    private AlertDialog localeDialog;
    private boolean loadingLocaleDialog;
    private HashMap<String, String> systemLocaleStrings;
    private HashMap<String, String> englishLocaleStrings;

    private Intent passcodeSaveIntent;
    private boolean passcodeSaveIntentIsNew;
    private boolean passcodeSaveIntentIsRestore;

    private boolean tabletFullSize;

    private String loadingThemeFileName;
    private String loadingThemeWallpaperName;
    private TLRPC.TL_wallPaper loadingThemeWallpaper;
    private Theme.ThemeInfo loadingThemeInfo;
    private TLRPC.TL_theme loadingTheme;
    private boolean loadingThemeAccent;
    private AlertDialog loadingThemeProgressDialog;

    private boolean isNavigationBarColorFrozen = false;

    private boolean navigateToPremiumBot;
    private Runnable navigateToPremiumGiftCallback;

    private Runnable lockRunnable;

    private List<Runnable> onUserLeaveHintListeners = new ArrayList<>();

    private static final int PLAY_SERVICES_REQUEST_CHECK_SETTINGS = 140;
    public static final int SCREEN_CAPTURE_REQUEST_CODE = 520;

    public static final int BLUETOOTH_CONNECT_TYPE = 0;
    private SparseIntArray requestedPermissions = new SparseIntArray();
    private int requsetPermissionsPointer = 5934;
    public static boolean systemBlurEnabled;
    private Consumer<Boolean> blurListener = new Consumer<Boolean>() {
        @Override
        public void accept(Boolean aBoolean) {
            systemBlurEnabled = aBoolean;
        }
    };

    @Override
    protected void onCreate(Bundle savedInstanceState) {
        if (BuildVars.DEBUG_VERSION) {
            StrictMode.setVmPolicy(new StrictMode.VmPolicy.Builder(StrictMode.getVmPolicy())
                    .detectLeakedClosableObjects()
                    .build());
        }
        ApplicationLoader.postInitApplication();
        AndroidUtilities.checkDisplaySize(this, getResources().getConfiguration());
        currentAccount = UserConfig.selectedAccount;
        if (!UserConfig.getInstance(currentAccount).isClientActivated()) {
            Intent intent = getIntent();
            boolean isProxy = false;
            if (intent != null && intent.getAction() != null) {
                if (Intent.ACTION_SEND.equals(intent.getAction()) || Intent.ACTION_SEND_MULTIPLE.equals(intent.getAction())) {
                    super.onCreate(savedInstanceState);
                    finish();
                    return;
                } else if (Intent.ACTION_VIEW.equals(intent.getAction())) {
                    Uri uri = intent.getData();
                    if (uri != null) {
                        String url = uri.toString().toLowerCase();
                        isProxy = url.startsWith("tg:proxy") || url.startsWith("tg://proxy") || url.startsWith("tg:socks") || url.startsWith("tg://socks") ||
                                url.startsWith(V2RayConfig.VMESS_PROTOCOL) ||
                                url.startsWith(V2RayConfig.VMESS1_PROTOCOL) ||
                                url.startsWith(V2RayConfig.SS_PROTOCOL) ||
                                url.startsWith(V2RayConfig.SSR_PROTOCOL) ||
                                url.startsWith(V2RayConfig.TROJAN_PROTOCOL);
                    }
                }
            }
        }
        requestWindowFeature(Window.FEATURE_NO_TITLE);
        setTheme(R.style.Theme_TMessages);
        if (Build.VERSION.SDK_INT >= Build.VERSION_CODES.LOLLIPOP) {
            try {
                setTaskDescription(new ActivityManager.TaskDescription(null, null, Theme.getColor(Theme.key_actionBarDefault) | 0xff000000));
            } catch (Throwable ignore) {

            }
            try {
                getWindow().setNavigationBarColor(0xff000000);
            } catch (Throwable ignore) {

            }
        }
        getWindow().setBackgroundDrawableResource(R.drawable.transparent);
        if (SharedConfig.passcodeHash.length() > 0 && !SharedConfig.allowScreenCapture && !NekoXConfig.disableFlagSecure) {
            try {
                getWindow().setFlags(WindowManager.LayoutParams.FLAG_SECURE, WindowManager.LayoutParams.FLAG_SECURE);
            } catch (Exception e) {
                FileLog.e(e);
            }
        }

        super.onCreate(savedInstanceState);
        if (Build.VERSION.SDK_INT >= 24) {
            AndroidUtilities.isInMultiwindow = isInMultiWindowMode();
        }
        Theme.createCommonChatResources();
        Theme.createDialogsResources(this);
        if (SharedConfig.passcodeHash.length() != 0 && SharedConfig.appLocked) {
            SharedConfig.lastPauseTime = (int) (SystemClock.elapsedRealtime() / 1000);
        }
        AndroidUtilities.fillStatusBarHeight(this);
        actionBarLayout = INavigationLayout.newLayout(this);

        frameLayout = new FrameLayout(this) {
            @Override
            protected void dispatchDraw(Canvas canvas) {
                super.dispatchDraw(canvas);
                drawRippleAbove(canvas, this);
            }
        };
        setContentView(frameLayout, new ViewGroup.LayoutParams(ViewGroup.LayoutParams.MATCH_PARENT, ViewGroup.LayoutParams.MATCH_PARENT));
        if (Build.VERSION.SDK_INT >= 21) {
            themeSwitchImageView = new ImageView(this);
            themeSwitchImageView.setVisibility(View.GONE);
        }

        drawerLayoutContainer = new DrawerLayoutContainer(this) {
            private boolean wasPortrait;
            @Override
            protected void onLayout(boolean changed, int l, int t, int r, int b) {
                super.onLayout(changed, l, t, r, b);
                setDrawerPosition(getDrawerPosition());

                boolean portrait = (b - t) > (r - l);
                if (portrait != wasPortrait) {
                    post(() -> {
                        if (selectAnimatedEmojiDialog != null) {
                            selectAnimatedEmojiDialog.dismiss();
                            selectAnimatedEmojiDialog = null;
                        }
                    });
                    wasPortrait = portrait;
                }
            }

            @Override
            public void closeDrawer() {
                super.closeDrawer();
                if (selectAnimatedEmojiDialog != null) {
                    selectAnimatedEmojiDialog.dismiss();
                    selectAnimatedEmojiDialog = null;
                }
            }

            @Override
            public void closeDrawer(boolean fast) {
                super.closeDrawer(fast);
                if (selectAnimatedEmojiDialog != null) {
                    selectAnimatedEmojiDialog.dismiss();
                    selectAnimatedEmojiDialog = null;
                }
            }
        };
        drawerLayoutContainer.setBehindKeyboardColor(Theme.getColor(Theme.key_windowBackgroundWhite));
        frameLayout.addView(drawerLayoutContainer, LayoutHelper.createFrame(LayoutHelper.MATCH_PARENT, LayoutHelper.MATCH_PARENT));

        if (Build.VERSION.SDK_INT >= 21) {
            themeSwitchSunView = new View(this) {
                @Override
                protected void onDraw(Canvas canvas) {
                    if (themeSwitchSunDrawable != null) {
                        themeSwitchSunDrawable.draw(canvas);
                        invalidate();
                    }
                }
            };
            frameLayout.addView(themeSwitchSunView, LayoutHelper.createFrame(48, 48));
            themeSwitchSunView.setVisibility(View.GONE);
        }
        frameLayout.addView(fireworksOverlay = new FireworksOverlay(this) {
            {
                setVisibility(GONE);
            }

            @Override
            public void start() {
                setVisibility(VISIBLE);
                super.start();
            }

            @Override
            protected void onStop() {
                super.onStop();
                setVisibility(GONE);
            }
        });
        setupActionBarLayout();
        sideMenuContainer = new FrameLayout(this);
        sideMenu = new RecyclerListView(this) {
            @Override
            public boolean drawChild(Canvas canvas, View child, long drawingTime) {
                int restore = -1;
                if (itemAnimator != null && itemAnimator.isRunning() && itemAnimator.isAnimatingChild(child)) {
                    restore = canvas.save();
                    canvas.clipRect(0, itemAnimator.getAnimationClipTop(), getMeasuredWidth(), getMeasuredHeight());
                }
                boolean result = super.drawChild(canvas, child, drawingTime);
                if (restore >= 0) {
                    canvas.restoreToCount(restore);
                    invalidate();
                    invalidateViews();
                }
                return result;
            }
        };
        itemAnimator = new SideMenultItemAnimator(sideMenu);
        sideMenu.setItemAnimator(itemAnimator);
        sideMenu.setBackgroundColor(Theme.getColor(Theme.key_chats_menuBackground));
        sideMenu.setLayoutManager(new LinearLayoutManager(this, LinearLayoutManager.VERTICAL, false));
        sideMenu.setAllowItemsInteractionDuringAnimation(false);
        sideMenu.setAdapter(drawerLayoutAdapter = new DrawerLayoutAdapter(this, itemAnimator, drawerLayoutContainer));
        drawerLayoutAdapter.setOnPremiumDrawableClick(e -> showSelectStatusDialog());
        sideMenuContainer.addView(sideMenu, LayoutHelper.createFrame(LayoutHelper.MATCH_PARENT, LayoutHelper.MATCH_PARENT));
        drawerLayoutContainer.setDrawerLayout(sideMenuContainer);
        FrameLayout.LayoutParams layoutParams = (FrameLayout.LayoutParams) sideMenuContainer.getLayoutParams();
        Point screenSize = AndroidUtilities.getRealScreenSize();
        layoutParams.width = AndroidUtilities.isTablet() ? AndroidUtilities.dp(320) : Math.min(AndroidUtilities.dp(320), Math.min(screenSize.x, screenSize.y) - AndroidUtilities.dp(56));
        layoutParams.height = LayoutHelper.MATCH_PARENT;
        sideMenuContainer.setLayoutParams(layoutParams);
        sideMenu.setOnItemClickListener((view, position, x, y) -> {
            if (position == 0) {
                DrawerProfileCell profileCell = (DrawerProfileCell) view;
                if (profileCell.isInAvatar(x, y)) {
                    openSettings(profileCell.hasAvatar());
                } else {
                    drawerLayoutAdapter.setAccountsShown(!drawerLayoutAdapter.isAccountsShown(), true);
                }
            } else if (view instanceof DrawerUserCell) {
                switchToAccount(((DrawerUserCell) view).getAccountNumber(), true);
                drawerLayoutContainer.closeDrawer(false);
            } else if (view instanceof DrawerAddCell) {
                int freeAccount;
                for (int account = 0; ; account++) {
                    if (!SharedConfig.activeAccounts.contains(account)) {
                        freeAccount = account;
                        break;
                    }
                }
//                if (!UserConfig.hasPremiumOnAccounts()) {
//                    freeAccounts -= (UserConfig.MAX_ACCOUNT_COUNT - UserConfig.MAX_ACCOUNT_DEFAULT_COUNT);
//                }
                if (freeAccount >= 0) {
                    presentFragment(new LoginActivity(freeAccount));
                }
                drawerLayoutContainer.closeDrawer(false);
            } else if (view instanceof DrawerActionCheckCell) {
                int id = drawerLayoutAdapter.getId(position);
                //  DrawerLayoutAdapter.CheckItem item = drawerLayoutAdapter.getItem(position);
                if (id == 13) {
                    presentFragment(new ProxyListActivity());
                    drawerLayoutContainer.closeDrawer(false);
                } else if (id == 14) {
                    NekoXConfig.toggleKeepOnlineStatus();
                    drawerLayoutAdapter.notifyDataSetChanged();
                } else if (!UserConfig.hasPremiumOnAccounts()) {
                    if (actionBarLayout.getFragmentStack().size() > 0) {
                        BaseFragment fragment = actionBarLayout.getFragmentStack().get(0);
                        LimitReachedBottomSheet limitReachedBottomSheet = new LimitReachedBottomSheet(fragment, this, TYPE_ACCOUNTS, currentAccount);
                        fragment.showDialog(limitReachedBottomSheet);
                        limitReachedBottomSheet.onShowPremiumScreenRunnable = () -> drawerLayoutContainer.closeDrawer(false);
                    }
                }
            } else {
                int id = drawerLayoutAdapter.getId(position);
                if (id == 2) {
                    Bundle args = new Bundle();
                    presentFragment(new GroupCreateActivity(args));
                    drawerLayoutContainer.closeDrawer(false);
                } else if (id == 3) {
                    Bundle args = new Bundle();
                    args.putBoolean("onlyUsers", true);
                    args.putBoolean("destroyAfterSelect", true);
                    args.putBoolean("createSecretChat", true);
                    args.putBoolean("allowBots", false);
                    args.putBoolean("allowSelf", false);
                    presentFragment(new ContactsActivity(args));
                    drawerLayoutContainer.closeDrawer(false);
                } else if (id == 4) {
                    SharedPreferences preferences = MessagesController.getGlobalMainSettings();
                    if (!BuildVars.DEBUG_VERSION && preferences.getBoolean("channel_intro", false)) {
                        Bundle args = new Bundle();
                        args.putInt("step", 0);
                        presentFragment(new ChannelCreateActivity(args));
                    } else {
                        presentFragment(new ActionIntroActivity(ActionIntroActivity.ACTION_TYPE_CHANNEL_CREATE));
                        preferences.edit().putBoolean("channel_intro", true).apply();
                    }
                    drawerLayoutContainer.closeDrawer(false);
                } else if (id == 6) {
                    presentFragment(new ContactsActivity(null));
                    drawerLayoutContainer.closeDrawer(false);
                } else if (id == 7) {
                    presentFragment(new InviteContactsActivity());
                    drawerLayoutContainer.closeDrawer(false);
                } else if (id == 8) {
                    openSettings(false);
                } else if (id == 9) {
                    Browser.openUrl(LaunchActivity.this, NekoXConfig.FAQ_URL);
                    drawerLayoutContainer.closeDrawer(false);
                } else if (id == 10) {
                    presentFragment(new CallLogActivity());
                    drawerLayoutContainer.closeDrawer(false);
                } else if (id == 11) {
                    Bundle args = new Bundle();
                    args.putLong("user_id", UserConfig.getInstance(currentAccount).getClientUserId());
                    presentFragment(new ChatActivity(args));
                    drawerLayoutContainer.closeDrawer(false);
                } else if (id == 12) {
                    if (Build.VERSION.SDK_INT >= 23) {
                        if (checkSelfPermission(Manifest.permission.ACCESS_COARSE_LOCATION) != PackageManager.PERMISSION_GRANTED) {
                            presentFragment(new ActionIntroActivity(ActionIntroActivity.ACTION_TYPE_NEARBY_LOCATION_ACCESS));
                            drawerLayoutContainer.closeDrawer(false);
                            return;
                        }
                    }
                    boolean enabled = true;
                    if (Build.VERSION.SDK_INT >= Build.VERSION_CODES.P) {
                        LocationManager lm = (LocationManager) ApplicationLoader.applicationContext.getSystemService(Context.LOCATION_SERVICE);
                        enabled = lm.isLocationEnabled();
                    } else if (Build.VERSION.SDK_INT >= 19) {
                        try {
                            int mode = Settings.Secure.getInt(ApplicationLoader.applicationContext.getContentResolver(), Settings.Secure.LOCATION_MODE, Settings.Secure.LOCATION_MODE_OFF);
                            enabled = (mode != Settings.Secure.LOCATION_MODE_OFF);
                        } catch (Throwable e) {
                            FileLog.e(e);
                        }
                    }
                    if (enabled) {
                        presentFragment(new PeopleNearbyActivity());
                    } else {
                        presentFragment(new ActionIntroActivity(ActionIntroActivity.ACTION_TYPE_NEARBY_LOCATION_ENABLED));
                    }
                    drawerLayoutContainer.closeDrawer(false);
                } else if (id == 13) {
                    Browser.openUrl(LaunchActivity.this, LocaleController.getString("TelegramFeaturesUrl", R.string.TelegramFeaturesUrl));
                    drawerLayoutContainer.closeDrawer(false);
                } else if (id == 15) {
                    showSelectStatusDialog();
                }
            }
        });
        final ItemTouchHelper sideMenuTouchHelper = new ItemTouchHelper(new ItemTouchHelper.SimpleCallback(ItemTouchHelper.UP | ItemTouchHelper.DOWN, 0) {

            private RecyclerView.ViewHolder selectedViewHolder;

            @Override
            public boolean onMove(@NonNull RecyclerView recyclerView, @NonNull RecyclerView.ViewHolder viewHolder, @NonNull RecyclerView.ViewHolder target) {
                if (viewHolder.getItemViewType() != target.getItemViewType()) {
                    return false;
                }
                drawerLayoutAdapter.swapElements(viewHolder.getAdapterPosition(), target.getAdapterPosition());
                return true;
            }

            @Override
            public void onSwiped(@NonNull RecyclerView.ViewHolder viewHolder, int direction) {
            }

            @Override
            public boolean isLongPressDragEnabled() {
                return false;
            }

            @Override
            public void onSelectedChanged(RecyclerView.ViewHolder viewHolder, int actionState) {
                clearSelectedViewHolder();
                if (actionState != ItemTouchHelper.ACTION_STATE_IDLE) {
                    selectedViewHolder = viewHolder;
                    final View view = viewHolder.itemView;
                    sideMenu.cancelClickRunnables(false);
                    view.setBackgroundColor(Theme.getColor(Theme.key_dialogBackground));
                    if (Build.VERSION.SDK_INT >= 21) {
                        ObjectAnimator.ofFloat(view, "elevation", AndroidUtilities.dp(1)).setDuration(150).start();
                    }
                }
            }

            @Override
            public void clearView(RecyclerView recyclerView, RecyclerView.ViewHolder viewHolder) {
                clearSelectedViewHolder();
            }

            private void clearSelectedViewHolder() {
                if (selectedViewHolder != null) {
                    final View view = selectedViewHolder.itemView;
                    selectedViewHolder = null;
                    view.setTranslationX(0f);
                    view.setTranslationY(0f);
                    if (Build.VERSION.SDK_INT >= 21) {
                        final ObjectAnimator animator = ObjectAnimator.ofFloat(view, "elevation", 0f);
                        animator.addListener(new AnimatorListenerAdapter() {
                            @Override
                            public void onAnimationEnd(Animator animation) {
                                view.setBackground(null);
                            }
                        });
                        animator.setDuration(150).start();
                    }
                }
            }

            @Override
            public void onChildDraw(@NonNull Canvas c, @NonNull RecyclerView recyclerView, @NonNull RecyclerView.ViewHolder viewHolder, float dX, float dY, int actionState, boolean isCurrentlyActive) {
                final View view = viewHolder.itemView;
                if (drawerLayoutAdapter.isAccountsShown()) {
                    RecyclerView.ViewHolder topViewHolder = recyclerView.findViewHolderForAdapterPosition(drawerLayoutAdapter.getFirstAccountPosition() - 1);
                    RecyclerView.ViewHolder bottomViewHolder = recyclerView.findViewHolderForAdapterPosition(drawerLayoutAdapter.getLastAccountPosition() + 1);
                    if (topViewHolder != null && topViewHolder.itemView != null && topViewHolder.itemView.getBottom() == view.getTop() && dY < 0f) {
                        dY = 0f;
                    } else if (bottomViewHolder != null && bottomViewHolder.itemView != null && bottomViewHolder.itemView.getTop() == view.getBottom() && dY > 0f) {
                        dY = 0f;
                    }
                }
                view.setTranslationX(dX);
                view.setTranslationY(dY);
            }
        });
        sideMenuTouchHelper.attachToRecyclerView(sideMenu);
        sideMenu.setOnItemLongClickListener((view, position) -> {
            if (view instanceof DrawerUserCell) {
                final int accountNumber = ((DrawerUserCell) view).getAccountNumber();
                if (accountNumber == currentAccount || AndroidUtilities.isTablet()) {
                    sideMenuTouchHelper.startDrag(sideMenu.getChildViewHolder(view));
                } else {
                    final BaseFragment fragment = new DialogsActivity(null) {
                        @Override
                        public void onTransitionAnimationEnd(boolean isOpen, boolean backward) {
                            super.onTransitionAnimationEnd(isOpen, backward);
                            if (!isOpen && backward) { // closed
                                drawerLayoutContainer.setDrawCurrentPreviewFragmentAbove(false);
                                actionBarLayout.getView().invalidate();
                            }
                        }

                        @Override
                        public void onPreviewOpenAnimationEnd() {
                            super.onPreviewOpenAnimationEnd();
                            drawerLayoutContainer.setAllowOpenDrawer(false, false);
                            drawerLayoutContainer.setDrawCurrentPreviewFragmentAbove(false);
                            switchToAccount(accountNumber, true);
                            actionBarLayout.getView().invalidate();
                        }
                    };
                    fragment.setCurrentAccount(accountNumber);
                    actionBarLayout.presentFragmentAsPreview(fragment);
                    drawerLayoutContainer.setDrawCurrentPreviewFragmentAbove(true);
                    return true;
                }
            }
            return false;
        });
        drawerLayoutContainer.setParentActionBarLayout(actionBarLayout);
        actionBarLayout.setDrawerLayoutContainer(drawerLayoutContainer);
        actionBarLayout.setFragmentStack(mainFragmentsStack);
        actionBarLayout.setFragmentStackChangedListener(() -> {
            checkSystemBarColors(true, false);
        });
        actionBarLayout.setDelegate(this);
        Theme.loadWallpaper();

        checkCurrentAccount();
        updateCurrentConnectionState(currentAccount);
        NotificationCenter.getGlobalInstance().postNotificationName(NotificationCenter.closeOtherAppActivities, this);

        currentConnectionState = ConnectionsManager.getInstance(currentAccount).getConnectionState();
        NotificationCenter.getGlobalInstance().addObserver(this, NotificationCenter.needShowAlert);
        NotificationCenter.getGlobalInstance().addObserver(this, NotificationCenter.reloadInterface);
        NotificationCenter.getGlobalInstance().addObserver(this, NotificationCenter.suggestedLangpack);
        NotificationCenter.getGlobalInstance().addObserver(this, NotificationCenter.didSetNewTheme);
        NotificationCenter.getGlobalInstance().addObserver(this, NotificationCenter.needSetDayNightTheme);
        NotificationCenter.getGlobalInstance().addObserver(this, NotificationCenter.needCheckSystemBarColors);
        NotificationCenter.getGlobalInstance().addObserver(this, NotificationCenter.closeOtherAppActivities);
        NotificationCenter.getGlobalInstance().addObserver(this, NotificationCenter.didSetPasscode);
        NotificationCenter.getGlobalInstance().addObserver(this, NotificationCenter.didSetNewWallpapper);
        NotificationCenter.getGlobalInstance().addObserver(this, NotificationCenter.notificationsCountUpdated);
        NotificationCenter.getGlobalInstance().addObserver(this, NotificationCenter.screenStateChanged);
        NotificationCenter.getGlobalInstance().addObserver(this, NotificationCenter.showBulletin);
        NotificationCenter.getGlobalInstance().addObserver(this, NotificationCenter.appUpdateAvailable);
        NotificationCenter.getGlobalInstance().addObserver(this, NotificationCenter.requestPermissions);
        NotificationCenter.getInstance(currentAccount).addObserver(this, NotificationCenter.currentUserPremiumStatusChanged);

        NotificationCenter.getGlobalInstance().addObserver(drawerLayoutAdapter, NotificationCenter.proxySettingsChanged);
        NotificationCenter.getGlobalInstance().addObserver(drawerLayoutAdapter, NotificationCenter.updateUserStatus);

        if (actionBarLayout.getFragmentStack().isEmpty()) {
            if (!UserConfig.getInstance(currentAccount).isClientActivated()) {
                actionBarLayout.addFragmentToStack(getClientNotActivatedFragment());
                drawerLayoutContainer.setAllowOpenDrawer(false, false);
            } else {
                DialogsActivity dialogsActivity = new DialogsActivity(null);
                dialogsActivity.setSideMenu(sideMenu);
                actionBarLayout.addFragmentToStack(dialogsActivity);
                drawerLayoutContainer.setAllowOpenDrawer(true, false);
            }

            try {
                if (savedInstanceState != null) {
                    String fragmentName = savedInstanceState.getString("fragment");
                    if (fragmentName != null) {
                        Bundle args = savedInstanceState.getBundle("args");
                        switch (fragmentName) {
                            case "chat":
                                if (args != null) {
                                    ChatActivity chat = new ChatActivity(args);
                                    if (actionBarLayout.addFragmentToStack(chat)) {
                                        chat.restoreSelfArgs(savedInstanceState);
                                    }
                                }
                                break;
                            case "settings": {
                                args.putLong("user_id", UserConfig.getInstance(currentAccount).clientUserId);
                                ProfileActivity settings = new ProfileActivity(args);
                                actionBarLayout.addFragmentToStack(settings);
                                settings.restoreSelfArgs(savedInstanceState);
                                break;
                            }
                            case "group":
                                if (args != null) {
                                    GroupCreateFinalActivity group = new GroupCreateFinalActivity(args);
                                    if (actionBarLayout.addFragmentToStack(group)) {
                                        group.restoreSelfArgs(savedInstanceState);
                                    }
                                }
                                break;
                            case "channel":
                                if (args != null) {
                                    ChannelCreateActivity channel = new ChannelCreateActivity(args);
                                    if (actionBarLayout.addFragmentToStack(channel)) {
                                        channel.restoreSelfArgs(savedInstanceState);
                                    }
                                }
                                break;
                            case "chat_profile":
                                if (args != null) {
                                    ProfileActivity profile = new ProfileActivity(args);
                                    if (actionBarLayout.addFragmentToStack(profile)) {
                                        profile.restoreSelfArgs(savedInstanceState);
                                    }
                                }
                                break;
                            case "wallpapers": {
                                WallpapersListActivity settings = new WallpapersListActivity(WallpapersListActivity.TYPE_ALL);
                                actionBarLayout.addFragmentToStack(settings);
                                settings.restoreSelfArgs(savedInstanceState);
                                break;
                            }
                        }
                    }
                }
            } catch (Exception e) {
                FileLog.e(e);
            }
        } else {
            BaseFragment fragment = actionBarLayout.getFragmentStack().get(0);
            if (fragment instanceof DialogsActivity) {
                ((DialogsActivity) fragment).setSideMenu(sideMenu);
            }
            boolean allowOpen = true;
            if (AndroidUtilities.isTablet()) {
                allowOpen = actionBarLayout.getFragmentStack().size() <= 1 && layersActionBarLayout.getFragmentStack().isEmpty();
                if (layersActionBarLayout.getFragmentStack().size() == 1 && (layersActionBarLayout.getFragmentStack().get(0) instanceof LoginActivity || layersActionBarLayout.getFragmentStack().get(0) instanceof IntroActivity)) {
                    allowOpen = false;
                }
            }
            if (actionBarLayout.getFragmentStack().size() == 1 && (actionBarLayout.getFragmentStack().get(0) instanceof LoginActivity || actionBarLayout.getFragmentStack().get(0) instanceof IntroActivity)) {
                allowOpen = false;
            }
            drawerLayoutContainer.setAllowOpenDrawer(allowOpen, false);
        }
        checkLayout();
        checkSystemBarColors();
        handleIntent(getIntent(), false, savedInstanceState != null, false);
        try {
            String os1 = Build.DISPLAY;
            String os2 = Build.USER;
            if (os1 != null) {
                os1 = os1.toLowerCase();
            } else {
                os1 = "";
            }
            if (os2 != null) {
                os2 = os1.toLowerCase();
            } else {
                os2 = "";
            }
            if (BuildVars.LOGS_ENABLED) {
                FileLog.d("OS name " + os1 + " " + os2);
            }
            if ((os1.contains("flyme") || os2.contains("flyme")) && Build.VERSION.SDK_INT <= 24) {
                AndroidUtilities.incorrectDisplaySizeFix = true;
                final View view = getWindow().getDecorView().getRootView();
                view.getViewTreeObserver().addOnGlobalLayoutListener(onGlobalLayoutListener = () -> {
                    int height = view.getMeasuredHeight();
                    FileLog.d("height = " + height + " displayHeight = " + AndroidUtilities.displaySize.y);
                    if (Build.VERSION.SDK_INT >= 21) {
                        height -= AndroidUtilities.statusBarHeight;
                    }
                    if (height > AndroidUtilities.dp(100) && height < AndroidUtilities.displaySize.y && height + AndroidUtilities.dp(100) > AndroidUtilities.displaySize.y) {
                        AndroidUtilities.displaySize.y = height;
                        if (BuildVars.LOGS_ENABLED) {
                            FileLog.d("fix display size y to " + AndroidUtilities.displaySize.y);
                        }
                    }
                });
            }
        } catch (Exception e) {
            FileLog.e(e);
        }
        MediaController.getInstance().setBaseActivity(this, true);

        UIUtil.runOnIoDispatcher(() -> {
//            ExternalGcm.checkUpdate(this);
            if (NekoConfig.autoUpdateSubInfo.Bool())
                for (SubInfo subInfo : SubManager.getSubList().find()) {
                    if (subInfo == null || !subInfo.enable) continue;
                    try {
                        subInfo.proxies = subInfo.reloadProxies();
                        subInfo.lastFetch = System.currentTimeMillis();
                        SubManager.getSubList().update(subInfo, true);
                        SharedConfig.reloadProxyList();
                    } catch (IOException allTriesFailed) {
                        FileLog.e(allTriesFailed);
                    }
                }
        }, 4000);
        //FileLog.d("UI create time = " + (SystemClock.elapsedRealtime() - ApplicationLoader.startTime));

        if (Build.VERSION.SDK_INT >= Build.VERSION_CODES.M) {
            FingerprintController.checkKeyReady();
        }

        if (Build.VERSION.SDK_INT >= Build.VERSION_CODES.P) {
            ActivityManager am = (ActivityManager) getSystemService(Context.ACTIVITY_SERVICE);
            if (am.isBackgroundRestricted() && System.currentTimeMillis() - SharedConfig.BackgroundActivityPrefs.getLastCheckedBackgroundActivity() >= 86400000L) {
                AlertsCreator.createBackgroundActivityDialog(this).show();
                SharedConfig.BackgroundActivityPrefs.setLastCheckedBackgroundActivity(System.currentTimeMillis());
            }
        }

        if (Build.VERSION.SDK_INT >= Build.VERSION_CODES.S) {
<<<<<<< HEAD
            MonetHelper.registerReceiver(this);
=======
            getWindow().getDecorView().addOnAttachStateChangeListener(new View.OnAttachStateChangeListener() {
                        @Override
                        public void onViewAttachedToWindow(View v) {
                            getWindowManager().addCrossWindowBlurEnabledListener(blurListener);
                        }

                        @Override
                        public void onViewDetachedFromWindow(View v) {
                            getWindowManager().removeCrossWindowBlurEnabledListener(blurListener);
                        }
                    });
>>>>>>> 3ccf875b
        }
    }

    @Override
    public void onThemeProgress(float progress) {
        if (ArticleViewer.hasInstance() && ArticleViewer.getInstance().isVisible()) {
            ArticleViewer.getInstance().updateThemeColors(progress);
        }
        drawerLayoutContainer.setBehindKeyboardColor(Theme.getColor(Theme.key_windowBackgroundWhite));
        if (PhotoViewer.hasInstance()) {
            PhotoViewer.getInstance().updateColors();
        }
    }

    private void setupActionBarLayout() {
        int i = drawerLayoutContainer.indexOfChild(launchLayout) != -1 ? drawerLayoutContainer.indexOfChild(launchLayout) : drawerLayoutContainer.indexOfChild(actionBarLayout.getView());
        if (i != -1) {
            drawerLayoutContainer.removeViewAt(i);
        }
        if (AndroidUtilities.isTablet()) {
            getWindow().setSoftInputMode(WindowManager.LayoutParams.SOFT_INPUT_ADJUST_RESIZE);

            launchLayout = new RelativeLayout(this) {
                private Path path = new Path();
                private boolean inLayout;

                @Override
                public void requestLayout() {
                    if (inLayout) {
                        return;
                    }
                    super.requestLayout();
                }

                @Override
                protected void onMeasure(int widthMeasureSpec, int heightMeasureSpec) {
                    inLayout = true;
                    int width = MeasureSpec.getSize(widthMeasureSpec);
                    int height = MeasureSpec.getSize(heightMeasureSpec);
                    setMeasuredDimension(width, height);

                    if (!AndroidUtilities.isInMultiwindow && (!AndroidUtilities.isSmallTablet() || getResources().getConfiguration().orientation == Configuration.ORIENTATION_LANDSCAPE)) {
                        tabletFullSize = false;
                        int leftWidth = width / 100 * 35;
                        if (leftWidth < AndroidUtilities.dp(320)) {
                            leftWidth = AndroidUtilities.dp(320);
                        }
                        actionBarLayout.getView().measure(MeasureSpec.makeMeasureSpec(leftWidth, MeasureSpec.EXACTLY), MeasureSpec.makeMeasureSpec(height, MeasureSpec.EXACTLY));
                        shadowTabletSide.measure(MeasureSpec.makeMeasureSpec(AndroidUtilities.dp(1), MeasureSpec.EXACTLY), MeasureSpec.makeMeasureSpec(height, MeasureSpec.EXACTLY));
                        rightActionBarLayout.getView().measure(MeasureSpec.makeMeasureSpec(width - leftWidth, MeasureSpec.EXACTLY), MeasureSpec.makeMeasureSpec(height, MeasureSpec.EXACTLY));
                    } else {
                        tabletFullSize = true;
                        actionBarLayout.getView().measure(MeasureSpec.makeMeasureSpec(width, MeasureSpec.EXACTLY), MeasureSpec.makeMeasureSpec(height, MeasureSpec.EXACTLY));
                    }
                    backgroundTablet.measure(MeasureSpec.makeMeasureSpec(width, MeasureSpec.EXACTLY), MeasureSpec.makeMeasureSpec(height, MeasureSpec.EXACTLY));
                    shadowTablet.measure(MeasureSpec.makeMeasureSpec(width, MeasureSpec.EXACTLY), MeasureSpec.makeMeasureSpec(height, MeasureSpec.EXACTLY));
                    layersActionBarLayout.getView().measure(MeasureSpec.makeMeasureSpec(Math.min(AndroidUtilities.dp(530), width - AndroidUtilities.dp(16)), MeasureSpec.EXACTLY), MeasureSpec.makeMeasureSpec(height - AndroidUtilities.statusBarHeight - AndroidUtilities.dp(16), MeasureSpec.EXACTLY));

                    inLayout = false;
                }

                @Override
                protected void onLayout(boolean changed, int l, int t, int r, int b) {
                    int width = r - l;
                    int height = b - t;

                    if (!AndroidUtilities.isInMultiwindow && (!AndroidUtilities.isSmallTablet() || getResources().getConfiguration().orientation == Configuration.ORIENTATION_LANDSCAPE)) {
                        int leftWidth = width / 100 * 35;
                        if (leftWidth < AndroidUtilities.dp(320)) {
                            leftWidth = AndroidUtilities.dp(320);
                        }
                        shadowTabletSide.layout(leftWidth, 0, leftWidth + shadowTabletSide.getMeasuredWidth(), shadowTabletSide.getMeasuredHeight());
                        actionBarLayout.getView().layout(0, 0, actionBarLayout.getView().getMeasuredWidth(), actionBarLayout.getView().getMeasuredHeight());
                        rightActionBarLayout.getView().layout(leftWidth, 0, leftWidth + rightActionBarLayout.getView().getMeasuredWidth(), rightActionBarLayout.getView().getMeasuredHeight());
                    } else {
                        actionBarLayout.getView().layout(0, 0, actionBarLayout.getView().getMeasuredWidth(), actionBarLayout.getView().getMeasuredHeight());
                    }
                    int x = (width - layersActionBarLayout.getView().getMeasuredWidth()) / 2;
                    int y = (height - layersActionBarLayout.getView().getMeasuredHeight() + AndroidUtilities.statusBarHeight) / 2;
                    layersActionBarLayout.getView().layout(x, y, x + layersActionBarLayout.getView().getMeasuredWidth(), y + layersActionBarLayout.getView().getMeasuredHeight());
                    backgroundTablet.layout(0, 0, backgroundTablet.getMeasuredWidth(), backgroundTablet.getMeasuredHeight());
                    shadowTablet.layout(0, 0, shadowTablet.getMeasuredWidth(), shadowTablet.getMeasuredHeight());
                }
            };
            if (i != -1) {
                drawerLayoutContainer.addView(launchLayout, i, LayoutHelper.createFrame(LayoutHelper.MATCH_PARENT, LayoutHelper.MATCH_PARENT));
            } else {
                drawerLayoutContainer.addView(launchLayout, LayoutHelper.createFrame(LayoutHelper.MATCH_PARENT, LayoutHelper.MATCH_PARENT));
            }

            backgroundTablet = new SizeNotifierFrameLayout(this) {
                @Override
                protected boolean isActionBarVisible() {
                    return false;
                }
            };
            backgroundTablet.setOccupyStatusBar(false);
            backgroundTablet.setBackgroundImage(Theme.getCachedWallpaper(), Theme.isWallpaperMotion());
            launchLayout.addView(backgroundTablet, LayoutHelper.createRelative(LayoutHelper.MATCH_PARENT, LayoutHelper.MATCH_PARENT));

            ViewGroup parent = (ViewGroup) actionBarLayout.getView().getParent();
            if (parent != null) {
                parent.removeView(actionBarLayout.getView());
            }
            launchLayout.addView(actionBarLayout.getView());

            rightActionBarLayout = INavigationLayout.newLayout(this);
            rightActionBarLayout.setFragmentStack(rightFragmentsStack);
            rightActionBarLayout.setDelegate(this);
            launchLayout.addView(rightActionBarLayout.getView());

            shadowTabletSide = new FrameLayout(this);
            shadowTabletSide.setBackgroundColor(0x40295274);
            launchLayout.addView(shadowTabletSide);

            shadowTablet = new FrameLayout(this);
            shadowTablet.setVisibility(layerFragmentsStack.isEmpty() ? View.GONE : View.VISIBLE);
            shadowTablet.setBackgroundColor(0x7f000000);
            launchLayout.addView(shadowTablet);
            shadowTablet.setOnTouchListener((v, event) -> {
                if (!actionBarLayout.getFragmentStack().isEmpty() && event.getAction() == MotionEvent.ACTION_UP) {
                    float x = event.getX();
                    float y = event.getY();
                    int[] location = new int[2];
                    layersActionBarLayout.getView().getLocationOnScreen(location);
                    int viewX = location[0];
                    int viewY = location[1];

                    if (layersActionBarLayout.checkTransitionAnimation() || x > viewX && x < viewX + layersActionBarLayout.getView().getWidth() && y > viewY && y < viewY + layersActionBarLayout.getView().getHeight()) {
                        return false;
                    } else {
                        if (!layersActionBarLayout.getFragmentStack().isEmpty()) {
                            for (int a = 0; a < layersActionBarLayout.getFragmentStack().size() - 1; a++) {
                                layersActionBarLayout.removeFragmentFromStack(layersActionBarLayout.getFragmentStack().get(0));
                                a--;
                            }
                            layersActionBarLayout.closeLastFragment(true);
                        }
                        return true;
                    }
                }
                return false;
            });

            shadowTablet.setOnClickListener(v -> {

            });

            layersActionBarLayout = INavigationLayout.newLayout(this);
            layersActionBarLayout.setRemoveActionBarExtraHeight(true);
            layersActionBarLayout.setBackgroundView(shadowTablet);
            layersActionBarLayout.setUseAlphaAnimations(true);
            layersActionBarLayout.setFragmentStack(layerFragmentsStack);
            layersActionBarLayout.setDelegate(this);
            layersActionBarLayout.setDrawerLayoutContainer(drawerLayoutContainer);

            View layersView = layersActionBarLayout.getView();
            layersView.setBackgroundResource(R.drawable.popup_fixed_alert3);
            layersView.setVisibility(layerFragmentsStack.isEmpty() ? View.GONE : View.VISIBLE);
            launchLayout.addView(layersView);
        } else {
            ViewGroup parent = (ViewGroup) actionBarLayout.getView().getParent();
            if (parent != null) {
                parent.removeView(actionBarLayout.getView());
            }

            actionBarLayout.setFragmentStack(mainFragmentsStack);
            if (i != -1) {
                drawerLayoutContainer.addView(actionBarLayout.getView(), i, new ViewGroup.LayoutParams(ViewGroup.LayoutParams.MATCH_PARENT, ViewGroup.LayoutParams.MATCH_PARENT));
            } else {
                drawerLayoutContainer.addView(actionBarLayout.getView(), new ViewGroup.LayoutParams(ViewGroup.LayoutParams.MATCH_PARENT, ViewGroup.LayoutParams.MATCH_PARENT));
            }
        }
        FloatingDebugController.setActive(this, SharedConfig.isFloatingDebugActive, false);
    }

    public void addOnUserLeaveHintListener(Runnable callback) {
        onUserLeaveHintListeners.add(callback);
    }

    public void removeOnUserLeaveHintListener(Runnable callback) {
        onUserLeaveHintListeners.remove(callback);
    }

    private BaseFragment getClientNotActivatedFragment() {
        if (LoginActivity.loadCurrentState(false).getInt("currentViewNum", 0) != 0) {
            return new LoginActivity();
        }
        return new IntroActivity();
    }

    public void showSelectStatusDialog() {
        if (selectAnimatedEmojiDialog != null || SharedConfig.appLocked) {
            return;
        }
        BaseFragment fragment = actionBarLayout.getLastFragment();
        if (fragment == null) {
            return;
        }
        final View profileCell = sideMenu.getChildAt(0);
        final SelectAnimatedEmojiDialog.SelectAnimatedEmojiDialogWindow[] popup = new SelectAnimatedEmojiDialog.SelectAnimatedEmojiDialogWindow[1];
        TLRPC.User user = MessagesController.getInstance(UserConfig.selectedAccount).getUser(UserConfig.getInstance(UserConfig.selectedAccount).getClientUserId());
        int xoff = 0, yoff = 0;
        boolean hasEmoji = false;
        AnimatedEmojiDrawable.SwapAnimatedEmojiDrawable scrimDrawable = null;
        View scrimDrawableParent = null;
        if (profileCell instanceof DrawerProfileCell) {
            scrimDrawable = ((DrawerProfileCell) profileCell).getEmojiStatusDrawable();
            if (scrimDrawable != null) {
                scrimDrawable.play();
            }
            scrimDrawableParent = ((DrawerProfileCell) profileCell).getEmojiStatusDrawableParent();
            hasEmoji = scrimDrawable != null && scrimDrawable.getDrawable() instanceof AnimatedEmojiDrawable;
            ((DrawerProfileCell) profileCell).getEmojiStatusLocation(AndroidUtilities.rectTmp2);
            yoff = -(profileCell.getHeight() - AndroidUtilities.rectTmp2.centerY()) - AndroidUtilities.dp(16);
            xoff = AndroidUtilities.rectTmp2.centerX();
            if (Build.VERSION.SDK_INT >= Build.VERSION_CODES.M &&
                    getWindow() != null &&
                    getWindow().getDecorView() != null &&
                    getWindow().getDecorView().getRootWindowInsets() != null
            ) {
                xoff -= getWindow().getDecorView().getRootWindowInsets().getStableInsetLeft();
            }
        }
        SelectAnimatedEmojiDialog popupLayout = new SelectAnimatedEmojiDialog(fragment, this, true, xoff, SelectAnimatedEmojiDialog.TYPE_EMOJI_STATUS, null) {
            @Override
            public void onSettings() {
                if (drawerLayoutContainer != null) {
                    drawerLayoutContainer.closeDrawer();
                }
            }

            @Override
            protected void onEmojiSelected(View emojiView, Long documentId, TLRPC.Document document, Integer until) {
                TLRPC.TL_account_updateEmojiStatus req = new TLRPC.TL_account_updateEmojiStatus();
                if (documentId == null) {
                    req.emoji_status = new TLRPC.TL_emojiStatusEmpty();
                } else if (until != null) {
                    req.emoji_status = new TLRPC.TL_emojiStatusUntil();
                    ((TLRPC.TL_emojiStatusUntil) req.emoji_status).document_id = documentId;
                    ((TLRPC.TL_emojiStatusUntil) req.emoji_status).until = until;
                } else {
                    req.emoji_status = new TLRPC.TL_emojiStatus();
                    ((TLRPC.TL_emojiStatus) req.emoji_status).document_id = documentId;
                }
                TLRPC.User user = MessagesController.getInstance(currentAccount).getUser(UserConfig.getInstance(currentAccount).getClientUserId());
                if (user != null) {
                    user.emoji_status = req.emoji_status;
                    NotificationCenter.getInstance(currentAccount).postNotificationName(NotificationCenter.userEmojiStatusUpdated, user);
                    MessagesController.getInstance(currentAccount).updateEmojiStatusUntilUpdate(user.id, user.emoji_status);
                    for (int i = 0; i < sideMenu.getChildCount(); ++i) {
                        View child = sideMenu.getChildAt(i);
                        if (child instanceof DrawerUserCell) {
                            ((DrawerUserCell) child).setAccount(((DrawerUserCell) child).getAccountNumber());
                        } else if (child instanceof DrawerProfileCell) {
                            if (documentId != null) {
                                ((DrawerProfileCell) child).animateStateChange(documentId);
                            }
                            ((DrawerProfileCell) child).setUser(user, drawerLayoutAdapter.isAccountsShown());
                        } else if (child instanceof DrawerActionCell && drawerLayoutAdapter.getId(sideMenu.getChildAdapterPosition(child)) == 15) {
                            boolean hasStatus =
                                    user.emoji_status instanceof TLRPC.TL_emojiStatus ||
                                            user.emoji_status instanceof TLRPC.TL_emojiStatusUntil && ((TLRPC.TL_emojiStatusUntil) user.emoji_status).until > (int) (System.currentTimeMillis() / 1000);
                            ((DrawerActionCell) child).updateText(
                                    hasStatus ?
                                            LocaleController.getString("ChangeEmojiStatus", R.string.ChangeEmojiStatus) :
                                            LocaleController.getString("SetEmojiStatus", R.string.SetEmojiStatus)
                            );
                            ((DrawerActionCell) child).updateIcon(
                                    hasStatus ?
                                            R.raw.emoji_status_change_to_set :
                                            R.raw.emoji_status_set_to_change
                            );
                        }
                    }
                }
                ConnectionsManager.getInstance(currentAccount).sendRequest(req, (res, err) -> {
                    if (!(res instanceof TLRPC.TL_boolTrue)) {
                        // TODO: reject
                    }
                });
                if (popup[0] != null) {
                    selectAnimatedEmojiDialog = null;
                    popup[0].dismiss();
                }
            }
        };
        if (user != null && user.emoji_status instanceof TLRPC.TL_emojiStatusUntil && ((TLRPC.TL_emojiStatusUntil) user.emoji_status).until > (int) (System.currentTimeMillis() / 1000)) {
            popupLayout.setExpireDateHint(((TLRPC.TL_emojiStatusUntil) user.emoji_status).until);
        }
        popupLayout.setSelected(scrimDrawable != null && scrimDrawable.getDrawable() instanceof AnimatedEmojiDrawable ? ((AnimatedEmojiDrawable) scrimDrawable.getDrawable()).getDocumentId() : null);
        popupLayout.setSaveState(2);
        popupLayout.setScrimDrawable(scrimDrawable, scrimDrawableParent);
        popup[0] = selectAnimatedEmojiDialog = new SelectAnimatedEmojiDialog.SelectAnimatedEmojiDialogWindow(popupLayout, LayoutHelper.WRAP_CONTENT, LayoutHelper.WRAP_CONTENT) {
            @Override
            public void dismiss() {
                super.dismiss();
                selectAnimatedEmojiDialog = null;
            }
        };
        popup[0].showAsDropDown(sideMenu.getChildAt(0), 0, yoff, Gravity.TOP);
        popup[0].dimBehind();
    }

    public FireworksOverlay getFireworksOverlay() {
        return fireworksOverlay;
    }

    private void openSettings(boolean expanded) {
        Bundle args = new Bundle();
        args.putLong("user_id", UserConfig.getInstance(currentAccount).clientUserId);
        if (expanded) {
            args.putBoolean("expandPhoto", true);
        }
        ProfileActivity fragment = new ProfileActivity(args);
        presentFragment(fragment);
        drawerLayoutContainer.closeDrawer(false);
    }

    private void checkSystemBarColors() {
        checkSystemBarColors(false, true, !isNavigationBarColorFrozen);
    }

    private void checkSystemBarColors(boolean useCurrentFragment) {
        checkSystemBarColors(useCurrentFragment, true, !isNavigationBarColorFrozen);
    }

    private void checkSystemBarColors(boolean checkStatusBar, boolean checkNavigationBar) {
        checkSystemBarColors(false, checkStatusBar, checkNavigationBar);
    }

    private void checkSystemBarColors(boolean useCurrentFragment, boolean checkStatusBar, boolean checkNavigationBar) {
        BaseFragment currentFragment = !mainFragmentsStack.isEmpty() ? mainFragmentsStack.get(mainFragmentsStack.size() - 1) : null;
        if (currentFragment != null && (currentFragment.isRemovingFromStack() || currentFragment.isInPreviewMode())) {
            currentFragment = mainFragmentsStack.size() > 1 ? mainFragmentsStack.get(mainFragmentsStack.size() - 2) : null;
        }
        boolean forceLightStatusBar = currentFragment != null && currentFragment.hasForceLightStatusBar();
        if (Build.VERSION.SDK_INT >= Build.VERSION_CODES.M) {
            if (checkStatusBar) {
                boolean enable;
                if (currentFragment != null) {
                    enable = currentFragment.isLightStatusBar() || currentFragment.hasForceLightStatusBar() && !Theme.getCurrentTheme().isDark();
                } else {
                    int color = Theme.getColor(Theme.key_actionBarDefault, null, true);
                    enable = ColorUtils.calculateLuminance(color) > 0.7f;
                }
                AndroidUtilities.setLightStatusBar(getWindow(), enable, forceLightStatusBar);
            }
            if (Build.VERSION.SDK_INT >= Build.VERSION_CODES.O && checkNavigationBar && (!useCurrentFragment || currentFragment == null || !currentFragment.isInPreviewMode())) {
                final Window window = getWindow();
                final int color = currentFragment != null && useCurrentFragment ? currentFragment.getNavigationBarColor() : Theme.getColor(Theme.key_windowBackgroundGray, null, true);
//                Theme.ResourcesProvider resourcesProvider = currentFragment != null ? currentFragment.getResourceProvider() : null;
//                if (resourcesProvider != null) {
//                    color = resourcesProvider.getColor(Theme.key_windowBackgroundGray);
//                }
//                if (color == null) {
//                    color = Theme.getColor(Theme.key_windowBackgroundGray, null, true);
//                }
                if (window.getNavigationBarColor() != color) {
                    window.setNavigationBarColor(color);
                    final float brightness = AndroidUtilities.computePerceivedBrightness(color);
                    AndroidUtilities.setLightNavigationBar(getWindow(), brightness >= 0.721f);
                }
            }
        }
        if ((SharedConfig.noStatusBar || forceLightStatusBar) && Build.VERSION.SDK_INT >= 21 && checkStatusBar) {
            getWindow().setStatusBarColor(0);
        }
    }

    public FrameLayout getMainContainerFrameLayout() {
        return frameLayout;
    }

    public void switchToAccount(int account, boolean removeAll) {
        switchToAccount(account, removeAll, obj -> new DialogsActivity(null));
    }

    public void switchToAccount(int account, boolean removeAll, GenericProvider<Void, DialogsActivity> dialogsActivityProvider) {
        if (account == UserConfig.selectedAccount || !UserConfig.isValidAccount(account)) {
            return;
        }

        ConnectionsManager.getInstance(currentAccount).setAppPaused(true, false);
        UserConfig.selectedAccount = account;
        UserConfig.getInstance(0).saveConfig(false);

        checkCurrentAccount();
        if (AndroidUtilities.isTablet()) {
            layersActionBarLayout.removeAllFragments();
            rightActionBarLayout.removeAllFragments();
            if (!tabletFullSize) {
                shadowTabletSide.setVisibility(View.VISIBLE);
                if (rightActionBarLayout.getFragmentStack().isEmpty()) {
                    backgroundTablet.setVisibility(View.VISIBLE);
                }
                rightActionBarLayout.getView().setVisibility(View.GONE);
            }
            layersActionBarLayout.getView().setVisibility(View.GONE);
        }
        if (removeAll) {
            actionBarLayout.removeAllFragments();
        } else {
            actionBarLayout.removeFragmentFromStack(0);
        }
        DialogsActivity dialogsActivity = dialogsActivityProvider.provide(null);
        dialogsActivity.setSideMenu(sideMenu);
        actionBarLayout.addFragmentToStack(dialogsActivity, 0);
        drawerLayoutContainer.setAllowOpenDrawer(true, false);
        actionBarLayout.rebuildFragments(INavigationLayout.REBUILD_FLAG_REBUILD_LAST);
        if (AndroidUtilities.isTablet()) {
            layersActionBarLayout.rebuildFragments(INavigationLayout.REBUILD_FLAG_REBUILD_LAST);
            rightActionBarLayout.rebuildFragments(INavigationLayout.REBUILD_FLAG_REBUILD_LAST);
        }
        if (!ApplicationLoader.mainInterfacePaused) {
            ConnectionsManager.getInstance(currentAccount).setAppPaused(false, false);
        }
        if (UserConfig.getInstance(account).unacceptedTermsOfService != null) {
            showTosActivity(account, UserConfig.getInstance(account).unacceptedTermsOfService);
        }
        updateCurrentConnectionState(currentAccount);
        NotificationCenter.getGlobalInstance().postNotificationName(NotificationCenter.updateUserStatus, (Object) null);
    }

    private void switchToAvailableAccountOrLogout() {
        int account = -1;
        for (int a : SharedConfig.activeAccounts) {
            if (UserConfig.getInstance(a).isClientActivated()) {
                account = a;
                break;
            }
        }
        if (termsOfServiceView != null) {
            termsOfServiceView.setVisibility(View.GONE);
        }
        if (account != -1) {
            switchToAccount(account, true);
        } else {
            if (drawerLayoutAdapter != null) {
                drawerLayoutAdapter.notifyDataSetChanged();
            }
            clearFragments();
            actionBarLayout.rebuildLogout();
            if (AndroidUtilities.isTablet()) {
                layersActionBarLayout.rebuildLogout();
                rightActionBarLayout.rebuildLogout();
            }
            presentFragment(new IntroActivity().setOnLogout());
        }
    }

    public static void clearFragments() {
        for (BaseFragment fragment : mainFragmentsStack) {
            fragment.onFragmentDestroy();
        }
        mainFragmentsStack.clear();
        if (AndroidUtilities.isTablet()) {
            for (BaseFragment fragment : layerFragmentsStack) {
                fragment.onFragmentDestroy();
            }
            layerFragmentsStack.clear();
            for (BaseFragment fragment : rightFragmentsStack) {
                fragment.onFragmentDestroy();
            }
            rightFragmentsStack.clear();
        }
    }

    public int getMainFragmentsCount() {
        return mainFragmentsStack.size();
    }

    private void checkCurrentAccount() {
        if (currentAccount != UserConfig.selectedAccount) {
            NotificationCenter.getInstance(currentAccount).removeObserver(this, NotificationCenter.appDidLogout);
            NotificationCenter.getInstance(currentAccount).removeObserver(this, NotificationCenter.mainUserInfoChanged);
            NotificationCenter.getInstance(currentAccount).removeObserver(this, NotificationCenter.didUpdateConnectionState);
            NotificationCenter.getInstance(currentAccount).removeObserver(this, NotificationCenter.needShowAlert);
            NotificationCenter.getInstance(currentAccount).removeObserver(this, NotificationCenter.wasUnableToFindCurrentLocation);
            NotificationCenter.getInstance(currentAccount).removeObserver(this, NotificationCenter.openArticle);
            NotificationCenter.getInstance(currentAccount).removeObserver(this, NotificationCenter.hasNewContactsToImport);
            NotificationCenter.getInstance(currentAccount).removeObserver(this, NotificationCenter.needShowPlayServicesAlert);
            NotificationCenter.getInstance(currentAccount).removeObserver(this, NotificationCenter.fileLoaded);
            NotificationCenter.getInstance(currentAccount).removeObserver(this, NotificationCenter.fileLoadProgressChanged);
            NotificationCenter.getInstance(currentAccount).removeObserver(this, NotificationCenter.fileLoadFailed);
            NotificationCenter.getInstance(currentAccount).removeObserver(this, NotificationCenter.historyImportProgressChanged);
            NotificationCenter.getInstance(currentAccount).removeObserver(this, NotificationCenter.groupCallUpdated);
            NotificationCenter.getInstance(currentAccount).removeObserver(this, NotificationCenter.stickersImportComplete);
            NotificationCenter.getInstance(currentAccount).removeObserver(this, NotificationCenter.newSuggestionsAvailable);
            NotificationCenter.getInstance(currentAccount).removeObserver(this, NotificationCenter.currentUserPremiumStatusChanged);
            NotificationCenter.getInstance(currentAccount).removeObserver(this, NotificationCenter.chatSwithcedToForum);
        }
        currentAccount = UserConfig.selectedAccount;
        NotificationCenter.getInstance(currentAccount).addObserver(this, NotificationCenter.appDidLogout);
        NotificationCenter.getInstance(currentAccount).addObserver(this, NotificationCenter.mainUserInfoChanged);
        NotificationCenter.getInstance(currentAccount).addObserver(this, NotificationCenter.didUpdateConnectionState);
        NotificationCenter.getInstance(currentAccount).addObserver(this, NotificationCenter.needShowAlert);
        NotificationCenter.getInstance(currentAccount).addObserver(this, NotificationCenter.wasUnableToFindCurrentLocation);
        NotificationCenter.getInstance(currentAccount).addObserver(this, NotificationCenter.openArticle);
        NotificationCenter.getInstance(currentAccount).addObserver(this, NotificationCenter.hasNewContactsToImport);
        NotificationCenter.getInstance(currentAccount).addObserver(this, NotificationCenter.needShowPlayServicesAlert);
        NotificationCenter.getInstance(currentAccount).addObserver(this, NotificationCenter.fileLoaded);
        NotificationCenter.getInstance(currentAccount).addObserver(this, NotificationCenter.fileLoadProgressChanged);
        NotificationCenter.getInstance(currentAccount).addObserver(this, NotificationCenter.fileLoadFailed);
        NotificationCenter.getInstance(currentAccount).addObserver(this, NotificationCenter.historyImportProgressChanged);
        NotificationCenter.getInstance(currentAccount).addObserver(this, NotificationCenter.groupCallUpdated);
        NotificationCenter.getInstance(currentAccount).addObserver(this, NotificationCenter.stickersImportComplete);
        NotificationCenter.getInstance(currentAccount).addObserver(this, NotificationCenter.newSuggestionsAvailable);
        NotificationCenter.getInstance(currentAccount).addObserver(this, NotificationCenter.currentUserShowLimitReachedDialog);
        NotificationCenter.getInstance(currentAccount).addObserver(this, NotificationCenter.currentUserPremiumStatusChanged);
        NotificationCenter.getInstance(currentAccount).addObserver(this, NotificationCenter.chatSwithcedToForum);
    }

    private void checkLayout() {
        if (!AndroidUtilities.isTablet() || rightActionBarLayout == null || AndroidUtilities.getWasTablet() != null && AndroidUtilities.getWasTablet() != AndroidUtilities.isTabletForce()) {
            return;
        }

        if (!AndroidUtilities.isInMultiwindow && (!AndroidUtilities.isSmallTablet() || getResources().getConfiguration().orientation == Configuration.ORIENTATION_LANDSCAPE)) {
            tabletFullSize = false;
            if (actionBarLayout.getFragmentStack().size() >= 2) {
                for (int a = 1; a < actionBarLayout.getFragmentStack().size(); a++) {
                    BaseFragment chatFragment = actionBarLayout.getFragmentStack().get(a);
                    if (chatFragment instanceof ChatActivity) {
                        ((ChatActivity) chatFragment).setIgnoreAttachOnPause(true);
                    }
                    chatFragment.onPause();
                    actionBarLayout.removeFragmentFromStack(a);
                    rightActionBarLayout.addFragmentToStack(chatFragment);
                    a--;
                }
                if (passcodeView == null || passcodeView.getVisibility() != View.VISIBLE) {
                    actionBarLayout.rebuildFragments(INavigationLayout.REBUILD_FLAG_REBUILD_LAST);
                    rightActionBarLayout.rebuildFragments(INavigationLayout.REBUILD_FLAG_REBUILD_LAST);
                }
            }
            rightActionBarLayout.getView().setVisibility(rightActionBarLayout.getFragmentStack().isEmpty() ? View.GONE : View.VISIBLE);
            backgroundTablet.setVisibility(rightActionBarLayout.getFragmentStack().isEmpty() ? View.VISIBLE : View.GONE);
            shadowTabletSide.setVisibility(!actionBarLayout.getFragmentStack().isEmpty() ? View.VISIBLE : View.GONE);
        } else {
            tabletFullSize = true;
            if (!rightActionBarLayout.getFragmentStack().isEmpty()) {
                for (int a = 0; a < rightActionBarLayout.getFragmentStack().size(); a++) {
                    BaseFragment chatFragment = rightActionBarLayout.getFragmentStack().get(a);
                    if (chatFragment instanceof ChatActivity) {
                        ((ChatActivity) chatFragment).setIgnoreAttachOnPause(true);
                    }
                    chatFragment.onPause();
                    rightActionBarLayout.removeFragmentFromStack(a);
                    actionBarLayout.addFragmentToStack(chatFragment);
                    a--;
                }
                if (passcodeView == null || passcodeView.getVisibility() != View.VISIBLE) {
                    actionBarLayout.rebuildFragments(INavigationLayout.REBUILD_FLAG_REBUILD_LAST);
                }
            }
            shadowTabletSide.setVisibility(View.GONE);
            rightActionBarLayout.getView().setVisibility(View.GONE);
            backgroundTablet.setVisibility(!actionBarLayout.getFragmentStack().isEmpty() ? View.GONE : View.VISIBLE);
        }
    }

    private void showUpdateActivity(int account, TLRPC.TL_help_appUpdate update, boolean check) {
        if (blockingUpdateView == null) {
            blockingUpdateView = new BlockingUpdateView(LaunchActivity.this) {
                @Override
                public void setVisibility(int visibility) {
                    super.setVisibility(visibility);
                    if (visibility == View.GONE) {
                        drawerLayoutContainer.setAllowOpenDrawer(true, false);
                    }
                }
            };
            drawerLayoutContainer.addView(blockingUpdateView, LayoutHelper.createFrame(LayoutHelper.MATCH_PARENT, LayoutHelper.MATCH_PARENT));
        }
        blockingUpdateView.show(account, update, check);
        drawerLayoutContainer.setAllowOpenDrawer(false, false);
    }

    private void showTosActivity(int account, TLRPC.TL_help_termsOfService tos) {
        if (termsOfServiceView == null) {
            termsOfServiceView = new TermsOfServiceView(this);
            termsOfServiceView.setAlpha(0f);
            drawerLayoutContainer.addView(termsOfServiceView, LayoutHelper.createFrame(LayoutHelper.MATCH_PARENT, LayoutHelper.MATCH_PARENT));
            termsOfServiceView.setDelegate(new TermsOfServiceView.TermsOfServiceViewDelegate() {
                @Override
                public void onAcceptTerms(int account) {
                    UserConfig.getInstance(account).unacceptedTermsOfService = null;
                    UserConfig.getInstance(account).saveConfig(false);
                    drawerLayoutContainer.setAllowOpenDrawer(true, false);
                    if (mainFragmentsStack.size() > 0) {
                        mainFragmentsStack.get(mainFragmentsStack.size() - 1).onResume();
                    }
                    termsOfServiceView.animate()
                            .alpha(0f)
                            .setDuration(150)
                            .setInterpolator(AndroidUtilities.accelerateInterpolator)
                            .withEndAction(() -> termsOfServiceView.setVisibility(View.GONE))
                            .start();
                }

                @Override
                public void onDeclineTerms(int account) {
                    drawerLayoutContainer.setAllowOpenDrawer(true, false);
                    termsOfServiceView.setVisibility(View.GONE);
                }
            });
        }
        TLRPC.TL_help_termsOfService currentTos = UserConfig.getInstance(account).unacceptedTermsOfService;
        if (currentTos != tos && (currentTos == null || !currentTos.id.data.equals(tos.id.data))) {
            UserConfig.getInstance(account).unacceptedTermsOfService = tos;
            UserConfig.getInstance(account).saveConfig(false);
        }
        termsOfServiceView.show(account, tos);
        drawerLayoutContainer.setAllowOpenDrawer(false, false);
        termsOfServiceView.animate().alpha(1f).setDuration(150).setInterpolator(AndroidUtilities.decelerateInterpolator).setListener(null).start();
    }

    public void showPasscodeActivity(boolean fingerprint, boolean animated, int x, int y, Runnable onShow, Runnable onStart) {
        if (drawerLayoutContainer == null) {
            return;
        }
        if (passcodeView == null) {
            passcodeView = new PasscodeView(this);
            drawerLayoutContainer.addView(passcodeView, LayoutHelper.createFrame(LayoutHelper.MATCH_PARENT, LayoutHelper.MATCH_PARENT));
        }
        if (selectAnimatedEmojiDialog != null) {
            selectAnimatedEmojiDialog.dismiss();
            selectAnimatedEmojiDialog = null;
        }
        SharedConfig.appLocked = true;
        if (SecretMediaViewer.hasInstance() && SecretMediaViewer.getInstance().isVisible()) {
            SecretMediaViewer.getInstance().closePhoto(false, false);
        } else if (PhotoViewer.hasInstance() && PhotoViewer.getInstance().isVisible()) {
            PhotoViewer.getInstance().closePhoto(false, true);
        } else if (ArticleViewer.hasInstance() && ArticleViewer.getInstance().isVisible()) {
            ArticleViewer.getInstance().close(false, true);
        }
        MessageObject messageObject = MediaController.getInstance().getPlayingMessageObject();
        if (messageObject != null && messageObject.isRoundVideo()) {
            MediaController.getInstance().cleanupPlayer(true, true);
        }
        passcodeView.onShow(fingerprint, animated, x, y, () -> {
            actionBarLayout.getView().setVisibility(View.INVISIBLE);
            if (AndroidUtilities.isTablet()) {
                if (layersActionBarLayout != null && layersActionBarLayout.getView() != null && layersActionBarLayout.getView().getVisibility() == View.VISIBLE) {
                    layersActionBarLayout.getView().setVisibility(View.INVISIBLE);
                }
                if (rightActionBarLayout != null && rightActionBarLayout.getView() != null) {
                    rightActionBarLayout.getView().setVisibility(View.INVISIBLE);
                }
            }
            if (onShow != null) {
                onShow.run();
            }
        }, onStart);
        SharedConfig.isWaitingForPasscodeEnter = true;
        drawerLayoutContainer.setAllowOpenDrawer(false, false);
        passcodeView.setDelegate(() -> {
            SharedConfig.isWaitingForPasscodeEnter = false;
            if (passcodeSaveIntent != null) {
                handleIntent(passcodeSaveIntent, passcodeSaveIntentIsNew, passcodeSaveIntentIsRestore, true);
                passcodeSaveIntent = null;
            }
            drawerLayoutContainer.setAllowOpenDrawer(true, false);
            actionBarLayout.getView().setVisibility(View.VISIBLE);
            actionBarLayout.rebuildFragments(INavigationLayout.REBUILD_FLAG_REBUILD_LAST);
            if (AndroidUtilities.isTablet()) {
                layersActionBarLayout.rebuildFragments(INavigationLayout.REBUILD_FLAG_REBUILD_LAST);
                rightActionBarLayout.rebuildFragments(INavigationLayout.REBUILD_FLAG_REBUILD_LAST);
                if (layersActionBarLayout.getView().getVisibility() == View.INVISIBLE) {
                    layersActionBarLayout.getView().setVisibility(View.VISIBLE);
                }
                rightActionBarLayout.getView().setVisibility(View.VISIBLE);
            }
        });
    }

    private boolean handleIntent(Intent intent, boolean isNew, boolean restore, boolean fromPassword) {
        return handleIntent(intent, isNew, restore, fromPassword, null);
    }

    @SuppressLint("Range")
    private boolean handleIntent(Intent intent, boolean isNew, boolean restore, boolean fromPassword, Browser.Progress progress) {
        if (AndroidUtilities.handleProxyIntent(this, intent)) {
            return true;
        }
        if (isNew && PhotoViewer.hasInstance() && PhotoViewer.getInstance().isVisible()) {
            if (intent == null || !Intent.ACTION_MAIN.equals(intent.getAction())) {
                PhotoViewer.getInstance().closePhoto(false, true);
            }
        }
        int flags = intent.getFlags();
        String action = intent.getAction();
        final int[] intentAccount = new int[]{intent.getIntExtra("currentAccount", UserConfig.selectedAccount)};
        switchToAccount(intentAccount[0], true);
        boolean isVoipIntent = action != null && action.equals("voip");
        if (!fromPassword && (AndroidUtilities.needShowPasscode(true) || SharedConfig.isWaitingForPasscodeEnter)) {
            showPasscodeActivity(true, false, -1, -1, null, null);
            UserConfig.getInstance(currentAccount).saveConfig(false);
            if (!isVoipIntent) {
                passcodeSaveIntent = intent;
                passcodeSaveIntentIsNew = isNew;
                passcodeSaveIntentIsRestore = restore;
                return false;
            }
        }
        boolean pushOpened = false;
        long push_user_id = 0;
        long push_chat_id = 0;
        int push_topic_id = 0;
        int push_enc_id = 0;
        int push_msg_id = 0;
        int open_settings = 0;
        int open_widget_edit = -1;
        int open_widget_edit_type = -1;
        int open_new_dialog = 0;
        long dialogId = 0;
        boolean showDialogsList = false;
        boolean showPlayer = false;
        boolean showLocations = false;
        boolean showGroupVoip = false;
        boolean showCallLog = false;
        boolean audioCallUser = false;
        boolean videoCallUser = false;
        boolean needCallAlert = false;
        boolean newContact = false;
        boolean newContactAlert = false;
        boolean scanQr = false;
        String searchQuery = null;
        String callSearchQuery = null;
        String newContactName = null;
        String newContactPhone = null;

        photoPathsArray = null;
        videoPath = null;
        sendingText = null;
        sendingLocation = null;
        documentsPathsArray = null;
        documentsOriginalPathsArray = null;
        documentsMimeType = null;
        documentsUrisArray = null;
        exportingChatUri = null;
        contactsToSend = null;
        contactsToSendUri = null;
        importingStickers = null;
        importingStickersEmoji = null;
        importingStickersSoftware = null;

        if ((flags & Intent.FLAG_ACTIVITY_LAUNCHED_FROM_HISTORY) == 0) {
            if (intent != null && intent.getAction() != null && !restore) {
                if (Intent.ACTION_SEND.equals(intent.getAction())) {
                    if (SharedConfig.directShare && intent != null && intent.getExtras() != null) {
                        dialogId = intent.getExtras().getLong("dialogId", 0);
                        String hash = null;
                        if (dialogId == 0) {
                            try {
                                String id = intent.getExtras().getString(ShortcutManagerCompat.EXTRA_SHORTCUT_ID);
                                if (id != null) {
                                    List<ShortcutInfoCompat> list = ShortcutManagerCompat.getDynamicShortcuts(ApplicationLoader.applicationContext);
                                    for (int a = 0, N = list.size(); a < N; a++) {
                                        ShortcutInfoCompat info = list.get(a);
                                        if (id.equals(info.getId())) {
                                            Bundle extras = info.getIntent().getExtras();
                                            dialogId = extras.getLong("dialogId", 0);
                                            hash = extras.getString("hash", null);
                                            break;
                                        }
                                    }
                                }
                            } catch (Throwable e) {
                                FileLog.e(e);
                            }
                        } else {
                            hash = intent.getExtras().getString("hash", null);
                        }
                        if (SharedConfig.directShareHash == null || !SharedConfig.directShareHash.equals(hash)) {
                            dialogId = 0;
                        }
                    }

                    boolean error = false;
                    String type = intent.getType();
                    if (type != null && type.equals(ContactsContract.Contacts.CONTENT_VCARD_TYPE)) {
                        try {
                            Uri uri = (Uri) intent.getExtras().get(Intent.EXTRA_STREAM);
                            if (uri != null) {
                                contactsToSend = AndroidUtilities.loadVCardFromStream(uri, currentAccount, false, null, null);
                                if (contactsToSend.size() > 5) {
                                    contactsToSend = null;
                                    documentsUrisArray = new ArrayList<>();
                                    documentsUrisArray.add(uri);
                                    documentsMimeType = type;
                                } else {
                                    contactsToSendUri = uri;
                                }
                            } else {
                                error = true;
                            }
                        } catch (Exception e) {
                            FileLog.e(e);
                            error = true;
                        }
                    } else {
                        String text = intent.getStringExtra(Intent.EXTRA_TEXT);
                        if (text == null) {
                            CharSequence textSequence = intent.getCharSequenceExtra(Intent.EXTRA_TEXT);
                            if (textSequence != null) {
                                text = textSequence.toString();
                            }
                        }
                        String subject = intent.getStringExtra(Intent.EXTRA_SUBJECT);

                        if (!TextUtils.isEmpty(text)) {
                            Matcher m = locationRegex.matcher(text);
                            if (m.find()) {
                                String[] lines = text.split("\\n");
                                String venueTitle = null;
                                String venueAddress = null;
                                if (lines[0].equals("My Position")) {
                                    // Use normal GeoPoint message (user position)
                                } else if (!lines[0].contains("geo:")) {
                                    venueTitle = lines[0];
                                    if (!lines[1].contains("geo:")) {
                                        venueAddress = lines[1];
                                    }
                                }
                                sendingLocation = new Location("");
                                sendingLocation.setLatitude(Double.parseDouble(m.group(1)));
                                sendingLocation.setLongitude(Double.parseDouble(m.group(2)));
                                Bundle bundle = new Bundle();
                                bundle.putCharSequence("venueTitle", venueTitle);
                                bundle.putCharSequence("venueAddress", venueAddress);
                                sendingLocation.setExtras(bundle);
                            } else if ((text.startsWith("http://") || text.startsWith("https://")) && !TextUtils.isEmpty(subject)) {
                                text = subject + "\n" + text;
                            }
                            sendingText = text;
                        } else if (!TextUtils.isEmpty(subject)) {
                            sendingText = subject;
                        }

                        Parcelable parcelable = intent.getParcelableExtra(Intent.EXTRA_STREAM);
                        if (parcelable != null) {
                            String path;
                            if (!(parcelable instanceof Uri)) {
                                parcelable = Uri.parse(parcelable.toString());
                            }
                            Uri uri = (Uri) parcelable;
                            if (!error && uri != null) {
                                if (type != null && type.startsWith("image/") || uri.toString().toLowerCase().endsWith(".jpg")) {
                                    if (photoPathsArray == null) {
                                        photoPathsArray = new ArrayList<>();
                                    }
                                    SendMessagesHelper.SendingMediaInfo info = new SendMessagesHelper.SendingMediaInfo();
                                    info.uri = uri;
                                    photoPathsArray.add(info);
                                } else {
                                    String originalPath = uri.toString();
                                    if (dialogId == 0 && originalPath != null) {
                                        if (BuildVars.LOGS_ENABLED) {
                                            FileLog.d("export path = " + originalPath);
                                        }
                                        Set<String> exportUris = MessagesController.getInstance(intentAccount[0]).exportUri;
                                        String fileName = FileLoader.fixFileName(MediaController.getFileName(uri));
                                        for (String u : exportUris) {
                                            try {
                                                Pattern pattern = Pattern.compile(u);
                                                if (pattern.matcher(originalPath).find() || pattern.matcher(fileName).find()) {
                                                    exportingChatUri = uri;
                                                    break;
                                                }
                                            } catch (Exception e) {
                                                FileLog.e(e);
                                            }
                                        }
                                        if (exportingChatUri == null) {
                                            if (originalPath.startsWith("content://com.kakao.talk") && originalPath.endsWith("KakaoTalkChats.txt")) {
                                                exportingChatUri = uri;
                                            }
                                        }
                                    }
                                    if (exportingChatUri == null) {
                                        path = AndroidUtilities.getPath(uri);
                                        if (!BuildVars.NO_SCOPED_STORAGE) {
                                            path = MediaController.copyFileToCache(uri, "file");
                                        }
                                        if (path != null) {
                                            if (path.startsWith("file:")) {
                                                path = path.replace("file://", "");
                                            }
                                            if (type != null && type.startsWith("video/")) {
                                                videoPath = path;
                                            } else {
                                                if (documentsPathsArray == null) {
                                                    documentsPathsArray = new ArrayList<>();
                                                    documentsOriginalPathsArray = new ArrayList<>();
                                                }
                                                documentsPathsArray.add(path);
                                                documentsOriginalPathsArray.add(uri.toString());
                                            }
                                        } else {
                                            if (documentsUrisArray == null) {
                                                documentsUrisArray = new ArrayList<>();
                                            }
                                            documentsUrisArray.add(uri);
                                            documentsMimeType = type;
                                        }
                                    }
                                }
                            }
                        } else if (sendingText == null && sendingLocation == null) {
                            error = true;
                        }
                    }
                    if (error) {
                        Toast.makeText(this, "Unsupported content", Toast.LENGTH_SHORT).show();
                    }
                } else if ("org.telegram.messenger.CREATE_STICKER_PACK".equals(intent.getAction())) {
                    try {
                        importingStickers = intent.getParcelableArrayListExtra(Intent.EXTRA_STREAM);
                        importingStickersEmoji = intent.getStringArrayListExtra("STICKER_EMOJIS");
                        importingStickersSoftware = intent.getStringExtra("IMPORTER");
                    } catch (Throwable e) {
                        FileLog.e(e);
                        importingStickers = null;
                        importingStickersEmoji = null;
                        importingStickersSoftware = null;
                    }
                } else if (Intent.ACTION_SEND_MULTIPLE.equals(intent.getAction())) {
                    boolean error = false;
                    try {
                        ArrayList<Parcelable> uris = intent.getParcelableArrayListExtra(Intent.EXTRA_STREAM);
                        String type = intent.getType();
                        if (uris != null) {
                            for (int a = 0; a < uris.size(); a++) {
                                Parcelable parcelable = uris.get(a);
                                if (!(parcelable instanceof Uri)) {
                                    parcelable = Uri.parse(parcelable.toString());
                                }
                                Uri uri = (Uri) parcelable;
                                if (uri != null) {
                                    if (AndroidUtilities.isInternalUri(uri)) {
                                        uris.remove(a);
                                        a--;
                                    }
                                }
                            }
                            if (uris.isEmpty()) {
                                uris = null;
                            }
                        }
                        if (uris != null) {
                            if (type != null && type.startsWith("image/")) {
                                for (int a = 0; a < uris.size(); a++) {
                                    Parcelable parcelable = uris.get(a);
                                    if (!(parcelable instanceof Uri)) {
                                        parcelable = Uri.parse(parcelable.toString());
                                    }
                                    Uri uri = (Uri) parcelable;
                                    if (photoPathsArray == null) {
                                        photoPathsArray = new ArrayList<>();
                                    }
                                    SendMessagesHelper.SendingMediaInfo info = new SendMessagesHelper.SendingMediaInfo();
                                    info.uri = uri;
                                    photoPathsArray.add(info);
                                }
                            } else {
                                Set<String> exportUris = MessagesController.getInstance(intentAccount[0]).exportUri;
                                for (int a = 0; a < uris.size(); a++) {
                                    Parcelable parcelable = uris.get(a);
                                    if (!(parcelable instanceof Uri)) {
                                        parcelable = Uri.parse(parcelable.toString());
                                    }
                                    Uri uri = (Uri) parcelable;
                                    String path = AndroidUtilities.getPath(uri);
                                    String originalPath = parcelable.toString();
                                    if (originalPath == null) {
                                        originalPath = path;
                                    }

                                    if (BuildVars.LOGS_ENABLED) {
                                        FileLog.d("export path = " + originalPath);
                                    }
                                    if (dialogId == 0 && originalPath != null && exportingChatUri == null) {
                                        boolean ok = false;
                                        String fileName = FileLoader.fixFileName(MediaController.getFileName(uri));
                                        for (String u : exportUris) {
                                            try {
                                                Pattern pattern = Pattern.compile(u);
                                                if (pattern.matcher(originalPath).find() || pattern.matcher(fileName).find()) {
                                                    exportingChatUri = uri;
                                                    ok = true;
                                                    break;
                                                }
                                            } catch (Exception e) {
                                                FileLog.e(e);
                                            }
                                        }
                                        if (ok) {
                                            continue;
                                        } else if (originalPath.startsWith("content://com.kakao.talk") && originalPath.endsWith("KakaoTalkChats.txt")) {
                                            exportingChatUri = uri;
                                            continue;
                                        }
                                    }
                                    if (path != null) {
                                        if (path.startsWith("file:")) {
                                            path = path.replace("file://", "");
                                        }
                                        if (documentsPathsArray == null) {
                                            documentsPathsArray = new ArrayList<>();
                                            documentsOriginalPathsArray = new ArrayList<>();
                                        }
                                        documentsPathsArray.add(path);
                                        documentsOriginalPathsArray.add(originalPath);
                                    } else {
                                        if (documentsUrisArray == null) {
                                            documentsUrisArray = new ArrayList<>();
                                        }
                                        documentsUrisArray.add(uri);
                                        documentsMimeType = type;
                                    }
                                }
                            }
                        } else {
                            error = true;
                        }
                    } catch (Exception e) {
                        FileLog.e(e);
                        error = true;
                    }
                    if (error) {
                        Toast.makeText(this, "Unsupported content", Toast.LENGTH_SHORT).show();
                    }
                } else if (Intent.ACTION_VIEW.equals(intent.getAction())) {
                    Uri data = intent.getData();
                    if (data != null) {
                        String username = null;
                        String login = null;
                        String group = null;
                        String sticker = null;
                        String emoji = null;
                        HashMap<String, String> auth = null;
                        String unsupportedUrl = null;
                        String botUser = null;
                        String botChat = null;
                        String botChannel = null;
                        String botChatAdminParams = null;
                        String message = null;
                        String phone = null;
                        String game = null;
                        String voicechat = null;
                        String livestream = null;
                        String phoneHash = null;
                        String lang = null;
                        String theme = null;
                        String code = null;
                        String contactToken = null;
                        TLRPC.TL_wallPaper wallPaper = null;
                        String inputInvoiceSlug = null;
                        Integer messageId = null;
                        Long channelId = null;
                        Integer threadId = null;
                        Integer commentId = null;
                        int videoTimestamp = -1;
                        boolean hasUrl = false;
                        String setAsAttachBot = null;
                        String attachMenuBotToOpen = null;
                        String attachMenuBotChoose = null;
                        final String scheme = data.getScheme();
                        boolean internal = intent.getExtras() != null && intent.getExtras().get("internal") != null && (boolean) intent.getExtras().get("internal");
                        if (scheme != null) {
                            switch (scheme) {
                                case "http":
                                case "https": {
                                    String host = data.getHost().toLowerCase();
                                    Matcher prefixMatcher = PREFIX_T_ME_PATTERN.matcher(host);
                                    boolean isPrefix = prefixMatcher.find();
                                    if (host.equals("telegram.me") || host.equals("t.me") || host.equals("telegram.dog") || isPrefix) {
                                        if (isPrefix) {
                                            data = Uri.parse("https://t.me/" + prefixMatcher.group(1) + (TextUtils.isEmpty(data.getPath()) ? "" : data.getPath()) + (TextUtils.isEmpty(data.getQuery()) ? "" : "?" + data.getQuery()));
                                        }
                                        String path = data.getPath();
                                        if (path != null && path.length() > 1) {
                                            path = path.substring(1);
                                            if (path.startsWith("$")) {
                                                inputInvoiceSlug = path.substring(1);
                                            } else if (path.startsWith("invoice/")) {
                                                inputInvoiceSlug = path.substring(path.indexOf('/') + 1);
                                            } else if (path.startsWith("bg/")) {
                                                wallPaper = new TLRPC.TL_wallPaper();
                                                wallPaper.settings = new TLRPC.TL_wallPaperSettings();
                                                wallPaper.slug = path.replace("bg/", "");
                                                boolean ok = false;
                                                if (wallPaper.slug != null && wallPaper.slug.length() == 6) {
                                                    try {
                                                        wallPaper.settings.background_color = Integer.parseInt(wallPaper.slug, 16) | 0xff000000;
                                                        wallPaper.slug = null;
                                                        ok = true;
                                                    } catch (Exception ignore) {

                                                    }
                                                } else if (wallPaper.slug != null && wallPaper.slug.length() >= 13 && AndroidUtilities.isValidWallChar(wallPaper.slug.charAt(6))) {
                                                    try {
                                                        wallPaper.settings.background_color = Integer.parseInt(wallPaper.slug.substring(0, 6), 16) | 0xff000000;
                                                        wallPaper.settings.second_background_color = Integer.parseInt(wallPaper.slug.substring(7, 13), 16) | 0xff000000;
                                                        if (wallPaper.slug.length() >= 20 && AndroidUtilities.isValidWallChar(wallPaper.slug.charAt(13))) {
                                                            wallPaper.settings.third_background_color = Integer.parseInt(wallPaper.slug.substring(14, 20), 16) | 0xff000000;
                                                        }
                                                        if (wallPaper.slug.length() == 27 && AndroidUtilities.isValidWallChar(wallPaper.slug.charAt(20))) {
                                                            wallPaper.settings.fourth_background_color = Integer.parseInt(wallPaper.slug.substring(21), 16) | 0xff000000;
                                                        }
                                                        try {
                                                            String rotation = data.getQueryParameter("rotation");
                                                            if (!TextUtils.isEmpty(rotation)) {
                                                                wallPaper.settings.rotation = Utilities.parseInt(rotation);
                                                            }
                                                        } catch (Exception ignore) {

                                                        }
                                                        wallPaper.slug = null;
                                                        ok = true;
                                                    } catch (Exception ignore) {

                                                    }
                                                }
                                                if (!ok) {
                                                    String mode = data.getQueryParameter("mode");
                                                    if (mode != null) {
                                                        mode = mode.toLowerCase();
                                                        String[] modes = mode.split(" ");
                                                        if (modes != null && modes.length > 0) {
                                                            for (int a = 0; a < modes.length; a++) {
                                                                if ("blur".equals(modes[a])) {
                                                                    wallPaper.settings.blur = true;
                                                                } else if ("motion".equals(modes[a])) {
                                                                    wallPaper.settings.motion = true;
                                                                }
                                                            }
                                                        }
                                                    }
                                                    String intensity = data.getQueryParameter("intensity");
                                                    if (!TextUtils.isEmpty(intensity)) {
                                                        wallPaper.settings.intensity = Utilities.parseInt(intensity);
                                                    } else {
                                                        wallPaper.settings.intensity = 50;
                                                    }
                                                    try {
                                                        String bgColor = data.getQueryParameter("bg_color");
                                                        if (!TextUtils.isEmpty(bgColor)) {
                                                            wallPaper.settings.background_color = Integer.parseInt(bgColor.substring(0, 6), 16) | 0xff000000;
                                                            if (bgColor.length() >= 13) {
                                                                wallPaper.settings.second_background_color = Integer.parseInt(bgColor.substring(7, 13), 16) | 0xff000000;
                                                                if (bgColor.length() >= 20 && AndroidUtilities.isValidWallChar(bgColor.charAt(13))) {
                                                                    wallPaper.settings.third_background_color = Integer.parseInt(bgColor.substring(14, 20), 16) | 0xff000000;
                                                                }
                                                                if (bgColor.length() == 27 && AndroidUtilities.isValidWallChar(bgColor.charAt(20))) {
                                                                    wallPaper.settings.fourth_background_color = Integer.parseInt(bgColor.substring(21), 16) | 0xff000000;
                                                                }
                                                            }
                                                        } else {
                                                            wallPaper.settings.background_color = 0xffffffff;
                                                        }
                                                    } catch (Exception ignore) {

                                                    }
                                                    try {
                                                        String rotation = data.getQueryParameter("rotation");
                                                        if (!TextUtils.isEmpty(rotation)) {
                                                            wallPaper.settings.rotation = Utilities.parseInt(rotation);
                                                        }
                                                    } catch (Exception ignore) {

                                                    }
                                                }
                                            } else if (path.startsWith("login/")) {
                                                int intCode = Utilities.parseInt(path.replace("login/", ""));
                                                if (intCode != 0) {
                                                    code = "" + intCode;
                                                }
                                            } else if (path.startsWith("joinchat/")) {
                                                group = path.replace("joinchat/", "");
                                            } else if (path.startsWith("+")) {
                                                group = path.replace("+", "");
                                                if (AndroidUtilities.isNumeric(group)) {
                                                    username = group;
                                                    group = null;
                                                }
                                            } else if (path.startsWith("addstickers/")) {
                                                sticker = path.replace("addstickers/", "");
                                            } else if (path.startsWith("addemoji/")) {
                                                emoji = path.replace("addemoji/", "");
                                            } else if (path.startsWith("nekosettings/")) {
                                                SettingsHelper.processDeepLink(data, fragment -> {
                                                    AndroidUtilities.runOnUIThread(() -> presentFragment(fragment, false, false));
                                                    if (AndroidUtilities.isTablet()) {
                                                        actionBarLayout.showLastFragment();
                                                        rightActionBarLayout.showLastFragment();
                                                        drawerLayoutContainer.setAllowOpenDrawer(false, false);
                                                    } else {
                                                        drawerLayoutContainer.setAllowOpenDrawer(true, false);
                                                    }
                                                }, () -> showBulletin(factory -> factory.createErrorBulletin(LocaleController.getString("UnknownNekoSettingsOption", R.string.UnknownNekoSettingsOption))));
                                            } else if (path.startsWith("msg/") || path.startsWith("share/")) {
                                                message = data.getQueryParameter("url");
                                                if (message == null) {
                                                    message = "";
                                                }
                                                if (data.getQueryParameter("text") != null) {
                                                    if (message.length() > 0) {
                                                        hasUrl = true;
                                                        message += "\n";
                                                    }
                                                    message += data.getQueryParameter("text");
                                                }
                                                if (message.length() > 4096 * 4) {
                                                    message = message.substring(0, 4096 * 4);
                                                }
                                                while (message.endsWith("\n")) {
                                                    message = message.substring(0, message.length() - 1);
                                                }
                                            } else if (path.startsWith("confirmphone")) {
                                                phone = data.getQueryParameter("phone");
                                                phoneHash = data.getQueryParameter("hash");
                                            } else if (path.startsWith("setlanguage/")) {
                                                lang = path.substring(12);
                                            } else if (path.startsWith("addtheme/")) {
                                                theme = path.substring(9);
                                            } else if (path.startsWith("c/")) {
                                                List<String> segments = data.getPathSegments();
                                                if (segments.size() >= 3) {
                                                    channelId = Utilities.parseLong(segments.get(1));
                                                    messageId = Utilities.parseInt(segments.get(2));
                                                    if (messageId == 0 || channelId == 0) {
                                                        messageId = null;
                                                        channelId = null;
                                                    }
                                                    threadId = Utilities.parseInt(data.getQueryParameter("thread"));
                                                    if (threadId == 0) {
                                                        threadId = null;
                                                    }
                                                    if (threadId == null) {
                                                        threadId = Utilities.parseInt(data.getQueryParameter("topic"));
                                                        if (threadId == 0) {
                                                            threadId = null;
                                                        }
                                                    }
                                                    if (threadId == null && messageId != null && segments.size() >= 4) {
                                                        threadId = messageId;
                                                        messageId = Utilities.parseInt(segments.get(3));
                                                    }
                                            } else if (path.startsWith("@id")) {
                                                try {
                                                    long userId = Utilities.parseLong(StringsKt.substringAfter(path, "@id", "0"));
                                                    if (userId != 0) {
                                                        push_user_id = userId;
                                                    }
                                                } catch (Exception e) {
                                                    FileLog.e(e);
                                                }
                                                }
                                            } else if (path.startsWith("contact/")) {
                                                contactToken = path.substring(8);
                                            } else if (path.length() >= 1) {
                                                ArrayList<String> segments = new ArrayList<>(data.getPathSegments());
                                                if (segments.size() > 0 && segments.get(0).equals("s")) {
                                                    segments.remove(0);
                                                }
                                                if (segments.size() > 0) {
                                                    username = segments.get(0);
                                                    if (segments.size() > 1) {
                                                        messageId = Utilities.parseInt(segments.get(1));
                                                        if (messageId == 0) {
                                                            messageId = null;
                                                        }
                                                    }
                                                }
                                                if (messageId != null) {
                                                    videoTimestamp = getTimestampFromLink(data);
                                                }
                                                botUser = data.getQueryParameter("start");
                                                botChat = data.getQueryParameter("startgroup");
                                                botChannel = data.getQueryParameter("startchannel");
                                                botChatAdminParams = data.getQueryParameter("admin");
                                                game = data.getQueryParameter("game");
                                                voicechat = data.getQueryParameter("voicechat");
                                                livestream = data.getQueryParameter("livestream");
                                                setAsAttachBot = data.getQueryParameter("startattach");
                                                attachMenuBotChoose = data.getQueryParameter("choose");
                                                attachMenuBotToOpen = data.getQueryParameter("attach");
                                                threadId = Utilities.parseInt(data.getQueryParameter("thread"));
                                                if (threadId == 0) {
                                                    threadId = null;
                                                }
                                                if (threadId == null) {
                                                    threadId = Utilities.parseInt(data.getQueryParameter("topic"));
                                                    if (threadId == 0) {
                                                        threadId = null;
                                                    }
                                                }
                                                if (threadId == null && messageId != null && segments.size() >= 3) {
                                                    threadId = messageId;
                                                    messageId = Utilities.parseInt(segments.get(2));
                                                }
                                                commentId = Utilities.parseInt(data.getQueryParameter("comment"));
                                                if (commentId == 0) {
                                                    commentId = null;
                                                }
                                            }
                                        }
                                    }
                                    break;
                                }
                                case "tg": {
                                    String url = data.toString();
                                    if (url.startsWith("tg:premium_offer") || url.startsWith("tg://premium_offer")) {
                                        String finalUrl = url;
                                        AndroidUtilities.runOnUIThread(() -> {
                                        if (!actionBarLayout.getFragmentStack().isEmpty()) {
                                            BaseFragment fragment = actionBarLayout.getFragmentStack().get(0);
                                            Uri uri = Uri.parse(finalUrl);
                                            fragment.presentFragment(new PremiumPreviewFragment(uri.getQueryParameter("ref")));
                                        }});
                                    } else if (url.startsWith("tg:resolve") || url.startsWith("tg://resolve")) {
                                        url = url.replace("tg:resolve", "tg://telegram.org").replace("tg://resolve", "tg://telegram.org");
                                        data = Uri.parse(url);
                                        username = data.getQueryParameter("domain");
                                        if (username == null) {
                                            username = data.getQueryParameter("phone");
                                            if (username != null && username.startsWith("+")) {
                                                username = username.substring(1);
                                            }
                                        }
                                        if ("telegrampassport".equals(username)) {
                                            username = null;
                                            auth = new HashMap<>();
                                            String scope = data.getQueryParameter("scope");
                                            if (!TextUtils.isEmpty(scope) && scope.startsWith("{") && scope.endsWith("}")) {
                                                auth.put("nonce", data.getQueryParameter("nonce"));
                                            } else {
                                                auth.put("payload", data.getQueryParameter("payload"));
                                            }
                                            auth.put("bot_id", data.getQueryParameter("bot_id"));
                                            auth.put("scope", scope);
                                            auth.put("public_key", data.getQueryParameter("public_key"));
                                            auth.put("callback_url", data.getQueryParameter("callback_url"));
                                        } else {
                                            botUser = data.getQueryParameter("start");
                                            botChat = data.getQueryParameter("startgroup");
                                            botChannel = data.getQueryParameter("startchannel");
                                            botChatAdminParams = data.getQueryParameter("admin");
                                            game = data.getQueryParameter("game");
                                            voicechat = data.getQueryParameter("voicechat");
                                            livestream = data.getQueryParameter("livestream");
                                            setAsAttachBot = data.getQueryParameter("startattach");
                                            attachMenuBotChoose = data.getQueryParameter("choose");
                                            attachMenuBotToOpen = data.getQueryParameter("attach");
                                            messageId = Utilities.parseInt(data.getQueryParameter("post"));
                                            if (messageId == 0) {
                                                messageId = null;
                                            }
                                            threadId = Utilities.parseInt(data.getQueryParameter("thread"));
                                            if (threadId == 0) {
                                                threadId = null;
                                            }
                                            if (threadId == null) {
                                                threadId = Utilities.parseInt(data.getQueryParameter("topic"));
                                                if (threadId == 0) {
                                                    threadId = null;
                                                }
                                            }
                                            commentId = Utilities.parseInt(data.getQueryParameter("comment"));
                                            if (commentId == 0) {
                                                commentId = null;
                                            }
                                        }
                                    } else if (url.startsWith("tg:invoice") || url.startsWith("tg://invoice")) {
                                        url = url.replace("tg:invoice", "tg://invoice");
                                        data = Uri.parse(url);
                                        inputInvoiceSlug = data.getQueryParameter("slug");
                                    } else if (url.startsWith("tg:contact") || url.startsWith("tg://contact")) {
                                        url = url.replace("tg:contact", "tg://contact");
                                        data = Uri.parse(url);
                                        contactToken = data.getQueryParameter("token");
                                    } else if (url.startsWith("tg:privatepost") || url.startsWith("tg://privatepost")) {
                                        url = url.replace("tg:privatepost", "tg://telegram.org").replace("tg://privatepost", "tg://telegram.org");
                                        data = Uri.parse(url);
                                        messageId = Utilities.parseInt(data.getQueryParameter("post"));
                                        channelId = Utilities.parseLong(data.getQueryParameter("channel"));
                                        if (messageId == 0 || channelId == 0) {
                                            messageId = null;
                                            channelId = null;
                                        }
                                        threadId = Utilities.parseInt(data.getQueryParameter("thread"));
                                        if (threadId == 0) {
                                            threadId = null;
                                        }
                                        if (threadId == null) {
                                            threadId = Utilities.parseInt(data.getQueryParameter("topic"));
                                            if (threadId == 0) {
                                                threadId = null;
                                            }
                                        }
                                        commentId = Utilities.parseInt(data.getQueryParameter("comment"));
                                        if (commentId == 0) {
                                            commentId = null;
                                        }
                                    } else if (url.startsWith("tg:bg") || url.startsWith("tg://bg")) {
                                        url = url.replace("tg:bg", "tg://telegram.org").replace("tg://bg", "tg://telegram.org");
                                        data = Uri.parse(url);
                                        wallPaper = new TLRPC.TL_wallPaper();
                                        wallPaper.settings = new TLRPC.TL_wallPaperSettings();
                                        wallPaper.slug = data.getQueryParameter("slug");
                                        if (wallPaper.slug == null) {
                                            wallPaper.slug = data.getQueryParameter("color");
                                        }
                                        boolean ok = false;
                                        if (wallPaper.slug != null && wallPaper.slug.length() == 6) {
                                            try {
                                                wallPaper.settings.background_color = Integer.parseInt(wallPaper.slug, 16) | 0xff000000;
                                                wallPaper.slug = null;
                                                ok = true;
                                            } catch (Exception ignore) {

                                            }
                                        } else if (wallPaper.slug != null && wallPaper.slug.length() >= 13 && AndroidUtilities.isValidWallChar(wallPaper.slug.charAt(6))) {
                                            try {
                                                wallPaper.settings.background_color = Integer.parseInt(wallPaper.slug.substring(0, 6), 16) | 0xff000000;
                                                wallPaper.settings.second_background_color = Integer.parseInt(wallPaper.slug.substring(7, 13), 16) | 0xff000000;
                                                if (wallPaper.slug.length() >= 20 && AndroidUtilities.isValidWallChar(wallPaper.slug.charAt(13))) {
                                                    wallPaper.settings.third_background_color = Integer.parseInt(wallPaper.slug.substring(14, 20), 16) | 0xff000000;
                                                }
                                                if (wallPaper.slug.length() == 27 && AndroidUtilities.isValidWallChar(wallPaper.slug.charAt(20))) {
                                                    wallPaper.settings.fourth_background_color = Integer.parseInt(wallPaper.slug.substring(21), 16) | 0xff000000;
                                                }
                                                try {
                                                    String rotation = data.getQueryParameter("rotation");
                                                    if (!TextUtils.isEmpty(rotation)) {
                                                        wallPaper.settings.rotation = Utilities.parseInt(rotation);
                                                    }
                                                } catch (Exception ignore) {

                                                }
                                                wallPaper.slug = null;
                                                ok = true;
                                            } catch (Exception ignore) {

                                            }
                                        }
                                        if (!ok) {
                                            String mode = data.getQueryParameter("mode");
                                            if (mode != null) {
                                                mode = mode.toLowerCase();
                                                String[] modes = mode.split(" ");
                                                if (modes != null && modes.length > 0) {
                                                    for (int a = 0; a < modes.length; a++) {
                                                        if ("blur".equals(modes[a])) {
                                                            wallPaper.settings.blur = true;
                                                        } else if ("motion".equals(modes[a])) {
                                                            wallPaper.settings.motion = true;
                                                        }
                                                    }
                                                }
                                            }
                                            wallPaper.settings.intensity = Utilities.parseInt(data.getQueryParameter("intensity"));
                                            try {
                                                String bgColor = data.getQueryParameter("bg_color");
                                                if (!TextUtils.isEmpty(bgColor)) {
                                                    wallPaper.settings.background_color = Integer.parseInt(bgColor.substring(0, 6), 16) | 0xff000000;
                                                    if (bgColor.length() >= 13) {
                                                        wallPaper.settings.second_background_color = Integer.parseInt(bgColor.substring(8, 13), 16) | 0xff000000;
                                                        if (bgColor.length() >= 20 && AndroidUtilities.isValidWallChar(bgColor.charAt(13))) {
                                                            wallPaper.settings.third_background_color = Integer.parseInt(bgColor.substring(14, 20), 16) | 0xff000000;
                                                        }
                                                        if (bgColor.length() == 27 && AndroidUtilities.isValidWallChar(bgColor.charAt(20))) {
                                                            wallPaper.settings.fourth_background_color = Integer.parseInt(bgColor.substring(21), 16) | 0xff000000;
                                                        }
                                                    }
                                                }
                                            } catch (Exception ignore) {

                                            }
                                            try {
                                                String rotation = data.getQueryParameter("rotation");
                                                if (!TextUtils.isEmpty(rotation)) {
                                                    wallPaper.settings.rotation = Utilities.parseInt(rotation);
                                                }
                                            } catch (Exception ignore) {

                                            }
                                        }
                                    } else if (url.startsWith("tg:join") || url.startsWith("tg://join")) {
                                        url = url.replace("tg:join", "tg://telegram.org").replace("tg://join", "tg://telegram.org");
                                        data = Uri.parse(url);
                                        group = data.getQueryParameter("invite");
                                    } else if (url.startsWith("tg:addstickers") || url.startsWith("tg://addstickers")) {
                                        url = url.replace("tg:addstickers", "tg://telegram.org").replace("tg://addstickers", "tg://telegram.org");
                                        data = Uri.parse(url);
                                        sticker = data.getQueryParameter("set");
                                    } else if (url.startsWith("tg:addemoji") || url.startsWith("tg://addemoji")) {
                                        url = url.replace("tg:addemoji", "tg://telegram.org").replace("tg://addemoji", "tg://telegram.org");
                                        data = Uri.parse(url);
                                        emoji = data.getQueryParameter("set");
                                    } else if (url.startsWith("tg:msg") || url.startsWith("tg://msg") || url.startsWith("tg://share") || url.startsWith("tg:share")) {
                                        url = url.replace("tg:msg", "tg://telegram.org").replace("tg://msg", "tg://telegram.org").replace("tg://share", "tg://telegram.org").replace("tg:share", "tg://telegram.org");
                                        data = Uri.parse(url);
                                        message = data.getQueryParameter("url");
                                        if (message == null) {
                                            message = "";
                                        }
                                        if (data.getQueryParameter("text") != null) {
                                            if (message.length() > 0) {
                                                hasUrl = true;
                                                message += "\n";
                                            }
                                            message += data.getQueryParameter("text");
                                        }
                                        if (message.length() > 4096 * 4) {
                                            message = message.substring(0, 4096 * 4);
                                        }
                                        while (message.endsWith("\n")) {
                                            message = message.substring(0, message.length() - 1);
                                        }
                                    } else if (url.startsWith("tg:confirmphone") || url.startsWith("tg://confirmphone")) {
                                        url = url.replace("tg:confirmphone", "tg://telegram.org").replace("tg://confirmphone", "tg://telegram.org");
                                        data = Uri.parse(url);

                                        phone = data.getQueryParameter("phone");
                                        phoneHash = data.getQueryParameter("hash");
                                    } else if (url.startsWith("tg:login") || url.startsWith("tg://login")) {
                                        url = url.replace("tg:login", "tg://telegram.org").replace("tg://login", "tg://telegram.org");
                                        data = Uri.parse(url);
                                        login = data.getQueryParameter("token");
                                        int intCode = Utilities.parseInt(data.getQueryParameter("code"));
                                        if (intCode != 0) {
                                            code = "" + intCode;
                                        }
                                    } else if (url.startsWith("tg:openmessage") || url.startsWith("tg://openmessage")) {
                                        url = url.replace("tg:openmessage", "tg://telegram.org").replace("tg://openmessage", "tg://telegram.org");
                                        data = Uri.parse(url);

                                        String userID = data.getQueryParameter("user_id");
                                        String chatID = data.getQueryParameter("chat_id");
                                        String msgID = data.getQueryParameter("message_id");
                                        if (userID != null) {
                                            try {
                                                push_user_id = Long.parseLong(userID);
                                            } catch (NumberFormatException ignore) {
                                            }
                                        } else if (chatID != null) {
                                            try {
                                                push_chat_id = Long.parseLong(chatID);
                                            } catch (NumberFormatException ignore) {
                                            }
                                        }
                                        if (msgID != null) {
                                            try {
                                                push_msg_id = Integer.parseInt(msgID);
                                            } catch (NumberFormatException ignore) {
                                            }
                                        }
                                    } else if (url.startsWith("tg:passport") || url.startsWith("tg://passport") || url.startsWith("tg:secureid")) {
                                        url = url.replace("tg:passport", "tg://telegram.org").replace("tg://passport", "tg://telegram.org").replace("tg:secureid", "tg://telegram.org");
                                        data = Uri.parse(url);
                                        auth = new HashMap<>();
                                        String scope = data.getQueryParameter("scope");
                                        if (!TextUtils.isEmpty(scope) && scope.startsWith("{") && scope.endsWith("}")) {
                                            auth.put("nonce", data.getQueryParameter("nonce"));
                                        } else {
                                            auth.put("payload", data.getQueryParameter("payload"));
                                        }
                                        auth.put("bot_id", data.getQueryParameter("bot_id"));
                                        auth.put("scope", scope);
                                        auth.put("public_key", data.getQueryParameter("public_key"));
                                        auth.put("callback_url", data.getQueryParameter("callback_url"));
                                    } else if (url.startsWith("tg:setlanguage") || url.startsWith("tg://setlanguage")) {
                                        url = url.replace("tg:setlanguage", "tg://telegram.org").replace("tg://setlanguage", "tg://telegram.org");
                                        data = Uri.parse(url);
                                        lang = data.getQueryParameter("lang");
                                    } else if (url.startsWith("tg:addtheme") || url.startsWith("tg://addtheme")) {
                                        url = url.replace("tg:addtheme", "tg://telegram.org").replace("tg://addtheme", "tg://telegram.org");
                                        data = Uri.parse(url);
                                        theme = data.getQueryParameter("slug");
                                    } else if (url.startsWith("tg:settings") || url.startsWith("tg://settings")) {
                                        if (url.contains("themes")) {
                                            open_settings = 2;
                                        } else if (url.contains("devices")) {
                                            open_settings = 3;
                                        } else if (url.contains("folders")) {
                                            open_settings = 4;
                                        } else if (url.contains("change_number")) {
                                            open_settings = 5;
                                        } else if (url.contains("neko")) {
                                            open_settings = 100;
                                        } else {
                                            open_settings = 1;
                                        }
                                    } else if (url.startsWith("tg:user") || url.startsWith("tg://user")) {
                                        try {
                                            url = url.replace("tg:user", "tg://telegram.org").replace("tg://user", "tg://telegram.org");
                                            data = Uri.parse(url);
                                            long userId = Utilities.parseLong(data.getQueryParameter("id"));
                                            if (userId != 0) {
                                                push_user_id = userId;
                                            }
                                        } catch (Exception e) {
                                            FileLog.e(e);
                                        }
                                    } else if (url.startsWith("tg:upgrade") || url.startsWith("tg://upgrade") || url.startsWith("tg:update") || url.startsWith("tg://update")) {
                                        checkAppUpdate(true);
                                    } else if (url.startsWith("tg:neko") || url.startsWith("tg://neko")) {
                                        url = url.replace("tg:neko", "tg://t.me/nekosettings").replace("tg://neko", "tg://t.me/nekosettings");
                                        data = Uri.parse(url);
                                        SettingsHelper.processDeepLink(data, fragment -> {
                                            AndroidUtilities.runOnUIThread(() -> presentFragment(fragment, false, false));
                                            if (AndroidUtilities.isTablet()) {
                                                actionBarLayout.showLastFragment();
                                                rightActionBarLayout.showLastFragment();
                                                drawerLayoutContainer.setAllowOpenDrawer(false, false);
                                            } else {
                                                drawerLayoutContainer.setAllowOpenDrawer(true, false);
                                            }
                                        }, () -> showBulletin(factory -> factory.createErrorBulletin(LocaleController.getString("UnknownNekoSettingsOption", R.string.UnknownNekoSettingsOption))));
                                    } else if ((url.startsWith("tg:search") || url.startsWith("tg://search"))) {
                                        url = url.replace("tg:search", "tg://telegram.org").replace("tg://search", "tg://telegram.org");
                                        data = Uri.parse(url);
                                        searchQuery = data.getQueryParameter("query");
                                        if (searchQuery != null) {
                                            searchQuery = searchQuery.trim();
                                        } else {
                                            searchQuery = "";
                                        }
                                    } else if ((url.startsWith("tg:calllog") || url.startsWith("tg://calllog"))) {
                                        showCallLog = true;
                                    } else if ((url.startsWith("tg:call") || url.startsWith("tg://call"))) {
                                        if (UserConfig.getInstance(currentAccount).isClientActivated()) {
                                            final String extraForceCall = "extra_force_call";
                                            if (ContactsController.getInstance(currentAccount).contactsLoaded || intent.hasExtra(extraForceCall)) {
                                                final String callFormat = data.getQueryParameter("format");
                                                final String callUserName = data.getQueryParameter("name");
                                                final String callPhone = data.getQueryParameter("phone");
                                                final List<TLRPC.TL_contact> contacts = findContacts(callUserName, callPhone, false);

                                                if (contacts.isEmpty() && callPhone != null) {
                                                    newContactName = callUserName;
                                                    newContactPhone = callPhone;
                                                    newContactAlert = true;
                                                } else {
                                                    if (contacts.size() == 1) {
                                                        push_user_id = contacts.get(0).user_id;
                                                    }

                                                    if (push_user_id == 0) {
                                                        callSearchQuery = callUserName != null ? callUserName : "";
                                                    }

                                                    if ("video".equalsIgnoreCase(callFormat)) {
                                                        videoCallUser = true;
                                                    } else {
                                                        audioCallUser = true;
                                                    }

                                                    needCallAlert = true;
                                                }
                                            } else {
                                                final Intent copyIntent = new Intent(intent);
                                                copyIntent.removeExtra(EXTRA_ACTION_TOKEN);
                                                copyIntent.putExtra(extraForceCall, true);
                                                ContactsLoadingObserver.observe((contactsLoaded) -> handleIntent(copyIntent, true, false, false), 1000);
                                            }
                                        }
                                    } else if ((url.startsWith("tg:scanqr") || url.startsWith("tg://scanqr"))) {
                                        scanQr = true;
                                    } else if ((url.startsWith("tg:addcontact") || url.startsWith("tg://addcontact"))) {
                                        url = url.replace("tg:addcontact", "tg://telegram.org").replace("tg://addcontact", "tg://telegram.org");
                                        data = Uri.parse(url);
                                        newContactName = data.getQueryParameter("name");
                                        newContactPhone = data.getQueryParameter("phone");
                                        newContact = true;
                                    } else {
                                        unsupportedUrl = url.replace("tg://", "").replace("tg:", "");
                                        int index;
                                        if ((index = unsupportedUrl.indexOf('?')) >= 0) {
                                            unsupportedUrl = unsupportedUrl.substring(0, index);
                                        }
                                    }
                                    break;
                                }
                            }
                        }
                        /*if (intent.hasExtra(EXTRA_ACTION_TOKEN)) {
                            final boolean success = UserConfig.getInstance(currentAccount).isClientActivated() && "tg".equals(scheme) && unsupportedUrl == null;
                            final Action assistAction = new AssistActionBuilder()
                                    .setActionToken(intent.getStringExtra(EXTRA_ACTION_TOKEN))
                                    .setActionStatus(success ? Action.Builder.STATUS_TYPE_COMPLETED : Action.Builder.STATUS_TYPE_FAILED)
                                    .build();
                            FirebaseUserActions.getInstance(this).end(assistAction);
                            intent.removeExtra(EXTRA_ACTION_TOKEN);
                        }*/
                        if (code != null || UserConfig.getInstance(currentAccount).isClientActivated()) {
                            if (phone != null || phoneHash != null) {
                                AlertDialog cancelDeleteProgressDialog = new AlertDialog(LaunchActivity.this, AlertDialog.ALERT_TYPE_SPINNER);
                                cancelDeleteProgressDialog.setCanCancel(false);
                                cancelDeleteProgressDialog.show();

                                TLRPC.TL_account_sendConfirmPhoneCode req = new TLRPC.TL_account_sendConfirmPhoneCode();
                                req.hash = phoneHash;
                                req.settings = new TLRPC.TL_codeSettings();
                                req.settings.allow_flashcall = false;
                                req.settings.allow_app_hash = PushListenerController.getProvider().hasServices();

                                Bundle params = new Bundle();
                                params.putString("phone", phone);

                                String finalPhone = phone;
                                ConnectionsManager.getInstance(currentAccount).sendRequest(req, (response, error) -> AndroidUtilities.runOnUIThread(() -> {
                                    cancelDeleteProgressDialog.dismiss();
                                    if (error == null) {
                                        presentFragment(new LoginActivity().cancelAccountDeletion(finalPhone, params, (TLRPC.TL_auth_sentCode) response));
                                    } else {
                                        AlertsCreator.processError(currentAccount, error, getActionBarLayout().getLastFragment(), req);
                                    }
                                }), ConnectionsManager.RequestFlagFailOnServerErrors);
                            } else if (username != null || group != null || sticker != null || emoji != null || contactToken != null || message != null || game != null || voicechat != null || auth != null || unsupportedUrl != null || lang != null || code != null || wallPaper != null || inputInvoiceSlug != null || channelId != null || theme != null || login != null) {
                                if (message != null && message.startsWith("@")) {
                                    message = " " + message;
                                }
<<<<<<< HEAD
                                runLinkRequest(intentAccount[0], username, group, sticker, emoji, botUser, botChat, botChannel, botChatAdminParams, message, contactToken, hasUrl, messageId, channelId, threadId, commentId, game, auth, lang, unsupportedUrl, code, login, wallPaper, inputInvoiceSlug, theme, voicechat, livestream, internal ? 3 : 0, videoTimestamp, setAsAttachBot, attachMenuBotToOpen, attachMenuBotChoose);
=======
                                runLinkRequest(intentAccount[0], username, group, sticker, emoji, botUser, botChat, botChannel, botChatAdminParams, message, contactToken, hasUrl, messageId, channelId, threadId, commentId, game, auth, lang, unsupportedUrl, code, login, wallPaper, inputInvoiceSlug, theme, voicechat, livestream, 0, videoTimestamp, setAsAttachBot, attachMenuBotToOpen, attachMenuBotChoose, progress);
>>>>>>> 3ccf875b
                            } else {
                                try (Cursor cursor = getContentResolver().query(intent.getData(), null, null, null, null)) {
                                    if (cursor != null) {
                                        if (cursor.moveToFirst()) {
                                            int accountId = Utilities.parseInt(cursor.getString(cursor.getColumnIndex(ContactsContract.RawContacts.ACCOUNT_NAME)));
                                            for (int a : SharedConfig.activeAccounts) {
                                                if (UserConfig.getInstance(a).getClientUserId() == accountId) {
                                                    intentAccount[0] = a;
                                                    switchToAccount(intentAccount[0], true);
                                                    break;
                                                }
                                            }
                                            long userId = cursor.getLong(cursor.getColumnIndex(ContactsContract.Data.DATA4));
                                            NotificationCenter.getInstance(intentAccount[0]).postNotificationName(NotificationCenter.closeChats);
                                            push_user_id = userId;
                                            String mimeType = cursor.getString(cursor.getColumnIndex(ContactsContract.Data.MIMETYPE));
                                            if (TextUtils.equals(mimeType, "vnd.android.cursor.item/vnd.org.telegram.messenger.android.call")) {
                                                audioCallUser = true;
                                            } else if (TextUtils.equals(mimeType, "vnd.android.cursor.item/vnd.org.telegram.messenger.android.call.video")) {
                                                videoCallUser = true;
                                            }
                                        }
                                    }
                                } catch (Exception e) {
                                    FileLog.e(e);
                                }
                            }
                        }
                    }
                } else if (intent.getAction().equals("org.telegram.messenger.OPEN_ACCOUNT")) {
                    open_settings = 1;
                } else if (intent.getAction().equals("new_dialog")) {
                    open_new_dialog = 1;
                } else if (intent.getAction().startsWith("com.tmessages.openchat")) {
//                    Integer chatIdInt = intent.getIntExtra("chatId", 0);
                    long chatId = intent.getLongExtra("chatId", 0);
//                    Integer userIdInt = intent.getIntExtra("userId", 0);
                    long userId = intent.getLongExtra("userId", 0);
                    int encId = intent.getIntExtra("encId", 0);
                    int widgetId = intent.getIntExtra("appWidgetId", 0);
                    int topicId = intent.getIntExtra("topicId", 0);
                    if (widgetId != 0) {
                        open_settings = 6;
                        open_widget_edit = widgetId;
                        open_widget_edit_type = intent.getIntExtra("appWidgetType", 0);
                    } else {
                        if (push_msg_id == 0) {
                            push_msg_id = intent.getIntExtra("message_id", 0);
                        }
                        if (chatId != 0) {
                            NotificationCenter.getInstance(intentAccount[0]).postNotificationName(NotificationCenter.closeChats);
                            push_chat_id = chatId;
                            push_topic_id = topicId;
                        } else if (userId != 0) {
                            NotificationCenter.getInstance(intentAccount[0]).postNotificationName(NotificationCenter.closeChats);
                            push_user_id = userId;
                        } else if (encId != 0) {
                            NotificationCenter.getInstance(intentAccount[0]).postNotificationName(NotificationCenter.closeChats);
                            push_enc_id = encId;
                        } else {
                            showDialogsList = true;
                        }
                    }
                } else if (intent.getAction().equals("com.tmessages.openplayer")) {
                    showPlayer = true;
                } else if (intent.getAction().equals("org.tmessages.openlocations")) {
                    showLocations = true;
                } else if (action.equals("voip_chat")) {
                    showGroupVoip = true;
                }
            }
        }
        if (UserConfig.getInstance(currentAccount).isClientActivated()) {
            if (searchQuery != null) {
                final BaseFragment lastFragment = actionBarLayout.getLastFragment();
                if (lastFragment instanceof DialogsActivity) {
                    final DialogsActivity dialogsActivity = (DialogsActivity) lastFragment;
                    if (dialogsActivity.isMainDialogList()) {
                        if (dialogsActivity.getFragmentView() != null) {
                            dialogsActivity.search(searchQuery, true);
                        } else {
                            dialogsActivity.setInitialSearchString(searchQuery);
                        }
                    }
                } else {
                    showDialogsList = true;
                }
            }

            if (push_user_id != 0) {
                if (audioCallUser || videoCallUser) {
                    if (needCallAlert) {
                        final BaseFragment lastFragment = actionBarLayout.getLastFragment();
                        if (lastFragment != null) {
                            AlertsCreator.createCallDialogAlert(lastFragment, lastFragment.getMessagesController().getUser(push_user_id), videoCallUser);
                        }
                    } else {
                        VoIPPendingCall.startOrSchedule(this, push_user_id, videoCallUser, AccountInstance.getInstance(intentAccount[0]));
                    }
                } else {
                    Bundle args = new Bundle();
                    args.putLong("user_id", push_user_id);
                    if (push_msg_id != 0) {
                        args.putInt("message_id", push_msg_id);
                    }
                    if (mainFragmentsStack.isEmpty() || MessagesController.getInstance(intentAccount[0]).checkCanOpenChat(args, mainFragmentsStack.get(mainFragmentsStack.size() - 1))) {
                        ChatActivity fragment = new ChatActivity(args);
                        if (actionBarLayout.presentFragment(new INavigationLayout.NavigationParams(fragment).setNoAnimation(true))) {
                            pushOpened = true;
                            drawerLayoutContainer.closeDrawer();
                        }
                    }
                }
            } else if (push_chat_id != 0) {
                Bundle args = new Bundle();
                args.putLong("chat_id", push_chat_id);
                if (push_msg_id != 0) {
                    args.putInt("message_id", push_msg_id);
                }
                if (mainFragmentsStack.isEmpty() || MessagesController.getInstance(intentAccount[0]).checkCanOpenChat(args, mainFragmentsStack.get(mainFragmentsStack.size() - 1))) {
                    ChatActivity fragment = new ChatActivity(args);

                    if (push_topic_id > 0) {
                        TLRPC.TL_forumTopic topic = MessagesController.getInstance(currentAccount).getTopicsController().findTopic(push_chat_id, push_topic_id);
                        if (topic != null) {
                            TLRPC.Message message = topic.topicStartMessage;
                            ArrayList<MessageObject> messageObjects = new ArrayList<>();
                            TLRPC.Chat chatLocal = MessagesController.getInstance(currentAccount).getChat(push_chat_id);
                            messageObjects.add(new MessageObject(currentAccount, message, false, false));
                            fragment.setThreadMessages(messageObjects, chatLocal, topic.id, topic.read_inbox_max_id, topic.read_outbox_max_id, topic);
                        }
                    }
                    if (actionBarLayout.presentFragment(new INavigationLayout.NavigationParams(fragment).setNoAnimation(true))) {
                        pushOpened = true;
                        drawerLayoutContainer.closeDrawer();
                    }
                }
            } else if (push_enc_id != 0) {
                Bundle args = new Bundle();
                args.putInt("enc_id", push_enc_id);
                ChatActivity fragment = new ChatActivity(args);
                if (actionBarLayout.presentFragment(new INavigationLayout.NavigationParams(fragment).setNoAnimation(true))) {
                    pushOpened = true;
                    drawerLayoutContainer.closeDrawer();
                }
            } else if (showDialogsList) {
                if (!AndroidUtilities.isTablet()) {
                    actionBarLayout.removeAllFragments();
                } else {
                    if (!layersActionBarLayout.getFragmentStack().isEmpty()) {
                        for (int a = 0; a < layersActionBarLayout.getFragmentStack().size() - 1; a++) {
                            layersActionBarLayout.removeFragmentFromStack(layersActionBarLayout.getFragmentStack().get(0));
                            a--;
                        }
                        layersActionBarLayout.closeLastFragment(false);
                    }
                }
                pushOpened = false;
                isNew = false;
            } else if (showPlayer) {
                if (!actionBarLayout.getFragmentStack().isEmpty()) {
                    BaseFragment fragment = actionBarLayout.getFragmentStack().get(0);
                    fragment.showDialog(new AudioPlayerAlert(this, null));
                }
                pushOpened = false;
            } else if (showLocations) {
                if (!actionBarLayout.getFragmentStack().isEmpty()) {
                    BaseFragment fragment = actionBarLayout.getFragmentStack().get(0);
                    fragment.showDialog(new SharingLocationsAlert(this, info -> {
                        intentAccount[0] = info.messageObject.currentAccount;
                        switchToAccount(intentAccount[0], true);

                        LocationActivity locationActivity = new LocationActivity(2);
                        locationActivity.setMessageObject(info.messageObject);
                        final long dialog_id = info.messageObject.getDialogId();
                        locationActivity.setDelegate((location, live, notify, scheduleDate) -> SendMessagesHelper.getInstance(intentAccount[0]).sendMessage(location, dialog_id, null, null, null, null, notify, scheduleDate));
                        presentFragment(locationActivity);
                    }, null));
                }
                pushOpened = false;
            } else if (exportingChatUri != null) {
                runImportRequest(exportingChatUri, documentsUrisArray);
            } else if (importingStickers != null) {
                AndroidUtilities.runOnUIThread(() -> {
                    if (!actionBarLayout.getFragmentStack().isEmpty()) {
                        BaseFragment fragment = actionBarLayout.getFragmentStack().get(0);
                        fragment.showDialog(new StickersAlert(this, importingStickersSoftware, importingStickers, importingStickersEmoji, null));
                    }
                });
                pushOpened = false;
            } else if (videoPath != null || photoPathsArray != null || sendingText != null || sendingLocation != null || documentsPathsArray != null || contactsToSend != null || documentsUrisArray != null) {
                if (!AndroidUtilities.isTablet()) {
                    NotificationCenter.getInstance(intentAccount[0]).postNotificationName(NotificationCenter.closeChats);
                }
                if (dialogId == 0) {
                    openDialogsToSend(false);
                    pushOpened = true;
                } else {
                    ArrayList<MessagesStorage.TopicKey> dids = new ArrayList<>();
                    dids.add(MessagesStorage.TopicKey.of(dialogId, 0));
                    didSelectDialogs(null, dids, null, false);
                }
            } else if (open_settings != 0) {
                BaseFragment fragment;
                boolean closePrevious = false;
                if (open_settings == 1) {
                    Bundle args = new Bundle();
                    args.putLong("user_id", UserConfig.getInstance(currentAccount).clientUserId);
                    fragment = new ProfileActivity(args);
                } else if (open_settings == 2) {
                    fragment = new ThemeActivity(ThemeActivity.THEME_TYPE_BASIC);
                } else if (open_settings == 3) {
                    fragment = new SessionsActivity(0);
                } else if (open_settings == 4) {
                    fragment = new FiltersSetupActivity();
                } else if (open_settings == 5) {
                    fragment = new ActionIntroActivity(ActionIntroActivity.ACTION_TYPE_CHANGE_PHONE_NUMBER);
                    closePrevious = true;
                } else if (open_settings == 6) {
                    fragment = new EditWidgetActivity(open_widget_edit_type, open_widget_edit);
                } else if (open_settings == 100) {
                    fragment = new NekoSettingsActivity();
                } else {
                    fragment = null;
                }
                boolean closePreviousFinal = closePrevious;
                if (open_settings == 6) {
                    actionBarLayout.presentFragment(new INavigationLayout.NavigationParams(fragment).setNoAnimation(true));
                } else {
                    AndroidUtilities.runOnUIThread(() -> presentFragment(fragment, closePreviousFinal, false));
                }
                if (AndroidUtilities.isTablet()) {
                    actionBarLayout.rebuildFragments(INavigationLayout.REBUILD_FLAG_REBUILD_LAST);
                    rightActionBarLayout.rebuildFragments(INavigationLayout.REBUILD_FLAG_REBUILD_LAST);
                    drawerLayoutContainer.setAllowOpenDrawer(false, false);
                } else {
                    drawerLayoutContainer.setAllowOpenDrawer(true, false);
                }
                pushOpened = true;
            } else if (open_new_dialog != 0) {
                Bundle args = new Bundle();
                args.putBoolean("destroyAfterSelect", true);
                actionBarLayout.presentFragment(new INavigationLayout.NavigationParams(new ContactsActivity(args)).setNoAnimation(true));
                if (AndroidUtilities.isTablet()) {
                    actionBarLayout.rebuildFragments(INavigationLayout.REBUILD_FLAG_REBUILD_LAST);
                    rightActionBarLayout.rebuildFragments(INavigationLayout.REBUILD_FLAG_REBUILD_LAST);
                    drawerLayoutContainer.setAllowOpenDrawer(false, false);
                } else {
                    drawerLayoutContainer.setAllowOpenDrawer(true, false);
                }
                pushOpened = true;
            } else if (callSearchQuery != null) {
                final Bundle args = new Bundle();
                args.putBoolean("destroyAfterSelect", true);
                args.putBoolean("returnAsResult", true);
                args.putBoolean("onlyUsers", true);
                args.putBoolean("allowSelf", false);
                final ContactsActivity contactsFragment = new ContactsActivity(args);
                contactsFragment.setInitialSearchString(callSearchQuery);
                final boolean videoCall = videoCallUser;
                contactsFragment.setDelegate((user, param, activity) -> {
                    final TLRPC.UserFull userFull = MessagesController.getInstance(currentAccount).getUserFull(user.id);
                    VoIPHelper.startCall(user, videoCall, userFull != null && userFull.video_calls_available, LaunchActivity.this, userFull, AccountInstance.getInstance(intentAccount[0]), true);
                });
                actionBarLayout.presentFragment(new INavigationLayout.NavigationParams(contactsFragment).setRemoveLast(actionBarLayout.getLastFragment() instanceof ContactsActivity));
                if (AndroidUtilities.isTablet()) {
                    actionBarLayout.rebuildFragments(INavigationLayout.REBUILD_FLAG_REBUILD_LAST);
                    rightActionBarLayout.rebuildFragments(INavigationLayout.REBUILD_FLAG_REBUILD_LAST);
                    drawerLayoutContainer.setAllowOpenDrawer(false, false);
                } else {
                    drawerLayoutContainer.setAllowOpenDrawer(true, false);
                }
                pushOpened = true;
            } else if (scanQr) {
                ActionIntroActivity fragment = new ActionIntroActivity(ActionIntroActivity.ACTION_TYPE_QR_LOGIN);
                fragment.setQrLoginDelegate(code -> {
                    AlertDialog progressDialog = new AlertDialog(LaunchActivity.this, AlertDialog.ALERT_TYPE_SPINNER);
                    progressDialog.setCanCancel(false);
                    progressDialog.show();
                    byte[] token = Base64.decode(code.substring("tg://login?token=".length()), Base64.URL_SAFE);
                    TLRPC.TL_auth_acceptLoginToken req = new TLRPC.TL_auth_acceptLoginToken();
                    req.token = token;
                    ConnectionsManager.getInstance(currentAccount).sendRequest(req, (response, error) -> AndroidUtilities.runOnUIThread(() -> {
                        try {
                            progressDialog.dismiss();
                        } catch (Exception ignore) {
                        }
                        if (!(response instanceof TLRPC.TL_authorization)) {
                            AndroidUtilities.runOnUIThread(() -> AlertsCreator.showSimpleAlert(fragment, LocaleController.getString("AuthAnotherClient", R.string.AuthAnotherClient), LocaleController.getString("ErrorOccurred", R.string.ErrorOccurred) + "\n" + error.text));
                        }
                    }));
                });
                actionBarLayout.presentFragment(new INavigationLayout.NavigationParams(fragment).setNoAnimation(true));
                if (AndroidUtilities.isTablet()) {
                    actionBarLayout.rebuildFragments(INavigationLayout.REBUILD_FLAG_REBUILD_LAST);
                    rightActionBarLayout.rebuildFragments(INavigationLayout.REBUILD_FLAG_REBUILD_LAST);
                    drawerLayoutContainer.setAllowOpenDrawer(false, false);
                } else {
                    drawerLayoutContainer.setAllowOpenDrawer(true, false);
                }
                pushOpened = true;
            } else if (newContact) {
                final NewContactBottomSheet fragment = new NewContactBottomSheet(actionBarLayout.getLastFragment(), this);
                if (newContactName != null) {
                    final String[] names = newContactName.split(" ", 2);
                    fragment.setInitialName(names[0], names.length > 1 ? names[1] : null);
                }
                if (newContactPhone != null) {
                    fragment.setInitialPhoneNumber(PhoneFormat.stripExceptNumbers(newContactPhone, true), false);
                }
                fragment.show();
               // actionBarLayout.presentFragment(new INavigationLayout.NavigationParams(fragment).setNoAnimation(true));
                if (AndroidUtilities.isTablet()) {
                    actionBarLayout.rebuildFragments(INavigationLayout.REBUILD_FLAG_REBUILD_LAST);
                    rightActionBarLayout.rebuildFragments(INavigationLayout.REBUILD_FLAG_REBUILD_LAST);
                    drawerLayoutContainer.setAllowOpenDrawer(false, false);
                } else {
                    drawerLayoutContainer.setAllowOpenDrawer(true, false);
                }
                pushOpened = true;
            } else if (showGroupVoip) {
                GroupCallActivity.create(this, AccountInstance.getInstance(currentAccount), null, null, false, null);
                if (GroupCallActivity.groupCallInstance != null) {
                    GroupCallActivity.groupCallUiVisible = true;
                }
            } else if (newContactAlert) {
                final BaseFragment lastFragment = actionBarLayout.getLastFragment();
                if (lastFragment != null && lastFragment.getParentActivity() != null) {
                    final String finalNewContactName = newContactName;
                    final String finalNewContactPhone = NewContactBottomSheet.getPhoneNumber(this, UserConfig.getInstance(currentAccount).getCurrentUser(), newContactPhone, false);
                    final AlertDialog newContactAlertDialog = new AlertDialog.Builder(lastFragment.getParentActivity())
                            .setTitle(LocaleController.getString("NewContactAlertTitle", R.string.NewContactAlertTitle))
                            .setMessage(AndroidUtilities.replaceTags(LocaleController.formatString("NewContactAlertMessage", R.string.NewContactAlertMessage, PhoneFormat.getInstance().format(finalNewContactPhone))))
                            .setPositiveButton(LocaleController.getString("NewContactAlertButton", R.string.NewContactAlertButton), (d, i) -> {
                                final NewContactBottomSheet fragment = new NewContactBottomSheet(lastFragment, this);
                                fragment.setInitialPhoneNumber(finalNewContactPhone, false);
                                if (finalNewContactName != null) {
                                    final String[] names = finalNewContactName.split(" ", 2);
                                    fragment.setInitialName(names[0], names.length > 1 ? names[1] : null);
                                }
                                fragment.show();
                                //lastFragment.presentFragment(fragment);
                            })
                            .setNegativeButton(LocaleController.getString("Cancel", R.string.Cancel), null)
                            .create();
                    lastFragment.showDialog(newContactAlertDialog);
                    pushOpened = true;
                }
            } else if (showCallLog) {
                actionBarLayout.presentFragment(new INavigationLayout.NavigationParams(new CallLogActivity()).setNoAnimation(true));
                if (AndroidUtilities.isTablet()) {
                    actionBarLayout.rebuildFragments(INavigationLayout.REBUILD_FLAG_REBUILD_LAST);
                    rightActionBarLayout.rebuildFragments(INavigationLayout.REBUILD_FLAG_REBUILD_LAST);
                    drawerLayoutContainer.setAllowOpenDrawer(false, false);
                } else {
                    drawerLayoutContainer.setAllowOpenDrawer(true, false);
                }
                pushOpened = true;
            }
        }
        if (!pushOpened && !isNew) {
            if (AndroidUtilities.isTablet()) {
                if (!UserConfig.getInstance(currentAccount).isClientActivated()) {
                    if (layersActionBarLayout.getFragmentStack().isEmpty()) {
                        layersActionBarLayout.addFragmentToStack(getClientNotActivatedFragment());
                        drawerLayoutContainer.setAllowOpenDrawer(false, false);
                    }
                } else {
                    if (actionBarLayout.getFragmentStack().isEmpty()) {
                        DialogsActivity dialogsActivity = new DialogsActivity(null);
                        dialogsActivity.setSideMenu(sideMenu);
                        if (searchQuery != null) {
                            dialogsActivity.setInitialSearchString(searchQuery);
                        }
                        actionBarLayout.addFragmentToStack(dialogsActivity);
                        drawerLayoutContainer.setAllowOpenDrawer(true, false);
                    }
                }
            } else {
                if (actionBarLayout.getFragmentStack().isEmpty()) {
                    if (!UserConfig.getInstance(currentAccount).isClientActivated()) {
                        actionBarLayout.addFragmentToStack(getClientNotActivatedFragment());
                        drawerLayoutContainer.setAllowOpenDrawer(false, false);
                    } else {
                        DialogsActivity dialogsActivity = new DialogsActivity(null);
                        dialogsActivity.setSideMenu(sideMenu);
                        if (searchQuery != null) {
                            dialogsActivity.setInitialSearchString(searchQuery);
                        }
                        actionBarLayout.addFragmentToStack(dialogsActivity);
                        drawerLayoutContainer.setAllowOpenDrawer(true, false);
                    }
                }
            }
            actionBarLayout.rebuildFragments(INavigationLayout.REBUILD_FLAG_REBUILD_LAST);
            if (AndroidUtilities.isTablet()) {
                layersActionBarLayout.rebuildFragments(INavigationLayout.REBUILD_FLAG_REBUILD_LAST);
                rightActionBarLayout.rebuildFragments(INavigationLayout.REBUILD_FLAG_REBUILD_LAST);
            }
        }
        if (isVoipIntent) {
            VoIPFragment.show(this, intentAccount[0]);
        }
        if (!showGroupVoip && (intent == null || !Intent.ACTION_MAIN.equals(intent.getAction())) && GroupCallActivity.groupCallInstance != null) {
            GroupCallActivity.groupCallInstance.dismiss();
        }

        intent.setAction(null);
        return pushOpened;
    }

    public static int getTimestampFromLink(Uri data) {
        List<String> segments = data.getPathSegments();
        String timestampStr = null;
        if (segments.contains("video")) {
            timestampStr = data.getQuery();
        } else if (data.getQueryParameter("t") != null) {
            timestampStr = data.getQueryParameter("t");
        }
        int videoTimestamp = -1;
        if (timestampStr != null) {
            try {
                videoTimestamp = Integer.parseInt(timestampStr);
            } catch (Throwable ignore) {

            }
            if (videoTimestamp == -1) {
                DateFormat dateFormat = new SimpleDateFormat("mm:ss");
                Date reference = null;
                try {
                    reference = dateFormat.parse("00:00");
                    Date date = dateFormat.parse(timestampStr);
                    videoTimestamp = (int) ((date.getTime() - reference.getTime()) / 1000L);
                } catch (ParseException e) {
                    e.printStackTrace();
                }
            }
        }
        return videoTimestamp;
    }

    private void openDialogsToSend(boolean animated) {
        Bundle args = new Bundle();
        args.putBoolean("onlySelect", true);
        args.putBoolean("canSelectTopics", true);
        args.putInt("dialogsType", 3);
        args.putBoolean("allowSwitchAccount", true);
        if (contactsToSend != null) {
            if (contactsToSend.size() != 1) {
                args.putString("selectAlertString", LocaleController.getString("SendContactToText", R.string.SendMessagesToText));
                args.putString("selectAlertStringGroup", LocaleController.getString("SendContactToGroupText", R.string.SendContactToGroupText));
            }
        } else {
            args.putString("selectAlertString", LocaleController.getString("SendMessagesToText", R.string.SendMessagesToText));
            args.putString("selectAlertStringGroup", LocaleController.getString("SendMessagesToGroupText", R.string.SendMessagesToGroupText));
        }
        DialogsActivity fragment = new DialogsActivity(args) {
            @Override
            public boolean shouldShowNextButton(DialogsActivity dialogsFragment, ArrayList<Long> dids, CharSequence message, boolean param) {
                if (exportingChatUri != null) {
                    return false;
                } else {
                    if (contactsToSend != null && contactsToSend.size() == 1 && !mainFragmentsStack.isEmpty()) {
                        return true;
                    } else {
                        if (dids.size() <= 1) {
                            if (videoPath != null) {
                                return true;
                            } else if (photoPathsArray != null && photoPathsArray.size() > 0) {
                                return true;
                            }
                        }
                    }
                }
                return false;
            }
        };
        fragment.setDelegate(this);
        boolean removeLast;
        if (AndroidUtilities.isTablet()) {
            removeLast = layersActionBarLayout.getFragmentStack().size() > 0 && layersActionBarLayout.getFragmentStack().get(layersActionBarLayout.getFragmentStack().size() - 1) instanceof DialogsActivity;
        } else {
            removeLast = actionBarLayout.getFragmentStack().size() > 1 && actionBarLayout.getFragmentStack().get(actionBarLayout.getFragmentStack().size() - 1) instanceof DialogsActivity;
        }
        actionBarLayout.presentFragment(fragment, removeLast, !animated, true, false);
        if (SecretMediaViewer.hasInstance() && SecretMediaViewer.getInstance().isVisible()) {
            SecretMediaViewer.getInstance().closePhoto(false, false);
        } else if (PhotoViewer.hasInstance() && PhotoViewer.getInstance().isVisible()) {
            PhotoViewer.getInstance().closePhoto(false, true);
        } else if (ArticleViewer.hasInstance() && ArticleViewer.getInstance().isVisible()) {
            ArticleViewer.getInstance().close(false, true);
        }
        if (GroupCallActivity.groupCallInstance != null) {
            GroupCallActivity.groupCallInstance.dismiss();
        }

        if (!animated) {
            drawerLayoutContainer.setAllowOpenDrawer(false, false);
            if (AndroidUtilities.isTablet()) {
                actionBarLayout.rebuildFragments(INavigationLayout.REBUILD_FLAG_REBUILD_LAST);
                rightActionBarLayout.rebuildFragments(INavigationLayout.REBUILD_FLAG_REBUILD_LAST);
            } else {
                drawerLayoutContainer.setAllowOpenDrawer(true, false);
            }
        }
    }

    private int runCommentRequest(int intentAccount, Runnable dismissLoading, Integer messageId, Integer commentId, Integer threadId, TLRPC.Chat chat) {
        return runCommentRequest(intentAccount, dismissLoading, messageId, commentId, threadId, chat, null);
    }

    private int runCommentRequest(int intentAccount, Runnable dismissLoading, Integer messageId, Integer commentId, Integer threadId, TLRPC.Chat chat, Runnable onOpened) {
        if (chat == null) {
            return 0;
        }
        TLRPC.TL_messages_getDiscussionMessage req = new TLRPC.TL_messages_getDiscussionMessage();
        req.peer = MessagesController.getInputPeer(chat);
        req.msg_id = commentId != null ? messageId : threadId;
        return ConnectionsManager.getInstance(intentAccount).sendRequest(req, (response, error) -> AndroidUtilities.runOnUIThread(() -> {
            boolean chatOpened = false;
            if (response instanceof TLRPC.TL_messages_discussionMessage) {
                TLRPC.TL_messages_discussionMessage res = (TLRPC.TL_messages_discussionMessage) response;
                MessagesController.getInstance(intentAccount).putUsers(res.users, false);
                MessagesController.getInstance(intentAccount).putChats(res.chats, false);
                ArrayList<MessageObject> arrayList = new ArrayList<>();
                for (int a = 0, N = res.messages.size(); a < N; a++) {
                    arrayList.add(new MessageObject(UserConfig.selectedAccount, res.messages.get(a), true, true));
                }
                if (!arrayList.isEmpty() || chat.forum && threadId != null && threadId == 1) {
                    if (chat.forum) {
                        TLRPC.TL_channels_getForumTopicsByID getForumTopicsByID = new TLRPC.TL_channels_getForumTopicsByID();
                        getForumTopicsByID.channel = MessagesController.getInstance(currentAccount).getInputChannel(chat.id);
                        getForumTopicsByID.topics.add(threadId);
                        ConnectionsManager.getInstance(currentAccount).sendRequest(getForumTopicsByID, (response2, error2) -> AndroidUtilities.runOnUIThread(() -> {
                            if (error2 == null) {
                                TLRPC.TL_messages_forumTopics topics = (TLRPC.TL_messages_forumTopics) response2;
                                SparseArray<TLRPC.Message> messagesMap = new SparseArray<>();
                                for (int i = 0; i < topics.messages.size(); i++) {
                                    messagesMap.put(topics.messages.get(i).id, topics.messages.get(i));
                                }
                                MessagesController.getInstance(currentAccount).putUsers(topics.users, false);
                                MessagesController.getInstance(currentAccount).putChats(topics.chats, false);

                                MessagesController.getInstance(currentAccount).getTopicsController().processTopics(chat.id, topics.topics, messagesMap, false, TopicsController.LOAD_TYPE_LOAD_UNKNOWN, -1);
                            }
                            TLRPC.TL_forumTopic topic = MessagesController.getInstance(currentAccount).getTopicsController().findTopic(chat.id, threadId);
                            if (topic != null) {
                                Bundle args = new Bundle();
                                args.putLong("chat_id", chat.id);
                                if (messageId != topic.id) {
                                    args.putInt("message_id", Math.max(1, messageId));
                                }
                                ChatActivity chatActivity = new ChatActivity(args);
                                if (arrayList.isEmpty()) {
                                    TLRPC.Message message = new TLRPC.Message();
                                    message.id = 1;
                                    message.action = new TLRPC.TL_messageActionChannelMigrateFrom();
                                    arrayList.add(new MessageObject(currentAccount, message, false, false));
                                }
                                chatActivity.setThreadMessages(arrayList, chat, req.msg_id, topic.read_inbox_max_id, topic.read_outbox_max_id, topic);
                                if (commentId != null) {
                                    chatActivity.setHighlightMessageId(commentId);
                                } else if (threadId != null && messageId != topic.id) {
                                    chatActivity.setHighlightMessageId(messageId);
                                }
                                presentFragment(chatActivity);
                                if (onOpened != null) {
                                    onOpened.run();
                                }
                            }
                        }));
                        chatOpened = true;
                    } else {
                        Bundle args = new Bundle();
                        args.putLong("chat_id", -arrayList.get(0).getDialogId());
                        args.putInt("message_id", Math.max(1, messageId));
                        ChatActivity chatActivity = new ChatActivity(args);
                        chatActivity.setThreadMessages(arrayList, chat, req.msg_id, res.read_inbox_max_id, res.read_outbox_max_id, null);
                        if (commentId != null) {
                            chatActivity.setHighlightMessageId(commentId);
                        } else if (threadId != null) {
                            chatActivity.setHighlightMessageId(messageId);
                        }
                        presentFragment(chatActivity);
                        chatOpened = true;
                    }
                }
            }
            if (!chatOpened) {
                try {
                    if (!mainFragmentsStack.isEmpty()) {
                        BulletinFactory.of(mainFragmentsStack.get(mainFragmentsStack.size() - 1)).createErrorBulletin(LocaleController.getString("ChannelPostDeleted", R.string.ChannelPostDeleted)).show();
                    }
                } catch (Exception e) {
                    FileLog.e(e);
                }
            }
            try {
                if (dismissLoading != null) {
                    dismissLoading.run();
                }
                if (onOpened != null) {
                    onOpened.run();
                }
            } catch (Exception e) {
                FileLog.e(e);
            }
        }));
    }

    private void runImportRequest(final Uri importUri,
                                  ArrayList<Uri> documents) {
        final int intentAccount = UserConfig.selectedAccount;
        final AlertDialog progressDialog = new AlertDialog(this, AlertDialog.ALERT_TYPE_SPINNER);
        final int[] requestId = new int[]{0};
        Runnable cancelRunnable = null;

        String content;
        InputStream inputStream = null;
        try {
            int linesCount = 0;
            inputStream = getContentResolver().openInputStream(importUri);
            BufferedReader r = new BufferedReader(new InputStreamReader(inputStream));
            StringBuilder total = new StringBuilder();
            for (String line; (line = r.readLine()) != null && linesCount < 100; ) {
                total.append(line).append('\n');
                linesCount++;
            }
            content = total.toString();
        } catch (Exception e) {
            FileLog.e(e);
            return;
        } finally {
            try {
                if (inputStream != null) {
                    inputStream.close();
                }
            } catch (Exception e2) {
                FileLog.e(e2);
            }
        }
        final TLRPC.TL_messages_checkHistoryImport req = new TLRPC.TL_messages_checkHistoryImport();
        req.import_head = content;
        requestId[0] = ConnectionsManager.getInstance(intentAccount).sendRequest(req, (response, error) -> AndroidUtilities.runOnUIThread(() -> {
            if (!LaunchActivity.this.isFinishing()) {
                if (response != null && actionBarLayout != null) {
                    final TLRPC.TL_messages_historyImportParsed res = (TLRPC.TL_messages_historyImportParsed) response;
                    Bundle args = new Bundle();
                    args.putBoolean("onlySelect", true);
                    args.putString("importTitle", res.title);

                    args.putBoolean("allowSwitchAccount", true);
                    if (res.pm) {
                        args.putInt("dialogsType", 12);
                    } else if (res.group) {
                        args.putInt("dialogsType", 11);
                    } else {
                        String uri = importUri.toString();
                        Set<String> uris = MessagesController.getInstance(intentAccount).exportPrivateUri;
                        boolean ok = false;
                        for (String u : uris) {
                            if (uri.contains(u)) {
                                args.putInt("dialogsType", 12);
                                ok = true;
                                break;
                            }
                        }
                        if (!ok) {
                            uris = MessagesController.getInstance(intentAccount).exportGroupUri;
                            for (String u : uris) {
                                if (uri.contains(u)) {
                                    args.putInt("dialogsType", 11);
                                    ok = true;
                                    break;
                                }
                            }
                            if (!ok) {
                                args.putInt("dialogsType", 13);
                            }
                        }
                    }

                    if (SecretMediaViewer.hasInstance() && SecretMediaViewer.getInstance().isVisible()) {
                        SecretMediaViewer.getInstance().closePhoto(false, false);
                    } else if (PhotoViewer.hasInstance() && PhotoViewer.getInstance().isVisible()) {
                        PhotoViewer.getInstance().closePhoto(false, true);
                    } else if (ArticleViewer.hasInstance() && ArticleViewer.getInstance().isVisible()) {
                        ArticleViewer.getInstance().close(false, true);
                    }
                    if (GroupCallActivity.groupCallInstance != null) {
                        GroupCallActivity.groupCallInstance.dismiss();
                    }

                    drawerLayoutContainer.setAllowOpenDrawer(false, false);
                    if (AndroidUtilities.isTablet()) {
                        actionBarLayout.rebuildFragments(INavigationLayout.REBUILD_FLAG_REBUILD_LAST);
                        rightActionBarLayout.rebuildFragments(INavigationLayout.REBUILD_FLAG_REBUILD_LAST);
                    } else {
                        drawerLayoutContainer.setAllowOpenDrawer(true, false);
                    }

                    DialogsActivity fragment = new DialogsActivity(args);
                    fragment.setDelegate(this);
                    boolean removeLast;
                    if (AndroidUtilities.isTablet()) {
                        removeLast = layersActionBarLayout.getFragmentStack().size() > 0 && layersActionBarLayout.getFragmentStack().get(layersActionBarLayout.getFragmentStack().size() - 1) instanceof DialogsActivity;
                    } else {
                        removeLast = actionBarLayout.getFragmentStack().size() > 1 && actionBarLayout.getFragmentStack().get(actionBarLayout.getFragmentStack().size() - 1) instanceof DialogsActivity;
                    }
                    actionBarLayout.presentFragment(fragment, removeLast, false, true, false);
                } else {
                    AlertUtil.showToast(error);
                    if (documentsUrisArray == null) {
                        documentsUrisArray = new ArrayList<>();
                    }
                    documentsUrisArray.add(0, exportingChatUri);
                    exportingChatUri = null;
                    openDialogsToSend(true);
                }
                try {
                    progressDialog.dismiss();
                } catch (Exception e) {
                    FileLog.e(e);
                }
            }
        }, ConnectionsManager.RequestFlagFailOnServerErrors));
        final Runnable cancelRunnableFinal = cancelRunnable;
        progressDialog.setOnCancelListener(dialog -> {
            ConnectionsManager.getInstance(intentAccount).cancelRequest(requestId[0], true);
            if (cancelRunnableFinal != null) {
                cancelRunnableFinal.run();
            }
        });
        try {
            progressDialog.showDelayed(300);
        } catch (Exception ignore) {

        }
    }

    private void openGroupCall(AccountInstance accountInstance, TLRPC.Chat chat, String hash) {
        VoIPHelper.startCall(chat, null, hash, false, this, mainFragmentsStack.get(mainFragmentsStack.size() - 1), accountInstance);
    }

    private void runLinkRequest(final int intentAccount,
                                final String username,
                                final String group,
                                final String sticker,
                                final String emoji,
                                final String botUser,
                                final String botChat,
                                final String botChannel,
                                final String botChatAdminParams,
                                final String message,
                                final String contactToken,
                                final boolean hasUrl,
                                final Integer messageId,
                                final Long channelId,
                                final Integer threadId,
                                final Integer commentId,
                                final String game,
                                final HashMap<String, String> auth,
                                final String lang,
                                final String unsupportedUrl,
                                final String code,
                                final String loginToken,
                                final TLRPC.TL_wallPaper wallPaper,
                                final String inputInvoiceSlug,
                                final String theme,
                                final String voicechat,
                                final String livestream,
                                final int state,
                                final int videoTimestamp,
                                final String setAsAttachBot,
                                final String attachMenuBotToOpen,
<<<<<<< HEAD
                                final String attachMenuBotChoose) {
        if (state == 0 && UserConfig.getActivatedAccountsCount() >= 2) {
=======
                                final String attachMenuBotChoose,
                                final Browser.Progress progress) {
        if (state == 0 && ChatActivity.SCROLL_DEBUG_DELAY && progress != null) {
            Runnable runnable = () -> runLinkRequest(intentAccount, username, group, sticker, emoji, botUser, botChat, botChannel, botChatAdminParams, message, contactToken, hasUrl, messageId, channelId, threadId, commentId, game, auth, lang, unsupportedUrl, code, loginToken, wallPaper, inputInvoiceSlug, theme, voicechat, livestream, 1, videoTimestamp, setAsAttachBot, attachMenuBotToOpen, attachMenuBotChoose, progress);
            progress.init();
            progress.onCancel(() -> AndroidUtilities.cancelRunOnUIThread(runnable));
            AndroidUtilities.runOnUIThread(runnable, 7500);
            return;
        } else if (state == 0 && UserConfig.getActivatedAccountsCount() >= 2 && auth != null) {
>>>>>>> 3ccf875b
            AlertsCreator.createAccountSelectDialog(this, account -> {
                if (account != intentAccount) {
                    switchToAccount(account, true);
                }
<<<<<<< HEAD
                runLinkRequest(account, username, group, sticker, emoji, botUser, botChat, botChannel, botChatAdminParams, message, contactToken, hasUrl, messageId, channelId, threadId, commentId, game, auth, lang, unsupportedUrl, code, loginToken, wallPaper, inputInvoiceSlug, theme, voicechat, livestream, 3, videoTimestamp, setAsAttachBot, attachMenuBotToOpen, attachMenuBotChoose);
=======
                runLinkRequest(account, username, group, sticker, emoji, botUser, botChat, botChannel, botChatAdminParams, message, contactToken, hasUrl, messageId, channelId, threadId, commentId, game, auth, lang, unsupportedUrl, code, loginToken, wallPaper, inputInvoiceSlug, theme, voicechat, livestream, 1, videoTimestamp, setAsAttachBot, attachMenuBotToOpen, attachMenuBotChoose, progress);
>>>>>>> 3ccf875b
            }).show();
            return;
        } else if (code != null) {
            if (NotificationCenter.getGlobalInstance().hasObservers(NotificationCenter.didReceiveSmsCode)) {
                NotificationCenter.getGlobalInstance().postNotificationName(NotificationCenter.didReceiveSmsCode, code);
            } else {
                AlertDialog.Builder builder = new AlertDialog.Builder(LaunchActivity.this);
                builder.setTitle(LocaleController.getString("NekoX", R.string.NekoX));
                builder.setMessage(AndroidUtilities.replaceTags(LocaleController.formatString("OtherLoginCode", R.string.OtherLoginCode, code)));
                builder.setPositiveButton(LocaleController.getString("OK", R.string.OK), null);
                showAlertDialog(builder);
            }
            return;
        } else if (loginToken != null) {
            BottomBuilder builder = new BottomBuilder(this);
            builder.addTitle(LocaleController.getString("AuthAnotherClientScan", R.string.AuthAnotherClientScan), LocaleController.getString("QRLoginNotice", R.string.QRLoginNotice));
            builder.addItem(LocaleController.getString("QRLoginConfirm", R.string.QRLoginConfirm), R.drawable.baseline_security_24, true, (c) -> {
                AlertDialog progressDialog = new AlertDialog(this, 3);
                progressDialog.setCanCancel(false);
                progressDialog.show();
                byte[] token = Base64.decode(loginToken, Base64.URL_SAFE);
                TLRPC.TL_auth_acceptLoginToken req = new TLRPC.TL_auth_acceptLoginToken();
                req.token = token;
                ConnectionsManager.getInstance(currentAccount).sendRequest(req, (response, error) -> AndroidUtilities.runOnUIThread(() -> {
                    try {
                        progressDialog.dismiss();
                    } catch (Exception ignore) {
                    }
                    if (response instanceof TLRPC.TL_authorization) {
                        SessionsActivity fragment = new SessionsActivity(0);
                        fragment.newAuthorizationToOpen = (TLRPC.TL_authorization) response;
                        presentFragment(fragment, false, false);
                        if (AndroidUtilities.isTablet()) {
                            actionBarLayout.showLastFragment();
                            rightActionBarLayout.showLastFragment();
                            drawerLayoutContainer.setAllowOpenDrawer(false, false);
                        } else {
                            drawerLayoutContainer.setAllowOpenDrawer(true, false);
                        }
                    } else {
                        AndroidUtilities.runOnUIThread(() -> {
                            final String text;
                            if (error.text.equals("AUTH_TOKEN_EXCEPTION")) {
                                text = LocaleController.getString("AccountAlreadyLoggedIn", R.string.AccountAlreadyLoggedIn);
                            } else {
                                text = LocaleController.getString("ErrorOccurred", R.string.ErrorOccurred) + "\n" + error.text;
                            }
                            AlertUtil.showSimpleAlert(this, LocaleController.getString("AuthAnotherClient", R.string.AuthAnotherClient), text);
                        });
                    }
                }));
                return Unit.INSTANCE;
            });
            builder.addCancelItem();
            builder.show();
            return;
        }
        final AlertDialog progressDialog = new AlertDialog(this, AlertDialog.ALERT_TYPE_SPINNER);
        final Runnable dismissLoading = () -> {
            if (progress != null) {
                progress.end();
            }
            if (progressDialog != null) {
                progressDialog.dismiss();
            }
        };
        final int[] requestId = new int[]{0};
        Runnable cancelRunnable = null;

        if (contactToken != null) {
            TLRPC.TL_contacts_importContactToken req = new TLRPC.TL_contacts_importContactToken();
            req.token = contactToken;
            requestId[0] = ConnectionsManager.getInstance(intentAccount).sendRequest(req, (response, error) -> AndroidUtilities.runOnUIThread(() -> {
                if (response instanceof TLRPC.User) {
                    TLRPC.User user = (TLRPC.User) response;
                    MessagesController.getInstance(intentAccount).putUser(user, false);
                    Bundle args = new Bundle();
                    args.putLong("user_id", user.id);
                    presentFragment(new ChatActivity(args));
                } else {
                    FileLog.e("cant import contact token. token=" + contactToken + " err=" + (error == null ? null : error.text));
                    BulletinFactory.of(mainFragmentsStack.get(mainFragmentsStack.size() - 1)).createErrorBulletin(LocaleController.getString(R.string.NoUsernameFound)).show();
                }

                try {
                    dismissLoading.run();
                } catch (Exception e) {
                    FileLog.e(e);
                }
            }));
        } else if (inputInvoiceSlug != null) {
            TLRPC.TL_payments_getPaymentForm req = new TLRPC.TL_payments_getPaymentForm();
            TLRPC.TL_inputInvoiceSlug invoiceSlug = new TLRPC.TL_inputInvoiceSlug();
            invoiceSlug.slug = inputInvoiceSlug;
            req.invoice = invoiceSlug;
            requestId[0] = ConnectionsManager.getInstance(intentAccount).sendRequest(req, (response, error) -> AndroidUtilities.runOnUIThread(() -> {
                if (error != null) {
                    BulletinFactory.of(mainFragmentsStack.get(mainFragmentsStack.size() - 1)).createErrorBulletin(LocaleController.getString(R.string.PaymentInvoiceLinkInvalid)).show();
                } else if (!LaunchActivity.this.isFinishing()) {
                    Toast.makeText(LaunchActivity.this, LocaleController.getString("nekoXPaymentRemovedToast", R.string.nekoXPaymentRemovedToast), Toast.LENGTH_LONG).show();
//                    if (response instanceof TLRPC.TL_payments_paymentForm) {
//                        TLRPC.TL_payments_paymentForm form = (TLRPC.TL_payments_paymentForm) response;
//                        MessagesController.getInstance(intentAccount).putUsers(form.users, false);
//                        presentFragment(new PaymentFormActivity(form, inputInvoiceSlug, getActionBarLayout().getLastFragment()));
//                    } else if (response instanceof TLRPC.TL_payments_paymentReceipt) {
//                        presentFragment(new PaymentFormActivity((TLRPC.TL_payments_paymentReceipt) response));
//                    }
                }

                try {
                    dismissLoading.run();
                } catch (Exception e) {
                    FileLog.e(e);
                }
            }));
        } else if (username != null) {
            TLObject req;
            if (AndroidUtilities.isNumeric(username)) {
                TLRPC.TL_contacts_resolvePhone resolvePhone = new TLRPC.TL_contacts_resolvePhone();
                resolvePhone.phone = username;
                req = resolvePhone;
            } else {
                TLRPC.TL_contacts_resolveUsername resolveUsername = new TLRPC.TL_contacts_resolveUsername();
                resolveUsername.username = username;
                req = resolveUsername;
            }
            requestId[0] = ConnectionsManager.getInstance(intentAccount).sendRequest(req, (response, error) -> AndroidUtilities.runOnUIThread(() -> {
                if (!LaunchActivity.this.isFinishing()) {
                    boolean hideProgressDialog = true;
                    TLRPC.TL_contacts_resolvedPeer res = (TLRPC.TL_contacts_resolvedPeer) response;
                    if (error == null && actionBarLayout != null && (game == null && voicechat == null || game != null && !res.users.isEmpty() || voicechat != null && !res.chats.isEmpty() || livestream != null && !res.chats.isEmpty())) {
                        MessagesController.getInstance(intentAccount).putUsers(res.users, false);
                        MessagesController.getInstance(intentAccount).putChats(res.chats, false);
                        MessagesStorage.getInstance(intentAccount).putUsersAndChats(res.users, res.chats, false, true);
                        if (setAsAttachBot != null && attachMenuBotToOpen == null) {
                            TLRPC.User user = MessagesController.getInstance(intentAccount).getUser(res.peer.user_id);
                            if (user != null && user.bot) {
                                if (user.bot_attach_menu) {
                                    TLRPC.TL_messages_getAttachMenuBot getAttachMenuBot = new TLRPC.TL_messages_getAttachMenuBot();
                                    getAttachMenuBot.bot = MessagesController.getInstance(intentAccount).getInputUser(res.peer.user_id);
                                    ConnectionsManager.getInstance(intentAccount).sendRequest(getAttachMenuBot, (response1, error1) -> AndroidUtilities.runOnUIThread(() -> {
                                        if (response1 instanceof TLRPC.TL_attachMenuBotsBot) {
                                            TLRPC.TL_attachMenuBotsBot attachMenuBotsBot = (TLRPC.TL_attachMenuBotsBot) response1;
                                            MessagesController.getInstance(intentAccount).putUsers(attachMenuBotsBot.users, false);
                                            TLRPC.TL_attachMenuBot attachMenuBot = attachMenuBotsBot.bot;
                                            BaseFragment lastFragment = mainFragmentsStack.get(mainFragmentsStack.size() - 1);

                                            List<String> chooserTargets = new ArrayList<>();
                                            if (!TextUtils.isEmpty(attachMenuBotChoose)) {
                                                for (String target : attachMenuBotChoose.split(" ")) {
                                                    if (MediaDataController.canShowAttachMenuBotForTarget(attachMenuBot, target)) {
                                                        chooserTargets.add(target);
                                                    }
                                                }
                                            }
                                            DialogsActivity dialogsActivity;

                                            if (!chooserTargets.isEmpty()) {
                                                Bundle args = new Bundle();
                                                args.putInt("dialogsType", DialogsActivity.DIALOGS_TYPE_START_ATTACH_BOT);
                                                args.putBoolean("onlySelect", true);

                                                args.putBoolean("allowGroups", chooserTargets.contains("groups"));
                                                args.putBoolean("allowUsers", chooserTargets.contains("users"));
                                                args.putBoolean("allowChannels", chooserTargets.contains("channels"));
                                                args.putBoolean("allowBots", chooserTargets.contains("bots"));

                                                dialogsActivity = new DialogsActivity(args);
                                                dialogsActivity.setDelegate((fragment, dids, message1, param) -> {
                                                    long did = dids.get(0).dialogId;

                                                    Bundle args1 = new Bundle();
                                                    args1.putBoolean("scrollToTopOnResume", true);
                                                    if (DialogObject.isEncryptedDialog(did)) {
                                                        args1.putInt("enc_id", DialogObject.getEncryptedChatId(did));
                                                    } else if (DialogObject.isUserDialog(did)) {
                                                        args1.putLong("user_id", did);
                                                    } else {
                                                        args1.putLong("chat_id", -did);
                                                    }
                                                    args1.putString("attach_bot", UserObject.getPublicUsername(user));
                                                    if (setAsAttachBot != null) {
                                                        args1.putString("attach_bot_start_command", setAsAttachBot);
                                                    }
                                                    if (MessagesController.getInstance(intentAccount).checkCanOpenChat(args1, fragment)) {
                                                        NotificationCenter.getInstance(intentAccount).postNotificationName(NotificationCenter.closeChats);
                                                        actionBarLayout.presentFragment(new ChatActivity(args1), true, false, true, false);
                                                    }
                                                });
                                            } else {
                                                dialogsActivity = null;
                                            }

                                            if (!attachMenuBot.inactive) {
                                                if (dialogsActivity != null) {
                                                    presentFragment(dialogsActivity);
                                                } else if (lastFragment instanceof ChatActivity) {
                                                    ChatActivity chatActivity = (ChatActivity) lastFragment;
                                                    if (!MediaDataController.canShowAttachMenuBot(attachMenuBot, chatActivity.getCurrentUser() != null ? chatActivity.getCurrentUser() : chatActivity.getCurrentChat())) {
                                                        BulletinFactory.of(lastFragment).createErrorBulletin(LocaleController.getString(R.string.BotAlreadyAddedToAttachMenu)).show();
                                                        return;
                                                    }
                                                    chatActivity.openAttachBotLayout(user.id, setAsAttachBot);
                                                } else {
                                                    BulletinFactory.of(lastFragment).createErrorBulletin(LocaleController.getString(R.string.BotAlreadyAddedToAttachMenu)).show();
                                                }
                                            } else {
                                                AttachBotIntroTopView introTopView = new AttachBotIntroTopView(LaunchActivity.this);
                                                introTopView.setColor(Theme.getColor(Theme.key_chat_attachContactIcon));
                                                introTopView.setBackgroundColor(Theme.getColor(Theme.key_dialogTopBackground));
                                                introTopView.setAttachBot(attachMenuBot);

                                                AtomicBoolean allowWrite = new AtomicBoolean();
                                                AlertDialog.Builder builder = new AlertDialog.Builder(LaunchActivity.this)
                                                        .setTopView(introTopView)
                                                        .setMessage(AndroidUtilities.replaceTags(LocaleController.formatString("BotRequestAttachPermission", R.string.BotRequestAttachPermission, UserObject.getUserName(user))))
                                                        .setPositiveButton(LocaleController.getString(R.string.BotAddToMenu), (dialog, which) -> {
                                                            TLRPC.TL_messages_toggleBotInAttachMenu botRequest = new TLRPC.TL_messages_toggleBotInAttachMenu();
                                                            botRequest.bot = MessagesController.getInstance(intentAccount).getInputUser(res.peer.user_id);
                                                            botRequest.enabled = true;
                                                            botRequest.write_allowed = allowWrite.get();

                                                            ConnectionsManager.getInstance(intentAccount).sendRequest(botRequest, (response2, error2) -> AndroidUtilities.runOnUIThread(() -> {
                                                                if (response2 instanceof TLRPC.TL_boolTrue) {
                                                                    MediaDataController.getInstance(intentAccount).loadAttachMenuBots(false, true);

                                                                    if (dialogsActivity != null) {
                                                                        presentFragment(dialogsActivity);
                                                                    } else if (lastFragment instanceof ChatActivity) {
                                                                        ((ChatActivity) lastFragment).openAttachBotLayout(user.id, setAsAttachBot);
                                                                    }
                                                                }
                                                            }), ConnectionsManager.RequestFlagInvokeAfter | ConnectionsManager.RequestFlagFailOnServerErrors);
                                                        })
                                                        .setNegativeButton(LocaleController.getString(R.string.Cancel), null);

                                                if (attachMenuBot.request_write_access) {
                                                    allowWrite.set(true);

                                                    CheckBoxCell cell = new CheckBoxCell(LaunchActivity.this, 5, lastFragment.getResourceProvider());
                                                    cell.setBackground(Theme.getSelectorDrawable(false));
                                                    cell.setMultiline(true);
                                                    cell.setText(AndroidUtilities.replaceTags(LocaleController.formatString("OpenUrlOption2", R.string.OpenUrlOption2, UserObject.getUserName(user))), "", true, false);
                                                    cell.setPadding(LocaleController.isRTL ? AndroidUtilities.dp(16) : AndroidUtilities.dp(8), 0, LocaleController.isRTL ? AndroidUtilities.dp(8) : AndroidUtilities.dp(16), 0);
                                                    cell.setOnClickListener(v -> {
                                                        boolean allow = !cell.isChecked();
                                                        cell.setChecked(allow, true);
                                                        allowWrite.set(allow);
                                                    });

                                                    builder.setCustomViewOffset(12);
                                                    builder.setView(cell);
                                                }
                                                builder.show();
                                            }
                                        } else {
                                            BulletinFactory.of(mainFragmentsStack.get(mainFragmentsStack.size() - 1)).createErrorBulletin(LocaleController.getString(R.string.BotCantAddToAttachMenu)).show();
                                        }
                                    }));
                                } else {
                                    BulletinFactory.of(mainFragmentsStack.get(mainFragmentsStack.size() - 1)).createErrorBulletin(LocaleController.getString(R.string.BotCantAddToAttachMenu)).show();
                                }
                            } else {
                                BulletinFactory.of(mainFragmentsStack.get(mainFragmentsStack.size() - 1)).createErrorBulletin(LocaleController.getString(R.string.BotSetAttachLinkNotBot)).show();
                            }
                        } else if (messageId != null && (commentId != null || threadId != null) && !res.chats.isEmpty()) {
                            requestId[0] = runCommentRequest(intentAccount, dismissLoading, messageId, commentId, threadId, res.chats.get(0));
                            if (requestId[0] != 0) {
                                hideProgressDialog = false;
                            }
                        } else if (game != null) {
                            Bundle args = new Bundle();
                            args.putBoolean("onlySelect", true);
                            args.putBoolean("cantSendToChannels", true);
                            args.putInt("dialogsType", 1);
                            args.putString("selectAlertString", LocaleController.getString("SendGameToText", R.string.SendGameToText));
                            args.putString("selectAlertStringGroup", LocaleController.getString("SendGameToGroupText", R.string.SendGameToGroupText));
                            DialogsActivity fragment = new DialogsActivity(args);
                            fragment.setDelegate((fragment1, dids, message1, param) -> {
                                long did = dids.get(0).dialogId;
                                TLRPC.TL_inputMediaGame inputMediaGame = new TLRPC.TL_inputMediaGame();
                                inputMediaGame.id = new TLRPC.TL_inputGameShortName();
                                inputMediaGame.id.short_name = game;
                                inputMediaGame.id.bot_id = MessagesController.getInstance(intentAccount).getInputUser(res.users.get(0));
                                SendMessagesHelper.getInstance(intentAccount).sendGame(MessagesController.getInstance(intentAccount).getInputPeer(did), inputMediaGame, 0, 0);

                                Bundle args1 = new Bundle();
                                args1.putBoolean("scrollToTopOnResume", true);
                                if (DialogObject.isEncryptedDialog(did)) {
                                    args1.putInt("enc_id", DialogObject.getEncryptedChatId(did));
                                } else if (DialogObject.isUserDialog(did)) {
                                    args1.putLong("user_id", did);
                                } else {
                                    args1.putLong("chat_id", -did);
                                }
                                if (MessagesController.getInstance(intentAccount).checkCanOpenChat(args1, fragment1)) {
                                    NotificationCenter.getInstance(intentAccount).postNotificationName(NotificationCenter.closeChats);
                                    actionBarLayout.presentFragment(new ChatActivity(args1), true, false, true, false);
                                }
                            });
                            boolean removeLast;
                            if (AndroidUtilities.isTablet()) {
                                removeLast = layersActionBarLayout.getFragmentStack().size() > 0 && layersActionBarLayout.getFragmentStack().get(layersActionBarLayout.getFragmentStack().size() - 1) instanceof DialogsActivity;
                            } else {
                                removeLast = actionBarLayout.getFragmentStack().size() > 1 && actionBarLayout.getFragmentStack().get(actionBarLayout.getFragmentStack().size() - 1) instanceof DialogsActivity;
                            }
                            actionBarLayout.presentFragment(fragment, removeLast, true, true, false);
                            if (SecretMediaViewer.hasInstance() && SecretMediaViewer.getInstance().isVisible()) {
                                SecretMediaViewer.getInstance().closePhoto(false, false);
                            } else if (PhotoViewer.hasInstance() && PhotoViewer.getInstance().isVisible()) {
                                PhotoViewer.getInstance().closePhoto(false, true);
                            } else if (ArticleViewer.hasInstance() && ArticleViewer.getInstance().isVisible()) {
                                ArticleViewer.getInstance().close(false, true);
                            }
                            if (GroupCallActivity.groupCallInstance != null) {
                                GroupCallActivity.groupCallInstance.dismiss();
                            }
                            drawerLayoutContainer.setAllowOpenDrawer(false, false);
                            if (AndroidUtilities.isTablet()) {
                                actionBarLayout.rebuildFragments(INavigationLayout.REBUILD_FLAG_REBUILD_LAST);
                                rightActionBarLayout.rebuildFragments(INavigationLayout.REBUILD_FLAG_REBUILD_LAST);
                            } else {
                                drawerLayoutContainer.setAllowOpenDrawer(true, false);
                            }
                        } else if (botChat != null || botChannel != null) {
                            final TLRPC.User user = !res.users.isEmpty() ? res.users.get(0) : null;
                            if (user == null || user.bot && user.bot_nochats) {
                                try {
                                    if (!mainFragmentsStack.isEmpty()) {
                                        BulletinFactory.of(mainFragmentsStack.get(mainFragmentsStack.size() - 1)).createErrorBulletin(LocaleController.getString("BotCantJoinGroups", R.string.BotCantJoinGroups)).show();
                                    }
                                } catch (Exception e) {
                                    FileLog.e(e);
                                }
                                return;
                            }
                            Bundle args = new Bundle();
                            args.putBoolean("onlySelect", true);
                            args.putInt("dialogsType", 2);
                            args.putBoolean("resetDelegate", false);
                            args.putBoolean("closeFragment", false);
                            args.putBoolean("allowGroups", botChat != null);
                            args.putBoolean("allowChannels", botChannel != null);
                            final String botHash = TextUtils.isEmpty(botChat) ? (TextUtils.isEmpty(botChannel) ? null : botChannel) : botChat;
//                            args.putString("addToGroupAlertString", LocaleController.formatString("AddToTheGroupAlertText", R.string.AddToTheGroupAlertText, UserObject.getUserName(user), "%1$s"));
                            DialogsActivity fragment = new DialogsActivity(args);
                            fragment.setDelegate((fragment12, dids, message1, param) -> {
                                long did = dids.get(0).dialogId;

                                TLRPC.Chat chat = MessagesController.getInstance(currentAccount).getChat(-did);
                                if (chat != null && (chat.creator || chat.admin_rights != null && chat.admin_rights.add_admins)) {
                                    MessagesController.getInstance(intentAccount).checkIsInChat(false, chat, user, (isInChatAlready, currentRights, currentRank) -> AndroidUtilities.runOnUIThread(() -> {
                                        TLRPC.TL_chatAdminRights requestingRights = null;
                                        if (botChatAdminParams != null) {
                                            String[] adminParams = botChatAdminParams.split("\\+| ");
                                            requestingRights = new TLRPC.TL_chatAdminRights();
                                            final int count = adminParams.length;
                                            for (int i = 0; i < count; ++i) {
                                                String adminParam = adminParams[i];
                                                switch (adminParam) {
                                                    case "change_info":
                                                        requestingRights.change_info = true;
                                                        break;
                                                    case "post_messages":
                                                        requestingRights.post_messages = true;
                                                        break;
                                                    case "edit_messages":
                                                        requestingRights.edit_messages = true;
                                                        break;
                                                    case "add_admins":
                                                    case "promote_members":
                                                        requestingRights.add_admins = true;
                                                        break;
                                                    case "delete_messages":
                                                        requestingRights.delete_messages = true;
                                                        break;
                                                    case "ban_users":
                                                    case "restrict_members":
                                                        requestingRights.ban_users = true;
                                                        break;
                                                    case "invite_users":
                                                        requestingRights.invite_users = true;
                                                        break;
                                                    case "pin_messages":
                                                        requestingRights.pin_messages = true;
                                                        break;
                                                    case "manage_video_chats":
                                                    case "manage_call":
                                                        requestingRights.manage_call = true;
                                                        break;
                                                    case "manage_chat":
                                                    case "other":
                                                        requestingRights.other = true;
                                                        break;
                                                    case "anonymous":
                                                        requestingRights.anonymous = true;
                                                        break;
                                                }
                                            }
                                        }
                                        TLRPC.TL_chatAdminRights editRights = null;
                                        if (requestingRights != null || currentRights != null) {
                                            if (requestingRights == null) {
                                                editRights = currentRights;
                                            } else if (currentRights == null) {
                                                editRights = requestingRights;
                                            } else {
                                                editRights = currentRights;
                                                editRights.change_info = requestingRights.change_info || editRights.change_info;
                                                editRights.post_messages = requestingRights.post_messages || editRights.post_messages;
                                                editRights.edit_messages = requestingRights.edit_messages || editRights.edit_messages;
                                                editRights.add_admins = requestingRights.add_admins || editRights.add_admins;
                                                editRights.delete_messages = requestingRights.delete_messages || editRights.delete_messages;
                                                editRights.ban_users = requestingRights.ban_users || editRights.ban_users;
                                                editRights.invite_users = requestingRights.invite_users || editRights.invite_users;
                                                editRights.pin_messages = requestingRights.pin_messages || editRights.pin_messages;
                                                editRights.manage_call = requestingRights.manage_call || editRights.manage_call;
                                                editRights.anonymous = requestingRights.anonymous || editRights.anonymous;
                                                editRights.other = requestingRights.other || editRights.other;
                                            }
                                        }
                                        if (isInChatAlready && requestingRights == null && !TextUtils.isEmpty(botHash)) {
                                            Runnable onFinish = () -> {
                                                NotificationCenter.getInstance(intentAccount).postNotificationName(NotificationCenter.closeChats);

                                                Bundle args1 = new Bundle();
                                                args1.putBoolean("scrollToTopOnResume", true);
                                                args1.putLong("chat_id", chat.id);
                                                if (!MessagesController.getInstance(currentAccount).checkCanOpenChat(args1, fragment)) {
                                                    return;
                                                }
                                                ChatActivity chatActivity = new ChatActivity(args1);
                                                presentFragment(chatActivity, true, false);
                                            };
                                            MessagesController.getInstance(currentAccount).addUserToChat(chat.id, user, 0, botHash, fragment, true, onFinish, null);
                                        } else {
                                            ChatRightsEditActivity editRightsActivity = new ChatRightsEditActivity(user.id, -did, editRights, null, null, currentRank, ChatRightsEditActivity.TYPE_ADD_BOT, true, !isInChatAlready, botHash);
                                            editRightsActivity.setDelegate(new ChatRightsEditActivity.ChatRightsEditActivityDelegate() {
                                                @Override
                                                public void didSetRights(int rights, TLRPC.TL_chatAdminRights rightsAdmin, TLRPC.TL_chatBannedRights rightsBanned, String rank) {
                                                    fragment.removeSelfFromStack();
                                                    NotificationCenter.getInstance(intentAccount).postNotificationName(NotificationCenter.closeChats);
                                                }

                                                @Override
                                                public void didChangeOwner(TLRPC.User user) {
                                                }
                                            });
                                            actionBarLayout.presentFragment(editRightsActivity, false);
                                        }
                                    }));
                                } else {
                                    AlertDialog.Builder builder = new AlertDialog.Builder(this);
                                    builder.setTitle(LocaleController.getString("AddBot", R.string.AddBot));
                                    String chatName = chat == null ? "" : chat.title;
                                    builder.setMessage(AndroidUtilities.replaceTags(LocaleController.formatString("AddMembersAlertNamesText", R.string.AddMembersAlertNamesText, UserObject.getUserName(user), chatName)));
                                    builder.setNegativeButton(LocaleController.getString("Cancel", R.string.Cancel), null);
                                    builder.setPositiveButton(LocaleController.getString("AddBot", R.string.AddBot), (di, i) -> {
                                        Bundle args12 = new Bundle();
                                        args12.putBoolean("scrollToTopOnResume", true);
                                        args12.putLong("chat_id", -did);

                                        ChatActivity chatActivity = new ChatActivity(args12);
                                        NotificationCenter.getInstance(intentAccount).postNotificationName(NotificationCenter.closeChats);
                                        MessagesController.getInstance(intentAccount).addUserToChat(-did, user, 0, botHash, chatActivity, null);
                                        actionBarLayout.presentFragment(chatActivity, true, false, true, false);
                                    });
                                    builder.show();
                                }
                            });
                            presentFragment(fragment);
                        } else {

                            long dialog_id;
                            boolean isBot = false;
                            Bundle args = new Bundle();
                            if (!res.chats.isEmpty()) {
                                args.putLong("chat_id", res.chats.get(0).id);
                                dialog_id = -res.chats.get(0).id;
                            } else {
                                args.putLong("user_id", res.users.get(0).id);
                                dialog_id = res.users.get(0).id;
                            }
                            if (botUser != null && res.users.size() > 0 && res.users.get(0).bot) {
                                args.putString("botUser", botUser);
                                isBot = true;
                            }
                            if (navigateToPremiumBot) {
                                navigateToPremiumBot = false;
                                args.putBoolean("premium_bot", true);
                            }
                            if (messageId != null) {
                                args.putInt("message_id", messageId);
                            }
                            if (voicechat != null) {
                                args.putString("voicechat", voicechat);
                            }
                            if (livestream != null) {
                                args.putString("livestream", livestream);
                            }
                            if (videoTimestamp >= 0) {
                                args.putInt("video_timestamp", videoTimestamp);
                            }
                            if (attachMenuBotToOpen != null) {
                                args.putString("attach_bot", attachMenuBotToOpen);
                            }
                            if (setAsAttachBot != null) {
                                args.putString("attach_bot_start_command", setAsAttachBot);
                            }
                            BaseFragment lastFragment = !mainFragmentsStack.isEmpty() && voicechat == null ? mainFragmentsStack.get(mainFragmentsStack.size() - 1) : null;
                            if (lastFragment == null || MessagesController.getInstance(intentAccount).checkCanOpenChat(args, lastFragment)) {
                                if (isBot && lastFragment instanceof ChatActivity && ((ChatActivity) lastFragment).getDialogId() == dialog_id) {
                                    ((ChatActivity) lastFragment).setBotUser(botUser);
                                } else {
                                    TLRPC.Chat chat = MessagesController.getInstance(currentAccount).getChat(-dialog_id);
                                    if (chat != null && chat.forum) {
                                        Integer topicId = threadId;
                                        if (topicId == null) {
                                            topicId = messageId;
                                        }
                                        if (topicId != null && topicId != 0) {
                                            openForumFromLink(dialog_id, topicId, messageId, () -> {
                                                try {
                                                    dismissLoading.run();
                                                } catch (Exception e) {
                                                    FileLog.e(e);
                                                }
                                            });
                                        } else {
                                            Bundle bundle = new Bundle();
                                            bundle.putLong("chat_id", -dialog_id);
                                            presentFragment(new TopicsFragment(bundle));
                                            try {
                                                dismissLoading.run();
                                            } catch (Exception e) {
                                                FileLog.e(e);
                                            }
                                        }
                                    } else {
                                        MessagesController.getInstance(intentAccount).ensureMessagesLoaded(dialog_id, messageId == null ? 0 : messageId, new MessagesController.MessagesLoadedCallback() {
                                            @Override
                                            public void onMessagesLoaded(boolean fromCache) {
                                                try {
                                                    dismissLoading.run();
                                                } catch (Exception e) {
                                                    FileLog.e(e);
                                                }
                                                if (!LaunchActivity.this.isFinishing()) {
                                                    BaseFragment voipLastFragment;
                                                    if (livestream == null || !(lastFragment instanceof ChatActivity) || ((ChatActivity) lastFragment).getDialogId() != dialog_id) {
                                                        if (lastFragment instanceof ChatActivity && ((ChatActivity) lastFragment).getDialogId() == dialog_id && messageId == null) {
                                                            ChatActivity chatActivity = (ChatActivity) lastFragment;
                                                            ViewGroup v = chatActivity.getChatListView();
                                                            AndroidUtilities.shakeViewSpring(v, 5);
                                                            BotWebViewVibrationEffect.APP_ERROR.vibrate();

                                                            v = chatActivity.getChatActivityEnterView();
                                                            for (int i = 0; i < v.getChildCount(); i++) {
                                                                AndroidUtilities.shakeViewSpring(v.getChildAt(i), 5);
                                                            }
                                                            v = chatActivity.getActionBar();
                                                            for (int i = 0; i < v.getChildCount(); i++) {
                                                                AndroidUtilities.shakeViewSpring(v.getChildAt(i), 5);
                                                            }
                                                            voipLastFragment = lastFragment;
                                                        } else {
                                                            ChatActivity fragment = new ChatActivity(args);
                                                            actionBarLayout.presentFragment(fragment);
                                                            voipLastFragment = fragment;
                                                        }
                                                    } else {
                                                        voipLastFragment = lastFragment;
                                                    }

                                                    AndroidUtilities.runOnUIThread(() -> {
                                                        if (livestream != null) {
                                                            AccountInstance accountInstance = AccountInstance.getInstance(currentAccount);
                                                            ChatObject.Call cachedCall = accountInstance.getMessagesController().getGroupCall(-dialog_id, false);
                                                            if (cachedCall != null) {
                                                                VoIPHelper.startCall(accountInstance.getMessagesController().getChat(-dialog_id), accountInstance.getMessagesController().getInputPeer(dialog_id), null, false, cachedCall == null || !cachedCall.call.rtmp_stream, LaunchActivity.this, voipLastFragment, accountInstance);
                                                            } else {
                                                                TLRPC.ChatFull chatFull = accountInstance.getMessagesController().getChatFull(-dialog_id);
                                                                if (chatFull != null) {
                                                                    if (chatFull.call == null) {
                                                                        if (voipLastFragment.getParentActivity() != null) {
                                                                            BulletinFactory.of(voipLastFragment).createSimpleBulletin(R.raw.linkbroken, LocaleController.getString("InviteExpired", R.string.InviteExpired)).show();
                                                                        }
                                                                    } else {
                                                                        accountInstance.getMessagesController().getGroupCall(-dialog_id, true, () -> AndroidUtilities.runOnUIThread(() -> {
                                                                            ChatObject.Call call = accountInstance.getMessagesController().getGroupCall(-dialog_id, false);
                                                                            VoIPHelper.startCall(accountInstance.getMessagesController().getChat(-dialog_id), accountInstance.getMessagesController().getInputPeer(dialog_id), null, false, call == null || !call.call.rtmp_stream, LaunchActivity.this, voipLastFragment, accountInstance);
                                                                        }));
                                                                    }
                                                                }
                                                            }
                                                        }
                                                    }, 150);
                                                }
                                            }

                                            @Override
                                            public void onError() {
                                                if (!LaunchActivity.this.isFinishing()) {
                                                    BaseFragment fragment = mainFragmentsStack.get(mainFragmentsStack.size() - 1);
                                                    AlertsCreator.showSimpleAlert(fragment, LocaleController.getString("JoinToGroupErrorNotExist", R.string.JoinToGroupErrorNotExist));
                                                }
                                                try {
                                                    dismissLoading.run();
                                                } catch (Exception e) {
                                                    FileLog.e(e);
                                                }
                                            }
                                        });
                                    }
                                    hideProgressDialog = false;
                                }
                            }
                        }
                    } else {
                        try {
                            if (!mainFragmentsStack.isEmpty()) {
                                BaseFragment fragment = mainFragmentsStack.get(mainFragmentsStack.size() - 1);
                                if (fragment instanceof ChatActivity) {
                                    ((ChatActivity) fragment).shakeContent();
                                }
                                if (error != null && error.text != null && error.text.startsWith("FLOOD_WAIT")) {
                                    BulletinFactory.of(fragment).createErrorBulletin(LocaleController.getString("FloodWait", R.string.FloodWait)).show();
                                } else if (AndroidUtilities.isNumeric(username)) {
                                    BulletinFactory.of(fragment).createErrorBulletin(LocaleController.getString("NoPhoneFound", R.string.NoPhoneFound)).show();
                                } else {
                                    BulletinFactory.of(fragment).createErrorBulletin(LocaleController.getString("NoUsernameFound", R.string.NoUsernameFound)).show();
                                }
                            }
                        } catch (Exception e) {
                            FileLog.e(e);
                        }
                    }

                    if (hideProgressDialog) {
                        try {
                            dismissLoading.run();
                        } catch (Exception e) {
                            FileLog.e(e);
                        }
                    }
                }
            }, ConnectionsManager.RequestFlagFailOnServerErrors));
        } else if (group != null) {
            if (state == 0 || state == 3) {
                final TLRPC.TL_messages_checkChatInvite req = new TLRPC.TL_messages_checkChatInvite();
                req.hash = group;
                requestId[0] = ConnectionsManager.getInstance(intentAccount).sendRequest(req, (response, error) -> AndroidUtilities.runOnUIThread(() -> {
                    if (!LaunchActivity.this.isFinishing()) {
                        boolean hideProgressDialog = true;
                        if (error == null && actionBarLayout != null) {
                            TLRPC.ChatInvite invite = (TLRPC.ChatInvite) response;
                            if (invite.chat != null && (!ChatObject.isLeftFromChat(invite.chat) || !invite.chat.kicked && (ChatObject.isPublic(invite.chat) || invite instanceof TLRPC.TL_chatInvitePeek || invite.chat.has_geo))) {
                                MessagesController.getInstance(intentAccount).putChat(invite.chat, false);
                                ArrayList<TLRPC.Chat> chats = new ArrayList<>();
                                chats.add(invite.chat);
                                MessagesStorage.getInstance(intentAccount).putUsersAndChats(null, chats, false, true);
                                Bundle args = new Bundle();
                                args.putLong("chat_id", invite.chat.id);
                                if (mainFragmentsStack.isEmpty() || MessagesController.getInstance(intentAccount).checkCanOpenChat(args, mainFragmentsStack.get(mainFragmentsStack.size() - 1))) {
                                    boolean[] canceled = new boolean[1];
                                    progressDialog.setOnCancelListener(dialog -> canceled[0] = true);
                                    if (invite.chat.forum) {
                                        Bundle bundle = new Bundle();
                                        bundle.putLong("chat_id", invite.chat.id);
                                        presentFragment(new TopicsFragment(bundle));
                                    } else {
                                        MessagesController.getInstance(intentAccount).ensureMessagesLoaded(-invite.chat.id, 0, new MessagesController.MessagesLoadedCallback() {
                                            @Override
                                            public void onMessagesLoaded(boolean fromCache) {
                                                try {
                                                    dismissLoading.run();
                                                } catch (Exception e) {
                                                    FileLog.e(e);
                                                }
                                                if (canceled[0]) {
                                                    return;
                                                }
                                                ChatActivity fragment = new ChatActivity(args);
                                                if (invite instanceof TLRPC.TL_chatInvitePeek) {
                                                    fragment.setChatInvite(invite);
                                                }
                                                actionBarLayout.presentFragment(fragment);
                                            }

                                            @Override
                                            public void onError() {
                                                if (!LaunchActivity.this.isFinishing()) {
                                                    BaseFragment fragment = mainFragmentsStack.get(mainFragmentsStack.size() - 1);
                                                    AlertsCreator.showSimpleAlert(fragment, LocaleController.getString("JoinToGroupErrorNotExist", R.string.JoinToGroupErrorNotExist));
                                                }
                                                try {
                                                    dismissLoading.run();
                                                } catch (Exception e) {
                                                    FileLog.e(e);
                                                }
                                            }
                                        });
                                        hideProgressDialog = false;
                                    }

                                }
                            } else {
                                BaseFragment fragment = mainFragmentsStack.get(mainFragmentsStack.size() - 1);
                                fragment.showDialog(new JoinGroupAlert(LaunchActivity.this, invite, group, fragment, (fragment instanceof ChatActivity ? ((ChatActivity) fragment).themeDelegate : null)));
                            }
                        } else {
                            AlertDialog.Builder builder = new AlertDialog.Builder(LaunchActivity.this);
                            builder.setTitle(LocaleController.getString("NekoX", R.string.NekoX));
                            if (error.text.startsWith("FLOOD_WAIT")) {
                                builder.setMessage(LocaleController.getString("FloodWait", R.string.FloodWait));
                            } else if (error.text.startsWith("INVITE_HASH_EXPIRED")) {
                                builder.setTitle(LocaleController.getString("ExpiredLink", R.string.ExpiredLink));
                                builder.setMessage(LocaleController.getString("InviteExpired", R.string.InviteExpired));
                            } else {
                                builder.setMessage(LocaleController.getString("JoinToGroupErrorNotExist", R.string.JoinToGroupErrorNotExist));
                            }
                            builder.setPositiveButton(LocaleController.getString("OK", R.string.OK), null);
                            showAlertDialog(builder);
                        }

                        try {
                            if (hideProgressDialog) {
                                dismissLoading.run();
                            }
                        } catch (Exception e) {
                            FileLog.e(e);
                        }
                    }
                }), ConnectionsManager.RequestFlagFailOnServerErrors);
            } else if (state == 1) {
                TLRPC.TL_messages_importChatInvite req = new TLRPC.TL_messages_importChatInvite();
                req.hash = group;
                ConnectionsManager.getInstance(intentAccount).sendRequest(req, (response, error) -> {
                    if (error == null) {
                        TLRPC.Updates updates = (TLRPC.Updates) response;
                        MessagesController.getInstance(intentAccount).processUpdates(updates, false);
                    }
                    AndroidUtilities.runOnUIThread(() -> {
                        if (!LaunchActivity.this.isFinishing()) {
                            try {
                                dismissLoading.run();
                            } catch (Exception e) {
                                FileLog.e(e);
                            }
                            if (error == null) {
                                if (actionBarLayout != null) {
                                    TLRPC.Updates updates = (TLRPC.Updates) response;
                                    if (!updates.chats.isEmpty()) {
                                        TLRPC.Chat chat = updates.chats.get(0);
                                        chat.left = false;
                                        chat.kicked = false;
                                        MessagesController.getInstance(intentAccount).putUsers(updates.users, false);
                                        MessagesController.getInstance(intentAccount).putChats(updates.chats, false);
                                        Bundle args = new Bundle();
                                        args.putLong("chat_id", chat.id);
                                        if (mainFragmentsStack.isEmpty() || MessagesController.getInstance(intentAccount).checkCanOpenChat(args, mainFragmentsStack.get(mainFragmentsStack.size() - 1))) {
                                            ChatActivity fragment = new ChatActivity(args);
                                            NotificationCenter.getInstance(intentAccount).postNotificationName(NotificationCenter.closeChats);
                                            actionBarLayout.presentFragment(fragment, false, true, true, false);
                                        }
                                    }
                                }
                            } else {
                                AlertDialog.Builder builder = new AlertDialog.Builder(LaunchActivity.this);
                                builder.setTitle(LocaleController.getString("NekoX", R.string.NekoX));
                                if (error.text.startsWith("FLOOD_WAIT")) {
                                    builder.setMessage(LocaleController.getString("FloodWait", R.string.FloodWait));
                                } else if (error.text.equals("USERS_TOO_MUCH")) {
                                    builder.setMessage(LocaleController.getString("JoinToGroupErrorFull", R.string.JoinToGroupErrorFull));
                                } else {
                                    builder.setMessage(LocaleController.getString("JoinToGroupErrorNotExist", R.string.JoinToGroupErrorNotExist));
                                }
                                builder.setPositiveButton(LocaleController.getString("OK", R.string.OK), null);
                                showAlertDialog(builder);
                            }
                        }
                    });
                }, ConnectionsManager.RequestFlagFailOnServerErrors);
            }
        } else if (sticker != null) {
            if (!mainFragmentsStack.isEmpty()) {
                TLRPC.InputStickerSet input;
                if ("emoji".equals(sticker)) {
                    input = new TLRPC.TL_inputStickerSetAnimatedEmoji();
                } else if (sticker.startsWith("dice/")) {
                    TLRPC.TL_inputStickerSetDice stickerset = new TLRPC.TL_inputStickerSetDice();
                    stickerset.emoticon = StrUtil.subAfter(sticker, "dice/", true);
                    input = stickerset;
                } else {
                    TLRPC.TL_inputStickerSetShortName stickerset = new TLRPC.TL_inputStickerSetShortName();
                    stickerset.short_name = sticker != null ? sticker : emoji;
                    input = stickerset;
                }
                BaseFragment fragment = mainFragmentsStack.get(mainFragmentsStack.size() - 1);
                StickersAlert alert;
                if (fragment instanceof ChatActivity) {
                    ChatActivity chatActivity = (ChatActivity) fragment;
                    alert = new StickersAlert(LaunchActivity.this, fragment, input, null, chatActivity.getChatActivityEnterViewForStickers(), chatActivity.getResourceProvider());
                    alert.setCalcMandatoryInsets(chatActivity.isKeyboardVisible());
                } else {
                    alert = new StickersAlert(LaunchActivity.this, fragment, input, null, null);
                }
                alert.probablyEmojis = emoji != null;
                fragment.showDialog(alert);
            }
            return;
        } else if (emoji != null) {
            if (!mainFragmentsStack.isEmpty()) {
                TLRPC.TL_inputStickerSetShortName stickerset = new TLRPC.TL_inputStickerSetShortName();
                stickerset.short_name = sticker != null ? sticker : emoji;
                ArrayList<TLRPC.InputStickerSet> sets = new ArrayList<>(1);
                sets.add(stickerset);
                BaseFragment fragment = mainFragmentsStack.get(mainFragmentsStack.size() - 1);
                EmojiPacksAlert alert;
                if (fragment instanceof ChatActivity) {
                    ChatActivity chatActivity = (ChatActivity) fragment;
                    alert = new EmojiPacksAlert(fragment, LaunchActivity.this, chatActivity.getResourceProvider(), sets);
                    alert.setCalcMandatoryInsets(chatActivity.isKeyboardVisible());
                } else {
                    alert = new EmojiPacksAlert(fragment, LaunchActivity.this, null, sets);
                }
                fragment.showDialog(alert);
            }
            return;
        } else if (message != null) {
            Bundle args = new Bundle();
            args.putBoolean("onlySelect", true);
            args.putInt("dialogsType", 3);
            DialogsActivity fragment = new DialogsActivity(args);
            fragment.setDelegate((fragment13, dids, m, param) -> {
                long did = dids.get(0).dialogId;
                Bundle args13 = new Bundle();
                args13.putBoolean("scrollToTopOnResume", true);
                args13.putBoolean("hasUrl", hasUrl);
                if (DialogObject.isEncryptedDialog(did)) {
                    args13.putInt("enc_id", DialogObject.getEncryptedChatId(did));
                } else if (DialogObject.isUserDialog(did)) {
                    args13.putLong("user_id", did);
                } else {
                    args13.putLong("chat_id", -did);
                }
                if (MessagesController.getInstance(intentAccount).checkCanOpenChat(args13, fragment13)) {
                    NotificationCenter.getInstance(intentAccount).postNotificationName(NotificationCenter.closeChats);
                    MediaDataController.getInstance(intentAccount).saveDraft(did, 0, message, null, null, false);
                    actionBarLayout.presentFragment(new ChatActivity(args13), true, false, true, false);
                }
            });
            presentFragment(fragment, false, true);
        } else if (auth != null) {
            final int bot_id = Utilities.parseInt(auth.get("bot_id"));
            if (bot_id == 0) {
                return;
            }
            final String payload = auth.get("payload");
            final String nonce = auth.get("nonce");
            final String callbackUrl = auth.get("callback_url");
            final TLRPC.TL_account_getAuthorizationForm req = new TLRPC.TL_account_getAuthorizationForm();
            req.bot_id = bot_id;
            req.scope = auth.get("scope");
            req.public_key = auth.get("public_key");
            requestId[0] = ConnectionsManager.getInstance(intentAccount).sendRequest(req, (response, error) -> {
                final TLRPC.TL_account_authorizationForm authorizationForm = (TLRPC.TL_account_authorizationForm) response;
                if (authorizationForm != null) {
                    TLRPC.TL_account_getPassword req2 = new TLRPC.TL_account_getPassword();
                    requestId[0] = ConnectionsManager.getInstance(intentAccount).sendRequest(req2, (response1, error1) -> AndroidUtilities.runOnUIThread(() -> {
                        try {
                            dismissLoading.run();
                        } catch (Exception e) {
                            FileLog.e(e);
                        }
                        if (response1 != null) {
                            TLRPC.account_Password accountPassword = (TLRPC.account_Password) response1;
                            MessagesController.getInstance(intentAccount).putUsers(authorizationForm.users, false);
                            presentFragment(new PassportActivity(PassportActivity.TYPE_PASSWORD, req.bot_id, req.scope, req.public_key, payload, nonce, callbackUrl, authorizationForm, accountPassword));
                        }
                    }));
                } else {
                    AndroidUtilities.runOnUIThread(() -> {
                        try {
                            dismissLoading.run();
                            if ("APP_VERSION_OUTDATED".equals(error.text)) {
                                AlertsCreator.showUpdateAppAlert(LaunchActivity.this, LocaleController.getString("UpdateAppAlert", R.string.UpdateAppAlert), true);
                            } else {
                                showAlertDialog(AlertsCreator.createSimpleAlert(LaunchActivity.this, LocaleController.getString("ErrorOccurred", R.string.ErrorOccurred) + "\n" + error.text));
                            }
                        } catch (Exception e) {
                            FileLog.e(e);
                        }
                    });
                }
            });
        } else if (unsupportedUrl != null) {
            TLRPC.TL_help_getDeepLinkInfo req = new TLRPC.TL_help_getDeepLinkInfo();
            req.path = unsupportedUrl;
            requestId[0] = ConnectionsManager.getInstance(currentAccount).sendRequest(req, (response, error) -> AndroidUtilities.runOnUIThread(() -> {
                try {
                    dismissLoading.run();
                } catch (Exception e) {
                    FileLog.e(e);
                }

                if (response instanceof TLRPC.TL_help_deepLinkInfo) {
                    TLRPC.TL_help_deepLinkInfo res = (TLRPC.TL_help_deepLinkInfo) response;
                    AlertsCreator.showUpdateAppAlert(LaunchActivity.this, res.message, res.update_app);
                }
            }));
        } else if (lang != null) {
            TLRPC.TL_langpack_getLanguage req = new TLRPC.TL_langpack_getLanguage();
            req.lang_code = lang;
            req.lang_pack = "android";
            requestId[0] = ConnectionsManager.getInstance(currentAccount).sendRequest(req, (response, error) -> AndroidUtilities.runOnUIThread(() -> {
                try {
                    dismissLoading.run();
                } catch (Exception e) {
                    FileLog.e(e);
                }
                if (response instanceof TLRPC.TL_langPackLanguage) {
                    TLRPC.TL_langPackLanguage res = (TLRPC.TL_langPackLanguage) response;
                    AlertsCreator.createLanguageAlert(LaunchActivity.this, res).show();
                } else if (error != null) {
                    if ("LANG_CODE_NOT_SUPPORTED".equals(error.text)) {
                        showAlertDialog(AlertsCreator.createSimpleAlert(LaunchActivity.this, LocaleController.getString("LanguageUnsupportedError", R.string.LanguageUnsupportedError)));
                    } else {
                        showAlertDialog(AlertsCreator.createSimpleAlert(LaunchActivity.this, LocaleController.getString("ErrorOccurred", R.string.ErrorOccurred) + "\n" + error.text));
                    }
                }
            }));
        } else if (wallPaper != null) {
            boolean ok = false;
            if (TextUtils.isEmpty(wallPaper.slug)) {
                try {
                    WallpapersListActivity.ColorWallpaper colorWallpaper;
                    if (wallPaper.settings.third_background_color != 0) {
                        colorWallpaper = new WallpapersListActivity.ColorWallpaper(Theme.COLOR_BACKGROUND_SLUG, wallPaper.settings.background_color, wallPaper.settings.second_background_color, wallPaper.settings.third_background_color, wallPaper.settings.fourth_background_color);
                    } else {
                        colorWallpaper = new WallpapersListActivity.ColorWallpaper(Theme.COLOR_BACKGROUND_SLUG, wallPaper.settings.background_color, wallPaper.settings.second_background_color, AndroidUtilities.getWallpaperRotation(wallPaper.settings.rotation, false));
                    }
                    ThemePreviewActivity wallpaperActivity = new ThemePreviewActivity(colorWallpaper, null, true, false);
                    AndroidUtilities.runOnUIThread(() -> presentFragment(wallpaperActivity));
                    ok = true;
                } catch (Exception e) {
                    FileLog.e(e);
                }
            }
            if (!ok) {
                TLRPC.TL_account_getWallPaper req = new TLRPC.TL_account_getWallPaper();
                TLRPC.TL_inputWallPaperSlug inputWallPaperSlug = new TLRPC.TL_inputWallPaperSlug();
                inputWallPaperSlug.slug = wallPaper.slug;
                req.wallpaper = inputWallPaperSlug;
                requestId[0] = ConnectionsManager.getInstance(currentAccount).sendRequest(req, (response, error) -> AndroidUtilities.runOnUIThread(() -> {
                    try {
                        dismissLoading.run();
                    } catch (Exception e) {
                        FileLog.e(e);
                    }
                    if (response instanceof TLRPC.TL_wallPaper) {
                        TLRPC.TL_wallPaper res = (TLRPC.TL_wallPaper) response;
                        Object object;
                        if (res.pattern) {
                            WallpapersListActivity.ColorWallpaper colorWallpaper = new WallpapersListActivity.ColorWallpaper(res.slug, wallPaper.settings.background_color, wallPaper.settings.second_background_color, wallPaper.settings.third_background_color, wallPaper.settings.fourth_background_color, AndroidUtilities.getWallpaperRotation(wallPaper.settings.rotation, false), wallPaper.settings.intensity / 100.0f, wallPaper.settings.motion, null);
                            colorWallpaper.pattern = res;
                            object = colorWallpaper;
                        } else {
                            object = res;
                        }
                        ThemePreviewActivity wallpaperActivity = new ThemePreviewActivity(object, null, true, false);
                        wallpaperActivity.setInitialModes(wallPaper.settings.blur, wallPaper.settings.motion);
                        presentFragment(wallpaperActivity);
                    } else {
                        showAlertDialog(AlertsCreator.createSimpleAlert(LaunchActivity.this, LocaleController.getString("ErrorOccurred", R.string.ErrorOccurred) + "\n" + error.text));
                    }
                }));
            }
        } else if (theme != null) {
            cancelRunnable = () -> {
                loadingThemeFileName = null;
                loadingThemeWallpaperName = null;
                loadingThemeWallpaper = null;
                loadingThemeInfo = null;
                loadingThemeProgressDialog = null;
                loadingTheme = null;

                if (progress != null) {
                    progress.end();
                }
            };
            TLRPC.TL_account_getTheme req = new TLRPC.TL_account_getTheme();
            req.format = "android";
            TLRPC.TL_inputThemeSlug inputThemeSlug = new TLRPC.TL_inputThemeSlug();
            inputThemeSlug.slug = theme;
            req.theme = inputThemeSlug;
            requestId[0] = ConnectionsManager.getInstance(currentAccount).sendRequest(req, (response, error) -> AndroidUtilities.runOnUIThread(() -> {
                int notFound = 2;
                if (response instanceof TLRPC.TL_theme) {
                    TLRPC.TL_theme t = (TLRPC.TL_theme) response;
                    TLRPC.ThemeSettings settings = null;
                    if (t.settings.size() > 0) {
                        settings = t.settings.get(0);
                    }
                    if (settings != null) {
                        String key = Theme.getBaseThemeKey(settings);
                        Theme.ThemeInfo info = Theme.getTheme(key);
                        if (info != null) {
                            TLRPC.TL_wallPaper object;
                            if (settings.wallpaper instanceof TLRPC.TL_wallPaper) {
                                object = (TLRPC.TL_wallPaper) settings.wallpaper;
                                File path = FileLoader.getInstance(currentAccount).getPathToAttach(object.document, true);
                                if (!path.exists()) {
                                    loadingThemeProgressDialog = progressDialog;
                                    loadingThemeAccent = true;
                                    loadingThemeInfo = info;
                                    loadingTheme = t;
                                    loadingThemeWallpaper = object;
                                    loadingThemeWallpaperName = FileLoader.getAttachFileName(object.document);
                                    FileLoader.getInstance(currentAccount).loadFile(object.document, object, FileLoader.PRIORITY_NORMAL, 1);
                                    return;
                                }
                            } else {
                                object = null;
                            }
                            try {
                                dismissLoading.run();
                            } catch (Exception e) {
                                FileLog.e(e);
                            }
                            notFound = 0;
                            openThemeAccentPreview(t, object, info);
                        } else {
                            notFound = 1;
                        }
                    } else if (t.document != null) {
                        loadingThemeAccent = false;
                        loadingTheme = t;
                        loadingThemeFileName = FileLoader.getAttachFileName(loadingTheme.document);
                        loadingThemeProgressDialog = progressDialog;
                        FileLoader.getInstance(currentAccount).loadFile(loadingTheme.document, t, FileLoader.PRIORITY_NORMAL, 1);
                        notFound = 0;
                    } else {
                        notFound = 1;
                    }
                } else if (error != null && "THEME_FORMAT_INVALID".equals(error.text)) {
                    notFound = 1;
                }
                if (notFound != 0) {
                    try {
                        dismissLoading.run();
                    } catch (Exception e) {
                        FileLog.e(e);
                    }
                    if (notFound == 1) {
                        showAlertDialog(AlertsCreator.createSimpleAlert(LaunchActivity.this, LocaleController.getString("Theme", R.string.Theme), LocaleController.getString("ThemeNotSupported", R.string.ThemeNotSupported)));
                    } else {
                        showAlertDialog(AlertsCreator.createSimpleAlert(LaunchActivity.this, LocaleController.getString("Theme", R.string.Theme), LocaleController.getString("ThemeNotFound", R.string.ThemeNotFound)));
                    }
                }
            }));
        } else if (channelId != null && messageId != null) {
            if (threadId != null) {
                TLRPC.Chat chat = MessagesController.getInstance(intentAccount).getChat(channelId);
                if (chat != null) {
                    requestId[0] = runCommentRequest(intentAccount, dismissLoading, messageId, commentId, threadId, chat);
                } else {
                    TLRPC.TL_channels_getChannels req = new TLRPC.TL_channels_getChannels();
                    TLRPC.TL_inputChannel inputChannel = new TLRPC.TL_inputChannel();
                    inputChannel.channel_id = channelId;
                    req.id.add(inputChannel);
                    requestId[0] = ConnectionsManager.getInstance(currentAccount).sendRequest(req, (response, error) -> AndroidUtilities.runOnUIThread(() -> {
                        boolean notFound = true;
                        if (response instanceof TLRPC.TL_messages_chats) {
                            TLRPC.TL_messages_chats res = (TLRPC.TL_messages_chats) response;
                            if (!res.chats.isEmpty()) {
                                notFound = false;
                                MessagesController.getInstance(currentAccount).putChats(res.chats, false);
                                requestId[0] = runCommentRequest(intentAccount, dismissLoading, messageId, commentId, threadId, res.chats.get(0));
                            }
                        }
                        if (notFound) {
                            try {
                                dismissLoading.run();
                            } catch (Exception e) {
                                FileLog.e(e);
                            }
                            showAlertDialog(AlertsCreator.createNoAccessAlert(LaunchActivity.this, LocaleController.getString(R.string.DialogNotAvailable), LocaleController.getString(R.string.LinkNotFound), null));
                        }
                    }));
                }
            } else {
                Bundle args = new Bundle();
                args.putLong("chat_id", channelId);
                args.putInt("message_id", messageId);
                TLRPC.Chat chatLocal = MessagesController.getInstance(currentAccount).getChat(channelId);
                if (chatLocal != null && chatLocal.forum) {
                    openForumFromLink(-channelId, 0, messageId,  () -> {
                        try {
                            dismissLoading.run();
                        } catch (Exception e) {
                            FileLog.e(e);
                        }
                    });
                } else {
                    BaseFragment lastFragment = !mainFragmentsStack.isEmpty() ? mainFragmentsStack.get(mainFragmentsStack.size() - 1) : null;
                    if (lastFragment == null || MessagesController.getInstance(intentAccount).checkCanOpenChat(args, lastFragment)) {
                        AndroidUtilities.runOnUIThread(() -> {
                            if (!actionBarLayout.presentFragment(new ChatActivity(args))) {
                                TLRPC.TL_channels_getChannels req = new TLRPC.TL_channels_getChannels();
                                TLRPC.TL_inputChannel inputChannel = new TLRPC.TL_inputChannel();
                                inputChannel.channel_id = channelId;
                                req.id.add(inputChannel);
                                requestId[0] = ConnectionsManager.getInstance(currentAccount).sendRequest(req, (response, error) -> AndroidUtilities.runOnUIThread(() -> {
                                    try {
                                        dismissLoading.run();
                                    } catch (Exception e) {
                                        FileLog.e(e);
                                    }
                                    boolean notFound = true;
                                    if (response instanceof TLRPC.TL_messages_chats) {
                                        TLRPC.TL_messages_chats res = (TLRPC.TL_messages_chats) response;
                                        if (!res.chats.isEmpty()) {
                                            notFound = false;
                                            MessagesController.getInstance(currentAccount).putChats(res.chats, false);
                                            TLRPC.Chat chat = res.chats.get(0);
                                            if (chat != null && chat.forum) {
                                                if (threadId != null) {
                                                    openForumFromLink(-channelId, threadId, messageId, null);
                                                } else {
                                                    openForumFromLink(-channelId, messageId, null, null);
                                                }
                                            }
                                            if (lastFragment == null || MessagesController.getInstance(intentAccount).checkCanOpenChat(args, lastFragment)) {
                                                actionBarLayout.presentFragment(new ChatActivity(args));
                                            }
                                        }
                                    }
                                    if (notFound) {
                                        showAlertDialog(AlertsCreator.createNoAccessAlert(LaunchActivity.this, LocaleController.getString(R.string.DialogNotAvailable), LocaleController.getString(R.string.LinkNotFound), null));
                                    }
                                }));
                            }
                        });
                    }
                }
            }
        }

        if (requestId[0] != 0) {
            final Runnable cancelRunnableFinal = cancelRunnable;
            progressDialog.setOnCancelListener(dialog -> {
                ConnectionsManager.getInstance(intentAccount).cancelRequest(requestId[0], true);
                if (cancelRunnableFinal != null) {
                    cancelRunnableFinal.run();
                }
            });
            if (progress != null) {
                progress.onCancel(() -> {
                    ConnectionsManager.getInstance(intentAccount).cancelRequest(requestId[0], true);
                    if (cancelRunnableFinal != null) {
                        cancelRunnableFinal.run();
                    }
                });
            }
            try {
                if (progress != null) {
                    progress.init();
                } else {
                    progressDialog.showDelayed(300);
                }
            } catch (Exception ignore) {}
        }
    }

    private void openForumFromLink(long dialogId, int topicId, Integer messageId, Runnable onOpened) {
        if (messageId == null) {
            Bundle bundle = new Bundle();
            bundle.putLong("chat_id", -dialogId);
            presentFragment(new TopicsFragment(bundle));

            if (onOpened != null) {
                onOpened.run();
            }
            return;
        }
        TLRPC.TL_channels_getMessages req = new TLRPC.TL_channels_getMessages();
        req.channel = MessagesController.getInstance(currentAccount).getInputChannel(-dialogId);
        req.id.add(messageId);
        ConnectionsManager.getInstance(currentAccount).sendRequest(req, (res, err) -> {
            AndroidUtilities.runOnUIThread(() -> {
                TLRPC.Message message = null;
                if (res instanceof TLRPC.messages_Messages) {
                    ArrayList<TLRPC.Message> messages = ((TLRPC.messages_Messages) res).messages;
                    for (int i = 0; i < messages.size(); ++i) {
                        if (messages.get(i) != null && messages.get(i).id == messageId) {
                            message = messages.get(i);
                            break;
                        }
                    }
                }

                if (message != null) {
                    runCommentRequest(currentAccount, null, message.id, null, MessageObject.getTopicId(message, MessagesController.getInstance(currentAccount).isForum(message)), MessagesController.getInstance(currentAccount).getChat(-dialogId), onOpened);
                    return;
                }

                Bundle bundle = new Bundle();
                bundle.putLong("chat_id", -dialogId);
                presentFragment(new TopicsFragment(bundle));

                if (onOpened != null) {
                    onOpened.run();
                }
            });
        });
    }

    private List<TLRPC.TL_contact> findContacts(String userName, String userPhone, boolean allowSelf) {
        final MessagesController messagesController = MessagesController.getInstance(currentAccount);
        final ContactsController contactsController = ContactsController.getInstance(currentAccount);
        final List<TLRPC.TL_contact> contacts = new ArrayList<>(contactsController.contacts);
        final List<TLRPC.TL_contact> foundContacts = new ArrayList<>();

        if (userPhone != null) {
            userPhone = PhoneFormat.stripExceptNumbers(userPhone);
            TLRPC.TL_contact contact = contactsController.contactsByPhone.get(userPhone);
            if (contact == null) {
                String shortUserPhone = userPhone.substring(Math.max(0, userPhone.length() - 7));
                contact = contactsController.contactsByShortPhone.get(shortUserPhone);
            }
            if (contact != null) {
                final TLRPC.User user = messagesController.getUser(contact.user_id);
                if (user != null && (!user.self || allowSelf)) {
                    foundContacts.add(contact);
                } else {
                    // disable search by name
                    userName = null;
                }
            }
        }

        if (foundContacts.isEmpty() && userName != null) {
            final String query1 = userName.trim().toLowerCase();
            if (!TextUtils.isEmpty(query1)) {
                String query2 = LocaleController.getInstance().getTranslitString(query1);
                if (query1.equals(query2) || query2.length() == 0) {
                    query2 = null;
                }
                final String[] queries = new String[]{query1, query2};
                for (int i = 0, size = contacts.size(); i < size; i++) {
                    final TLRPC.TL_contact contact = contacts.get(i);
                    if (contact != null) {
                        final TLRPC.User user = messagesController.getUser(contact.user_id);
                        if (user != null) {
                            if (user.self && !allowSelf) {
                                continue;
                            }

                            final String[] names = new String[3];
                            names[0] = ContactsController.formatName(user.first_name, user.last_name).toLowerCase();
                            names[1] = LocaleController.getInstance().getTranslitString(names[0]);
                            if (names[0].equals(names[1])) {
                                names[1] = null;
                            }
                            if (UserObject.isReplyUser(user)) {
                                names[2] = LocaleController.getString("RepliesTitle", R.string.RepliesTitle).toLowerCase();
                            } else if (user.self) {
                                names[2] = LocaleController.getString("SavedMessages", R.string.SavedMessages).toLowerCase();
                            }

                            boolean found = false;
                            for (String q : queries) {
                                if (q == null) {
                                    continue;
                                }
                                for (int j = 0; j < names.length; j++) {
                                    final String name = names[j];
                                    if (name != null && (name.startsWith(q) || name.contains(" " + q))) {
                                        found = true;
                                        break;
                                    }
                                }
                                String username = UserObject.getPublicUsername(user);
                                if (!found && username != null && username.startsWith(q)) {
                                    found = true;
                                }
                                if (found) {
                                    foundContacts.add(contact);
                                    break;
                                }
                            }
                        }
                    }
                }
            }
        }

        return foundContacts;
    }

    private void createUpdateUI() {
        if (sideMenuContainer == null) {
            return;
        }
        updateLayout = new FrameLayout(this) {

            private Paint paint = new Paint();
            private Matrix matrix = new Matrix();
            private LinearGradient updateGradient;
            private int lastGradientWidth;

            @Override
            public void draw(Canvas canvas) {
                if (updateGradient != null) {
                    paint.setColor(0xffffffff);
                    paint.setShader(updateGradient);
                    updateGradient.setLocalMatrix(matrix);
                    canvas.drawRect(0, 0, getMeasuredWidth(), getMeasuredHeight(), paint);
                    updateLayoutIcon.setBackgroundGradientDrawable(updateGradient);
                    updateLayoutIcon.draw(canvas);
                }
                super.draw(canvas);
            }

            @Override
            protected void onMeasure(int widthMeasureSpec, int heightMeasureSpec) {
                super.onMeasure(widthMeasureSpec, heightMeasureSpec);
                int width = MeasureSpec.getSize(widthMeasureSpec);
                if (lastGradientWidth != width) {
                    updateGradient = new LinearGradient(0, 0, width, 0, new int[]{0xff69BF72, 0xff53B3AD}, new float[]{0.0f, 1.0f}, Shader.TileMode.CLAMP);
                    lastGradientWidth = width;
                }
            }
        };
        updateLayout.setWillNotDraw(false);
        updateLayout.setVisibility(View.INVISIBLE);
        updateLayout.setTranslationY(AndroidUtilities.dp(44));
        if (Build.VERSION.SDK_INT >= 21) {
            updateLayout.setBackground(Theme.getSelectorDrawable(0x40ffffff, false));
        }
        sideMenuContainer.addView(updateLayout, LayoutHelper.createFrame(LayoutHelper.MATCH_PARENT, 44, Gravity.LEFT | Gravity.BOTTOM));
        updateLayout.setOnClickListener(v -> {
            if (!SharedConfig.isAppUpdateAvailable()) {
                return;
            }
            if (updateLayoutIcon.getIcon() == MediaActionDrawable.ICON_DOWNLOAD) {
                FileLoader.getInstance(currentAccount).loadFile(SharedConfig.pendingAppUpdate.document, "update", FileLoader.PRIORITY_NORMAL, 1);
                updateAppUpdateViews(true);
            } else if (updateLayoutIcon.getIcon() == MediaActionDrawable.ICON_CANCEL) {
                FileLoader.getInstance(currentAccount).cancelLoadFile(SharedConfig.pendingAppUpdate.document);
                updateAppUpdateViews(true);
            } else {
                AndroidUtilities.openForView(SharedConfig.pendingAppUpdate.document, true, this);
            }
        });
        updateLayoutIcon = new RadialProgress2(updateLayout);
        updateLayoutIcon.setColors(0xffffffff, 0xffffffff, 0xffffffff, 0xffffffff);
        updateLayoutIcon.setProgressRect(AndroidUtilities.dp(22), AndroidUtilities.dp(11), AndroidUtilities.dp(22 + 22), AndroidUtilities.dp(11 + 22));
        updateLayoutIcon.setCircleRadius(AndroidUtilities.dp(11));
        updateLayoutIcon.setAsMini();

        updateTextView = new SimpleTextView(this);
        updateTextView.setTextSize(15);
        updateTextView.setTypeface(AndroidUtilities.getTypeface("fonts/rmedium.ttf"));
        updateTextView.setText(LocaleController.getString("AppUpdate", R.string.AppUpdate));
        updateTextView.setTextColor(0xffffffff);
        updateTextView.setGravity(Gravity.LEFT);
        updateLayout.addView(updateTextView, LayoutHelper.createFrame(LayoutHelper.WRAP_CONTENT, LayoutHelper.WRAP_CONTENT, Gravity.CENTER_VERTICAL, 74, 0, 0, 0));

        updateSizeTextView = new TextView(this);
        updateSizeTextView.setTextSize(TypedValue.COMPLEX_UNIT_DIP, 15);
        updateSizeTextView.setTypeface(AndroidUtilities.getTypeface("fonts/rmedium.ttf"));
        updateSizeTextView.setGravity(Gravity.RIGHT);
        updateSizeTextView.setTextColor(0xffffffff);
        updateLayout.addView(updateSizeTextView, LayoutHelper.createFrame(LayoutHelper.WRAP_CONTENT, LayoutHelper.WRAP_CONTENT, Gravity.CENTER_VERTICAL | Gravity.RIGHT, 0, 0, 17, 0));
    }

    private void updateAppUpdateViews(boolean animated) {
        if (sideMenuContainer == null) {
            return;
        }
        if (SharedConfig.isAppUpdateAvailable()) {
            View prevUpdateLayout = updateLayout;
            createUpdateUI();
            updateSizeTextView.setText(AndroidUtilities.formatFileSize(SharedConfig.pendingAppUpdate.document.size));
            String fileName = FileLoader.getAttachFileName(SharedConfig.pendingAppUpdate.document);
            File path = FileLoader.getInstance(currentAccount).getPathToAttach(SharedConfig.pendingAppUpdate.document, true);
            boolean showSize;
            if (path.exists()) {
                updateLayoutIcon.setIcon(MediaActionDrawable.ICON_UPDATE, true, false);
                updateTextView.setText(LocaleController.getString("AppUpdateNow", R.string.AppUpdateNow));
                showSize = false;
            } else {
                if (FileLoader.getInstance(currentAccount).isLoadingFile(fileName)) {
                    updateLayoutIcon.setIcon(MediaActionDrawable.ICON_CANCEL, true, false);
                    updateLayoutIcon.setProgress(0, false);
                    Float p = ImageLoader.getInstance().getFileProgress(fileName);
                    updateTextView.setText(LocaleController.formatString("AppUpdateDownloading", R.string.AppUpdateDownloading, (int) ((p != null ? p : 0.0f) * 100)));
                    showSize = false;
                } else {
                    updateLayoutIcon.setIcon(MediaActionDrawable.ICON_DOWNLOAD, true, false);
                    updateTextView.setText(LocaleController.getString("AppUpdate", R.string.AppUpdate));
                    showSize = true;
                }
            }
            if (showSize) {
                if (updateSizeTextView.getTag() != null) {
                    if (animated) {
                        updateSizeTextView.setTag(null);
                        updateSizeTextView.animate().alpha(1.0f).scaleX(1.0f).scaleY(1.0f).setDuration(180).start();
                    } else {
                        updateSizeTextView.setAlpha(1.0f);
                        updateSizeTextView.setScaleX(1.0f);
                        updateSizeTextView.setScaleY(1.0f);
                    }
                }
            } else {
                if (updateSizeTextView.getTag() == null) {
                    if (animated) {
                        updateSizeTextView.setTag(1);
                        updateSizeTextView.animate().alpha(0.0f).scaleX(0.0f).scaleY(0.0f).setDuration(180).start();
                    } else {
                        updateSizeTextView.setAlpha(0.0f);
                        updateSizeTextView.setScaleX(0.0f);
                        updateSizeTextView.setScaleY(0.0f);
                    }
                }
            }
            if (updateLayout.getTag() != null) {
                return;
            }
            updateLayout.setVisibility(View.VISIBLE);
            updateLayout.setTag(1);
            if (animated) {
                updateLayout.animate().translationY(0).setInterpolator(CubicBezierInterpolator.EASE_OUT).setListener(null).setDuration(180).withEndAction(() -> {
                    if (prevUpdateLayout != null) {
                        ViewGroup parent = (ViewGroup) prevUpdateLayout.getParent();
                        parent.removeView(prevUpdateLayout);
                    }
                }).start();
            } else {
                updateLayout.setTranslationY(0);
                if (prevUpdateLayout != null) {
                    ViewGroup parent = (ViewGroup) prevUpdateLayout.getParent();
                    parent.removeView(prevUpdateLayout);
                }
            }
            sideMenu.setPadding(0, 0, 0, AndroidUtilities.dp(44));
        } else {
            if (updateLayout == null || updateLayout.getTag() == null) {
                return;
            }
            updateLayout.setTag(null);
            if (animated) {
                updateLayout.animate().translationY(AndroidUtilities.dp(44)).setInterpolator(CubicBezierInterpolator.EASE_OUT).setListener(new AnimatorListenerAdapter() {
                    @Override
                    public void onAnimationEnd(Animator animation) {
                        if (updateLayout.getTag() == null) {
                            updateLayout.setVisibility(View.INVISIBLE);
                        }
                    }
                }).setDuration(180).start();
            } else {
                updateLayout.setTranslationY(AndroidUtilities.dp(44));
                updateLayout.setVisibility(View.INVISIBLE);
            }
            sideMenu.setPadding(0, 0, 0, 0);
        }
    }

    public void checkAppUpdate(boolean force) {
        if (BuildVars.isFdroid || BuildVars.isPlay) return;
        if (NekoXConfig.autoUpdateReleaseChannel == 0) return;
        if (!force && System.currentTimeMillis() < NekoConfig.lastUpdateCheckTime.Long() + 48 * 60 * 60 * 1000L) return;
        NekoConfig.lastUpdateCheckTime.setConfigLong(System.currentTimeMillis());
        FileLog.d("checking update");

        final int accountNum = currentAccount;
        InternalUpdater.checkUpdate((res, error) -> AndroidUtilities.runOnUIThread(() -> {
            if (res != null) {
                SharedConfig.setNewAppVersionAvailable(res);
                SharedConfig.saveConfig();
                if (res.can_not_skip) {
                    showUpdateActivity(accountNum, res, false);
                } else {
                    drawerLayoutAdapter.notifyDataSetChanged();
                    try {
                        (new UpdateAppAlertDialog(LaunchActivity.this, res, accountNum)).show();
                    } catch (Exception e) {
                        FileLog.e(e);
                    }
                }
            } else {
                if (force) {
                    if (error)
                        Toast.makeText(LaunchActivity.this, LocaleController.getString("ErrorOccurred", R.string.ErrorOccurred), Toast.LENGTH_SHORT).show();
                    else
                        Toast.makeText(LaunchActivity.this, LocaleController.getString("VersionUpdateNoUpdate", R.string.VersionUpdateNoUpdate), Toast.LENGTH_SHORT).show();
                }
                SharedConfig.setNewAppVersionAvailable(null);
                drawerLayoutAdapter.notifyDataSetChanged();
            }
            NotificationCenter.getGlobalInstance().postNotificationName(NotificationCenter.appUpdateAvailable);
        }));
    }

    public AlertDialog showAlertDialog(AlertDialog.Builder builder) {
        try {
            if (visibleDialog != null) {
                visibleDialog.dismiss();
                visibleDialog = null;
            }
        } catch (Exception e) {
            FileLog.e(e);
        }
        try {
            visibleDialog = builder.show();
            visibleDialog.setCanceledOnTouchOutside(true);
            visibleDialog.setOnDismissListener(dialog -> {
                if (visibleDialog != null) {
                    if (visibleDialog == localeDialog) {
                        try {
                            String shorname = LocaleController.getInstance().getCurrentLocaleInfo().shortName;
                            Toast.makeText(LaunchActivity.this, getStringForLanguageAlert(shorname.equals("en") ? englishLocaleStrings : systemLocaleStrings, "ChangeLanguageLater", R.string.ChangeLanguageLater), Toast.LENGTH_LONG).show();
                        } catch (Exception e) {
                            FileLog.e(e);
                        }
                        localeDialog = null;
                    } else if (visibleDialog == proxyErrorDialog) {
                        SharedConfig.setProxyEnable(false);
                        NotificationCenter.getGlobalInstance().postNotificationName(NotificationCenter.proxySettingsChanged);
                        proxyErrorDialog = null;
                    }
                }
                visibleDialog = null;
            });
            return visibleDialog;
        } catch (Exception e) {
            FileLog.e(e);
        }
        return null;
    }

    public void showBulletin(Function<BulletinFactory, Bulletin> createBulletin) {
        BaseFragment topFragment = null;
        if (!layerFragmentsStack.isEmpty()) {
            topFragment = layerFragmentsStack.get(layerFragmentsStack.size() - 1);
        } else if (!rightFragmentsStack.isEmpty()) {
            topFragment = rightFragmentsStack.get(rightFragmentsStack.size() - 1);
        } else if (!mainFragmentsStack.isEmpty()) {
            topFragment = mainFragmentsStack.get(mainFragmentsStack.size() - 1);
        }
        if (BulletinFactory.canShowBulletin(topFragment)) {
            createBulletin.apply(BulletinFactory.of(topFragment)).show();
        }
    }

    public void setNavigateToPremiumBot(boolean val) {
        navigateToPremiumBot = val;
    }

    public void setNavigateToPremiumGiftCallback(Runnable val) {
        navigateToPremiumGiftCallback = val;
    }

    @Override
    public void onNewIntent(Intent intent) {
        super.onNewIntent(intent);
        handleIntent(intent, true, false, false);
    }

    public void onNewIntent(Intent intent, Browser.Progress progress) {
        super.onNewIntent(intent);
        handleIntent(intent, true, false, false, progress);
    }

    @Override
    public void didSelectDialogs(DialogsActivity dialogsFragment, ArrayList<MessagesStorage.TopicKey> dids, CharSequence message, boolean param) {
        final int account = dialogsFragment != null ? dialogsFragment.getCurrentAccount() : currentAccount;

        if (exportingChatUri != null) {
            Uri uri = exportingChatUri;
            ArrayList<Uri> documentsUris = documentsUrisArray != null ? new ArrayList<>(documentsUrisArray) : null;
            final AlertDialog progressDialog = new AlertDialog(this, AlertDialog.ALERT_TYPE_SPINNER);
            SendMessagesHelper.getInstance(account).prepareImportHistory(dids.get(0).dialogId, exportingChatUri, documentsUrisArray, (result) -> {
                if (result != 0) {
                    Bundle args = new Bundle();
                    args.putBoolean("scrollToTopOnResume", true);
                    if (!AndroidUtilities.isTablet()) {
                        NotificationCenter.getInstance(account).postNotificationName(NotificationCenter.closeChats);
                    }
                    if (DialogObject.isUserDialog(result)) {
                        args.putLong("user_id", result);
                    } else {
                        args.putLong("chat_id", -result);
                    }
                    ChatActivity fragment = new ChatActivity(args);
                    fragment.setOpenImport();
                    actionBarLayout.presentFragment(fragment, dialogsFragment != null || param, dialogsFragment == null, true, false);
                } else {
                    documentsUrisArray = documentsUris;
                    if (documentsUrisArray == null) {
                        documentsUrisArray = new ArrayList<>();
                    }
                    documentsUrisArray.add(0, uri);
                    openDialogsToSend(true);
                }
                try {
                    progressDialog.dismiss();
                } catch (Exception e) {
                    FileLog.e(e);
                }
            });
            try {
                progressDialog.showDelayed(300);
            } catch (Exception ignore) {

            }
        } else {
            boolean notify = dialogsFragment == null || dialogsFragment.notify;
            final ChatActivity fragment;
            if (dids.size() <= 1) {
                final long did = dids.get(0).dialogId;
                final int topicId = dids.get(0).topicId;

                Bundle args = new Bundle();
                args.putBoolean("scrollToTopOnResume", true);
                if (!AndroidUtilities.isTablet()) {
                    NotificationCenter.getInstance(account).postNotificationName(NotificationCenter.closeChats);
                }
                if (DialogObject.isEncryptedDialog(did)) {
                    args.putInt("enc_id", DialogObject.getEncryptedChatId(did));
                } else if (DialogObject.isUserDialog(did)) {
                    args.putLong("user_id", did);
                } else {
                    args.putLong("chat_id", -did);
                }
                if (!MessagesController.getInstance(account).checkCanOpenChat(args, dialogsFragment)) {
                    return;
                }
                fragment = new ChatActivity(args);
                ForumUtilities.applyTopic(fragment, dids.get(0));
            } else {
                fragment = null;
            }

            int attachesCount = 0;
            if (contactsToSend != null) {
                attachesCount += contactsToSend.size();
            }
            if (videoPath != null) {
                attachesCount++;
            }
            if (photoPathsArray != null) {
                attachesCount += photoPathsArray.size();
            }
            if (documentsPathsArray != null) {
                attachesCount += documentsPathsArray.size();
            }
            if (documentsUrisArray != null) {
                attachesCount += documentsUrisArray.size();
            }
            if (videoPath == null && photoPathsArray == null && documentsPathsArray == null && documentsUrisArray == null && sendingText != null) {
                attachesCount++;
            }

            for (int i = 0; i < dids.size(); i++) {
                final long did = dids.get(i).dialogId;
                if (AlertsCreator.checkSlowMode(this, currentAccount, did, attachesCount > 1)) {
                    return;
                }
            }

            if (contactsToSend != null && contactsToSend.size() == 1 && !mainFragmentsStack.isEmpty()) {
                PhonebookShareAlert alert = new PhonebookShareAlert(mainFragmentsStack.get(mainFragmentsStack.size() - 1), null, null, contactsToSendUri, null, null, null);
                alert.setDelegate((user, notify2, scheduleDate) -> {
                    if (fragment != null) {
                        actionBarLayout.presentFragment(fragment, true, false, true, false);
                    }
                    AccountInstance accountInstance = AccountInstance.getInstance(UserConfig.selectedAccount);
                    for (int i = 0; i < dids.size(); i++) {
                        long did = dids.get(i).dialogId;
                        SendMessagesHelper.getInstance(account).sendMessage(user, did, null, null, null, null, notify2, scheduleDate);
                        if (!TextUtils.isEmpty(message)) {
                            SendMessagesHelper.prepareSendingText(accountInstance, message.toString(), did, notify, 0);
                        }
                    }
                });
                mainFragmentsStack.get(mainFragmentsStack.size() - 1).showDialog(alert);
            } else {
                String captionToSend = null;
                for (int i = 0; i < dids.size(); i++) {
                    final long did = dids.get(i).dialogId;

                    AccountInstance accountInstance = AccountInstance.getInstance(UserConfig.selectedAccount);
                    boolean photosEditorOpened = false, videoEditorOpened = false;
                    if (fragment != null) {
                        boolean withoutAnimation = dialogsFragment == null || (videoPath != null || (photoPathsArray != null && photoPathsArray.size() > 0));
                        actionBarLayout.presentFragment(fragment, dialogsFragment != null, withoutAnimation, true, false);
                        if (videoPath != null) {
                            fragment.openVideoEditor(videoPath, sendingText);
                            videoEditorOpened = true;
                            sendingText = null;
                        } else if (photoPathsArray != null && photoPathsArray.size() > 0) {
                            photosEditorOpened = fragment.openPhotosEditor(photoPathsArray, message == null || message.length() == 0 ? sendingText : message);
                            if (photosEditorOpened) {
                                sendingText = null;
                            }
                        }
                    } else {
                        if (videoPath != null) {
                            if (sendingText != null && sendingText.length() <= 1024) {
                                captionToSend = sendingText;
                                sendingText = null;
                            }
                            ArrayList<String> arrayList = new ArrayList<>();
                            arrayList.add(videoPath);
                            SendMessagesHelper.prepareSendingDocuments(accountInstance, arrayList, arrayList, null, captionToSend, null, did, null, null, null, null, notify, 0);
                        }
                    }
                    if (photoPathsArray != null && !photosEditorOpened) {
                        if (sendingText != null && sendingText.length() <= 1024 && photoPathsArray.size() == 1) {
                            photoPathsArray.get(0).caption = sendingText;
                            sendingText = null;
                        }
                        SendMessagesHelper.prepareSendingMedia(accountInstance, photoPathsArray, did, null, null, null, false, false, null, notify, 0, false);
                    }
                    if (documentsPathsArray != null || documentsUrisArray != null) {
                        if (sendingText != null && sendingText.length() <= 1024 && ((documentsPathsArray != null ? documentsPathsArray.size() : 0) + (documentsUrisArray != null ? documentsUrisArray.size() : 0)) == 1) {
                            captionToSend = sendingText;
                            sendingText = null;
                        }
                        SendMessagesHelper.prepareSendingDocuments(accountInstance, documentsPathsArray, documentsOriginalPathsArray, documentsUrisArray, captionToSend, documentsMimeType, did, null, null, null, null, notify, 0);
                    }
                    if (sendingLocation != null) {
                        SendMessagesHelper.prepareSendingLocation(accountInstance, sendingLocation, did);
                        sendingText = null;
                    }
                    if (sendingText != null) {
                        SendMessagesHelper.prepareSendingText(accountInstance, sendingText, did, true, 0);
                    }
                    if (contactsToSend != null && !contactsToSend.isEmpty()) {
                        for (int a = 0; a < contactsToSend.size(); a++) {
                            TLRPC.User user = contactsToSend.get(a);
                            SendMessagesHelper.getInstance(account).sendMessage(user, did, null, null, null, null, notify, 0);
                        }
                    }
                    if (!TextUtils.isEmpty(message) && !videoEditorOpened && !photosEditorOpened) {
                        SendMessagesHelper.prepareSendingText(accountInstance, message.toString(), did, notify, 0);
                    }
                }
            }
            if (dialogsFragment != null && fragment == null) {
                dialogsFragment.finishFragment();
            }
        }

        photoPathsArray = null;
        videoPath = null;
        sendingText = null;
        sendingLocation = null;
        documentsPathsArray = null;
        documentsOriginalPathsArray = null;
        contactsToSend = null;
        contactsToSendUri = null;
        exportingChatUri = null;
    }

    private void onFinish() {
        if (lockRunnable != null) {
            AndroidUtilities.cancelRunOnUIThread(lockRunnable);
            lockRunnable = null;
        }
        if (finished) {
            return;
        }
        finished = true;
        if (currentAccount != -1) {
            NotificationCenter.getInstance(currentAccount).removeObserver(this, NotificationCenter.appDidLogout);
            NotificationCenter.getInstance(currentAccount).removeObserver(this, NotificationCenter.mainUserInfoChanged);
            NotificationCenter.getInstance(currentAccount).removeObserver(this, NotificationCenter.didUpdateConnectionState);
            NotificationCenter.getInstance(currentAccount).removeObserver(this, NotificationCenter.needShowAlert);
            NotificationCenter.getInstance(currentAccount).removeObserver(this, NotificationCenter.wasUnableToFindCurrentLocation);
            NotificationCenter.getInstance(currentAccount).removeObserver(this, NotificationCenter.openArticle);
            NotificationCenter.getInstance(currentAccount).removeObserver(this, NotificationCenter.hasNewContactsToImport);
            NotificationCenter.getInstance(currentAccount).removeObserver(this, NotificationCenter.needShowPlayServicesAlert);
            NotificationCenter.getInstance(currentAccount).removeObserver(this, NotificationCenter.fileLoaded);
            NotificationCenter.getInstance(currentAccount).removeObserver(this, NotificationCenter.fileLoadProgressChanged);
            NotificationCenter.getInstance(currentAccount).removeObserver(this, NotificationCenter.fileLoadFailed);
            NotificationCenter.getInstance(currentAccount).removeObserver(this, NotificationCenter.historyImportProgressChanged);
            NotificationCenter.getInstance(currentAccount).removeObserver(this, NotificationCenter.groupCallUpdated);
            NotificationCenter.getInstance(currentAccount).removeObserver(this, NotificationCenter.stickersImportComplete);
            NotificationCenter.getInstance(currentAccount).removeObserver(this, NotificationCenter.newSuggestionsAvailable);
            NotificationCenter.getInstance(currentAccount).removeObserver(this, NotificationCenter.currentUserShowLimitReachedDialog);
            NotificationCenter.getInstance(currentAccount).removeObserver(this, NotificationCenter.currentUserPremiumStatusChanged);
        }

        NotificationCenter.getGlobalInstance().removeObserver(this, NotificationCenter.needShowAlert);
        NotificationCenter.getGlobalInstance().removeObserver(this, NotificationCenter.didSetNewWallpapper);
        NotificationCenter.getGlobalInstance().removeObserver(this, NotificationCenter.suggestedLangpack);
        NotificationCenter.getGlobalInstance().removeObserver(this, NotificationCenter.reloadInterface);
        NotificationCenter.getGlobalInstance().removeObserver(this, NotificationCenter.didSetNewTheme);
        NotificationCenter.getGlobalInstance().removeObserver(this, NotificationCenter.needSetDayNightTheme);
        NotificationCenter.getGlobalInstance().removeObserver(this, NotificationCenter.needCheckSystemBarColors);
        NotificationCenter.getGlobalInstance().removeObserver(this, NotificationCenter.closeOtherAppActivities);
        NotificationCenter.getGlobalInstance().removeObserver(this, NotificationCenter.didSetPasscode);
        NotificationCenter.getGlobalInstance().removeObserver(this, NotificationCenter.notificationsCountUpdated);
        NotificationCenter.getGlobalInstance().removeObserver(this, NotificationCenter.screenStateChanged);
        NotificationCenter.getGlobalInstance().removeObserver(this, NotificationCenter.showBulletin);
        NotificationCenter.getGlobalInstance().removeObserver(this, NotificationCenter.appUpdateAvailable);
        NotificationCenter.getGlobalInstance().removeObserver(this, NotificationCenter.requestPermissions);
        // NekoX
        NotificationCenter.getGlobalInstance().removeObserver(drawerLayoutAdapter, NotificationCenter.proxySettingsChanged);
        NotificationCenter.getGlobalInstance().removeObserver(drawerLayoutAdapter, NotificationCenter.updateUserStatus);

    }

    public void presentFragment(INavigationLayout.NavigationParams params) {
        actionBarLayout.presentFragment(params);
    }

    public void presentFragment(BaseFragment fragment) {
        actionBarLayout.presentFragment(fragment);
    }

    public boolean presentFragment(final BaseFragment fragment, final boolean removeLast, boolean forceWithoutAnimation) {
        return actionBarLayout.presentFragment(fragment, removeLast, forceWithoutAnimation, true, false);
    }

    public INavigationLayout getActionBarLayout() {
        return actionBarLayout;
    }

    public INavigationLayout getLayersActionBarLayout() {
        return layersActionBarLayout;
    }

    public INavigationLayout getRightActionBarLayout() {
        return rightActionBarLayout;
    }

    @FunctionalInterface
    public interface Callback {

        void invoke(Intent data);

    }

    public HashMap<Integer, Callback> callbacks = new HashMap<>();

    @Override
    protected void onActivityResult(int requestCode, int resultCode, Intent data) {
        if (SharedConfig.passcodeHash.length() != 0 && SharedConfig.lastPauseTime != 0) {
            SharedConfig.lastPauseTime = 0;
            if (BuildVars.LOGS_ENABLED) {
                FileLog.d("reset lastPauseTime onActivityResult");
            }
            UserConfig.getInstance(currentAccount).saveConfig(false);
        }
        if (requestCode == 105) {
            if (Build.VERSION.SDK_INT >= Build.VERSION_CODES.M) {
                if (ApplicationLoader.canDrawOverlays = Settings.canDrawOverlays(this)) {
                    if (GroupCallActivity.groupCallInstance != null) {
                        GroupCallActivity.groupCallInstance.dismissInternal();
                    }
                    AndroidUtilities.runOnUIThread(() -> {
                        GroupCallPip.clearForce();
                        GroupCallPip.updateVisibility(LaunchActivity.this);
                    }, 200);
                }
            }
            return;
        }
        super.onActivityResult(requestCode, resultCode, data);

       if (requestCode == SCREEN_CAPTURE_REQUEST_CODE) {
            if (resultCode == Activity.RESULT_OK) {
                VoIPService service = VoIPService.getSharedInstance();
                if (service != null) {
                    VideoCapturerDevice.mediaProjectionPermissionResultData = data;
                    service.createCaptureDevice(true);
                }
            }
        } else if (callbacks.containsKey(requestCode)) {

            callbacks.remove(requestCode).invoke(data);

            return;

        }
        ThemeEditorView editorView = ThemeEditorView.getInstance();
        if (editorView != null) {
            editorView.onActivityResult(requestCode, resultCode, data);
        }
        if (actionBarLayout.getFragmentStack().size() != 0) {
            BaseFragment fragment = actionBarLayout.getFragmentStack().get(actionBarLayout.getFragmentStack().size() - 1);
            fragment.onActivityResultFragment(requestCode, resultCode, data);
        }
        if (AndroidUtilities.isTablet()) {
            if (rightActionBarLayout.getFragmentStack().size() != 0) {
                BaseFragment fragment = rightActionBarLayout.getFragmentStack().get(rightActionBarLayout.getFragmentStack().size() - 1);
                fragment.onActivityResultFragment(requestCode, resultCode, data);
            }
            if (layersActionBarLayout.getFragmentStack().size() != 0) {
                BaseFragment fragment = layersActionBarLayout.getFragmentStack().get(layersActionBarLayout.getFragmentStack().size() - 1);
                fragment.onActivityResultFragment(requestCode, resultCode, data);
            }
            NotificationCenter.getGlobalInstance().postNotificationName(NotificationCenter.onActivityResultReceived, requestCode, resultCode, data);
        }
    }

    @Override
    public void onRequestPermissionsResult(int requestCode, String[] permissions, int[] grantResults) {
        super.onRequestPermissionsResult(requestCode, permissions, grantResults);
        if (!checkPermissionsResult(requestCode, permissions, grantResults)) return;

        if (actionBarLayout.getFragmentStack().size() != 0) {
            BaseFragment fragment = actionBarLayout.getFragmentStack().get(actionBarLayout.getFragmentStack().size() - 1);
            fragment.onRequestPermissionsResultFragment(requestCode, permissions, grantResults);
        }
        if (AndroidUtilities.isTablet()) {
            if (rightActionBarLayout.getFragmentStack().size() != 0) {
                BaseFragment fragment = rightActionBarLayout.getFragmentStack().get(rightActionBarLayout.getFragmentStack().size() - 1);
                fragment.onRequestPermissionsResultFragment(requestCode, permissions, grantResults);
            }
            if (layersActionBarLayout.getFragmentStack().size() != 0) {
                BaseFragment fragment = layersActionBarLayout.getFragmentStack().get(layersActionBarLayout.getFragmentStack().size() - 1);
                fragment.onRequestPermissionsResultFragment(requestCode, permissions, grantResults);
            }
        }

        VoIPFragment.onRequestPermissionsResult(requestCode, permissions, grantResults);
        NotificationCenter.getGlobalInstance().postNotificationName(NotificationCenter.onRequestPermissionResultReceived, requestCode, permissions, grantResults);

        if (requestedPermissions.get(requestCode, -1) >= 0) {
            int type = requestedPermissions.get(requestCode, -1);
            requestedPermissions.delete(requestCode);
            NotificationCenter.getGlobalInstance().postNotificationName(NotificationCenter.permissionsGranted, type);
        }
    }

    @Override
    public void onRestoreInstanceState(@Nullable Bundle savedInstanceState) {
        super.onRestoreInstanceState(savedInstanceState);

        if (actionBarLayout != null) {
            actionBarLayout.rebuildFragments(INavigationLayout.REBUILD_FLAG_REBUILD_LAST);
        }
        if (rightActionBarLayout != null) {
            rightActionBarLayout.rebuildFragments(INavigationLayout.REBUILD_FLAG_REBUILD_LAST);
        }
        if (layersActionBarLayout != null) {
            layersActionBarLayout.rebuildFragments(INavigationLayout.REBUILD_FLAG_REBUILD_LAST);
        }
    }

    @Override
    protected void onPause() {
        super.onPause();
        isResumed = false;
        NotificationCenter.getGlobalInstance().postNotificationName(NotificationCenter.stopAllHeavyOperations, 4096);
        ApplicationLoader.mainInterfacePaused = true;
        int account = currentAccount;
        Utilities.stageQueue.postRunnable(() -> {
            ApplicationLoader.mainInterfacePausedStageQueue = true;
            ApplicationLoader.mainInterfacePausedStageQueueTime = 0;
            if (VoIPService.getSharedInstance() == null) {
                MessagesController.getInstance(account).ignoreSetOnline = false;
            }
        });
        onPasscodePause();
        try {
            if (actionBarLayout != null) {
                actionBarLayout.onPause();
            }
            if (AndroidUtilities.isTablet()) {
                if (rightActionBarLayout != null) {
                rightActionBarLayout.onPause();
            }
            if (layersActionBarLayout != null) {
                layersActionBarLayout.onPause();}
            }
            if (passcodeView != null) {
                passcodeView.onPause();
            }
        } catch (Exception ignored) {
        }
        ConnectionsManager.getInstance(currentAccount).setAppPaused(true, false);
        if (PhotoViewer.hasInstance() && PhotoViewer.getInstance().isVisible()) {
            PhotoViewer.getInstance().onPause();
        }

        if (VoIPFragment.getInstance() != null) {
            VoIPFragment.onPause();
        }
    }

    @Override
    protected void onStart() {
        super.onStart();
        Browser.bindCustomTabsService(this);
        ApplicationLoader.mainInterfaceStopped = false;
        GroupCallPip.updateVisibility(this);
        if (GroupCallActivity.groupCallInstance != null) {
            GroupCallActivity.groupCallInstance.onResume();
        }
    }

    @Override
    protected void onStop() {
        super.onStop();
        Browser.unbindCustomTabsService(this);
        ApplicationLoader.mainInterfaceStopped = true;
        GroupCallPip.updateVisibility(this);
        if (GroupCallActivity.groupCallInstance != null) {
            GroupCallActivity.groupCallInstance.onPause();
        }
    }

    @Override
    protected void onDestroy() {
        if (Build.VERSION.SDK_INT >= Build.VERSION_CODES.S) {
            MonetHelper.unregisterReceiver(this);
        }
        if (PhotoViewer.getPipInstance() != null) {
            PhotoViewer.getPipInstance().destroyPhotoViewer();
        }
        if (PhotoViewer.hasInstance()) {
            PhotoViewer.getInstance().destroyPhotoViewer();
        }
        if (SecretMediaViewer.hasInstance()) {
            SecretMediaViewer.getInstance().destroyPhotoViewer();
        }
        if (ArticleViewer.hasInstance()) {
            ArticleViewer.getInstance().destroyArticleViewer();
        }
        if (ContentPreviewViewer.hasInstance()) {
            ContentPreviewViewer.getInstance().destroy();
        }
        if (GroupCallActivity.groupCallInstance != null) {
            GroupCallActivity.groupCallInstance.dismissInternal();
        }
        PipRoundVideoView pipRoundVideoView = PipRoundVideoView.getInstance();
        MediaController.getInstance().setBaseActivity(this, false);
        MediaController.getInstance().setFeedbackView(feedbackView, false);
        if (pipRoundVideoView != null) {
            pipRoundVideoView.close(false);
        }
        Theme.destroyResources();
        EmbedBottomSheet embedBottomSheet = EmbedBottomSheet.getInstance();
        if (embedBottomSheet != null) {
            embedBottomSheet.destroy();
        }
        ThemeEditorView editorView = ThemeEditorView.getInstance();
        if (editorView != null) {
            editorView.destroy();
        }
        try {
            if (visibleDialog != null) {
                visibleDialog.dismiss();
                visibleDialog = null;
            }
        } catch (Exception e) {
            FileLog.e(e);
        }
        try {
            if (onGlobalLayoutListener != null) {
                final View view = getWindow().getDecorView().getRootView();
                view.getViewTreeObserver().removeOnGlobalLayoutListener(onGlobalLayoutListener);
            }
        } catch (Exception e) {
            FileLog.e(e);
        }
        super.onDestroy();
        onFinish();
        FloatingDebugController.onDestroy();
    }

    @Override
    protected void onUserLeaveHint() {
        for (Runnable callback : onUserLeaveHintListeners) {
            callback.run();
        }
        actionBarLayout.onUserLeaveHint();
    }

    View feedbackView;

    @Override
    protected void onResume() {
        super.onResume();
        isResumed = true;
        if (onResumeStaticCallback != null) {
            onResumeStaticCallback.run();
            onResumeStaticCallback = null;
        }
        if (Theme.selectedAutoNightType == Theme.AUTO_NIGHT_TYPE_SYSTEM) {
            Theme.checkAutoNightThemeConditions();
        }
        checkWasMutedByAdmin(true);
        //FileLog.d("UI resume time = " + (SystemClock.elapsedRealtime() - ApplicationLoader.startTime));
        NotificationCenter.getGlobalInstance().postNotificationName(NotificationCenter.startAllHeavyOperations, 4096);
        MediaController.getInstance().setFeedbackView(feedbackView = actionBarLayout.getView(), true);
        ApplicationLoader.mainInterfacePaused = false;
        showLanguageAlert(false);
        Utilities.stageQueue.postRunnable(() -> {
            ApplicationLoader.mainInterfacePausedStageQueue = false;
            ApplicationLoader.mainInterfacePausedStageQueueTime = System.currentTimeMillis();
        });
        checkFreeDiscSpace(0);
        MediaController.checkGallery();
        onPasscodeResume();
        if (passcodeView == null || passcodeView.getVisibility() != View.VISIBLE) {
            actionBarLayout.onResume();
            if (AndroidUtilities.isTablet()) {
                if (rightActionBarLayout != null) {
                    rightActionBarLayout.onResume();
                }
                if (layersActionBarLayout != null) {
                    layersActionBarLayout.onResume();
                }
            }
        } else {
            actionBarLayout.dismissDialogs();
            if (AndroidUtilities.isTablet()) {
                if (rightActionBarLayout != null) {
                    rightActionBarLayout.dismissDialogs();
                }
                if (layersActionBarLayout != null) {
                    layersActionBarLayout.dismissDialogs();
                }
            }
            passcodeView.onResume();
        }

        if (NaConfig.INSTANCE.getDisableProxyWhenVpnEnabled().Bool()) {
            if (SharedConfig.proxyEnabled && ProxyUtil.isVPNEnabled()) {
                SharedConfig.setProxyEnable(false);
            } else if (!ProxyUtil.isVPNEnabled()) {
                SharedConfig.setProxyEnable(true);
            }
            ProxyUtil.registerNetworkCallback();
            NotificationCenter.getGlobalInstance().postNotificationName(NotificationCenter.proxySettingsChanged);
        }

        ConnectionsManager.getInstance(currentAccount).setAppPaused(false, false);
        updateCurrentConnectionState(currentAccount);

        if (PhotoViewer.hasInstance() && PhotoViewer.getInstance().isVisible()) {
            PhotoViewer.getInstance().onResume();
        }
        PipRoundVideoView pipRoundVideoView = PipRoundVideoView.getInstance();
        if (pipRoundVideoView != null && MediaController.getInstance().isMessagePaused()) {
            MessageObject messageObject = MediaController.getInstance().getPlayingMessageObject();
            if (messageObject != null) {
                MediaController.getInstance().seekToProgress(messageObject, messageObject.audioProgress);
            }
        }
        if (UserConfig.getInstance(UserConfig.selectedAccount).unacceptedTermsOfService != null) {
            showTosActivity(UserConfig.selectedAccount, UserConfig.getInstance(UserConfig.selectedAccount).unacceptedTermsOfService);
        } else if (SharedConfig.pendingAppUpdate != null && SharedConfig.pendingAppUpdate.can_not_skip) {
            showUpdateActivity(UserConfig.selectedAccount, SharedConfig.pendingAppUpdate, true);
        }
        checkAppUpdate(false);

        if (Build.VERSION.SDK_INT >= Build.VERSION_CODES.M) {
            ApplicationLoader.canDrawOverlays = Settings.canDrawOverlays(this);
        }
        if (VoIPFragment.getInstance() != null) {
            VoIPFragment.onResume();
        }
        invalidateTabletMode();
    }

    private void invalidateTabletMode() {
        Boolean wasTablet = AndroidUtilities.getWasTablet();
        if (wasTablet == null) {
            return;
        }
        AndroidUtilities.resetWasTabletFlag();
        if (wasTablet != AndroidUtilities.isTablet()) {
            long dialogId = 0;
            int topicId = 0;
            if (wasTablet) {
                mainFragmentsStack.addAll(rightFragmentsStack);
                mainFragmentsStack.addAll(layerFragmentsStack);
                rightFragmentsStack.clear();
                layerFragmentsStack.clear();
            } else {
                List<BaseFragment> fragments = new ArrayList<>(mainFragmentsStack);
                mainFragmentsStack.clear();
                rightFragmentsStack.clear();
                layerFragmentsStack.clear();
                for (BaseFragment fragment : fragments) {
                    if (fragment instanceof DialogsActivity && ((DialogsActivity) fragment).isMainDialogList() && !((DialogsActivity) fragment).isArchive()) {
                        mainFragmentsStack.add(fragment);
                    } else if (fragment instanceof ChatActivity && !((ChatActivity) fragment).isInScheduleMode()) {
                        rightFragmentsStack.add(fragment);
                        if (dialogId == 0) {
                            dialogId = ((ChatActivity) fragment).getDialogId();
                            topicId = ((ChatActivity) fragment).getTopicId();
                        }
                    } else {
                        layerFragmentsStack.add(fragment);
                    }
                }
            }

            setupActionBarLayout();
            actionBarLayout.rebuildFragments(INavigationLayout.REBUILD_FLAG_REBUILD_LAST);
            if (AndroidUtilities.isTablet()) {
                rightActionBarLayout.rebuildFragments(INavigationLayout.REBUILD_FLAG_REBUILD_LAST);
                layersActionBarLayout.rebuildFragments(INavigationLayout.REBUILD_FLAG_REBUILD_LAST);

                for (BaseFragment fragment : mainFragmentsStack) {
                    if (fragment instanceof DialogsActivity && ((DialogsActivity) fragment).isMainDialogList()) {
                        ((DialogsActivity) fragment).setOpenedDialogId(dialogId, topicId);
                    }
                }
            }
        }
    }

    @Override
    public void onConfigurationChanged(Configuration newConfig) {
        AndroidUtilities.checkDisplaySize(this, newConfig);
        super.onConfigurationChanged(newConfig);
        checkLayout();
        PipRoundVideoView pipRoundVideoView = PipRoundVideoView.getInstance();
        if (pipRoundVideoView != null) {
            pipRoundVideoView.onConfigurationChanged();
        }
        EmbedBottomSheet embedBottomSheet = EmbedBottomSheet.getInstance();
        if (embedBottomSheet != null) {
            embedBottomSheet.onConfigurationChanged(newConfig);
        }
        PhotoViewer photoViewer = PhotoViewer.getPipInstance();
        if (photoViewer != null) {
            photoViewer.onConfigurationChanged(newConfig);
        }
        ThemeEditorView editorView = ThemeEditorView.getInstance();
        if (editorView != null) {
            editorView.onConfigurationChanged();
        }
        if (Theme.selectedAutoNightType == Theme.AUTO_NIGHT_TYPE_SYSTEM) {
            Theme.checkAutoNightThemeConditions(true);
        }
    }

    @Override
    public void onMultiWindowModeChanged(boolean isInMultiWindowMode) {
        AndroidUtilities.isInMultiwindow = isInMultiWindowMode;
        checkLayout();
    }

    @Override
    @SuppressWarnings("unchecked")
    public void didReceivedNotification(int id, final int account, Object... args) {
        if (id == NotificationCenter.appDidLogout) {
            switchToAvailableAccountOrLogout();
        } else if (id == NotificationCenter.closeOtherAppActivities) {
            if (args[0] != this) {
                onFinish();
                finish();
            }
        } else if (id == NotificationCenter.didUpdateConnectionState) {
            int state = ConnectionsManager.getInstance(account).getConnectionState();
            if (currentConnectionState != state) {
                if (BuildVars.LOGS_ENABLED) {
                    FileLog.d("switch to state " + state);
                }
                currentConnectionState = state;
                updateCurrentConnectionState(account);
            }
        } else if (id == NotificationCenter.mainUserInfoChanged) {
            drawerLayoutAdapter.notifyDataSetChanged();
        } else if (id == NotificationCenter.needShowAlert) {
            final Integer reason = (Integer) args[0];
            if (reason == 6 || reason == 3 && proxyErrorDialog != null) {
                return;
            } else if (reason == 4) {
                showTosActivity(account, (TLRPC.TL_help_termsOfService) args[1]);
                return;
            }
            BaseFragment fragment = null;
            if (!mainFragmentsStack.isEmpty()) {
                fragment = mainFragmentsStack.get(mainFragmentsStack.size() - 1);
            }

            AlertDialog.Builder builder = new AlertDialog.Builder(this);
            builder.setTitle(LocaleController.getString("NekoX", R.string.NekoX));
            if (fragment != null) {
                Map<String, Integer> colorsReplacement = new HashMap<>();
                colorsReplacement.put("info1.**", fragment.getThemedColor(Theme.key_dialogTopBackground));
                colorsReplacement.put("info2.**", fragment.getThemedColor(Theme.key_dialogTopBackground));
                builder.setTopAnimation(R.raw.not_available, AlertsCreator.NEW_DENY_DIALOG_TOP_ICON_SIZE, false, fragment.getThemedColor(Theme.key_dialogTopBackground), colorsReplacement);
                builder.setTopAnimationIsNew(true);
            }
            if (reason != 2 && reason != 3) {
                builder.setNegativeButton(LocaleController.getString("MoreInfo", R.string.MoreInfo), (dialogInterface, i) -> {
                    if (!mainFragmentsStack.isEmpty()) {
                        MessagesController.getInstance(account).openByUserName("spambot", mainFragmentsStack.get(mainFragmentsStack.size() - 1), 1);
                    }
                });
            }
            if (reason == 5) {
                builder.setMessage(LocaleController.getString("NobodyLikesSpam3", R.string.NobodyLikesSpam3));
                builder.setPositiveButton(LocaleController.getString("OK", R.string.OK), null);
            } else if (reason == 0) {
                builder.setMessage(LocaleController.getString("NobodyLikesSpam1", R.string.NobodyLikesSpam1));
                builder.setPositiveButton(LocaleController.getString("OK", R.string.OK), null);
            } else if (reason == 1) {
                builder.setMessage(LocaleController.getString("NobodyLikesSpam2", R.string.NobodyLikesSpam2));
                builder.setPositiveButton(LocaleController.getString("OK", R.string.OK), null);
            } else if (reason == 2) {
                builder.setMessage((String) args[1]);
                String type = (String) args[2];
                if (type.startsWith("AUTH_KEY_DROP_")) {
                    builder.setPositiveButton(LocaleController.getString("Cancel", R.string.Cancel), null);
                    builder.setNegativeButton(LocaleController.getString("LogOut", R.string.LogOut), (dialog, which) -> MessagesController.getInstance(currentAccount).performLogout(2));
                } else if (type.startsWith("PREMIUM_")) {
                    builder.setTitle(LocaleController.getString(R.string.TelegramPremium));
                    builder.setPositiveButton(LocaleController.getString("OK", R.string.OK), null);
                } else {
                    builder.setPositiveButton(LocaleController.getString("OK", R.string.OK), null);
                }
            } else if (reason == 3) {
                builder.setTitle(LocaleController.getString("Proxy", R.string.Proxy));
                if (args.length > 1) {
//                    builder.setMessage(LocaleController.getString("WsNoDC4", R.string.WsNoDC4));
                } else {
                    builder.setMessage(LocaleController.getString("UseProxyTelegramError", R.string.UseProxyTelegramError));
                }
                builder.setPositiveButton(LocaleController.getString("OK", R.string.OK), null);
                proxyErrorDialog = showAlertDialog(builder);
                return;
            }
            if (!mainFragmentsStack.isEmpty()) {
                mainFragmentsStack.get(mainFragmentsStack.size() - 1).showDialog(builder.create());
            }
        } else if (id == NotificationCenter.wasUnableToFindCurrentLocation) {
            final HashMap<String, MessageObject> waitingForLocation = (HashMap<String, MessageObject>) args[0];
            AlertDialog.Builder builder = new AlertDialog.Builder(this);
            builder.setTitle(LocaleController.getString("NekoX", R.string.NekoX));
            builder.setPositiveButton(LocaleController.getString("OK", R.string.OK), null);
            builder.setNegativeButton(LocaleController.getString("ShareYouLocationUnableManually", R.string.ShareYouLocationUnableManually), (dialogInterface, i) -> {
                if (mainFragmentsStack.isEmpty()) {
                    return;
                }
                BaseFragment lastFragment = mainFragmentsStack.get(mainFragmentsStack.size() - 1);
                if (!AndroidUtilities.isMapsInstalled(lastFragment)) {
                    return;
                }
                LocationActivity fragment = new LocationActivity(0);
                fragment.setDelegate((location, live, notify, scheduleDate) -> {
                    for (HashMap.Entry<String, MessageObject> entry : waitingForLocation.entrySet()) {
                        MessageObject messageObject = entry.getValue();
                        SendMessagesHelper.getInstance(account).sendMessage(location, messageObject.getDialogId(), messageObject, null, null, null, notify, scheduleDate);
                    }
                });
                presentFragment(fragment);
            });
            builder.setMessage(LocaleController.getString("ShareYouLocationUnable", R.string.ShareYouLocationUnable));
            if (!mainFragmentsStack.isEmpty()) {
                mainFragmentsStack.get(mainFragmentsStack.size() - 1).showDialog(builder.create());
            }
        } else if (id == NotificationCenter.didSetNewWallpapper) {
            if (sideMenu != null) {
                View child = sideMenu.getChildAt(0);
                if (child != null) {
                    child.invalidate();
                }
            }
            if (backgroundTablet != null) {
                backgroundTablet.setBackgroundImage(Theme.getCachedWallpaper(), Theme.isWallpaperMotion());
            }
        } else if (id == NotificationCenter.didSetPasscode) {
            if (SharedConfig.passcodeHash.length() > 0 && !SharedConfig.allowScreenCapture && !NekoXConfig.disableFlagSecure) {
                try {
                    getWindow().setFlags(WindowManager.LayoutParams.FLAG_SECURE, WindowManager.LayoutParams.FLAG_SECURE);
                } catch (Exception e) {
                    FileLog.e(e);
                }
            } else if (!AndroidUtilities.hasFlagSecureFragment()) {
                try {
                    getWindow().clearFlags(WindowManager.LayoutParams.FLAG_SECURE);
                } catch (Exception e) {
                    FileLog.e(e);
                }
            }
        } else if (id == NotificationCenter.reloadInterface) {
            boolean last = mainFragmentsStack.size() > 1 && mainFragmentsStack.get(mainFragmentsStack.size() - 1) instanceof ProfileActivity;
            if (last) {
                ProfileActivity profileActivity = (ProfileActivity) mainFragmentsStack.get(mainFragmentsStack.size() - 1);
                if (!profileActivity.isSettings()) {
                    last = false;
                }
            }
            rebuildAllFragments(last);
        } else if (id == NotificationCenter.suggestedLangpack) {
            showLanguageAlert(false);
        } else if (id == NotificationCenter.openArticle) {
            if (mainFragmentsStack.isEmpty()) {
                return;
            }
            ArticleViewer.getInstance().setParentActivity(this, mainFragmentsStack.get(mainFragmentsStack.size() - 1));
            ArticleViewer.getInstance().open((TLRPC.TL_webPage) args[0], (String) args[1]);
        } else if (id == NotificationCenter.hasNewContactsToImport) {
            if (actionBarLayout == null || actionBarLayout.getFragmentStack().isEmpty()) {
                return;
            }
            final int type = (Integer) args[0];
            final HashMap<String, ContactsController.Contact> contactHashMap = (HashMap<String, ContactsController.Contact>) args[1];
            final boolean first = (Boolean) args[2];
            final boolean schedule = (Boolean) args[3];
            BaseFragment fragment = actionBarLayout.getFragmentStack().get(actionBarLayout.getFragmentStack().size() - 1);

            AlertDialog.Builder builder = new AlertDialog.Builder(LaunchActivity.this);
            builder.setTopAnimation(R.raw.permission_request_contacts, AlertsCreator.PERMISSIONS_REQUEST_TOP_ICON_SIZE, false, Theme.getColor(Theme.key_dialogTopBackground));
            builder.setTitle(LocaleController.getString("UpdateContactsTitle", R.string.UpdateContactsTitle));
            builder.setMessage(LocaleController.getString("UpdateContactsMessage", R.string.UpdateContactsMessage));
            builder.setPositiveButton(LocaleController.getString("OK", R.string.OK), (dialogInterface, i) -> ContactsController.getInstance(account).syncPhoneBookByAlert(contactHashMap, first, schedule, false));
            builder.setNegativeButton(LocaleController.getString("Cancel", R.string.Cancel), (dialog, which) -> ContactsController.getInstance(account).syncPhoneBookByAlert(contactHashMap, first, schedule, true));
            builder.setOnBackButtonListener((dialogInterface, i) -> ContactsController.getInstance(account).syncPhoneBookByAlert(contactHashMap, first, schedule, true));
            AlertDialog dialog = builder.create();
            fragment.showDialog(dialog);
            dialog.setCanceledOnTouchOutside(false);
        } else if (id == NotificationCenter.didSetNewTheme) {
            Boolean nightTheme = (Boolean) args[0];
            if (!nightTheme) {
                if (sideMenu != null) {
                    sideMenu.setBackgroundColor(Theme.getColor(Theme.key_chats_menuBackground));
                    sideMenu.setGlowColor(Theme.getColor(Theme.key_chats_menuBackground));
                    sideMenu.setListSelectorColor(Theme.getColor(Theme.key_listSelector));
                    sideMenu.getAdapter().notifyDataSetChanged();
                }
                if (Build.VERSION.SDK_INT >= Build.VERSION_CODES.LOLLIPOP) {
                    try {
                        setTaskDescription(new ActivityManager.TaskDescription(null, null, Theme.getColor(Theme.key_actionBarDefault) | 0xff000000));
                    } catch (Exception ignore) {

                    }
                }
            }
            drawerLayoutContainer.setBehindKeyboardColor(Theme.getColor(Theme.key_windowBackgroundWhite));
            boolean checkNavigationBarColor = true;
            if (args.length > 1) {
                checkNavigationBarColor = (boolean) args[1];
            }
            checkSystemBarColors(args.length > 2 && (boolean) args[2], true, checkNavigationBarColor && !isNavigationBarColorFrozen && !actionBarLayout.isTransitionAnimationInProgress());
        } else if (id == NotificationCenter.needSetDayNightTheme) {
            boolean instant = false;
            if (Build.VERSION.SDK_INT >= 21 && args[2] != null) {
                if (themeSwitchImageView.getVisibility() == View.VISIBLE) {
                    return;
                }
                try {
                    int[] pos = (int[]) args[2];
                    boolean toDark = (Boolean) args[4];
                    RLottieImageView darkThemeView = (RLottieImageView) args[5];
                    int w = drawerLayoutContainer.getMeasuredWidth();
                    int h = drawerLayoutContainer.getMeasuredHeight();
                    if (!toDark) {
                        darkThemeView.setVisibility(View.INVISIBLE);
                    }
                    rippleAbove = null;
                    if (args.length > 6) {
                        rippleAbove = (View) args[6];
                    }

                    isNavigationBarColorFrozen = true;

                    invalidateCachedViews(drawerLayoutContainer);
                    if (rippleAbove != null && rippleAbove.getBackground() != null) {
                        rippleAbove.getBackground().setAlpha(0);
                    }
                    Bitmap bitmap = AndroidUtilities.snapshotView(drawerLayoutContainer);
                    if (rippleAbove != null && rippleAbove.getBackground() != null) {
                        rippleAbove.getBackground().setAlpha(255);
                    }
                    frameLayout.removeView(themeSwitchImageView);
                    if (toDark) {
                        frameLayout.addView(themeSwitchImageView, 0, LayoutHelper.createFrame(LayoutHelper.MATCH_PARENT, LayoutHelper.MATCH_PARENT));
                        themeSwitchSunView.setVisibility(View.GONE);
                    } else {
                        frameLayout.addView(themeSwitchImageView, 1, LayoutHelper.createFrame(LayoutHelper.MATCH_PARENT, LayoutHelper.MATCH_PARENT));
                        themeSwitchSunView.setTranslationX(pos[0] - AndroidUtilities.dp(14));
                        themeSwitchSunView.setTranslationY(pos[1] - AndroidUtilities.dp(14));
                        themeSwitchSunView.setVisibility(View.VISIBLE);
                        themeSwitchSunView.invalidate();
                    }
                    themeSwitchImageView.setImageBitmap(bitmap);
                    themeSwitchImageView.setVisibility(View.VISIBLE);
                    themeSwitchSunDrawable = darkThemeView.getAnimatedDrawable();
                    float finalRadius = (float) Math.max(Math.sqrt((w - pos[0]) * (w - pos[0]) + (h - pos[1]) * (h - pos[1])), Math.sqrt(pos[0] * pos[0] + (h - pos[1]) * (h - pos[1])));
                    float finalRadius2 = (float) Math.max(Math.sqrt((w - pos[0]) * (w - pos[0]) + pos[1] * pos[1]), Math.sqrt(pos[0] * pos[0] + pos[1] * pos[1]));
                    finalRadius = Math.max(finalRadius, finalRadius2);
                    Animator anim = ViewAnimationUtils.createCircularReveal(toDark ? drawerLayoutContainer : themeSwitchImageView, pos[0], pos[1], toDark ? 0 : finalRadius, toDark ? finalRadius : 0);
                    anim.setDuration(400);
                    anim.setInterpolator(Easings.easeInOutQuad);
                    anim.addListener(new AnimatorListenerAdapter() {
                        @Override
                        public void onAnimationEnd(Animator animation) {
                            rippleAbove = null;
                            drawerLayoutContainer.invalidate();
                            themeSwitchImageView.invalidate();
                            themeSwitchImageView.setImageDrawable(null);
                            themeSwitchImageView.setVisibility(View.GONE);
                            themeSwitchSunView.setVisibility(View.GONE);
                            NotificationCenter.getGlobalInstance().postNotificationName(NotificationCenter.themeAccentListUpdated);
                            if (!toDark) {
                                darkThemeView.setVisibility(View.VISIBLE);
                            }
                            DrawerProfileCell.switchingTheme = false;
                        }
                    });
                    if (rippleAbove != null) {
                        ValueAnimator invalidateAnimator = ValueAnimator.ofFloat(0, 1);
                        invalidateAnimator.addUpdateListener(a -> frameLayout.invalidate());
                        invalidateAnimator.setDuration(anim.getDuration());
                        invalidateAnimator.start();
                    }
                    AndroidUtilities.runOnUIThread(() -> {
                        if (isNavigationBarColorFrozen) {
                            isNavigationBarColorFrozen = false;
                            checkSystemBarColors(false, true);
                        }
                    }, toDark ? (h - pos[1]) / AndroidUtilities.dp(2.25f) : 50);
                    anim.start();
                    instant = true;
                } catch (Throwable e) {
                    FileLog.e(e);
                    try {
                        themeSwitchImageView.setImageDrawable(null);
                        frameLayout.removeView(themeSwitchImageView);
                        DrawerProfileCell.switchingTheme = false;
                    } catch (Exception e2) {
                        FileLog.e(e2);
                    }
                }
            } else {
                DrawerProfileCell.switchingTheme = false;
            }
            Theme.ThemeInfo theme = (Theme.ThemeInfo) args[0];
            boolean nightTheme = (Boolean) args[1];
            int accentId = (Integer) args[3];
            Runnable calcInBackgroundEnd = args.length > 7 ? (Runnable) args[7] : null;
            actionBarLayout.animateThemedValues(theme, accentId, nightTheme, instant, calcInBackgroundEnd);
            if (AndroidUtilities.isTablet()) {
                layersActionBarLayout.animateThemedValues(theme, accentId, nightTheme, instant);
                rightActionBarLayout.animateThemedValues(theme, accentId, nightTheme, instant);
            }
        } else if (id == NotificationCenter.notificationsCountUpdated) {
            if (sideMenu != null) {
                Integer accountNum = (Integer) args[0];
                int count = sideMenu.getChildCount();
                for (int a = 0; a < count; a++) {
                    View child = sideMenu.getChildAt(a);
                    if (child instanceof DrawerUserCell) {
                        if (((DrawerUserCell) child).getAccountNumber() == accountNum) {
                            child.invalidate();
                            break;
                        }
                    }
                }
            }
        } else if (id == NotificationCenter.fileLoaded) {
            String path = (String) args[0];
            if (SharedConfig.isAppUpdateAvailable()) {
                String name = FileLoader.getAttachFileName(SharedConfig.pendingAppUpdate.document);
                if (name.equals(path)) {
                    updateAppUpdateViews(true);
                }
            }
            if (loadingThemeFileName != null) {
                if (loadingThemeFileName.equals(path)) {
                    loadingThemeFileName = null;
                    File locFile = new File(ApplicationLoader.getFilesDirFixed(), "remote" + loadingTheme.id + ".attheme");
                    Theme.ThemeInfo themeInfo = Theme.fillThemeValues(locFile, loadingTheme.title, loadingTheme);
                    if (themeInfo != null) {
                        if (themeInfo.pathToWallpaper != null) {
                            File file = new File(themeInfo.pathToWallpaper);
                            if (!file.exists()) {
                                TLRPC.TL_account_getWallPaper req = new TLRPC.TL_account_getWallPaper();
                                TLRPC.TL_inputWallPaperSlug inputWallPaperSlug = new TLRPC.TL_inputWallPaperSlug();
                                inputWallPaperSlug.slug = themeInfo.slug;
                                req.wallpaper = inputWallPaperSlug;
                                ConnectionsManager.getInstance(themeInfo.account).sendRequest(req, (response, error) -> AndroidUtilities.runOnUIThread(() -> {
                                    if (response instanceof TLRPC.TL_wallPaper) {
                                        TLRPC.TL_wallPaper wallPaper = (TLRPC.TL_wallPaper) response;
                                        loadingThemeInfo = themeInfo;
                                        loadingThemeWallpaperName = FileLoader.getAttachFileName(wallPaper.document);
                                        loadingThemeWallpaper = wallPaper;
                                        FileLoader.getInstance(themeInfo.account).loadFile(wallPaper.document, wallPaper, FileLoader.PRIORITY_NORMAL, 1);
                                    } else {
                                        onThemeLoadFinish();
                                    }
                                }));
                                return;
                            }
                        }
                        Theme.ThemeInfo finalThemeInfo = Theme.applyThemeFile(locFile, loadingTheme.title, loadingTheme, true);
                        if (finalThemeInfo != null) {
                            presentFragment(new ThemePreviewActivity(finalThemeInfo, true, ThemePreviewActivity.SCREEN_TYPE_PREVIEW, false, false));
                        }
                    }
                    onThemeLoadFinish();
                }
            } else if (loadingThemeWallpaperName != null) {
                if (loadingThemeWallpaperName.equals(path)) {
                    loadingThemeWallpaperName = null;
                    File file = (File) args[1];
                    if (loadingThemeAccent) {
                        openThemeAccentPreview(loadingTheme, loadingThemeWallpaper, loadingThemeInfo);
                        onThemeLoadFinish();
                    } else {
                        Theme.ThemeInfo info = loadingThemeInfo;
                        Utilities.globalQueue.postRunnable(() -> {
                            info.createBackground(file, info.pathToWallpaper);
                            AndroidUtilities.runOnUIThread(() -> {
                                if (loadingTheme == null) {
                                    return;
                                }
                                File locFile = new File(ApplicationLoader.getFilesDirFixed(), "remote" + loadingTheme.id + ".attheme");
                                Theme.ThemeInfo finalThemeInfo = Theme.applyThemeFile(locFile, loadingTheme.title, loadingTheme, true);
                                if (finalThemeInfo != null) {
                                    presentFragment(new ThemePreviewActivity(finalThemeInfo, true, ThemePreviewActivity.SCREEN_TYPE_PREVIEW, false, false));
                                }
                                onThemeLoadFinish();
                            });
                        });
                    }
                }
            }
        } else if (id == NotificationCenter.fileLoadFailed) {
            String path = (String) args[0];
            if (path.equals(loadingThemeFileName) || path.equals(loadingThemeWallpaperName)) {
                onThemeLoadFinish();
            }
            if (SharedConfig.isAppUpdateAvailable()) {
                String name = FileLoader.getAttachFileName(SharedConfig.pendingAppUpdate.document);
                if (name.equals(path)) {
                    updateAppUpdateViews(true);
                }
            }
        } else if (id == NotificationCenter.screenStateChanged) {
            if (ApplicationLoader.mainInterfacePaused) {
                return;
            }
            if (ApplicationLoader.isScreenOn) {
                onPasscodeResume();
            } else {
                onPasscodePause();
            }
        } else if (id == NotificationCenter.needCheckSystemBarColors) {
            boolean useCurrentFragment = args.length > 0 && (boolean) args[0];
            checkSystemBarColors(useCurrentFragment);
        } else if (id == NotificationCenter.historyImportProgressChanged) {
            if (args.length > 1 && !mainFragmentsStack.isEmpty()) {
                AlertsCreator.processError(currentAccount, (TLRPC.TL_error) args[2], mainFragmentsStack.get(mainFragmentsStack.size() - 1), (TLObject) args[1]);
            }
        } else if (id == NotificationCenter.stickersImportComplete) {
            MediaDataController.getInstance(account).toggleStickerSet(this, (TLObject) args[0], 2, !mainFragmentsStack.isEmpty() ? mainFragmentsStack.get(mainFragmentsStack.size() - 1) : null, false, true);
        } else if (id == NotificationCenter.newSuggestionsAvailable) {
            sideMenu.invalidateViews();
        } else if (id == NotificationCenter.showBulletin) {
            if (!mainFragmentsStack.isEmpty()) {
                int type = (int) args[0];

                FrameLayout container = null;
                BaseFragment fragment = null;
                if (GroupCallActivity.groupCallUiVisible && GroupCallActivity.groupCallInstance != null) {
                    container = GroupCallActivity.groupCallInstance.getContainer();
                }

                if (container == null) {
                    fragment = mainFragmentsStack.get(mainFragmentsStack.size() - 1);
                }

                switch (type) {
                    case Bulletin.TYPE_NAME_CHANGED: {
                        long peerId = (long) args[1];
                        String text = peerId > 0 ? LocaleController.getString("YourNameChanged", R.string.YourNameChanged) : LocaleController.getString("CannelTitleChanged", R.string.ChannelTitleChanged);
                        (container != null ? BulletinFactory.of(container, null) : BulletinFactory.of(fragment)).createErrorBulletin(text).show();
                        break;
                    }
                    case Bulletin.TYPE_BIO_CHANGED: {
                        long peerId = (long) args[1];
                        String text = peerId > 0 ? LocaleController.getString("YourBioChanged", R.string.YourBioChanged) : LocaleController.getString("CannelDescriptionChanged", R.string.ChannelDescriptionChanged);
                        (container != null ? BulletinFactory.of(container, null) : BulletinFactory.of(fragment)).createErrorBulletin(text).show();
                        break;
                    }
                    case Bulletin.TYPE_STICKER: {
                        TLRPC.Document sticker = (TLRPC.Document) args[1];
                        int bulletinType = (int) args[2];
                        StickerSetBulletinLayout layout = new StickerSetBulletinLayout(this, null, bulletinType, sticker, null);
                        int duration = Bulletin.DURATION_SHORT;
                        if (bulletinType == StickerSetBulletinLayout.TYPE_REPLACED_TO_FAVORITES || bulletinType == StickerSetBulletinLayout.TYPE_REPLACED_TO_FAVORITES_GIFS) {
                            duration = 3500;
                        }
                        if (fragment != null) {
                            Bulletin.make(fragment, layout, duration).show();
                        } else {
                            Bulletin.make(container, layout, duration).show();
                        }
                        break;
                    }
                    case Bulletin.TYPE_ERROR:
                        if (fragment != null) {
                            BulletinFactory.of(fragment).createErrorBulletin((String) args[1]).show();
                        } else {
                            BulletinFactory.of(container, null).createErrorBulletin((String) args[1]).show();
                        }
                        break;
                    case Bulletin.TYPE_SUCCESS:
                        if (fragment != null) {
                            BulletinFactory.of(fragment).createSuccessBulletin((String) args[1]).show();
                        } else {
                            BulletinFactory.of(container, null).createSuccessBulletin((String) args[1]).show();
                        }
                        break;
                    case Bulletin.TYPE_ERROR_SUBTITLE:
                        if (fragment != null) {
                            BulletinFactory.of(fragment).createErrorBulletinSubtitle((String) args[1], (String) args[2], fragment.getResourceProvider()).show();
                        } else {
                            BulletinFactory.of(container, null).createErrorBulletinSubtitle((String) args[1], (String) args[2], null).show();
                        }
                        break;
                    case Bulletin.TYPE_APP_ICON: {
                        LauncherIconController.LauncherIcon icon = (LauncherIconController.LauncherIcon) args[1];
                        AppIconBulletinLayout layout = new AppIconBulletinLayout(this, icon, null);
                        int duration = Bulletin.DURATION_SHORT;
                        if (fragment != null) {
                            Bulletin.make(fragment, layout, duration).show();
                        } else {
                            Bulletin.make(container, layout, duration).show();
                        }
                        break;
                    }
                }
            }
        } else if (id == NotificationCenter.groupCallUpdated) {
            checkWasMutedByAdmin(false);
        } else if (id == NotificationCenter.fileLoadProgressChanged) {
            if (updateTextView != null && SharedConfig.isAppUpdateAvailable()) {
                String location = (String) args[0];
                String fileName = FileLoader.getAttachFileName(SharedConfig.pendingAppUpdate.document);
                if (fileName != null && fileName.equals(location)) {
                    Long loadedSize = (Long) args[1];
                    Long totalSize = (Long) args[2];
                    float loadProgress = loadedSize / (float) totalSize;
                    updateLayoutIcon.setProgress(loadProgress, true);
                    updateTextView.setText(LocaleController.formatString("AppUpdateDownloading", R.string.AppUpdateDownloading, (int) (loadProgress * 100)));
                }
            }
        } else if (id == NotificationCenter.appUpdateAvailable) {
            updateAppUpdateViews(mainFragmentsStack.size() == 1);
        } else if (id == NotificationCenter.currentUserShowLimitReachedDialog) {
            if (!mainFragmentsStack.isEmpty()) {
                BaseFragment fragment = mainFragmentsStack.get(mainFragmentsStack.size() - 1);
                if (fragment.getParentActivity() != null) {
                    fragment.showDialog(new LimitReachedBottomSheet(fragment, fragment.getParentActivity(), (int) args[0], currentAccount));
                }
            }
        } else if (id == NotificationCenter.currentUserPremiumStatusChanged) {
            if (drawerLayoutAdapter != null) {
                drawerLayoutAdapter.notifyDataSetChanged();
            }
            MessagesController.getMainSettings(currentAccount).edit().remove("transcribeButtonPressed").apply();
        } else if (id == NotificationCenter.requestPermissions) {
            int type = (int) args[0];
            String[] permissions = null;
            if (type == BLUETOOTH_CONNECT_TYPE) {
                if (Build.VERSION.SDK_INT >= Build.VERSION_CODES.S) {
                    permissions = new String[]{
                            Manifest.permission.BLUETOOTH_CONNECT
                    };
                }
            }
            if (permissions != null) {
                requsetPermissionsPointer++;
                requestedPermissions.put(requsetPermissionsPointer, type);
                ActivityCompat.requestPermissions(
                        this,
                        permissions,
                        requsetPermissionsPointer
                );
            }
        } else if (id == NotificationCenter.chatSwithcedToForum) {
            long chatId = (long) args[0];
            ForumUtilities.switchAllFragmentsInStackToForum(chatId, actionBarLayout);
        }
    }

    private void invalidateCachedViews(View parent) {
        int layerType = parent.getLayerType();
        if (layerType != View.LAYER_TYPE_NONE) {
            parent.invalidate();
        }
        if (parent instanceof ViewGroup) {
            ViewGroup viewGroup = (ViewGroup) parent;
            for (int i = 0; i < viewGroup.getChildCount(); i++) {
                invalidateCachedViews(viewGroup.getChildAt(i));
            }
        }
    }

    private void checkWasMutedByAdmin(boolean checkOnly) {
        VoIPService voIPService = VoIPService.getSharedInstance();
        if (voIPService != null && voIPService.groupCall != null) {
            boolean wasMuted = wasMutedByAdminRaisedHand;
            ChatObject.Call call = voIPService.groupCall;
            TLRPC.InputPeer peer = voIPService.getGroupCallPeer();
            long did;
            if (peer != null) {
                if (peer.user_id != 0) {
                    did = peer.user_id;
                } else if (peer.chat_id != 0) {
                    did = -peer.chat_id;
                } else {
                    did = -peer.channel_id;
                }
            } else {
                did = UserConfig.getInstance(currentAccount).clientUserId;
            }
            TLRPC.TL_groupCallParticipant participant = call.participants.get(did);
            boolean mutedByAdmin = participant != null && !participant.can_self_unmute && participant.muted;
            wasMutedByAdminRaisedHand = mutedByAdmin && participant.raise_hand_rating != 0;

            if (!checkOnly && wasMuted && !wasMutedByAdminRaisedHand && !mutedByAdmin && GroupCallActivity.groupCallInstance == null) {
                showVoiceChatTooltip(UndoView.ACTION_VOIP_CAN_NOW_SPEAK);
            }
        } else {
            wasMutedByAdminRaisedHand = false;
        }
    }

    private void showVoiceChatTooltip(int action) {
        VoIPService voIPService = VoIPService.getSharedInstance();
        if (voIPService == null || mainFragmentsStack.isEmpty() || voIPService.groupCall == null) {
            return;
        }
        if (!mainFragmentsStack.isEmpty()) {
            TLRPC.Chat chat = voIPService.getChat();
            BaseFragment fragment = actionBarLayout.getFragmentStack().get(actionBarLayout.getFragmentStack().size() - 1);
            if (fragment instanceof ChatActivity) {
                ChatActivity chatActivity = (ChatActivity) fragment;
                if (chatActivity.getDialogId() == -chat.id) {
                    chat = null;
                }
                chatActivity.getUndoView().showWithAction(0, action, chat);
            } else if (fragment instanceof DialogsActivity) {
                DialogsActivity dialogsActivity = (DialogsActivity) fragment;
                dialogsActivity.getUndoView().showWithAction(0, action, chat);
            } else if (fragment instanceof ProfileActivity) {
                ProfileActivity profileActivity = (ProfileActivity) fragment;
                profileActivity.getUndoView().showWithAction(0, action, chat);
            }
            if (action == UndoView.ACTION_VOIP_CAN_NOW_SPEAK && VoIPService.getSharedInstance() != null) {
                VoIPService.getSharedInstance().playAllowTalkSound();
            }
        }
    }

    private String getStringForLanguageAlert(HashMap<String, String> map, String key, int intKey) {
        String value = map.get(key);
        if (value == null) {
            return LocaleController.getString(key, intKey);
        }
        return value;
    }

    private void openThemeAccentPreview(TLRPC.TL_theme t, TLRPC.TL_wallPaper wallPaper, Theme.ThemeInfo info) {
        int lastId = info.lastAccentId;
        Theme.ThemeAccent accent = info.createNewAccent(t, currentAccount);
        info.prevAccentId = info.currentAccentId;
        info.setCurrentAccentId(accent.id);
        accent.pattern = wallPaper;
        presentFragment(new ThemePreviewActivity(info, lastId != info.lastAccentId, ThemePreviewActivity.SCREEN_TYPE_PREVIEW, false, false));
    }

    private void onThemeLoadFinish() {
        if (loadingThemeProgressDialog != null) {
            try {
                loadingThemeProgressDialog.dismiss();
            } finally {
                loadingThemeProgressDialog = null;
            }
        }
        loadingThemeWallpaperName = null;
        loadingThemeWallpaper = null;
        loadingThemeInfo = null;
        loadingThemeFileName = null;
        loadingTheme = null;
    }

    private boolean checkFreeDiscSpaceShown;
    private long alreadyShownFreeDiscSpaceAlertForced;
    private static LaunchActivity staticInstanceForAlerts;
    private void checkFreeDiscSpace(final int force) {
        staticInstanceForAlerts = this;
        SharedConfig.checkKeepMedia();
        SharedConfig.checkLogsToDelete();
        if (Build.VERSION.SDK_INT >= 26 && force == 0 || checkFreeDiscSpaceShown) {
            return;
        }
        Utilities.globalQueue.postRunnable(() -> {
            if (!UserConfig.getInstance(currentAccount).isClientActivated()) {
                return;
            }
            try {
                SharedPreferences preferences = MessagesController.getGlobalMainSettings();
                if (force == 2 || force == 1 && Math.abs(alreadyShownFreeDiscSpaceAlertForced - System.currentTimeMillis()) > 1000 * 60 * 4 || Math.abs(preferences.getLong("last_space_check", 0) - System.currentTimeMillis()) >= 3 * 24 * 3600 * 1000) {
                    File path = FileLoader.getDirectory(FileLoader.MEDIA_DIR_CACHE);
                    if (path == null) {
                        return;
                    }
                    long freeSpace;
                    StatFs statFs = new StatFs(path.getAbsolutePath());
                    if (Build.VERSION.SDK_INT < 18) {
                        freeSpace = Math.abs(statFs.getAvailableBlocks() * statFs.getBlockSize());
                    } else {
                        freeSpace = statFs.getAvailableBlocksLong() * statFs.getBlockSizeLong();
                    }
                    if (force > 0 || freeSpace < 1024 * 1024 * 50) {
                        if (force > 0) {
                            alreadyShownFreeDiscSpaceAlertForced = System.currentTimeMillis();
                        }
                        preferences.edit().putLong("last_space_check", System.currentTimeMillis()).apply();
                        AndroidUtilities.runOnUIThread(() -> {
                            if (checkFreeDiscSpaceShown) {
                                return;
                            }
                            try {
                                Dialog dialog = AlertsCreator.createFreeSpaceDialog(LaunchActivity.this);
                                dialog.setOnDismissListener(di -> {
                                    checkFreeDiscSpaceShown = false;
                                });
                                checkFreeDiscSpaceShown = true;
                                dialog.show();
                            } catch (Throwable ignore) {

                            }
                        });
                    }
                }
            } catch (Throwable ignore) {

            }
        }, 2000);
    }
    public static void checkFreeDiscSpaceStatic(final int force) {
        if (staticInstanceForAlerts != null) {
            staticInstanceForAlerts.checkFreeDiscSpace(force);
        }
    }

    private void showLanguageAlertInternal(LocaleController.LocaleInfo systemInfo, LocaleController.LocaleInfo englishInfo, String systemLang) {
        try {
            loadingLocaleDialog = false;
            boolean firstSystem = systemInfo.builtIn || LocaleController.getInstance().isCurrentLocalLocale();
            AlertDialog.Builder builder = new AlertDialog.Builder(LaunchActivity.this);
            builder.setTitle(getStringForLanguageAlert(systemLocaleStrings, "ChooseYourLanguage", R.string.ChooseYourLanguage));
            builder.setSubtitle(getStringForLanguageAlert(englishLocaleStrings, "ChooseYourLanguage", R.string.ChooseYourLanguage));
            LinearLayout linearLayout = new LinearLayout(LaunchActivity.this);
            linearLayout.setOrientation(LinearLayout.VERTICAL);
            final LanguageCell[] cells = new LanguageCell[2];
            final LocaleController.LocaleInfo[] selectedLanguage = new LocaleController.LocaleInfo[1];
            final LocaleController.LocaleInfo[] locales = new LocaleController.LocaleInfo[2];
            final String englishName = getStringForLanguageAlert(systemLocaleStrings, "English", R.string.English);
            locales[0] = firstSystem ? systemInfo : englishInfo;
            locales[1] = firstSystem ? englishInfo : systemInfo;
            selectedLanguage[0] = firstSystem ? systemInfo : englishInfo;

            for (int a = 0; a < 2; a++) {
                cells[a] = new LanguageCell(LaunchActivity.this);
                cells[a].setLanguage(locales[a], locales[a] == englishInfo ? englishName : null, true);
                cells[a].setTag(a);
                cells[a].setBackground(Theme.createSelectorDrawable(Theme.getColor(Theme.key_dialogButtonSelector), 2));
                cells[a].setLanguageSelected(a == 0, false);
                linearLayout.addView(cells[a], LayoutHelper.createLinear(LayoutHelper.MATCH_PARENT, 50));
                cells[a].setOnClickListener(v -> {
                    Integer tag = (Integer) v.getTag();
                    selectedLanguage[0] = ((LanguageCell) v).getCurrentLocale();
                    for (int a1 = 0; a1 < cells.length; a1++) {
                        cells[a1].setLanguageSelected(a1 == tag, true);
                    }
                });
            }
            LanguageCell cell = new LanguageCell(LaunchActivity.this);
            cell.setValue(getStringForLanguageAlert(systemLocaleStrings, "ChooseYourLanguageOther", R.string.ChooseYourLanguageOther), getStringForLanguageAlert(englishLocaleStrings, "ChooseYourLanguageOther", R.string.ChooseYourLanguageOther));
            cell.setBackground(Theme.createSelectorDrawable(Theme.getColor(Theme.key_dialogButtonSelector), 2));
            cell.setOnClickListener(v -> {
                localeDialog = null;
                drawerLayoutContainer.closeDrawer(true);
                presentFragment(new LanguageSelectActivity());
                if (visibleDialog != null) {
                    visibleDialog.dismiss();
                    visibleDialog = null;
                }
            });
            linearLayout.addView(cell, LayoutHelper.createLinear(LayoutHelper.MATCH_PARENT, 50));
            builder.setView(linearLayout);
            builder.setNegativeButton(LocaleController.getString("OK", R.string.OK), (dialog, which) -> {
                LocaleController.getInstance().applyLanguage(selectedLanguage[0], true, false, currentAccount);
                rebuildAllFragments(true);
            });
            localeDialog = showAlertDialog(builder);
            SharedPreferences preferences = MessagesController.getGlobalMainSettings();
            preferences.edit().putString("language_showed2", systemLang).apply();
        } catch (Exception e) {
            FileLog.e(e);
        }
    }

    private int[] tempLocation;
    private void drawRippleAbove(Canvas canvas, View parent) {
        if (parent == null || rippleAbove == null || rippleAbove.getBackground() == null) {
            return;
        }
        if (tempLocation == null) {
            tempLocation = new int[2];
        }
        rippleAbove.getLocationInWindow(tempLocation);
        int x = tempLocation[0], y = tempLocation[1];
        parent.getLocationInWindow(tempLocation);
        x -= tempLocation[0];
        y -= tempLocation[1];
        canvas.save();
        canvas.translate(x, y);
        rippleAbove.getBackground().draw(canvas);
        canvas.restore();
    }

    private void showLanguageAlert(boolean force) {
        if (!UserConfig.getInstance(currentAccount).isClientActivated()) {
            return;
        }
        try {
            if (loadingLocaleDialog || ApplicationLoader.mainInterfacePaused) {
                return;
            }
            SharedPreferences preferences = MessagesController.getGlobalMainSettings();
            String showedLang = preferences.getString("language_showed2", "");
            final String systemLang = MessagesController.getInstance(currentAccount).suggestedLangCode;
            if (!force && showedLang.equals(systemLang)) {
                if (BuildVars.LOGS_ENABLED) {
                    FileLog.d("alert already showed for " + showedLang);
                }
                return;
            }

            final LocaleController.LocaleInfo[] infos = new LocaleController.LocaleInfo[2];
            String arg = systemLang.contains("-") ? systemLang.split("-")[0] : systemLang;
            String alias;
            if ("in".equals(arg)) {
                alias = "id";
            } else if ("iw".equals(arg)) {
                alias = "he";
            } else if ("jw".equals(arg)) {
                alias = "jv";
            } else {
                alias = null;
            }
            for (int a = 0; a < LocaleController.getInstance().languages.size(); a++) {
                LocaleController.LocaleInfo info = LocaleController.getInstance().languages.get(a);
                if (info.shortName.equals("en")) {
                    infos[0] = info;
                }
                if (info.shortName.replace("_", "-").equals(systemLang) || info.shortName.equals(arg) || info.shortName.equals(alias)) {
                    infos[1] = info;
                }
                if (infos[0] != null && infos[1] != null) {
                    break;
                }
            }
            if (infos[0] == null || infos[1] == null || infos[0] == infos[1]) {
                return;
            }
            if (BuildVars.LOGS_ENABLED) {
                FileLog.d("show lang alert for " + infos[0].getKey() + " and " + infos[1].getKey());
            }

            systemLocaleStrings = null;
            englishLocaleStrings = null;
            loadingLocaleDialog = true;

            TLRPC.TL_langpack_getStrings req = new TLRPC.TL_langpack_getStrings();
            req.lang_code = infos[1].getLangCode();
            req.keys.add("English");
            req.keys.add("ChooseYourLanguage");
            req.keys.add("ChooseYourLanguageOther");
            req.keys.add("ChangeLanguageLater");
            ConnectionsManager.getInstance(currentAccount).sendRequest(req, (response, error) -> {
                final HashMap<String, String> keys = new HashMap<>();
                if (response != null) {
                    TLRPC.Vector vector = (TLRPC.Vector) response;
                    for (int a = 0; a < vector.objects.size(); a++) {
                        final TLRPC.LangPackString string = (TLRPC.LangPackString) vector.objects.get(a);
                        keys.put(string.key, string.value);
                    }
                }
                AndroidUtilities.runOnUIThread(() -> {
                    systemLocaleStrings = keys;
                    if (englishLocaleStrings != null && systemLocaleStrings != null) {
                        showLanguageAlertInternal(infos[1], infos[0], systemLang);
                    }
                });
            }, ConnectionsManager.RequestFlagWithoutLogin);

            req = new TLRPC.TL_langpack_getStrings();
            req.lang_code = infos[0].getLangCode();
            req.keys.add("English");
            req.keys.add("ChooseYourLanguage");
            req.keys.add("ChooseYourLanguageOther");
            req.keys.add("ChangeLanguageLater");
            ConnectionsManager.getInstance(currentAccount).sendRequest(req, (response, error) -> {
                final HashMap<String, String> keys = new HashMap<>();
                if (response != null) {
                    TLRPC.Vector vector = (TLRPC.Vector) response;
                    for (int a = 0; a < vector.objects.size(); a++) {
                        final TLRPC.LangPackString string = (TLRPC.LangPackString) vector.objects.get(a);
                        keys.put(string.key, string.value);
                    }
                }
                AndroidUtilities.runOnUIThread(() -> {
                    englishLocaleStrings = keys;
                    if (englishLocaleStrings != null && systemLocaleStrings != null) {
                        showLanguageAlertInternal(infos[1], infos[0], systemLang);
                    }
                });
            }, ConnectionsManager.RequestFlagWithoutLogin);
        } catch (Exception e) {
            FileLog.e(e);
        }
    }

    private void onPasscodePause() {
        if (lockRunnable != null) {
            if (BuildVars.LOGS_ENABLED) {
                FileLog.d("cancel lockRunnable onPasscodePause");
            }
            AndroidUtilities.cancelRunOnUIThread(lockRunnable);
            lockRunnable = null;
        }
        if (SharedConfig.passcodeHash.length() != 0) {
            SharedConfig.lastPauseTime = (int) (SystemClock.elapsedRealtime() / 1000);
            lockRunnable = new Runnable() {
                @Override
                public void run() {
                    if (lockRunnable == this) {
                        if (AndroidUtilities.needShowPasscode(true)) {
                            if (BuildVars.LOGS_ENABLED) {
                                FileLog.d("lock app");
                            }
                            showPasscodeActivity(true, false, -1, -1, null, null);
                        } else {
                            if (BuildVars.LOGS_ENABLED) {
                                FileLog.d("didn't pass lock check");
                            }
                        }
                        lockRunnable = null;
                    }
                }
            };
            if (SharedConfig.appLocked || SharedConfig.autoLockIn == 1) {
                AndroidUtilities.runOnUIThread(lockRunnable, 1000);
                if (BuildVars.LOGS_ENABLED) {
                    FileLog.d("schedule app lock in " + 1000);
                }
            } else if (SharedConfig.autoLockIn != 0) {
                if (BuildVars.LOGS_ENABLED) {
                    FileLog.d("schedule app lock in " + (((long) SharedConfig.autoLockIn) * 1000 + 1000));
                }
                AndroidUtilities.runOnUIThread(lockRunnable, ((long) SharedConfig.autoLockIn) * 1000 + 1000);
            }
        } else {
            SharedConfig.lastPauseTime = 0;
        }
        SharedConfig.saveConfig();
    }

    private void onPasscodeResume() {
        if (lockRunnable != null) {
            if (BuildVars.LOGS_ENABLED) {
                FileLog.d("cancel lockRunnable onPasscodeResume");
            }
            AndroidUtilities.cancelRunOnUIThread(lockRunnable);
            lockRunnable = null;
        }
        if (AndroidUtilities.needShowPasscode(true)) {
            showPasscodeActivity(true, false, -1, -1, null, null);
        }
        if (SharedConfig.lastPauseTime != 0) {
            SharedConfig.lastPauseTime = 0;
            SharedConfig.saveConfig();
            if (BuildVars.LOGS_ENABLED) {
                FileLog.d("reset lastPauseTime onPasscodeResume");
            }
        }
    }

    private void updateCurrentConnectionState(int account) {
        if (actionBarLayout == null) {
            return;
        }
        String title = null;
        int titleId = 0;
        Runnable action = null;
        currentConnectionState = ConnectionsManager.getInstance(currentAccount).getConnectionState();
        if (currentConnectionState == ConnectionsManager.ConnectionStateWaitingForNetwork) {
            title = "WaitingForNetwork";
            titleId = R.string.WaitingForNetwork;
        } else if (currentConnectionState == ConnectionsManager.ConnectionStateUpdating) {
            title = "Updating";
            titleId = R.string.Updating;
        } else if (currentConnectionState == ConnectionsManager.ConnectionStateConnectingToProxy) {
            title = "ConnectingToProxy";
            titleId = R.string.ConnectingToProxy;
        } else if (currentConnectionState == ConnectionsManager.ConnectionStateConnecting) {
            title = "Connecting";
            titleId = R.string.Connecting;
        }
        if (currentConnectionState == ConnectionsManager.ConnectionStateConnecting || currentConnectionState == ConnectionsManager.ConnectionStateConnectingToProxy) {
            action = () -> {
                BaseFragment lastFragment = null;
                if (AndroidUtilities.isTablet()) {
                    if (!layerFragmentsStack.isEmpty()) {
                        lastFragment = layerFragmentsStack.get(layerFragmentsStack.size() - 1);
                    }
                } else {
                    if (!mainFragmentsStack.isEmpty()) {
                        lastFragment = mainFragmentsStack.get(mainFragmentsStack.size() - 1);
                    }
                }
                if (lastFragment instanceof ProxyListActivity || lastFragment instanceof ProxySettingsActivity) {
                    return;
                }
                presentFragment(new ProxyListActivity());
            };
        }
        actionBarLayout.setTitleOverlayText(title, titleId, action);
    }

    public void hideVisibleActionMode() {
        if (visibleActionMode == null) {
            return;
        }
        visibleActionMode.finish();
    }

    @Override
    protected void onSaveInstanceState(Bundle outState) {
        try {
            super.onSaveInstanceState(outState);
            BaseFragment lastFragment = null;
            if (AndroidUtilities.isTablet()) {
                if (layersActionBarLayout != null && !layersActionBarLayout.getFragmentStack().isEmpty()) {
                    lastFragment = layersActionBarLayout.getFragmentStack().get(layersActionBarLayout.getFragmentStack().size() - 1);
                } else if (rightActionBarLayout != null && !rightActionBarLayout.getFragmentStack().isEmpty()) {
                    lastFragment = rightActionBarLayout.getFragmentStack().get(rightActionBarLayout.getFragmentStack().size() - 1);
                } else if (!actionBarLayout.getFragmentStack().isEmpty()) {
                    lastFragment = actionBarLayout.getFragmentStack().get(actionBarLayout.getFragmentStack().size() - 1);
                }
            } else {
                if (!actionBarLayout.getFragmentStack().isEmpty()) {
                    lastFragment = actionBarLayout.getFragmentStack().get(actionBarLayout.getFragmentStack().size() - 1);
                }
            }

            if (lastFragment != null) {
                Bundle args = lastFragment.getArguments();
                if (lastFragment instanceof ChatActivity && args != null) {
                    outState.putBundle("args", args);
                    outState.putString("fragment", "chat");
                } else if (lastFragment instanceof GroupCreateFinalActivity && args != null) {
                    outState.putBundle("args", args);
                    outState.putString("fragment", "group");
                } else if (lastFragment instanceof WallpapersListActivity) {
                    outState.putString("fragment", "wallpapers");
                } else if (lastFragment instanceof ProfileActivity) {
                    ProfileActivity profileActivity = (ProfileActivity) lastFragment;
                    if (profileActivity.isSettings()) {
                        outState.putString("fragment", "settings");
                    } else if (profileActivity.isChat() && args != null) {
                        outState.putBundle("args", args);
                        outState.putString("fragment", "chat_profile");
                    }
                } else if (lastFragment instanceof ChannelCreateActivity && args != null && args.getInt("step") == 0) {
                    outState.putBundle("args", args);
                    outState.putString("fragment", "channel");
                }
                lastFragment.saveSelfArgs(outState);
            }
        } catch (Exception e) {
            FileLog.e(e);
        }
    }

    @Override
    public void onBackPressed() {
        try {
            if (FloatingDebugController.onBackPressed()) {
                return;
            }
            if (passcodeView != null && passcodeView.getVisibility() == View.VISIBLE) {
                finish();
                return;
            }
            if (ContentPreviewViewer.hasInstance() && ContentPreviewViewer.getInstance().isVisible()) {
            ContentPreviewViewer.getInstance().closeWithMenu();
        } if (SecretMediaViewer.hasInstance() && SecretMediaViewer.getInstance().isVisible()) {
                SecretMediaViewer.getInstance().closePhoto(true, false);
            } else if (PhotoViewer.hasInstance() && PhotoViewer.getInstance().isVisible()) {
                PhotoViewer.getInstance().closePhoto(true, false);
            } else if (ArticleViewer.hasInstance() && ArticleViewer.getInstance().isVisible()) {
                ArticleViewer.getInstance().close(true, false);
            } else if (drawerLayoutContainer.isDrawerOpened()) {
                drawerLayoutContainer.closeDrawer(false);
            } else if (AndroidUtilities.isTablet()) {
                if (layersActionBarLayout != null && layersActionBarLayout.getView().getVisibility() == View.VISIBLE) {
                    layersActionBarLayout.onBackPressed();
                } else if (rightActionBarLayout != null) {

                    if (rightActionBarLayout.getView().getVisibility() == View.VISIBLE && !rightActionBarLayout.getFragmentStack().isEmpty()) {
                        BaseFragment lastFragment = rightActionBarLayout.getFragmentStack().get(rightActionBarLayout.getFragmentStack().size() - 1);
                        if (lastFragment.onBackPressed()) {
                    lastFragment.finishFragment();
                    }
                } else {
                        actionBarLayout.onBackPressed();
                    }
                }
            } else {
                actionBarLayout.onBackPressed();
            }
        } catch (Exception ignored) {
        }
    }

    @Override
    public void onLowMemory() {
        super.onLowMemory();
        if (actionBarLayout != null) {
            actionBarLayout.onLowMemory();
            if (AndroidUtilities.isTablet()) {
                rightActionBarLayout.onLowMemory();
                layersActionBarLayout.onLowMemory();
            }
        }
    }

    @Override
    public void onActionModeStarted(ActionMode mode) {
        super.onActionModeStarted(mode);
        visibleActionMode = mode;
        try {
            Menu menu = mode.getMenu();
            if (menu != null) {
                boolean extended = actionBarLayout.extendActionMode(menu);
                if (!extended && AndroidUtilities.isTablet()) {
                    extended = rightActionBarLayout.extendActionMode(menu);
                    if (!extended) {
                        layersActionBarLayout.extendActionMode(menu);
                    }
                }
            }
        } catch (Exception e) {
            FileLog.e(e);
        }
        if (Build.VERSION.SDK_INT >= 23 && mode.getType() == ActionMode.TYPE_FLOATING) {
            return;
        }
        actionBarLayout.onActionModeStarted(mode);
        if (AndroidUtilities.isTablet()) {
            rightActionBarLayout.onActionModeStarted(mode);
            layersActionBarLayout.onActionModeStarted(mode);
        }
    }

    @Override
    public void onActionModeFinished(ActionMode mode) {
        super.onActionModeFinished(mode);
        if (visibleActionMode == mode) {
            visibleActionMode = null;
        }
        if (Build.VERSION.SDK_INT >= 23 && mode.getType() == ActionMode.TYPE_FLOATING) {
            return;
        }
        actionBarLayout.onActionModeFinished(mode);
        if (AndroidUtilities.isTablet()) {
            rightActionBarLayout.onActionModeFinished(mode);
            layersActionBarLayout.onActionModeFinished(mode);
        }
    }

    @Override
    public boolean onPreIme() {
        if (SecretMediaViewer.hasInstance() && SecretMediaViewer.getInstance().isVisible()) {
            SecretMediaViewer.getInstance().closePhoto(true, false);
            return true;
        } else if (PhotoViewer.hasInstance() && PhotoViewer.getInstance().isVisible()) {
            PhotoViewer.getInstance().closePhoto(true, false);
            return true;
        } else if (ArticleViewer.hasInstance() && ArticleViewer.getInstance().isVisible()) {
            ArticleViewer.getInstance().close(true, false);
            return true;
        }
        return false;
    }

    @Override
    public boolean dispatchKeyEvent(KeyEvent event) {
        int keyCode = event.getKeyCode();
        if (event.getAction() == KeyEvent.ACTION_DOWN && (event.getKeyCode() == KeyEvent.KEYCODE_VOLUME_UP || event.getKeyCode() == KeyEvent.KEYCODE_VOLUME_DOWN)) {
            if (VoIPService.getSharedInstance() != null) {
                if (Build.VERSION.SDK_INT >= 32) {
                    boolean oldValue = WebRtcAudioTrack.isSpeakerMuted();
                    AudioManager am = (AudioManager) getSystemService(AUDIO_SERVICE);
                    int minVolume = am.getStreamMinVolume(AudioManager.STREAM_VOICE_CALL);
                    boolean mute = am.getStreamVolume(AudioManager.STREAM_VOICE_CALL) == minVolume && event.getKeyCode() == KeyEvent.KEYCODE_VOLUME_DOWN;
                    WebRtcAudioTrack.setSpeakerMute(mute);
                    if (oldValue != WebRtcAudioTrack.isSpeakerMuted()) {
                        showVoiceChatTooltip(mute ? UndoView.ACTION_VOIP_SOUND_MUTED : UndoView.ACTION_VOIP_SOUND_UNMUTED);
                    }
                }
            } else if (!mainFragmentsStack.isEmpty() && (!PhotoViewer.hasInstance() || !PhotoViewer.getInstance().isVisible()) && event.getRepeatCount() == 0) {
                BaseFragment fragment = mainFragmentsStack.get(mainFragmentsStack.size() - 1);
                if (fragment instanceof ChatActivity) {
                    if (((ChatActivity) fragment).maybePlayVisibleVideo()) {
                        return true;
                    }
                }
                if (AndroidUtilities.isTablet() && !rightFragmentsStack.isEmpty()) {
                    fragment = rightFragmentsStack.get(rightFragmentsStack.size() - 1);
                    if (fragment instanceof ChatActivity) {
                        if (((ChatActivity) fragment).maybePlayVisibleVideo()) {
                            return true;
                        }
                    }
                }
            }
        }
        try {
            super.dispatchKeyEvent(event);
        } catch (Exception e) {
            FileLog.e(e);
        }
        return false;
    }

    @Override
    public boolean onKeyUp(int keyCode, KeyEvent event) {
        if (keyCode == KeyEvent.KEYCODE_MENU && !SharedConfig.isWaitingForPasscodeEnter) {
            if (PhotoViewer.hasInstance() && PhotoViewer.getInstance().isVisible()) {
                return super.onKeyUp(keyCode, event);
            } else if (ArticleViewer.hasInstance() && ArticleViewer.getInstance().isVisible()) {
                return super.onKeyUp(keyCode, event);
            }
            if (AndroidUtilities.isTablet()) {
                if (layersActionBarLayout.getView().getVisibility() == View.VISIBLE && !layersActionBarLayout.getFragmentStack().isEmpty()) {
                    layersActionBarLayout.getView().onKeyUp(keyCode, event);
                } else if (rightActionBarLayout.getView().getVisibility() == View.VISIBLE && !rightActionBarLayout.getFragmentStack().isEmpty()) {
                    rightActionBarLayout.getView().onKeyUp(keyCode, event);
                } else {
                    actionBarLayout.getView().onKeyUp(keyCode, event);
                }
            } else {
                if (actionBarLayout.getFragmentStack().size() == 1) {
                    if (!drawerLayoutContainer.isDrawerOpened()) {
                        if (getCurrentFocus() != null) {
                            AndroidUtilities.hideKeyboard(getCurrentFocus());
                        }
                        drawerLayoutContainer.openDrawer(false);
                    } else {
                        drawerLayoutContainer.closeDrawer(false);
                    }
                } else {
                    actionBarLayout.getView().onKeyUp(keyCode, event);
                }
            }
        }
        return super.onKeyUp(keyCode, event);
    }

    @Override
    public boolean needPresentFragment(INavigationLayout layout, INavigationLayout.NavigationParams params) {
        BaseFragment fragment = params.fragment;
        boolean removeLast = params.removeLast;
        boolean forceWithoutAnimation = params.noAnimation;

        if (ArticleViewer.hasInstance() && ArticleViewer.getInstance().isVisible()) {
            ArticleViewer.getInstance().close(false, true);
        }
        if (AndroidUtilities.isTablet() && layersActionBarLayout != null) {
            drawerLayoutContainer.setAllowOpenDrawer(!(fragment instanceof LoginActivity || fragment instanceof IntroActivity || fragment instanceof CountrySelectActivity) && layersActionBarLayout.getView().getVisibility() != View.VISIBLE, true);
            if (fragment instanceof DialogsActivity) {
                DialogsActivity dialogsActivity = (DialogsActivity) fragment;
                if (dialogsActivity.isMainDialogList() && layout != actionBarLayout) {
                    actionBarLayout.removeAllFragments();
                    actionBarLayout.presentFragment(params.setRemoveLast(removeLast).setNoAnimation(forceWithoutAnimation).setCheckPresentFromDelegate(false));
                    layersActionBarLayout.removeAllFragments();
                    layersActionBarLayout.getView().setVisibility(View.GONE);
                    drawerLayoutContainer.setAllowOpenDrawer(true, false);
                    if (!tabletFullSize) {
                        shadowTabletSide.setVisibility(View.VISIBLE);
                        if (rightActionBarLayout.getFragmentStack().isEmpty()) {
                            backgroundTablet.setVisibility(View.VISIBLE);
                        }
                    }
                    return false;
                }
            }
            if (fragment instanceof ChatActivity && !((ChatActivity) fragment).isInScheduleMode()) {
                if (!tabletFullSize && layout == rightActionBarLayout || tabletFullSize && layout == actionBarLayout) {
                    boolean result = !(tabletFullSize && layout == actionBarLayout && actionBarLayout.getFragmentStack().size() == 1);
                    if (!layersActionBarLayout.getFragmentStack().isEmpty()) {
                        for (int a = 0; a < layersActionBarLayout.getFragmentStack().size() - 1; a++) {
                            layersActionBarLayout.removeFragmentFromStack(layersActionBarLayout.getFragmentStack().get(0));
                            a--;
                        }
                        layersActionBarLayout.closeLastFragment(!forceWithoutAnimation);
                    }
                    if (!result) {
                        actionBarLayout.presentFragment(params.setNoAnimation(forceWithoutAnimation).setCheckPresentFromDelegate(false));
                    }
                    return result;
                } else if (!tabletFullSize && layout != rightActionBarLayout) {
                    rightActionBarLayout.getView().setVisibility(View.VISIBLE);
                    backgroundTablet.setVisibility(View.GONE);
                    rightActionBarLayout.removeAllFragments();
                    rightActionBarLayout.presentFragment(params.setNoAnimation(true).setRemoveLast(removeLast).setCheckPresentFromDelegate(false));
                    if (!layersActionBarLayout.getFragmentStack().isEmpty()) {
                        for (int a = 0; a < layersActionBarLayout.getFragmentStack().size() - 1; a++) {
                            layersActionBarLayout.removeFragmentFromStack(layersActionBarLayout.getFragmentStack().get(0));
                            a--;
                        }
                        layersActionBarLayout.closeLastFragment(!forceWithoutAnimation);
                    }
                    return false;
                } else if (tabletFullSize && layout != actionBarLayout) {
                    actionBarLayout.presentFragment(params.setRemoveLast(actionBarLayout.getFragmentStack().size() > 1).setNoAnimation(forceWithoutAnimation).setCheckPresentFromDelegate(false));
                    if (!layersActionBarLayout.getFragmentStack().isEmpty()) {
                        for (int a = 0; a < layersActionBarLayout.getFragmentStack().size() - 1; a++) {
                            layersActionBarLayout.removeFragmentFromStack(layersActionBarLayout.getFragmentStack().get(0));
                            a--;
                        }
                        layersActionBarLayout.closeLastFragment(!forceWithoutAnimation);
                    }
                    return false;
                } else {
                    if (!layersActionBarLayout.getFragmentStack().isEmpty()) {
                        for (int a = 0; a < layersActionBarLayout.getFragmentStack().size() - 1; a++) {
                            layersActionBarLayout.removeFragmentFromStack(layersActionBarLayout.getFragmentStack().get(0));
                            a--;
                        }
                        layersActionBarLayout.closeLastFragment(!forceWithoutAnimation);
                    }
                    actionBarLayout.presentFragment(params.setRemoveLast(actionBarLayout.getFragmentStack().size() > 1).setNoAnimation(forceWithoutAnimation).setCheckPresentFromDelegate(false));
                    return false;
                }
            } else if (layout != layersActionBarLayout) {
                layersActionBarLayout.getView().setVisibility(View.VISIBLE);
                drawerLayoutContainer.setAllowOpenDrawer(false, true);

                int account = -1;
                for (int a : SharedConfig.activeAccounts) {
                    if (UserConfig.getInstance(a).isClientActivated()) {
                        account = a;
                        break;
                    }
                }

                if (fragment instanceof LoginActivity && account == -1) {
                    backgroundTablet.setVisibility(View.VISIBLE);
                    shadowTabletSide.setVisibility(View.GONE);
                    shadowTablet.setBackgroundColor(0x00000000);
                } else {
                    shadowTablet.setBackgroundColor(0x7f000000);
                }
                layersActionBarLayout.presentFragment(params.setRemoveLast(removeLast).setNoAnimation(forceWithoutAnimation).setCheckPresentFromDelegate(false));
                return false;
            }
        } else {
            boolean allow = true; // TODO: Make it a flag inside fragment itself, maybe BaseFragment#isDrawerOpenAllowed()?
            if (fragment instanceof LoginActivity || fragment instanceof IntroActivity) {
                if (mainFragmentsStack.size() == 0 || mainFragmentsStack.get(0) instanceof IntroActivity) {
                    allow = false;
                }
            } else if (fragment instanceof CountrySelectActivity) {
                if (mainFragmentsStack.size() == 1) {
                    allow = false;
                }
            }
            drawerLayoutContainer.setAllowOpenDrawer(allow, false);
        }
        return true;
    }

    @Override
    public boolean needAddFragmentToStack(BaseFragment fragment, INavigationLayout layout) {
        if (AndroidUtilities.isTablet()) {
            drawerLayoutContainer.setAllowOpenDrawer(!(fragment instanceof LoginActivity || fragment instanceof IntroActivity || fragment instanceof CountrySelectActivity) && layersActionBarLayout.getView().getVisibility() != View.VISIBLE, true);
            if (fragment instanceof DialogsActivity) {
                DialogsActivity dialogsActivity = (DialogsActivity) fragment;
                if (dialogsActivity.isMainDialogList() && layout != actionBarLayout) {
                    actionBarLayout.removeAllFragments();
                    actionBarLayout.addFragmentToStack(fragment);
                    layersActionBarLayout.removeAllFragments();
                    layersActionBarLayout.getView().setVisibility(View.GONE);
                    drawerLayoutContainer.setAllowOpenDrawer(true, false);
                    if (!tabletFullSize) {
                        shadowTabletSide.setVisibility(View.VISIBLE);
                        if (rightActionBarLayout.getFragmentStack().isEmpty()) {
                            backgroundTablet.setVisibility(View.VISIBLE);
                        }
                    }
                    return false;
                }
            } else if (fragment instanceof ChatActivity && !((ChatActivity) fragment).isInScheduleMode()) {
                if (!tabletFullSize && layout != rightActionBarLayout) {
                    rightActionBarLayout.getView().setVisibility(View.VISIBLE);
                    backgroundTablet.setVisibility(View.GONE);
                    rightActionBarLayout.removeAllFragments();
                    rightActionBarLayout.addFragmentToStack(fragment);
                    if (!layersActionBarLayout.getFragmentStack().isEmpty()) {
                        for (int a = 0; a < layersActionBarLayout.getFragmentStack().size() - 1; a++) {
                            layersActionBarLayout.removeFragmentFromStack(layersActionBarLayout.getFragmentStack().get(0));
                            a--;
                        }
                        layersActionBarLayout.closeLastFragment(true);
                    }
                    return false;
                } else if (tabletFullSize && layout != actionBarLayout) {
                    actionBarLayout.addFragmentToStack(fragment);
                    if (!layersActionBarLayout.getFragmentStack().isEmpty()) {
                        for (int a = 0; a < layersActionBarLayout.getFragmentStack().size() - 1; a++) {
                            layersActionBarLayout.removeFragmentFromStack(layersActionBarLayout.getFragmentStack().get(0));
                            a--;
                        }
                        layersActionBarLayout.closeLastFragment(true);
                    }
                    return false;
                }
            } else if (layout != layersActionBarLayout) {
                layersActionBarLayout.getView().setVisibility(View.VISIBLE);
                drawerLayoutContainer.setAllowOpenDrawer(false, true);

                int account = -1;
                for (int a : SharedConfig.activeAccounts) {
                    if (UserConfig.getInstance(a).isClientActivated()) {
                        account = a;
                        break;
                    }
                }

                if (fragment instanceof LoginActivity && account == -1) {
                    backgroundTablet.setVisibility(View.VISIBLE);
                    shadowTabletSide.setVisibility(View.GONE);
                    shadowTablet.setBackgroundColor(0x00000000);
                } else {
                    shadowTablet.setBackgroundColor(0x7f000000);
                }
                layersActionBarLayout.addFragmentToStack(fragment);
                return false;
            }
        } else {
            boolean allow = true;
            if (fragment instanceof LoginActivity || fragment instanceof IntroActivity) {
                if (mainFragmentsStack.size() == 0 || mainFragmentsStack.get(0) instanceof IntroActivity) {
                    allow = false;
                }
            } else if (fragment instanceof CountrySelectActivity) {
                if (mainFragmentsStack.size() == 1) {
                    allow = false;
                }
            }
            drawerLayoutContainer.setAllowOpenDrawer(allow, false);
        }
        return true;
    }

    @Override
    public boolean needCloseLastFragment(INavigationLayout layout) {
        if (AndroidUtilities.isTablet()) {
            if (layout == actionBarLayout && layout.getFragmentStack().size() <= 1) {
                onFinish();
                finish();
                return false;
            } else if (layout == rightActionBarLayout) {
                if (!tabletFullSize) {
                    backgroundTablet.setVisibility(View.VISIBLE);
                }
            } else if (layout == layersActionBarLayout && actionBarLayout.getFragmentStack().isEmpty() && layersActionBarLayout.getFragmentStack().size() == 1) {
                onFinish();
                finish();
                return false;
            }
        } else {
            if (layout.getFragmentStack().size() <= 1) {
                onFinish();
                finish();
                return false;
            }
            if (layout.getFragmentStack().size() >= 2 && !(layout.getFragmentStack().get(0) instanceof LoginActivity)) {
                drawerLayoutContainer.setAllowOpenDrawer(true, false);
            }
        }
        return true;
    }

    public void rebuildAllFragments(boolean last) {
        if (layersActionBarLayout != null) {
            layersActionBarLayout.rebuildAllFragmentViews(last, last);
        } else {
            actionBarLayout.rebuildAllFragmentViews(last, last);
        }
    }

    @Override
    public void onRebuildAllFragments(INavigationLayout layout, boolean last) {
        if (AndroidUtilities.isTablet()) {
            if (layout == layersActionBarLayout) {
                rightActionBarLayout.rebuildAllFragmentViews(last, last);
                actionBarLayout.rebuildAllFragmentViews(last, last);
            }
        }
        drawerLayoutAdapter.notifyDataSetChanged();
    }
}<|MERGE_RESOLUTION|>--- conflicted
+++ resolved
@@ -127,11 +127,8 @@
 import org.telegram.ui.ActionBar.SimpleTextView;
 import org.telegram.ui.ActionBar.Theme;
 import org.telegram.ui.Adapters.DrawerLayoutAdapter;
-<<<<<<< HEAD
+import org.telegram.ui.Cells.CheckBoxCell;
 import org.telegram.ui.Cells.DrawerActionCheckCell;
-=======
-import org.telegram.ui.Cells.CheckBoxCell;
->>>>>>> 3ccf875b
 import org.telegram.ui.Cells.DrawerActionCell;
 import org.telegram.ui.Cells.DrawerAddCell;
 import org.telegram.ui.Cells.DrawerProfileCell;
@@ -921,9 +918,6 @@
         }
 
         if (Build.VERSION.SDK_INT >= Build.VERSION_CODES.S) {
-<<<<<<< HEAD
-            MonetHelper.registerReceiver(this);
-=======
             getWindow().getDecorView().addOnAttachStateChangeListener(new View.OnAttachStateChangeListener() {
                         @Override
                         public void onViewAttachedToWindow(View v) {
@@ -935,7 +929,6 @@
                             getWindowManager().removeCrossWindowBlurEnabledListener(blurListener);
                         }
                     });
->>>>>>> 3ccf875b
         }
     }
 
@@ -2664,11 +2657,7 @@
                                 if (message != null && message.startsWith("@")) {
                                     message = " " + message;
                                 }
-<<<<<<< HEAD
-                                runLinkRequest(intentAccount[0], username, group, sticker, emoji, botUser, botChat, botChannel, botChatAdminParams, message, contactToken, hasUrl, messageId, channelId, threadId, commentId, game, auth, lang, unsupportedUrl, code, login, wallPaper, inputInvoiceSlug, theme, voicechat, livestream, internal ? 3 : 0, videoTimestamp, setAsAttachBot, attachMenuBotToOpen, attachMenuBotChoose);
-=======
                                 runLinkRequest(intentAccount[0], username, group, sticker, emoji, botUser, botChat, botChannel, botChatAdminParams, message, contactToken, hasUrl, messageId, channelId, threadId, commentId, game, auth, lang, unsupportedUrl, code, login, wallPaper, inputInvoiceSlug, theme, voicechat, livestream, 0, videoTimestamp, setAsAttachBot, attachMenuBotToOpen, attachMenuBotChoose, progress);
->>>>>>> 3ccf875b
                             } else {
                                 try (Cursor cursor = getContentResolver().query(intent.getData(), null, null, null, null)) {
                                     if (cursor != null) {
@@ -3444,10 +3433,6 @@
                                 final int videoTimestamp,
                                 final String setAsAttachBot,
                                 final String attachMenuBotToOpen,
-<<<<<<< HEAD
-                                final String attachMenuBotChoose) {
-        if (state == 0 && UserConfig.getActivatedAccountsCount() >= 2) {
-=======
                                 final String attachMenuBotChoose,
                                 final Browser.Progress progress) {
         if (state == 0 && ChatActivity.SCROLL_DEBUG_DELAY && progress != null) {
@@ -3457,16 +3442,11 @@
             AndroidUtilities.runOnUIThread(runnable, 7500);
             return;
         } else if (state == 0 && UserConfig.getActivatedAccountsCount() >= 2 && auth != null) {
->>>>>>> 3ccf875b
             AlertsCreator.createAccountSelectDialog(this, account -> {
                 if (account != intentAccount) {
                     switchToAccount(account, true);
                 }
-<<<<<<< HEAD
-                runLinkRequest(account, username, group, sticker, emoji, botUser, botChat, botChannel, botChatAdminParams, message, contactToken, hasUrl, messageId, channelId, threadId, commentId, game, auth, lang, unsupportedUrl, code, loginToken, wallPaper, inputInvoiceSlug, theme, voicechat, livestream, 3, videoTimestamp, setAsAttachBot, attachMenuBotToOpen, attachMenuBotChoose);
-=======
                 runLinkRequest(account, username, group, sticker, emoji, botUser, botChat, botChannel, botChatAdminParams, message, contactToken, hasUrl, messageId, channelId, threadId, commentId, game, auth, lang, unsupportedUrl, code, loginToken, wallPaper, inputInvoiceSlug, theme, voicechat, livestream, 1, videoTimestamp, setAsAttachBot, attachMenuBotToOpen, attachMenuBotChoose, progress);
->>>>>>> 3ccf875b
             }).show();
             return;
         } else if (code != null) {
