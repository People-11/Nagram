/*
 * This is the source code of Telegram for Android v. 5.x.x.
 * It is licensed under GNU GPL v. 2 or later.
 * You should have received a copy of the license in this archive (see LICENSE).
 *
 * Copyright Nikolai Kudashov, 2013-2018.
 */

package org.telegram.ui;

import android.Manifest;
import android.animation.Animator;
import android.animation.AnimatorListenerAdapter;
import android.animation.ObjectAnimator;
import android.app.Activity;
import android.app.ActivityManager;
import android.content.Context;
import android.content.Intent;
import android.content.SharedPreferences;
import android.content.pm.PackageManager;
import android.content.res.Configuration;
import android.database.Cursor;
import android.graphics.Bitmap;
import android.graphics.Canvas;
import android.graphics.Point;
import android.graphics.Shader;
import android.graphics.drawable.BitmapDrawable;
import android.location.LocationManager;
import android.location.Location;
import android.net.Uri;
import android.os.Build;
import android.os.Bundle;
import android.os.Parcelable;
import android.os.StatFs;
import android.os.SystemClock;
import android.provider.ContactsContract;
import android.provider.Settings;
import android.text.TextUtils;
import android.util.Base64;
import android.view.ActionMode;
import android.view.KeyEvent;
import android.view.Menu;
import android.view.MotionEvent;
import android.view.View;
import android.view.ViewAnimationUtils;
import android.view.ViewGroup;
import android.view.ViewTreeObserver;
import android.view.Window;
import android.view.WindowManager;
import android.widget.FrameLayout;
import android.widget.ImageView;
import android.widget.LinearLayout;
import android.widget.RelativeLayout;
import android.widget.Toast;

import androidx.annotation.NonNull;
import androidx.arch.core.util.Function;
import androidx.core.content.pm.ShortcutInfoCompat;
import androidx.core.content.pm.ShortcutManagerCompat;
import androidx.recyclerview.widget.ItemTouchHelper;
import androidx.recyclerview.widget.LinearLayoutManager;
import androidx.recyclerview.widget.RecyclerView;

import com.v2ray.ang.V2RayConfig;

import org.telegram.PhoneFormat.PhoneFormat;
import org.telegram.messenger.AccountInstance;
import org.telegram.messenger.AndroidUtilities;
import org.telegram.messenger.ApplicationLoader;
import org.telegram.messenger.BuildVars;
import org.telegram.messenger.ChatObject;
import org.telegram.messenger.ContactsController;
import org.telegram.messenger.ContactsLoadingObserver;
import org.telegram.messenger.FileLoader;
import org.telegram.messenger.FileLog;
import org.telegram.messenger.ImageLoader;
import org.telegram.messenger.LocaleController;
import org.telegram.messenger.MediaController;
import org.telegram.messenger.MediaDataController;
import org.telegram.messenger.MessageObject;
import org.telegram.messenger.MessagesController;
import org.telegram.messenger.MessagesStorage;
import org.telegram.messenger.NotificationCenter;
import org.telegram.messenger.R;
import org.telegram.messenger.SendMessagesHelper;
import org.telegram.messenger.SharedConfig;
import org.telegram.messenger.UserConfig;
import org.telegram.messenger.UserObject;
import org.telegram.messenger.Utilities;
import org.telegram.messenger.browser.Browser;
import org.telegram.messenger.camera.CameraController;
import org.telegram.messenger.voip.VoIPPendingCall;
import org.telegram.messenger.voip.VoIPService;
import org.telegram.tgnet.ConnectionsManager;
import org.telegram.tgnet.TLObject;
import org.telegram.tgnet.TLRPC;
import org.telegram.ui.ActionBar.ActionBarLayout;
import org.telegram.ui.ActionBar.AlertDialog;
import org.telegram.ui.ActionBar.BaseFragment;
import org.telegram.ui.ActionBar.DrawerLayoutContainer;
import org.telegram.ui.ActionBar.Theme;
import org.telegram.ui.Adapters.DrawerLayoutAdapter;
import org.telegram.ui.Cells.DrawerActionCheckCell;
import org.telegram.ui.Cells.DrawerAddCell;
import org.telegram.ui.Cells.DrawerProfileCell;
import org.telegram.ui.Cells.DrawerUserCell;
import org.telegram.ui.Cells.LanguageCell;
import org.telegram.ui.Components.AlertsCreator;
import org.telegram.ui.Components.AudioPlayerAlert;
import org.telegram.ui.Components.BlockingUpdateView;
import org.telegram.ui.Components.Bulletin;
import org.telegram.ui.Components.BulletinFactory;
import org.telegram.ui.Components.Easings;
import org.telegram.ui.Components.EmbedBottomSheet;
import org.telegram.ui.Components.GroupCallPip;
import org.telegram.ui.Components.JoinGroupAlert;
import org.telegram.ui.Components.LayoutHelper;
import org.telegram.ui.Components.PasscodeView;
import org.telegram.ui.Components.PhonebookShareAlert;
import org.telegram.ui.Components.PipRoundVideoView;
import org.telegram.ui.Components.RLottieDrawable;
import org.telegram.ui.Components.RLottieImageView;
import org.telegram.ui.Components.RecyclerListView;
import org.telegram.ui.Components.SharingLocationsAlert;
import org.telegram.ui.Components.SideMenultItemAnimator;
import org.telegram.ui.Components.StickersAlert;
import org.telegram.ui.Components.Switch;
import org.telegram.ui.Components.TermsOfServiceView;
import org.telegram.ui.Components.ThemeEditorView;
import org.telegram.ui.Components.voip.VoIPHelper;

import java.io.BufferedReader;
import java.io.File;
<<<<<<< HEAD
import java.io.IOException;
=======
import java.io.InputStream;
import java.io.InputStreamReader;
>>>>>>> eb94e31b
import java.util.ArrayList;
import java.util.HashMap;
import java.util.List;
import java.util.Map;
<<<<<<< HEAD
import java.util.regex.Matcher;
import java.util.regex.Pattern;

import cn.hutool.core.util.StrUtil;
import kotlin.Unit;
import kotlin.text.StringsKt;
import tw.nekomimi.nekogram.BottomBuilder;
import tw.nekomimi.nekogram.ExternalGcm;
import tw.nekomimi.nekogram.NekoConfig;
import tw.nekomimi.nekogram.NekoXConfig;
import tw.nekomimi.nekogram.settings.NekoSettingsActivity;
import tw.nekomimi.nekogram.sub.SubInfo;
import tw.nekomimi.nekogram.sub.SubManager;
import tw.nekomimi.nekogram.utils.AlertUtil;
import tw.nekomimi.nekogram.utils.ProxyUtil;
import tw.nekomimi.nekogram.utils.UIUtil;
=======
import java.util.Set;
>>>>>>> eb94e31b

public class LaunchActivity extends Activity implements ActionBarLayout.ActionBarLayoutDelegate, NotificationCenter.NotificationCenterDelegate, DialogsActivity.DialogsActivityDelegate {

    private static final String EXTRA_ACTION_TOKEN = "actions.fulfillment.extra.ACTION_TOKEN";

    private boolean finished;
    final private Pattern locationRegex = Pattern.compile("geo: ?(-?\\d+\\.\\d+),(-?\\d+\\.\\d+)(,|\\?z=)(-?\\d+)");
    private Location sendingLocation;
    private String videoPath;
    private String sendingText;
    private ArrayList<SendMessagesHelper.SendingMediaInfo> photoPathsArray;
    private ArrayList<String> documentsPathsArray;
    private ArrayList<Uri> documentsUrisArray;
    private Uri exportingChatUri;
    private String documentsMimeType;
    private ArrayList<String> documentsOriginalPathsArray;
    private ArrayList<TLRPC.User> contactsToSend;
    private Uri contactsToSendUri;
    private int currentConnectionState;
    private static ArrayList<BaseFragment> mainFragmentsStack = new ArrayList<>();
    private static ArrayList<BaseFragment> layerFragmentsStack = new ArrayList<>();
    private static ArrayList<BaseFragment> rightFragmentsStack = new ArrayList<>();
    private ViewTreeObserver.OnGlobalLayoutListener onGlobalLayoutListener;

    private ActionMode visibleActionMode;

    private ImageView themeSwitchImageView;
    private View themeSwitchSunView;
    private RLottieDrawable themeSwitchSunDrawable;
    private ActionBarLayout actionBarLayout;
    private ActionBarLayout layersActionBarLayout;
    private ActionBarLayout rightActionBarLayout;
    private FrameLayout shadowTablet;
    private FrameLayout shadowTabletSide;
    private View backgroundTablet;
    private FrameLayout frameLayout;
    protected DrawerLayoutContainer drawerLayoutContainer;
    private DrawerLayoutAdapter drawerLayoutAdapter;
    private PasscodeView passcodeView;
    private TermsOfServiceView termsOfServiceView;
    private BlockingUpdateView blockingUpdateView;
    private AlertDialog visibleDialog;
    private AlertDialog proxyErrorDialog;
    private RecyclerListView sideMenu;
    private SideMenultItemAnimator itemAnimator;

    private AlertDialog localeDialog;
    private boolean loadingLocaleDialog;
    private HashMap<String, String> systemLocaleStrings;
    private HashMap<String, String> englishLocaleStrings;

    private int currentAccount;

    private Intent passcodeSaveIntent;
    private boolean passcodeSaveIntentIsNew;
    private boolean passcodeSaveIntentIsRestore;

    private boolean tabletFullSize;

    private String loadingThemeFileName;
    private String loadingThemeWallpaperName;
    private TLRPC.TL_wallPaper loadingThemeWallpaper;
    private Theme.ThemeInfo loadingThemeInfo;
    private TLRPC.TL_theme loadingTheme;
    private boolean loadingThemeAccent;
    private AlertDialog loadingThemeProgressDialog;

    private Runnable lockRunnable;

    @Override
    protected void onCreate(Bundle savedInstanceState) {
        ApplicationLoader.postInitApplication();
        AndroidUtilities.checkDisplaySize(this, getResources().getConfiguration());
        currentAccount = UserConfig.selectedAccount;
        if (!UserConfig.getInstance(currentAccount).isClientActivated()) {
            Intent intent = getIntent();
            boolean isProxy = false;
            if (intent != null && intent.getAction() != null) {
                if (Intent.ACTION_SEND.equals(intent.getAction()) || Intent.ACTION_SEND_MULTIPLE.equals(intent.getAction())) {
                    super.onCreate(savedInstanceState);
                    finish();
                    return;
                } else if (Intent.ACTION_VIEW.equals(intent.getAction())) {
                    Uri uri = intent.getData();
                    if (uri != null) {
                        String url = uri.toString().toLowerCase();
                        isProxy = url.startsWith("tg:proxy") || url.startsWith("tg://proxy") || url.startsWith("tg:socks") || url.startsWith("tg://socks") ||
                                url.startsWith(V2RayConfig.VMESS_PROTOCOL) ||
                                url.startsWith(V2RayConfig.VMESS1_PROTOCOL) ||
                                url.startsWith(V2RayConfig.SS_PROTOCOL) ||
                                url.startsWith(V2RayConfig.SSR_PROTOCOL) ||
                                url.startsWith(V2RayConfig.TROJAN_PROTOCOL);
                    }
                }
            }
            SharedPreferences preferences = MessagesController.getGlobalMainSettings();
            long crashed_time = preferences.getLong("intro_crashed_time", 0);
            boolean fromIntro = intent != null && intent.getBooleanExtra("fromIntro", false);
            if (fromIntro) {
                preferences.edit().putLong("intro_crashed_time", 0).apply();
            }
            if (!isProxy && Math.abs(crashed_time - System.currentTimeMillis()) >= 60 * 2 * 1000 && intent != null && !fromIntro) {
                preferences = ApplicationLoader.applicationContext.getSharedPreferences("logininfo2", MODE_PRIVATE);
                Map<String, ?> state = preferences.getAll();
                if (state.isEmpty()) {
                    Intent intent2 = new Intent(this, IntroActivity.class);
                    intent2.setData(intent.getData());
                    startActivity(intent2);
                    super.onCreate(savedInstanceState);
                    finish();
                    return;
                }
            }
        }
        requestWindowFeature(Window.FEATURE_NO_TITLE);
        setTheme(R.style.Theme_TMessages);
        if (Build.VERSION.SDK_INT >= Build.VERSION_CODES.LOLLIPOP) {
            try {
                setTaskDescription(new ActivityManager.TaskDescription(null, null, Theme.getColor(Theme.key_actionBarDefault) | 0xff000000));
            } catch (Exception ignore) {

            }
            try {
                getWindow().setNavigationBarColor(0xff000000);
            } catch (Exception ignore) {

            }
        }
        getWindow().setBackgroundDrawableResource(R.drawable.transparent);
        if (SharedConfig.passcodeHash.length() > 0 && !SharedConfig.allowScreenCapture && !NekoXConfig.disableFlagSecure) {
            try {
                getWindow().setFlags(WindowManager.LayoutParams.FLAG_SECURE, WindowManager.LayoutParams.FLAG_SECURE);
            } catch (Exception e) {
                FileLog.e(e);
            }
        }

        super.onCreate(savedInstanceState);
        if (Build.VERSION.SDK_INT >= 24) {
            AndroidUtilities.isInMultiwindow = isInMultiWindowMode();
        }
        Theme.createChatResources(this, false); //TODO optimize
        if (SharedConfig.passcodeHash.length() != 0 && SharedConfig.appLocked) {
            SharedConfig.lastPauseTime = (int) (SystemClock.elapsedRealtime() / 1000);
        }
        //FileLog.d("UI create5 time = " + (SystemClock.elapsedRealtime() - ApplicationLoader.startTime));
        AndroidUtilities.fillStatusBarHeight(this);
        actionBarLayout = new ActionBarLayout(this) {
            @Override
            public void setThemeAnimationValue(float value) {
                super.setThemeAnimationValue(value);
                if (ArticleViewer.hasInstance() && ArticleViewer.getInstance().isVisible()) {
                    ArticleViewer.getInstance().updateThemeColors(value);
                }
                drawerLayoutContainer.setBehindKeyboardColor(Theme.getColor(Theme.key_windowBackgroundWhite));
                if (PhotoViewer.hasInstance()) {
                    PhotoViewer.getInstance().updateColors();
                }
            }
        };

        frameLayout = new FrameLayout(this);
        setContentView(frameLayout, new ViewGroup.LayoutParams(ViewGroup.LayoutParams.MATCH_PARENT, ViewGroup.LayoutParams.MATCH_PARENT));
        if (Build.VERSION.SDK_INT >= 21) {
            themeSwitchImageView = new ImageView(this);
            themeSwitchImageView.setVisibility(View.GONE);
        }

        drawerLayoutContainer = new DrawerLayoutContainer(this);
        drawerLayoutContainer.setBehindKeyboardColor(Theme.getColor(Theme.key_windowBackgroundWhite));
        frameLayout.addView(drawerLayoutContainer, LayoutHelper.createFrame(LayoutHelper.MATCH_PARENT, LayoutHelper.MATCH_PARENT));

        if (Build.VERSION.SDK_INT >= 21) {
            themeSwitchSunView = new View(this) {
                @Override
                protected void onDraw(Canvas canvas) {
                    if (themeSwitchSunDrawable != null) {
                        themeSwitchSunDrawable.draw(canvas);
                        invalidate();
                    }
                }
            };
            frameLayout.addView(themeSwitchSunView, LayoutHelper.createFrame(48, 48));
            themeSwitchSunView.setVisibility(View.GONE);
        }
        if (AndroidUtilities.isTablet()) {
            getWindow().setSoftInputMode(WindowManager.LayoutParams.SOFT_INPUT_ADJUST_RESIZE);

            RelativeLayout launchLayout = new RelativeLayout(this) {

                private boolean inLayout;

                @Override
                public void requestLayout() {
                    if (inLayout) {
                        return;
                    }
                    super.requestLayout();
                }

                @Override
                protected void onMeasure(int widthMeasureSpec, int heightMeasureSpec) {
                    inLayout = true;
                    int width = MeasureSpec.getSize(widthMeasureSpec);
                    int height = MeasureSpec.getSize(heightMeasureSpec);
                    setMeasuredDimension(width, height);

                    if (!AndroidUtilities.isInMultiwindow && (!AndroidUtilities.isSmallTablet() || getResources().getConfiguration().orientation == Configuration.ORIENTATION_LANDSCAPE)) {
                        tabletFullSize = false;
                        int leftWidth = width / 100 * 35;
                        if (leftWidth < AndroidUtilities.dp(320)) {
                            leftWidth = AndroidUtilities.dp(320);
                        }
                        actionBarLayout.measure(MeasureSpec.makeMeasureSpec(leftWidth, MeasureSpec.EXACTLY), MeasureSpec.makeMeasureSpec(height, MeasureSpec.EXACTLY));
                        shadowTabletSide.measure(MeasureSpec.makeMeasureSpec(AndroidUtilities.dp(1), MeasureSpec.EXACTLY), MeasureSpec.makeMeasureSpec(height, MeasureSpec.EXACTLY));
                        rightActionBarLayout.measure(MeasureSpec.makeMeasureSpec(width - leftWidth, MeasureSpec.EXACTLY), MeasureSpec.makeMeasureSpec(height, MeasureSpec.EXACTLY));
                    } else {
                        tabletFullSize = true;
                        actionBarLayout.measure(MeasureSpec.makeMeasureSpec(width, MeasureSpec.EXACTLY), MeasureSpec.makeMeasureSpec(height, MeasureSpec.EXACTLY));
                    }
                    backgroundTablet.measure(MeasureSpec.makeMeasureSpec(width, MeasureSpec.EXACTLY), MeasureSpec.makeMeasureSpec(height, MeasureSpec.EXACTLY));
                    shadowTablet.measure(MeasureSpec.makeMeasureSpec(width, MeasureSpec.EXACTLY), MeasureSpec.makeMeasureSpec(height, MeasureSpec.EXACTLY));
                    layersActionBarLayout.measure(MeasureSpec.makeMeasureSpec(Math.min(AndroidUtilities.dp(530), width), MeasureSpec.EXACTLY), MeasureSpec.makeMeasureSpec(Math.min(AndroidUtilities.dp(528), height), MeasureSpec.EXACTLY));

                    inLayout = false;
                }

                @Override
                protected void onLayout(boolean changed, int l, int t, int r, int b) {
                    int width = r - l;
                    int height = b - t;

                    if (!AndroidUtilities.isInMultiwindow && (!AndroidUtilities.isSmallTablet() || getResources().getConfiguration().orientation == Configuration.ORIENTATION_LANDSCAPE)) {
                        int leftWidth = width / 100 * 35;
                        if (leftWidth < AndroidUtilities.dp(320)) {
                            leftWidth = AndroidUtilities.dp(320);
                        }
                        shadowTabletSide.layout(leftWidth, 0, leftWidth + shadowTabletSide.getMeasuredWidth(), shadowTabletSide.getMeasuredHeight());
                        actionBarLayout.layout(0, 0, actionBarLayout.getMeasuredWidth(), actionBarLayout.getMeasuredHeight());
                        rightActionBarLayout.layout(leftWidth, 0, leftWidth + rightActionBarLayout.getMeasuredWidth(), rightActionBarLayout.getMeasuredHeight());
                    } else {
                        actionBarLayout.layout(0, 0, actionBarLayout.getMeasuredWidth(), actionBarLayout.getMeasuredHeight());
                    }
                    int x = (width - layersActionBarLayout.getMeasuredWidth()) / 2;
                    int y = (height - layersActionBarLayout.getMeasuredHeight()) / 2;
                    layersActionBarLayout.layout(x, y, x + layersActionBarLayout.getMeasuredWidth(), y + layersActionBarLayout.getMeasuredHeight());
                    backgroundTablet.layout(0, 0, backgroundTablet.getMeasuredWidth(), backgroundTablet.getMeasuredHeight());
                    shadowTablet.layout(0, 0, shadowTablet.getMeasuredWidth(), shadowTablet.getMeasuredHeight());
                }
            };
            drawerLayoutContainer.addView(launchLayout, LayoutHelper.createFrame(LayoutHelper.MATCH_PARENT, LayoutHelper.MATCH_PARENT));

            backgroundTablet = new View(this);
            BitmapDrawable drawable = (BitmapDrawable) getResources().getDrawable(R.drawable.catstile);
            drawable.setTileModeXY(Shader.TileMode.REPEAT, Shader.TileMode.REPEAT);
            backgroundTablet.setBackgroundDrawable(drawable);
            launchLayout.addView(backgroundTablet, LayoutHelper.createRelative(LayoutHelper.MATCH_PARENT, LayoutHelper.MATCH_PARENT));

            launchLayout.addView(actionBarLayout);

            rightActionBarLayout = new ActionBarLayout(this);
            rightActionBarLayout.init(rightFragmentsStack);
            rightActionBarLayout.setDelegate(this);
            launchLayout.addView(rightActionBarLayout);

            shadowTabletSide = new FrameLayout(this);
            shadowTabletSide.setBackgroundColor(0x40295274);
            launchLayout.addView(shadowTabletSide);

            shadowTablet = new FrameLayout(this);
            shadowTablet.setVisibility(layerFragmentsStack.isEmpty() ? View.GONE : View.VISIBLE);
            shadowTablet.setBackgroundColor(0x7f000000);
            launchLayout.addView(shadowTablet);
            shadowTablet.setOnTouchListener((v, event) -> {
                if (!actionBarLayout.fragmentsStack.isEmpty() && event.getAction() == MotionEvent.ACTION_UP) {
                    float x = event.getX();
                    float y = event.getY();
                    int[] location = new int[2];
                    layersActionBarLayout.getLocationOnScreen(location);
                    int viewX = location[0];
                    int viewY = location[1];

                    if (layersActionBarLayout.checkTransitionAnimation() || x > viewX && x < viewX + layersActionBarLayout.getWidth() && y > viewY && y < viewY + layersActionBarLayout.getHeight()) {
                        return false;
                    } else {
                        if (!layersActionBarLayout.fragmentsStack.isEmpty()) {
                            for (int a = 0; a < layersActionBarLayout.fragmentsStack.size() - 1; a++) {
                                layersActionBarLayout.removeFragmentFromStack(layersActionBarLayout.fragmentsStack.get(0));
                                a--;
                            }
                            layersActionBarLayout.closeLastFragment(true);
                        }
                        return true;
                    }
                }
                return false;
            });

            shadowTablet.setOnClickListener(v -> {

            });

            layersActionBarLayout = new ActionBarLayout(this);
            layersActionBarLayout.setRemoveActionBarExtraHeight(true);
            layersActionBarLayout.setBackgroundView(shadowTablet);
            layersActionBarLayout.setUseAlphaAnimations(true);
            layersActionBarLayout.setBackgroundResource(R.drawable.boxshadow);
            layersActionBarLayout.init(layerFragmentsStack);
            layersActionBarLayout.setDelegate(this);
            layersActionBarLayout.setDrawerLayoutContainer(drawerLayoutContainer);
            layersActionBarLayout.setVisibility(layerFragmentsStack.isEmpty() ? View.GONE : View.VISIBLE);
            launchLayout.addView(layersActionBarLayout);
        } else {
            drawerLayoutContainer.addView(actionBarLayout, new ViewGroup.LayoutParams(ViewGroup.LayoutParams.MATCH_PARENT, ViewGroup.LayoutParams.MATCH_PARENT));
        }
        //FileLog.d("UI create7 time = " + (SystemClock.elapsedRealtime() - ApplicationLoader.startTime));
        sideMenu = new RecyclerListView(this) {
            @Override
            public boolean drawChild(Canvas canvas, View child, long drawingTime) {
                int restore = -1;
                if (itemAnimator != null && itemAnimator.isRunning() && itemAnimator.isAnimatingChild(child)) {
                    restore = canvas.save();
                    canvas.clipRect(0, itemAnimator.getAnimationClipTop(), getMeasuredWidth(), getMeasuredHeight());
                }
                boolean result = super.drawChild(canvas, child, drawingTime);
                if (restore >= 0) {
                    canvas.restoreToCount(restore);
                    invalidate();
                    invalidateViews();
                }
                return result;
            }
        };
        //FileLog.d("UI create34 time = " + (SystemClock.elapsedRealtime() - ApplicationLoader.startTime));
        itemAnimator = new SideMenultItemAnimator(sideMenu);
        sideMenu.setItemAnimator(itemAnimator);
        sideMenu.setBackgroundColor(Theme.getColor(Theme.key_chats_menuBackground));
        sideMenu.setLayoutManager(new LinearLayoutManager(this, LinearLayoutManager.VERTICAL, false));
        sideMenu.setAllowItemsInteractionDuringAnimation(false);
        sideMenu.setAdapter(drawerLayoutAdapter = new DrawerLayoutAdapter(this, itemAnimator));
        drawerLayoutContainer.setDrawerLayout(sideMenu);
        FrameLayout.LayoutParams layoutParams = (FrameLayout.LayoutParams) sideMenu.getLayoutParams();
        Point screenSize = AndroidUtilities.getRealScreenSize();
        layoutParams.width = AndroidUtilities.isTablet() ? AndroidUtilities.dp(320) : Math.min(AndroidUtilities.dp(320), Math.min(screenSize.x, screenSize.y) - AndroidUtilities.dp(56));
        layoutParams.height = LayoutHelper.MATCH_PARENT;
        sideMenu.setLayoutParams(layoutParams);
        sideMenu.setOnItemClickListener((view, position, x, y) -> {
            if (position == 0) {
                DrawerProfileCell profileCell = (DrawerProfileCell) view;
                if (profileCell.isInAvatar(x, y)) {
                    openSettings(profileCell.hasAvatar());
                } else {
                    drawerLayoutAdapter.setAccountsShown(!drawerLayoutAdapter.isAccountsShown(), true);
                }
            } else if (view instanceof DrawerUserCell) {
                switchToAccount(((DrawerUserCell) view).getAccountNumber(), true);
                drawerLayoutContainer.closeDrawer(false);
            } else if (view instanceof DrawerAddCell) {
                int freeAccount = -1;
                for (int a = 0; a < UserConfig.MAX_ACCOUNT_COUNT; a++) {
                    if (!UserConfig.getInstance(a).isClientActivated()) {
                        freeAccount = a;
                        break;
                    }
                }
                if (freeAccount >= 0) {
                    presentFragment(new LoginActivity(freeAccount));
                }
                drawerLayoutContainer.closeDrawer(false);
            } else if (view instanceof DrawerActionCheckCell) {
                int id = drawerLayoutAdapter.getId(position);
                //  DrawerLayoutAdapter.CheckItem item = drawerLayoutAdapter.getItem(position);
                if (id == 12) {
                    SharedPreferences preferences = ApplicationLoader.applicationContext.getSharedPreferences("themeconfig", Activity.MODE_PRIVATE);
                    String dayThemeName = preferences.getString("lastDayTheme", "Blue");
                    if (Theme.getTheme(dayThemeName) == null) {
                        dayThemeName = "Blue";
                    }
                    String nightThemeName = preferences.getString("lastDarkTheme", "Night");
                    if (Theme.getTheme(nightThemeName) == null) {
                        nightThemeName = "Night";
                    }
                    Theme.ThemeInfo themeInfo = Theme.getActiveTheme();

                    ((DrawerActionCheckCell) view).setChecked(!themeInfo.isDark());

                    if (dayThemeName.equals(nightThemeName)) {
                        if (themeInfo.isDark()) {
                            dayThemeName = "Blue";
                        } else {
                            nightThemeName = "Night";
                        }
                    }

                    if (dayThemeName.equals(themeInfo.getKey())) {
                        themeInfo = Theme.getTheme(nightThemeName);
                    } else {
                        themeInfo = Theme.getTheme(dayThemeName);
                    }
                    if (Theme.selectedAutoNightType != Theme.AUTO_NIGHT_TYPE_NONE) {
                        AlertUtil.showToast(LocaleController.getString("AutoNightModeOff", R.string.AutoNightModeOff));
                        Theme.selectedAutoNightType = Theme.AUTO_NIGHT_TYPE_NONE;
                        Theme.saveAutoNightThemeConfig();
                        Theme.cancelAutoNightThemeCallbacks();
                    }
                    int[] pos = new int[2];
                    Switch s = ((DrawerActionCheckCell) view).checkBox;
                    s.getLocationInWindow(pos);
                    pos[0] += s.getMeasuredWidth() / 2;
                    pos[1] += s.getMeasuredHeight() / 2;
                    NotificationCenter.getGlobalInstance().postNotificationName(NotificationCenter.needSetDayNightTheme, themeInfo, false, pos, -1);
                } else if (id == 13) {
                    presentFragment(new ProxyListActivity());
                    drawerLayoutContainer.closeDrawer(false);
                } else if (id == 14) {
                    NekoXConfig.toggleKeepOnlineStatus();

                    drawerLayoutAdapter.notifyDataSetChanged();
                }
            } else {
                int id = drawerLayoutAdapter.getId(position);
                if (id == 2) {
                    Bundle args = new Bundle();
                    presentFragment(new GroupCreateActivity(args));
                    drawerLayoutContainer.closeDrawer(false);
                } else if (id == 3) {
                    Bundle args = new Bundle();
                    args.putBoolean("onlyUsers", true);
                    args.putBoolean("destroyAfterSelect", true);
                    args.putBoolean("createSecretChat", true);
                    args.putBoolean("allowBots", false);
                    args.putBoolean("allowSelf", false);
                    presentFragment(new ContactsActivity(args));
                    drawerLayoutContainer.closeDrawer(false);
                } else if (id == 4) {
                    SharedPreferences preferences = MessagesController.getGlobalMainSettings();
                    if (!BuildVars.DEBUG_VERSION && preferences.getBoolean("channel_intro", false)) {
                        Bundle args = new Bundle();
                        args.putInt("step", 0);
                        presentFragment(new ChannelCreateActivity(args));
                    } else {
                        presentFragment(new ActionIntroActivity(ActionIntroActivity.ACTION_TYPE_CHANNEL_CREATE));
                        preferences.edit().putBoolean("channel_intro", true).apply();
                    }
                    drawerLayoutContainer.closeDrawer(false);
                } else if (id == 6) {
                    presentFragment(new ContactsActivity(null));
                    drawerLayoutContainer.closeDrawer(false);
                } else if (id == 7) {
                    presentFragment(new InviteContactsActivity());
                    drawerLayoutContainer.closeDrawer(false);
                } else if (id == 8) {
                    openSettings(false);
                } else if (id == 9) {
                    Browser.openUrl(LaunchActivity.this, NekoXConfig.FAQ_URL);
                    drawerLayoutContainer.closeDrawer(false);
                } else if (id == 10) {
                    presentFragment(new CallLogActivity());
                    drawerLayoutContainer.closeDrawer(false);
                } else if (id == 11) {
                    Bundle args = new Bundle();
                    args.putInt("user_id", UserConfig.getInstance(currentAccount).getClientUserId());
                    presentFragment(new ChatActivity(args));
                    drawerLayoutContainer.closeDrawer(false);
                } else if (id == 12) {
                    if (Build.VERSION.SDK_INT >= 23) {
                        if (checkSelfPermission(Manifest.permission.ACCESS_COARSE_LOCATION) != PackageManager.PERMISSION_GRANTED) {
                            presentFragment(new ActionIntroActivity(ActionIntroActivity.ACTION_TYPE_NEARBY_LOCATION_ACCESS));
                            drawerLayoutContainer.closeDrawer(false);
                            return;
                        }
                    }
                    boolean enabled = true;
                    if (Build.VERSION.SDK_INT >= Build.VERSION_CODES.P) {
                        LocationManager lm = (LocationManager) ApplicationLoader.applicationContext.getSystemService(Context.LOCATION_SERVICE);
                        enabled = lm.isLocationEnabled();
                    } else if (Build.VERSION.SDK_INT >= 19) {
                        try {
                            int mode = Settings.Secure.getInt(ApplicationLoader.applicationContext.getContentResolver(), Settings.Secure.LOCATION_MODE, Settings.Secure.LOCATION_MODE_OFF);
                            enabled = (mode != Settings.Secure.LOCATION_MODE_OFF);
                        } catch (Throwable e) {
                            FileLog.e(e);
                        }
                    }
                    if (enabled) {
                        presentFragment(new PeopleNearbyActivity());
                    } else {
                        presentFragment(new ActionIntroActivity(ActionIntroActivity.ACTION_TYPE_NEARBY_LOCATION_ENABLED));
                    }
                    drawerLayoutContainer.closeDrawer(false);
                }
            }
        });
        //FileLog.d("UI create33 time = " + (SystemClock.elapsedRealtime() - ApplicationLoader.startTime));
        final ItemTouchHelper sideMenuTouchHelper = new ItemTouchHelper(new ItemTouchHelper.SimpleCallback(ItemTouchHelper.UP | ItemTouchHelper.DOWN, 0) {

            private RecyclerView.ViewHolder selectedViewHolder;

            @Override
            public boolean onMove(@NonNull RecyclerView recyclerView, @NonNull RecyclerView.ViewHolder viewHolder, @NonNull RecyclerView.ViewHolder target) {
                if (viewHolder.getItemViewType() != target.getItemViewType()) {
                    return false;
                }
                drawerLayoutAdapter.swapElements(viewHolder.getAdapterPosition(), target.getAdapterPosition());
                return true;
            }

            @Override
            public void onSwiped(@NonNull RecyclerView.ViewHolder viewHolder, int direction) {
            }

            @Override
            public boolean isLongPressDragEnabled() {
                return false;
            }

            @Override
            public void onSelectedChanged(RecyclerView.ViewHolder viewHolder, int actionState) {
                clearSelectedViewHolder();
                if (actionState != ItemTouchHelper.ACTION_STATE_IDLE) {
                    selectedViewHolder = viewHolder;
                    final View view = viewHolder.itemView;
                    sideMenu.cancelClickRunnables(false);
                    view.setBackgroundColor(Theme.getColor(Theme.key_dialogBackground));
                    if (Build.VERSION.SDK_INT >= 21) {
                        ObjectAnimator.ofFloat(view, "elevation", AndroidUtilities.dp(1)).setDuration(150).start();
                    }
                }
            }

            @Override
            public void clearView(RecyclerView recyclerView, RecyclerView.ViewHolder viewHolder) {
                clearSelectedViewHolder();
            }

            private void clearSelectedViewHolder() {
                if (selectedViewHolder != null) {
                    final View view = selectedViewHolder.itemView;
                    selectedViewHolder = null;
                    view.setTranslationX(0f);
                    view.setTranslationY(0f);
                    if (Build.VERSION.SDK_INT >= 21) {
                        final ObjectAnimator animator = ObjectAnimator.ofFloat(view, "elevation", 0f);
                        animator.addListener(new AnimatorListenerAdapter() {
                            @Override
                            public void onAnimationEnd(Animator animation) {
                                view.setBackground(null);
                            }
                        });
                        animator.setDuration(150).start();
                    }
                }
            }

            @Override
            public void onChildDraw(@NonNull Canvas c, @NonNull RecyclerView recyclerView, @NonNull RecyclerView.ViewHolder viewHolder, float dX, float dY, int actionState, boolean isCurrentlyActive) {
                final View view = viewHolder.itemView;
                if (drawerLayoutAdapter.isAccountsShown()) {
                    RecyclerView.ViewHolder topViewHolder = recyclerView.findViewHolderForAdapterPosition(drawerLayoutAdapter.getFirstAccountPosition() - 1);
                    RecyclerView.ViewHolder bottomViewHolder = recyclerView.findViewHolderForAdapterPosition(drawerLayoutAdapter.getLastAccountPosition() + 1);
                    if (topViewHolder != null && topViewHolder.itemView != null && topViewHolder.itemView.getBottom() == view.getTop() && dY < 0f) {
                        dY = 0f;
                    } else if (bottomViewHolder != null && bottomViewHolder.itemView != null && bottomViewHolder.itemView.getTop() == view.getBottom() && dY > 0f) {
                        dY = 0f;
                    }
                }
                view.setTranslationX(dX);
                view.setTranslationY(dY);
            }
        });
        //FileLog.d("UI create32 time = " + (SystemClock.elapsedRealtime() - ApplicationLoader.startTime));
        sideMenuTouchHelper.attachToRecyclerView(sideMenu);
        sideMenu.setOnItemLongClickListener((view, position) -> {
            if (view instanceof DrawerUserCell) {
                final int accountNumber = ((DrawerUserCell) view).getAccountNumber();
                if (accountNumber == currentAccount || AndroidUtilities.isTablet()) {
                    sideMenuTouchHelper.startDrag(sideMenu.getChildViewHolder(view));
                } else {
                    final BaseFragment fragment = new DialogsActivity(null) {
                        @Override
                        protected void onTransitionAnimationEnd(boolean isOpen, boolean backward) {
                            super.onTransitionAnimationEnd(isOpen, backward);
                            if (!isOpen && backward) { // closed
                                drawerLayoutContainer.setDrawCurrentPreviewFragmentAbove(false);
                            }
                        }

                        @Override
                        protected void onPreviewOpenAnimationEnd() {
                            super.onPreviewOpenAnimationEnd();
                            drawerLayoutContainer.setAllowOpenDrawer(false, false);
                            drawerLayoutContainer.setDrawCurrentPreviewFragmentAbove(false);
                            switchToAccount(accountNumber, true);
                        }
                    };
                    fragment.setCurrentAccount(accountNumber);
                    actionBarLayout.presentFragmentAsPreview(fragment);
                    drawerLayoutContainer.setDrawCurrentPreviewFragmentAbove(true);
                    return true;
                }
            }
            return false;
        });
        //FileLog.d("UI create31 time = " + (SystemClock.elapsedRealtime() - ApplicationLoader.startTime));
        drawerLayoutContainer.setParentActionBarLayout(actionBarLayout);
        actionBarLayout.setDrawerLayoutContainer(drawerLayoutContainer);
        actionBarLayout.init(mainFragmentsStack);
        actionBarLayout.setDelegate(this);
        //FileLog.d("UI create30 time = " + (SystemClock.elapsedRealtime() - ApplicationLoader.startTime));
        Theme.loadWallpaper();
        //FileLog.d("UI create8 time = " + (SystemClock.elapsedRealtime() - ApplicationLoader.startTime));

        passcodeView = new PasscodeView(this);
        drawerLayoutContainer.addView(passcodeView, LayoutHelper.createFrame(LayoutHelper.MATCH_PARENT, LayoutHelper.MATCH_PARENT));

        checkCurrentAccount();
        updateCurrentConnectionState(currentAccount);

        NotificationCenter.getGlobalInstance().postNotificationName(NotificationCenter.closeOtherAppActivities, this);

        currentConnectionState = ConnectionsManager.getInstance(currentAccount).getConnectionState();
        //FileLog.d("UI create10 time = " + (SystemClock.elapsedRealtime() - ApplicationLoader.startTime));
        NotificationCenter.getGlobalInstance().addObserver(this, NotificationCenter.needShowAlert);
        NotificationCenter.getGlobalInstance().addObserver(this, NotificationCenter.reloadInterface);
        NotificationCenter.getGlobalInstance().addObserver(this, NotificationCenter.suggestedLangpack);
        NotificationCenter.getGlobalInstance().addObserver(this, NotificationCenter.didSetNewTheme);
        NotificationCenter.getGlobalInstance().addObserver(this, NotificationCenter.needSetDayNightTheme);
        NotificationCenter.getGlobalInstance().addObserver(this, NotificationCenter.needCheckSystemBarColors);
        NotificationCenter.getGlobalInstance().addObserver(this, NotificationCenter.closeOtherAppActivities);
        NotificationCenter.getGlobalInstance().addObserver(this, NotificationCenter.didSetPasscode);
        NotificationCenter.getGlobalInstance().addObserver(this, NotificationCenter.didSetNewWallpapper);
        NotificationCenter.getGlobalInstance().addObserver(this, NotificationCenter.notificationsCountUpdated);
        NotificationCenter.getGlobalInstance().addObserver(this, NotificationCenter.screenStateChanged);

        NotificationCenter.getGlobalInstance().addObserver(drawerLayoutAdapter, NotificationCenter.proxySettingsChanged);
        NotificationCenter.getGlobalInstance().addObserver(drawerLayoutAdapter, NotificationCenter.updateUserStatus);

        if (actionBarLayout.fragmentsStack.isEmpty()) {
            if (!UserConfig.getInstance(currentAccount).isClientActivated()) {
                actionBarLayout.addFragmentToStack(new LoginActivity());
                drawerLayoutContainer.setAllowOpenDrawer(false, false);
            } else {
                DialogsActivity dialogsActivity = new DialogsActivity(null);
                dialogsActivity.setSideMenu(sideMenu);
                actionBarLayout.addFragmentToStack(dialogsActivity);
                drawerLayoutContainer.setAllowOpenDrawer(true, false);
            }

            try {
                if (savedInstanceState != null) {
                    String fragmentName = savedInstanceState.getString("fragment");
                    if (fragmentName != null) {
                        Bundle args = savedInstanceState.getBundle("args");
                        switch (fragmentName) {
                            case "chat":
                                if (args != null) {
                                    ChatActivity chat = new ChatActivity(args);
                                    if (actionBarLayout.addFragmentToStack(chat)) {
                                        chat.restoreSelfArgs(savedInstanceState);
                                    }
                                }
                                break;
                            case "settings": {
                                args.putInt("user_id", UserConfig.getInstance(currentAccount).clientUserId);
                                ProfileActivity settings = new ProfileActivity(args);
                                actionBarLayout.addFragmentToStack(settings);
                                settings.restoreSelfArgs(savedInstanceState);
                                break;
                            }
                            case "group":
                                if (args != null) {
                                    GroupCreateFinalActivity group = new GroupCreateFinalActivity(args);
                                    if (actionBarLayout.addFragmentToStack(group)) {
                                        group.restoreSelfArgs(savedInstanceState);
                                    }
                                }
                                break;
                            case "channel":
                                if (args != null) {
                                    ChannelCreateActivity channel = new ChannelCreateActivity(args);
                                    if (actionBarLayout.addFragmentToStack(channel)) {
                                        channel.restoreSelfArgs(savedInstanceState);
                                    }
                                }
                                break;
                            case "chat_profile":
                                if (args != null) {
                                    ProfileActivity profile = new ProfileActivity(args);
                                    if (actionBarLayout.addFragmentToStack(profile)) {
                                        profile.restoreSelfArgs(savedInstanceState);
                                    }
                                }
                                break;
                            case "wallpapers": {
                                WallpapersListActivity settings = new WallpapersListActivity(WallpapersListActivity.TYPE_ALL);
                                actionBarLayout.addFragmentToStack(settings);
                                settings.restoreSelfArgs(savedInstanceState);
                                break;
                            }
                        }
                    }
                }
            } catch (Exception e) {
                FileLog.e(e);
            }
        } else {
            BaseFragment fragment = actionBarLayout.fragmentsStack.get(0);
            if (fragment instanceof DialogsActivity) {
                ((DialogsActivity) fragment).setSideMenu(sideMenu);
            }
            boolean allowOpen = true;
            if (AndroidUtilities.isTablet()) {
                allowOpen = actionBarLayout.fragmentsStack.size() <= 1 && layersActionBarLayout.fragmentsStack.isEmpty();
                if (layersActionBarLayout.fragmentsStack.size() == 1 && layersActionBarLayout.fragmentsStack.get(0) instanceof LoginActivity) {
                    allowOpen = false;
                }
            }
            if (actionBarLayout.fragmentsStack.size() == 1 && actionBarLayout.fragmentsStack.get(0) instanceof LoginActivity) {
                allowOpen = false;
            }
            drawerLayoutContainer.setAllowOpenDrawer(allowOpen, false);
        }
        //FileLog.d("UI create11 time = " + (SystemClock.elapsedRealtime() - ApplicationLoader.startTime));
        checkLayout();
        checkSystemBarColors();
        //FileLog.d("UI create12 time = " + (SystemClock.elapsedRealtime() - ApplicationLoader.startTime));
        handleIntent(getIntent(), false, savedInstanceState != null, false);
        //FileLog.d("UI create9 time = " + (SystemClock.elapsedRealtime() - ApplicationLoader.startTime));
        try {
            String os1 = Build.DISPLAY;
            String os2 = Build.USER;
            if (os1 != null) {
                os1 = os1.toLowerCase();
            } else {
                os1 = "";
            }
            if (os2 != null) {
                os2 = os1.toLowerCase();
            } else {
                os2 = "";
            }
            if (BuildVars.LOGS_ENABLED) {
                FileLog.d("OS name " + os1 + " " + os2);
            }
            if ((os1.contains("flyme") || os2.contains("flyme")) && Build.VERSION.SDK_INT <= 24) {
                AndroidUtilities.incorrectDisplaySizeFix = true;
                final View view = getWindow().getDecorView().getRootView();
                view.getViewTreeObserver().addOnGlobalLayoutListener(onGlobalLayoutListener = () -> {
                    int height = view.getMeasuredHeight();
                    FileLog.d("height = " + height + " displayHeight = " + AndroidUtilities.displaySize.y);
                    if (Build.VERSION.SDK_INT >= 21) {
                        height -= AndroidUtilities.statusBarHeight;
                    }
                    if (height > AndroidUtilities.dp(100) && height < AndroidUtilities.displaySize.y && height + AndroidUtilities.dp(100) > AndroidUtilities.displaySize.y) {
                        AndroidUtilities.displaySize.y = height;
                        if (BuildVars.LOGS_ENABLED) {
                            FileLog.d("fix display size y to " + AndroidUtilities.displaySize.y);
                        }
                    }
                });
            }
        } catch (Exception e) {
            FileLog.e(e);
        }
        MediaController.getInstance().setBaseActivity(this, true);
        ExternalGcm.checkUpdate(this);
        UIUtil.runOnIoDispatcher(() -> {

            for (SubInfo subInfo : SubManager.getSubList().find()) {

                if (subInfo == null) continue;

                try {

                    subInfo.proxies = subInfo.reloadProxies();
                    subInfo.lastFetch = System.currentTimeMillis();

                    SubManager.getSubList().update(subInfo, true);
                    SharedConfig.reloadProxyList();

                } catch (IOException allTriesFailed) {

                    FileLog.e(allTriesFailed);

                }

            }

        });
        //FileLog.d("UI create time = " + (SystemClock.elapsedRealtime() - ApplicationLoader.startTime));
    }

    private void openSettings(boolean expanded) {
        Bundle args = new Bundle();
        args.putInt("user_id", UserConfig.getInstance(currentAccount).clientUserId);
        if (expanded) {
            args.putBoolean("expandPhoto", true);
        }
        ProfileActivity fragment = new ProfileActivity(args);
        presentFragment(fragment);
        drawerLayoutContainer.closeDrawer(false);
    }

    private void checkSystemBarColors() {
        if (Build.VERSION.SDK_INT >= Build.VERSION_CODES.M) {
            int color = Theme.getColor(Theme.key_actionBarDefault, null, true);
            AndroidUtilities.setLightStatusBar(getWindow(), AndroidUtilities.computePerceivedBrightness(color) >= 0.721f);
            if (Build.VERSION.SDK_INT >= Build.VERSION_CODES.O) {
                final Window window = getWindow();
                color = Theme.getColor(Theme.key_windowBackgroundGray, null, true);
                if (window.getNavigationBarColor() != color) {
                    window.setNavigationBarColor(color);
                    final float brightness = AndroidUtilities.computePerceivedBrightness(color);
                    AndroidUtilities.setLightNavigationBar(getWindow(), brightness >= 0.721f);
                }
            }
        }
        if (SharedConfig.noStatusBar) {
            getWindow().setStatusBarColor(0);
        }
    }

    public void switchToAccount(int account, boolean removeAll) {
        switchToAccount(account, removeAll, false);
    }

    public void switchToAccount(int account, boolean removeAll, boolean afterLogin) {
        if (account == UserConfig.selectedAccount) {
            return;
        }

        ConnectionsManager.getInstance(currentAccount).setAppPaused(true, false);
        UserConfig.selectedAccount = account;
        UserConfig.getInstance(0).saveConfig(false);

        checkCurrentAccount();
        if (AndroidUtilities.isTablet()) {
            layersActionBarLayout.removeAllFragments();
            rightActionBarLayout.removeAllFragments();
            if (!tabletFullSize) {
                shadowTabletSide.setVisibility(View.VISIBLE);
                if (rightActionBarLayout.fragmentsStack.isEmpty()) {
                    backgroundTablet.setVisibility(View.VISIBLE);
                }
                rightActionBarLayout.setVisibility(View.GONE);
            }
            layersActionBarLayout.setVisibility(View.GONE);
        }
        if (removeAll) {
            actionBarLayout.removeAllFragments();
        } else {
            actionBarLayout.removeFragmentFromStack(0);
        }
        DialogsActivity dialogsActivity = new DialogsActivity(null);
        dialogsActivity.setSideMenu(sideMenu);
        actionBarLayout.addFragmentToStack(dialogsActivity, 0);
        drawerLayoutContainer.setAllowOpenDrawer(true, false);
        actionBarLayout.showLastFragment();
        if (AndroidUtilities.isTablet()) {
            layersActionBarLayout.showLastFragment();
            rightActionBarLayout.showLastFragment();
        }
        if (!ApplicationLoader.mainInterfacePaused) {
            ConnectionsManager.getInstance(currentAccount).setAppPaused(false, false);
        }
        if (UserConfig.getInstance(account).unacceptedTermsOfService != null) {
            showTosActivity(account, UserConfig.getInstance(account).unacceptedTermsOfService);
        }
        updateCurrentConnectionState(currentAccount);
        NotificationCenter.getGlobalInstance().postNotificationName(NotificationCenter.updateUserStatus, (Object) null);
    }

    private void switchToAvailableAccountOrLogout() {
        int account = -1;
        for (int a = 0; a < UserConfig.MAX_ACCOUNT_COUNT; a++) {
            if (UserConfig.getInstance(a).isClientActivated()) {
                account = a;
                break;
            }
        }
        if (termsOfServiceView != null) {
            termsOfServiceView.setVisibility(View.GONE);
        }
        if (account != -1) {
            switchToAccount(account, true);
        } else {
            if (drawerLayoutAdapter != null) {
                drawerLayoutAdapter.notifyDataSetChanged();
            }
            for (BaseFragment fragment : actionBarLayout.fragmentsStack) {
                fragment.onFragmentDestroy();
            }
            actionBarLayout.fragmentsStack.clear();
            if (AndroidUtilities.isTablet()) {
                for (BaseFragment fragment : layersActionBarLayout.fragmentsStack) {
                    fragment.onFragmentDestroy();
                }
                layersActionBarLayout.fragmentsStack.clear();
                for (BaseFragment fragment : rightActionBarLayout.fragmentsStack) {
                    fragment.onFragmentDestroy();
                }
                rightActionBarLayout.fragmentsStack.clear();
            }
            Intent intent2 = new Intent(this, IntroActivity.class);
            startActivity(intent2);
            onFinish();
            finish();
        }
    }

    public int getMainFragmentsCount() {
        return mainFragmentsStack.size();
    }

    private void checkCurrentAccount() {
        if (currentAccount != UserConfig.selectedAccount) {
            NotificationCenter.getInstance(currentAccount).removeObserver(this, NotificationCenter.appDidLogout);
            NotificationCenter.getInstance(currentAccount).removeObserver(this, NotificationCenter.mainUserInfoChanged);
            NotificationCenter.getInstance(currentAccount).removeObserver(this, NotificationCenter.didUpdateConnectionState);
            NotificationCenter.getInstance(currentAccount).removeObserver(this, NotificationCenter.needShowAlert);
            NotificationCenter.getInstance(currentAccount).removeObserver(this, NotificationCenter.wasUnableToFindCurrentLocation);
            NotificationCenter.getInstance(currentAccount).removeObserver(this, NotificationCenter.openArticle);
            NotificationCenter.getInstance(currentAccount).removeObserver(this, NotificationCenter.hasNewContactsToImport);
            NotificationCenter.getInstance(currentAccount).removeObserver(this, NotificationCenter.needShowPlayServicesAlert);
            NotificationCenter.getInstance(currentAccount).removeObserver(this, NotificationCenter.fileDidLoad);
            NotificationCenter.getInstance(currentAccount).removeObserver(this, NotificationCenter.fileDidFailToLoad);
            NotificationCenter.getInstance(currentAccount).removeObserver(this, NotificationCenter.historyImportProgressChanged);
        }
        currentAccount = UserConfig.selectedAccount;
        NotificationCenter.getInstance(currentAccount).addObserver(this, NotificationCenter.appDidLogout);
        NotificationCenter.getInstance(currentAccount).addObserver(this, NotificationCenter.mainUserInfoChanged);
        NotificationCenter.getInstance(currentAccount).addObserver(this, NotificationCenter.didUpdateConnectionState);
        NotificationCenter.getInstance(currentAccount).addObserver(this, NotificationCenter.needShowAlert);
        NotificationCenter.getInstance(currentAccount).addObserver(this, NotificationCenter.wasUnableToFindCurrentLocation);
        NotificationCenter.getInstance(currentAccount).addObserver(this, NotificationCenter.openArticle);
        NotificationCenter.getInstance(currentAccount).addObserver(this, NotificationCenter.hasNewContactsToImport);
        NotificationCenter.getInstance(currentAccount).addObserver(this, NotificationCenter.needShowPlayServicesAlert);
        NotificationCenter.getInstance(currentAccount).addObserver(this, NotificationCenter.fileDidLoad);
        NotificationCenter.getInstance(currentAccount).addObserver(this, NotificationCenter.fileDidFailToLoad);
        NotificationCenter.getInstance(currentAccount).addObserver(this, NotificationCenter.historyImportProgressChanged);
    }

    private void checkLayout() {
        if (!AndroidUtilities.isTablet() || rightActionBarLayout == null) {
            return;
        }

        if (!AndroidUtilities.isInMultiwindow && (!AndroidUtilities.isSmallTablet() || getResources().getConfiguration().orientation == Configuration.ORIENTATION_LANDSCAPE)) {
            tabletFullSize = false;
            if (actionBarLayout.fragmentsStack.size() >= 2) {
                for (int a = 1; a < actionBarLayout.fragmentsStack.size(); a++) {
                    BaseFragment chatFragment = actionBarLayout.fragmentsStack.get(a);
                    if (chatFragment instanceof ChatActivity) {
                        ((ChatActivity) chatFragment).setIgnoreAttachOnPause(true);
                    }
                    chatFragment.onPause();
                    actionBarLayout.fragmentsStack.remove(a);
                    rightActionBarLayout.fragmentsStack.add(chatFragment);
                    a--;
                }
                if (passcodeView.getVisibility() != View.VISIBLE) {
                    actionBarLayout.showLastFragment();
                    rightActionBarLayout.showLastFragment();
                }
            }
            rightActionBarLayout.setVisibility(rightActionBarLayout.fragmentsStack.isEmpty() ? View.GONE : View.VISIBLE);
            backgroundTablet.setVisibility(rightActionBarLayout.fragmentsStack.isEmpty() ? View.VISIBLE : View.GONE);
            shadowTabletSide.setVisibility(!actionBarLayout.fragmentsStack.isEmpty() ? View.VISIBLE : View.GONE);
        } else {
            tabletFullSize = true;
            if (!rightActionBarLayout.fragmentsStack.isEmpty()) {
                for (int a = 0; a < rightActionBarLayout.fragmentsStack.size(); a++) {
                    BaseFragment chatFragment = rightActionBarLayout.fragmentsStack.get(a);
                    if (chatFragment instanceof ChatActivity) {
                        ((ChatActivity) chatFragment).setIgnoreAttachOnPause(true);
                    }
                    chatFragment.onPause();
                    rightActionBarLayout.fragmentsStack.remove(a);
                    actionBarLayout.fragmentsStack.add(chatFragment);
                    a--;
                }
                if (passcodeView.getVisibility() != View.VISIBLE) {
                    actionBarLayout.showLastFragment();
                }
            }
            shadowTabletSide.setVisibility(View.GONE);
            rightActionBarLayout.setVisibility(View.GONE);
            backgroundTablet.setVisibility(!actionBarLayout.fragmentsStack.isEmpty() ? View.GONE : View.VISIBLE);
        }
    }

    private void showUpdateActivity(int account, TLRPC.TL_help_appUpdate update, boolean check) {
        if (blockingUpdateView == null) {
            blockingUpdateView = new BlockingUpdateView(LaunchActivity.this) {
                @Override
                public void setVisibility(int visibility) {
                    super.setVisibility(visibility);
                    if (visibility == View.GONE) {
                        drawerLayoutContainer.setAllowOpenDrawer(true, false);
                    }
                }
            };
            drawerLayoutContainer.addView(blockingUpdateView, LayoutHelper.createFrame(LayoutHelper.MATCH_PARENT, LayoutHelper.MATCH_PARENT));
        }
        blockingUpdateView.show(account, update, check);
        drawerLayoutContainer.setAllowOpenDrawer(false, false);
    }

    private void showTosActivity(int account, TLRPC.TL_help_termsOfService tos) {
        if (termsOfServiceView == null) {
            termsOfServiceView = new TermsOfServiceView(this);
            termsOfServiceView.setAlpha(0f);
            drawerLayoutContainer.addView(termsOfServiceView, LayoutHelper.createFrame(LayoutHelper.MATCH_PARENT, LayoutHelper.MATCH_PARENT));
            termsOfServiceView.setDelegate(new TermsOfServiceView.TermsOfServiceViewDelegate() {
                @Override
                public void onAcceptTerms(int account) {
                    UserConfig.getInstance(account).unacceptedTermsOfService = null;
                    UserConfig.getInstance(account).saveConfig(false);
                    drawerLayoutContainer.setAllowOpenDrawer(true, false);
                    if (mainFragmentsStack.size() > 0) {
                        mainFragmentsStack.get(mainFragmentsStack.size() - 1).onResume();
                    }
                    termsOfServiceView.animate()
                            .alpha(0f)
                            .setDuration(150)
                            .setInterpolator(AndroidUtilities.accelerateInterpolator)
                            .withEndAction(() -> termsOfServiceView.setVisibility(View.GONE))
                            .start();
                }

                @Override
                public void onDeclineTerms(int account) {
                    drawerLayoutContainer.setAllowOpenDrawer(true, false);
                    termsOfServiceView.setVisibility(View.GONE);
                }
            });
        }
        TLRPC.TL_help_termsOfService currentTos = UserConfig.getInstance(account).unacceptedTermsOfService;
        if (currentTos != tos && (currentTos == null || !currentTos.id.data.equals(tos.id.data))) {
            UserConfig.getInstance(account).unacceptedTermsOfService = tos;
            UserConfig.getInstance(account).saveConfig(false);
        }
        termsOfServiceView.show(account, tos);
        drawerLayoutContainer.setAllowOpenDrawer(false, false);
        termsOfServiceView.animate().alpha(1f).setDuration(150).setInterpolator(AndroidUtilities.decelerateInterpolator).setListener(null).start();
    }

    private void showPasscodeActivity() {
        if (passcodeView == null) {
            return;
        }
        SharedConfig.appLocked = true;
        if (SecretMediaViewer.hasInstance() && SecretMediaViewer.getInstance().isVisible()) {
            SecretMediaViewer.getInstance().closePhoto(false, false);
        } else if (PhotoViewer.hasInstance() && PhotoViewer.getInstance().isVisible()) {
            PhotoViewer.getInstance().closePhoto(false, true);
        } else if (ArticleViewer.hasInstance() && ArticleViewer.getInstance().isVisible()) {
            ArticleViewer.getInstance().close(false, true);
        }
        passcodeView.onShow();
        SharedConfig.isWaitingForPasscodeEnter = true;
        drawerLayoutContainer.setAllowOpenDrawer(false, false);
        passcodeView.setDelegate(() -> {
            SharedConfig.isWaitingForPasscodeEnter = false;
            if (passcodeSaveIntent != null) {
                handleIntent(passcodeSaveIntent, passcodeSaveIntentIsNew, passcodeSaveIntentIsRestore, true);
                passcodeSaveIntent = null;
            }
            drawerLayoutContainer.setAllowOpenDrawer(true, false);
            actionBarLayout.setVisibility(View.VISIBLE);
            actionBarLayout.showLastFragment();
            if (AndroidUtilities.isTablet()) {
                layersActionBarLayout.showLastFragment();
                rightActionBarLayout.showLastFragment();
                if (layersActionBarLayout.getVisibility() == View.INVISIBLE) {
                    layersActionBarLayout.setVisibility(View.VISIBLE);
                }
                rightActionBarLayout.setVisibility(View.VISIBLE);
            }
        });
        actionBarLayout.setVisibility(View.INVISIBLE);
        if (AndroidUtilities.isTablet()) {
            if (layersActionBarLayout.getVisibility() == View.VISIBLE) {
                layersActionBarLayout.setVisibility(View.INVISIBLE);
            }
            rightActionBarLayout.setVisibility(View.INVISIBLE);
        }
    }

    private boolean handleIntent(Intent intent, boolean isNew, boolean restore, boolean fromPassword) {
        if (AndroidUtilities.handleProxyIntent(this, intent)) {
            actionBarLayout.showLastFragment();
            if (AndroidUtilities.isTablet()) {
                layersActionBarLayout.showLastFragment();
                rightActionBarLayout.showLastFragment();
            }
            return true;
        }
        //FileLog.d("UI create13 time = " + (SystemClock.elapsedRealtime() - ApplicationLoader.startTime));
        if (PhotoViewer.hasInstance() && PhotoViewer.getInstance().isVisible()) {
            if (intent == null || !Intent.ACTION_MAIN.equals(intent.getAction())) {
                PhotoViewer.getInstance().closePhoto(false, true);
            }
        }
        int flags = intent.getFlags();
        String action = intent.getAction();
        final int[] intentAccount = new int[]{intent.getIntExtra("currentAccount", UserConfig.selectedAccount)};
        switchToAccount(intentAccount[0], true);
        boolean isVoipIntent = action != null && action.equals("voip");
        if (!fromPassword && (AndroidUtilities.needShowPasscode(true) || SharedConfig.isWaitingForPasscodeEnter)) {
            showPasscodeActivity();
            UserConfig.getInstance(currentAccount).saveConfig(false);
            if (!isVoipIntent) {
                passcodeSaveIntent = intent;
                passcodeSaveIntentIsNew = isNew;
                passcodeSaveIntentIsRestore = restore;
                return false;
            }
        }
        boolean pushOpened = false;
        //FileLog.d("UI create14 time = " + (SystemClock.elapsedRealtime() - ApplicationLoader.startTime));
        int push_user_id = 0;
        int push_chat_id = 0;
        int push_enc_id = 0;
        int push_msg_id = 0;
        int open_settings = 0;
        int open_new_dialog = 0;
        long dialogId = 0;
        boolean showDialogsList = false;
        boolean showPlayer = false;
        boolean showLocations = false;
        boolean showGroupVoip = false;
        boolean showCallLog = false;
        boolean audioCallUser = false;
        boolean videoCallUser = false;
        boolean needCallAlert = false;
        boolean newContact = false;
        boolean newContactAlert = false;
        boolean scanQr = false;
        String searchQuery = null;
        String callSearchQuery = null;
        String newContactName = null;
        String newContactPhone = null;

        photoPathsArray = null;
        videoPath = null;
        sendingText = null;
        sendingLocation = null;
        documentsPathsArray = null;
        documentsOriginalPathsArray = null;
        documentsMimeType = null;
        documentsUrisArray = null;
        exportingChatUri = null;
        contactsToSend = null;
        contactsToSendUri = null;

        if ((flags & Intent.FLAG_ACTIVITY_LAUNCHED_FROM_HISTORY) == 0) {
            if (intent != null && intent.getAction() != null && !restore) {
                if (Intent.ACTION_SEND.equals(intent.getAction())) {
                    if (SharedConfig.directShare && intent != null && intent.getExtras() != null) {
                        dialogId = intent.getExtras().getLong("dialogId", 0);
                        String hash = null;
                        if (dialogId == 0) {
                            try {
                                String id = intent.getExtras().getString(ShortcutManagerCompat.EXTRA_SHORTCUT_ID);
                                if (id != null) {
                                    List<ShortcutInfoCompat> list = ShortcutManagerCompat.getDynamicShortcuts(ApplicationLoader.applicationContext);
                                    for (int a = 0, N = list.size(); a < N; a++) {
                                        ShortcutInfoCompat info = list.get(a);
                                        if (id.equals(info.getId())) {
                                            Bundle extras = info.getIntent().getExtras();
                                            dialogId = extras.getLong("dialogId", 0);
                                            hash = extras.getString("hash", null);
                                            break;
                                        }
                                    }
                                }
                            } catch (Throwable e) {
                                FileLog.e(e);
                            }
                        } else {
                            hash = intent.getExtras().getString("hash", null);
                        }
                        if (SharedConfig.directShareHash == null || !SharedConfig.directShareHash.equals(hash)) {
                            dialogId = 0;
                        }
                    }

                    boolean error = false;
                    String type = intent.getType();
                    if (type != null && type.equals(ContactsContract.Contacts.CONTENT_VCARD_TYPE)) {
                        try {
                            Uri uri = (Uri) intent.getExtras().get(Intent.EXTRA_STREAM);
                            if (uri != null) {
                                contactsToSend = AndroidUtilities.loadVCardFromStream(uri, currentAccount, false, null, null);
                                if (contactsToSend.size() > 5) {
                                    contactsToSend = null;
                                    documentsUrisArray = new ArrayList<>();
                                    documentsUrisArray.add(uri);
                                    documentsMimeType = type;
                                } else {
                                    contactsToSendUri = uri;
                                }
                            } else {
                                error = true;
                            }
                        } catch (Exception e) {
                            FileLog.e(e);
                            error = true;
                        }
                    } else {
                        String text = intent.getStringExtra(Intent.EXTRA_TEXT);
                        if (text == null) {
                            CharSequence textSequence = intent.getCharSequenceExtra(Intent.EXTRA_TEXT);
                            if (textSequence != null) {
                                text = textSequence.toString();
                            }
                        }
                        String subject = intent.getStringExtra(Intent.EXTRA_SUBJECT);

                        if (!TextUtils.isEmpty(text)) {
                            Matcher m = locationRegex.matcher(text);
                            if (m.find()) {
                                String[] lines = text.split("\\n");
                                String venueTitle = null;
                                String venueAddress = null;
                                if (lines[0].equals("My Position")) {
                                    // Use normal GeoPoint message (user position)
                                } else if (!lines[0].contains("geo:")) {
                                    venueTitle = lines[0];
                                    if (!lines[1].contains("geo:")) {
                                        venueAddress = lines[1];
                                    }
                                }
                                sendingLocation = new Location("");
                                sendingLocation.setLatitude(Double.parseDouble(m.group(1)));
                                sendingLocation.setLongitude(Double.parseDouble(m.group(2)));
                                Bundle bundle = new Bundle();
                                bundle.putCharSequence("venueTitle", venueTitle);
                                bundle.putCharSequence("venueAddress", venueAddress);
                                sendingLocation.setExtras(bundle);
                            } else if ((text.startsWith("http://") || text.startsWith("https://")) && !TextUtils.isEmpty(subject)) {
                                text = subject + "\n" + text;
                            }
                            sendingText = text;
                        } else if (!TextUtils.isEmpty(subject)) {
                            sendingText = subject;
                        }

                        Parcelable parcelable = intent.getParcelableExtra(Intent.EXTRA_STREAM);
                        if (parcelable != null) {
                            String path;
                            if (!(parcelable instanceof Uri)) {
                                parcelable = Uri.parse(parcelable.toString());
                            }
                            Uri uri = (Uri) parcelable;
<<<<<<< HEAD
                            if (!error) {
                                if (uri != null && (type != null && type.startsWith("image/") || uri.toString().toLowerCase().endsWith(".jpg"))) {
=======
                            if (uri != null) {
                                if (AndroidUtilities.isInternalUri(uri)) {
                                    error = true;
                                }
                            }
                            if (!error && uri != null) {
                                if (type != null && type.startsWith("image/") || uri.toString().toLowerCase().endsWith(".jpg")) {
>>>>>>> eb94e31b
                                    if (photoPathsArray == null) {
                                        photoPathsArray = new ArrayList<>();
                                    }
                                    SendMessagesHelper.SendingMediaInfo info = new SendMessagesHelper.SendingMediaInfo();
                                    info.uri = uri;
                                    photoPathsArray.add(info);
                                } else {
                                    String originalPath = uri.toString();
                                    if (dialogId == 0 && originalPath != null) {
                                        Set<String> exportUris = MessagesController.getInstance(intentAccount[0]).exportUri;
                                        for (String u : exportUris) {
                                            if (originalPath.startsWith(u)) {
                                                exportingChatUri = uri;
                                                break;
                                            }
                                        }
                                        if (exportingChatUri == null) {
                                            if (originalPath.startsWith("content://com.kakao.talk") && originalPath.endsWith("KakaoTalkChats.txt")) {
                                                exportingChatUri = uri;
                                            }
                                        }
                                    }
                                    if (exportingChatUri == null) {
                                        path = AndroidUtilities.getPath(uri);
                                        if (path != null) {
                                            if (path.startsWith("file:")) {
                                                path = path.replace("file://", "");
                                            }
                                            if (type != null && type.startsWith("video/")) {
                                                videoPath = path;
                                            } else {
                                                if (documentsPathsArray == null) {
                                                    documentsPathsArray = new ArrayList<>();
                                                    documentsOriginalPathsArray = new ArrayList<>();
                                                }
                                                documentsPathsArray.add(path);
                                                documentsOriginalPathsArray.add(uri.toString());
                                            }
                                        } else {
                                            if (documentsUrisArray == null) {
                                                documentsUrisArray = new ArrayList<>();
                                            }
                                            documentsUrisArray.add(uri);
                                            documentsMimeType = type;
                                        }
                                    }
                                }
                            }
                        } else if (sendingText == null && sendingLocation == null) {
                            error = true;
                        }
                    }
                    if (error) {
                        Toast.makeText(this, "Unsupported content", Toast.LENGTH_SHORT).show();
                    }
                } else if (Intent.ACTION_SEND_MULTIPLE.equals(intent.getAction())) {
                    boolean error = false;
                    try {
                        ArrayList<Parcelable> uris = intent.getParcelableArrayListExtra(Intent.EXTRA_STREAM);
                        String type = intent.getType();
                        if (uris != null) {
                            for (int a = 0; a < uris.size(); a++) {
                                Parcelable parcelable = uris.get(a);
                                if (!(parcelable instanceof Uri)) {
                                    parcelable = Uri.parse(parcelable.toString());
                                }
                                Uri uri = (Uri) parcelable;
                                if (uri != null) {
                                    if (AndroidUtilities.isInternalUri(uri)) {
                                        uris.remove(a);
                                        a--;
                                    }
                                }
                            }
                            if (uris.isEmpty()) {
                                uris = null;
                            }
                        }
                        if (uris != null) {
                            if (type != null && type.startsWith("image/")) {
                                for (int a = 0; a < uris.size(); a++) {
                                    Parcelable parcelable = uris.get(a);
                                    if (!(parcelable instanceof Uri)) {
                                        parcelable = Uri.parse(parcelable.toString());
                                    }
                                    Uri uri = (Uri) parcelable;
                                    if (photoPathsArray == null) {
                                        photoPathsArray = new ArrayList<>();
                                    }
                                    SendMessagesHelper.SendingMediaInfo info = new SendMessagesHelper.SendingMediaInfo();
                                    info.uri = uri;
                                    photoPathsArray.add(info);
                                }
                            } else {
                                Set<String> exportUris = MessagesController.getInstance(intentAccount[0]).exportUri;
                                for (int a = 0; a < uris.size(); a++) {
                                    Parcelable parcelable = uris.get(a);
                                    if (!(parcelable instanceof Uri)) {
                                        parcelable = Uri.parse(parcelable.toString());
                                    }
                                    Uri uri = (Uri) parcelable;
                                    String path = AndroidUtilities.getPath(uri);
                                    String originalPath = parcelable.toString();
                                    if (originalPath == null) {
                                        originalPath = path;
                                    }

                                    if (dialogId == 0 && originalPath != null && exportingChatUri == null) {
                                        boolean ok = false;
                                        for (String u : exportUris) {
                                            if (originalPath.startsWith(u)) {
                                                exportingChatUri = uri;
                                                ok = true;
                                                break;
                                            }
                                        }
                                        if (ok) {
                                            continue;
                                        } else if (originalPath.startsWith("content://com.kakao.talk") && originalPath.endsWith("KakaoTalkChats.txt")) {
                                            exportingChatUri = uri;
                                            continue;
                                        }
                                    }
                                    if (path != null) {
                                        if (path.startsWith("file:")) {
                                            path = path.replace("file://", "");
                                        }
                                        if (documentsPathsArray == null) {
                                            documentsPathsArray = new ArrayList<>();
                                            documentsOriginalPathsArray = new ArrayList<>();
                                        }
                                        documentsPathsArray.add(path);
                                        documentsOriginalPathsArray.add(originalPath);
                                    } else {
                                        if (documentsUrisArray == null) {
                                            documentsUrisArray = new ArrayList<>();
                                        }
                                        documentsUrisArray.add(uri);
                                        documentsMimeType = type;
                                    }
                                }
                            }
                        } else {
                            error = true;
                        }
                    } catch (Exception e) {
                        FileLog.e(e);
                        error = true;
                    }
                    if (error) {
                        Toast.makeText(this, "Unsupported content", Toast.LENGTH_SHORT).show();
                    }
                } else if (Intent.ACTION_VIEW.equals(intent.getAction())) {
                    Uri data = intent.getData();
                    if (data != null) {
                        String username = null;
                        String login = null;
                        String group = null;
                        String sticker = null;
                        HashMap<String, String> auth = null;
                        String unsupportedUrl = null;
                        String botUser = null;
                        String botChat = null;
                        String message = null;
                        String phone = null;
                        String game = null;
                        String phoneHash = null;
                        String lang = null;
                        String theme = null;
                        String code = null;
                        TLRPC.TL_wallPaper wallPaper = null;
                        Integer messageId = null;
                        Integer channelId = null;
                        Integer threadId = null;
                        Integer commentId = null;
                        boolean hasUrl = false;
                        final String scheme = data.getScheme();
                        boolean internal = intent.getExtras() != null && intent.getExtras().get("internal") != null && (boolean) intent.getExtras().get("internal");
                        if (scheme != null) {
                            switch (scheme) {
                                case "http":
                                case "https": {
                                    String host = data.getHost().toLowerCase();
                                    if (host.equals("telegram.me") || host.equals("t.me") || host.equals("telegram.dog")) {
                                        String path = data.getPath();
                                        if (path != null && path.length() > 1) {
                                            path = path.substring(1);
                                            if (path.startsWith("bg/")) {
                                                wallPaper = new TLRPC.TL_wallPaper();
                                                wallPaper.settings = new TLRPC.TL_wallPaperSettings();
                                                wallPaper.slug = path.replace("bg/", "");
                                                if (wallPaper.slug != null && wallPaper.slug.length() == 6) {
                                                    try {
                                                        wallPaper.settings.background_color = Integer.parseInt(wallPaper.slug, 16) | 0xff000000;
                                                    } catch (Exception ignore) {

                                                    }
                                                    wallPaper.slug = null;
                                                } else if (wallPaper.slug != null && wallPaper.slug.length() == 13 && wallPaper.slug.charAt(6) == '-') {
                                                    try {
                                                        wallPaper.settings.background_color = Integer.parseInt(wallPaper.slug.substring(0, 6), 16) | 0xff000000;
                                                        wallPaper.settings.second_background_color = Integer.parseInt(wallPaper.slug.substring(7), 16) | 0xff000000;
                                                        wallPaper.settings.rotation = 45;
                                                    } catch (Exception ignore) {

                                                    }
                                                    try {
                                                        String rotation = data.getQueryParameter("rotation");
                                                        if (!TextUtils.isEmpty(rotation)) {
                                                            wallPaper.settings.rotation = Utilities.parseInt(rotation);
                                                        }
                                                    } catch (Exception ignore) {

                                                    }
                                                    wallPaper.slug = null;
                                                } else {
                                                    String mode = data.getQueryParameter("mode");
                                                    if (mode != null) {
                                                        mode = mode.toLowerCase();
                                                        String[] modes = mode.split(" ");
                                                        if (modes != null && modes.length > 0) {
                                                            for (int a = 0; a < modes.length; a++) {
                                                                if ("blur".equals(modes[a])) {
                                                                    wallPaper.settings.blur = true;
                                                                } else if ("motion".equals(modes[a])) {
                                                                    wallPaper.settings.motion = true;
                                                                }
                                                            }
                                                        }
                                                    }
                                                    String intensity = data.getQueryParameter("intensity");
                                                    if (!TextUtils.isEmpty(intensity)) {
                                                        wallPaper.settings.intensity = Utilities.parseInt(intensity);
                                                    } else {
                                                        wallPaper.settings.intensity = 50;
                                                    }
                                                    try {
                                                        String bgColor = data.getQueryParameter("bg_color");
                                                        if (!TextUtils.isEmpty(bgColor)) {
                                                            wallPaper.settings.background_color = Integer.parseInt(bgColor.substring(0, 6), 16) | 0xff000000;
                                                            if (bgColor.length() > 6) {
                                                                wallPaper.settings.second_background_color = Integer.parseInt(bgColor.substring(7), 16) | 0xff000000;
                                                                wallPaper.settings.rotation = 45;
                                                            }
                                                        } else {
                                                            wallPaper.settings.background_color = 0xffffffff;
                                                        }
                                                    } catch (Exception ignore) {

                                                    }
                                                    try {
                                                        String rotation = data.getQueryParameter("rotation");
                                                        if (!TextUtils.isEmpty(rotation)) {
                                                            wallPaper.settings.rotation = Utilities.parseInt(rotation);
                                                        }
                                                    } catch (Exception ignore) {

                                                    }
                                                }
                                            } else if (path.startsWith("login/")) {
                                                int intCode = Utilities.parseInt(path.replace("login/", ""));
                                                if (intCode != 0) {
                                                    code = "" + intCode;
                                                }
                                            } else if (path.startsWith("joinchat/")) {
                                                group = path.replace("joinchat/", "");
                                            } else if (path.startsWith("addstickers/")) {
                                                sticker = path.replace("addstickers/", "");
                                            } else if (path.startsWith("msg/") || path.startsWith("share/")) {
                                                message = data.getQueryParameter("url");
                                                if (message == null) {
                                                    message = "";
                                                }
                                                if (data.getQueryParameter("text") != null) {
                                                    if (message.length() > 0) {
                                                        hasUrl = true;
                                                        message += "\n";
                                                    }
                                                    message += data.getQueryParameter("text");
                                                }
                                                if (message.length() > 4096 * 4) {
                                                    message = message.substring(0, 4096 * 4);
                                                }
                                                while (message.endsWith("\n")) {
                                                    message = message.substring(0, message.length() - 1);
                                                }
                                            } else if (path.startsWith("confirmphone")) {
                                                phone = data.getQueryParameter("phone");
                                                phoneHash = data.getQueryParameter("hash");
                                            } else if (path.startsWith("setlanguage/")) {
                                                lang = path.substring(12);
                                            } else if (path.startsWith("addtheme/")) {
                                                theme = path.substring(9);
                                            } else if (path.startsWith("c/")) {
                                                List<String> segments = data.getPathSegments();
                                                if (segments.size() == 3) {
                                                    channelId = Utilities.parseInt(segments.get(1));
                                                    messageId = Utilities.parseInt(segments.get(2));
                                                    if (messageId == 0 || channelId == 0) {
                                                        messageId = null;
                                                        channelId = null;
                                                    }
                                                    threadId = Utilities.parseInt(data.getQueryParameter("thread"));
                                                    if (threadId == 0) {
                                                        threadId = null;
                                                    }
                                                }
                                            } else if (path.startsWith("@id")) {
                                                try {

                                                    int userId = Utilities.parseInt(StringsKt.substringAfter(path, "@id", "0"));
                                                    if (userId != 0) {
                                                        push_user_id = userId;
                                                    }
                                                } catch (Exception e) {
                                                    FileLog.e(e);
                                                }
                                            } else if (path.length() >= 1) {
                                                ArrayList<String> segments = new ArrayList<>(data.getPathSegments());
                                                if (segments.size() > 0 && segments.get(0).equals("s")) {
                                                    segments.remove(0);
                                                }
                                                if (segments.size() > 0) {
                                                    username = segments.get(0);
                                                    if (segments.size() > 1) {
                                                        messageId = Utilities.parseInt(segments.get(1));
                                                        if (messageId == 0) {
                                                            messageId = null;
                                                        }
                                                    }
                                                }
                                                botUser = data.getQueryParameter("start");
                                                botChat = data.getQueryParameter("startgroup");
                                                game = data.getQueryParameter("game");
                                                threadId = Utilities.parseInt(data.getQueryParameter("thread"));
                                                if (threadId == 0) {
                                                    threadId = null;
                                                }
                                                commentId = Utilities.parseInt(data.getQueryParameter("comment"));
                                                if (commentId == 0) {
                                                    commentId = null;
                                                }
                                            }
                                        }
                                    }
                                    break;
                                }
                                case "tg": {
                                    String url = data.toString();
                                    if (url.startsWith("tg:resolve") || url.startsWith("tg://resolve")) {
                                        url = url.replace("tg:resolve", "tg://telegram.org").replace("tg://resolve", "tg://telegram.org");
                                        data = Uri.parse(url);
                                        username = data.getQueryParameter("domain");
                                        if ("telegrampassport".equals(username)) {
                                            username = null;
                                            auth = new HashMap<>();
                                            String scope = data.getQueryParameter("scope");
                                            if (!TextUtils.isEmpty(scope) && scope.startsWith("{") && scope.endsWith("}")) {
                                                auth.put("nonce", data.getQueryParameter("nonce"));
                                            } else {
                                                auth.put("payload", data.getQueryParameter("payload"));
                                            }
                                            auth.put("bot_id", data.getQueryParameter("bot_id"));
                                            auth.put("scope", scope);
                                            auth.put("public_key", data.getQueryParameter("public_key"));
                                            auth.put("callback_url", data.getQueryParameter("callback_url"));
                                        } else {
                                            botUser = data.getQueryParameter("start");
                                            botChat = data.getQueryParameter("startgroup");
                                            game = data.getQueryParameter("game");
                                            messageId = Utilities.parseInt(data.getQueryParameter("post"));
                                            if (messageId == 0) {
                                                messageId = null;
                                            }
                                            threadId = Utilities.parseInt(data.getQueryParameter("thread"));
                                            if (threadId == 0) {
                                                threadId = null;
                                            }
                                            commentId = Utilities.parseInt(data.getQueryParameter("comment"));
                                            if (commentId == 0) {
                                                commentId = null;
                                            }
                                        }
                                    } else if (url.startsWith("tg:privatepost") || url.startsWith("tg://privatepost")) {
                                        url = url.replace("tg:privatepost", "tg://telegram.org").replace("tg://privatepost", "tg://telegram.org");
                                        data = Uri.parse(url);
                                        messageId = Utilities.parseInt(data.getQueryParameter("post"));
                                        channelId = Utilities.parseInt(data.getQueryParameter("channel"));
                                        if (messageId == 0 || channelId == 0) {
                                            messageId = null;
                                            channelId = null;
                                        }
                                        threadId = Utilities.parseInt(data.getQueryParameter("thread"));
                                        if (threadId == 0) {
                                            threadId = null;
                                        }
                                        commentId = Utilities.parseInt(data.getQueryParameter("comment"));
                                        if (commentId == 0) {
                                            commentId = null;
                                        }
                                    } else if (url.startsWith("tg:bg") || url.startsWith("tg://bg")) {
                                        url = url.replace("tg:bg", "tg://telegram.org").replace("tg://bg", "tg://telegram.org");
                                        data = Uri.parse(url);
                                        wallPaper = new TLRPC.TL_wallPaper();
                                        wallPaper.settings = new TLRPC.TL_wallPaperSettings();
                                        wallPaper.slug = data.getQueryParameter("slug");
                                        if (wallPaper.slug == null) {
                                            wallPaper.slug = data.getQueryParameter("color");
                                        }
                                        if (wallPaper.slug != null && wallPaper.slug.length() == 6) {
                                            try {
                                                wallPaper.settings.background_color = Integer.parseInt(wallPaper.slug, 16) | 0xff000000;
                                            } catch (Exception ignore) {

                                            }
                                            wallPaper.slug = null;
                                        } else if (wallPaper.slug != null && wallPaper.slug.length() == 13 && wallPaper.slug.charAt(6) == '-') {
                                            try {
                                                wallPaper.settings.background_color = Integer.parseInt(wallPaper.slug.substring(0, 6), 16) | 0xff000000;
                                                wallPaper.settings.second_background_color = Integer.parseInt(wallPaper.slug.substring(7), 16) | 0xff000000;
                                                wallPaper.settings.rotation = 45;
                                            } catch (Exception ignore) {

                                            }
                                            try {
                                                String rotation = data.getQueryParameter("rotation");
                                                if (!TextUtils.isEmpty(rotation)) {
                                                    wallPaper.settings.rotation = Utilities.parseInt(rotation);
                                                }
                                            } catch (Exception ignore) {

                                            }
                                            wallPaper.slug = null;
                                        } else {
                                            String mode = data.getQueryParameter("mode");
                                            if (mode != null) {
                                                mode = mode.toLowerCase();
                                                String[] modes = mode.split(" ");
                                                if (modes != null && modes.length > 0) {
                                                    for (int a = 0; a < modes.length; a++) {
                                                        if ("blur".equals(modes[a])) {
                                                            wallPaper.settings.blur = true;
                                                        } else if ("motion".equals(modes[a])) {
                                                            wallPaper.settings.motion = true;
                                                        }
                                                    }
                                                }
                                            }
                                            wallPaper.settings.intensity = Utilities.parseInt(data.getQueryParameter("intensity"));
                                            try {
                                                String bgColor = data.getQueryParameter("bg_color");
                                                if (!TextUtils.isEmpty(bgColor)) {
                                                    wallPaper.settings.background_color = Integer.parseInt(bgColor.substring(0, 6), 16) | 0xff000000;
                                                    if (bgColor.length() > 6) {
                                                        wallPaper.settings.second_background_color = Integer.parseInt(bgColor.substring(7), 16) | 0xff000000;
                                                        wallPaper.settings.rotation = 45;
                                                    }
                                                }
                                            } catch (Exception ignore) {

                                            }
                                            try {
                                                String rotation = data.getQueryParameter("rotation");
                                                if (!TextUtils.isEmpty(rotation)) {
                                                    wallPaper.settings.rotation = Utilities.parseInt(rotation);
                                                }
                                            } catch (Exception ignore) {

                                            }
                                        }
                                    } else if (url.startsWith("tg:join") || url.startsWith("tg://join")) {
                                        url = url.replace("tg:join", "tg://telegram.org").replace("tg://join", "tg://telegram.org");
                                        data = Uri.parse(url);
                                        group = data.getQueryParameter("invite");
                                    } else if (url.startsWith("tg:addstickers") || url.startsWith("tg://addstickers")) {
                                        url = url.replace("tg:addstickers", "tg://telegram.org").replace("tg://addstickers", "tg://telegram.org");
                                        data = Uri.parse(url);
                                        sticker = data.getQueryParameter("set");
                                    } else if (url.startsWith("tg:msg") || url.startsWith("tg://msg") || url.startsWith("tg://share") || url.startsWith("tg:share")) {
                                        url = url.replace("tg:msg", "tg://telegram.org").replace("tg://msg", "tg://telegram.org").replace("tg://share", "tg://telegram.org").replace("tg:share", "tg://telegram.org");
                                        data = Uri.parse(url);
                                        message = data.getQueryParameter("url");
                                        if (message == null) {
                                            message = "";
                                        }
                                        if (data.getQueryParameter("text") != null) {
                                            if (message.length() > 0) {
                                                hasUrl = true;
                                                message += "\n";
                                            }
                                            message += data.getQueryParameter("text");
                                        }
                                        if (message.length() > 4096 * 4) {
                                            message = message.substring(0, 4096 * 4);
                                        }
                                        while (message.endsWith("\n")) {
                                            message = message.substring(0, message.length() - 1);
                                        }
                                    } else if (url.startsWith("tg:confirmphone") || url.startsWith("tg://confirmphone")) {
                                        url = url.replace("tg:confirmphone", "tg://telegram.org").replace("tg://confirmphone", "tg://telegram.org");
                                        data = Uri.parse(url);

                                        phone = data.getQueryParameter("phone");
                                        phoneHash = data.getQueryParameter("hash");
                                    } else if (url.startsWith("tg:login") || url.startsWith("tg://login")) {
                                        url = url.replace("tg:login", "tg://telegram.org").replace("tg://login", "tg://telegram.org");
                                        data = Uri.parse(url);
                                        login = data.getQueryParameter("token");
                                        int intCode = Utilities.parseInt(data.getQueryParameter("code"));
                                        if (intCode != 0) {
                                            code = "" + intCode;
                                        }
                                    } else if (url.startsWith("tg:openmessage") || url.startsWith("tg://openmessage")) {
                                        url = url.replace("tg:openmessage", "tg://telegram.org").replace("tg://openmessage", "tg://telegram.org");
                                        data = Uri.parse(url);

                                        String userID = data.getQueryParameter("user_id");
                                        String chatID = data.getQueryParameter("chat_id");
                                        String msgID = data.getQueryParameter("message_id");
                                        if (userID != null) {
                                            try {
                                                push_user_id = Integer.parseInt(userID);
                                            } catch (NumberFormatException ignore) {
                                            }
                                        } else if (chatID != null) {
                                            try {
                                                push_chat_id = Integer.parseInt(chatID);
                                            } catch (NumberFormatException ignore) {
                                            }
                                        }
                                        if (msgID != null) {
                                            try {
                                                push_msg_id = Integer.parseInt(msgID);
                                            } catch (NumberFormatException ignore) {
                                            }
                                        }
                                    } else if (url.startsWith("tg:passport") || url.startsWith("tg://passport") || url.startsWith("tg:secureid")) {
                                        url = url.replace("tg:passport", "tg://telegram.org").replace("tg://passport", "tg://telegram.org").replace("tg:secureid", "tg://telegram.org");
                                        data = Uri.parse(url);
                                        auth = new HashMap<>();
                                        String scope = data.getQueryParameter("scope");
                                        if (!TextUtils.isEmpty(scope) && scope.startsWith("{") && scope.endsWith("}")) {
                                            auth.put("nonce", data.getQueryParameter("nonce"));
                                        } else {
                                            auth.put("payload", data.getQueryParameter("payload"));
                                        }
                                        auth.put("bot_id", data.getQueryParameter("bot_id"));
                                        auth.put("scope", scope);
                                        auth.put("public_key", data.getQueryParameter("public_key"));
                                        auth.put("callback_url", data.getQueryParameter("callback_url"));
                                    } else if (url.startsWith("tg:setlanguage") || url.startsWith("tg://setlanguage")) {
                                        url = url.replace("tg:setlanguage", "tg://telegram.org").replace("tg://setlanguage", "tg://telegram.org");
                                        data = Uri.parse(url);
                                        lang = data.getQueryParameter("lang");
                                    } else if (url.startsWith("tg:addtheme") || url.startsWith("tg://addtheme")) {
                                        url = url.replace("tg:addtheme", "tg://telegram.org").replace("tg://addtheme", "tg://telegram.org");
                                        data = Uri.parse(url);
                                        theme = data.getQueryParameter("slug");
                                    } else if (url.startsWith("tg:settings") || url.startsWith("tg://settings")) {
                                        if (url.contains("themes")) {
                                            open_settings = 2;
                                        } else if (url.contains("devices")) {
                                            open_settings = 3;
                                        } else if (url.contains("folders")) {
                                            open_settings = 4;
                                        } else if (url.contains("change_number")) {
                                            open_settings = 5;
                                        } else if (url.contains("neko")) {
                                            open_settings = 100;
                                        } else {
                                            open_settings = 1;
                                        }
                                    } else if (url.startsWith("tg:user") || url.startsWith("tg://user")) {
                                        try {
                                            url = url.replace("tg:user", "tg://telegram.org").replace("tg://user", "tg://telegram.org");
                                            data = Uri.parse(url);
                                            int userId = Utilities.parseInt(data.getQueryParameter("id"));
                                            if (userId != 0) {
                                                push_user_id = userId;
                                            }
                                        } catch (Exception e) {
                                            FileLog.e(e);
                                        }
                                    } else if ((url.startsWith("tg:search") || url.startsWith("tg://search"))) {
                                        url = url.replace("tg:search", "tg://telegram.org").replace("tg://search", "tg://telegram.org");
                                        data = Uri.parse(url);
                                        searchQuery = data.getQueryParameter("query");
                                        if (searchQuery != null) {
                                            searchQuery = searchQuery.trim();
                                        } else {
                                            searchQuery = "";
                                        }
                                    } else if ((url.startsWith("tg:calllog") || url.startsWith("tg://calllog"))) {
                                        showCallLog = true;
                                    } else if ((url.startsWith("tg:call") || url.startsWith("tg://call"))) {
                                        if (UserConfig.getInstance(currentAccount).isClientActivated()) {
                                            final String extraForceCall = "extra_force_call";
                                            if (ContactsController.getInstance(currentAccount).contactsLoaded || intent.hasExtra(extraForceCall)) {
                                                final String callFormat = data.getQueryParameter("format");
                                                final String callUserName = data.getQueryParameter("name");
                                                final String callPhone = data.getQueryParameter("phone");
                                                final List<TLRPC.TL_contact> contacts = findContacts(callUserName, callPhone, false);

                                                if (contacts.isEmpty() && callPhone != null) {
                                                    newContactName = callUserName;
                                                    newContactPhone = callPhone;
                                                    newContactAlert = true;
                                                } else {
                                                    if (contacts.size() == 1) {
                                                        push_user_id = contacts.get(0).user_id;
                                                    }

                                                    if (push_user_id == 0) {
                                                        callSearchQuery = callUserName != null ? callUserName : "";
                                                    }

                                                    if ("video".equalsIgnoreCase(callFormat)) {
                                                        videoCallUser = true;
                                                    } else {
                                                        audioCallUser = true;
                                                    }

                                                    needCallAlert = true;
                                                }
                                            } else {
                                                final Intent copyIntent = new Intent(intent);
                                                copyIntent.removeExtra(EXTRA_ACTION_TOKEN);
                                                copyIntent.putExtra(extraForceCall, true);
                                                ContactsLoadingObserver.observe((contactsLoaded) -> handleIntent(copyIntent, true, false, false), 1000);
                                            }
                                        }
                                    } else if ((url.startsWith("tg:scanqr") || url.startsWith("tg://scanqr"))) {
                                        scanQr = true;
                                    } else if ((url.startsWith("tg:addcontact") || url.startsWith("tg://addcontact"))) {
                                        url = url.replace("tg:addcontact", "tg://telegram.org").replace("tg://addcontact", "tg://telegram.org");
                                        data = Uri.parse(url);
                                        newContactName = data.getQueryParameter("name");
                                        newContactPhone = data.getQueryParameter("phone");
                                        newContact = true;
                                    } else {
                                        unsupportedUrl = url.replace("tg://", "").replace("tg:", "");
                                        int index;
                                        if ((index = unsupportedUrl.indexOf('?')) >= 0) {
                                            unsupportedUrl = unsupportedUrl.substring(0, index);
                                        }
                                    }
                                    break;
                                }
                            }
                        }
                        /*if (intent.hasExtra(EXTRA_ACTION_TOKEN)) {
                            final boolean success = UserConfig.getInstance(currentAccount).isClientActivated() && "tg".equals(scheme) && unsupportedUrl == null;
                            final Action assistAction = new AssistActionBuilder()
                                    .setActionToken(intent.getStringExtra(EXTRA_ACTION_TOKEN))
                                    .setActionStatus(success ? Action.Builder.STATUS_TYPE_COMPLETED : Action.Builder.STATUS_TYPE_FAILED)
                                    .build();
                            FirebaseUserActions.getInstance().end(assistAction);
                            intent.removeExtra(EXTRA_ACTION_TOKEN);
                        }*/
                        if (code != null || UserConfig.getInstance(currentAccount).isClientActivated()) {
                            if (phone != null || phoneHash != null) {
                                final Bundle args = new Bundle();
                                args.putString("phone", phone);
                                args.putString("hash", phoneHash);
                                AndroidUtilities.runOnUIThread(() -> presentFragment(new CancelAccountDeletionActivity(args)));
                            } else if (username != null || group != null || sticker != null || message != null || game != null || auth != null || unsupportedUrl != null || lang != null || code != null || wallPaper != null || channelId != null || theme != null || login != null) {
                                if (message != null && message.startsWith("@")) {
                                    message = " " + message;
                                }
                                runLinkRequest(intentAccount[0], username, group, sticker, botUser, botChat, message, hasUrl, messageId, channelId, threadId, commentId, game, auth, lang, unsupportedUrl, code, login, wallPaper, theme, internal ? 3 : 0);
                            } else {
                                try (Cursor cursor = getContentResolver().query(intent.getData(), null, null, null, null)) {
                                    if (cursor != null) {
                                        if (cursor.moveToFirst()) {
                                            int accountId = Utilities.parseInt(cursor.getString(cursor.getColumnIndex(ContactsContract.RawContacts.ACCOUNT_NAME)));
                                            for (int a = 0; a < UserConfig.MAX_ACCOUNT_COUNT; a++) {
                                                if (UserConfig.getInstance(a).getClientUserId() == accountId) {
                                                    intentAccount[0] = a;
                                                    switchToAccount(intentAccount[0], true);
                                                    break;
                                                }
                                            }
                                            int userId = cursor.getInt(cursor.getColumnIndex(ContactsContract.Data.DATA4));
                                            NotificationCenter.getInstance(intentAccount[0]).postNotificationName(NotificationCenter.closeChats);
                                            push_user_id = userId;
                                            String mimeType = cursor.getString(cursor.getColumnIndex(ContactsContract.Data.MIMETYPE));
                                            if (TextUtils.equals(mimeType, "vnd.android.cursor.item/vnd.org.telegram.messenger.android.call")) {
                                                audioCallUser = true;
                                            } else if (TextUtils.equals(mimeType, "vnd.android.cursor.item/vnd.org.telegram.messenger.android.call.video")) {
                                                videoCallUser = true;
                                            }
                                        }
                                    }
                                } catch (Exception e) {
                                    FileLog.e(e);
                                }
                            }
                        }
                    }
                } else if (intent.getAction().equals("org.telegram.messenger.OPEN_ACCOUNT")) {
                    open_settings = 1;
                } else if (intent.getAction().equals("new_dialog")) {
                    open_new_dialog = 1;
                } else if (intent.getAction().startsWith("com.tmessages.openchat")) {
                    int chatId = intent.getIntExtra("chatId", 0);
                    int userId = intent.getIntExtra("userId", 0);
                    int encId = intent.getIntExtra("encId", 0);
                    if (push_msg_id == 0) {
                        push_msg_id = intent.getIntExtra("message_id", 0);
                    }
                    if (chatId != 0) {
                        NotificationCenter.getInstance(intentAccount[0]).postNotificationName(NotificationCenter.closeChats);
                        push_chat_id = chatId;
                    } else if (userId != 0) {
                        NotificationCenter.getInstance(intentAccount[0]).postNotificationName(NotificationCenter.closeChats);
                        push_user_id = userId;
                    } else if (encId != 0) {
                        NotificationCenter.getInstance(intentAccount[0]).postNotificationName(NotificationCenter.closeChats);
                        push_enc_id = encId;
                    } else {
                        showDialogsList = true;
                    }
                } else if (intent.getAction().equals("com.tmessages.openplayer")) {
                    showPlayer = true;
                } else if (intent.getAction().equals("org.tmessages.openlocations")) {
                    showLocations = true;
                } else if (action.equals("voip_chat")) {
                    showGroupVoip = true;
                }
            }
        }
        //FileLog.d("UI create15 time = " + (SystemClock.elapsedRealtime() - ApplicationLoader.startTime));
        if (UserConfig.getInstance(currentAccount).isClientActivated()) {
            if (searchQuery != null) {
                final BaseFragment lastFragment = actionBarLayout.getLastFragment();
                if (lastFragment instanceof DialogsActivity) {
                    final DialogsActivity dialogsActivity = (DialogsActivity) lastFragment;
                    if (dialogsActivity.isMainDialogList()) {
                        if (dialogsActivity.getFragmentView() != null) {
                            dialogsActivity.search(searchQuery, true);
                        } else {
                            dialogsActivity.setInitialSearchString(searchQuery);
                        }
                    }
                } else {
                    showDialogsList = true;
                }
            }

            if (push_user_id != 0) {
                if (audioCallUser || videoCallUser) {
                    if (needCallAlert) {
                        final BaseFragment lastFragment = actionBarLayout.getLastFragment();
                        if (lastFragment != null) {
                            AlertsCreator.createCallDialogAlert(lastFragment, lastFragment.getMessagesController().getUser(push_user_id), videoCallUser);
                        }
                    } else {
                        VoIPPendingCall.startOrSchedule(this, push_user_id, videoCallUser);
                    }
                } else {
                    Bundle args = new Bundle();
                    args.putInt("user_id", push_user_id);
                    if (push_msg_id != 0) {
                        args.putInt("message_id", push_msg_id);
                    }
                    if (mainFragmentsStack.isEmpty() || MessagesController.getInstance(intentAccount[0]).checkCanOpenChat(args, mainFragmentsStack.get(mainFragmentsStack.size() - 1))) {
                        ChatActivity fragment = new ChatActivity(args);
                        if (actionBarLayout.presentFragment(fragment, false, true, true, false)) {
                            pushOpened = true;
                        }
                    }
                }
            } else if (push_chat_id != 0) {
                Bundle args = new Bundle();
                args.putInt("chat_id", push_chat_id);
                if (push_msg_id != 0)
                    args.putInt("message_id", push_msg_id);
                if (mainFragmentsStack.isEmpty() || MessagesController.getInstance(intentAccount[0]).checkCanOpenChat(args, mainFragmentsStack.get(mainFragmentsStack.size() - 1))) {
                    ChatActivity fragment = new ChatActivity(args);
                    if (actionBarLayout.presentFragment(fragment, false, true, true, false)) {
                        pushOpened = true;
                    }
                }
            } else if (push_enc_id != 0) {
                Bundle args = new Bundle();
                args.putInt("enc_id", push_enc_id);
                ChatActivity fragment = new ChatActivity(args);
                if (actionBarLayout.presentFragment(fragment, false, true, true, false)) {
                    pushOpened = true;
                }
            } else if (showDialogsList) {
                if (!AndroidUtilities.isTablet()) {
                    actionBarLayout.removeAllFragments();
                } else {
                    if (!layersActionBarLayout.fragmentsStack.isEmpty()) {
                        for (int a = 0; a < layersActionBarLayout.fragmentsStack.size() - 1; a++) {
                            layersActionBarLayout.removeFragmentFromStack(layersActionBarLayout.fragmentsStack.get(0));
                            a--;
                        }
                        layersActionBarLayout.closeLastFragment(false);
                    }
                }
                pushOpened = false;
                isNew = false;
            } else if (showPlayer) {
                if (!actionBarLayout.fragmentsStack.isEmpty()) {
                    BaseFragment fragment = actionBarLayout.fragmentsStack.get(0);
                    fragment.showDialog(new AudioPlayerAlert(this));
                }
                pushOpened = false;
            } else if (showLocations) {
                if (!actionBarLayout.fragmentsStack.isEmpty()) {
                    BaseFragment fragment = actionBarLayout.fragmentsStack.get(0);
                    fragment.showDialog(new SharingLocationsAlert(this, info -> {
                        intentAccount[0] = info.messageObject.currentAccount;
                        switchToAccount(intentAccount[0], true);

                        LocationActivity locationActivity = new LocationActivity(2);
                        locationActivity.setMessageObject(info.messageObject);
                        final long dialog_id = info.messageObject.getDialogId();
                        locationActivity.setDelegate((location, live, notify, scheduleDate) -> SendMessagesHelper.getInstance(intentAccount[0]).sendMessage(location, dialog_id, null, null, null, null, notify, scheduleDate));
                        presentFragment(locationActivity);
                    }));
                }
                pushOpened = false;
<<<<<<< HEAD
            } else if (videoPath != null || photoPathsArray != null || sendingText != null || sendingLocation != null || documentsPathsArray != null || contactsToSend != null || documentsUrisArray != null) {
=======
            } else if (exportingChatUri != null) {
                runImportRequest(exportingChatUri, documentsUrisArray);
            } else if (videoPath != null || photoPathsArray != null || sendingText != null || documentsPathsArray != null || contactsToSend != null || documentsUrisArray != null) {
>>>>>>> eb94e31b
                if (!AndroidUtilities.isTablet()) {
                    NotificationCenter.getInstance(intentAccount[0]).postNotificationName(NotificationCenter.closeChats);
                }
                if (dialogId == 0) {
                    openDialogsToSend(false);
                    pushOpened = true;
                } else {
                    ArrayList<Long> dids = new ArrayList<>();
                    dids.add(dialogId);
                    didSelectDialogs(null, dids, null, false);
                }
            } else if (open_settings != 0) {
                BaseFragment fragment;
                boolean closePrevious = false;
                if (open_settings == 1) {
                    Bundle args = new Bundle();
                    args.putInt("user_id", UserConfig.getInstance(currentAccount).clientUserId);
                    fragment = new ProfileActivity(args);
                } else if (open_settings == 2) {
                    fragment = new ThemeActivity(ThemeActivity.THEME_TYPE_BASIC);
                } else if (open_settings == 3) {
                    fragment = new SessionsActivity(0);
                } else if (open_settings == 4) {
                    fragment = new FiltersSetupActivity();
                } else if (open_settings == 5) {
                    fragment = new ActionIntroActivity(ActionIntroActivity.ACTION_TYPE_CHANGE_PHONE_NUMBER);
                    closePrevious = true;
                } else if (open_settings == 100) {
                    fragment = new NekoSettingsActivity();
                } else {
                    fragment = null;
                }
                boolean closePreviousFinal = closePrevious;
                AndroidUtilities.runOnUIThread(() -> presentFragment(fragment, closePreviousFinal, false));
                if (AndroidUtilities.isTablet()) {
                    actionBarLayout.showLastFragment();
                    rightActionBarLayout.showLastFragment();
                    drawerLayoutContainer.setAllowOpenDrawer(false, false);
                } else {
                    drawerLayoutContainer.setAllowOpenDrawer(true, false);
                }
                pushOpened = true;
            } else if (open_new_dialog != 0) {
                Bundle args = new Bundle();
                args.putBoolean("destroyAfterSelect", true);
                actionBarLayout.presentFragment(new ContactsActivity(args), false, true, true, false);
                if (AndroidUtilities.isTablet()) {
                    actionBarLayout.showLastFragment();
                    rightActionBarLayout.showLastFragment();
                    drawerLayoutContainer.setAllowOpenDrawer(false, false);
                } else {
                    drawerLayoutContainer.setAllowOpenDrawer(true, false);
                }
                pushOpened = true;
            } else if (callSearchQuery != null) {
                final Bundle args = new Bundle();
                args.putBoolean("destroyAfterSelect", true);
                args.putBoolean("returnAsResult", true);
                args.putBoolean("onlyUsers", true);
                args.putBoolean("allowSelf", false);
                final ContactsActivity contactsFragment = new ContactsActivity(args);
                contactsFragment.setInitialSearchString(callSearchQuery);
                final boolean videoCall = videoCallUser;
                contactsFragment.setDelegate((user, param, activity) -> {
                    final TLRPC.UserFull userFull = MessagesController.getInstance(currentAccount).getUserFull(user.id);
                    VoIPHelper.startCall(user, videoCall, userFull != null && userFull.video_calls_available, LaunchActivity.this, userFull, true);
                });
                actionBarLayout.presentFragment(contactsFragment, actionBarLayout.getLastFragment() instanceof ContactsActivity, true, true, false);
                if (AndroidUtilities.isTablet()) {
                    actionBarLayout.showLastFragment();
                    rightActionBarLayout.showLastFragment();
                    drawerLayoutContainer.setAllowOpenDrawer(false, false);
                } else {
                    drawerLayoutContainer.setAllowOpenDrawer(true, false);
                }
                pushOpened = true;
            } else if (scanQr) {
                ActionIntroActivity fragment = new ActionIntroActivity(ActionIntroActivity.ACTION_TYPE_QR_LOGIN);
                fragment.setQrLoginDelegate(code -> {
                    AlertDialog progressDialog = new AlertDialog(LaunchActivity.this, 3);
                    progressDialog.setCanCacnel(false);
                    progressDialog.show();
                    byte[] token = Base64.decode(code.substring("tg://login?token=".length()), Base64.URL_SAFE);
                    TLRPC.TL_auth_acceptLoginToken req = new TLRPC.TL_auth_acceptLoginToken();
                    req.token = token;
                    ConnectionsManager.getInstance(currentAccount).sendRequest(req, (response, error) -> AndroidUtilities.runOnUIThread(() -> {
                        try {
                            progressDialog.dismiss();
                        } catch (Exception ignore) {
                        }
                        if (!(response instanceof TLRPC.TL_authorization)) {
                            AndroidUtilities.runOnUIThread(() -> AlertsCreator.showSimpleAlert(fragment, LocaleController.getString("AuthAnotherClient", R.string.AuthAnotherClient), LocaleController.getString("ErrorOccurred", R.string.ErrorOccurred) + "\n" + error.text));
                        }
                    }));
                });
                actionBarLayout.presentFragment(fragment, false, true, true, false);
                if (AndroidUtilities.isTablet()) {
                    actionBarLayout.showLastFragment();
                    rightActionBarLayout.showLastFragment();
                    drawerLayoutContainer.setAllowOpenDrawer(false, false);
                } else {
                    drawerLayoutContainer.setAllowOpenDrawer(true, false);
                }
                pushOpened = true;
            } else if (newContact) {
                final NewContactActivity fragment = new NewContactActivity();
                if (newContactName != null) {
                    final String[] names = newContactName.split(" ", 2);
                    fragment.setInitialName(names[0], names.length > 1 ? names[1] : null);
                }
                if (newContactPhone != null) {
                    fragment.setInitialPhoneNumber(PhoneFormat.stripExceptNumbers(newContactPhone, true), false);
                }
                actionBarLayout.presentFragment(fragment, false, true, true, false);
                if (AndroidUtilities.isTablet()) {
                    actionBarLayout.showLastFragment();
                    rightActionBarLayout.showLastFragment();
                    drawerLayoutContainer.setAllowOpenDrawer(false, false);
                } else {
                    drawerLayoutContainer.setAllowOpenDrawer(true, false);
                }
                pushOpened = true;
            } else if (showGroupVoip) {
                GroupCallActivity.create(this, AccountInstance.getInstance(currentAccount));
                if (GroupCallActivity.groupCallInstance != null) {
                    GroupCallActivity.groupCallUiVisible = true;
                }
            } else if (newContactAlert) {
                final BaseFragment lastFragment = actionBarLayout.getLastFragment();
                if (lastFragment != null && lastFragment.getParentActivity() != null) {
                    final String finalNewContactName = newContactName;
                    final String finalNewContactPhone = NewContactActivity.getPhoneNumber(this, UserConfig.getInstance(currentAccount).getCurrentUser(), newContactPhone, false);
                    final AlertDialog newContactAlertDialog = new AlertDialog.Builder(lastFragment.getParentActivity())
                            .setTitle(LocaleController.getString("NewContactAlertTitle", R.string.NewContactAlertTitle))
                            .setMessage(AndroidUtilities.replaceTags(LocaleController.formatString("NewContactAlertMessage", R.string.NewContactAlertMessage, PhoneFormat.getInstance().format(finalNewContactPhone))))
                            .setPositiveButton(LocaleController.getString("NewContactAlertButton", R.string.NewContactAlertButton), (d, i) -> {
                                final NewContactActivity fragment = new NewContactActivity();
                                fragment.setInitialPhoneNumber(finalNewContactPhone, false);
                                if (finalNewContactName != null) {
                                    final String[] names = finalNewContactName.split(" ", 2);
                                    fragment.setInitialName(names[0], names.length > 1 ? names[1] : null);
                                }
                                lastFragment.presentFragment(fragment);
                            })
                            .setNegativeButton(LocaleController.getString("Cancel", R.string.Cancel), null)
                            .create();
                    lastFragment.showDialog(newContactAlertDialog);
                    pushOpened = true;
                }
            } else if (showCallLog) {
                actionBarLayout.presentFragment(new CallLogActivity(), false, true, true, false);
                if (AndroidUtilities.isTablet()) {
                    actionBarLayout.showLastFragment();
                    rightActionBarLayout.showLastFragment();
                    drawerLayoutContainer.setAllowOpenDrawer(false, false);
                } else {
                    drawerLayoutContainer.setAllowOpenDrawer(true, false);
                }
                pushOpened = true;
            }
        }
        //FileLog.d("UI create16 time = " + (SystemClock.elapsedRealtime() - ApplicationLoader.startTime));
        if (!pushOpened && !isNew) {
            if (AndroidUtilities.isTablet()) {
                if (!UserConfig.getInstance(currentAccount).isClientActivated()) {
                    if (layersActionBarLayout.fragmentsStack.isEmpty()) {
                        layersActionBarLayout.addFragmentToStack(new LoginActivity());
                        drawerLayoutContainer.setAllowOpenDrawer(false, false);
                    }
                } else {
                    if (actionBarLayout.fragmentsStack.isEmpty()) {
                        DialogsActivity dialogsActivity = new DialogsActivity(null);
                        dialogsActivity.setSideMenu(sideMenu);
                        if (searchQuery != null) {
                            dialogsActivity.setInitialSearchString(searchQuery);
                        }
                        actionBarLayout.addFragmentToStack(dialogsActivity);
                        drawerLayoutContainer.setAllowOpenDrawer(true, false);
                    }
                }
            } else {
                if (actionBarLayout.fragmentsStack.isEmpty()) {
                    if (!UserConfig.getInstance(currentAccount).isClientActivated()) {
                        actionBarLayout.addFragmentToStack(new LoginActivity());
                        drawerLayoutContainer.setAllowOpenDrawer(false, false);
                    } else {
                        DialogsActivity dialogsActivity = new DialogsActivity(null);
                        dialogsActivity.setSideMenu(sideMenu);
                        if (searchQuery != null) {
                            dialogsActivity.setInitialSearchString(searchQuery);
                        }
                        actionBarLayout.addFragmentToStack(dialogsActivity);
                        drawerLayoutContainer.setAllowOpenDrawer(true, false);
                    }
                }
            }
            actionBarLayout.showLastFragment();
            if (AndroidUtilities.isTablet()) {
                layersActionBarLayout.showLastFragment();
                rightActionBarLayout.showLastFragment();
            }
        }
        //FileLog.d("UI create17 time = " + (SystemClock.elapsedRealtime() - ApplicationLoader.startTime));
        if (isVoipIntent) {
            VoIPFragment.show(this, intentAccount[0]);
        }

        intent.setAction(null);
        //FileLog.d("UI create18 time = " + (SystemClock.elapsedRealtime() - ApplicationLoader.startTime));
        return pushOpened;
    }

    private void openDialogsToSend(boolean animated) {
        Bundle args = new Bundle();
        args.putBoolean("onlySelect", true);
        args.putInt("dialogsType", 3);
        args.putBoolean("allowSwitchAccount", true);
        if (contactsToSend != null) {
            if (contactsToSend.size() != 1) {
                args.putString("selectAlertString", LocaleController.getString("SendContactToText", R.string.SendMessagesToText));
                args.putString("selectAlertStringGroup", LocaleController.getString("SendContactToGroupText", R.string.SendContactToGroupText));
            }
        } else {
            args.putString("selectAlertString", LocaleController.getString("SendMessagesToText", R.string.SendMessagesToText));
            args.putString("selectAlertStringGroup", LocaleController.getString("SendMessagesToGroupText", R.string.SendMessagesToGroupText));
        }
        DialogsActivity fragment = new DialogsActivity(args);
        fragment.setDelegate(this);
        boolean removeLast;
        if (AndroidUtilities.isTablet()) {
            removeLast = layersActionBarLayout.fragmentsStack.size() > 0 && layersActionBarLayout.fragmentsStack.get(layersActionBarLayout.fragmentsStack.size() - 1) instanceof DialogsActivity;
        } else {
            removeLast = actionBarLayout.fragmentsStack.size() > 1 && actionBarLayout.fragmentsStack.get(actionBarLayout.fragmentsStack.size() - 1) instanceof DialogsActivity;
        }
        actionBarLayout.presentFragment(fragment, removeLast, !animated, true, false);
        if (SecretMediaViewer.hasInstance() && SecretMediaViewer.getInstance().isVisible()) {
            SecretMediaViewer.getInstance().closePhoto(false, false);
        } else if (PhotoViewer.hasInstance() && PhotoViewer.getInstance().isVisible()) {
            PhotoViewer.getInstance().closePhoto(false, true);
        } else if (ArticleViewer.hasInstance() && ArticleViewer.getInstance().isVisible()) {
            ArticleViewer.getInstance().close(false, true);
        }

        if (!animated) {
            drawerLayoutContainer.setAllowOpenDrawer(false, false);
            if (AndroidUtilities.isTablet()) {
                actionBarLayout.showLastFragment();
                rightActionBarLayout.showLastFragment();
            } else {
                drawerLayoutContainer.setAllowOpenDrawer(true, false);
            }
        }
    }

    private int runCommentRequest(int intentAccount, AlertDialog progressDialog, Integer messageId, Integer commentId, Integer threadId, TLRPC.Chat chat) {
        if (chat == null) {
            return 0;
        }
        TLRPC.TL_messages_getDiscussionMessage req = new TLRPC.TL_messages_getDiscussionMessage();
        req.peer = MessagesController.getInputPeer(chat);
        req.msg_id = commentId != null ? messageId : threadId;
        return ConnectionsManager.getInstance(intentAccount).sendRequest(req, (response, error) -> AndroidUtilities.runOnUIThread(() -> {
            boolean chatOpened = false;
            if (response instanceof TLRPC.TL_messages_discussionMessage) {
                TLRPC.TL_messages_discussionMessage res = (TLRPC.TL_messages_discussionMessage) response;
                MessagesController.getInstance(intentAccount).putUsers(res.users, false);
                MessagesController.getInstance(intentAccount).putChats(res.chats, false);
                ArrayList<MessageObject> arrayList = new ArrayList<>();
                for (int a = 0, N = res.messages.size(); a < N; a++) {
                    arrayList.add(new MessageObject(UserConfig.selectedAccount, res.messages.get(a), true, true));
                }
                if (!arrayList.isEmpty()) {
                    Bundle args = new Bundle();
                    args.putInt("chat_id", (int) -arrayList.get(0).getDialogId());
                    args.putInt("message_id", Math.max(1, messageId));
                    ChatActivity chatActivity = new ChatActivity(args);
                    chatActivity.setThreadMessages(arrayList, chat, req.msg_id, res.read_inbox_max_id, res.read_outbox_max_id);
                    if (commentId != null) {
                        chatActivity.setHighlightMessageId(commentId);
                    } else if (threadId != null) {
                        chatActivity.setHighlightMessageId(messageId);
                    }
                    presentFragment(chatActivity);
                    chatOpened = true;
                }
            }
            if (!chatOpened) {
                try {
                    Toast.makeText(LaunchActivity.this, LocaleController.getString("ChannelPostDeleted", R.string.ChannelPostDeleted), Toast.LENGTH_SHORT).show();
                } catch (Exception e) {
                    FileLog.e(e);
                }
            }
            try {
                progressDialog.dismiss();
            } catch (Exception e) {
                FileLog.e(e);
            }
        }));
    }

    private void runImportRequest(final Uri importUri,
                                ArrayList<Uri> documents) {
        final int intentAccount = UserConfig.selectedAccount;
        final AlertDialog progressDialog = new AlertDialog(this, 3);
        final int[] requestId = new int[]{0};
        Runnable cancelRunnable = null;

        String content;
        InputStream inputStream = null;
        try {
            int linesCount = 0;
            inputStream = getContentResolver().openInputStream(importUri);
            BufferedReader r = new BufferedReader(new InputStreamReader(inputStream));
            StringBuilder total = new StringBuilder();
            for (String line; (line = r.readLine()) != null && linesCount < 100; ) {
                total.append(line).append('\n');
                linesCount++;
            }
            content = total.toString();
        } catch (Exception e) {
            FileLog.e(e);
            return;
        } finally {
            try {
                if (inputStream != null) {
                    inputStream.close();
                }
            } catch (Exception e2) {
                FileLog.e(e2);
            }
        }
        final TLRPC.TL_messages_checkHistoryImport req = new TLRPC.TL_messages_checkHistoryImport();
        req.import_head = content;
        requestId[0] = ConnectionsManager.getInstance(intentAccount).sendRequest(req, (response, error) -> AndroidUtilities.runOnUIThread(() -> {
            if (!LaunchActivity.this.isFinishing()) {
                if (response != null && actionBarLayout != null) {
                    final TLRPC.TL_messages_historyImportParsed res = (TLRPC.TL_messages_historyImportParsed) response;
                    Bundle args = new Bundle();
                    args.putBoolean("onlySelect", true);
                    args.putString("importTitle", res.title);

                    args.putBoolean("allowSwitchAccount", true);
                    if (res.pm) {
                        args.putInt("dialogsType", 12);
                    } else if (res.group) {
                        args.putInt("dialogsType", 11);
                    } else {
                        String uri = importUri.toString();
                        Set<String> uris = MessagesController.getInstance(intentAccount).exportPrivateUri;
                        boolean ok = false;
                        for (String u : uris) {
                            if (uri.contains(u)) {
                                args.putInt("dialogsType", 12);
                                ok = true;
                                break;
                            }
                        }
                        if (!ok) {
                            uris = MessagesController.getInstance(intentAccount).exportGroupUri;
                            for (String u : uris) {
                                if (uri.contains(u)) {
                                    args.putInt("dialogsType", 11);
                                    ok = true;
                                    break;
                                }
                            }
                            if (!ok) {
                                args.putInt("dialogsType", 13);
                            }
                        }
                    }

                    if (SecretMediaViewer.hasInstance() && SecretMediaViewer.getInstance().isVisible()) {
                        SecretMediaViewer.getInstance().closePhoto(false, false);
                    } else if (PhotoViewer.hasInstance() && PhotoViewer.getInstance().isVisible()) {
                        PhotoViewer.getInstance().closePhoto(false, true);
                    } else if (ArticleViewer.hasInstance() && ArticleViewer.getInstance().isVisible()) {
                        ArticleViewer.getInstance().close(false, true);
                    }

                    drawerLayoutContainer.setAllowOpenDrawer(false, false);
                    if (AndroidUtilities.isTablet()) {
                        actionBarLayout.showLastFragment();
                        rightActionBarLayout.showLastFragment();
                    } else {
                        drawerLayoutContainer.setAllowOpenDrawer(true, false);
                    }

                    DialogsActivity fragment = new DialogsActivity(args);
                    fragment.setDelegate(this);
                    boolean removeLast;
                    if (AndroidUtilities.isTablet()) {
                        removeLast = layersActionBarLayout.fragmentsStack.size() > 0 && layersActionBarLayout.fragmentsStack.get(layersActionBarLayout.fragmentsStack.size() - 1) instanceof DialogsActivity;
                    } else {
                        removeLast = actionBarLayout.fragmentsStack.size() > 1 && actionBarLayout.fragmentsStack.get(actionBarLayout.fragmentsStack.size() - 1) instanceof DialogsActivity;
                    }
                    actionBarLayout.presentFragment(fragment, removeLast, false, true, false);
                } else {
                    if (documentsUrisArray == null) {
                        documentsUrisArray = new ArrayList<>();
                    }
                    documentsUrisArray.add(0, exportingChatUri);
                    exportingChatUri = null;
                    openDialogsToSend(true);
                }
                try {
                    progressDialog.dismiss();
                } catch (Exception e) {
                    FileLog.e(e);
                }
            }
        }, ConnectionsManager.RequestFlagFailOnServerErrors));
        final Runnable cancelRunnableFinal = cancelRunnable;
        progressDialog.setOnCancelListener(dialog -> {
            ConnectionsManager.getInstance(intentAccount).cancelRequest(requestId[0], true);
            if (cancelRunnableFinal != null) {
                cancelRunnableFinal.run();
            }
        });
        try {
            progressDialog.showDelayed(300);
        } catch (Exception ignore) {

        }
    }

    private void runLinkRequest(final int intentAccount,
                                final String username,
                                final String group,
                                final String sticker,
                                final String botUser,
                                final String botChat,
                                final String message,
                                final boolean hasUrl,
                                final Integer messageId,
                                final Integer channelId,
                                final Integer threadId,
                                final Integer commentId,
                                final String game,
                                final HashMap<String, String> auth,
                                final String lang,
                                final String unsupportedUrl,
                                final String code,
                                final String loginToken,
                                final TLRPC.TL_wallPaper wallPaper,
                                final String theme,
                                final int state) {
        if (state == 0 && UserConfig.getActivatedAccountsCount() >= 2) {
            AlertsCreator.createAccountSelectDialog(this, account -> {
                if (account != intentAccount) {
                    switchToAccount(account, true);
                }
                runLinkRequest(account, username, group, sticker, botUser, botChat, message, hasUrl, messageId, channelId, threadId, commentId, game, auth, lang, unsupportedUrl, code, loginToken, wallPaper, theme, 3);
            }).show();
            return;
        } else if (code != null) {
            if (NotificationCenter.getGlobalInstance().hasObservers(NotificationCenter.didReceiveSmsCode)) {
                NotificationCenter.getGlobalInstance().postNotificationName(NotificationCenter.didReceiveSmsCode, code);
            } else {
                AlertDialog.Builder builder = new AlertDialog.Builder(LaunchActivity.this);
                builder.setTitle(LocaleController.getString("NekoX", R.string.NekoX));
                builder.setMessage(AndroidUtilities.replaceTags(LocaleController.formatString("OtherLoginCode", R.string.OtherLoginCode, code)));
                builder.setPositiveButton(LocaleController.getString("OK", R.string.OK), null);
                showAlertDialog(builder);
            }
            return;
        } else if (loginToken != null) {
            BottomBuilder builder = new BottomBuilder(this);
            builder.addTitle(LocaleController.getString("AuthAnotherClientScan", R.string.AuthAnotherClientScan), LocaleController.getString("QRLoginNotice", R.string.QRLoginNotice));
            builder.addItem(LocaleController.getString("QRLoginConfirm", R.string.QRLoginConfirm), R.drawable.baseline_security_24, true, (c) -> {
                AlertDialog progressDialog = new AlertDialog(this, 3);
                progressDialog.setCanCacnel(false);
                progressDialog.show();
                byte[] token = Base64.decode(loginToken, Base64.URL_SAFE);
                TLRPC.TL_auth_acceptLoginToken req = new TLRPC.TL_auth_acceptLoginToken();
                req.token = token;
                ConnectionsManager.getInstance(currentAccount).sendRequest(req, (response, error) -> AndroidUtilities.runOnUIThread(() -> {
                    try {
                        progressDialog.dismiss();
                    } catch (Exception ignore) {
                    }
                    if (response instanceof TLRPC.TL_authorization) {
                        SessionsActivity fragment = new SessionsActivity(0);
                        fragment.newAuthorizationToOpen = (TLRPC.TL_authorization) response;
                        presentFragment(fragment, false, false);
                        if (AndroidUtilities.isTablet()) {
                            actionBarLayout.showLastFragment();
                            rightActionBarLayout.showLastFragment();
                            drawerLayoutContainer.setAllowOpenDrawer(false, false);
                        } else {
                            drawerLayoutContainer.setAllowOpenDrawer(true, false);
                        }
                    } else {
                        AndroidUtilities.runOnUIThread(() -> {
                            final String text;
                            if (error.text.equals("AUTH_TOKEN_EXCEPTION")) {
                                text = LocaleController.getString("AccountAlreadyLoggedIn", R.string.AccountAlreadyLoggedIn);
                            } else {
                                text = LocaleController.getString("ErrorOccurred", R.string.ErrorOccurred) + "\n" + error.text;
                            }
                            AlertUtil.showSimpleAlert(this, LocaleController.getString("AuthAnotherClient", R.string.AuthAnotherClient), text);
                        });
                    }
                }));
                return Unit.INSTANCE;
            });
            builder.addCancelItem();
            builder.show();
            return;
        }
        final AlertDialog progressDialog = new AlertDialog(this, 3);
        final int[] requestId = new int[]{0};
        Runnable cancelRunnable = null;

        if (username != null) {
            TLRPC.TL_contacts_resolveUsername req = new TLRPC.TL_contacts_resolveUsername();
            req.username = username;
            requestId[0] = ConnectionsManager.getInstance(intentAccount).sendRequest(req, (response, error) -> AndroidUtilities.runOnUIThread(() -> {
                if (!LaunchActivity.this.isFinishing()) {
                    boolean hideProgressDialog = true;
                    final TLRPC.TL_contacts_resolvedPeer res = (TLRPC.TL_contacts_resolvedPeer) response;
                    if (error == null && actionBarLayout != null && (game == null || game != null && !res.users.isEmpty())) {
                        MessagesController.getInstance(intentAccount).putUsers(res.users, false);
                        MessagesController.getInstance(intentAccount).putChats(res.chats, false);
                        MessagesStorage.getInstance(intentAccount).putUsersAndChats(res.users, res.chats, false, true);
                        if (messageId != null && (commentId != null || threadId != null) && !res.chats.isEmpty()) {
                            requestId[0] = runCommentRequest(intentAccount, progressDialog, messageId, commentId, threadId, res.chats.get(0));
                            if (requestId[0] != 0) {
                                hideProgressDialog = false;
                            }
                        } else if (game != null) {
                            Bundle args = new Bundle();
                            args.putBoolean("onlySelect", true);
                            args.putBoolean("cantSendToChannels", true);
                            args.putInt("dialogsType", 1);
                            args.putString("selectAlertString", LocaleController.getString("SendGameToText", R.string.SendGameToText));
                            args.putString("selectAlertStringGroup", LocaleController.getString("SendGameToGroupText", R.string.SendGameToGroupText));
                            DialogsActivity fragment = new DialogsActivity(args);
                            fragment.setDelegate((fragment1, dids, message1, param) -> {
                                long did = dids.get(0);
                                TLRPC.TL_inputMediaGame inputMediaGame = new TLRPC.TL_inputMediaGame();
                                inputMediaGame.id = new TLRPC.TL_inputGameShortName();
                                inputMediaGame.id.short_name = game;
                                inputMediaGame.id.bot_id = MessagesController.getInstance(intentAccount).getInputUser(res.users.get(0));
                                SendMessagesHelper.getInstance(intentAccount).sendGame(MessagesController.getInstance(intentAccount).getInputPeer((int) did), inputMediaGame, 0, 0);

                                Bundle args1 = new Bundle();
                                args1.putBoolean("scrollToTopOnResume", true);
                                int lower_part = (int) did;
                                int high_id = (int) (did >> 32);
                                if (lower_part != 0) {
                                    if (lower_part > 0) {
                                        args1.putInt("user_id", lower_part);
                                    } else if (lower_part < 0) {
                                        args1.putInt("chat_id", -lower_part);
                                    }
                                } else {
                                    args1.putInt("enc_id", high_id);
                                }
                                if (MessagesController.getInstance(intentAccount).checkCanOpenChat(args1, fragment1)) {
                                    NotificationCenter.getInstance(intentAccount).postNotificationName(NotificationCenter.closeChats);
                                    actionBarLayout.presentFragment(new ChatActivity(args1), true, false, true, false);
                                }
                            });
                            boolean removeLast;
                            if (AndroidUtilities.isTablet()) {
                                removeLast = layersActionBarLayout.fragmentsStack.size() > 0 && layersActionBarLayout.fragmentsStack.get(layersActionBarLayout.fragmentsStack.size() - 1) instanceof DialogsActivity;
                            } else {
                                removeLast = actionBarLayout.fragmentsStack.size() > 1 && actionBarLayout.fragmentsStack.get(actionBarLayout.fragmentsStack.size() - 1) instanceof DialogsActivity;
                            }
                            actionBarLayout.presentFragment(fragment, removeLast, true, true, false);
                            if (SecretMediaViewer.hasInstance() && SecretMediaViewer.getInstance().isVisible()) {
                                SecretMediaViewer.getInstance().closePhoto(false, false);
                            } else if (PhotoViewer.hasInstance() && PhotoViewer.getInstance().isVisible()) {
                                PhotoViewer.getInstance().closePhoto(false, true);
                            } else if (ArticleViewer.hasInstance() && ArticleViewer.getInstance().isVisible()) {
                                ArticleViewer.getInstance().close(false, true);
                            }
                            drawerLayoutContainer.setAllowOpenDrawer(false, false);
                            if (AndroidUtilities.isTablet()) {
                                actionBarLayout.showLastFragment();
                                rightActionBarLayout.showLastFragment();
                            } else {
                                drawerLayoutContainer.setAllowOpenDrawer(true, false);
                            }
                        } else if (botChat != null) {
                            final TLRPC.User user = !res.users.isEmpty() ? res.users.get(0) : null;
                            if (user == null || user.bot && user.bot_nochats) {
                                try {
                                    Toast.makeText(LaunchActivity.this, LocaleController.getString("BotCantJoinGroups", R.string.BotCantJoinGroups), Toast.LENGTH_SHORT).show();
                                } catch (Exception e) {
                                    FileLog.e(e);
                                }
                                return;
                            }
                            Bundle args = new Bundle();
                            args.putBoolean("onlySelect", true);
                            args.putInt("dialogsType", 2);
                            args.putString("addToGroupAlertString", LocaleController.formatString("AddToTheGroupAlertText", R.string.AddToTheGroupAlertText, UserObject.getUserName(user), "%1$s"));
                            DialogsActivity fragment = new DialogsActivity(args);
                            fragment.setDelegate((fragment12, dids, message1, param) -> {
                                long did = dids.get(0);
                                Bundle args12 = new Bundle();
                                args12.putBoolean("scrollToTopOnResume", true);
                                args12.putInt("chat_id", -(int) did);
                                if (mainFragmentsStack.isEmpty() || MessagesController.getInstance(intentAccount).checkCanOpenChat(args12, mainFragmentsStack.get(mainFragmentsStack.size() - 1))) {
                                    NotificationCenter.getInstance(intentAccount).postNotificationName(NotificationCenter.closeChats);
                                    MessagesController.getInstance(intentAccount).addUserToChat(-(int) did, user, 0, botChat, null, null);
                                    actionBarLayout.presentFragment(new ChatActivity(args12), true, false, true, false);
                                }
                            });
                            presentFragment(fragment);
                        } else {
                            long dialog_id;
                            boolean isBot = false;
                            Bundle args = new Bundle();
                            if (!res.chats.isEmpty()) {
                                args.putInt("chat_id", res.chats.get(0).id);
                                dialog_id = -res.chats.get(0).id;
                            } else {
                                args.putInt("user_id", res.users.get(0).id);
                                dialog_id = res.users.get(0).id;
                            }
                            if (botUser != null && res.users.size() > 0 && res.users.get(0).bot) {
                                args.putString("botUser", botUser);
                                isBot = true;
                            }
                            if (messageId != null) {
                                args.putInt("message_id", messageId);
                            }
                            BaseFragment lastFragment = !mainFragmentsStack.isEmpty() ? mainFragmentsStack.get(mainFragmentsStack.size() - 1) : null;
                            if (lastFragment == null || MessagesController.getInstance(intentAccount).checkCanOpenChat(args, lastFragment)) {
                                if (isBot && lastFragment instanceof ChatActivity && ((ChatActivity) lastFragment).getDialogId() == dialog_id) {
                                    ((ChatActivity) lastFragment).setBotUser(botUser);
                                } else {
                                    MessagesController.getInstance(intentAccount).ensureMessagesLoaded(dialog_id, messageId == null ? 0 : messageId, new MessagesController.MessagesLoadedCallback() {
                                        @Override
                                        public void onMessagesLoaded(boolean fromCache) {
                                            try {
                                                progressDialog.dismiss();
                                            } catch (Exception e) {
                                                FileLog.e(e);
                                            }
                                            if (!LaunchActivity.this.isFinishing()) {
                                                ChatActivity fragment = new ChatActivity(args);
                                                actionBarLayout.presentFragment(fragment);
                                            }
                                        }

                                        @Override
                                        public void onError() {
                                            if (!LaunchActivity.this.isFinishing()) {
                                                BaseFragment fragment = mainFragmentsStack.get(mainFragmentsStack.size() - 1);
                                                AlertsCreator.showSimpleAlert(fragment, LocaleController.getString("JoinToGroupErrorNotExist", R.string.JoinToGroupErrorNotExist));
                                            }
                                            try {
                                                progressDialog.dismiss();
                                            } catch (Exception e) {
                                                FileLog.e(e);
                                            }
                                        }
                                    });
                                    hideProgressDialog = false;
                                }
                            }
                        }
                    } else {
                        try {
                            if (error != null && error.text != null && error.text.startsWith("FLOOD_WAIT")) {
                                Toast.makeText(LaunchActivity.this, LocaleController.getString("FloodWait", R.string.FloodWait), Toast.LENGTH_SHORT).show();
                            } else {
                                Toast.makeText(LaunchActivity.this, LocaleController.getString("NoUsernameFound", R.string.NoUsernameFound), Toast.LENGTH_SHORT).show();
                            }
                        } catch (Exception e) {
                            FileLog.e(e);
                        }
                    }

                    if (hideProgressDialog) {
                        try {
                            progressDialog.dismiss();
                        } catch (Exception e) {
                            FileLog.e(e);
                        }
                    }
                }
            }, ConnectionsManager.RequestFlagFailOnServerErrors));
        } else if (group != null) {
            if (state == 0 || state == 3) {
                final TLRPC.TL_messages_checkChatInvite req = new TLRPC.TL_messages_checkChatInvite();
                req.hash = group;
                requestId[0] = ConnectionsManager.getInstance(intentAccount).sendRequest(req, (response, error) -> AndroidUtilities.runOnUIThread(() -> {
                    if (!LaunchActivity.this.isFinishing()) {
                        boolean hideProgressDialog = true;
                        if (error == null && actionBarLayout != null) {
                            TLRPC.ChatInvite invite = (TLRPC.ChatInvite) response;
                            if (invite.chat != null && (!ChatObject.isLeftFromChat(invite.chat) || !invite.chat.kicked && (!TextUtils.isEmpty(invite.chat.username) || invite instanceof TLRPC.TL_chatInvitePeek || invite.chat.has_geo))) {
                                MessagesController.getInstance(intentAccount).putChat(invite.chat, false);
                                ArrayList<TLRPC.Chat> chats = new ArrayList<>();
                                chats.add(invite.chat);
                                MessagesStorage.getInstance(intentAccount).putUsersAndChats(null, chats, false, true);
                                Bundle args = new Bundle();
                                args.putInt("chat_id", invite.chat.id);
                                if (mainFragmentsStack.isEmpty() || MessagesController.getInstance(intentAccount).checkCanOpenChat(args, mainFragmentsStack.get(mainFragmentsStack.size() - 1))) {
                                    boolean[] canceled = new boolean[1];
                                    progressDialog.setOnCancelListener(dialog -> canceled[0] = true);

                                    MessagesController.getInstance(intentAccount).ensureMessagesLoaded(-invite.chat.id, 0, new MessagesController.MessagesLoadedCallback() {
                                        @Override
                                        public void onMessagesLoaded(boolean fromCache) {
                                            try {
                                                progressDialog.dismiss();
                                            } catch (Exception e) {
                                                FileLog.e(e);
                                            }
                                            if (canceled[0]) {
                                                return;
                                            }
                                            ChatActivity fragment = new ChatActivity(args);
                                            if (invite instanceof TLRPC.TL_chatInvitePeek) {
                                                fragment.setChatInvite(invite);
                                            }
                                            actionBarLayout.presentFragment(fragment);
                                        }

                                        @Override
                                        public void onError() {
                                            if (!LaunchActivity.this.isFinishing()) {
                                                BaseFragment fragment = mainFragmentsStack.get(mainFragmentsStack.size() - 1);
                                                AlertsCreator.showSimpleAlert(fragment, LocaleController.getString("JoinToGroupErrorNotExist", R.string.JoinToGroupErrorNotExist));
                                            }
                                            try {
                                                progressDialog.dismiss();
                                            } catch (Exception e) {
                                                FileLog.e(e);
                                            }
                                        }
                                    });
                                    hideProgressDialog = false;
                                }
                            } else {
                                BaseFragment fragment = mainFragmentsStack.get(mainFragmentsStack.size() - 1);
                                fragment.showDialog(new JoinGroupAlert(LaunchActivity.this, invite, group, fragment));
                            }
                        } else {
                            AlertDialog.Builder builder = new AlertDialog.Builder(LaunchActivity.this);
                            builder.setTitle(LocaleController.getString("NekoX", R.string.NekoX));
                            if (error.text.startsWith("FLOOD_WAIT")) {
                                builder.setMessage(LocaleController.getString("FloodWait", R.string.FloodWait));
                            } else {
                                builder.setMessage(LocaleController.getString("JoinToGroupErrorNotExist", R.string.JoinToGroupErrorNotExist));
                            }
                            builder.setPositiveButton(LocaleController.getString("OK", R.string.OK), null);
                            showAlertDialog(builder);
                        }

                        try {
                            if (hideProgressDialog) {
                                progressDialog.dismiss();
                            }
                        } catch (Exception e) {
                            FileLog.e(e);
                        }
                    }
                }), ConnectionsManager.RequestFlagFailOnServerErrors);
            } else if (state == 1) {
                TLRPC.TL_messages_importChatInvite req = new TLRPC.TL_messages_importChatInvite();
                req.hash = group;
                ConnectionsManager.getInstance(intentAccount).sendRequest(req, (response, error) -> {
                    if (error == null) {
                        TLRPC.Updates updates = (TLRPC.Updates) response;
                        MessagesController.getInstance(intentAccount).processUpdates(updates, false);
                    }
                    AndroidUtilities.runOnUIThread(() -> {
                        if (!LaunchActivity.this.isFinishing()) {
                            try {
                                progressDialog.dismiss();
                            } catch (Exception e) {
                                FileLog.e(e);
                            }
                            if (error == null) {
                                if (actionBarLayout != null) {
                                    TLRPC.Updates updates = (TLRPC.Updates) response;
                                    if (!updates.chats.isEmpty()) {
                                        TLRPC.Chat chat = updates.chats.get(0);
                                        chat.left = false;
                                        chat.kicked = false;
                                        MessagesController.getInstance(intentAccount).putUsers(updates.users, false);
                                        MessagesController.getInstance(intentAccount).putChats(updates.chats, false);
                                        Bundle args = new Bundle();
                                        args.putInt("chat_id", chat.id);
                                        if (mainFragmentsStack.isEmpty() || MessagesController.getInstance(intentAccount).checkCanOpenChat(args, mainFragmentsStack.get(mainFragmentsStack.size() - 1))) {
                                            ChatActivity fragment = new ChatActivity(args);
                                            NotificationCenter.getInstance(intentAccount).postNotificationName(NotificationCenter.closeChats);
                                            actionBarLayout.presentFragment(fragment, false, true, true, false);
                                        }
                                    }
                                }
                            } else {
                                AlertDialog.Builder builder = new AlertDialog.Builder(LaunchActivity.this);
                                builder.setTitle(LocaleController.getString("NekoX", R.string.NekoX));
                                if (error.text.startsWith("FLOOD_WAIT")) {
                                    builder.setMessage(LocaleController.getString("FloodWait", R.string.FloodWait));
                                } else if (error.text.equals("USERS_TOO_MUCH")) {
                                    builder.setMessage(LocaleController.getString("JoinToGroupErrorFull", R.string.JoinToGroupErrorFull));
                                } else {
                                    builder.setMessage(LocaleController.getString("JoinToGroupErrorNotExist", R.string.JoinToGroupErrorNotExist));
                                }
                                builder.setPositiveButton(LocaleController.getString("OK", R.string.OK), null);
                                showAlertDialog(builder);
                            }
                        }
                    });
                }, ConnectionsManager.RequestFlagFailOnServerErrors);
            }
        } else if (sticker != null) {
            if (!mainFragmentsStack.isEmpty()) {
                TLRPC.InputStickerSet input;
                if ("emoji".equals(sticker)) {
                    input = new TLRPC.TL_inputStickerSetAnimatedEmoji();
                } else if (sticker.startsWith("dice/")) {
                    TLRPC.TL_inputStickerSetDice stickerset = new TLRPC.TL_inputStickerSetDice();
                    stickerset.emoticon = StrUtil.subAfter(sticker, "dice/", true);
                    input = stickerset;
                } else {
                    TLRPC.TL_inputStickerSetShortName stickerset = new TLRPC.TL_inputStickerSetShortName();
                    stickerset.short_name = sticker;
                    input = stickerset;
                }

                BaseFragment fragment = mainFragmentsStack.get(mainFragmentsStack.size() - 1);
                StickersAlert alert;
                if (fragment instanceof ChatActivity) {
                    ChatActivity chatActivity = (ChatActivity) fragment;
                    alert = new StickersAlert(LaunchActivity.this, fragment, input, null, chatActivity.getChatActivityEnterView());
                    alert.setCalcMandatoryInsets(chatActivity.isKeyboardVisible());
                } else {
                    alert = new StickersAlert(LaunchActivity.this, fragment, input, null, null);
                }
                fragment.showDialog(alert);
            }
            return;
        } else if (message != null) {
            Bundle args = new Bundle();
            args.putBoolean("onlySelect", true);
            args.putInt("dialogsType", 3);
            DialogsActivity fragment = new DialogsActivity(args);
            fragment.setDelegate((fragment13, dids, m, param) -> {
                long did = dids.get(0);
                Bundle args13 = new Bundle();
                args13.putBoolean("scrollToTopOnResume", true);
                args13.putBoolean("hasUrl", hasUrl);
                int lower_part = (int) did;
                int high_id = (int) (did >> 32);
                if (lower_part != 0) {
                    if (lower_part > 0) {
                        args13.putInt("user_id", lower_part);
                    } else if (lower_part < 0) {
                        args13.putInt("chat_id", -lower_part);
                    }
                } else {
                    args13.putInt("enc_id", high_id);
                }
                if (MessagesController.getInstance(intentAccount).checkCanOpenChat(args13, fragment13)) {
                    NotificationCenter.getInstance(intentAccount).postNotificationName(NotificationCenter.closeChats);
                    MediaDataController.getInstance(intentAccount).saveDraft(did, 0, message, null, null, false);
                    actionBarLayout.presentFragment(new ChatActivity(args13), true, false, true, false);
                }
            });
            presentFragment(fragment, false, true);
        } else if (auth != null) {
            final int bot_id = Utilities.parseInt(auth.get("bot_id"));
            if (bot_id == 0) {
                return;
            }
            final String payload = auth.get("payload");
            final String nonce = auth.get("nonce");
            final String callbackUrl = auth.get("callback_url");
            final TLRPC.TL_account_getAuthorizationForm req = new TLRPC.TL_account_getAuthorizationForm();
            req.bot_id = bot_id;
            req.scope = auth.get("scope");
            req.public_key = auth.get("public_key");
            requestId[0] = ConnectionsManager.getInstance(intentAccount).sendRequest(req, (response, error) -> {
                final TLRPC.TL_account_authorizationForm authorizationForm = (TLRPC.TL_account_authorizationForm) response;
                if (authorizationForm != null) {
                    TLRPC.TL_account_getPassword req2 = new TLRPC.TL_account_getPassword();
                    requestId[0] = ConnectionsManager.getInstance(intentAccount).sendRequest(req2, (response1, error1) -> AndroidUtilities.runOnUIThread(() -> {
                        try {
                            progressDialog.dismiss();
                        } catch (Exception e) {
                            FileLog.e(e);
                        }
                        if (response1 != null) {
                            TLRPC.TL_account_password accountPassword = (TLRPC.TL_account_password) response1;
                            MessagesController.getInstance(intentAccount).putUsers(authorizationForm.users, false);
                            presentFragment(new PassportActivity(PassportActivity.TYPE_PASSWORD, req.bot_id, req.scope, req.public_key, payload, nonce, callbackUrl, authorizationForm, accountPassword));
                        }
                    }));
                } else {
                    AndroidUtilities.runOnUIThread(() -> {
                        try {
                            progressDialog.dismiss();
                            if ("APP_VERSION_OUTDATED".equals(error.text)) {
                                AlertsCreator.showUpdateAppAlert(LaunchActivity.this, LocaleController.getString("UpdateAppAlert", R.string.UpdateAppAlert), true);
                            } else {
                                showAlertDialog(AlertsCreator.createSimpleAlert(LaunchActivity.this, LocaleController.getString("ErrorOccurred", R.string.ErrorOccurred) + "\n" + error.text));
                            }
                        } catch (Exception e) {
                            FileLog.e(e);
                        }
                    });
                }
            });
        } else if (unsupportedUrl != null) {
            TLRPC.TL_help_getDeepLinkInfo req = new TLRPC.TL_help_getDeepLinkInfo();
            req.path = unsupportedUrl;
            requestId[0] = ConnectionsManager.getInstance(currentAccount).sendRequest(req, (response, error) -> AndroidUtilities.runOnUIThread(() -> {
                try {
                    progressDialog.dismiss();
                } catch (Exception e) {
                    FileLog.e(e);
                }

                if (response instanceof TLRPC.TL_help_deepLinkInfo) {
                    TLRPC.TL_help_deepLinkInfo res = (TLRPC.TL_help_deepLinkInfo) response;
                    AlertsCreator.showUpdateAppAlert(LaunchActivity.this, res.message, res.update_app);
                }
            }));
        } else if (lang != null) {
            TLRPC.TL_langpack_getLanguage req = new TLRPC.TL_langpack_getLanguage();
            req.lang_code = lang;
            req.lang_pack = "android";
            requestId[0] = ConnectionsManager.getInstance(currentAccount).sendRequest(req, (response, error) -> AndroidUtilities.runOnUIThread(() -> {
                try {
                    progressDialog.dismiss();
                } catch (Exception e) {
                    FileLog.e(e);
                }
                if (response instanceof TLRPC.TL_langPackLanguage) {
                    TLRPC.TL_langPackLanguage res = (TLRPC.TL_langPackLanguage) response;
                    AlertsCreator.createLanguageAlert(LaunchActivity.this, res).show();
                } else if (error != null) {
                    if ("LANG_CODE_NOT_SUPPORTED".equals(error.text)) {
                        showAlertDialog(AlertsCreator.createSimpleAlert(LaunchActivity.this, LocaleController.getString("LanguageUnsupportedError", R.string.LanguageUnsupportedError)));
                    } else {
                        showAlertDialog(AlertsCreator.createSimpleAlert(LaunchActivity.this, LocaleController.getString("ErrorOccurred", R.string.ErrorOccurred) + "\n" + error.text));
                    }
                }
            }));
        } else if (wallPaper != null) {
            boolean ok = false;
            if (TextUtils.isEmpty(wallPaper.slug)) {
                try {
                    WallpapersListActivity.ColorWallpaper colorWallpaper = new WallpapersListActivity.ColorWallpaper(Theme.COLOR_BACKGROUND_SLUG, wallPaper.settings.background_color, wallPaper.settings.second_background_color, AndroidUtilities.getWallpaperRotation(wallPaper.settings.rotation, false));
                    ThemePreviewActivity wallpaperActivity = new ThemePreviewActivity(colorWallpaper, null);
                    AndroidUtilities.runOnUIThread(() -> presentFragment(wallpaperActivity));
                    ok = true;
                } catch (Exception e) {
                    FileLog.e(e);
                }
            }
            if (!ok) {
                TLRPC.TL_account_getWallPaper req = new TLRPC.TL_account_getWallPaper();
                TLRPC.TL_inputWallPaperSlug inputWallPaperSlug = new TLRPC.TL_inputWallPaperSlug();
                inputWallPaperSlug.slug = wallPaper.slug;
                req.wallpaper = inputWallPaperSlug;
                requestId[0] = ConnectionsManager.getInstance(currentAccount).sendRequest(req, (response, error) -> AndroidUtilities.runOnUIThread(() -> {
                    try {
                        progressDialog.dismiss();
                    } catch (Exception e) {
                        FileLog.e(e);
                    }
                    if (response instanceof TLRPC.TL_wallPaper) {
                        TLRPC.TL_wallPaper res = (TLRPC.TL_wallPaper) response;
                        Object object;
                        if (res.pattern) {
                            WallpapersListActivity.ColorWallpaper colorWallpaper = new WallpapersListActivity.ColorWallpaper(res.slug, wallPaper.settings.background_color, wallPaper.settings.second_background_color, AndroidUtilities.getWallpaperRotation(wallPaper.settings.rotation, false), wallPaper.settings.intensity / 100.0f, wallPaper.settings.motion, null);
                            colorWallpaper.pattern = res;
                            object = colorWallpaper;
                        } else {
                            object = res;
                        }
                        ThemePreviewActivity wallpaperActivity = new ThemePreviewActivity(object, null);
                        wallpaperActivity.setInitialModes(wallPaper.settings.blur, wallPaper.settings.motion);
                        presentFragment(wallpaperActivity);
                    } else {
                        showAlertDialog(AlertsCreator.createSimpleAlert(LaunchActivity.this, LocaleController.getString("ErrorOccurred", R.string.ErrorOccurred) + "\n" + error.text));
                    }
                }));
            }
        } else if (theme != null) {
            cancelRunnable = () -> {
                loadingThemeFileName = null;
                loadingThemeWallpaperName = null;
                loadingThemeWallpaper = null;
                loadingThemeInfo = null;
                loadingThemeProgressDialog = null;
                loadingTheme = null;
            };
            TLRPC.TL_account_getTheme req = new TLRPC.TL_account_getTheme();
            req.format = "android";
            TLRPC.TL_inputThemeSlug inputThemeSlug = new TLRPC.TL_inputThemeSlug();
            inputThemeSlug.slug = theme;
            req.theme = inputThemeSlug;
            requestId[0] = ConnectionsManager.getInstance(currentAccount).sendRequest(req, (response, error) -> AndroidUtilities.runOnUIThread(() -> {
                int notFound = 2;
                if (response instanceof TLRPC.TL_theme) {
                    TLRPC.TL_theme t = (TLRPC.TL_theme) response;
                    if (t.settings != null) {
                        String key = Theme.getBaseThemeKey(t.settings);
                        Theme.ThemeInfo info = Theme.getTheme(key);
                        if (info != null) {
                            TLRPC.TL_wallPaper object;
                            if (t.settings.wallpaper instanceof TLRPC.TL_wallPaper) {
                                object = (TLRPC.TL_wallPaper) t.settings.wallpaper;
                                File path = FileLoader.getPathToAttach(object.document, true);
                                if (!path.exists()) {
                                    loadingThemeProgressDialog = progressDialog;
                                    loadingThemeAccent = true;
                                    loadingThemeInfo = info;
                                    loadingTheme = t;
                                    loadingThemeWallpaper = object;
                                    loadingThemeWallpaperName = FileLoader.getAttachFileName(object.document);
                                    FileLoader.getInstance(currentAccount).loadFile(object.document, object, 1, 1);
                                    return;
                                }
                            } else {
                                object = null;
                            }
                            try {
                                progressDialog.dismiss();
                            } catch (Exception e) {
                                FileLog.e(e);
                            }
                            notFound = 0;
                            openThemeAccentPreview(t, object, info);
                        } else {
                            notFound = 1;
                        }
                    } else if (t.document != null) {
                        loadingThemeAccent = false;
                        loadingTheme = t;
                        loadingThemeFileName = FileLoader.getAttachFileName(loadingTheme.document);
                        loadingThemeProgressDialog = progressDialog;
                        FileLoader.getInstance(currentAccount).loadFile(loadingTheme.document, t, 1, 1);
                        notFound = 0;
                    } else {
                        notFound = 1;
                    }
                } else if (error != null && "THEME_FORMAT_INVALID".equals(error.text)) {
                    notFound = 1;
                }
                if (notFound != 0) {
                    try {
                        progressDialog.dismiss();
                    } catch (Exception e) {
                        FileLog.e(e);
                    }
                    if (notFound == 1) {
                        showAlertDialog(AlertsCreator.createSimpleAlert(LaunchActivity.this, LocaleController.getString("Theme", R.string.Theme), LocaleController.getString("ThemeNotSupported", R.string.ThemeNotSupported)));
                    } else {
                        showAlertDialog(AlertsCreator.createSimpleAlert(LaunchActivity.this, LocaleController.getString("Theme", R.string.Theme), LocaleController.getString("ThemeNotFound", R.string.ThemeNotFound)));
                    }
                }
            }));
        } else if (channelId != null && messageId != null) {
            if (threadId != null) {
                TLRPC.Chat chat = MessagesController.getInstance(intentAccount).getChat(channelId);
                if (chat != null) {
                    requestId[0] = runCommentRequest(intentAccount, progressDialog, messageId, commentId, threadId, chat);
                } else {
                    TLRPC.TL_channels_getChannels req = new TLRPC.TL_channels_getChannels();
                    TLRPC.TL_inputChannel inputChannel = new TLRPC.TL_inputChannel();
                    inputChannel.channel_id = channelId;
                    req.id.add(inputChannel);
                    requestId[0] = ConnectionsManager.getInstance(currentAccount).sendRequest(req, (response, error) -> AndroidUtilities.runOnUIThread(() -> {
                        boolean notFound = true;
                        if (response instanceof TLRPC.TL_messages_chats) {
                            TLRPC.TL_messages_chats res = (TLRPC.TL_messages_chats) response;
                            if (!res.chats.isEmpty()) {
                                notFound = false;
                                MessagesController.getInstance(currentAccount).putChats(res.chats, false);
                                requestId[0] = runCommentRequest(intentAccount, progressDialog, messageId, commentId, threadId, res.chats.get(0));
                            }
                        }
                        if (notFound) {
                            try {
                                progressDialog.dismiss();
                            } catch (Exception e) {
                                FileLog.e(e);
                            }
                            showAlertDialog(AlertsCreator.createSimpleAlert(LaunchActivity.this, LocaleController.getString("LinkNotFound", R.string.LinkNotFound)));
                        }
                    }));
                }
            } else {
                Bundle args = new Bundle();
                args.putInt("chat_id", channelId);
                args.putInt("message_id", messageId);
                BaseFragment lastFragment = !mainFragmentsStack.isEmpty() ? mainFragmentsStack.get(mainFragmentsStack.size() - 1) : null;
                if (lastFragment == null || MessagesController.getInstance(intentAccount).checkCanOpenChat(args, lastFragment)) {
                    AndroidUtilities.runOnUIThread(() -> {
                        if (!actionBarLayout.presentFragment(new ChatActivity(args))) {
                            TLRPC.TL_channels_getChannels req = new TLRPC.TL_channels_getChannels();
                            TLRPC.TL_inputChannel inputChannel = new TLRPC.TL_inputChannel();
                            inputChannel.channel_id = channelId;
                            req.id.add(inputChannel);
                            requestId[0] = ConnectionsManager.getInstance(currentAccount).sendRequest(req, (response, error) -> AndroidUtilities.runOnUIThread(() -> {
                                try {
                                    progressDialog.dismiss();
                                } catch (Exception e) {
                                    FileLog.e(e);
                                }
                                boolean notFound = true;
                                if (response instanceof TLRPC.TL_messages_chats) {
                                    TLRPC.TL_messages_chats res = (TLRPC.TL_messages_chats) response;
                                    if (!res.chats.isEmpty()) {
                                        notFound = false;
                                        MessagesController.getInstance(currentAccount).putChats(res.chats, false);
                                        TLRPC.Chat chat = res.chats.get(0);
                                        if (lastFragment == null || MessagesController.getInstance(intentAccount).checkCanOpenChat(args, lastFragment)) {
                                            actionBarLayout.presentFragment(new ChatActivity(args));
                                        }
                                    }
                                }
                                if (notFound) {
                                    showAlertDialog(AlertsCreator.createSimpleAlert(LaunchActivity.this, LocaleController.getString("LinkNotFound", R.string.LinkNotFound)));
                                }
                            }));
                        }
                    });
                }
            }
        }

        if (requestId[0] != 0) {
            final Runnable cancelRunnableFinal = cancelRunnable;
            progressDialog.setOnCancelListener(dialog -> {
                ConnectionsManager.getInstance(intentAccount).cancelRequest(requestId[0], true);
                if (cancelRunnableFinal != null) {
                    cancelRunnableFinal.run();
                }
            });
            try {
                progressDialog.showDelayed(300);
            } catch (Exception ignore) {

            }
        }
    }

    private List<TLRPC.TL_contact> findContacts(String userName, String userPhone, boolean allowSelf) {
        final MessagesController messagesController = MessagesController.getInstance(currentAccount);
        final ContactsController contactsController = ContactsController.getInstance(currentAccount);
        final List<TLRPC.TL_contact> contacts = new ArrayList<>(contactsController.contacts);
        final List<TLRPC.TL_contact> foundContacts = new ArrayList<>();

        if (userPhone != null) {
            userPhone = PhoneFormat.stripExceptNumbers(userPhone);
            TLRPC.TL_contact contact = contactsController.contactsByPhone.get(userPhone);
            if (contact == null) {
                String shortUserPhone = userPhone.substring(Math.max(0, userPhone.length() - 7));
                contact = contactsController.contactsByShortPhone.get(shortUserPhone);
            }
            if (contact != null) {
                final TLRPC.User user = messagesController.getUser(contact.user_id);
                if (user != null && (!user.self || allowSelf)) {
                    foundContacts.add(contact);
                } else {
                    // disable search by name
                    userName = null;
                }
            }
        }

        if (foundContacts.isEmpty() && userName != null) {
            final String query1 = userName.trim().toLowerCase();
            if (!TextUtils.isEmpty(query1)) {
                String query2 = LocaleController.getInstance().getTranslitString(query1);
                if (query1.equals(query2) || query2.length() == 0) {
                    query2 = null;
                }
                final String[] queries = new String[]{query1, query2};
                for (int i = 0, size = contacts.size(); i < size; i++) {
                    final TLRPC.TL_contact contact = contacts.get(i);
                    if (contact != null) {
                        final TLRPC.User user = messagesController.getUser(contact.user_id);
                        if (user != null) {
                            if (user.self && !allowSelf) {
                                continue;
                            }

                            final String[] names = new String[3];
                            names[0] = ContactsController.formatName(user.first_name, user.last_name).toLowerCase();
                            names[1] = LocaleController.getInstance().getTranslitString(names[0]);
                            if (names[0].equals(names[1])) {
                                names[1] = null;
                            }
                            if (UserObject.isReplyUser(user)) {
                                names[2] = LocaleController.getString("RepliesTitle", R.string.RepliesTitle).toLowerCase();
                            } else if (user.self) {
                                names[2] = LocaleController.getString("SavedMessages", R.string.SavedMessages).toLowerCase();
                            }

                            boolean found = false;
                            for (String q : queries) {
                                if (q == null) {
                                    continue;
                                }
                                for (int j = 0; j < names.length; j++) {
                                    final String name = names[j];
                                    if (name != null && (name.startsWith(q) || name.contains(" " + q))) {
                                        found = true;
                                        break;
                                    }
                                }
                                if (!found && user.username != null && user.username.startsWith(q)) {
                                    found = true;
                                }
                                if (found) {
                                    foundContacts.add(contact);
                                    break;
                                }
                            }
                        }
                    }
                }
            }
        }

        return foundContacts;
    }

    public AlertDialog showAlertDialog(AlertDialog.Builder builder) {
        try {
            if (visibleDialog != null) {
                visibleDialog.dismiss();
                visibleDialog = null;
            }
        } catch (Exception e) {
            FileLog.e(e);
        }
        try {
            visibleDialog = builder.show();
            visibleDialog.setCanceledOnTouchOutside(true);
            visibleDialog.setOnDismissListener(dialog -> {
                if (visibleDialog != null) {
                    if (visibleDialog == localeDialog) {
                        try {
                            String shorname = LocaleController.getInstance().getCurrentLocaleInfo().shortName;
                            Toast.makeText(LaunchActivity.this, getStringForLanguageAlert(shorname.equals("en") ? englishLocaleStrings : systemLocaleStrings, "ChangeLanguageLater", R.string.ChangeLanguageLater), Toast.LENGTH_LONG).show();
                        } catch (Exception e) {
                            FileLog.e(e);
                        }
                        localeDialog = null;
                    } else if (visibleDialog == proxyErrorDialog) {
                        SharedConfig.setProxyEnable(false);
                        NotificationCenter.getGlobalInstance().postNotificationName(NotificationCenter.proxySettingsChanged);
                        proxyErrorDialog = null;
                    }
                }
                visibleDialog = null;
            });
            return visibleDialog;
        } catch (Exception e) {
            FileLog.e(e);
        }
        return null;
    }

    public void showBulletin(Function<BulletinFactory, Bulletin> createBulletin) {
        BaseFragment topFragment = null;
        if (!layerFragmentsStack.isEmpty()) {
            topFragment = layerFragmentsStack.get(layerFragmentsStack.size() - 1);
        } else if (!rightFragmentsStack.isEmpty()) {
            topFragment = rightFragmentsStack.get(rightFragmentsStack.size() - 1);
        } else if (!mainFragmentsStack.isEmpty()) {
            topFragment = mainFragmentsStack.get(mainFragmentsStack.size() - 1);
        }
        if (BulletinFactory.canShowBulletin(topFragment)) {
            createBulletin.apply(BulletinFactory.of(topFragment)).show();
        }
    }

    @Override
    protected void onNewIntent(Intent intent) {
        super.onNewIntent(intent);
        handleIntent(intent, true, false, false);
    }

    @Override
    public void didSelectDialogs(DialogsActivity dialogsFragment, ArrayList<Long> dids, CharSequence message, boolean param) {
        final int account = dialogsFragment != null ? dialogsFragment.getCurrentAccount() : currentAccount;

        if (exportingChatUri != null) {
            Uri uri = exportingChatUri;
            ArrayList<Uri> documentsUris = documentsUrisArray != null ? new ArrayList<>(documentsUrisArray) : null;
            final AlertDialog progressDialog = new AlertDialog(this, 3);
            SendMessagesHelper.getInstance(account).prepareImportHistory(dids.get(0), exportingChatUri, documentsUrisArray, (result) -> {
                if (result != 0) {
                    Bundle args = new Bundle();
                    args.putBoolean("scrollToTopOnResume", true);
                    if (!AndroidUtilities.isTablet()) {
                        NotificationCenter.getInstance(account).postNotificationName(NotificationCenter.closeChats);
                    }
                    if (result > 0) {
                        args.putInt("user_id", result);
                    } else {
                        args.putInt("chat_id", -result);
                    }
                    ChatActivity fragment = new ChatActivity(args);
                    fragment.setOpenImport();
                    actionBarLayout.presentFragment(fragment, dialogsFragment != null || param, dialogsFragment == null, true, false);
                } else {
                    documentsUrisArray = documentsUris;
                    if (documentsUrisArray == null) {
                        documentsUrisArray = new ArrayList<>();
                    }
                    documentsUrisArray.add(0, uri);
                    openDialogsToSend(true);
                }
                try {
                    progressDialog.dismiss();
                } catch (Exception e) {
                    FileLog.e(e);
                }
            });
            try {
                progressDialog.showDelayed(300);
            } catch (Exception ignore) {

            }
        } else {
            final ChatActivity fragment;
            if (dids.size() <= 1) {
                final long did = dids.get(0);
                int lower_part = (int) did;
                int high_id = (int) (did >> 32);

                Bundle args = new Bundle();
                args.putBoolean("scrollToTopOnResume", true);
                if (!AndroidUtilities.isTablet()) {
                    NotificationCenter.getInstance(account).postNotificationName(NotificationCenter.closeChats);
                }
                if (lower_part != 0) {
                    if (lower_part > 0) {
                        args.putInt("user_id", lower_part);
                    } else if (lower_part < 0) {
                        args.putInt("chat_id", -lower_part);
                    }
                } else {
                    args.putInt("enc_id", high_id);
                }
                if (!MessagesController.getInstance(account).checkCanOpenChat(args, dialogsFragment)) {
                    return;
                }
                fragment = new ChatActivity(args);
            } else {
                fragment = null;
            }

            int attachesCount = 0;
            if (contactsToSend != null) {
                attachesCount += contactsToSend.size();
            }
            if (videoPath != null) {
                attachesCount++;
            }
            if (photoPathsArray != null) {
                attachesCount += photoPathsArray.size();
            }
            if (documentsPathsArray != null) {
                attachesCount += documentsPathsArray.size();
            }
            if (documentsUrisArray != null) {
                attachesCount += documentsUrisArray.size();
            }
            if (videoPath == null && photoPathsArray == null && documentsPathsArray == null && documentsUrisArray == null && sendingText != null) {
                attachesCount++;
            }

            for (int i = 0; i < dids.size(); i++) {
                final long did = dids.get(i);
                if (AlertsCreator.checkSlowMode(this, currentAccount, did, attachesCount > 1)) {
                    return;
                }
            }

            if (contactsToSend != null && contactsToSend.size() == 1 && !mainFragmentsStack.isEmpty()) {
                PhonebookShareAlert alert = new PhonebookShareAlert(mainFragmentsStack.get(mainFragmentsStack.size() - 1), null, null, contactsToSendUri, null, null, null);
                alert.setDelegate((user, notify, scheduleDate) -> {
                    if (fragment != null) {
                        actionBarLayout.presentFragment(fragment, true, false, true, false);
                    }
                    for (int i = 0; i < dids.size(); i++) {
                        SendMessagesHelper.getInstance(account).sendMessage(user, dids.get(i), null, null, null, null, notify, scheduleDate);
                    }
                });
                mainFragmentsStack.get(mainFragmentsStack.size() - 1).showDialog(alert);
            } else {
                String captionToSend = null;
                for (int i = 0; i < dids.size(); i++) {
                    final long did = dids.get(i);
                    int lower_part = (int) did;
                    int high_id = (int) (did >> 32);

                    AccountInstance accountInstance = AccountInstance.getInstance(UserConfig.selectedAccount);
                    if (fragment != null) {
                        actionBarLayout.presentFragment(fragment, dialogsFragment != null, dialogsFragment == null, true, false);
                        if (videoPath != null) {
                            fragment.openVideoEditor(videoPath, sendingText);
                            sendingText = null;
                        }
                    } else {
                        if (videoPath != null) {
                            if (sendingText != null && sendingText.length() <= 1024) {
                                captionToSend = sendingText;
                                sendingText = null;
                            }
                            ArrayList<String> arrayList = new ArrayList<>();
                            arrayList.add(videoPath);
                            SendMessagesHelper.prepareSendingDocuments(accountInstance, arrayList, arrayList, null, captionToSend, null, did, null, null, null, null, true, 0);
                        }
                    }
                    if (photoPathsArray != null) {
                        if (sendingText != null && sendingText.length() <= 1024 && photoPathsArray.size() == 1) {
                            photoPathsArray.get(0).caption = sendingText;
                            sendingText = null;
                        }
                        SendMessagesHelper.prepareSendingMedia(accountInstance, photoPathsArray, did, null, null, null, false, false, null, true, 0);
                    }
                    if (documentsPathsArray != null || documentsUrisArray != null) {
                        if (sendingText != null && sendingText.length() <= 1024 && ((documentsPathsArray != null ? documentsPathsArray.size() : 0) + (documentsUrisArray != null ? documentsUrisArray.size() : 0)) == 1) {
                            captionToSend = sendingText;
                            sendingText = null;
                        }
                        SendMessagesHelper.prepareSendingDocuments(accountInstance, documentsPathsArray, documentsOriginalPathsArray, documentsUrisArray, captionToSend, documentsMimeType, did, null, null, null, null, true, 0);
                    }
                    if (sendingText != null) {
                        SendMessagesHelper.prepareSendingText(accountInstance, sendingText, did, true, 0);
                    }
                    if (contactsToSend != null && !contactsToSend.isEmpty()) {
                        for (int a = 0; a < contactsToSend.size(); a++) {
                            TLRPC.User user = contactsToSend.get(a);
                            SendMessagesHelper.getInstance(account).sendMessage(user, did, null, null, null, null, true, 0);
                        }
                    }
<<<<<<< HEAD
                    SendMessagesHelper.prepareSendingDocuments(accountInstance, documentsPathsArray, documentsOriginalPathsArray, documentsUrisArray, captionToSend, documentsMimeType, did, null, null, null, null, true, 0);
                }
                if (sendingLocation != null) {
                    SendMessagesHelper.prepareSendingLocation(accountInstance, sendingLocation, did);
                    sendingText = null;
                }
                if (sendingText != null) {
                    SendMessagesHelper.prepareSendingText(accountInstance, sendingText, did, true, 0);
                }
                if (contactsToSend != null && !contactsToSend.isEmpty()) {
                    for (int a = 0; a < contactsToSend.size(); a++) {
                        TLRPC.User user = contactsToSend.get(a);
                        SendMessagesHelper.getInstance(account).sendMessage(user, did, null, null, null, null, true, 0);
=======
                    if (!TextUtils.isEmpty(message)) {
                        SendMessagesHelper.prepareSendingText(accountInstance, message.toString(), did, true, 0);
>>>>>>> eb94e31b
                    }
                }
            }
            if (dialogsFragment != null && fragment == null) {
                dialogsFragment.finishFragment();
            }
        }

        photoPathsArray = null;
        videoPath = null;
        sendingText = null;
        sendingLocation = null;
        documentsPathsArray = null;
        documentsOriginalPathsArray = null;
        contactsToSend = null;
        contactsToSendUri = null;
        exportingChatUri = null;
    }

    private void onFinish() {
        if (lockRunnable != null) {
            AndroidUtilities.cancelRunOnUIThread(lockRunnable);
            lockRunnable = null;
        }
        if (finished) {
            return;
        }
        finished = true;
        if (currentAccount != -1) {
            NotificationCenter.getInstance(currentAccount).removeObserver(this, NotificationCenter.appDidLogout);
            NotificationCenter.getInstance(currentAccount).removeObserver(this, NotificationCenter.mainUserInfoChanged);
            NotificationCenter.getInstance(currentAccount).removeObserver(this, NotificationCenter.didUpdateConnectionState);
            NotificationCenter.getInstance(currentAccount).removeObserver(this, NotificationCenter.needShowAlert);
            NotificationCenter.getInstance(currentAccount).removeObserver(this, NotificationCenter.wasUnableToFindCurrentLocation);
            NotificationCenter.getInstance(currentAccount).removeObserver(this, NotificationCenter.openArticle);
            NotificationCenter.getInstance(currentAccount).removeObserver(this, NotificationCenter.hasNewContactsToImport);
            NotificationCenter.getInstance(currentAccount).removeObserver(this, NotificationCenter.needShowPlayServicesAlert);
            NotificationCenter.getInstance(currentAccount).removeObserver(this, NotificationCenter.fileDidLoad);
            NotificationCenter.getInstance(currentAccount).removeObserver(this, NotificationCenter.fileDidFailToLoad);
            NotificationCenter.getInstance(currentAccount).removeObserver(this, NotificationCenter.historyImportProgressChanged);
        }

        NotificationCenter.getGlobalInstance().removeObserver(this, NotificationCenter.needShowAlert);
        NotificationCenter.getGlobalInstance().removeObserver(this, NotificationCenter.didSetNewWallpapper);
        NotificationCenter.getGlobalInstance().removeObserver(this, NotificationCenter.suggestedLangpack);
        NotificationCenter.getGlobalInstance().removeObserver(this, NotificationCenter.reloadInterface);
        NotificationCenter.getGlobalInstance().removeObserver(this, NotificationCenter.didSetNewTheme);
        NotificationCenter.getGlobalInstance().removeObserver(this, NotificationCenter.needSetDayNightTheme);
        NotificationCenter.getGlobalInstance().removeObserver(this, NotificationCenter.needCheckSystemBarColors);
        NotificationCenter.getGlobalInstance().removeObserver(this, NotificationCenter.closeOtherAppActivities);
        NotificationCenter.getGlobalInstance().removeObserver(this, NotificationCenter.didSetPasscode);
        NotificationCenter.getGlobalInstance().removeObserver(this, NotificationCenter.notificationsCountUpdated);
        NotificationCenter.getGlobalInstance().removeObserver(this, NotificationCenter.screenStateChanged);
        NotificationCenter.getGlobalInstance().removeObserver(drawerLayoutAdapter, NotificationCenter.proxySettingsChanged);
        NotificationCenter.getGlobalInstance().removeObserver(drawerLayoutAdapter, NotificationCenter.updateUserStatus);

    }

    public void presentFragment(BaseFragment fragment) {
        actionBarLayout.presentFragment(fragment);
    }

    public boolean presentFragment(final BaseFragment fragment, final boolean removeLast, boolean forceWithoutAnimation) {
        return actionBarLayout.presentFragment(fragment, removeLast, forceWithoutAnimation, true, false);
    }

    public ActionBarLayout getActionBarLayout() {
        return actionBarLayout;
    }

    public ActionBarLayout getLayersActionBarLayout() {
        return layersActionBarLayout;
    }

    public ActionBarLayout getRightActionBarLayout() {
        return rightActionBarLayout;
    }

    @FunctionalInterface
    public interface Callback {

        void invoke(Intent data);

    }

    public HashMap<Integer, Callback> callbacks = new HashMap<>();

    @Override
    protected void onActivityResult(int requestCode, int resultCode, Intent data) {
        if (SharedConfig.passcodeHash.length() != 0 && SharedConfig.lastPauseTime != 0) {
            SharedConfig.lastPauseTime = 0;
            if (BuildVars.LOGS_ENABLED) {
                FileLog.d("reset lastPauseTime onActivityResult");
            }
            UserConfig.getInstance(currentAccount).saveConfig(false);
        }
        if (requestCode == 105) {
            if (Build.VERSION.SDK_INT >= Build.VERSION_CODES.M) {
                if (ApplicationLoader.canDrawOverlays = Settings.canDrawOverlays(this)) {
                    if (GroupCallActivity.groupCallInstance != null) {
                        GroupCallActivity.groupCallInstance.dismissInternal();
                    }
                    AndroidUtilities.runOnUIThread(() -> {
                        GroupCallPip.clearForce();
                        GroupCallPip.updateVisibility(LaunchActivity.this);
                    }, 200);
                }
            }
            return;
        }
        super.onActivityResult(requestCode, resultCode, data);

        if (callbacks.containsKey(requestCode)) {

            callbacks.remove(requestCode).invoke(data);

            return;

        }

        ThemeEditorView editorView = ThemeEditorView.getInstance();
        if (editorView != null) {
            editorView.onActivityResult(requestCode, resultCode, data);
        }
        if (actionBarLayout.fragmentsStack.size() != 0) {
            BaseFragment fragment = actionBarLayout.fragmentsStack.get(actionBarLayout.fragmentsStack.size() - 1);
            fragment.onActivityResultFragment(requestCode, resultCode, data);
        }
        if (AndroidUtilities.isTablet()) {
            if (rightActionBarLayout.fragmentsStack.size() != 0) {
                BaseFragment fragment = rightActionBarLayout.fragmentsStack.get(rightActionBarLayout.fragmentsStack.size() - 1);
                fragment.onActivityResultFragment(requestCode, resultCode, data);
            }
            if (layersActionBarLayout.fragmentsStack.size() != 0) {
                BaseFragment fragment = layersActionBarLayout.fragmentsStack.get(layersActionBarLayout.fragmentsStack.size() - 1);
                fragment.onActivityResultFragment(requestCode, resultCode, data);
            }
        }
    }

    @Override
    public void onRequestPermissionsResult(int requestCode, String[] permissions, int[] grantResults) {
        super.onRequestPermissionsResult(requestCode, permissions, grantResults);
        if (grantResults == null) {
            grantResults = new int[0];
        }
        if (permissions == null) {
            permissions = new String[0];
        }

        boolean granted = grantResults.length > 0 && grantResults[0] == PackageManager.PERMISSION_GRANTED;

        if (requestCode == 4) {
            if (!granted) {
                showPermissionErrorAlert(LocaleController.getString("PermissionStorage", R.string.PermissionStorage));
            } else {
                ImageLoader.getInstance().checkMediaPaths();
            }
        } else if (requestCode == 5) {
            if (!granted) {
                showPermissionErrorAlert(LocaleController.getString("PermissionContacts", R.string.PermissionContacts));
                return;
            } else {
                ContactsController.getInstance(currentAccount).forceImportContacts();
            }
        } else if (requestCode == 3) {
            boolean audioGranted = true;
            boolean cameraGranted = true;
            for (int i = 0, size = Math.min(permissions.length, grantResults.length); i < size; i++) {
                if (Manifest.permission.RECORD_AUDIO.equals(permissions[i])) {
                    audioGranted = grantResults[i] == PackageManager.PERMISSION_GRANTED;
                } else if (Manifest.permission.CAMERA.equals(permissions[i])) {
                    cameraGranted = grantResults[i] == PackageManager.PERMISSION_GRANTED;
                }
            }
            if (!audioGranted) {
                showPermissionErrorAlert(LocaleController.getString("PermissionNoAudio", R.string.PermissionNoAudio));
            } else if (!cameraGranted) {
                showPermissionErrorAlert(LocaleController.getString("PermissionNoCamera", R.string.PermissionNoCamera));
            } else {
                if (SharedConfig.inappCamera) {
                    CameraController.getInstance().initCamera(null);
                }
                return;
            }
        } else if (requestCode == 18 || requestCode == 19 || requestCode == 20 || requestCode == 22) {
            if (!granted) {
                showPermissionErrorAlert(LocaleController.getString("PermissionNoCamera", R.string.PermissionNoCamera));
            }
        } else if (requestCode == 2) {
            if (granted) {
                NotificationCenter.getGlobalInstance().postNotificationName(NotificationCenter.locationPermissionGranted);
            }
        }
        if (actionBarLayout.fragmentsStack.size() != 0) {
            BaseFragment fragment = actionBarLayout.fragmentsStack.get(actionBarLayout.fragmentsStack.size() - 1);
            fragment.onRequestPermissionsResultFragment(requestCode, permissions, grantResults);
        }
        if (AndroidUtilities.isTablet()) {
            if (rightActionBarLayout.fragmentsStack.size() != 0) {
                BaseFragment fragment = rightActionBarLayout.fragmentsStack.get(rightActionBarLayout.fragmentsStack.size() - 1);
                fragment.onRequestPermissionsResultFragment(requestCode, permissions, grantResults);
            }
            if (layersActionBarLayout.fragmentsStack.size() != 0) {
                BaseFragment fragment = layersActionBarLayout.fragmentsStack.get(layersActionBarLayout.fragmentsStack.size() - 1);
                fragment.onRequestPermissionsResultFragment(requestCode, permissions, grantResults);
            }
        }

        VoIPFragment.onRequestPermissionsResult(requestCode, permissions, grantResults);
    }

    private void showPermissionErrorAlert(String message) {
        AlertDialog.Builder builder = new AlertDialog.Builder(this);
        builder.setTitle(LocaleController.getString("NekoX", R.string.NekoX));
        builder.setMessage(message);
        builder.setNegativeButton(LocaleController.getString("PermissionOpenSettings", R.string.PermissionOpenSettings), (dialog, which) -> {
            try {
                Intent intent = new Intent(android.provider.Settings.ACTION_APPLICATION_DETAILS_SETTINGS);
                intent.setData(Uri.parse("package:" + ApplicationLoader.applicationContext.getPackageName()));
                startActivity(intent);
            } catch (Exception e) {
                FileLog.e(e);
            }
        });
        builder.setPositiveButton(LocaleController.getString("OK", R.string.OK), null);
        builder.show();
    }

    @Override
    protected void onPause() {
        super.onPause();
        NotificationCenter.getGlobalInstance().postNotificationName(NotificationCenter.stopAllHeavyOperations, 4096);
        ApplicationLoader.mainInterfacePaused = true;
        int account = currentAccount;
        Utilities.stageQueue.postRunnable(() -> {
            ApplicationLoader.mainInterfacePausedStageQueue = true;
            ApplicationLoader.mainInterfacePausedStageQueueTime = 0;
            if (VoIPService.getSharedInstance() == null) {
                MessagesController.getInstance(account).ignoreSetOnline = false;
            }
        });
        onPasscodePause();
        try {
            if (actionBarLayout != null) {
                actionBarLayout.onPause();
            }
            if (AndroidUtilities.isTablet()) {
                rightActionBarLayout.onPause();
                layersActionBarLayout.onPause();
            }
            if (passcodeView != null) {
                passcodeView.onPause();
            }
        } catch (Exception ignored) {
        }
        ConnectionsManager.getInstance(currentAccount).setAppPaused(true, false);
        if (PhotoViewer.hasInstance() && PhotoViewer.getInstance().isVisible()) {
            PhotoViewer.getInstance().onPause();
        }

        if (VoIPFragment.getInstance() != null) {
            VoIPFragment.onPause();
        }
    }

    @Override
    protected void onStart() {
        super.onStart();
        Browser.bindCustomTabsService(this);
        ApplicationLoader.mainInterfaceStopped = false;
        GroupCallPip.updateVisibility(this);
    }

    @Override
    protected void onStop() {
        super.onStop();
        Browser.unbindCustomTabsService(this);
        ApplicationLoader.mainInterfaceStopped = true;
        GroupCallPip.updateVisibility(this);
    }

    @Override
    protected void onDestroy() {
        if (PhotoViewer.getPipInstance() != null) {
            PhotoViewer.getPipInstance().destroyPhotoViewer();
        }
        if (PhotoViewer.hasInstance()) {
            PhotoViewer.getInstance().destroyPhotoViewer();
        }
        if (SecretMediaViewer.hasInstance()) {
            SecretMediaViewer.getInstance().destroyPhotoViewer();
        }
        if (ArticleViewer.hasInstance()) {
            ArticleViewer.getInstance().destroyArticleViewer();
        }
        if (ContentPreviewViewer.hasInstance()) {
            ContentPreviewViewer.getInstance().destroy();
        }
        if (GroupCallActivity.groupCallInstance != null) {
            GroupCallActivity.groupCallInstance.dismissInternal();
        }
        PipRoundVideoView pipRoundVideoView = PipRoundVideoView.getInstance();
        MediaController.getInstance().setBaseActivity(this, false);
        MediaController.getInstance().setFeedbackView(actionBarLayout, false);
        if (pipRoundVideoView != null) {
            pipRoundVideoView.close(false);
        }
        Theme.destroyResources();
        EmbedBottomSheet embedBottomSheet = EmbedBottomSheet.getInstance();
        if (embedBottomSheet != null) {
            embedBottomSheet.destroy();
        }
        ThemeEditorView editorView = ThemeEditorView.getInstance();
        if (editorView != null) {
            editorView.destroy();
        }
        try {
            if (visibleDialog != null) {
                visibleDialog.dismiss();
                visibleDialog = null;
            }
        } catch (Exception e) {
            FileLog.e(e);
        }
        try {
            if (onGlobalLayoutListener != null) {
                final View view = getWindow().getDecorView().getRootView();
                view.getViewTreeObserver().removeOnGlobalLayoutListener(onGlobalLayoutListener);
            }
        } catch (Exception e) {
            FileLog.e(e);
        }
        super.onDestroy();
        onFinish();
    }

    @Override
    protected void onResume() {
        super.onResume();
        //FileLog.d("UI resume time = " + (SystemClock.elapsedRealtime() - ApplicationLoader.startTime));
        NotificationCenter.getGlobalInstance().postNotificationName(NotificationCenter.startAllHeavyOperations, 4096);
        MediaController.getInstance().setFeedbackView(actionBarLayout, true);
        ApplicationLoader.mainInterfacePaused = false;
        showLanguageAlert(false);
        Utilities.stageQueue.postRunnable(() -> {
            ApplicationLoader.mainInterfacePausedStageQueue = false;
            ApplicationLoader.mainInterfacePausedStageQueueTime = System.currentTimeMillis();
        });
        checkFreeDiscSpace();
        MediaController.checkGallery();
        onPasscodeResume();
        if (passcodeView.getVisibility() != View.VISIBLE) {
            actionBarLayout.onResume();
            if (AndroidUtilities.isTablet()) {
                rightActionBarLayout.onResume();
                layersActionBarLayout.onResume();
            }
        } else {
            actionBarLayout.dismissDialogs();
            if (AndroidUtilities.isTablet()) {
                rightActionBarLayout.dismissDialogs();
                layersActionBarLayout.dismissDialogs();
            }
            passcodeView.onResume();
        }
        ConnectionsManager.getInstance(currentAccount).setAppPaused(false, false);
        updateCurrentConnectionState(currentAccount);
        if (NekoConfig.disableProxyWhenVpnEnabled && SharedConfig.proxyEnabled && ProxyUtil.isVPNEnabled()) {
            SharedConfig.setProxyEnable(false);
        }
        if (PhotoViewer.hasInstance() && PhotoViewer.getInstance().isVisible()) {
            PhotoViewer.getInstance().onResume();
        }
        PipRoundVideoView pipRoundVideoView = PipRoundVideoView.getInstance();
        if (pipRoundVideoView != null && MediaController.getInstance().isMessagePaused()) {
            MessageObject messageObject = MediaController.getInstance().getPlayingMessageObject();
            if (messageObject != null) {
                MediaController.getInstance().seekToProgress(messageObject, messageObject.audioProgress);
            }
        }
        if (UserConfig.getInstance(UserConfig.selectedAccount).unacceptedTermsOfService != null) {
            showTosActivity(UserConfig.selectedAccount, UserConfig.getInstance(UserConfig.selectedAccount).unacceptedTermsOfService);
        } else if (UserConfig.getInstance(0).pendingAppUpdate != null) {
            showUpdateActivity(UserConfig.selectedAccount, UserConfig.getInstance(0).pendingAppUpdate, true);
        }

        if (Build.VERSION.SDK_INT >= Build.VERSION_CODES.M) {
            ApplicationLoader.canDrawOverlays = Settings.canDrawOverlays(this);
        }
        if (VoIPFragment.getInstance() != null) {
            VoIPFragment.onResume();
        }
    }

    @Override
    public void onConfigurationChanged(Configuration newConfig) {
        AndroidUtilities.checkDisplaySize(this, newConfig);
        super.onConfigurationChanged(newConfig);
        checkLayout();
        PipRoundVideoView pipRoundVideoView = PipRoundVideoView.getInstance();
        if (pipRoundVideoView != null) {
            pipRoundVideoView.onConfigurationChanged();
        }
        EmbedBottomSheet embedBottomSheet = EmbedBottomSheet.getInstance();
        if (embedBottomSheet != null) {
            embedBottomSheet.onConfigurationChanged(newConfig);
        }
        PhotoViewer photoViewer = PhotoViewer.getPipInstance();
        if (photoViewer != null) {
            photoViewer.onConfigurationChanged(newConfig);
        }
        ThemeEditorView editorView = ThemeEditorView.getInstance();
        if (editorView != null) {
            editorView.onConfigurationChanged();
        }
        if (Theme.selectedAutoNightType == Theme.AUTO_NIGHT_TYPE_SYSTEM) {
            Theme.checkAutoNightThemeConditions();
        }
    }

    @Override
    public void onMultiWindowModeChanged(boolean isInMultiWindowMode) {
        AndroidUtilities.isInMultiwindow = isInMultiWindowMode;
        checkLayout();
    }

    @Override
    @SuppressWarnings("unchecked")
    public void didReceivedNotification(int id, final int account, Object... args) {
        if (id == NotificationCenter.appDidLogout) {
            switchToAvailableAccountOrLogout();
        } else if (id == NotificationCenter.closeOtherAppActivities) {
            if (args[0] != this) {
                onFinish();
                finish();
            }
        } else if (id == NotificationCenter.didUpdateConnectionState) {
            int state = ConnectionsManager.getInstance(account).getConnectionState();
            if (currentConnectionState != state) {
                if (BuildVars.LOGS_ENABLED) {
                    FileLog.d("switch to state " + state);
                }
                currentConnectionState = state;
                updateCurrentConnectionState(account);
            }
        } else if (id == NotificationCenter.mainUserInfoChanged) {
            drawerLayoutAdapter.notifyDataSetChanged();
        } else if (id == NotificationCenter.needShowAlert) {
            final Integer reason = (Integer) args[0];
            if (reason == 6 || reason == 3 && proxyErrorDialog != null) {
                return;
            } else if (reason == 4) {
                showTosActivity(account, (TLRPC.TL_help_termsOfService) args[1]);
                return;
            }
            AlertDialog.Builder builder = new AlertDialog.Builder(this);
            builder.setTitle(LocaleController.getString("NekoX", R.string.NekoX));
            if (reason != 2 && reason != 3 && reason != 6) {
                builder.setNegativeButton(LocaleController.getString("MoreInfo", R.string.MoreInfo), (dialogInterface, i) -> {
                    if (!mainFragmentsStack.isEmpty()) {
                        MessagesController.getInstance(account).openByUserName("spambot", mainFragmentsStack.get(mainFragmentsStack.size() - 1), 1);
                    }
                });
            }
            if (reason == 5) {
                builder.setMessage(LocaleController.getString("NobodyLikesSpam3", R.string.NobodyLikesSpam3));
                builder.setPositiveButton(LocaleController.getString("OK", R.string.OK), null);
            } else if (reason == 0) {
                builder.setMessage(LocaleController.getString("NobodyLikesSpam1", R.string.NobodyLikesSpam1));
                builder.setPositiveButton(LocaleController.getString("OK", R.string.OK), null);
            } else if (reason == 1) {
                builder.setMessage(LocaleController.getString("NobodyLikesSpam2", R.string.NobodyLikesSpam2));
                builder.setPositiveButton(LocaleController.getString("OK", R.string.OK), null);
            } else if (reason == 2) {
                builder.setMessage((String) args[1]);
                String type = (String) args[2];
                if (type.startsWith("AUTH_KEY_DROP_")) {
                    builder.setPositiveButton(LocaleController.getString("Cancel", R.string.Cancel), null);
                    builder.setNegativeButton(LocaleController.getString("LogOut", R.string.LogOut), (dialog, which) -> MessagesController.getInstance(currentAccount).performLogout(2));
                } else {
                    builder.setPositiveButton(LocaleController.getString("OK", R.string.OK), null);
                }
            } else if (reason == 3) {
                builder.setTitle(LocaleController.getString("Proxy", R.string.Proxy));
                builder.setMessage(LocaleController.getString("UseProxyTelegramError", R.string.UseProxyTelegramError));
                builder.setPositiveButton(LocaleController.getString("OK", R.string.OK), null);
                proxyErrorDialog = showAlertDialog(builder);
                return;
            }
            if (!mainFragmentsStack.isEmpty()) {
                mainFragmentsStack.get(mainFragmentsStack.size() - 1).showDialog(builder.create());
            }
        } else if (id == NotificationCenter.wasUnableToFindCurrentLocation) {
            final HashMap<String, MessageObject> waitingForLocation = (HashMap<String, MessageObject>) args[0];
            AlertDialog.Builder builder = new AlertDialog.Builder(this);
            builder.setTitle(LocaleController.getString("NekoX", R.string.NekoX));
            builder.setPositiveButton(LocaleController.getString("OK", R.string.OK), null);
            builder.setNegativeButton(LocaleController.getString("ShareYouLocationUnableManually", R.string.ShareYouLocationUnableManually), (dialogInterface, i) -> {
                if (mainFragmentsStack.isEmpty()) {
                    return;
                }
                BaseFragment lastFragment = mainFragmentsStack.get(mainFragmentsStack.size() - 1);
                if (!AndroidUtilities.isGoogleMapsInstalled(lastFragment)) {
                    return;
                }
                LocationActivity fragment = new LocationActivity(0);
                fragment.setDelegate((location, live, notify, scheduleDate) -> {
                    for (HashMap.Entry<String, MessageObject> entry : waitingForLocation.entrySet()) {
                        MessageObject messageObject = entry.getValue();
                        SendMessagesHelper.getInstance(account).sendMessage(location, messageObject.getDialogId(), messageObject, null, null, null, notify, scheduleDate);
                    }
                });
                presentFragment(fragment);
            });
            builder.setMessage(LocaleController.getString("ShareYouLocationUnable", R.string.ShareYouLocationUnable));
            if (!mainFragmentsStack.isEmpty()) {
                mainFragmentsStack.get(mainFragmentsStack.size() - 1).showDialog(builder.create());
            }
        } else if (id == NotificationCenter.didSetNewWallpapper) {
            if (sideMenu != null) {
                View child = sideMenu.getChildAt(0);
                if (child != null) {
                    child.invalidate();
                }
            }
        } else if (id == NotificationCenter.didSetPasscode) {
            if (SharedConfig.passcodeHash.length() > 0 && !SharedConfig.allowScreenCapture && !NekoXConfig.disableFlagSecure) {
                try {
                    getWindow().setFlags(WindowManager.LayoutParams.FLAG_SECURE, WindowManager.LayoutParams.FLAG_SECURE);
                } catch (Exception e) {
                    FileLog.e(e);
                }
            } else if (!AndroidUtilities.hasFlagSecureFragment()) {
                try {
                    getWindow().clearFlags(WindowManager.LayoutParams.FLAG_SECURE);
                } catch (Exception e) {
                    FileLog.e(e);
                }
            }
        } else if (id == NotificationCenter.reloadInterface) {
            boolean last = mainFragmentsStack.size() > 1 && mainFragmentsStack.get(mainFragmentsStack.size() - 1) instanceof ProfileActivity;
            if (last) {
                ProfileActivity profileActivity = (ProfileActivity) mainFragmentsStack.get(mainFragmentsStack.size() - 1);
                if (!profileActivity.isSettings()) {
                    last = false;
                }
            }
            rebuildAllFragments(last);
        } else if (id == NotificationCenter.suggestedLangpack) {
            showLanguageAlert(false);
        } else if (id == NotificationCenter.openArticle) {
            if (mainFragmentsStack.isEmpty()) {
                return;
            }
            ArticleViewer.getInstance().setParentActivity(this, mainFragmentsStack.get(mainFragmentsStack.size() - 1));
            ArticleViewer.getInstance().open((TLRPC.TL_webPage) args[0], (String) args[1]);
        } else if (id == NotificationCenter.hasNewContactsToImport) {
            if (actionBarLayout == null || actionBarLayout.fragmentsStack.isEmpty()) {
                return;
            }
            final int type = (Integer) args[0];
            final HashMap<String, ContactsController.Contact> contactHashMap = (HashMap<String, ContactsController.Contact>) args[1];
            final boolean first = (Boolean) args[2];
            final boolean schedule = (Boolean) args[3];
            BaseFragment fragment = actionBarLayout.fragmentsStack.get(actionBarLayout.fragmentsStack.size() - 1);

            AlertDialog.Builder builder = new AlertDialog.Builder(LaunchActivity.this);
            builder.setTitle(LocaleController.getString("UpdateContactsTitle", R.string.UpdateContactsTitle));
            builder.setMessage(LocaleController.getString("UpdateContactsMessage", R.string.UpdateContactsMessage));
            builder.setPositiveButton(LocaleController.getString("OK", R.string.OK), (dialogInterface, i) -> ContactsController.getInstance(account).syncPhoneBookByAlert(contactHashMap, first, schedule, false));
            builder.setNegativeButton(LocaleController.getString("Cancel", R.string.Cancel), (dialog, which) -> ContactsController.getInstance(account).syncPhoneBookByAlert(contactHashMap, first, schedule, true));
            builder.setOnBackButtonListener((dialogInterface, i) -> ContactsController.getInstance(account).syncPhoneBookByAlert(contactHashMap, first, schedule, true));
            AlertDialog dialog = builder.create();
            fragment.showDialog(dialog);
            dialog.setCanceledOnTouchOutside(false);
        } else if (id == NotificationCenter.didSetNewTheme) {
            Boolean nightTheme = (Boolean) args[0];
            if (!nightTheme) {
                if (sideMenu != null) {
                    sideMenu.setBackgroundColor(Theme.getColor(Theme.key_chats_menuBackground));
                    sideMenu.setGlowColor(Theme.getColor(Theme.key_chats_menuBackground));
                    sideMenu.setListSelectorColor(Theme.getColor(Theme.key_listSelector));
                    sideMenu.getAdapter().notifyDataSetChanged();
                }
                if (Build.VERSION.SDK_INT >= Build.VERSION_CODES.LOLLIPOP) {
                    try {
                        setTaskDescription(new ActivityManager.TaskDescription(null, null, Theme.getColor(Theme.key_actionBarDefault) | 0xff000000));
                    } catch (Exception ignore) {

                    }
                }
            }
            drawerLayoutContainer.setBehindKeyboardColor(Theme.getColor(Theme.key_windowBackgroundWhite));
            checkSystemBarColors();
        } else if (id == NotificationCenter.needSetDayNightTheme) {
            boolean instant = false;
            if (Build.VERSION.SDK_INT >= 21 && args[2] != null) {
                if (themeSwitchImageView.getVisibility() == View.VISIBLE) {
                    return;
                }
                try {
                    int[] pos = (int[]) args[2];
                    boolean toDark = (Boolean) args[4];
                    RLottieImageView darkThemeView = (RLottieImageView) args[5];
                    int w = drawerLayoutContainer.getMeasuredWidth();
                    int h = drawerLayoutContainer.getMeasuredHeight();
                    if (!toDark) {
                        darkThemeView.setVisibility(View.INVISIBLE);
                    }
                    Bitmap bitmap = Bitmap.createBitmap(drawerLayoutContainer.getMeasuredWidth(), drawerLayoutContainer.getMeasuredHeight(), Bitmap.Config.ARGB_8888);
                    Canvas canvas = new Canvas(bitmap);
                    drawerLayoutContainer.draw(canvas);
                    frameLayout.removeView(themeSwitchImageView);
                    if (toDark) {
                        frameLayout.addView(themeSwitchImageView, 0, LayoutHelper.createFrame(LayoutHelper.MATCH_PARENT, LayoutHelper.MATCH_PARENT));
                        themeSwitchSunView.setVisibility(View.GONE);
                    } else {
                        frameLayout.addView(themeSwitchImageView, 1, LayoutHelper.createFrame(LayoutHelper.MATCH_PARENT, LayoutHelper.MATCH_PARENT));
                        themeSwitchSunView.setTranslationX(pos[0] - AndroidUtilities.dp(14));
                        themeSwitchSunView.setTranslationY(pos[1] - AndroidUtilities.dp(14));
                        themeSwitchSunView.setVisibility(View.VISIBLE);
                        themeSwitchSunView.invalidate();
                    }
                    themeSwitchImageView.setImageBitmap(bitmap);
                    themeSwitchImageView.setVisibility(View.VISIBLE);
                    themeSwitchSunDrawable = darkThemeView.getAnimatedDrawable();
                    float finalRadius = (float) Math.max(Math.sqrt((w - pos[0]) * (w - pos[0]) + (h - pos[1]) * (h - pos[1])), Math.sqrt(pos[0] * pos[0] + (h - pos[1]) * (h - pos[1])));
                    Animator anim = ViewAnimationUtils.createCircularReveal(toDark ? drawerLayoutContainer : themeSwitchImageView, pos[0], pos[1], toDark ? 0 : finalRadius, toDark ? finalRadius : 0);
                    anim.setDuration(100);
                    anim.setInterpolator(Easings.easeInOutQuad);
                    anim.addListener(new AnimatorListenerAdapter() {
                        @Override
                        public void onAnimationEnd(Animator animation) {
                            themeSwitchImageView.setImageDrawable(null);
                            themeSwitchImageView.setVisibility(View.GONE);
                            themeSwitchSunView.setVisibility(View.GONE);
                            NotificationCenter.getGlobalInstance().postNotificationName(NotificationCenter.themeAccentListUpdated);
                            if (!toDark) {
                                darkThemeView.setVisibility(View.VISIBLE);
                            }
                            drawerLayoutAdapter.notifyDataSetChanged();
                        }
                    });
                    anim.start();
                    instant = true;
                } catch (Throwable e) {
                    FileLog.e(e);
                    try {
                        themeSwitchImageView.setImageDrawable(null);
                        frameLayout.removeView(themeSwitchImageView);
                    } catch (Exception e2) {
                        FileLog.e(e2);
                    }
                }
            }
            Theme.ThemeInfo theme = (Theme.ThemeInfo) args[0];
            boolean nigthTheme = (Boolean) args[1];
            int accentId = (Integer) args[3];
            actionBarLayout.animateThemedValues(theme, accentId, nigthTheme, instant);
            if (AndroidUtilities.isTablet()) {
                layersActionBarLayout.animateThemedValues(theme, accentId, nigthTheme, instant);
                rightActionBarLayout.animateThemedValues(theme, accentId, nigthTheme, instant);
            }
        } else if (id == NotificationCenter.notificationsCountUpdated) {
            if (sideMenu != null) {
                Integer accountNum = (Integer) args[0];
                int count = sideMenu.getChildCount();
                for (int a = 0; a < count; a++) {
                    View child = sideMenu.getChildAt(a);
                    if (child instanceof DrawerUserCell) {
                        if (((DrawerUserCell) child).getAccountNumber() == accountNum) {
                            child.invalidate();
                            break;
                        }
                    }
                }
            }
        } else if (id == NotificationCenter.fileDidLoad) {
            if (loadingThemeFileName != null) {
                String path = (String) args[0];
                if (loadingThemeFileName.equals(path)) {
                    loadingThemeFileName = null;
                    File locFile = new File(ApplicationLoader.getFilesDirFixed(), "remote" + loadingTheme.id + ".attheme");
                    Theme.ThemeInfo themeInfo = Theme.fillThemeValues(locFile, loadingTheme.title, loadingTheme);
                    if (themeInfo != null) {
                        if (themeInfo.pathToWallpaper != null) {
                            File file = new File(themeInfo.pathToWallpaper);
                            if (!file.exists()) {
                                TLRPC.TL_account_getWallPaper req = new TLRPC.TL_account_getWallPaper();
                                TLRPC.TL_inputWallPaperSlug inputWallPaperSlug = new TLRPC.TL_inputWallPaperSlug();
                                inputWallPaperSlug.slug = themeInfo.slug;
                                req.wallpaper = inputWallPaperSlug;
                                ConnectionsManager.getInstance(themeInfo.account).sendRequest(req, (response, error) -> AndroidUtilities.runOnUIThread(() -> {
                                    if (response instanceof TLRPC.TL_wallPaper) {
                                        TLRPC.TL_wallPaper wallPaper = (TLRPC.TL_wallPaper) response;
                                        loadingThemeInfo = themeInfo;
                                        loadingThemeWallpaperName = FileLoader.getAttachFileName(wallPaper.document);
                                        loadingThemeWallpaper = wallPaper;
                                        FileLoader.getInstance(themeInfo.account).loadFile(wallPaper.document, wallPaper, 1, 1);
                                    } else {
                                        onThemeLoadFinish();
                                    }
                                }));
                                return;
                            }
                        }
                        Theme.ThemeInfo finalThemeInfo = Theme.applyThemeFile(locFile, loadingTheme.title, loadingTheme, true);
                        if (finalThemeInfo != null) {
                            presentFragment(new ThemePreviewActivity(finalThemeInfo, true, ThemePreviewActivity.SCREEN_TYPE_PREVIEW, false, false));
                        }
                    }
                    onThemeLoadFinish();
                }
            } else if (loadingThemeWallpaperName != null) {
                String path = (String) args[0];
                if (loadingThemeWallpaperName.equals(path)) {
                    loadingThemeWallpaperName = null;
                    File file = (File) args[1];
                    if (loadingThemeAccent) {
                        openThemeAccentPreview(loadingTheme, loadingThemeWallpaper, loadingThemeInfo);
                        onThemeLoadFinish();
                    } else {
                        Theme.ThemeInfo info = loadingThemeInfo;
                        Utilities.globalQueue.postRunnable(() -> {
                            info.createBackground(file, info.pathToWallpaper);
                            AndroidUtilities.runOnUIThread(() -> {
                                if (loadingTheme == null) {
                                    return;
                                }
                                File locFile = new File(ApplicationLoader.getFilesDirFixed(), "remote" + loadingTheme.id + ".attheme");
                                Theme.ThemeInfo finalThemeInfo = Theme.applyThemeFile(locFile, loadingTheme.title, loadingTheme, true);
                                if (finalThemeInfo != null) {
                                    presentFragment(new ThemePreviewActivity(finalThemeInfo, true, ThemePreviewActivity.SCREEN_TYPE_PREVIEW, false, false));
                                }
                                onThemeLoadFinish();
                            });
                        });
                    }
                }
            }
        } else if (id == NotificationCenter.fileDidFailToLoad) {
            String path = (String) args[0];
            if (path.equals(loadingThemeFileName) || path.equals(loadingThemeWallpaperName)) {
                onThemeLoadFinish();
            }
        } else if (id == NotificationCenter.screenStateChanged) {
            if (ApplicationLoader.mainInterfacePaused) {
                return;
            }
            if (ApplicationLoader.isScreenOn) {
                onPasscodeResume();
            } else {
                onPasscodePause();
            }
        } else if (id == NotificationCenter.needCheckSystemBarColors) {
            checkSystemBarColors();
        } else if (id == NotificationCenter.historyImportProgressChanged) {
            if (args.length > 1 && !mainFragmentsStack.isEmpty()) {
                AlertsCreator.processError(currentAccount, (TLRPC.TL_error) args[2], mainFragmentsStack.get(mainFragmentsStack.size() - 1), (TLObject) args[1]);
            }
        }
    }

    private String getStringForLanguageAlert(HashMap<String, String> map, String key, int intKey) {
        String value = map.get(key);
        if (value == null) {
            return LocaleController.getString(key, intKey);
        }
        return value;
    }

    private void openThemeAccentPreview(TLRPC.TL_theme t, TLRPC.TL_wallPaper wallPaper, Theme.ThemeInfo info) {
        int lastId = info.lastAccentId;
        Theme.ThemeAccent accent = info.createNewAccent(t, currentAccount);
        info.prevAccentId = info.currentAccentId;
        info.setCurrentAccentId(accent.id);
        accent.pattern = wallPaper;
        presentFragment(new ThemePreviewActivity(info, lastId != info.lastAccentId, ThemePreviewActivity.SCREEN_TYPE_PREVIEW, false, false));
    }

    private void onThemeLoadFinish() {
        if (loadingThemeProgressDialog != null) {
            try {
                loadingThemeProgressDialog.dismiss();
            } finally {
                loadingThemeProgressDialog = null;
            }
        }
        loadingThemeWallpaperName = null;
        loadingThemeWallpaper = null;
        loadingThemeInfo = null;
        loadingThemeFileName = null;
        loadingTheme = null;
    }

    private void checkFreeDiscSpace() {
        SharedConfig.checkKeepMedia();
        if (Build.VERSION.SDK_INT >= 26) {
            return;
        }
        Utilities.globalQueue.postRunnable(() -> {
            if (!UserConfig.getInstance(currentAccount).isClientActivated()) {
                return;
            }
            try {
                SharedPreferences preferences = MessagesController.getGlobalMainSettings();
                if (Math.abs(preferences.getLong("last_space_check", 0) - System.currentTimeMillis()) >= 3 * 24 * 3600 * 1000) {
                    File path = FileLoader.getDirectory(FileLoader.MEDIA_DIR_CACHE);
                    if (path == null) {
                        return;
                    }
                    long freeSpace;
                    StatFs statFs = new StatFs(path.getAbsolutePath());
                    if (Build.VERSION.SDK_INT < 18) {
                        freeSpace = Math.abs(statFs.getAvailableBlocks() * statFs.getBlockSize());
                    } else {
                        freeSpace = statFs.getAvailableBlocksLong() * statFs.getBlockSizeLong();
                    }
                    if (freeSpace < 1024 * 1024 * 100) {
                        preferences.edit().putLong("last_space_check", System.currentTimeMillis()).apply();
                        AndroidUtilities.runOnUIThread(() -> {
                            try {
                                AlertsCreator.createFreeSpaceDialog(LaunchActivity.this).show();
                            } catch (Throwable ignore) {

                            }
                        });
                    }
                }
            } catch (Throwable ignore) {

            }
        }, 2000);
    }

    private void showLanguageAlertInternal(LocaleController.LocaleInfo systemInfo, LocaleController.LocaleInfo englishInfo, String systemLang) {
        try {
            loadingLocaleDialog = false;
            boolean firstSystem = systemInfo.builtIn || LocaleController.getInstance().isCurrentLocalLocale();
            AlertDialog.Builder builder = new AlertDialog.Builder(LaunchActivity.this);
            builder.setTitle(getStringForLanguageAlert(systemLocaleStrings, "ChooseYourLanguage", R.string.ChooseYourLanguage));
            builder.setSubtitle(getStringForLanguageAlert(englishLocaleStrings, "ChooseYourLanguage", R.string.ChooseYourLanguage));
            LinearLayout linearLayout = new LinearLayout(LaunchActivity.this);
            linearLayout.setOrientation(LinearLayout.VERTICAL);
            final LanguageCell[] cells = new LanguageCell[2];
            final LocaleController.LocaleInfo[] selectedLanguage = new LocaleController.LocaleInfo[1];
            final LocaleController.LocaleInfo[] locales = new LocaleController.LocaleInfo[2];
            final String englishName = getStringForLanguageAlert(systemLocaleStrings, "English", R.string.English);
            locales[0] = firstSystem ? systemInfo : englishInfo;
            locales[1] = firstSystem ? englishInfo : systemInfo;
            selectedLanguage[0] = firstSystem ? systemInfo : englishInfo;

            for (int a = 0; a < 2; a++) {
                cells[a] = new LanguageCell(LaunchActivity.this, true);
                cells[a].setLanguage(locales[a], locales[a] == englishInfo ? englishName : null, true);
                cells[a].setTag(a);
                cells[a].setBackgroundDrawable(Theme.createSelectorDrawable(Theme.getColor(Theme.key_dialogButtonSelector), 2));
                cells[a].setLanguageSelected(a == 0);
                linearLayout.addView(cells[a], LayoutHelper.createLinear(LayoutHelper.MATCH_PARENT, 50));
                cells[a].setOnClickListener(v -> {
                    Integer tag = (Integer) v.getTag();
                    selectedLanguage[0] = ((LanguageCell) v).getCurrentLocale();
                    for (int a1 = 0; a1 < cells.length; a1++) {
                        cells[a1].setLanguageSelected(a1 == tag);
                    }
                });
            }
            LanguageCell cell = new LanguageCell(LaunchActivity.this, true);
            cell.setValue(getStringForLanguageAlert(systemLocaleStrings, "ChooseYourLanguageOther", R.string.ChooseYourLanguageOther), getStringForLanguageAlert(englishLocaleStrings, "ChooseYourLanguageOther", R.string.ChooseYourLanguageOther));
            cell.setOnClickListener(v -> {
                localeDialog = null;
                drawerLayoutContainer.closeDrawer(true);
                presentFragment(new LanguageSelectActivity());
                if (visibleDialog != null) {
                    visibleDialog.dismiss();
                    visibleDialog = null;
                }
            });
            linearLayout.addView(cell, LayoutHelper.createLinear(LayoutHelper.MATCH_PARENT, 50));
            builder.setView(linearLayout);
            builder.setNegativeButton(LocaleController.getString("OK", R.string.OK), (dialog, which) -> {
                LocaleController.getInstance().applyLanguage(selectedLanguage[0], true, false, currentAccount);
                rebuildAllFragments(true);
            });
            localeDialog = showAlertDialog(builder);
            SharedPreferences preferences = MessagesController.getGlobalMainSettings();
            preferences.edit().putString("language_showed2", systemLang).apply();
        } catch (Exception e) {
            FileLog.e(e);
        }
    }

    private void showLanguageAlert(boolean force) {
        try {
            if (loadingLocaleDialog || ApplicationLoader.mainInterfacePaused) {
                return;
            }
            SharedPreferences preferences = MessagesController.getGlobalMainSettings();
            String showedLang = preferences.getString("language_showed2", "");
            final String systemLang = MessagesController.getInstance(currentAccount).suggestedLangCode;
            if (!force && showedLang.equals(systemLang)) {
                if (BuildVars.LOGS_ENABLED) {
                    FileLog.d("alert already showed for " + showedLang);
                }
                return;
            }

            final LocaleController.LocaleInfo[] infos = new LocaleController.LocaleInfo[2];
            String arg = systemLang.contains("-") ? systemLang.split("-")[0] : systemLang;
            String alias;
            if ("in".equals(arg)) {
                alias = "id";
            } else if ("iw".equals(arg)) {
                alias = "he";
            } else if ("jw".equals(arg)) {
                alias = "jv";
            } else {
                alias = null;
            }
            for (int a = 0; a < LocaleController.getInstance().languages.size(); a++) {
                LocaleController.LocaleInfo info = LocaleController.getInstance().languages.get(a);
                if (info.shortName.equals("en")) {
                    infos[0] = info;
                }
                if (info.shortName.replace("_", "-").equals(systemLang) || info.shortName.equals(arg) || info.shortName.equals(alias)) {
                    infos[1] = info;
                }
                if (infos[0] != null && infos[1] != null) {
                    break;
                }
            }
            if (infos[0] == null || infos[1] == null || infos[0] == infos[1]) {
                return;
            }
            if (BuildVars.LOGS_ENABLED) {
                FileLog.d("show lang alert for " + infos[0].getKey() + " and " + infos[1].getKey());
            }

            systemLocaleStrings = null;
            englishLocaleStrings = null;
            loadingLocaleDialog = true;

            TLRPC.TL_langpack_getStrings req = new TLRPC.TL_langpack_getStrings();
            req.lang_code = infos[1].getLangCode();
            req.keys.add("English");
            req.keys.add("ChooseYourLanguage");
            req.keys.add("ChooseYourLanguageOther");
            req.keys.add("ChangeLanguageLater");
            ConnectionsManager.getInstance(currentAccount).sendRequest(req, (response, error) -> {
                final HashMap<String, String> keys = new HashMap<>();
                if (response != null) {
                    TLRPC.Vector vector = (TLRPC.Vector) response;
                    for (int a = 0; a < vector.objects.size(); a++) {
                        final TLRPC.LangPackString string = (TLRPC.LangPackString) vector.objects.get(a);
                        keys.put(string.key, string.value);
                    }
                }
                AndroidUtilities.runOnUIThread(() -> {
                    systemLocaleStrings = keys;
                    if (englishLocaleStrings != null && systemLocaleStrings != null) {
                        showLanguageAlertInternal(infos[1], infos[0], systemLang);
                    }
                });
            }, ConnectionsManager.RequestFlagWithoutLogin);

            req = new TLRPC.TL_langpack_getStrings();
            req.lang_code = infos[0].getLangCode();
            req.keys.add("English");
            req.keys.add("ChooseYourLanguage");
            req.keys.add("ChooseYourLanguageOther");
            req.keys.add("ChangeLanguageLater");
            ConnectionsManager.getInstance(currentAccount).sendRequest(req, (response, error) -> {
                final HashMap<String, String> keys = new HashMap<>();
                if (response != null) {
                    TLRPC.Vector vector = (TLRPC.Vector) response;
                    for (int a = 0; a < vector.objects.size(); a++) {
                        final TLRPC.LangPackString string = (TLRPC.LangPackString) vector.objects.get(a);
                        keys.put(string.key, string.value);
                    }
                }
                AndroidUtilities.runOnUIThread(() -> {
                    englishLocaleStrings = keys;
                    if (englishLocaleStrings != null && systemLocaleStrings != null) {
                        showLanguageAlertInternal(infos[1], infos[0], systemLang);
                    }
                });
            }, ConnectionsManager.RequestFlagWithoutLogin);
        } catch (Exception e) {
            FileLog.e(e);
        }
    }

    private void onPasscodePause() {
        if (lockRunnable != null) {
            if (BuildVars.LOGS_ENABLED) {
                FileLog.d("cancel lockRunnable onPasscodePause");
            }
            AndroidUtilities.cancelRunOnUIThread(lockRunnable);
            lockRunnable = null;
        }
        if (SharedConfig.passcodeHash.length() != 0) {
            SharedConfig.lastPauseTime = (int) (SystemClock.elapsedRealtime() / 1000);
            lockRunnable = new Runnable() {
                @Override
                public void run() {
                    if (lockRunnable == this) {
                        if (AndroidUtilities.needShowPasscode(true)) {
                            if (BuildVars.LOGS_ENABLED) {
                                FileLog.d("lock app");
                            }
                            showPasscodeActivity();
                        } else {
                            if (BuildVars.LOGS_ENABLED) {
                                FileLog.d("didn't pass lock check");
                            }
                        }
                        lockRunnable = null;
                    }
                }
            };
            if (SharedConfig.appLocked) {
                AndroidUtilities.runOnUIThread(lockRunnable, 1000);
                if (BuildVars.LOGS_ENABLED) {
                    FileLog.d("schedule app lock in " + 1000);
                }
            } else if (SharedConfig.autoLockIn != 0) {
                if (BuildVars.LOGS_ENABLED) {
                    FileLog.d("schedule app lock in " + (((long) SharedConfig.autoLockIn) * 1000 + 1000));
                }
                AndroidUtilities.runOnUIThread(lockRunnable, ((long) SharedConfig.autoLockIn) * 1000 + 1000);
            }
        } else {
            SharedConfig.lastPauseTime = 0;
        }
        SharedConfig.saveConfig();
    }

    private void onPasscodeResume() {
        if (lockRunnable != null) {
            if (BuildVars.LOGS_ENABLED) {
                FileLog.d("cancel lockRunnable onPasscodeResume");
            }
            AndroidUtilities.cancelRunOnUIThread(lockRunnable);
            lockRunnable = null;
        }
        if (AndroidUtilities.needShowPasscode(true)) {
            showPasscodeActivity();
        }
        if (SharedConfig.lastPauseTime != 0) {
            SharedConfig.lastPauseTime = 0;
            SharedConfig.saveConfig();
            if (BuildVars.LOGS_ENABLED) {
                FileLog.d("reset lastPauseTime onPasscodeResume");
            }
        }
    }

    private void updateCurrentConnectionState(int account) {
        if (actionBarLayout == null) {
            return;
        }
        String title = null;
        int titleId = 0;
        Runnable action = null;
        currentConnectionState = ConnectionsManager.getInstance(currentAccount).getConnectionState();
        if (currentConnectionState == ConnectionsManager.ConnectionStateWaitingForNetwork) {
            title = "WaitingForNetwork";
            titleId = R.string.WaitingForNetwork;
        } else if (currentConnectionState == ConnectionsManager.ConnectionStateUpdating) {
            title = "Updating";
            titleId = R.string.Updating;
        } else if (currentConnectionState == ConnectionsManager.ConnectionStateConnectingToProxy) {
            title = "ConnectingToProxy";
            titleId = R.string.ConnectingToProxy;
        } else if (currentConnectionState == ConnectionsManager.ConnectionStateConnecting) {
            title = "Connecting";
            titleId = R.string.Connecting;
        }
        if (currentConnectionState == ConnectionsManager.ConnectionStateConnecting || currentConnectionState == ConnectionsManager.ConnectionStateConnectingToProxy) {
            action = () -> {
                BaseFragment lastFragment = null;
                if (AndroidUtilities.isTablet()) {
                    if (!layerFragmentsStack.isEmpty()) {
                        lastFragment = layerFragmentsStack.get(layerFragmentsStack.size() - 1);
                    }
                } else {
                    if (!mainFragmentsStack.isEmpty()) {
                        lastFragment = mainFragmentsStack.get(mainFragmentsStack.size() - 1);
                    }
                }
                if (lastFragment instanceof ProxyListActivity || lastFragment instanceof ProxySettingsActivity) {
                    return;
                }
                presentFragment(new ProxyListActivity());
            };
        }
        actionBarLayout.setTitleOverlayText(title, titleId, action);
    }

    public void hideVisibleActionMode() {
        if (visibleActionMode == null) {
            return;
        }
        visibleActionMode.finish();
    }

    @Override
    protected void onSaveInstanceState(Bundle outState) {
        try {
            super.onSaveInstanceState(outState);
            BaseFragment lastFragment = null;
            if (AndroidUtilities.isTablet()) {
                if (!layersActionBarLayout.fragmentsStack.isEmpty()) {
                    lastFragment = layersActionBarLayout.fragmentsStack.get(layersActionBarLayout.fragmentsStack.size() - 1);
                } else if (!rightActionBarLayout.fragmentsStack.isEmpty()) {
                    lastFragment = rightActionBarLayout.fragmentsStack.get(rightActionBarLayout.fragmentsStack.size() - 1);
                } else if (!actionBarLayout.fragmentsStack.isEmpty()) {
                    lastFragment = actionBarLayout.fragmentsStack.get(actionBarLayout.fragmentsStack.size() - 1);
                }
            } else {
                if (!actionBarLayout.fragmentsStack.isEmpty()) {
                    lastFragment = actionBarLayout.fragmentsStack.get(actionBarLayout.fragmentsStack.size() - 1);
                }
            }

            if (lastFragment != null) {
                Bundle args = lastFragment.getArguments();
                if (lastFragment instanceof ChatActivity && args != null) {
                    outState.putBundle("args", args);
                    outState.putString("fragment", "chat");
                } else if (lastFragment instanceof GroupCreateFinalActivity && args != null) {
                    outState.putBundle("args", args);
                    outState.putString("fragment", "group");
                } else if (lastFragment instanceof WallpapersListActivity) {
                    outState.putString("fragment", "wallpapers");
                } else if (lastFragment instanceof ProfileActivity) {
                    ProfileActivity profileActivity = (ProfileActivity) lastFragment;
                    if (profileActivity.isSettings()) {
                        outState.putString("fragment", "settings");
                    } else if (profileActivity.isChat() && args != null) {
                        outState.putBundle("args", args);
                        outState.putString("fragment", "chat_profile");
                    }
                } else if (lastFragment instanceof ChannelCreateActivity && args != null && args.getInt("step") == 0) {
                    outState.putBundle("args", args);
                    outState.putString("fragment", "channel");
                }
                lastFragment.saveSelfArgs(outState);
            }
        } catch (Exception e) {
            FileLog.e(e);
        }
    }

    @Override
    public void onBackPressed() {
        try {
            if (passcodeView != null && passcodeView.getVisibility() == View.VISIBLE) {
                finish();
                return;
            }
            if (SecretMediaViewer.hasInstance() && SecretMediaViewer.getInstance().isVisible()) {
                SecretMediaViewer.getInstance().closePhoto(true, false);
            } else if (PhotoViewer.hasInstance() && PhotoViewer.getInstance().isVisible()) {
                PhotoViewer.getInstance().closePhoto(true, false);
            } else if (ArticleViewer.hasInstance() && ArticleViewer.getInstance().isVisible()) {
                ArticleViewer.getInstance().close(true, false);
            } else if (drawerLayoutContainer.isDrawerOpened()) {
                drawerLayoutContainer.closeDrawer(false);
            } else if (AndroidUtilities.isTablet()) {
                if (layersActionBarLayout != null && layersActionBarLayout.getVisibility() == View.VISIBLE) {
                    layersActionBarLayout.onBackPressed();
                } else if (rightActionBarLayout != null) {
                    boolean cancel = false;
                    if (rightActionBarLayout.getVisibility() == View.VISIBLE && !rightActionBarLayout.fragmentsStack.isEmpty()) {
                        BaseFragment lastFragment = rightActionBarLayout.fragmentsStack.get(rightActionBarLayout.fragmentsStack.size() - 1);
                        cancel = !lastFragment.onBackPressed();
                    }
                    if (!cancel) {
                        actionBarLayout.onBackPressed();
                    }
                }
            } else {
                actionBarLayout.onBackPressed();
            }
        } catch (Exception ignored) {
        }
    }

    @Override
    public void onLowMemory() {
        super.onLowMemory();
        if (actionBarLayout != null) {
            actionBarLayout.onLowMemory();
            if (AndroidUtilities.isTablet()) {
                rightActionBarLayout.onLowMemory();
                layersActionBarLayout.onLowMemory();
            }
        }
    }

    @Override
    public void onActionModeStarted(ActionMode mode) {
        super.onActionModeStarted(mode);
        visibleActionMode = mode;
        try {
            Menu menu = mode.getMenu();
            if (menu != null) {
                boolean extended = actionBarLayout.extendActionMode(menu);
                if (!extended && AndroidUtilities.isTablet()) {
                    extended = rightActionBarLayout.extendActionMode(menu);
                    if (!extended) {
                        layersActionBarLayout.extendActionMode(menu);
                    }
                }
            }
        } catch (Exception e) {
            FileLog.e(e);
        }
        if (Build.VERSION.SDK_INT >= 23 && mode.getType() == ActionMode.TYPE_FLOATING) {
            return;
        }
        actionBarLayout.onActionModeStarted(mode);
        if (AndroidUtilities.isTablet()) {
            rightActionBarLayout.onActionModeStarted(mode);
            layersActionBarLayout.onActionModeStarted(mode);
        }
    }

    @Override
    public void onActionModeFinished(ActionMode mode) {
        super.onActionModeFinished(mode);
        if (visibleActionMode == mode) {
            visibleActionMode = null;
        }
        if (Build.VERSION.SDK_INT >= 23 && mode.getType() == ActionMode.TYPE_FLOATING) {
            return;
        }
        actionBarLayout.onActionModeFinished(mode);
        if (AndroidUtilities.isTablet()) {
            rightActionBarLayout.onActionModeFinished(mode);
            layersActionBarLayout.onActionModeFinished(mode);
        }
    }

    @Override
    public boolean onPreIme() {
        if (SecretMediaViewer.hasInstance() && SecretMediaViewer.getInstance().isVisible()) {
            SecretMediaViewer.getInstance().closePhoto(true, false);
            return true;
        } else if (PhotoViewer.hasInstance() && PhotoViewer.getInstance().isVisible()) {
            PhotoViewer.getInstance().closePhoto(true, false);
            return true;
        } else if (ArticleViewer.hasInstance() && ArticleViewer.getInstance().isVisible()) {
            ArticleViewer.getInstance().close(true, false);
            return true;
        }
        return false;
    }

    @Override
    public boolean dispatchKeyEvent(KeyEvent event) {
        int keyCode = event.getKeyCode();
        if (VoIPService.getSharedInstance() == null && !mainFragmentsStack.isEmpty() && (!PhotoViewer.hasInstance() || !PhotoViewer.getInstance().isVisible()) && event.getRepeatCount() == 0 && event.getAction() == KeyEvent.ACTION_DOWN && (event.getKeyCode() == KeyEvent.KEYCODE_VOLUME_UP || event.getKeyCode() == KeyEvent.KEYCODE_VOLUME_DOWN)) {
            BaseFragment fragment = mainFragmentsStack.get(mainFragmentsStack.size() - 1);
            if (fragment instanceof ChatActivity) {
                if (((ChatActivity) fragment).maybePlayVisibleVideo()) {
                    return true;
                }
            }
            if (AndroidUtilities.isTablet() && !rightFragmentsStack.isEmpty()) {
                fragment = rightFragmentsStack.get(rightFragmentsStack.size() - 1);
                if (fragment instanceof ChatActivity) {
                    if (((ChatActivity) fragment).maybePlayVisibleVideo()) {
                        return true;
                    }
                }
            }
        }
        return super.dispatchKeyEvent(event);
    }

    @Override
    public boolean onKeyUp(int keyCode, KeyEvent event) {
        if (keyCode == KeyEvent.KEYCODE_MENU && !SharedConfig.isWaitingForPasscodeEnter) {
            if (PhotoViewer.hasInstance() && PhotoViewer.getInstance().isVisible()) {
                return super.onKeyUp(keyCode, event);
            } else if (ArticleViewer.hasInstance() && ArticleViewer.getInstance().isVisible()) {
                return super.onKeyUp(keyCode, event);
            }
            if (AndroidUtilities.isTablet()) {
                if (layersActionBarLayout.getVisibility() == View.VISIBLE && !layersActionBarLayout.fragmentsStack.isEmpty()) {
                    layersActionBarLayout.onKeyUp(keyCode, event);
                } else if (rightActionBarLayout.getVisibility() == View.VISIBLE && !rightActionBarLayout.fragmentsStack.isEmpty()) {
                    rightActionBarLayout.onKeyUp(keyCode, event);
                } else {
                    actionBarLayout.onKeyUp(keyCode, event);
                }
            } else {
                if (actionBarLayout.fragmentsStack.size() == 1) {
                    if (!drawerLayoutContainer.isDrawerOpened()) {
                        if (getCurrentFocus() != null) {
                            AndroidUtilities.hideKeyboard(getCurrentFocus());
                        }
                        drawerLayoutContainer.openDrawer(false);
                    } else {
                        drawerLayoutContainer.closeDrawer(false);
                    }
                } else {
                    actionBarLayout.onKeyUp(keyCode, event);
                }
            }
        }
        return super.onKeyUp(keyCode, event);
    }

    @Override
    public boolean needPresentFragment(BaseFragment fragment, boolean removeLast, boolean forceWithoutAnimation, ActionBarLayout layout) {
        if (ArticleViewer.hasInstance() && ArticleViewer.getInstance().isVisible()) {
            ArticleViewer.getInstance().close(false, true);
        }
        if (AndroidUtilities.isTablet() && layersActionBarLayout != null) {
            drawerLayoutContainer.setAllowOpenDrawer(!(fragment instanceof LoginActivity || fragment instanceof CountrySelectActivity) && layersActionBarLayout.getVisibility() != View.VISIBLE, true);
            if (fragment instanceof DialogsActivity) {
                DialogsActivity dialogsActivity = (DialogsActivity) fragment;
                if (dialogsActivity.isMainDialogList() && layout != actionBarLayout) {
                    actionBarLayout.removeAllFragments();
                    actionBarLayout.presentFragment(fragment, removeLast, forceWithoutAnimation, false, false);
                    layersActionBarLayout.removeAllFragments();
                    layersActionBarLayout.setVisibility(View.GONE);
                    drawerLayoutContainer.setAllowOpenDrawer(true, false);
                    if (!tabletFullSize) {
                        shadowTabletSide.setVisibility(View.VISIBLE);
                        if (rightActionBarLayout.fragmentsStack.isEmpty()) {
                            backgroundTablet.setVisibility(View.VISIBLE);
                        }
                    }
                    return false;
                }
            }
            if (fragment instanceof ChatActivity && !((ChatActivity) fragment).isInScheduleMode()) {
                if (!tabletFullSize && layout == rightActionBarLayout || tabletFullSize && layout == actionBarLayout) {
                    boolean result = !(tabletFullSize && layout == actionBarLayout && actionBarLayout.fragmentsStack.size() == 1);
                    if (!layersActionBarLayout.fragmentsStack.isEmpty()) {
                        for (int a = 0; a < layersActionBarLayout.fragmentsStack.size() - 1; a++) {
                            layersActionBarLayout.removeFragmentFromStack(layersActionBarLayout.fragmentsStack.get(0));
                            a--;
                        }
                        layersActionBarLayout.closeLastFragment(!forceWithoutAnimation);
                    }
                    if (!result) {
                        actionBarLayout.presentFragment(fragment, false, forceWithoutAnimation, false, false);
                    }
                    return result;
                } else if (!tabletFullSize && layout != rightActionBarLayout) {
                    rightActionBarLayout.setVisibility(View.VISIBLE);
                    backgroundTablet.setVisibility(View.GONE);
                    rightActionBarLayout.removeAllFragments();
                    rightActionBarLayout.presentFragment(fragment, removeLast, true, false, false);
                    if (!layersActionBarLayout.fragmentsStack.isEmpty()) {
                        for (int a = 0; a < layersActionBarLayout.fragmentsStack.size() - 1; a++) {
                            layersActionBarLayout.removeFragmentFromStack(layersActionBarLayout.fragmentsStack.get(0));
                            a--;
                        }
                        layersActionBarLayout.closeLastFragment(!forceWithoutAnimation);
                    }
                    return false;
                } else if (tabletFullSize && layout != actionBarLayout) {
                    actionBarLayout.presentFragment(fragment, actionBarLayout.fragmentsStack.size() > 1, forceWithoutAnimation, false, false);
                    if (!layersActionBarLayout.fragmentsStack.isEmpty()) {
                        for (int a = 0; a < layersActionBarLayout.fragmentsStack.size() - 1; a++) {
                            layersActionBarLayout.removeFragmentFromStack(layersActionBarLayout.fragmentsStack.get(0));
                            a--;
                        }
                        layersActionBarLayout.closeLastFragment(!forceWithoutAnimation);
                    }
                    return false;
                } else {
                    if (!layersActionBarLayout.fragmentsStack.isEmpty()) {
                        for (int a = 0; a < layersActionBarLayout.fragmentsStack.size() - 1; a++) {
                            layersActionBarLayout.removeFragmentFromStack(layersActionBarLayout.fragmentsStack.get(0));
                            a--;
                        }
                        layersActionBarLayout.closeLastFragment(!forceWithoutAnimation);
                    }
                    actionBarLayout.presentFragment(fragment, actionBarLayout.fragmentsStack.size() > 1, forceWithoutAnimation, false, false);
                    return false;
                }
            } else if (layout != layersActionBarLayout) {
                layersActionBarLayout.setVisibility(View.VISIBLE);
                drawerLayoutContainer.setAllowOpenDrawer(false, true);
                if (fragment instanceof LoginActivity) {
                    backgroundTablet.setVisibility(View.VISIBLE);
                    shadowTabletSide.setVisibility(View.GONE);
                    shadowTablet.setBackgroundColor(0x00000000);
                } else {
                    shadowTablet.setBackgroundColor(0x7f000000);
                }
                layersActionBarLayout.presentFragment(fragment, removeLast, forceWithoutAnimation, false, false);
                return false;
            }
        } else {
            boolean allow = true;
            if (fragment instanceof LoginActivity) {
                if (mainFragmentsStack.size() == 0) {
                    allow = false;
                }
            } else if (fragment instanceof CountrySelectActivity) {
                if (mainFragmentsStack.size() == 1) {
                    allow = false;
                }
            }
            drawerLayoutContainer.setAllowOpenDrawer(allow, false);
        }
        return true;
    }

    @Override
    public boolean needAddFragmentToStack(BaseFragment fragment, ActionBarLayout layout) {
        if (AndroidUtilities.isTablet()) {
            drawerLayoutContainer.setAllowOpenDrawer(!(fragment instanceof LoginActivity || fragment instanceof CountrySelectActivity) && layersActionBarLayout.getVisibility() != View.VISIBLE, true);
            if (fragment instanceof DialogsActivity) {
                DialogsActivity dialogsActivity = (DialogsActivity) fragment;
                if (dialogsActivity.isMainDialogList() && layout != actionBarLayout) {
                    actionBarLayout.removeAllFragments();
                    actionBarLayout.addFragmentToStack(fragment);
                    layersActionBarLayout.removeAllFragments();
                    layersActionBarLayout.setVisibility(View.GONE);
                    drawerLayoutContainer.setAllowOpenDrawer(true, false);
                    if (!tabletFullSize) {
                        shadowTabletSide.setVisibility(View.VISIBLE);
                        if (rightActionBarLayout.fragmentsStack.isEmpty()) {
                            backgroundTablet.setVisibility(View.VISIBLE);
                        }
                    }
                    return false;
                }
            } else if (fragment instanceof ChatActivity && !((ChatActivity) fragment).isInScheduleMode()) {
                if (!tabletFullSize && layout != rightActionBarLayout) {
                    rightActionBarLayout.setVisibility(View.VISIBLE);
                    backgroundTablet.setVisibility(View.GONE);
                    rightActionBarLayout.removeAllFragments();
                    rightActionBarLayout.addFragmentToStack(fragment);
                    if (!layersActionBarLayout.fragmentsStack.isEmpty()) {
                        for (int a = 0; a < layersActionBarLayout.fragmentsStack.size() - 1; a++) {
                            layersActionBarLayout.removeFragmentFromStack(layersActionBarLayout.fragmentsStack.get(0));
                            a--;
                        }
                        layersActionBarLayout.closeLastFragment(true);
                    }
                    return false;
                } else if (tabletFullSize && layout != actionBarLayout) {
                    actionBarLayout.addFragmentToStack(fragment);
                    if (!layersActionBarLayout.fragmentsStack.isEmpty()) {
                        for (int a = 0; a < layersActionBarLayout.fragmentsStack.size() - 1; a++) {
                            layersActionBarLayout.removeFragmentFromStack(layersActionBarLayout.fragmentsStack.get(0));
                            a--;
                        }
                        layersActionBarLayout.closeLastFragment(true);
                    }
                    return false;
                }
            } else if (layout != layersActionBarLayout) {
                layersActionBarLayout.setVisibility(View.VISIBLE);
                drawerLayoutContainer.setAllowOpenDrawer(false, true);
                if (fragment instanceof LoginActivity) {
                    backgroundTablet.setVisibility(View.VISIBLE);
                    shadowTabletSide.setVisibility(View.GONE);
                    shadowTablet.setBackgroundColor(0x00000000);
                } else {
                    shadowTablet.setBackgroundColor(0x7f000000);
                }
                layersActionBarLayout.addFragmentToStack(fragment);
                return false;
            }
        } else {
            boolean allow = true;
            if (fragment instanceof LoginActivity) {
                if (mainFragmentsStack.size() == 0) {
                    allow = false;
                }
            } else if (fragment instanceof CountrySelectActivity) {
                if (mainFragmentsStack.size() == 1) {
                    allow = false;
                }
            }
            drawerLayoutContainer.setAllowOpenDrawer(allow, false);
        }
        return true;
    }

    @Override
    public boolean needCloseLastFragment(ActionBarLayout layout) {
        if (AndroidUtilities.isTablet()) {
            if (layout == actionBarLayout && layout.fragmentsStack.size() <= 1) {
                onFinish();
                finish();
                return false;
            } else if (layout == rightActionBarLayout) {
                if (!tabletFullSize) {
                    backgroundTablet.setVisibility(View.VISIBLE);
                }
            } else if (layout == layersActionBarLayout && actionBarLayout.fragmentsStack.isEmpty() && layersActionBarLayout.fragmentsStack.size() == 1) {
                onFinish();
                finish();
                return false;
            }
        } else {
            if (layout.fragmentsStack.size() <= 1) {
                onFinish();
                finish();
                return false;
            }
            if (layout.fragmentsStack.size() >= 2 && !(layout.fragmentsStack.get(0) instanceof LoginActivity)) {
                drawerLayoutContainer.setAllowOpenDrawer(true, false);
            }
        }
        return true;
    }

    public void rebuildAllFragments(boolean last) {
        if (layersActionBarLayout != null) {
            layersActionBarLayout.rebuildAllFragmentViews(last, last);
        } else {
            actionBarLayout.rebuildAllFragmentViews(last, last);
        }
    }

    @Override
    public void onRebuildAllFragments(ActionBarLayout layout, boolean last) {
        if (AndroidUtilities.isTablet()) {
            if (layout == layersActionBarLayout) {
                rightActionBarLayout.rebuildAllFragmentViews(last, last);
                actionBarLayout.rebuildAllFragmentViews(last, last);
            }
        }
        drawerLayoutAdapter.notifyDataSetChanged();
    }
}<|MERGE_RESOLUTION|>--- conflicted
+++ resolved
@@ -25,8 +25,8 @@
 import android.graphics.Point;
 import android.graphics.Shader;
 import android.graphics.drawable.BitmapDrawable;
+import android.location.Location;
 import android.location.LocationManager;
-import android.location.Location;
 import android.net.Uri;
 import android.os.Build;
 import android.os.Bundle;
@@ -131,17 +131,14 @@
 
 import java.io.BufferedReader;
 import java.io.File;
-<<<<<<< HEAD
 import java.io.IOException;
-=======
 import java.io.InputStream;
 import java.io.InputStreamReader;
->>>>>>> eb94e31b
 import java.util.ArrayList;
 import java.util.HashMap;
 import java.util.List;
 import java.util.Map;
-<<<<<<< HEAD
+import java.util.Set;
 import java.util.regex.Matcher;
 import java.util.regex.Pattern;
 
@@ -158,9 +155,6 @@
 import tw.nekomimi.nekogram.utils.AlertUtil;
 import tw.nekomimi.nekogram.utils.ProxyUtil;
 import tw.nekomimi.nekogram.utils.UIUtil;
-=======
-import java.util.Set;
->>>>>>> eb94e31b
 
 public class LaunchActivity extends Activity implements ActionBarLayout.ActionBarLayoutDelegate, NotificationCenter.NotificationCenterDelegate, DialogsActivity.DialogsActivityDelegate {
 
@@ -1417,18 +1411,8 @@
                                 parcelable = Uri.parse(parcelable.toString());
                             }
                             Uri uri = (Uri) parcelable;
-<<<<<<< HEAD
-                            if (!error) {
-                                if (uri != null && (type != null && type.startsWith("image/") || uri.toString().toLowerCase().endsWith(".jpg"))) {
-=======
-                            if (uri != null) {
-                                if (AndroidUtilities.isInternalUri(uri)) {
-                                    error = true;
-                                }
-                            }
                             if (!error && uri != null) {
                                 if (type != null && type.startsWith("image/") || uri.toString().toLowerCase().endsWith(".jpg")) {
->>>>>>> eb94e31b
                                     if (photoPathsArray == null) {
                                         photoPathsArray = new ArrayList<>();
                                     }
@@ -2254,13 +2238,9 @@
                     }));
                 }
                 pushOpened = false;
-<<<<<<< HEAD
-            } else if (videoPath != null || photoPathsArray != null || sendingText != null || sendingLocation != null || documentsPathsArray != null || contactsToSend != null || documentsUrisArray != null) {
-=======
             } else if (exportingChatUri != null) {
                 runImportRequest(exportingChatUri, documentsUrisArray);
-            } else if (videoPath != null || photoPathsArray != null || sendingText != null || documentsPathsArray != null || contactsToSend != null || documentsUrisArray != null) {
->>>>>>> eb94e31b
+            } else if (videoPath != null || photoPathsArray != null || sendingText != null || sendingLocation != null || documentsPathsArray != null || contactsToSend != null || documentsUrisArray != null) {
                 if (!AndroidUtilities.isTablet()) {
                     NotificationCenter.getInstance(intentAccount[0]).postNotificationName(NotificationCenter.closeChats);
                 }
@@ -2563,7 +2543,7 @@
     }
 
     private void runImportRequest(final Uri importUri,
-                                ArrayList<Uri> documents) {
+                                  ArrayList<Uri> documents) {
         final int intentAccount = UserConfig.selectedAccount;
         final AlertDialog progressDialog = new AlertDialog(this, 3);
         final int[] requestId = new int[]{0};
@@ -3700,6 +3680,10 @@
                         }
                         SendMessagesHelper.prepareSendingDocuments(accountInstance, documentsPathsArray, documentsOriginalPathsArray, documentsUrisArray, captionToSend, documentsMimeType, did, null, null, null, null, true, 0);
                     }
+                    if (sendingLocation != null) {
+                        SendMessagesHelper.prepareSendingLocation(accountInstance, sendingLocation, did);
+                        sendingText = null;
+                    }
                     if (sendingText != null) {
                         SendMessagesHelper.prepareSendingText(accountInstance, sendingText, did, true, 0);
                     }
@@ -3709,24 +3693,8 @@
                             SendMessagesHelper.getInstance(account).sendMessage(user, did, null, null, null, null, true, 0);
                         }
                     }
-<<<<<<< HEAD
-                    SendMessagesHelper.prepareSendingDocuments(accountInstance, documentsPathsArray, documentsOriginalPathsArray, documentsUrisArray, captionToSend, documentsMimeType, did, null, null, null, null, true, 0);
-                }
-                if (sendingLocation != null) {
-                    SendMessagesHelper.prepareSendingLocation(accountInstance, sendingLocation, did);
-                    sendingText = null;
-                }
-                if (sendingText != null) {
-                    SendMessagesHelper.prepareSendingText(accountInstance, sendingText, did, true, 0);
-                }
-                if (contactsToSend != null && !contactsToSend.isEmpty()) {
-                    for (int a = 0; a < contactsToSend.size(); a++) {
-                        TLRPC.User user = contactsToSend.get(a);
-                        SendMessagesHelper.getInstance(account).sendMessage(user, did, null, null, null, null, true, 0);
-=======
                     if (!TextUtils.isEmpty(message)) {
                         SendMessagesHelper.prepareSendingText(accountInstance, message.toString(), did, true, 0);
->>>>>>> eb94e31b
                     }
                 }
             }
