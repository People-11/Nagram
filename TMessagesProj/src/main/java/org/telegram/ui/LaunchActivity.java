--- conflicted
+++ resolved
@@ -2294,7 +2294,10 @@
                                                         messageId = Utilities.parseInt(segments.get(3));
                                                     }
                                                 }
-<<<<<<< HEAD
+                                                if (data.getQuery() != null && segments.size() == 2) {
+                                                    isBoost = data.getQuery().equals("boost");
+                                                    channelId = Utilities.parseLong(segments.get(1));
+                                                }
                                             } else if (path.startsWith("@id")) {
                                                 try {
                                                     long userId = Utilities.parseLong(StringsKt.substringAfter(path, "@id", "0"));
@@ -2303,11 +2306,6 @@
                                                     }
                                                 } catch (Exception e) {
                                                     FileLog.e(e);
-=======
-                                                if (data.getQuery() != null && segments.size() == 2) {
-                                                    isBoost = data.getQuery().equals("boost");
-                                                    channelId = Utilities.parseLong(segments.get(1));
->>>>>>> 750eedfc
                                                 }
                                             } else if (path.startsWith("contact/")) {
                                                 contactToken = path.substring(8);
@@ -5290,27 +5288,11 @@
     }
 
     public void checkAppUpdate(boolean force) {
-<<<<<<< HEAD
         if (BuildVars.isFdroid || BuildVars.isPlay) return;
         if (NekoXConfig.autoUpdateReleaseChannel == 0) return;
         if (!force && System.currentTimeMillis() < NekoConfig.lastUpdateCheckTime.Long() + 48 * 60 * 60 * 1000L) return;
         NekoConfig.lastUpdateCheckTime.setConfigLong(System.currentTimeMillis());
         FileLog.d("checking update");
-=======
-        if (!BuildVars.isStandaloneApp()) {
-            return;
-        }
-        if (!force && BuildVars.DEBUG_VERSION || !force && !BuildVars.CHECK_UPDATES) {
-            return;
-        }
-        if (!force && Math.abs(System.currentTimeMillis() - SharedConfig.lastUpdateCheckTime) < MessagesController.getInstance(0).updateCheckDelay * 1000) {
-            return;
-        }
-        TLRPC.TL_help_getAppUpdate req = new TLRPC.TL_help_getAppUpdate();
-        try {
-            req.source = ApplicationLoader.applicationContext.getPackageManager().getInstallerPackageName(ApplicationLoader.applicationContext.getPackageName());
-        } catch (Exception ignore) {
->>>>>>> 750eedfc
 
         final int accountNum = currentAccount;
         InternalUpdater.checkUpdate((res, error) -> AndroidUtilities.runOnUIThread(() -> {
