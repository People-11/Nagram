/*
 * This is the source code of Telegram for Android v. 5.x.x.
 * It is licensed under GNU GPL v. 2 or later.
 * You should have received a copy of the license in this archive (see LICENSE).
 *
 * Copyright Nikolai Kudashov, 2013-2018.
 */

package org.telegram.ui;

import android.Manifest;
import android.animation.Animator;
import android.animation.AnimatorListenerAdapter;
import android.animation.ObjectAnimator;
import android.app.Activity;
import android.app.ActivityManager;
import android.content.Context;
import android.content.Intent;
import android.content.SharedPreferences;
import android.content.pm.PackageManager;
import android.content.res.Configuration;
import android.database.Cursor;
import android.graphics.Bitmap;
import android.graphics.Canvas;
import android.graphics.LinearGradient;
import android.graphics.Matrix;
import android.graphics.Paint;
import android.graphics.Point;
import android.graphics.Shader;
import android.location.Location;
import android.location.LocationManager;
import android.media.AudioManager;
import android.net.Uri;
import android.os.Build;
import android.os.Bundle;
import android.os.Parcelable;
import android.os.StatFs;
import android.os.SystemClock;
import android.provider.ContactsContract;
import android.provider.Settings;
import android.text.TextUtils;
import android.util.Base64;
import android.util.TypedValue;
import android.view.ActionMode;
import android.view.Gravity;
import android.view.KeyEvent;
import android.view.Menu;
import android.view.MotionEvent;
import android.view.View;
import android.view.ViewAnimationUtils;
import android.view.ViewGroup;
import android.view.ViewTreeObserver;
import android.view.Window;
import android.view.WindowManager;
import android.widget.FrameLayout;
import android.widget.ImageView;
import android.widget.LinearLayout;
import android.widget.RelativeLayout;
import android.widget.TextView;
import android.widget.Toast;

import androidx.annotation.NonNull;
import androidx.arch.core.util.Function;
import androidx.core.content.pm.ShortcutInfoCompat;
import androidx.core.content.pm.ShortcutManagerCompat;
import androidx.core.graphics.ColorUtils;
import androidx.recyclerview.widget.ItemTouchHelper;
import androidx.recyclerview.widget.LinearLayoutManager;
import androidx.recyclerview.widget.RecyclerView;

import com.v2ray.ang.V2RayConfig;

import org.telegram.PhoneFormat.PhoneFormat;
import org.telegram.messenger.AccountInstance;
import org.telegram.messenger.AndroidUtilities;
import org.telegram.messenger.ApplicationLoader;
import org.telegram.messenger.BuildVars;
import org.telegram.messenger.ChatObject;
import org.telegram.messenger.ContactsController;
import org.telegram.messenger.ContactsLoadingObserver;
import org.telegram.messenger.DialogObject;
import org.telegram.messenger.FileLoader;
import org.telegram.messenger.FileLog;
import org.telegram.messenger.FingerprintController;
import org.telegram.messenger.GenericProvider;
import org.telegram.messenger.ImageLoader;
import org.telegram.messenger.LocaleController;
import org.telegram.messenger.MediaController;
import org.telegram.messenger.MediaDataController;
import org.telegram.messenger.MessageObject;
import org.telegram.messenger.MessagesController;
import org.telegram.messenger.MessagesStorage;
import org.telegram.messenger.NotificationCenter;
import org.telegram.messenger.R;
import org.telegram.messenger.SendMessagesHelper;
import org.telegram.messenger.SharedConfig;
import org.telegram.messenger.UserConfig;
import org.telegram.messenger.UserObject;
import org.telegram.messenger.Utilities;
import org.telegram.messenger.browser.Browser;
import org.telegram.messenger.voip.VideoCapturerDevice;
import org.telegram.messenger.voip.VoIPPendingCall;
import org.telegram.messenger.voip.VoIPService;
import org.telegram.tgnet.ConnectionsManager;
import org.telegram.tgnet.TLObject;
import org.telegram.tgnet.TLRPC;
import org.telegram.ui.ActionBar.ActionBarLayout;
import org.telegram.ui.ActionBar.AlertDialog;
import org.telegram.ui.ActionBar.BaseFragment;
import org.telegram.ui.ActionBar.DrawerLayoutContainer;
import org.telegram.ui.ActionBar.SimpleTextView;
import org.telegram.ui.ActionBar.Theme;
import org.telegram.ui.Adapters.DrawerLayoutAdapter;
import org.telegram.ui.Cells.DrawerActionCheckCell;
import org.telegram.ui.Cells.DrawerAddCell;
import org.telegram.ui.Cells.DrawerProfileCell;
import org.telegram.ui.Cells.DrawerUserCell;
import org.telegram.ui.Cells.LanguageCell;
import org.telegram.ui.Components.AlertsCreator;
import org.telegram.ui.Components.AttachBotIntroTopView;
import org.telegram.ui.Components.AudioPlayerAlert;
import org.telegram.ui.Components.BlockingUpdateView;
import org.telegram.ui.Components.Bulletin;
import org.telegram.ui.Components.BulletinFactory;
import org.telegram.ui.Components.CubicBezierInterpolator;
import org.telegram.ui.Components.Easings;
import org.telegram.ui.Components.EmbedBottomSheet;
import org.telegram.ui.Components.FireworksOverlay;
import org.telegram.ui.Components.GroupCallPip;
import org.telegram.ui.Components.JoinGroupAlert;
import org.telegram.ui.Components.LayoutHelper;
import org.telegram.ui.Components.MediaActionDrawable;
import org.telegram.ui.Components.PasscodeView;
import org.telegram.ui.Components.PhonebookShareAlert;
import org.telegram.ui.Components.PipRoundVideoView;
import org.telegram.ui.Components.RLottieDrawable;
import org.telegram.ui.Components.RLottieImageView;
import org.telegram.ui.Components.RadialProgress2;
import org.telegram.ui.Components.RecyclerListView;
import org.telegram.ui.Components.SharingLocationsAlert;
import org.telegram.ui.Components.SideMenultItemAnimator;
import org.telegram.ui.Components.SizeNotifierFrameLayout;
import org.telegram.ui.Components.StickerSetBulletinLayout;
import org.telegram.ui.Components.StickersAlert;
import org.telegram.ui.Components.TermsOfServiceView;
import org.telegram.ui.Components.ThemeEditorView;
import org.telegram.ui.Components.UndoView;
import org.telegram.ui.Components.UpdateAppAlertDialog;
import org.telegram.ui.Components.VerticalPositionAutoAnimator;
import org.telegram.ui.Components.voip.VoIPHelper;
import org.webrtc.voiceengine.WebRtcAudioTrack;

import java.io.BufferedReader;
import java.io.File;
import java.io.IOException;
import java.io.InputStream;
import java.io.InputStreamReader;
import java.text.DateFormat;
import java.text.ParseException;
import java.text.SimpleDateFormat;
import java.util.ArrayList;
import java.util.Date;
import java.util.HashMap;
import java.util.List;
import java.util.Set;
import java.util.regex.Matcher;
import java.util.regex.Pattern;

import cn.hutool.core.util.StrUtil;
import kotlin.Unit;
import kotlin.text.StringsKt;
import tw.nekomimi.nekogram.InternalUpdater;
import tw.nekomimi.nekogram.ui.BottomBuilder;
import tw.nekomimi.nekogram.ExternalGcm;
import tw.nekomimi.nekogram.NekoConfig;
import tw.nekomimi.nekogram.NekoXConfig;
import tw.nekomimi.nekogram.settings.NekoSettingsActivity;
import tw.nekomimi.nekogram.proxy.SubInfo;
import tw.nekomimi.nekogram.proxy.SubManager;
import tw.nekomimi.nekogram.utils.AlertUtil;
import tw.nekomimi.nekogram.utils.UIUtil;

public class LaunchActivity extends BasePermissionsActivity implements ActionBarLayout.ActionBarLayoutDelegate, NotificationCenter.NotificationCenterDelegate, DialogsActivity.DialogsActivityDelegate {
    public static boolean isResumed;
    public static Runnable onResumeStaticCallback;

    private static final String EXTRA_ACTION_TOKEN = "actions.fulfillment.extra.ACTION_TOKEN";

    private boolean finished;
    final private Pattern locationRegex = Pattern.compile("geo: ?(-?\\d+\\.\\d+),(-?\\d+\\.\\d+)(,|\\?z=)(-?\\d+)");
    private Location sendingLocation;
    private String videoPath;
    private String sendingText;
    private ArrayList<SendMessagesHelper.SendingMediaInfo> photoPathsArray;
    private ArrayList<String> documentsPathsArray;
    private ArrayList<Uri> documentsUrisArray;
    private Uri exportingChatUri;
    private String documentsMimeType;
    private ArrayList<String> documentsOriginalPathsArray;
    private ArrayList<TLRPC.User> contactsToSend;
    private Uri contactsToSendUri;
    private int currentConnectionState;
    private static ArrayList<BaseFragment> mainFragmentsStack = new ArrayList<>();
    private static ArrayList<BaseFragment> layerFragmentsStack = new ArrayList<>();
    private static ArrayList<BaseFragment> rightFragmentsStack = new ArrayList<>();
    private ViewTreeObserver.OnGlobalLayoutListener onGlobalLayoutListener;
    private ArrayList<Parcelable> importingStickers;
    private ArrayList<String> importingStickersEmoji;
    private String importingStickersSoftware;

    private ActionMode visibleActionMode;

    private boolean wasMutedByAdminRaisedHand;

    private ImageView themeSwitchImageView;
    private View themeSwitchSunView;
    private RLottieDrawable themeSwitchSunDrawable;
    private ActionBarLayout actionBarLayout;
    private ActionBarLayout layersActionBarLayout;
    private ActionBarLayout rightActionBarLayout;
    private FrameLayout shadowTablet;
    private FrameLayout shadowTabletSide;
    private SizeNotifierFrameLayout backgroundTablet;
    private FrameLayout frameLayout;
    private FireworksOverlay fireworksOverlay;
    public DrawerLayoutContainer drawerLayoutContainer;
    private DrawerLayoutAdapter drawerLayoutAdapter;
    private PasscodeView passcodeView;
    private TermsOfServiceView termsOfServiceView;
    private BlockingUpdateView blockingUpdateView;
    private AlertDialog visibleDialog;
    private AlertDialog proxyErrorDialog;
    private RecyclerListView sideMenu;
    private SideMenultItemAnimator itemAnimator;
    private FrameLayout updateLayout;
    private RadialProgress2 updateLayoutIcon;
    private SimpleTextView updateTextView;
    private TextView updateSizeTextView;
    private FrameLayout sideMenuContainer;

    private AlertDialog localeDialog;
    private boolean loadingLocaleDialog;
    private HashMap<String, String> systemLocaleStrings;
    private HashMap<String, String> englishLocaleStrings;

    private Intent passcodeSaveIntent;
    private boolean passcodeSaveIntentIsNew;
    private boolean passcodeSaveIntentIsRestore;

    private boolean tabletFullSize;

    private String loadingThemeFileName;
    private String loadingThemeWallpaperName;
    private TLRPC.TL_wallPaper loadingThemeWallpaper;
    private Theme.ThemeInfo loadingThemeInfo;
    private TLRPC.TL_theme loadingTheme;
    private boolean loadingThemeAccent;
    private AlertDialog loadingThemeProgressDialog;

    private boolean isNavigationBarColorFrozen = false;

    private Runnable lockRunnable;

    private static final int PLAY_SERVICES_REQUEST_CHECK_SETTINGS = 140;
    public static final int SCREEN_CAPTURE_REQUEST_CODE = 520;

    @Override
    protected void onCreate(Bundle savedInstanceState) {
        ApplicationLoader.postInitApplication();
        AndroidUtilities.checkDisplaySize(this, getResources().getConfiguration());
        currentAccount = UserConfig.selectedAccount;
        if (!UserConfig.getInstance(currentAccount).isClientActivated()) {
            Intent intent = getIntent();
            boolean isProxy = false;
            if (intent != null && intent.getAction() != null) {
                if (Intent.ACTION_SEND.equals(intent.getAction()) || Intent.ACTION_SEND_MULTIPLE.equals(intent.getAction())) {
                    super.onCreate(savedInstanceState);
                    finish();
                    return;
                } else if (Intent.ACTION_VIEW.equals(intent.getAction())) {
                    Uri uri = intent.getData();
                    if (uri != null) {
                        String url = uri.toString().toLowerCase();
                        isProxy = url.startsWith("tg:proxy") || url.startsWith("tg://proxy") || url.startsWith("tg:socks") || url.startsWith("tg://socks") ||
                                url.startsWith(V2RayConfig.VMESS_PROTOCOL) ||
                                url.startsWith(V2RayConfig.VMESS1_PROTOCOL) ||
                                url.startsWith(V2RayConfig.SS_PROTOCOL) ||
                                url.startsWith(V2RayConfig.SSR_PROTOCOL) ||
                                url.startsWith(V2RayConfig.TROJAN_PROTOCOL);
                    }
                }
            }
        }
        requestWindowFeature(Window.FEATURE_NO_TITLE);
        setTheme(R.style.Theme_TMessages);
        if (Build.VERSION.SDK_INT >= Build.VERSION_CODES.LOLLIPOP) {
            try {
                setTaskDescription(new ActivityManager.TaskDescription(null, null, Theme.getColor(Theme.key_actionBarDefault) | 0xff000000));
            } catch (Throwable ignore) {

            }
            try {
                getWindow().setNavigationBarColor(0xff000000);
            } catch (Throwable ignore) {

            }
        }
        getWindow().setBackgroundDrawableResource(R.drawable.transparent);
        if (SharedConfig.passcodeHash.length() > 0 && !SharedConfig.allowScreenCapture && !NekoXConfig.disableFlagSecure) {
            try {
                getWindow().setFlags(WindowManager.LayoutParams.FLAG_SECURE, WindowManager.LayoutParams.FLAG_SECURE);
            } catch (Exception e) {
                FileLog.e(e);
            }
        }

        super.onCreate(savedInstanceState);
        if (Build.VERSION.SDK_INT >= 24) {
            AndroidUtilities.isInMultiwindow = isInMultiWindowMode();
        }
        Theme.createCommonChatResources();
        Theme.createDialogsResources(this);
        if (SharedConfig.passcodeHash.length() != 0 && SharedConfig.appLocked) {
            SharedConfig.lastPauseTime = (int) (SystemClock.elapsedRealtime() / 1000);
        }
        AndroidUtilities.fillStatusBarHeight(this);
        actionBarLayout = new ActionBarLayout(this) {
            @Override
            public void setThemeAnimationValue(float value) {
                super.setThemeAnimationValue(value);
                if (ArticleViewer.hasInstance() && ArticleViewer.getInstance().isVisible()) {
                    ArticleViewer.getInstance().updateThemeColors(value);
                }
                drawerLayoutContainer.setBehindKeyboardColor(Theme.getColor(Theme.key_windowBackgroundWhite));
                if (PhotoViewer.hasInstance()) {
                    PhotoViewer.getInstance().updateColors();
                }
            }
        };

        frameLayout = new FrameLayout(this);
        setContentView(frameLayout, new ViewGroup.LayoutParams(ViewGroup.LayoutParams.MATCH_PARENT, ViewGroup.LayoutParams.MATCH_PARENT));
        if (Build.VERSION.SDK_INT >= 21) {
            themeSwitchImageView = new ImageView(this);
            themeSwitchImageView.setVisibility(View.GONE);
        }

        drawerLayoutContainer = new DrawerLayoutContainer(this) {
            @Override
            protected void onLayout(boolean changed, int l, int t, int r, int b) {
                super.onLayout(changed, l, t, r, b);
                setDrawerPosition(getDrawerPosition());
            }
        };
        drawerLayoutContainer.setBehindKeyboardColor(Theme.getColor(Theme.key_windowBackgroundWhite));
        frameLayout.addView(drawerLayoutContainer, LayoutHelper.createFrame(LayoutHelper.MATCH_PARENT, LayoutHelper.MATCH_PARENT));

        if (Build.VERSION.SDK_INT >= 21) {
            themeSwitchSunView = new View(this) {
                @Override
                protected void onDraw(Canvas canvas) {
                    if (themeSwitchSunDrawable != null) {
                        themeSwitchSunDrawable.draw(canvas);
                        invalidate();
                    }
                }
            };
            frameLayout.addView(themeSwitchSunView, LayoutHelper.createFrame(48, 48));
            themeSwitchSunView.setVisibility(View.GONE);
        }
        frameLayout.addView(fireworksOverlay = new FireworksOverlay(this));
        if (AndroidUtilities.isTablet()) {
            getWindow().setSoftInputMode(WindowManager.LayoutParams.SOFT_INPUT_ADJUST_RESIZE);

            RelativeLayout launchLayout = new RelativeLayout(this) {

                private boolean inLayout;

                @Override
                public void requestLayout() {
                    if (inLayout) {
                        return;
                    }
                    super.requestLayout();
                }

                @Override
                protected void onMeasure(int widthMeasureSpec, int heightMeasureSpec) {
                    inLayout = true;
                    int width = MeasureSpec.getSize(widthMeasureSpec);
                    int height = MeasureSpec.getSize(heightMeasureSpec);
                    setMeasuredDimension(width, height);

                    if (!AndroidUtilities.isInMultiwindow && (!AndroidUtilities.isSmallTablet() || getResources().getConfiguration().orientation == Configuration.ORIENTATION_LANDSCAPE)) {
                        tabletFullSize = false;
                        int leftWidth = width / 100 * 35;
                        if (leftWidth < AndroidUtilities.dp(320)) {
                            leftWidth = AndroidUtilities.dp(320);
                        }
                        actionBarLayout.measure(MeasureSpec.makeMeasureSpec(leftWidth, MeasureSpec.EXACTLY), MeasureSpec.makeMeasureSpec(height, MeasureSpec.EXACTLY));
                        shadowTabletSide.measure(MeasureSpec.makeMeasureSpec(AndroidUtilities.dp(1), MeasureSpec.EXACTLY), MeasureSpec.makeMeasureSpec(height, MeasureSpec.EXACTLY));
                        rightActionBarLayout.measure(MeasureSpec.makeMeasureSpec(width - leftWidth, MeasureSpec.EXACTLY), MeasureSpec.makeMeasureSpec(height, MeasureSpec.EXACTLY));
                    } else {
                        tabletFullSize = true;
                        actionBarLayout.measure(MeasureSpec.makeMeasureSpec(width, MeasureSpec.EXACTLY), MeasureSpec.makeMeasureSpec(height, MeasureSpec.EXACTLY));
                    }
                    backgroundTablet.measure(MeasureSpec.makeMeasureSpec(width, MeasureSpec.EXACTLY), MeasureSpec.makeMeasureSpec(height, MeasureSpec.EXACTLY));
                    shadowTablet.measure(MeasureSpec.makeMeasureSpec(width, MeasureSpec.EXACTLY), MeasureSpec.makeMeasureSpec(height, MeasureSpec.EXACTLY));
                    layersActionBarLayout.measure(MeasureSpec.makeMeasureSpec(Math.min(AndroidUtilities.dp(530), width), MeasureSpec.EXACTLY), MeasureSpec.makeMeasureSpec(Math.min(AndroidUtilities.dp(528), height), MeasureSpec.EXACTLY));

                    inLayout = false;
                }

                @Override
                protected void onLayout(boolean changed, int l, int t, int r, int b) {
                    int width = r - l;
                    int height = b - t;

                    if (!AndroidUtilities.isInMultiwindow && (!AndroidUtilities.isSmallTablet() || getResources().getConfiguration().orientation == Configuration.ORIENTATION_LANDSCAPE)) {
                        int leftWidth = width / 100 * 35;
                        if (leftWidth < AndroidUtilities.dp(320)) {
                            leftWidth = AndroidUtilities.dp(320);
                        }
                        shadowTabletSide.layout(leftWidth, 0, leftWidth + shadowTabletSide.getMeasuredWidth(), shadowTabletSide.getMeasuredHeight());
                        actionBarLayout.layout(0, 0, actionBarLayout.getMeasuredWidth(), actionBarLayout.getMeasuredHeight());
                        rightActionBarLayout.layout(leftWidth, 0, leftWidth + rightActionBarLayout.getMeasuredWidth(), rightActionBarLayout.getMeasuredHeight());
                    } else {
                        actionBarLayout.layout(0, 0, actionBarLayout.getMeasuredWidth(), actionBarLayout.getMeasuredHeight());
                    }
                    int x = (width - layersActionBarLayout.getMeasuredWidth()) / 2;
                    int y = (height - layersActionBarLayout.getMeasuredHeight()) / 2;
                    layersActionBarLayout.layout(x, y, x + layersActionBarLayout.getMeasuredWidth(), y + layersActionBarLayout.getMeasuredHeight());
                    backgroundTablet.layout(0, 0, backgroundTablet.getMeasuredWidth(), backgroundTablet.getMeasuredHeight());
                    shadowTablet.layout(0, 0, shadowTablet.getMeasuredWidth(), shadowTablet.getMeasuredHeight());
                }
            };
            drawerLayoutContainer.addView(launchLayout, LayoutHelper.createFrame(LayoutHelper.MATCH_PARENT, LayoutHelper.MATCH_PARENT));

            backgroundTablet = new SizeNotifierFrameLayout(this) {
                @Override
                protected boolean isActionBarVisible() {
                    return false;
                }
            };
            backgroundTablet.setOccupyStatusBar(false);
            backgroundTablet.setBackgroundImage(Theme.getCachedWallpaper(), Theme.isWallpaperMotion());
            launchLayout.addView(backgroundTablet, LayoutHelper.createRelative(LayoutHelper.MATCH_PARENT, LayoutHelper.MATCH_PARENT));

            launchLayout.addView(actionBarLayout);

            rightActionBarLayout = new ActionBarLayout(this);
            rightActionBarLayout.init(rightFragmentsStack);
            rightActionBarLayout.setDelegate(this);
            launchLayout.addView(rightActionBarLayout);

            shadowTabletSide = new FrameLayout(this);
            shadowTabletSide.setBackgroundColor(0x40295274);
            launchLayout.addView(shadowTabletSide);

            shadowTablet = new FrameLayout(this);
            shadowTablet.setVisibility(layerFragmentsStack.isEmpty() ? View.GONE : View.VISIBLE);
            shadowTablet.setBackgroundColor(0x7f000000);
            launchLayout.addView(shadowTablet);
            shadowTablet.setOnTouchListener((v, event) -> {
                if (!actionBarLayout.fragmentsStack.isEmpty() && event.getAction() == MotionEvent.ACTION_UP) {
                    float x = event.getX();
                    float y = event.getY();
                    int[] location = new int[2];
                    layersActionBarLayout.getLocationOnScreen(location);
                    int viewX = location[0];
                    int viewY = location[1];

                    if (layersActionBarLayout.checkTransitionAnimation() || x > viewX && x < viewX + layersActionBarLayout.getWidth() && y > viewY && y < viewY + layersActionBarLayout.getHeight()) {
                        return false;
                    } else {
                        if (!layersActionBarLayout.fragmentsStack.isEmpty()) {
                            for (int a = 0; a < layersActionBarLayout.fragmentsStack.size() - 1; a++) {
                                layersActionBarLayout.removeFragmentFromStack(layersActionBarLayout.fragmentsStack.get(0));
                                a--;
                            }
                            layersActionBarLayout.closeLastFragment(true);
                        }
                        return true;
                    }
                }
                return false;
            });

            shadowTablet.setOnClickListener(v -> {

            });

            layersActionBarLayout = new ActionBarLayout(this);
            layersActionBarLayout.setRemoveActionBarExtraHeight(true);
            layersActionBarLayout.setBackgroundView(shadowTablet);
            layersActionBarLayout.setUseAlphaAnimations(true);
            layersActionBarLayout.setBackgroundResource(R.drawable.boxshadow);
            layersActionBarLayout.init(layerFragmentsStack);
            layersActionBarLayout.setDelegate(this);
            layersActionBarLayout.setDrawerLayoutContainer(drawerLayoutContainer);
            layersActionBarLayout.setVisibility(layerFragmentsStack.isEmpty() ? View.GONE : View.VISIBLE);
            VerticalPositionAutoAnimator.attach(layersActionBarLayout);
            launchLayout.addView(layersActionBarLayout);
        } else {
            drawerLayoutContainer.addView(actionBarLayout, new ViewGroup.LayoutParams(ViewGroup.LayoutParams.MATCH_PARENT, ViewGroup.LayoutParams.MATCH_PARENT));
        }
        sideMenuContainer = new FrameLayout(this);
        sideMenu = new RecyclerListView(this) {
            @Override
            public boolean drawChild(Canvas canvas, View child, long drawingTime) {
                int restore = -1;
                if (itemAnimator != null && itemAnimator.isRunning() && itemAnimator.isAnimatingChild(child)) {
                    restore = canvas.save();
                    canvas.clipRect(0, itemAnimator.getAnimationClipTop(), getMeasuredWidth(), getMeasuredHeight());
                }
                boolean result = super.drawChild(canvas, child, drawingTime);
                if (restore >= 0) {
                    canvas.restoreToCount(restore);
                    invalidate();
                    invalidateViews();
                }
                return result;
            }
        };
        itemAnimator = new SideMenultItemAnimator(sideMenu);
        sideMenu.setItemAnimator(itemAnimator);
        sideMenu.setBackgroundColor(Theme.getColor(Theme.key_chats_menuBackground));
        sideMenu.setLayoutManager(new LinearLayoutManager(this, LinearLayoutManager.VERTICAL, false));
        sideMenu.setAllowItemsInteractionDuringAnimation(false);
        sideMenu.setAdapter(drawerLayoutAdapter = new DrawerLayoutAdapter(this, itemAnimator, drawerLayoutContainer));
        sideMenuContainer.addView(sideMenu, LayoutHelper.createFrame(LayoutHelper.MATCH_PARENT, LayoutHelper.MATCH_PARENT));
        drawerLayoutContainer.setDrawerLayout(sideMenuContainer);
        FrameLayout.LayoutParams layoutParams = (FrameLayout.LayoutParams) sideMenuContainer.getLayoutParams();
        Point screenSize = AndroidUtilities.getRealScreenSize();
        layoutParams.width = AndroidUtilities.isTablet() ? AndroidUtilities.dp(320) : Math.min(AndroidUtilities.dp(320), Math.min(screenSize.x, screenSize.y) - AndroidUtilities.dp(56));
        layoutParams.height = LayoutHelper.MATCH_PARENT;
        sideMenuContainer.setLayoutParams(layoutParams);
        sideMenu.setOnItemClickListener((view, position, x, y) -> {
            if (position == 0) {
                DrawerProfileCell profileCell = (DrawerProfileCell) view;
                if (profileCell.isInAvatar(x, y)) {
                    openSettings(profileCell.hasAvatar());
                } else {
                    drawerLayoutAdapter.setAccountsShown(!drawerLayoutAdapter.isAccountsShown(), true);
                }
            } else if (view instanceof DrawerUserCell) {
                switchToAccount(((DrawerUserCell) view).getAccountNumber(), true);
                drawerLayoutContainer.closeDrawer(false);
            } else if (view instanceof DrawerAddCell) {
                int freeAccount;
                for (int account = 0; ; account++) {
                    if (!SharedConfig.activeAccounts.contains(account)) {
                        freeAccount = account;
                        break;
                    }
                }
                if (freeAccount >= 0) {
                    presentFragment(new LoginActivity(freeAccount));
                }
                drawerLayoutContainer.closeDrawer(false);
            } else if (view instanceof DrawerActionCheckCell) {
                int id = drawerLayoutAdapter.getId(position);
                //  DrawerLayoutAdapter.CheckItem item = drawerLayoutAdapter.getItem(position);
                if (id == 13) {
                    presentFragment(new ProxyListActivity());
                    drawerLayoutContainer.closeDrawer(false);
                } else if (id == 14) {
                    NekoXConfig.toggleKeepOnlineStatus();

                    drawerLayoutAdapter.notifyDataSetChanged();
                }
            } else {
                int id = drawerLayoutAdapter.getId(position);
                if (id == 2) {
                    Bundle args = new Bundle();
                    presentFragment(new GroupCreateActivity(args));
                    drawerLayoutContainer.closeDrawer(false);
                } else if (id == 3) {
                    Bundle args = new Bundle();
                    args.putBoolean("onlyUsers", true);
                    args.putBoolean("destroyAfterSelect", true);
                    args.putBoolean("createSecretChat", true);
                    args.putBoolean("allowBots", false);
                    args.putBoolean("allowSelf", false);
                    presentFragment(new ContactsActivity(args));
                    drawerLayoutContainer.closeDrawer(false);
                } else if (id == 4) {
                    SharedPreferences preferences = MessagesController.getGlobalMainSettings();
                    if (!BuildVars.DEBUG_VERSION && preferences.getBoolean("channel_intro", false)) {
                        Bundle args = new Bundle();
                        args.putInt("step", 0);
                        presentFragment(new ChannelCreateActivity(args));
                    } else {
                        presentFragment(new ActionIntroActivity(ActionIntroActivity.ACTION_TYPE_CHANNEL_CREATE));
                        preferences.edit().putBoolean("channel_intro", true).apply();
                    }
                    drawerLayoutContainer.closeDrawer(false);
                } else if (id == 6) {
                    presentFragment(new ContactsActivity(null));
                    drawerLayoutContainer.closeDrawer(false);
                } else if (id == 7) {
                    presentFragment(new InviteContactsActivity());
                    drawerLayoutContainer.closeDrawer(false);
                } else if (id == 8) {
                    openSettings(false);
                } else if (id == 9) {
                    Browser.openUrl(LaunchActivity.this, NekoXConfig.FAQ_URL);
                    drawerLayoutContainer.closeDrawer(false);
                } else if (id == 10) {
                    presentFragment(new CallLogActivity());
                    drawerLayoutContainer.closeDrawer(false);
                } else if (id == 11) {
                    Bundle args = new Bundle();
                    args.putLong("user_id", UserConfig.getInstance(currentAccount).getClientUserId());
                    presentFragment(new ChatActivity(args));
                    drawerLayoutContainer.closeDrawer(false);
                } else if (id == 12) {
                    if (Build.VERSION.SDK_INT >= 23) {
                        if (checkSelfPermission(Manifest.permission.ACCESS_COARSE_LOCATION) != PackageManager.PERMISSION_GRANTED) {
                            presentFragment(new ActionIntroActivity(ActionIntroActivity.ACTION_TYPE_NEARBY_LOCATION_ACCESS));
                            drawerLayoutContainer.closeDrawer(false);
                            return;
                        }
                    }
                    boolean enabled = true;
                    if (Build.VERSION.SDK_INT >= Build.VERSION_CODES.P) {
                        LocationManager lm = (LocationManager) ApplicationLoader.applicationContext.getSystemService(Context.LOCATION_SERVICE);
                        enabled = lm.isLocationEnabled();
                    } else if (Build.VERSION.SDK_INT >= 19) {
                        try {
                            int mode = Settings.Secure.getInt(ApplicationLoader.applicationContext.getContentResolver(), Settings.Secure.LOCATION_MODE, Settings.Secure.LOCATION_MODE_OFF);
                            enabled = (mode != Settings.Secure.LOCATION_MODE_OFF);
                        } catch (Throwable e) {
                            FileLog.e(e);
                        }
                    }
                    if (enabled) {
                        presentFragment(new PeopleNearbyActivity());
                    } else {
                        presentFragment(new ActionIntroActivity(ActionIntroActivity.ACTION_TYPE_NEARBY_LOCATION_ENABLED));
                    }
                    drawerLayoutContainer.closeDrawer(false);
                } else if (id == 13) {
                    Browser.openUrl(LaunchActivity.this, LocaleController.getString("TelegramFeaturesUrl", R.string.TelegramFeaturesUrl));
                    drawerLayoutContainer.closeDrawer(false);
                }
            }
        });
        final ItemTouchHelper sideMenuTouchHelper = new ItemTouchHelper(new ItemTouchHelper.SimpleCallback(ItemTouchHelper.UP | ItemTouchHelper.DOWN, 0) {

            private RecyclerView.ViewHolder selectedViewHolder;

            @Override
            public boolean onMove(@NonNull RecyclerView recyclerView, @NonNull RecyclerView.ViewHolder viewHolder, @NonNull RecyclerView.ViewHolder target) {
                if (viewHolder.getItemViewType() != target.getItemViewType()) {
                    return false;
                }
                drawerLayoutAdapter.swapElements(viewHolder.getAdapterPosition(), target.getAdapterPosition());
                return true;
            }

            @Override
            public void onSwiped(@NonNull RecyclerView.ViewHolder viewHolder, int direction) {
            }

            @Override
            public boolean isLongPressDragEnabled() {
                return false;
            }

            @Override
            public void onSelectedChanged(RecyclerView.ViewHolder viewHolder, int actionState) {
                clearSelectedViewHolder();
                if (actionState != ItemTouchHelper.ACTION_STATE_IDLE) {
                    selectedViewHolder = viewHolder;
                    final View view = viewHolder.itemView;
                    sideMenu.cancelClickRunnables(false);
                    view.setBackgroundColor(Theme.getColor(Theme.key_dialogBackground));
                    if (Build.VERSION.SDK_INT >= 21) {
                        ObjectAnimator.ofFloat(view, "elevation", AndroidUtilities.dp(1)).setDuration(150).start();
                    }
                }
            }

            @Override
            public void clearView(RecyclerView recyclerView, RecyclerView.ViewHolder viewHolder) {
                clearSelectedViewHolder();
            }

            private void clearSelectedViewHolder() {
                if (selectedViewHolder != null) {
                    final View view = selectedViewHolder.itemView;
                    selectedViewHolder = null;
                    view.setTranslationX(0f);
                    view.setTranslationY(0f);
                    if (Build.VERSION.SDK_INT >= 21) {
                        final ObjectAnimator animator = ObjectAnimator.ofFloat(view, "elevation", 0f);
                        animator.addListener(new AnimatorListenerAdapter() {
                            @Override
                            public void onAnimationEnd(Animator animation) {
                                view.setBackground(null);
                            }
                        });
                        animator.setDuration(150).start();
                    }
                }
            }

            @Override
            public void onChildDraw(@NonNull Canvas c, @NonNull RecyclerView recyclerView, @NonNull RecyclerView.ViewHolder viewHolder, float dX, float dY, int actionState, boolean isCurrentlyActive) {
                final View view = viewHolder.itemView;
                if (drawerLayoutAdapter.isAccountsShown()) {
                    RecyclerView.ViewHolder topViewHolder = recyclerView.findViewHolderForAdapterPosition(drawerLayoutAdapter.getFirstAccountPosition() - 1);
                    RecyclerView.ViewHolder bottomViewHolder = recyclerView.findViewHolderForAdapterPosition(drawerLayoutAdapter.getLastAccountPosition() + 1);
                    if (topViewHolder != null && topViewHolder.itemView != null && topViewHolder.itemView.getBottom() == view.getTop() && dY < 0f) {
                        dY = 0f;
                    } else if (bottomViewHolder != null && bottomViewHolder.itemView != null && bottomViewHolder.itemView.getTop() == view.getBottom() && dY > 0f) {
                        dY = 0f;
                    }
                }
                view.setTranslationX(dX);
                view.setTranslationY(dY);
            }
        });
        sideMenuTouchHelper.attachToRecyclerView(sideMenu);
        sideMenu.setOnItemLongClickListener((view, position) -> {
            if (view instanceof DrawerUserCell) {
                final int accountNumber = ((DrawerUserCell) view).getAccountNumber();
                if (accountNumber == currentAccount || AndroidUtilities.isTablet()) {
                    sideMenuTouchHelper.startDrag(sideMenu.getChildViewHolder(view));
                } else {
                    final BaseFragment fragment = new DialogsActivity(null) {
                        @Override
                        protected void onTransitionAnimationEnd(boolean isOpen, boolean backward) {
                            super.onTransitionAnimationEnd(isOpen, backward);
                            if (!isOpen && backward) { // closed
                                drawerLayoutContainer.setDrawCurrentPreviewFragmentAbove(false);
                            }
                        }

                        @Override
                        protected void onPreviewOpenAnimationEnd() {
                            super.onPreviewOpenAnimationEnd();
                            drawerLayoutContainer.setAllowOpenDrawer(false, false);
                            drawerLayoutContainer.setDrawCurrentPreviewFragmentAbove(false);
                            switchToAccount(accountNumber, true);
                        }
                    };
                    fragment.setCurrentAccount(accountNumber);
                    actionBarLayout.presentFragmentAsPreview(fragment);
                    drawerLayoutContainer.setDrawCurrentPreviewFragmentAbove(true);
                    return true;
                }
            }
            return false;
        });
        drawerLayoutContainer.setParentActionBarLayout(actionBarLayout);
        actionBarLayout.setDrawerLayoutContainer(drawerLayoutContainer);
        actionBarLayout.init(mainFragmentsStack);
        actionBarLayout.setFragmentStackChangedListener(() -> {
            checkSystemBarColors();
        });
        actionBarLayout.setDelegate(this);
        Theme.loadWallpaper();

        checkCurrentAccount();
        updateCurrentConnectionState(currentAccount);
        NotificationCenter.getGlobalInstance().postNotificationName(NotificationCenter.closeOtherAppActivities, this);

        currentConnectionState = ConnectionsManager.getInstance(currentAccount).getConnectionState();
        NotificationCenter.getGlobalInstance().addObserver(this, NotificationCenter.needShowAlert);
        NotificationCenter.getGlobalInstance().addObserver(this, NotificationCenter.reloadInterface);
        NotificationCenter.getGlobalInstance().addObserver(this, NotificationCenter.suggestedLangpack);
        NotificationCenter.getGlobalInstance().addObserver(this, NotificationCenter.didSetNewTheme);
        NotificationCenter.getGlobalInstance().addObserver(this, NotificationCenter.needSetDayNightTheme);
        NotificationCenter.getGlobalInstance().addObserver(this, NotificationCenter.needCheckSystemBarColors);
        NotificationCenter.getGlobalInstance().addObserver(this, NotificationCenter.closeOtherAppActivities);
        NotificationCenter.getGlobalInstance().addObserver(this, NotificationCenter.didSetPasscode);
        NotificationCenter.getGlobalInstance().addObserver(this, NotificationCenter.didSetNewWallpapper);
        NotificationCenter.getGlobalInstance().addObserver(this, NotificationCenter.notificationsCountUpdated);
        NotificationCenter.getGlobalInstance().addObserver(this, NotificationCenter.screenStateChanged);
        NotificationCenter.getGlobalInstance().addObserver(this, NotificationCenter.showBulletin);
        NotificationCenter.getGlobalInstance().addObserver(this, NotificationCenter.appUpdateAvailable);

        NotificationCenter.getGlobalInstance().addObserver(drawerLayoutAdapter, NotificationCenter.proxySettingsChanged);
        NotificationCenter.getGlobalInstance().addObserver(drawerLayoutAdapter, NotificationCenter.updateUserStatus);

        if (actionBarLayout.fragmentsStack.isEmpty()) {
            if (!UserConfig.getInstance(currentAccount).isClientActivated()) {
                actionBarLayout.addFragmentToStack(getClientNotActivatedFragment());
                drawerLayoutContainer.setAllowOpenDrawer(false, false);
            } else {
                DialogsActivity dialogsActivity = new DialogsActivity(null);
                dialogsActivity.setSideMenu(sideMenu);
                actionBarLayout.addFragmentToStack(dialogsActivity);
                drawerLayoutContainer.setAllowOpenDrawer(true, false);
            }

            try {
                if (savedInstanceState != null) {
                    String fragmentName = savedInstanceState.getString("fragment");
                    if (fragmentName != null) {
                        Bundle args = savedInstanceState.getBundle("args");
                        switch (fragmentName) {
                            case "chat":
                                if (args != null) {
                                    ChatActivity chat = new ChatActivity(args);
                                    if (actionBarLayout.addFragmentToStack(chat)) {
                                        chat.restoreSelfArgs(savedInstanceState);
                                    }
                                }
                                break;
                            case "settings": {
                                args.putLong("user_id", UserConfig.getInstance(currentAccount).clientUserId);
                                ProfileActivity settings = new ProfileActivity(args);
                                actionBarLayout.addFragmentToStack(settings);
                                settings.restoreSelfArgs(savedInstanceState);
                                break;
                            }
                            case "group":
                                if (args != null) {
                                    GroupCreateFinalActivity group = new GroupCreateFinalActivity(args);
                                    if (actionBarLayout.addFragmentToStack(group)) {
                                        group.restoreSelfArgs(savedInstanceState);
                                    }
                                }
                                break;
                            case "channel":
                                if (args != null) {
                                    ChannelCreateActivity channel = new ChannelCreateActivity(args);
                                    if (actionBarLayout.addFragmentToStack(channel)) {
                                        channel.restoreSelfArgs(savedInstanceState);
                                    }
                                }
                                break;
                            case "chat_profile":
                                if (args != null) {
                                    ProfileActivity profile = new ProfileActivity(args);
                                    if (actionBarLayout.addFragmentToStack(profile)) {
                                        profile.restoreSelfArgs(savedInstanceState);
                                    }
                                }
                                break;
                            case "wallpapers": {
                                WallpapersListActivity settings = new WallpapersListActivity(WallpapersListActivity.TYPE_ALL);
                                actionBarLayout.addFragmentToStack(settings);
                                settings.restoreSelfArgs(savedInstanceState);
                                break;
                            }
                        }
                    }
                }
            } catch (Exception e) {
                FileLog.e(e);
            }
        } else {
            BaseFragment fragment = actionBarLayout.fragmentsStack.get(0);
            if (fragment instanceof DialogsActivity) {
                ((DialogsActivity) fragment).setSideMenu(sideMenu);
            }
            boolean allowOpen = true;
            if (AndroidUtilities.isTablet()) {
                allowOpen = actionBarLayout.fragmentsStack.size() <= 1 && layersActionBarLayout.fragmentsStack.isEmpty();
                if (layersActionBarLayout.fragmentsStack.size() == 1 && (layersActionBarLayout.fragmentsStack.get(0) instanceof LoginActivity || layersActionBarLayout.fragmentsStack.get(0) instanceof IntroActivity)) {
                    allowOpen = false;
                }
            }
            if (actionBarLayout.fragmentsStack.size() == 1 && (actionBarLayout.fragmentsStack.get(0) instanceof LoginActivity || actionBarLayout.fragmentsStack.get(0) instanceof IntroActivity)) {
                allowOpen = false;
            }
            drawerLayoutContainer.setAllowOpenDrawer(allowOpen, false);
        }
        checkLayout();
        checkSystemBarColors();
        handleIntent(getIntent(), false, savedInstanceState != null, false);
        try {
            String os1 = Build.DISPLAY;
            String os2 = Build.USER;
            if (os1 != null) {
                os1 = os1.toLowerCase();
            } else {
                os1 = "";
            }
            if (os2 != null) {
                os2 = os1.toLowerCase();
            } else {
                os2 = "";
            }
            if (BuildVars.LOGS_ENABLED) {
                FileLog.d("OS name " + os1 + " " + os2);
            }
            if ((os1.contains("flyme") || os2.contains("flyme")) && Build.VERSION.SDK_INT <= 24) {
                AndroidUtilities.incorrectDisplaySizeFix = true;
                final View view = getWindow().getDecorView().getRootView();
                view.getViewTreeObserver().addOnGlobalLayoutListener(onGlobalLayoutListener = () -> {
                    int height = view.getMeasuredHeight();
                    FileLog.d("height = " + height + " displayHeight = " + AndroidUtilities.displaySize.y);
                    if (Build.VERSION.SDK_INT >= 21) {
                        height -= AndroidUtilities.statusBarHeight;
                    }
                    if (height > AndroidUtilities.dp(100) && height < AndroidUtilities.displaySize.y && height + AndroidUtilities.dp(100) > AndroidUtilities.displaySize.y) {
                        AndroidUtilities.displaySize.y = height;
                        if (BuildVars.LOGS_ENABLED) {
                            FileLog.d("fix display size y to " + AndroidUtilities.displaySize.y);
                        }
                    }
                });
            }
        } catch (Exception e) {
            FileLog.e(e);
        }
        MediaController.getInstance().setBaseActivity(this, true);

        UIUtil.runOnIoDispatcher(() -> {

            ExternalGcm.checkUpdate(this);

            if (NekoConfig.autoUpdateSubInfo.Bool()) for (SubInfo subInfo : SubManager.getSubList().find()) {

                if (subInfo == null || !subInfo.enable) continue;

                try {

                    subInfo.proxies = subInfo.reloadProxies();
                    subInfo.lastFetch = System.currentTimeMillis();

                    SubManager.getSubList().update(subInfo, true);
                    SharedConfig.reloadProxyList();

                } catch (IOException allTriesFailed) {

                    FileLog.e(allTriesFailed);

                }

            }

        });
        //FileLog.d("UI create time = " + (SystemClock.elapsedRealtime() - ApplicationLoader.startTime));

        if (Build.VERSION.SDK_INT >= Build.VERSION_CODES.M) {
            FingerprintController.checkKeyReady();
        }

        if (Build.VERSION.SDK_INT >= Build.VERSION_CODES.P) {
            ActivityManager am = (ActivityManager) getSystemService(Context.ACTIVITY_SERVICE);
            if (am.isBackgroundRestricted() && System.currentTimeMillis() - SharedConfig.BackgroundActivityPrefs.getLastCheckedBackgroundActivity() >= 86400000L) {
                AlertsCreator.createBackgroundActivityDialog(this).show();
                SharedConfig.BackgroundActivityPrefs.setLastCheckedBackgroundActivity(System.currentTimeMillis());
            }
        }
    }

    private BaseFragment getClientNotActivatedFragment() {
        if (LoginActivity.loadCurrentState(false).getInt("currentViewNum", 0) != 0) {
            return new LoginActivity();
        }
        return new IntroActivity();
    }

    public FireworksOverlay getFireworksOverlay() {
        return fireworksOverlay;
    }

    private void openSettings(boolean expanded) {
        Bundle args = new Bundle();
        args.putLong("user_id", UserConfig.getInstance(currentAccount).clientUserId);
        if (expanded) {
            args.putBoolean("expandPhoto", true);
        }
        ProfileActivity fragment = new ProfileActivity(args);
        presentFragment(fragment);
        drawerLayoutContainer.closeDrawer(false);
    }

    private void checkSystemBarColors() {
        checkSystemBarColors(true, !isNavigationBarColorFrozen);
    }

    private void checkSystemBarColors(boolean checkStatusBar, boolean checkNavigationBar) {
        BaseFragment currentFragment = !mainFragmentsStack.isEmpty() ? mainFragmentsStack.get(mainFragmentsStack.size() - 1) : null;
        if (currentFragment != null && (currentFragment.isRemovingFromStack() || currentFragment.isInPreviewMode())) {
            currentFragment = mainFragmentsStack.size() > 1 ? mainFragmentsStack.get(mainFragmentsStack.size() - 2) : null;
        }
        boolean forceLightStatusBar = currentFragment != null && currentFragment.hasForceLightStatusBar();
        if (Build.VERSION.SDK_INT >= Build.VERSION_CODES.M) {
            if (checkStatusBar) {
                boolean enable;
                if (currentFragment != null) {
                    enable = currentFragment.isLightStatusBar() || currentFragment.hasForceLightStatusBar() && !Theme.getCurrentTheme().isDark();
                } else {
                    int color = Theme.getColor(Theme.key_actionBarDefault, null, true);
                    enable = ColorUtils.calculateLuminance(color) > 0.7f;
                }
                AndroidUtilities.setLightStatusBar(getWindow(), enable, forceLightStatusBar);
            }
            if (Build.VERSION.SDK_INT >= Build.VERSION_CODES.O && checkNavigationBar) {
                final Window window = getWindow();
                int color = Theme.getColor(Theme.key_windowBackgroundGray, null, true);
                if (window.getNavigationBarColor() != color) {
                    window.setNavigationBarColor(color);
                    final float brightness = AndroidUtilities.computePerceivedBrightness(color);
                    AndroidUtilities.setLightNavigationBar(getWindow(), brightness >= 0.721f);
                }
            }
        }
        if ((SharedConfig.noStatusBar || forceLightStatusBar) && Build.VERSION.SDK_INT >= 21 && checkStatusBar) {
            getWindow().setStatusBarColor(0);
        }
    }

    public void switchToAccount(int account, boolean removeAll) {
        switchToAccount(account, removeAll, obj -> new DialogsActivity(null));
    }

    public void switchToAccount(int account, boolean removeAll, GenericProvider<Void, DialogsActivity> dialogsActivityProvider) {
        if (account == UserConfig.selectedAccount || !UserConfig.isValidAccount(account)) {
            return;
        }

        ConnectionsManager.getInstance(currentAccount).setAppPaused(true, false);
        UserConfig.selectedAccount = account;
        UserConfig.getInstance(0).saveConfig(false);

        checkCurrentAccount();
        if (AndroidUtilities.isTablet()) {
            layersActionBarLayout.removeAllFragments();
            rightActionBarLayout.removeAllFragments();
            if (!tabletFullSize) {
                shadowTabletSide.setVisibility(View.VISIBLE);
                if (rightActionBarLayout.fragmentsStack.isEmpty()) {
                    backgroundTablet.setVisibility(View.VISIBLE);
                }
                rightActionBarLayout.setVisibility(View.GONE);
            }
            layersActionBarLayout.setVisibility(View.GONE);
        }
        if (removeAll) {
            actionBarLayout.removeAllFragments();
        } else {
            actionBarLayout.removeFragmentFromStack(0);
        }
        DialogsActivity dialogsActivity = dialogsActivityProvider.provide(null);
        dialogsActivity.setSideMenu(sideMenu);
        actionBarLayout.addFragmentToStack(dialogsActivity, 0);
        drawerLayoutContainer.setAllowOpenDrawer(true, false);
        actionBarLayout.showLastFragment();
        if (AndroidUtilities.isTablet()) {
            layersActionBarLayout.showLastFragment();
            rightActionBarLayout.showLastFragment();
        }
        if (!ApplicationLoader.mainInterfacePaused) {
            ConnectionsManager.getInstance(currentAccount).setAppPaused(false, false);
        }
        if (UserConfig.getInstance(account).unacceptedTermsOfService != null) {
            showTosActivity(account, UserConfig.getInstance(account).unacceptedTermsOfService);
        }
        updateCurrentConnectionState(currentAccount);
        NotificationCenter.getGlobalInstance().postNotificationName(NotificationCenter.updateUserStatus, (Object) null);
    }

    private void switchToAvailableAccountOrLogout() {
        int account = -1;
        for (int a : SharedConfig.activeAccounts) {
            if (UserConfig.getInstance(a).isClientActivated()) {
                account = a;
                break;
            }
        }
        if (termsOfServiceView != null) {
            termsOfServiceView.setVisibility(View.GONE);
        }
        if (account != -1) {
            switchToAccount(account, true);
        } else {
            if (drawerLayoutAdapter != null) {
                drawerLayoutAdapter.notifyDataSetChanged();
            }
            clearFragments();
            actionBarLayout.rebuildLogout();
            if (AndroidUtilities.isTablet()) {
                layersActionBarLayout.rebuildLogout();
                rightActionBarLayout.rebuildLogout();
            }
            presentFragment(new IntroActivity().setOnLogout());
        }
    }

    public static void clearFragments() {
        for (BaseFragment fragment : mainFragmentsStack) {
            fragment.onFragmentDestroy();
        }
        mainFragmentsStack.clear();
        if (AndroidUtilities.isTablet()) {
            for (BaseFragment fragment : layerFragmentsStack) {
                fragment.onFragmentDestroy();
            }
            layerFragmentsStack.clear();
            for (BaseFragment fragment : rightFragmentsStack) {
                fragment.onFragmentDestroy();
            }
            rightFragmentsStack.clear();
        }
    }

    public int getMainFragmentsCount() {
        return mainFragmentsStack.size();
    }

    private void checkCurrentAccount() {
        if (currentAccount != UserConfig.selectedAccount) {
            NotificationCenter.getInstance(currentAccount).removeObserver(this, NotificationCenter.appDidLogout);
            NotificationCenter.getInstance(currentAccount).removeObserver(this, NotificationCenter.mainUserInfoChanged);
            NotificationCenter.getInstance(currentAccount).removeObserver(this, NotificationCenter.didUpdateConnectionState);
            NotificationCenter.getInstance(currentAccount).removeObserver(this, NotificationCenter.needShowAlert);
            NotificationCenter.getInstance(currentAccount).removeObserver(this, NotificationCenter.wasUnableToFindCurrentLocation);
            NotificationCenter.getInstance(currentAccount).removeObserver(this, NotificationCenter.openArticle);
            NotificationCenter.getInstance(currentAccount).removeObserver(this, NotificationCenter.hasNewContactsToImport);
            NotificationCenter.getInstance(currentAccount).removeObserver(this, NotificationCenter.needShowPlayServicesAlert);
            NotificationCenter.getInstance(currentAccount).removeObserver(this, NotificationCenter.fileLoaded);
            NotificationCenter.getInstance(currentAccount).removeObserver(this, NotificationCenter.fileLoadProgressChanged);
            NotificationCenter.getInstance(currentAccount).removeObserver(this, NotificationCenter.fileLoadFailed);
            NotificationCenter.getInstance(currentAccount).removeObserver(this, NotificationCenter.historyImportProgressChanged);
            NotificationCenter.getInstance(currentAccount).removeObserver(this, NotificationCenter.groupCallUpdated);
            NotificationCenter.getInstance(currentAccount).removeObserver(this, NotificationCenter.stickersImportComplete);
            NotificationCenter.getInstance(currentAccount).removeObserver(this, NotificationCenter.newSuggestionsAvailable);
        }
        currentAccount = UserConfig.selectedAccount;
        NotificationCenter.getInstance(currentAccount).addObserver(this, NotificationCenter.appDidLogout);
        NotificationCenter.getInstance(currentAccount).addObserver(this, NotificationCenter.mainUserInfoChanged);
        NotificationCenter.getInstance(currentAccount).addObserver(this, NotificationCenter.didUpdateConnectionState);
        NotificationCenter.getInstance(currentAccount).addObserver(this, NotificationCenter.needShowAlert);
        NotificationCenter.getInstance(currentAccount).addObserver(this, NotificationCenter.wasUnableToFindCurrentLocation);
        NotificationCenter.getInstance(currentAccount).addObserver(this, NotificationCenter.openArticle);
        NotificationCenter.getInstance(currentAccount).addObserver(this, NotificationCenter.hasNewContactsToImport);
        NotificationCenter.getInstance(currentAccount).addObserver(this, NotificationCenter.needShowPlayServicesAlert);
        NotificationCenter.getInstance(currentAccount).addObserver(this, NotificationCenter.fileLoaded);
        NotificationCenter.getInstance(currentAccount).addObserver(this, NotificationCenter.fileLoadProgressChanged);
        NotificationCenter.getInstance(currentAccount).addObserver(this, NotificationCenter.fileLoadFailed);
        NotificationCenter.getInstance(currentAccount).addObserver(this, NotificationCenter.historyImportProgressChanged);
        NotificationCenter.getInstance(currentAccount).addObserver(this, NotificationCenter.groupCallUpdated);
        NotificationCenter.getInstance(currentAccount).addObserver(this, NotificationCenter.stickersImportComplete);
        NotificationCenter.getInstance(currentAccount).addObserver(this, NotificationCenter.newSuggestionsAvailable);
    }

    private void checkLayout() {
        if (!AndroidUtilities.isTablet() || rightActionBarLayout == null) {
            return;
        }

        if (!AndroidUtilities.isInMultiwindow && (!AndroidUtilities.isSmallTablet() || getResources().getConfiguration().orientation == Configuration.ORIENTATION_LANDSCAPE)) {
            tabletFullSize = false;
            if (actionBarLayout.fragmentsStack.size() >= 2) {
                for (int a = 1; a < actionBarLayout.fragmentsStack.size(); a++) {
                    BaseFragment chatFragment = actionBarLayout.fragmentsStack.get(a);
                    if (chatFragment instanceof ChatActivity) {
                        ((ChatActivity) chatFragment).setIgnoreAttachOnPause(true);
                    }
                    chatFragment.onPause();
                    actionBarLayout.fragmentsStack.remove(a);
                    rightActionBarLayout.fragmentsStack.add(chatFragment);
                    a--;
                }
                if (passcodeView == null || passcodeView.getVisibility() != View.VISIBLE) {
                    actionBarLayout.showLastFragment();
                    rightActionBarLayout.showLastFragment();
                }
            }
            rightActionBarLayout.setVisibility(rightActionBarLayout.fragmentsStack.isEmpty() ? View.GONE : View.VISIBLE);
            backgroundTablet.setVisibility(rightActionBarLayout.fragmentsStack.isEmpty() ? View.VISIBLE : View.GONE);
            shadowTabletSide.setVisibility(!actionBarLayout.fragmentsStack.isEmpty() ? View.VISIBLE : View.GONE);
        } else {
            tabletFullSize = true;
            if (!rightActionBarLayout.fragmentsStack.isEmpty()) {
                for (int a = 0; a < rightActionBarLayout.fragmentsStack.size(); a++) {
                    BaseFragment chatFragment = rightActionBarLayout.fragmentsStack.get(a);
                    if (chatFragment instanceof ChatActivity) {
                        ((ChatActivity) chatFragment).setIgnoreAttachOnPause(true);
                    }
                    chatFragment.onPause();
                    rightActionBarLayout.fragmentsStack.remove(a);
                    actionBarLayout.fragmentsStack.add(chatFragment);
                    a--;
                }
                if (passcodeView == null || passcodeView.getVisibility() != View.VISIBLE) {
                    actionBarLayout.showLastFragment();
                }
            }
            shadowTabletSide.setVisibility(View.GONE);
            rightActionBarLayout.setVisibility(View.GONE);
            backgroundTablet.setVisibility(!actionBarLayout.fragmentsStack.isEmpty() ? View.GONE : View.VISIBLE);
        }
    }

    private void showUpdateActivity(int account, TLRPC.TL_help_appUpdate update, boolean check) {
        if (blockingUpdateView == null) {
            blockingUpdateView = new BlockingUpdateView(LaunchActivity.this) {
                @Override
                public void setVisibility(int visibility) {
                    super.setVisibility(visibility);
                    if (visibility == View.GONE) {
                        drawerLayoutContainer.setAllowOpenDrawer(true, false);
                    }
                }
            };
            drawerLayoutContainer.addView(blockingUpdateView, LayoutHelper.createFrame(LayoutHelper.MATCH_PARENT, LayoutHelper.MATCH_PARENT));
        }
        blockingUpdateView.show(account, update, check);
        drawerLayoutContainer.setAllowOpenDrawer(false, false);
    }

    private void showTosActivity(int account, TLRPC.TL_help_termsOfService tos) {
        if (termsOfServiceView == null) {
            termsOfServiceView = new TermsOfServiceView(this);
            termsOfServiceView.setAlpha(0f);
            drawerLayoutContainer.addView(termsOfServiceView, LayoutHelper.createFrame(LayoutHelper.MATCH_PARENT, LayoutHelper.MATCH_PARENT));
            termsOfServiceView.setDelegate(new TermsOfServiceView.TermsOfServiceViewDelegate() {
                @Override
                public void onAcceptTerms(int account) {
                    UserConfig.getInstance(account).unacceptedTermsOfService = null;
                    UserConfig.getInstance(account).saveConfig(false);
                    drawerLayoutContainer.setAllowOpenDrawer(true, false);
                    if (mainFragmentsStack.size() > 0) {
                        mainFragmentsStack.get(mainFragmentsStack.size() - 1).onResume();
                    }
                    termsOfServiceView.animate()
                            .alpha(0f)
                            .setDuration(150)
                            .setInterpolator(AndroidUtilities.accelerateInterpolator)
                            .withEndAction(() -> termsOfServiceView.setVisibility(View.GONE))
                            .start();
                }

                @Override
                public void onDeclineTerms(int account) {
                    drawerLayoutContainer.setAllowOpenDrawer(true, false);
                    termsOfServiceView.setVisibility(View.GONE);
                }
            });
        }
        TLRPC.TL_help_termsOfService currentTos = UserConfig.getInstance(account).unacceptedTermsOfService;
        if (currentTos != tos && (currentTos == null || !currentTos.id.data.equals(tos.id.data))) {
            UserConfig.getInstance(account).unacceptedTermsOfService = tos;
            UserConfig.getInstance(account).saveConfig(false);
        }
        termsOfServiceView.show(account, tos);
        drawerLayoutContainer.setAllowOpenDrawer(false, false);
        termsOfServiceView.animate().alpha(1f).setDuration(150).setInterpolator(AndroidUtilities.decelerateInterpolator).setListener(null).start();
    }

    public void showPasscodeActivity(boolean fingerprint, boolean animated, int x, int y, Runnable onShow, Runnable onStart) {
        if (drawerLayoutContainer == null) {
            return;
        }
        if (passcodeView == null) {
            passcodeView = new PasscodeView(this);
            drawerLayoutContainer.addView(passcodeView, LayoutHelper.createFrame(LayoutHelper.MATCH_PARENT, LayoutHelper.MATCH_PARENT));
        }
        SharedConfig.appLocked = true;
        if (SecretMediaViewer.hasInstance() && SecretMediaViewer.getInstance().isVisible()) {
            SecretMediaViewer.getInstance().closePhoto(false, false);
        } else if (PhotoViewer.hasInstance() && PhotoViewer.getInstance().isVisible()) {
            PhotoViewer.getInstance().closePhoto(false, true);
        } else if (ArticleViewer.hasInstance() && ArticleViewer.getInstance().isVisible()) {
            ArticleViewer.getInstance().close(false, true);
        }
        MessageObject messageObject = MediaController.getInstance().getPlayingMessageObject();
        if (messageObject != null && messageObject.isRoundVideo()) {
            MediaController.getInstance().cleanupPlayer(true, true);
        }
        passcodeView.onShow(fingerprint, animated, x, y, () -> {
            actionBarLayout.setVisibility(View.INVISIBLE);
            if (AndroidUtilities.isTablet()) {
                if (layersActionBarLayout.getVisibility() == View.VISIBLE) {
                    layersActionBarLayout.setVisibility(View.INVISIBLE);
                }
                rightActionBarLayout.setVisibility(View.INVISIBLE);
            }
            if (onShow != null) {
                onShow.run();
            }
        }, onStart);
        SharedConfig.isWaitingForPasscodeEnter = true;
        drawerLayoutContainer.setAllowOpenDrawer(false, false);
        passcodeView.setDelegate(() -> {
            SharedConfig.isWaitingForPasscodeEnter = false;
            if (passcodeSaveIntent != null) {
                handleIntent(passcodeSaveIntent, passcodeSaveIntentIsNew, passcodeSaveIntentIsRestore, true);
                passcodeSaveIntent = null;
            }
            drawerLayoutContainer.setAllowOpenDrawer(true, false);
            actionBarLayout.setVisibility(View.VISIBLE);
            actionBarLayout.showLastFragment();
            if (AndroidUtilities.isTablet()) {
                layersActionBarLayout.showLastFragment();
                rightActionBarLayout.showLastFragment();
                if (layersActionBarLayout.getVisibility() == View.INVISIBLE) {
                    layersActionBarLayout.setVisibility(View.VISIBLE);
                }
                rightActionBarLayout.setVisibility(View.VISIBLE);
            }
        });
    }

    private boolean handleIntent(Intent intent, boolean isNew, boolean restore, boolean fromPassword) {
        if (AndroidUtilities.handleProxyIntent(this, intent)) {
            actionBarLayout.showLastFragment();
            if (AndroidUtilities.isTablet()) {
                layersActionBarLayout.showLastFragment();
                rightActionBarLayout.showLastFragment();
            }
            return true;
        }
        if (isNew && PhotoViewer.hasInstance() && PhotoViewer.getInstance().isVisible()) {
            if (intent == null || !Intent.ACTION_MAIN.equals(intent.getAction())) {
                PhotoViewer.getInstance().closePhoto(false, true);
            }
        }
        int flags = intent.getFlags();
        String action = intent.getAction();
        final int[] intentAccount = new int[]{intent.getIntExtra("currentAccount", UserConfig.selectedAccount)};
        switchToAccount(intentAccount[0], true);
        boolean isVoipIntent = action != null && action.equals("voip");
        if (!fromPassword && (AndroidUtilities.needShowPasscode(true) || SharedConfig.isWaitingForPasscodeEnter)) {
            showPasscodeActivity(true, false, -1, -1, null, null);
            UserConfig.getInstance(currentAccount).saveConfig(false);
            if (!isVoipIntent) {
                passcodeSaveIntent = intent;
                passcodeSaveIntentIsNew = isNew;
                passcodeSaveIntentIsRestore = restore;
                return false;
            }
        }
        boolean pushOpened = false;
        long push_user_id = 0;
        long push_chat_id = 0;
        int push_enc_id = 0;
        int push_msg_id = 0;
        int open_settings = 0;
        int open_widget_edit = -1;
        int open_widget_edit_type = -1;
        int open_new_dialog = 0;
        long dialogId = 0;
        boolean showDialogsList = false;
        boolean showPlayer = false;
        boolean showLocations = false;
        boolean showGroupVoip = false;
        boolean showCallLog = false;
        boolean audioCallUser = false;
        boolean videoCallUser = false;
        boolean needCallAlert = false;
        boolean newContact = false;
        boolean newContactAlert = false;
        boolean scanQr = false;
        String searchQuery = null;
        String callSearchQuery = null;
        String newContactName = null;
        String newContactPhone = null;

        photoPathsArray = null;
        videoPath = null;
        sendingText = null;
        sendingLocation = null;
        documentsPathsArray = null;
        documentsOriginalPathsArray = null;
        documentsMimeType = null;
        documentsUrisArray = null;
        exportingChatUri = null;
        contactsToSend = null;
        contactsToSendUri = null;
        importingStickers = null;
        importingStickersEmoji = null;
        importingStickersSoftware = null;

        if ((flags & Intent.FLAG_ACTIVITY_LAUNCHED_FROM_HISTORY) == 0) {
            if (intent != null && intent.getAction() != null && !restore) {
                if (Intent.ACTION_SEND.equals(intent.getAction())) {
                    if (SharedConfig.directShare && intent != null && intent.getExtras() != null) {
                        dialogId = intent.getExtras().getLong("dialogId", 0);
                        String hash = null;
                        if (dialogId == 0) {
                            try {
                                String id = intent.getExtras().getString(ShortcutManagerCompat.EXTRA_SHORTCUT_ID);
                                if (id != null) {
                                    List<ShortcutInfoCompat> list = ShortcutManagerCompat.getDynamicShortcuts(ApplicationLoader.applicationContext);
                                    for (int a = 0, N = list.size(); a < N; a++) {
                                        ShortcutInfoCompat info = list.get(a);
                                        if (id.equals(info.getId())) {
                                            Bundle extras = info.getIntent().getExtras();
                                            dialogId = extras.getLong("dialogId", 0);
                                            hash = extras.getString("hash", null);
                                            break;
                                        }
                                    }
                                }
                            } catch (Throwable e) {
                                FileLog.e(e);
                            }
                        } else {
                            hash = intent.getExtras().getString("hash", null);
                        }
                        if (SharedConfig.directShareHash == null || !SharedConfig.directShareHash.equals(hash)) {
                            dialogId = 0;
                        }
                    }

                    boolean error = false;
                    String type = intent.getType();
                    if (type != null && type.equals(ContactsContract.Contacts.CONTENT_VCARD_TYPE)) {
                        try {
                            Uri uri = (Uri) intent.getExtras().get(Intent.EXTRA_STREAM);
                            if (uri != null) {
                                contactsToSend = AndroidUtilities.loadVCardFromStream(uri, currentAccount, false, null, null);
                                if (contactsToSend.size() > 5) {
                                    contactsToSend = null;
                                    documentsUrisArray = new ArrayList<>();
                                    documentsUrisArray.add(uri);
                                    documentsMimeType = type;
                                } else {
                                    contactsToSendUri = uri;
                                }
                            } else {
                                error = true;
                            }
                        } catch (Exception e) {
                            FileLog.e(e);
                            error = true;
                        }
                    } else {
                        String text = intent.getStringExtra(Intent.EXTRA_TEXT);
                        if (text == null) {
                            CharSequence textSequence = intent.getCharSequenceExtra(Intent.EXTRA_TEXT);
                            if (textSequence != null) {
                                text = textSequence.toString();
                            }
                        }
                        String subject = intent.getStringExtra(Intent.EXTRA_SUBJECT);

                        if (!TextUtils.isEmpty(text)) {
                            Matcher m = locationRegex.matcher(text);
                            if (m.find()) {
                                String[] lines = text.split("\\n");
                                String venueTitle = null;
                                String venueAddress = null;
                                if (lines[0].equals("My Position")) {
                                    // Use normal GeoPoint message (user position)
                                } else if (!lines[0].contains("geo:")) {
                                    venueTitle = lines[0];
                                    if (!lines[1].contains("geo:")) {
                                        venueAddress = lines[1];
                                    }
                                }
                                sendingLocation = new Location("");
                                sendingLocation.setLatitude(Double.parseDouble(m.group(1)));
                                sendingLocation.setLongitude(Double.parseDouble(m.group(2)));
                                Bundle bundle = new Bundle();
                                bundle.putCharSequence("venueTitle", venueTitle);
                                bundle.putCharSequence("venueAddress", venueAddress);
                                sendingLocation.setExtras(bundle);
                            } else if ((text.startsWith("http://") || text.startsWith("https://")) && !TextUtils.isEmpty(subject)) {
                                text = subject + "\n" + text;
                            }
                            sendingText = text;
                        } else if (!TextUtils.isEmpty(subject)) {
                            sendingText = subject;
                        }

                        Parcelable parcelable = intent.getParcelableExtra(Intent.EXTRA_STREAM);
                        if (parcelable != null) {
                            String path;
                            if (!(parcelable instanceof Uri)) {
                                parcelable = Uri.parse(parcelable.toString());
                            }
                            Uri uri = (Uri) parcelable;
                            if (!error && uri != null) {
                                if (type != null && type.startsWith("image/") || uri.toString().toLowerCase().endsWith(".jpg")) {
                                    if (photoPathsArray == null) {
                                        photoPathsArray = new ArrayList<>();
                                    }
                                    SendMessagesHelper.SendingMediaInfo info = new SendMessagesHelper.SendingMediaInfo();
                                    info.uri = uri;
                                    photoPathsArray.add(info);
                                } else {
                                    String originalPath = uri.toString();
                                    if (dialogId == 0 && originalPath != null) {
                                        if (BuildVars.LOGS_ENABLED) {
                                            FileLog.d("export path = " + originalPath);
                                        }
                                        Set<String> exportUris = MessagesController.getInstance(intentAccount[0]).exportUri;
                                        String fileName = FileLoader.fixFileName(MediaController.getFileName(uri));
                                        for (String u : exportUris) {
                                            try {
                                                Pattern pattern = Pattern.compile(u);
                                                if (pattern.matcher(originalPath).find() || pattern.matcher(fileName).find()) {
                                                    exportingChatUri = uri;
                                                    break;
                                                }
                                            } catch (Exception e) {
                                                FileLog.e(e);
                                            }
                                        }
                                        if (exportingChatUri == null) {
                                            if (originalPath.startsWith("content://com.kakao.talk") && originalPath.endsWith("KakaoTalkChats.txt")) {
                                                exportingChatUri = uri;
                                            }
                                        }
                                    }
                                    if (exportingChatUri == null) {
                                        path = AndroidUtilities.getPath(uri);
                                        if (!BuildVars.NO_SCOPED_STORAGE) {
                                            path = MediaController.copyFileToCache(uri, "file");
                                        }
                                        if (path != null) {
                                            if (path.startsWith("file:")) {
                                                path = path.replace("file://", "");
                                            }
                                            if (type != null && type.startsWith("video/")) {
                                                videoPath = path;
                                            } else {
                                                if (documentsPathsArray == null) {
                                                    documentsPathsArray = new ArrayList<>();
                                                    documentsOriginalPathsArray = new ArrayList<>();
                                                }
                                                documentsPathsArray.add(path);
                                                documentsOriginalPathsArray.add(uri.toString());
                                            }
                                        } else {
                                            if (documentsUrisArray == null) {
                                                documentsUrisArray = new ArrayList<>();
                                            }
                                            documentsUrisArray.add(uri);
                                            documentsMimeType = type;
                                        }
                                    }
                                }
                            }
                        } else if (sendingText == null && sendingLocation == null) {
                            error = true;
                        }
                    }
                    if (error) {
                        Toast.makeText(this, "Unsupported content", Toast.LENGTH_SHORT).show();
                    }
                } else if ("org.telegram.messenger.CREATE_STICKER_PACK".equals(intent.getAction())) {
                    try {
                        importingStickers = intent.getParcelableArrayListExtra(Intent.EXTRA_STREAM);
                        importingStickersEmoji = intent.getStringArrayListExtra("STICKER_EMOJIS");
                        importingStickersSoftware = intent.getStringExtra("IMPORTER");
                    } catch (Throwable e) {
                        FileLog.e(e);
                        importingStickers = null;
                        importingStickersEmoji = null;
                        importingStickersSoftware = null;
                    }
                } else if (Intent.ACTION_SEND_MULTIPLE.equals(intent.getAction())) {
                    boolean error = false;
                    try {
                        ArrayList<Parcelable> uris = intent.getParcelableArrayListExtra(Intent.EXTRA_STREAM);
                        String type = intent.getType();
                        if (uris != null) {
                            for (int a = 0; a < uris.size(); a++) {
                                Parcelable parcelable = uris.get(a);
                                if (!(parcelable instanceof Uri)) {
                                    parcelable = Uri.parse(parcelable.toString());
                                }
                                Uri uri = (Uri) parcelable;
                                if (uri != null) {
                                    if (AndroidUtilities.isInternalUri(uri)) {
                                        uris.remove(a);
                                        a--;
                                    }
                                }
                            }
                            if (uris.isEmpty()) {
                                uris = null;
                            }
                        }
                        if (uris != null) {
                            if (type != null && type.startsWith("image/")) {
                                for (int a = 0; a < uris.size(); a++) {
                                    Parcelable parcelable = uris.get(a);
                                    if (!(parcelable instanceof Uri)) {
                                        parcelable = Uri.parse(parcelable.toString());
                                    }
                                    Uri uri = (Uri) parcelable;
                                    if (photoPathsArray == null) {
                                        photoPathsArray = new ArrayList<>();
                                    }
                                    SendMessagesHelper.SendingMediaInfo info = new SendMessagesHelper.SendingMediaInfo();
                                    info.uri = uri;
                                    photoPathsArray.add(info);
                                }
                            } else {
                                Set<String> exportUris = MessagesController.getInstance(intentAccount[0]).exportUri;
                                for (int a = 0; a < uris.size(); a++) {
                                    Parcelable parcelable = uris.get(a);
                                    if (!(parcelable instanceof Uri)) {
                                        parcelable = Uri.parse(parcelable.toString());
                                    }
                                    Uri uri = (Uri) parcelable;
                                    String path = AndroidUtilities.getPath(uri);
                                    String originalPath = parcelable.toString();
                                    if (originalPath == null) {
                                        originalPath = path;
                                    }

                                    if (BuildVars.LOGS_ENABLED) {
                                        FileLog.d("export path = " + originalPath);
                                    }
                                    if (dialogId == 0 && originalPath != null && exportingChatUri == null) {
                                        boolean ok = false;
                                        String fileName = FileLoader.fixFileName(MediaController.getFileName(uri));
                                        for (String u : exportUris) {
                                            try {
                                                Pattern pattern = Pattern.compile(u);
                                                if (pattern.matcher(originalPath).find() || pattern.matcher(fileName).find()) {
                                                    exportingChatUri = uri;
                                                    ok = true;
                                                    break;
                                                }
                                            } catch (Exception e) {
                                                FileLog.e(e);
                                            }
                                        }
                                        if (ok) {
                                            continue;
                                        } else if (originalPath.startsWith("content://com.kakao.talk") && originalPath.endsWith("KakaoTalkChats.txt")) {
                                            exportingChatUri = uri;
                                            continue;
                                        }
                                    }
                                    if (path != null) {
                                        if (path.startsWith("file:")) {
                                            path = path.replace("file://", "");
                                        }
                                        if (documentsPathsArray == null) {
                                            documentsPathsArray = new ArrayList<>();
                                            documentsOriginalPathsArray = new ArrayList<>();
                                        }
                                        documentsPathsArray.add(path);
                                        documentsOriginalPathsArray.add(originalPath);
                                    } else {
                                        if (documentsUrisArray == null) {
                                            documentsUrisArray = new ArrayList<>();
                                        }
                                        documentsUrisArray.add(uri);
                                        documentsMimeType = type;
                                    }
                                }
                            }
                        } else {
                            error = true;
                        }
                    } catch (Exception e) {
                        FileLog.e(e);
                        error = true;
                    }
                    if (error) {
                        Toast.makeText(this, "Unsupported content", Toast.LENGTH_SHORT).show();
                    }
                } else if (Intent.ACTION_VIEW.equals(intent.getAction())) {
                    Uri data = intent.getData();
                    if (data != null) {
                        String username = null;
                        String login = null;
                        String group = null;
                        String sticker = null;
                        HashMap<String, String> auth = null;
                        String unsupportedUrl = null;
                        String botUser = null;
                        String botChat = null;
                        String botChatAdminParams = null;
                        String message = null;
                        String phone = null;
                        String game = null;
                        String voicechat = null;
                        String livestream = null;
                        String phoneHash = null;
                        String lang = null;
                        String theme = null;
                        String code = null;
                        TLRPC.TL_wallPaper wallPaper = null;
                        Integer messageId = null;
                        Long channelId = null;
                        Integer threadId = null;
                        Integer commentId = null;
                        int videoTimestamp = -1;
                        boolean hasUrl = false;
                        String setAsAttachBot = null;
                        String attachMenuBotToOpen = null;
                        final String scheme = data.getScheme();
                        boolean internal = intent.getExtras() != null && intent.getExtras().get("internal") != null && (boolean) intent.getExtras().get("internal");
                        if (scheme != null) {
                            switch (scheme) {
                                case "http":
                                case "https": {
                                    String host = data.getHost().toLowerCase();
                                    if (host.equals("telegram.me") || host.equals("t.me") || host.equals("telegram.dog")) {
                                        String path = data.getPath();
                                        if (path != null && path.length() > 1) {
                                            path = path.substring(1);
                                            if (path.startsWith("bg/")) {
                                                wallPaper = new TLRPC.TL_wallPaper();
                                                wallPaper.settings = new TLRPC.TL_wallPaperSettings();
                                                wallPaper.slug = path.replace("bg/", "");
                                                boolean ok = false;
                                                if (wallPaper.slug != null && wallPaper.slug.length() == 6) {
                                                    try {
                                                        wallPaper.settings.background_color = Integer.parseInt(wallPaper.slug, 16) | 0xff000000;
                                                        wallPaper.slug = null;
                                                        ok = true;
                                                    } catch (Exception ignore) {

                                                    }
                                                } else if (wallPaper.slug != null && wallPaper.slug.length() >= 13 && AndroidUtilities.isValidWallChar(wallPaper.slug.charAt(6))) {
                                                    try {
                                                        wallPaper.settings.background_color = Integer.parseInt(wallPaper.slug.substring(0, 6), 16) | 0xff000000;
                                                        wallPaper.settings.second_background_color = Integer.parseInt(wallPaper.slug.substring(7, 13), 16) | 0xff000000;
                                                        if (wallPaper.slug.length() >= 20 && AndroidUtilities.isValidWallChar(wallPaper.slug.charAt(13))) {
                                                            wallPaper.settings.third_background_color = Integer.parseInt(wallPaper.slug.substring(14, 20), 16) | 0xff000000;
                                                        }
                                                        if (wallPaper.slug.length() == 27 && AndroidUtilities.isValidWallChar(wallPaper.slug.charAt(20))) {
                                                            wallPaper.settings.fourth_background_color = Integer.parseInt(wallPaper.slug.substring(21), 16) | 0xff000000;
                                                        }
                                                        try {
                                                            String rotation = data.getQueryParameter("rotation");
                                                            if (!TextUtils.isEmpty(rotation)) {
                                                                wallPaper.settings.rotation = Utilities.parseInt(rotation);
                                                            }
                                                        } catch (Exception ignore) {

                                                        }
                                                        wallPaper.slug = null;
                                                        ok = true;
                                                    } catch (Exception ignore) {

                                                    }
                                                }
                                                if (!ok) {
                                                    String mode = data.getQueryParameter("mode");
                                                    if (mode != null) {
                                                        mode = mode.toLowerCase();
                                                        String[] modes = mode.split(" ");
                                                        if (modes != null && modes.length > 0) {
                                                            for (int a = 0; a < modes.length; a++) {
                                                                if ("blur".equals(modes[a])) {
                                                                    wallPaper.settings.blur = true;
                                                                } else if ("motion".equals(modes[a])) {
                                                                    wallPaper.settings.motion = true;
                                                                }
                                                            }
                                                        }
                                                    }
                                                    String intensity = data.getQueryParameter("intensity");
                                                    if (!TextUtils.isEmpty(intensity)) {
                                                        wallPaper.settings.intensity = Utilities.parseInt(intensity);
                                                    } else {
                                                        wallPaper.settings.intensity = 50;
                                                    }
                                                    try {
                                                        String bgColor = data.getQueryParameter("bg_color");
                                                        if (!TextUtils.isEmpty(bgColor)) {
                                                            wallPaper.settings.background_color = Integer.parseInt(bgColor.substring(0, 6), 16) | 0xff000000;
                                                            if (bgColor.length() >= 13) {
                                                                wallPaper.settings.second_background_color = Integer.parseInt(bgColor.substring(7, 13), 16) | 0xff000000;
                                                                if (bgColor.length() >= 20 && AndroidUtilities.isValidWallChar(bgColor.charAt(13))) {
                                                                    wallPaper.settings.third_background_color = Integer.parseInt(bgColor.substring(14, 20), 16) | 0xff000000;
                                                                }
                                                                if (bgColor.length() == 27 && AndroidUtilities.isValidWallChar(bgColor.charAt(20))) {
                                                                    wallPaper.settings.fourth_background_color = Integer.parseInt(bgColor.substring(21), 16) | 0xff000000;
                                                                }
                                                            }
                                                        } else {
                                                            wallPaper.settings.background_color = 0xffffffff;
                                                        }
                                                    } catch (Exception ignore) {

                                                    }
                                                    try {
                                                        String rotation = data.getQueryParameter("rotation");
                                                        if (!TextUtils.isEmpty(rotation)) {
                                                            wallPaper.settings.rotation = Utilities.parseInt(rotation);
                                                        }
                                                    } catch (Exception ignore) {

                                                    }
                                                }
                                            } else if (path.startsWith("login/")) {
                                                int intCode = Utilities.parseInt(path.replace("login/", ""));
                                                if (intCode != 0) {
                                                    code = "" + intCode;
                                                }
                                            } else if (path.startsWith("joinchat/")) {
                                                group = path.replace("joinchat/", "");
                                            } else if (path.startsWith("+")) {
                                                group = path.replace("+", "");
                                                if (AndroidUtilities.isNumeric(group)) {
                                                    username = group;
                                                    group = null;
                                                }
                                            } else if (path.startsWith("addstickers/")) {
                                                sticker = path.replace("addstickers/", "");
                                            } else if (path.startsWith("msg/") || path.startsWith("share/")) {
                                                message = data.getQueryParameter("url");
                                                if (message == null) {
                                                    message = "";
                                                }
                                                if (data.getQueryParameter("text") != null) {
                                                    if (message.length() > 0) {
                                                        hasUrl = true;
                                                        message += "\n";
                                                    }
                                                    message += data.getQueryParameter("text");
                                                }
                                                if (message.length() > 4096 * 4) {
                                                    message = message.substring(0, 4096 * 4);
                                                }
                                                while (message.endsWith("\n")) {
                                                    message = message.substring(0, message.length() - 1);
                                                }
                                            } else if (path.startsWith("confirmphone")) {
                                                phone = data.getQueryParameter("phone");
                                                phoneHash = data.getQueryParameter("hash");
                                            } else if (path.startsWith("setlanguage/")) {
                                                lang = path.substring(12);
                                            } else if (path.startsWith("addtheme/")) {
                                                theme = path.substring(9);
                                            } else if (path.startsWith("c/")) {
                                                List<String> segments = data.getPathSegments();
                                                if (segments.size() == 3) {
                                                    channelId = Utilities.parseLong(segments.get(1));
                                                    messageId = Utilities.parseInt(segments.get(2));
                                                    if (messageId == 0 || channelId == 0) {
                                                        messageId = null;
                                                        channelId = null;
                                                    }
                                                    threadId = Utilities.parseInt(data.getQueryParameter("thread"));
                                                    if (threadId == 0) {
                                                        threadId = null;
                                                    }
                                                }
                                            } else if (path.startsWith("@id")) {
                                                try {
                                                    long userId = Utilities.parseLong(StringsKt.substringAfter(path, "@id", "0"));
                                                    if (userId != 0) {
                                                        push_user_id = userId;
                                                    }
                                                } catch (Exception e) {
                                                    FileLog.e(e);
                                                }
                                            } else if (path.length() >= 1) {
                                                ArrayList<String> segments = new ArrayList<>(data.getPathSegments());
                                                if (segments.size() > 0 && segments.get(0).equals("s")) {
                                                    segments.remove(0);
                                                }
                                                if (segments.size() > 0) {
                                                    username = segments.get(0);
                                                    if (segments.size() > 1) {
                                                        messageId = Utilities.parseInt(segments.get(1));
                                                        if (messageId == 0) {
                                                            messageId = null;
                                                        }
                                                    }
                                                }
                                                if (messageId != null) {
                                                    videoTimestamp = getTimestampFromLink(data);
                                                }
                                                botUser = data.getQueryParameter("start");
                                                botChat = data.getQueryParameter("startgroup");
                                                botChatAdminParams = data.getQueryParameter("admin");
                                                game = data.getQueryParameter("game");
                                                voicechat = data.getQueryParameter("voicechat");
                                                livestream = data.getQueryParameter("livestream");
                                                setAsAttachBot = data.getQueryParameter("startattach");
                                                attachMenuBotToOpen = data.getQueryParameter("attach");
                                                threadId = Utilities.parseInt(data.getQueryParameter("thread"));
                                                if (threadId == 0) {
                                                    threadId = null;
                                                }
                                                commentId = Utilities.parseInt(data.getQueryParameter("comment"));
                                                if (commentId == 0) {
                                                    commentId = null;
                                                }
                                            }
                                        }
                                    }
                                    break;
                                }
                                case "tg": {
                                    String url = data.toString();
                                    if (url.startsWith("tg:resolve") || url.startsWith("tg://resolve")) {
                                        url = url.replace("tg:resolve", "tg://telegram.org").replace("tg://resolve", "tg://telegram.org");
                                        data = Uri.parse(url);
                                        username = data.getQueryParameter("domain");
                                        if ("telegrampassport".equals(username)) {
                                            username = null;
                                            auth = new HashMap<>();
                                            String scope = data.getQueryParameter("scope");
                                            if (!TextUtils.isEmpty(scope) && scope.startsWith("{") && scope.endsWith("}")) {
                                                auth.put("nonce", data.getQueryParameter("nonce"));
                                            } else {
                                                auth.put("payload", data.getQueryParameter("payload"));
                                            }
                                            auth.put("bot_id", data.getQueryParameter("bot_id"));
                                            auth.put("scope", scope);
                                            auth.put("public_key", data.getQueryParameter("public_key"));
                                            auth.put("callback_url", data.getQueryParameter("callback_url"));
                                        } else {
                                            botUser = data.getQueryParameter("start");
                                            botChat = data.getQueryParameter("startgroup");
                                            botChatAdminParams = data.getQueryParameter("admin");
                                            game = data.getQueryParameter("game");
                                            voicechat = data.getQueryParameter("voicechat");
                                            livestream = data.getQueryParameter("livestream");
                                            setAsAttachBot = data.getQueryParameter("startattach");
                                            attachMenuBotToOpen = data.getQueryParameter("attach");
                                            messageId = Utilities.parseInt(data.getQueryParameter("post"));
                                            if (messageId == 0) {
                                                messageId = null;
                                            }
                                            threadId = Utilities.parseInt(data.getQueryParameter("thread"));
                                            if (threadId == 0) {
                                                threadId = null;
                                            }
                                            commentId = Utilities.parseInt(data.getQueryParameter("comment"));
                                            if (commentId == 0) {
                                                commentId = null;
                                            }
                                        }
                                    } else if (url.startsWith("tg:privatepost") || url.startsWith("tg://privatepost")) {
                                        url = url.replace("tg:privatepost", "tg://telegram.org").replace("tg://privatepost", "tg://telegram.org");
                                        data = Uri.parse(url);
                                        messageId = Utilities.parseInt(data.getQueryParameter("post"));
                                        channelId = Utilities.parseLong(data.getQueryParameter("channel"));
                                        if (messageId == 0 || channelId == 0) {
                                            messageId = null;
                                            channelId = null;
                                        }
                                        threadId = Utilities.parseInt(data.getQueryParameter("thread"));
                                        if (threadId == 0) {
                                            threadId = null;
                                        }
                                        commentId = Utilities.parseInt(data.getQueryParameter("comment"));
                                        if (commentId == 0) {
                                            commentId = null;
                                        }
                                    } else if (url.startsWith("tg:bg") || url.startsWith("tg://bg")) {
                                        url = url.replace("tg:bg", "tg://telegram.org").replace("tg://bg", "tg://telegram.org");
                                        data = Uri.parse(url);
                                        wallPaper = new TLRPC.TL_wallPaper();
                                        wallPaper.settings = new TLRPC.TL_wallPaperSettings();
                                        wallPaper.slug = data.getQueryParameter("slug");
                                        if (wallPaper.slug == null) {
                                            wallPaper.slug = data.getQueryParameter("color");
                                        }
                                        boolean ok = false;
                                        if (wallPaper.slug != null && wallPaper.slug.length() == 6) {
                                            try {
                                                wallPaper.settings.background_color = Integer.parseInt(wallPaper.slug, 16) | 0xff000000;
                                                wallPaper.slug = null;
                                                ok = true;
                                            } catch (Exception ignore) {

                                            }
                                        } else if (wallPaper.slug != null && wallPaper.slug.length() >= 13 && AndroidUtilities.isValidWallChar(wallPaper.slug.charAt(6))) {
                                            try {
                                                wallPaper.settings.background_color = Integer.parseInt(wallPaper.slug.substring(0, 6), 16) | 0xff000000;
                                                wallPaper.settings.second_background_color = Integer.parseInt(wallPaper.slug.substring(7, 13), 16) | 0xff000000;
                                                if (wallPaper.slug.length() >= 20 && AndroidUtilities.isValidWallChar(wallPaper.slug.charAt(13))) {
                                                    wallPaper.settings.third_background_color = Integer.parseInt(wallPaper.slug.substring(14, 20), 16) | 0xff000000;
                                                }
                                                if (wallPaper.slug.length() == 27 && AndroidUtilities.isValidWallChar(wallPaper.slug.charAt(20))) {
                                                    wallPaper.settings.fourth_background_color = Integer.parseInt(wallPaper.slug.substring(21), 16) | 0xff000000;
                                                }
                                                try {
                                                    String rotation = data.getQueryParameter("rotation");
                                                    if (!TextUtils.isEmpty(rotation)) {
                                                        wallPaper.settings.rotation = Utilities.parseInt(rotation);
                                                    }
                                                } catch (Exception ignore) {

                                                }
                                                wallPaper.slug = null;
                                                ok = true;
                                            } catch (Exception ignore) {

                                            }
                                        }
                                        if (!ok) {
                                            String mode = data.getQueryParameter("mode");
                                            if (mode != null) {
                                                mode = mode.toLowerCase();
                                                String[] modes = mode.split(" ");
                                                if (modes != null && modes.length > 0) {
                                                    for (int a = 0; a < modes.length; a++) {
                                                        if ("blur".equals(modes[a])) {
                                                            wallPaper.settings.blur = true;
                                                        } else if ("motion".equals(modes[a])) {
                                                            wallPaper.settings.motion = true;
                                                        }
                                                    }
                                                }
                                            }
                                            wallPaper.settings.intensity = Utilities.parseInt(data.getQueryParameter("intensity"));
                                            try {
                                                String bgColor = data.getQueryParameter("bg_color");
                                                if (!TextUtils.isEmpty(bgColor)) {
                                                    wallPaper.settings.background_color = Integer.parseInt(bgColor.substring(0, 6), 16) | 0xff000000;
                                                    if (bgColor.length() >= 13) {
                                                        wallPaper.settings.second_background_color = Integer.parseInt(bgColor.substring(8, 13), 16) | 0xff000000;
                                                        if (bgColor.length() >= 20 && AndroidUtilities.isValidWallChar(bgColor.charAt(13))) {
                                                            wallPaper.settings.third_background_color = Integer.parseInt(bgColor.substring(14, 20), 16) | 0xff000000;
                                                        }
                                                        if (bgColor.length() == 27 && AndroidUtilities.isValidWallChar(bgColor.charAt(20))) {
                                                            wallPaper.settings.fourth_background_color = Integer.parseInt(bgColor.substring(21), 16) | 0xff000000;
                                                        }
                                                    }
                                                }
                                            } catch (Exception ignore) {

                                            }
                                            try {
                                                String rotation = data.getQueryParameter("rotation");
                                                if (!TextUtils.isEmpty(rotation)) {
                                                    wallPaper.settings.rotation = Utilities.parseInt(rotation);
                                                }
                                            } catch (Exception ignore) {

                                            }
                                        }
                                    } else if (url.startsWith("tg:join") || url.startsWith("tg://join")) {
                                        url = url.replace("tg:join", "tg://telegram.org").replace("tg://join", "tg://telegram.org");
                                        data = Uri.parse(url);
                                        group = data.getQueryParameter("invite");
                                    } else if (url.startsWith("tg:addstickers") || url.startsWith("tg://addstickers")) {
                                        url = url.replace("tg:addstickers", "tg://telegram.org").replace("tg://addstickers", "tg://telegram.org");
                                        data = Uri.parse(url);
                                        sticker = data.getQueryParameter("set");
                                    } else if (url.startsWith("tg:msg") || url.startsWith("tg://msg") || url.startsWith("tg://share") || url.startsWith("tg:share")) {
                                        url = url.replace("tg:msg", "tg://telegram.org").replace("tg://msg", "tg://telegram.org").replace("tg://share", "tg://telegram.org").replace("tg:share", "tg://telegram.org");
                                        data = Uri.parse(url);
                                        message = data.getQueryParameter("url");
                                        if (message == null) {
                                            message = "";
                                        }
                                        if (data.getQueryParameter("text") != null) {
                                            if (message.length() > 0) {
                                                hasUrl = true;
                                                message += "\n";
                                            }
                                            message += data.getQueryParameter("text");
                                        }
                                        if (message.length() > 4096 * 4) {
                                            message = message.substring(0, 4096 * 4);
                                        }
                                        while (message.endsWith("\n")) {
                                            message = message.substring(0, message.length() - 1);
                                        }
                                    } else if (url.startsWith("tg:confirmphone") || url.startsWith("tg://confirmphone")) {
                                        url = url.replace("tg:confirmphone", "tg://telegram.org").replace("tg://confirmphone", "tg://telegram.org");
                                        data = Uri.parse(url);

                                        phone = data.getQueryParameter("phone");
                                        phoneHash = data.getQueryParameter("hash");
                                    } else if (url.startsWith("tg:login") || url.startsWith("tg://login")) {
                                        url = url.replace("tg:login", "tg://telegram.org").replace("tg://login", "tg://telegram.org");
                                        data = Uri.parse(url);
                                        login = data.getQueryParameter("token");
                                        int intCode = Utilities.parseInt(data.getQueryParameter("code"));
                                        if (intCode != 0) {
                                            code = "" + intCode;
                                        }
                                    } else if (url.startsWith("tg:openmessage") || url.startsWith("tg://openmessage")) {
                                        url = url.replace("tg:openmessage", "tg://telegram.org").replace("tg://openmessage", "tg://telegram.org");
                                        data = Uri.parse(url);

                                        String userID = data.getQueryParameter("user_id");
                                        String chatID = data.getQueryParameter("chat_id");
                                        String msgID = data.getQueryParameter("message_id");
                                        if (userID != null) {
                                            try {
                                                push_user_id = Long.parseLong(userID);
                                            } catch (NumberFormatException ignore) {
                                            }
                                        } else if (chatID != null) {
                                            try {
                                                push_chat_id = Long.parseLong(chatID);
                                            } catch (NumberFormatException ignore) {
                                            }
                                        }
                                        if (msgID != null) {
                                            try {
                                                push_msg_id = Integer.parseInt(msgID);
                                            } catch (NumberFormatException ignore) {
                                            }
                                        }
                                    } else if (url.startsWith("tg:passport") || url.startsWith("tg://passport") || url.startsWith("tg:secureid")) {
                                        url = url.replace("tg:passport", "tg://telegram.org").replace("tg://passport", "tg://telegram.org").replace("tg:secureid", "tg://telegram.org");
                                        data = Uri.parse(url);
                                        auth = new HashMap<>();
                                        String scope = data.getQueryParameter("scope");
                                        if (!TextUtils.isEmpty(scope) && scope.startsWith("{") && scope.endsWith("}")) {
                                            auth.put("nonce", data.getQueryParameter("nonce"));
                                        } else {
                                            auth.put("payload", data.getQueryParameter("payload"));
                                        }
                                        auth.put("bot_id", data.getQueryParameter("bot_id"));
                                        auth.put("scope", scope);
                                        auth.put("public_key", data.getQueryParameter("public_key"));
                                        auth.put("callback_url", data.getQueryParameter("callback_url"));
                                    } else if (url.startsWith("tg:setlanguage") || url.startsWith("tg://setlanguage")) {
                                        url = url.replace("tg:setlanguage", "tg://telegram.org").replace("tg://setlanguage", "tg://telegram.org");
                                        data = Uri.parse(url);
                                        lang = data.getQueryParameter("lang");
                                    } else if (url.startsWith("tg:addtheme") || url.startsWith("tg://addtheme")) {
                                        url = url.replace("tg:addtheme", "tg://telegram.org").replace("tg://addtheme", "tg://telegram.org");
                                        data = Uri.parse(url);
                                        theme = data.getQueryParameter("slug");
                                    } else if (url.startsWith("tg:settings") || url.startsWith("tg://settings")) {
                                        if (url.contains("themes")) {
                                            open_settings = 2;
                                        } else if (url.contains("devices")) {
                                            open_settings = 3;
                                        } else if (url.contains("folders")) {
                                            open_settings = 4;
                                        } else if (url.contains("change_number")) {
                                            open_settings = 5;
                                        } else if (url.contains("neko")) {
                                            open_settings = 100;
                                        } else {
                                            open_settings = 1;
                                        }
                                    } else if (url.startsWith("tg:user") || url.startsWith("tg://user")) {
                                        try {
                                            url = url.replace("tg:user", "tg://telegram.org").replace("tg://user", "tg://telegram.org");
                                            data = Uri.parse(url);
                                            long userId = Utilities.parseLong(data.getQueryParameter("id"));
                                            if (userId != 0) {
                                                push_user_id = userId;
                                            }
                                        } catch (Exception e) {
                                            FileLog.e(e);
                                        }
                                    } else if (url.startsWith("tg:upgrade") || url.startsWith("tg://upgrade") || url.startsWith("tg:update") || url.startsWith("tg://update")) {
                                        checkAppUpdate(true);
                                    } else if ((url.startsWith("tg:search") || url.startsWith("tg://search"))) {
                                        url = url.replace("tg:search", "tg://telegram.org").replace("tg://search", "tg://telegram.org");
                                        data = Uri.parse(url);
                                        searchQuery = data.getQueryParameter("query");
                                        if (searchQuery != null) {
                                            searchQuery = searchQuery.trim();
                                        } else {
                                            searchQuery = "";
                                        }
                                    } else if ((url.startsWith("tg:calllog") || url.startsWith("tg://calllog"))) {
                                        showCallLog = true;
                                    } else if ((url.startsWith("tg:call") || url.startsWith("tg://call"))) {
                                        if (UserConfig.getInstance(currentAccount).isClientActivated()) {
                                            final String extraForceCall = "extra_force_call";
                                            if (ContactsController.getInstance(currentAccount).contactsLoaded || intent.hasExtra(extraForceCall)) {
                                                final String callFormat = data.getQueryParameter("format");
                                                final String callUserName = data.getQueryParameter("name");
                                                final String callPhone = data.getQueryParameter("phone");
                                                final List<TLRPC.TL_contact> contacts = findContacts(callUserName, callPhone, false);

                                                if (contacts.isEmpty() && callPhone != null) {
                                                    newContactName = callUserName;
                                                    newContactPhone = callPhone;
                                                    newContactAlert = true;
                                                } else {
                                                    if (contacts.size() == 1) {
                                                        push_user_id = contacts.get(0).user_id;
                                                    }

                                                    if (push_user_id == 0) {
                                                        callSearchQuery = callUserName != null ? callUserName : "";
                                                    }

                                                    if ("video".equalsIgnoreCase(callFormat)) {
                                                        videoCallUser = true;
                                                    } else {
                                                        audioCallUser = true;
                                                    }

                                                    needCallAlert = true;
                                                }
                                            } else {
                                                final Intent copyIntent = new Intent(intent);
                                                copyIntent.removeExtra(EXTRA_ACTION_TOKEN);
                                                copyIntent.putExtra(extraForceCall, true);
                                                ContactsLoadingObserver.observe((contactsLoaded) -> handleIntent(copyIntent, true, false, false), 1000);
                                            }
                                        }
                                    } else if ((url.startsWith("tg:scanqr") || url.startsWith("tg://scanqr"))) {
                                        scanQr = true;
                                    } else if ((url.startsWith("tg:addcontact") || url.startsWith("tg://addcontact"))) {
                                        url = url.replace("tg:addcontact", "tg://telegram.org").replace("tg://addcontact", "tg://telegram.org");
                                        data = Uri.parse(url);
                                        newContactName = data.getQueryParameter("name");
                                        newContactPhone = data.getQueryParameter("phone");
                                        newContact = true;
                                    } else {
                                        unsupportedUrl = url.replace("tg://", "").replace("tg:", "");
                                        int index;
                                        if ((index = unsupportedUrl.indexOf('?')) >= 0) {
                                            unsupportedUrl = unsupportedUrl.substring(0, index);
                                        }
                                    }
                                    break;
                                }
                            }
                        }
                        /*if (intent.hasExtra(EXTRA_ACTION_TOKEN)) {
                            final boolean success = UserConfig.getInstance(currentAccount).isClientActivated() && "tg".equals(scheme) && unsupportedUrl == null;
                            final Action assistAction = new AssistActionBuilder()
                                    .setActionToken(intent.getStringExtra(EXTRA_ACTION_TOKEN))
                                    .setActionStatus(success ? Action.Builder.STATUS_TYPE_COMPLETED : Action.Builder.STATUS_TYPE_FAILED)
                                    .build();
                            FirebaseUserActions.getInstance(this).end(assistAction);
                            intent.removeExtra(EXTRA_ACTION_TOKEN);
                        }*/
                        if (code != null || UserConfig.getInstance(currentAccount).isClientActivated()) {
                            if (phone != null || phoneHash != null) {
                                AlertDialog cancelDeleteProgressDialog = new AlertDialog(LaunchActivity.this, 3);
                                cancelDeleteProgressDialog.setCanCancel(false);
                                cancelDeleteProgressDialog.show();

                                TLRPC.TL_account_sendConfirmPhoneCode req = new TLRPC.TL_account_sendConfirmPhoneCode();
                                req.hash = phoneHash;
                                req.settings = new TLRPC.TL_codeSettings();
                                req.settings.allow_flashcall = false;

                                Bundle params = new Bundle();
                                params.putString("phone", phone);

                                String finalPhone = phone;
                                ConnectionsManager.getInstance(currentAccount).sendRequest(req, (response, error) -> AndroidUtilities.runOnUIThread(() -> {
                                    cancelDeleteProgressDialog.dismiss();
                                    if (error == null) {
                                        presentFragment(new LoginActivity().cancelAccountDeletion(finalPhone, params, (TLRPC.TL_auth_sentCode) response));
                                    } else {
                                        AlertsCreator.processError(currentAccount, error, getActionBarLayout().getLastFragment(), req);
                                    }
                                }), ConnectionsManager.RequestFlagFailOnServerErrors);
                            } else if (username != null || group != null || sticker != null || message != null || game != null || voicechat != null || auth != null || unsupportedUrl != null || lang != null || code != null || wallPaper != null || channelId != null || theme != null || login != null) {
                                if (message != null && message.startsWith("@")) {
                                    message = " " + message;
                                }
<<<<<<< HEAD
                                runLinkRequest(intentAccount[0], username, group, sticker, botUser, botChat, message, hasUrl, messageId, channelId, threadId, commentId, game, auth, lang, unsupportedUrl, code, login, wallPaper, theme, voicechat, livestream, internal ? 3 : 0, videoTimestamp);
=======
                                runLinkRequest(intentAccount[0], username, group, sticker, botUser, botChat, botChatAdminParams, message, hasUrl, messageId, channelId, threadId, commentId, game, auth, lang, unsupportedUrl, code, login, wallPaper, theme, voicechat, livestream, 0, videoTimestamp, setAsAttachBot, attachMenuBotToOpen);
>>>>>>> 8283c123
                            } else {
                                try (Cursor cursor = getContentResolver().query(intent.getData(), null, null, null, null)) {
                                    if (cursor != null) {
                                        if (cursor.moveToFirst()) {
                                            int accountId = Utilities.parseInt(cursor.getString(cursor.getColumnIndex(ContactsContract.RawContacts.ACCOUNT_NAME)));
                                            for (int a : SharedConfig.activeAccounts) {
                                                if (UserConfig.getInstance(a).getClientUserId() == accountId) {
                                                    intentAccount[0] = a;
                                                    switchToAccount(intentAccount[0], true);
                                                    break;
                                                }
                                            }
                                            long userId = cursor.getLong(cursor.getColumnIndex(ContactsContract.Data.DATA4));
                                            NotificationCenter.getInstance(intentAccount[0]).postNotificationName(NotificationCenter.closeChats);
                                            push_user_id = userId;
                                            String mimeType = cursor.getString(cursor.getColumnIndex(ContactsContract.Data.MIMETYPE));
                                            if (TextUtils.equals(mimeType, "vnd.android.cursor.item/vnd.org.telegram.messenger.android.call")) {
                                                audioCallUser = true;
                                            } else if (TextUtils.equals(mimeType, "vnd.android.cursor.item/vnd.org.telegram.messenger.android.call.video")) {
                                                videoCallUser = true;
                                            }
                                        }
                                    }
                                } catch (Exception e) {
                                    FileLog.e(e);
                                }
                            }
                        }
                    }
                } else if (intent.getAction().equals("org.telegram.messenger.OPEN_ACCOUNT")) {
                    open_settings = 1;
                } else if (intent.getAction().equals("new_dialog")) {
                    open_new_dialog = 1;
                } else if (intent.getAction().startsWith("com.tmessages.openchat")) {

                    long chatId = intent.getLongExtra("chatId", intent.getIntExtra("chatId", 0));
                    long userId = intent.getLongExtra("userId",  intent.getIntExtra("userId", 0));
                    int encId = intent.getIntExtra("encId", 0);
                    int widgetId = intent.getIntExtra("appWidgetId", 0);
                    if (widgetId != 0) {
                        open_settings = 6;
                        open_widget_edit = widgetId;
                        open_widget_edit_type = intent.getIntExtra("appWidgetType", 0);
                    } else {
                        if (push_msg_id == 0) {
                            push_msg_id = intent.getIntExtra("message_id", 0);
                        }
                        if (chatId != 0) {
                            NotificationCenter.getInstance(intentAccount[0]).postNotificationName(NotificationCenter.closeChats);
                            push_chat_id = chatId;
                        } else if (userId != 0) {
                            NotificationCenter.getInstance(intentAccount[0]).postNotificationName(NotificationCenter.closeChats);
                            push_user_id = userId;
                        } else if (encId != 0) {
                            NotificationCenter.getInstance(intentAccount[0]).postNotificationName(NotificationCenter.closeChats);
                            push_enc_id = encId;
                        } else {
                            showDialogsList = true;
                        }
                    }
                } else if (intent.getAction().equals("com.tmessages.openplayer")) {
                    showPlayer = true;
                } else if (intent.getAction().equals("org.tmessages.openlocations")) {
                    showLocations = true;
                } else if (action.equals("voip_chat")) {
                    showGroupVoip = true;
                }
            }
        }
        if (UserConfig.getInstance(currentAccount).isClientActivated()) {
            if (searchQuery != null) {
                final BaseFragment lastFragment = actionBarLayout.getLastFragment();
                if (lastFragment instanceof DialogsActivity) {
                    final DialogsActivity dialogsActivity = (DialogsActivity) lastFragment;
                    if (dialogsActivity.isMainDialogList()) {
                        if (dialogsActivity.getFragmentView() != null) {
                            dialogsActivity.search(searchQuery, true);
                        } else {
                            dialogsActivity.setInitialSearchString(searchQuery);
                        }
                    }
                } else {
                    showDialogsList = true;
                }
            }

            if (push_user_id != 0) {
                if (audioCallUser || videoCallUser) {
                    if (needCallAlert) {
                        final BaseFragment lastFragment = actionBarLayout.getLastFragment();
                        if (lastFragment != null) {
                            AlertsCreator.createCallDialogAlert(lastFragment, lastFragment.getMessagesController().getUser(push_user_id), videoCallUser);
                        }
                    } else {
                        VoIPPendingCall.startOrSchedule(this, push_user_id, videoCallUser, AccountInstance.getInstance(intentAccount[0]));
                    }
                } else {
                    Bundle args = new Bundle();
                    args.putLong("user_id", push_user_id);
                    if (push_msg_id != 0) {
                        args.putInt("message_id", push_msg_id);
                    }
                    if (mainFragmentsStack.isEmpty() || MessagesController.getInstance(intentAccount[0]).checkCanOpenChat(args, mainFragmentsStack.get(mainFragmentsStack.size() - 1))) {
                        ChatActivity fragment = new ChatActivity(args);
                        if (actionBarLayout.presentFragment(fragment, false, true, true, false)) {
                            pushOpened = true;
                            drawerLayoutContainer.closeDrawer();
                        }
                    }
                }
            } else if (push_chat_id != 0) {
                Bundle args = new Bundle();
                args.putLong("chat_id", push_chat_id);
                if (push_msg_id != 0) {
                    args.putInt("message_id", push_msg_id);
                }
                if (mainFragmentsStack.isEmpty() || MessagesController.getInstance(intentAccount[0]).checkCanOpenChat(args, mainFragmentsStack.get(mainFragmentsStack.size() - 1))) {
                    ChatActivity fragment = new ChatActivity(args);
                    if (actionBarLayout.presentFragment(fragment, false, true, true, false)) {
                        pushOpened = true;
                        drawerLayoutContainer.closeDrawer();
                    }
                }
            } else if (push_enc_id != 0) {
                Bundle args = new Bundle();
                args.putInt("enc_id", push_enc_id);
                ChatActivity fragment = new ChatActivity(args);
                if (actionBarLayout.presentFragment(fragment, false, true, true, false)) {
                    pushOpened = true;
                    drawerLayoutContainer.closeDrawer();
                }
            } else if (showDialogsList) {
                if (!AndroidUtilities.isTablet()) {
                    actionBarLayout.removeAllFragments();
                } else {
                    if (!layersActionBarLayout.fragmentsStack.isEmpty()) {
                        for (int a = 0; a < layersActionBarLayout.fragmentsStack.size() - 1; a++) {
                            layersActionBarLayout.removeFragmentFromStack(layersActionBarLayout.fragmentsStack.get(0));
                            a--;
                        }
                        layersActionBarLayout.closeLastFragment(false);
                    }
                }
                pushOpened = false;
                isNew = false;
            } else if (showPlayer) {
                if (!actionBarLayout.fragmentsStack.isEmpty()) {
                    BaseFragment fragment = actionBarLayout.fragmentsStack.get(0);
                    fragment.showDialog(new AudioPlayerAlert(this, null));
                }
                pushOpened = false;
            } else if (showLocations) {
                if (!actionBarLayout.fragmentsStack.isEmpty()) {
                    BaseFragment fragment = actionBarLayout.fragmentsStack.get(0);
                    fragment.showDialog(new SharingLocationsAlert(this, info -> {
                        intentAccount[0] = info.messageObject.currentAccount;
                        switchToAccount(intentAccount[0], true);

                        LocationActivity locationActivity = new LocationActivity(2);
                        locationActivity.setMessageObject(info.messageObject);
                        final long dialog_id = info.messageObject.getDialogId();
                        locationActivity.setDelegate((location, live, notify, scheduleDate) -> SendMessagesHelper.getInstance(intentAccount[0]).sendMessage(location, dialog_id, null, null, null, null, notify, scheduleDate));
                        presentFragment(locationActivity);
                    }, null));
                }
                pushOpened = false;
            } else if (exportingChatUri != null) {
                runImportRequest(exportingChatUri, documentsUrisArray);
            } else if (importingStickers != null) {
                AndroidUtilities.runOnUIThread(() -> {
                    if (!actionBarLayout.fragmentsStack.isEmpty()) {
                        BaseFragment fragment = actionBarLayout.fragmentsStack.get(0);
                        fragment.showDialog(new StickersAlert(this, importingStickersSoftware, importingStickers, importingStickersEmoji, null));
                    }
                });
                pushOpened = false;
            } else if (videoPath != null || photoPathsArray != null || sendingText != null || sendingLocation != null || documentsPathsArray != null || contactsToSend != null || documentsUrisArray != null) {
                if (!AndroidUtilities.isTablet()) {
                    NotificationCenter.getInstance(intentAccount[0]).postNotificationName(NotificationCenter.closeChats);
                }
                if (dialogId == 0) {
                    openDialogsToSend(false);
                    pushOpened = true;
                } else {
                    ArrayList<Long> dids = new ArrayList<>();
                    dids.add(dialogId);
                    didSelectDialogs(null, dids, null, false);
                }
            } else if (open_settings != 0) {
                BaseFragment fragment;
                boolean closePrevious = false;
                if (open_settings == 1) {
                    Bundle args = new Bundle();
                    args.putLong("user_id", UserConfig.getInstance(currentAccount).clientUserId);
                    fragment = new ProfileActivity(args);
                } else if (open_settings == 2) {
                    fragment = new ThemeActivity(ThemeActivity.THEME_TYPE_BASIC);
                } else if (open_settings == 3) {
                    fragment = new SessionsActivity(0);
                } else if (open_settings == 4) {
                    fragment = new FiltersSetupActivity();
                } else if (open_settings == 5) {
                    fragment = new ActionIntroActivity(ActionIntroActivity.ACTION_TYPE_CHANGE_PHONE_NUMBER);
                    closePrevious = true;
                } else if (open_settings == 6) {
                    fragment = new EditWidgetActivity(open_widget_edit_type, open_widget_edit);
                } else if (open_settings == 100) {
                    fragment = new NekoSettingsActivity();
                } else {
                    fragment = null;
                }
                boolean closePreviousFinal = closePrevious;
                if (open_settings == 6) {
                    actionBarLayout.presentFragment(fragment, false, true, true, false);
                } else {
                    AndroidUtilities.runOnUIThread(() -> presentFragment(fragment, closePreviousFinal, false));
                }
                if (AndroidUtilities.isTablet()) {
                    actionBarLayout.showLastFragment();
                    rightActionBarLayout.showLastFragment();
                    drawerLayoutContainer.setAllowOpenDrawer(false, false);
                } else {
                    drawerLayoutContainer.setAllowOpenDrawer(true, false);
                }
                pushOpened = true;
            } else if (open_new_dialog != 0) {
                Bundle args = new Bundle();
                args.putBoolean("destroyAfterSelect", true);
                actionBarLayout.presentFragment(new ContactsActivity(args), false, true, true, false);
                if (AndroidUtilities.isTablet()) {
                    actionBarLayout.showLastFragment();
                    rightActionBarLayout.showLastFragment();
                    drawerLayoutContainer.setAllowOpenDrawer(false, false);
                } else {
                    drawerLayoutContainer.setAllowOpenDrawer(true, false);
                }
                pushOpened = true;
            } else if (callSearchQuery != null) {
                final Bundle args = new Bundle();
                args.putBoolean("destroyAfterSelect", true);
                args.putBoolean("returnAsResult", true);
                args.putBoolean("onlyUsers", true);
                args.putBoolean("allowSelf", false);
                final ContactsActivity contactsFragment = new ContactsActivity(args);
                contactsFragment.setInitialSearchString(callSearchQuery);
                final boolean videoCall = videoCallUser;
                contactsFragment.setDelegate((user, param, activity) -> {
                    final TLRPC.UserFull userFull = MessagesController.getInstance(currentAccount).getUserFull(user.id);
                    VoIPHelper.startCall(user, videoCall, userFull != null && userFull.video_calls_available, LaunchActivity.this, userFull, AccountInstance.getInstance(intentAccount[0]), true);
                });
                actionBarLayout.presentFragment(contactsFragment, actionBarLayout.getLastFragment() instanceof ContactsActivity, true, true, false);
                if (AndroidUtilities.isTablet()) {
                    actionBarLayout.showLastFragment();
                    rightActionBarLayout.showLastFragment();
                    drawerLayoutContainer.setAllowOpenDrawer(false, false);
                } else {
                    drawerLayoutContainer.setAllowOpenDrawer(true, false);
                }
                pushOpened = true;
            } else if (scanQr) {
                ActionIntroActivity fragment = new ActionIntroActivity(ActionIntroActivity.ACTION_TYPE_QR_LOGIN);
                fragment.setQrLoginDelegate(code -> {
                    AlertDialog progressDialog = new AlertDialog(LaunchActivity.this, 3);
                    progressDialog.setCanCancel(false);
                    progressDialog.show();
                    byte[] token = Base64.decode(code.substring("tg://login?token=".length()), Base64.URL_SAFE);
                    TLRPC.TL_auth_acceptLoginToken req = new TLRPC.TL_auth_acceptLoginToken();
                    req.token = token;
                    ConnectionsManager.getInstance(currentAccount).sendRequest(req, (response, error) -> AndroidUtilities.runOnUIThread(() -> {
                        try {
                            progressDialog.dismiss();
                        } catch (Exception ignore) {
                        }
                        if (!(response instanceof TLRPC.TL_authorization)) {
                            AndroidUtilities.runOnUIThread(() -> AlertsCreator.showSimpleAlert(fragment, LocaleController.getString("AuthAnotherClient", R.string.AuthAnotherClient), LocaleController.getString("ErrorOccurred", R.string.ErrorOccurred) + "\n" + error.text));
                        }
                    }));
                });
                actionBarLayout.presentFragment(fragment, false, true, true, false);
                if (AndroidUtilities.isTablet()) {
                    actionBarLayout.showLastFragment();
                    rightActionBarLayout.showLastFragment();
                    drawerLayoutContainer.setAllowOpenDrawer(false, false);
                } else {
                    drawerLayoutContainer.setAllowOpenDrawer(true, false);
                }
                pushOpened = true;
            } else if (newContact) {
                final NewContactActivity fragment = new NewContactActivity();
                if (newContactName != null) {
                    final String[] names = newContactName.split(" ", 2);
                    fragment.setInitialName(names[0], names.length > 1 ? names[1] : null);
                }
                if (newContactPhone != null) {
                    fragment.setInitialPhoneNumber(PhoneFormat.stripExceptNumbers(newContactPhone, true), false);
                }
                actionBarLayout.presentFragment(fragment, false, true, true, false);
                if (AndroidUtilities.isTablet()) {
                    actionBarLayout.showLastFragment();
                    rightActionBarLayout.showLastFragment();
                    drawerLayoutContainer.setAllowOpenDrawer(false, false);
                } else {
                    drawerLayoutContainer.setAllowOpenDrawer(true, false);
                }
                pushOpened = true;
            } else if (showGroupVoip) {
                GroupCallActivity.create(this, AccountInstance.getInstance(currentAccount), null, null, false, null);
                if (GroupCallActivity.groupCallInstance != null) {
                    GroupCallActivity.groupCallUiVisible = true;
                }
            } else if (newContactAlert) {
                final BaseFragment lastFragment = actionBarLayout.getLastFragment();
                if (lastFragment != null && lastFragment.getParentActivity() != null) {
                    final String finalNewContactName = newContactName;
                    final String finalNewContactPhone = NewContactActivity.getPhoneNumber(this, UserConfig.getInstance(currentAccount).getCurrentUser(), newContactPhone, false);
                    final AlertDialog newContactAlertDialog = new AlertDialog.Builder(lastFragment.getParentActivity())
                            .setTitle(LocaleController.getString("NewContactAlertTitle", R.string.NewContactAlertTitle))
                            .setMessage(AndroidUtilities.replaceTags(LocaleController.formatString("NewContactAlertMessage", R.string.NewContactAlertMessage, PhoneFormat.getInstance().format(finalNewContactPhone))))
                            .setPositiveButton(LocaleController.getString("NewContactAlertButton", R.string.NewContactAlertButton), (d, i) -> {
                                final NewContactActivity fragment = new NewContactActivity();
                                fragment.setInitialPhoneNumber(finalNewContactPhone, false);
                                if (finalNewContactName != null) {
                                    final String[] names = finalNewContactName.split(" ", 2);
                                    fragment.setInitialName(names[0], names.length > 1 ? names[1] : null);
                                }
                                lastFragment.presentFragment(fragment);
                            })
                            .setNegativeButton(LocaleController.getString("Cancel", R.string.Cancel), null)
                            .create();
                    lastFragment.showDialog(newContactAlertDialog);
                    pushOpened = true;
                }
            } else if (showCallLog) {
                actionBarLayout.presentFragment(new CallLogActivity(), false, true, true, false);
                if (AndroidUtilities.isTablet()) {
                    actionBarLayout.showLastFragment();
                    rightActionBarLayout.showLastFragment();
                    drawerLayoutContainer.setAllowOpenDrawer(false, false);
                } else {
                    drawerLayoutContainer.setAllowOpenDrawer(true, false);
                }
                pushOpened = true;
            }
        }
        if (!pushOpened && !isNew) {
            if (AndroidUtilities.isTablet()) {
                if (!UserConfig.getInstance(currentAccount).isClientActivated()) {
                    if (layersActionBarLayout.fragmentsStack.isEmpty()) {
                        layersActionBarLayout.addFragmentToStack(getClientNotActivatedFragment());
                        drawerLayoutContainer.setAllowOpenDrawer(false, false);
                    }
                } else {
                    if (actionBarLayout.fragmentsStack.isEmpty()) {
                        DialogsActivity dialogsActivity = new DialogsActivity(null);
                        dialogsActivity.setSideMenu(sideMenu);
                        if (searchQuery != null) {
                            dialogsActivity.setInitialSearchString(searchQuery);
                        }
                        actionBarLayout.addFragmentToStack(dialogsActivity);
                        drawerLayoutContainer.setAllowOpenDrawer(true, false);
                    }
                }
            } else {
                if (actionBarLayout.fragmentsStack.isEmpty()) {
                    if (!UserConfig.getInstance(currentAccount).isClientActivated()) {
                        actionBarLayout.addFragmentToStack(getClientNotActivatedFragment());
                        drawerLayoutContainer.setAllowOpenDrawer(false, false);
                    } else {
                        DialogsActivity dialogsActivity = new DialogsActivity(null);
                        dialogsActivity.setSideMenu(sideMenu);
                        if (searchQuery != null) {
                            dialogsActivity.setInitialSearchString(searchQuery);
                        }
                        actionBarLayout.addFragmentToStack(dialogsActivity);
                        drawerLayoutContainer.setAllowOpenDrawer(true, false);
                    }
                }
            }
            actionBarLayout.showLastFragment();
            if (AndroidUtilities.isTablet()) {
                layersActionBarLayout.showLastFragment();
                rightActionBarLayout.showLastFragment();
            }
        }
        if (isVoipIntent) {
            VoIPFragment.show(this, intentAccount[0]);
        }
        if (!showGroupVoip && (intent == null || !Intent.ACTION_MAIN.equals(intent.getAction())) && GroupCallActivity.groupCallInstance != null) {
            GroupCallActivity.groupCallInstance.dismiss();
        }

        intent.setAction(null);
        return pushOpened;
    }

    public static int getTimestampFromLink(Uri data) {
        List<String> segments = data.getPathSegments();
        String timestampStr = null;
        if (segments.contains("video")) {
            timestampStr = data.getQuery();
        } else if (data.getQueryParameter("t") != null) {
            timestampStr = data.getQueryParameter("t");
        }
        int videoTimestamp = -1;
        if (timestampStr != null) {
            try {
                videoTimestamp = Integer.parseInt(timestampStr);
            } catch (Throwable ignore) {

            }
            if (videoTimestamp == - 1) {
                DateFormat dateFormat = new SimpleDateFormat("mm:ss");
                Date reference = null;
                try {
                    reference = dateFormat.parse("00:00");
                    Date date = dateFormat.parse(timestampStr);
                    videoTimestamp = (int) ((date.getTime() - reference.getTime()) / 1000L);
                } catch (ParseException e) {
                    e.printStackTrace();
                }
            }
        }
        return videoTimestamp;
    }

    private void openDialogsToSend(boolean animated) {
        Bundle args = new Bundle();
        args.putBoolean("onlySelect", true);
        args.putInt("dialogsType", 3);
        args.putBoolean("allowSwitchAccount", true);
        if (contactsToSend != null) {
            if (contactsToSend.size() != 1) {
                args.putString("selectAlertString", LocaleController.getString("SendContactToText", R.string.SendMessagesToText));
                args.putString("selectAlertStringGroup", LocaleController.getString("SendContactToGroupText", R.string.SendContactToGroupText));
            }
        } else {
            args.putString("selectAlertString", LocaleController.getString("SendMessagesToText", R.string.SendMessagesToText));
            args.putString("selectAlertStringGroup", LocaleController.getString("SendMessagesToGroupText", R.string.SendMessagesToGroupText));
        }
        DialogsActivity fragment = new DialogsActivity(args) {
            @Override
            public boolean shouldShowNextButton(DialogsActivity dialogsFragment, ArrayList<Long> dids, CharSequence message, boolean param) {
                if (exportingChatUri != null) {
                    return false;
                } else {
                    if (contactsToSend != null && contactsToSend.size() == 1 && !mainFragmentsStack.isEmpty()) {
                        return true;
                    } else {
                        if (dids.size() <= 1) {
                            if (videoPath != null) {
                                return true;
                            } else if (photoPathsArray != null && photoPathsArray.size() > 0) {
                                return true;
                            }
                        }
                    }
                }
                return false;
            }
        };
        fragment.setDelegate(this);
        boolean removeLast;
        if (AndroidUtilities.isTablet()) {
            removeLast = layersActionBarLayout.fragmentsStack.size() > 0 && layersActionBarLayout.fragmentsStack.get(layersActionBarLayout.fragmentsStack.size() - 1) instanceof DialogsActivity;
        } else {
            removeLast = actionBarLayout.fragmentsStack.size() > 1 && actionBarLayout.fragmentsStack.get(actionBarLayout.fragmentsStack.size() - 1) instanceof DialogsActivity;
        }
        actionBarLayout.presentFragment(fragment, removeLast, !animated, true, false);
        if (SecretMediaViewer.hasInstance() && SecretMediaViewer.getInstance().isVisible()) {
            SecretMediaViewer.getInstance().closePhoto(false, false);
        } else if (PhotoViewer.hasInstance() && PhotoViewer.getInstance().isVisible()) {
            PhotoViewer.getInstance().closePhoto(false, true);
        } else if (ArticleViewer.hasInstance() && ArticleViewer.getInstance().isVisible()) {
            ArticleViewer.getInstance().close(false, true);
        }
        if (GroupCallActivity.groupCallInstance != null) {
            GroupCallActivity.groupCallInstance.dismiss();
        }

        if (!animated) {
            drawerLayoutContainer.setAllowOpenDrawer(false, false);
            if (AndroidUtilities.isTablet()) {
                actionBarLayout.showLastFragment();
                rightActionBarLayout.showLastFragment();
            } else {
                drawerLayoutContainer.setAllowOpenDrawer(true, false);
            }
        }
    }

    private int runCommentRequest(int intentAccount, AlertDialog progressDialog, Integer messageId, Integer commentId, Integer threadId, TLRPC.Chat chat) {
        if (chat == null) {
            return 0;
        }
        TLRPC.TL_messages_getDiscussionMessage req = new TLRPC.TL_messages_getDiscussionMessage();
        req.peer = MessagesController.getInputPeer(chat);
        req.msg_id = commentId != null ? messageId : threadId;
        return ConnectionsManager.getInstance(intentAccount).sendRequest(req, (response, error) -> AndroidUtilities.runOnUIThread(() -> {
            boolean chatOpened = false;
            if (response instanceof TLRPC.TL_messages_discussionMessage) {
                TLRPC.TL_messages_discussionMessage res = (TLRPC.TL_messages_discussionMessage) response;
                MessagesController.getInstance(intentAccount).putUsers(res.users, false);
                MessagesController.getInstance(intentAccount).putChats(res.chats, false);
                ArrayList<MessageObject> arrayList = new ArrayList<>();
                for (int a = 0, N = res.messages.size(); a < N; a++) {
                    arrayList.add(new MessageObject(UserConfig.selectedAccount, res.messages.get(a), true, true));
                }
                if (!arrayList.isEmpty()) {
                    Bundle args = new Bundle();
                    args.putLong("chat_id", -arrayList.get(0).getDialogId());
                    args.putInt("message_id", Math.max(1, messageId));
                    ChatActivity chatActivity = new ChatActivity(args);
                    chatActivity.setThreadMessages(arrayList, chat, req.msg_id, res.read_inbox_max_id, res.read_outbox_max_id);
                    if (commentId != null) {
                        chatActivity.setHighlightMessageId(commentId);
                    } else if (threadId != null) {
                        chatActivity.setHighlightMessageId(messageId);
                    }
                    presentFragment(chatActivity);
                    chatOpened = true;
                }
            }
            if (!chatOpened) {
                try {
                    if (!mainFragmentsStack.isEmpty()) {
                        BulletinFactory.of(mainFragmentsStack.get(mainFragmentsStack.size() - 1)).createErrorBulletin(LocaleController.getString("ChannelPostDeleted", R.string.ChannelPostDeleted)).show();
                    }
                } catch (Exception e) {
                    FileLog.e(e);
                }
            }
            try {
                progressDialog.dismiss();
            } catch (Exception e) {
                FileLog.e(e);
            }
        }));
    }

    private void runImportRequest(final Uri importUri,
                                  ArrayList<Uri> documents) {
        final int intentAccount = UserConfig.selectedAccount;
        final AlertDialog progressDialog = new AlertDialog(this, 3);
        final int[] requestId = new int[]{0};
        Runnable cancelRunnable = null;

        String content;
        InputStream inputStream = null;
        try {
            int linesCount = 0;
            inputStream = getContentResolver().openInputStream(importUri);
            BufferedReader r = new BufferedReader(new InputStreamReader(inputStream));
            StringBuilder total = new StringBuilder();
            for (String line; (line = r.readLine()) != null && linesCount < 100; ) {
                total.append(line).append('\n');
                linesCount++;
            }
            content = total.toString();
        } catch (Exception e) {
            FileLog.e(e);
            return;
        } finally {
            try {
                if (inputStream != null) {
                    inputStream.close();
                }
            } catch (Exception e2) {
                FileLog.e(e2);
            }
        }
        final TLRPC.TL_messages_checkHistoryImport req = new TLRPC.TL_messages_checkHistoryImport();
        req.import_head = content;
        requestId[0] = ConnectionsManager.getInstance(intentAccount).sendRequest(req, (response, error) -> AndroidUtilities.runOnUIThread(() -> {
            if (!LaunchActivity.this.isFinishing()) {
                if (response != null && actionBarLayout != null) {
                    final TLRPC.TL_messages_historyImportParsed res = (TLRPC.TL_messages_historyImportParsed) response;
                    Bundle args = new Bundle();
                    args.putBoolean("onlySelect", true);
                    args.putString("importTitle", res.title);

                    args.putBoolean("allowSwitchAccount", true);
                    if (res.pm) {
                        args.putInt("dialogsType", 12);
                    } else if (res.group) {
                        args.putInt("dialogsType", 11);
                    } else {
                        String uri = importUri.toString();
                        Set<String> uris = MessagesController.getInstance(intentAccount).exportPrivateUri;
                        boolean ok = false;
                        for (String u : uris) {
                            if (uri.contains(u)) {
                                args.putInt("dialogsType", 12);
                                ok = true;
                                break;
                            }
                        }
                        if (!ok) {
                            uris = MessagesController.getInstance(intentAccount).exportGroupUri;
                            for (String u : uris) {
                                if (uri.contains(u)) {
                                    args.putInt("dialogsType", 11);
                                    ok = true;
                                    break;
                                }
                            }
                            if (!ok) {
                                args.putInt("dialogsType", 13);
                            }
                        }
                    }

                    if (SecretMediaViewer.hasInstance() && SecretMediaViewer.getInstance().isVisible()) {
                        SecretMediaViewer.getInstance().closePhoto(false, false);
                    } else if (PhotoViewer.hasInstance() && PhotoViewer.getInstance().isVisible()) {
                        PhotoViewer.getInstance().closePhoto(false, true);
                    } else if (ArticleViewer.hasInstance() && ArticleViewer.getInstance().isVisible()) {
                        ArticleViewer.getInstance().close(false, true);
                    }
                    if (GroupCallActivity.groupCallInstance != null) {
                        GroupCallActivity.groupCallInstance.dismiss();
                    }

                    drawerLayoutContainer.setAllowOpenDrawer(false, false);
                    if (AndroidUtilities.isTablet()) {
                        actionBarLayout.showLastFragment();
                        rightActionBarLayout.showLastFragment();
                    } else {
                        drawerLayoutContainer.setAllowOpenDrawer(true, false);
                    }

                    DialogsActivity fragment = new DialogsActivity(args);
                    fragment.setDelegate(this);
                    boolean removeLast;
                    if (AndroidUtilities.isTablet()) {
                        removeLast = layersActionBarLayout.fragmentsStack.size() > 0 && layersActionBarLayout.fragmentsStack.get(layersActionBarLayout.fragmentsStack.size() - 1) instanceof DialogsActivity;
                    } else {
                        removeLast = actionBarLayout.fragmentsStack.size() > 1 && actionBarLayout.fragmentsStack.get(actionBarLayout.fragmentsStack.size() - 1) instanceof DialogsActivity;
                    }
                    actionBarLayout.presentFragment(fragment, removeLast, false, true, false);
                } else {
                    AlertUtil.showToast(error);
                    if (documentsUrisArray == null) {
                        documentsUrisArray = new ArrayList<>();
                    }
                    documentsUrisArray.add(0, exportingChatUri);
                    exportingChatUri = null;
                    openDialogsToSend(true);
                }
                try {
                    progressDialog.dismiss();
                } catch (Exception e) {
                    FileLog.e(e);
                }
            }
        }, ConnectionsManager.RequestFlagFailOnServerErrors));
        final Runnable cancelRunnableFinal = cancelRunnable;
        progressDialog.setOnCancelListener(dialog -> {
            ConnectionsManager.getInstance(intentAccount).cancelRequest(requestId[0], true);
            if (cancelRunnableFinal != null) {
                cancelRunnableFinal.run();
            }
        });
        try {
            progressDialog.showDelayed(300);
        } catch (Exception ignore) {

        }
    }

    private void openGroupCall(AccountInstance accountInstance, TLRPC.Chat chat, String hash) {
        VoIPHelper.startCall(chat, null, hash, false, this, mainFragmentsStack.get(mainFragmentsStack.size() - 1), accountInstance);
    }

    private void runLinkRequest(final int intentAccount,
                                final String username,
                                final String group,
                                final String sticker,
                                final String botUser,
                                final String botChat,
                                final String botChatAdminParams,
                                final String message,
                                final boolean hasUrl,
                                final Integer messageId,
                                final Long channelId,
                                final Integer threadId,
                                final Integer commentId,
                                final String game,
                                final HashMap<String, String> auth,
                                final String lang,
                                final String unsupportedUrl,
                                final String code,
                                final String loginToken,
                                final TLRPC.TL_wallPaper wallPaper,
                                final String theme,
                                final String voicechat,
                                final String livestream,
                                final int state,
<<<<<<< HEAD
                                final int videoTimestamp) {
        if (state == 0 && UserConfig.getActivatedAccountsCount() >= 2) {
=======
                                final int videoTimestamp,
                                final String setAsAttachBot,
                                final String attachMenuBotToOpen) {
        if (state == 0 && UserConfig.getActivatedAccountsCount() >= 2 && auth != null) {
>>>>>>> 8283c123
            AlertsCreator.createAccountSelectDialog(this, account -> {
                if (account != intentAccount) {
                    switchToAccount(account, true);
                }
<<<<<<< HEAD
                runLinkRequest(account, username, group, sticker, botUser, botChat, message, hasUrl, messageId, channelId, threadId, commentId, game, auth, lang, unsupportedUrl, code, loginToken, wallPaper, theme, voicechat, livestream, 3, videoTimestamp);
=======
                runLinkRequest(account, username, group, sticker, botUser, botChat, botChatAdminParams, message, hasUrl, messageId, channelId, threadId, commentId, game, auth, lang, unsupportedUrl, code, loginToken, wallPaper, theme, voicechat, livestream, 1, videoTimestamp, setAsAttachBot, attachMenuBotToOpen);
>>>>>>> 8283c123
            }).show();
            return;
        } else if (code != null) {
            if (NotificationCenter.getGlobalInstance().hasObservers(NotificationCenter.didReceiveSmsCode)) {
                NotificationCenter.getGlobalInstance().postNotificationName(NotificationCenter.didReceiveSmsCode, code);
            } else {
                AlertDialog.Builder builder = new AlertDialog.Builder(LaunchActivity.this);
                builder.setTitle(LocaleController.getString("NekoX", R.string.NekoX));
                builder.setMessage(AndroidUtilities.replaceTags(LocaleController.formatString("OtherLoginCode", R.string.OtherLoginCode, code)));
                builder.setPositiveButton(LocaleController.getString("OK", R.string.OK), null);
                showAlertDialog(builder);
            }
            return;
        } else if (loginToken != null) {
            BottomBuilder builder = new BottomBuilder(this);
            builder.addTitle(LocaleController.getString("AuthAnotherClientScan", R.string.AuthAnotherClientScan), LocaleController.getString("QRLoginNotice", R.string.QRLoginNotice));
            builder.addItem(LocaleController.getString("QRLoginConfirm", R.string.QRLoginConfirm), R.drawable.baseline_security_24, true, (c) -> {
                AlertDialog progressDialog = new AlertDialog(this, 3);
                progressDialog.setCanCancel(false);
                progressDialog.show();
                byte[] token = Base64.decode(loginToken, Base64.URL_SAFE);
                TLRPC.TL_auth_acceptLoginToken req = new TLRPC.TL_auth_acceptLoginToken();
                req.token = token;
                ConnectionsManager.getInstance(currentAccount).sendRequest(req, (response, error) -> AndroidUtilities.runOnUIThread(() -> {
                    try {
                        progressDialog.dismiss();
                    } catch (Exception ignore) {
                    }
                    if (response instanceof TLRPC.TL_authorization) {
                        SessionsActivity fragment = new SessionsActivity(0);
                        fragment.newAuthorizationToOpen = (TLRPC.TL_authorization) response;
                        presentFragment(fragment, false, false);
                        if (AndroidUtilities.isTablet()) {
                            actionBarLayout.showLastFragment();
                            rightActionBarLayout.showLastFragment();
                            drawerLayoutContainer.setAllowOpenDrawer(false, false);
                        } else {
                            drawerLayoutContainer.setAllowOpenDrawer(true, false);
                        }
                    } else {
                        AndroidUtilities.runOnUIThread(() -> {
                            final String text;
                            if (error.text.equals("AUTH_TOKEN_EXCEPTION")) {
                                text = LocaleController.getString("AccountAlreadyLoggedIn", R.string.AccountAlreadyLoggedIn);
                            } else {
                                text = LocaleController.getString("ErrorOccurred", R.string.ErrorOccurred) + "\n" + error.text;
                            }
                            AlertUtil.showSimpleAlert(this, LocaleController.getString("AuthAnotherClient", R.string.AuthAnotherClient), text);
                        });
                    }
                }));
                return Unit.INSTANCE;
            });
            builder.addCancelItem();
            builder.show();
            return;
        }
        final AlertDialog progressDialog = new AlertDialog(this, 3);
        final int[] requestId = new int[]{0};
        Runnable cancelRunnable = null;

        if (username != null) {
            TLObject req;
            if (AndroidUtilities.isNumeric(username)) {
                TLRPC.TL_contacts_resolvePhone resolvePhone = new TLRPC.TL_contacts_resolvePhone();
                resolvePhone.phone = username;
                req = resolvePhone;
            } else {
                TLRPC.TL_contacts_resolveUsername resolveUsername = new TLRPC.TL_contacts_resolveUsername();
                resolveUsername.username = username;
                req = resolveUsername;
            }
            requestId[0] = ConnectionsManager.getInstance(intentAccount).sendRequest(req, (response, error) -> AndroidUtilities.runOnUIThread(() -> {
                if (!LaunchActivity.this.isFinishing()) {
                    boolean hideProgressDialog = true;
                    TLRPC.TL_contacts_resolvedPeer res = (TLRPC.TL_contacts_resolvedPeer) response;
                    if (error == null && actionBarLayout != null && (game == null && voicechat == null || game != null && !res.users.isEmpty() || voicechat != null && !res.chats.isEmpty() || livestream != null && !res.chats.isEmpty())) {
                        MessagesController.getInstance(intentAccount).putUsers(res.users, false);
                        MessagesController.getInstance(intentAccount).putChats(res.chats, false);
                        MessagesStorage.getInstance(intentAccount).putUsersAndChats(res.users, res.chats, false, true);
                        if (setAsAttachBot != null && attachMenuBotToOpen == null) {
                            TLRPC.User user = MessagesController.getInstance(intentAccount).getUser(res.peer.user_id);
                            if (user != null && user.bot) {
                                if (user.bot_attach_menu) {
                                    TLRPC.TL_messages_getAttachMenuBot getAttachMenuBot = new TLRPC.TL_messages_getAttachMenuBot();
                                    getAttachMenuBot.bot = MessagesController.getInstance(intentAccount).getInputUser(res.peer.user_id);
                                    ConnectionsManager.getInstance(intentAccount).sendRequest(getAttachMenuBot, (response1, error1) -> AndroidUtilities.runOnUIThread(()->{
                                        if (response1 instanceof TLRPC.TL_attachMenuBotsBot) {
                                            TLRPC.TL_attachMenuBotsBot attachMenuBotsBot = (TLRPC.TL_attachMenuBotsBot) response1;
                                            MessagesController.getInstance(intentAccount).putUsers(attachMenuBotsBot.users, false);
                                            TLRPC.TL_attachMenuBot attachMenuBot = attachMenuBotsBot.bot;
                                            BaseFragment lastFragment = mainFragmentsStack.get(mainFragmentsStack.size() - 1);
                                            if (!attachMenuBot.inactive) {
                                                if (lastFragment instanceof ChatActivity) {
                                                    ((ChatActivity) lastFragment).openAttachBotLayout(user.id, setAsAttachBot);
                                                } else {
                                                    BulletinFactory.of(lastFragment).createErrorBulletin(LocaleController.getString(R.string.BotAlreadyAddedToAttachMenu)).show();
                                                }
                                            } else {
                                                AttachBotIntroTopView introTopView = new AttachBotIntroTopView(LaunchActivity.this);
                                                introTopView.setColor(Theme.getColor(Theme.key_chat_attachContactIcon));
                                                introTopView.setBackgroundColor(Theme.getColor(Theme.key_dialogTopBackground));
                                                introTopView.setAttachBot(attachMenuBot);
                                                new AlertDialog.Builder(LaunchActivity.this)
                                                        .setTopView(introTopView)
                                                        .setMessage(AndroidUtilities.replaceTags(LocaleController.formatString("BotRequestAttachPermission", R.string.BotRequestAttachPermission, UserObject.getUserName(user))))
                                                        .setPositiveButton(LocaleController.getString(R.string.BotAddToMenu), (dialog, which) -> {
                                                            TLRPC.TL_messages_toggleBotInAttachMenu botRequest = new TLRPC.TL_messages_toggleBotInAttachMenu();
                                                            botRequest.bot = MessagesController.getInstance(intentAccount).getInputUser(res.peer.user_id);
                                                            botRequest.enabled = true;
                                                            ConnectionsManager.getInstance(intentAccount).sendRequest(botRequest, (response2, error2) -> AndroidUtilities.runOnUIThread(() -> {
                                                                if (error2 == null) {
                                                                    MediaDataController.getInstance(intentAccount).loadAttachMenuBots(false, true);

                                                                    if (lastFragment instanceof ChatActivity) {
                                                                        ((ChatActivity) lastFragment).openAttachBotLayout(user.id, setAsAttachBot);
                                                                    }
                                                                }
                                                            }), ConnectionsManager.RequestFlagInvokeAfter | ConnectionsManager.RequestFlagFailOnServerErrors);
                                                        })
                                                        .setNegativeButton(LocaleController.getString(R.string.Cancel), null)
                                                        .show();
                                            }
                                        } else {
                                            BulletinFactory.of(mainFragmentsStack.get(mainFragmentsStack.size() - 1)).createErrorBulletin(LocaleController.getString(R.string.BotCantAddToAttachMenu)).show();
                                        }
                                    }));
                                } else {
                                    BulletinFactory.of(mainFragmentsStack.get(mainFragmentsStack.size() - 1)).createErrorBulletin(LocaleController.getString(R.string.BotCantAddToAttachMenu)).show();
                                }
                            } else {
                                BulletinFactory.of(mainFragmentsStack.get(mainFragmentsStack.size() - 1)).createErrorBulletin(LocaleController.getString(R.string.BotSetAttachLinkNotBot)).show();
                            }
                        } else if (messageId != null && (commentId != null || threadId != null) && !res.chats.isEmpty()) {
                            requestId[0] = runCommentRequest(intentAccount, progressDialog, messageId, commentId, threadId, res.chats.get(0));
                            if (requestId[0] != 0) {
                                hideProgressDialog = false;
                            }
                        } else if (game != null) {
                            Bundle args = new Bundle();
                            args.putBoolean("onlySelect", true);
                            args.putBoolean("cantSendToChannels", true);
                            args.putInt("dialogsType", 1);
                            args.putString("selectAlertString", LocaleController.getString("SendGameToText", R.string.SendGameToText));
                            args.putString("selectAlertStringGroup", LocaleController.getString("SendGameToGroupText", R.string.SendGameToGroupText));
                            DialogsActivity fragment = new DialogsActivity(args);
                            fragment.setDelegate((fragment1, dids, message1, param) -> {
                                long did = dids.get(0);
                                TLRPC.TL_inputMediaGame inputMediaGame = new TLRPC.TL_inputMediaGame();
                                inputMediaGame.id = new TLRPC.TL_inputGameShortName();
                                inputMediaGame.id.short_name = game;
                                inputMediaGame.id.bot_id = MessagesController.getInstance(intentAccount).getInputUser(res.users.get(0));
                                SendMessagesHelper.getInstance(intentAccount).sendGame(MessagesController.getInstance(intentAccount).getInputPeer(did), inputMediaGame, 0, 0);

                                Bundle args1 = new Bundle();
                                args1.putBoolean("scrollToTopOnResume", true);
                                if (DialogObject.isEncryptedDialog(did)) {
                                    args1.putInt("enc_id", DialogObject.getEncryptedChatId(did));
                                } else if (DialogObject.isUserDialog(did)) {
                                    args1.putLong("user_id", did);
                                } else {
                                    args1.putLong("chat_id", -did);
                                }
                                if (MessagesController.getInstance(intentAccount).checkCanOpenChat(args1, fragment1)) {
                                    NotificationCenter.getInstance(intentAccount).postNotificationName(NotificationCenter.closeChats);
                                    actionBarLayout.presentFragment(new ChatActivity(args1), true, false, true, false);
                                }
                            });
                            boolean removeLast;
                            if (AndroidUtilities.isTablet()) {
                                removeLast = layersActionBarLayout.fragmentsStack.size() > 0 && layersActionBarLayout.fragmentsStack.get(layersActionBarLayout.fragmentsStack.size() - 1) instanceof DialogsActivity;
                            } else {
                                removeLast = actionBarLayout.fragmentsStack.size() > 1 && actionBarLayout.fragmentsStack.get(actionBarLayout.fragmentsStack.size() - 1) instanceof DialogsActivity;
                            }
                            actionBarLayout.presentFragment(fragment, removeLast, true, true, false);
                            if (SecretMediaViewer.hasInstance() && SecretMediaViewer.getInstance().isVisible()) {
                                SecretMediaViewer.getInstance().closePhoto(false, false);
                            } else if (PhotoViewer.hasInstance() && PhotoViewer.getInstance().isVisible()) {
                                PhotoViewer.getInstance().closePhoto(false, true);
                            } else if (ArticleViewer.hasInstance() && ArticleViewer.getInstance().isVisible()) {
                                ArticleViewer.getInstance().close(false, true);
                            }
                            if (GroupCallActivity.groupCallInstance != null) {
                                GroupCallActivity.groupCallInstance.dismiss();
                            }
                            drawerLayoutContainer.setAllowOpenDrawer(false, false);
                            if (AndroidUtilities.isTablet()) {
                                actionBarLayout.showLastFragment();
                                rightActionBarLayout.showLastFragment();
                            } else {
                                drawerLayoutContainer.setAllowOpenDrawer(true, false);
                            }
                        } else if (botChat != null) {
                            final TLRPC.User user = !res.users.isEmpty() ? res.users.get(0) : null;
                            if (user == null || user.bot && user.bot_nochats) {
                                try {
                                    if (!mainFragmentsStack.isEmpty()) {
                                        BulletinFactory.of(mainFragmentsStack.get(mainFragmentsStack.size() - 1)).createErrorBulletin(LocaleController.getString("BotCantJoinGroups", R.string.BotCantJoinGroups)).show();
                                    }
                                } catch (Exception e) {
                                    FileLog.e(e);
                                }
                                return;
                            }
                            Bundle args = new Bundle();
                            args.putBoolean("onlySelect", true);
                            args.putInt("dialogsType", 2);
                            args.putBoolean("resetDelegate", false);
                            args.putBoolean("closeFragment", false);
//                            args.putString("addToGroupAlertString", LocaleController.formatString("AddToTheGroupAlertText", R.string.AddToTheGroupAlertText, UserObject.getUserName(user), "%1$s"));
                            DialogsActivity fragment = new DialogsActivity(args);
                            fragment.setDelegate((fragment12, dids, message1, param) -> {
                                long did = dids.get(0);

                                TLRPC.Chat chat = MessagesController.getInstance(currentAccount).getChat(-did);
                                if (chat != null && (chat.creator || chat.admin_rights != null && chat.admin_rights.add_admins)) {
                                    MessagesController.getInstance(intentAccount).checkIsInChat(chat, user, (isInChatAlready, currentRights, currentRank) -> AndroidUtilities.runOnUIThread(() -> {
                                        TLRPC.TL_chatAdminRights requestingRights = null;
                                        if (botChatAdminParams != null) {
                                            String[] adminParams = botChatAdminParams.split("\\+| ");
                                            requestingRights = new TLRPC.TL_chatAdminRights();
                                            final int count = adminParams.length;
                                            for (int i = 0; i < count; ++i) {
                                                String adminParam = adminParams[i];
                                                switch (adminParam) {
                                                    case "change_info":
                                                        requestingRights.change_info = true;
                                                        break;
                                                    case "post_messages":
                                                        requestingRights.post_messages = true;
                                                        break;
                                                    case "edit_messages":
                                                        requestingRights.edit_messages = true;
                                                        break;
                                                    case "add_admins":
                                                    case "promote_members":
                                                        requestingRights.add_admins = true;
                                                        break;
                                                    case "delete_messages":
                                                        requestingRights.delete_messages = true;
                                                        break;
                                                    case "ban_users":
                                                    case "restrict_members":
                                                        requestingRights.ban_users = true;
                                                        break;
                                                    case "invite_users":
                                                        requestingRights.invite_users = true;
                                                        break;
                                                    case "pin_messages":
                                                        requestingRights.pin_messages = true;
                                                        break;
                                                    case "manage_video_chats":
                                                    case "manage_call":
                                                        requestingRights.manage_call = true;
                                                        break;
                                                    case "manage_chat":
                                                        requestingRights.other = true;
                                                        break;
                                                    case "anonymous":
                                                        requestingRights.anonymous = true;
                                                        break;
                                                }
                                            }
                                        }
                                        TLRPC.TL_chatAdminRights editRights = null;
                                        if (requestingRights != null || currentRights != null) {
                                            if (requestingRights == null) {
                                                editRights = currentRights;
                                            } else if (currentRights == null) {
                                                editRights = requestingRights;
                                            } else {
                                                editRights = currentRights;
                                                editRights.change_info = requestingRights.change_info || editRights.change_info;
                                                editRights.post_messages = requestingRights.post_messages || editRights.post_messages;
                                                editRights.edit_messages = requestingRights.edit_messages || editRights.edit_messages;
                                                editRights.add_admins = requestingRights.add_admins || editRights.add_admins;
                                                editRights.delete_messages = requestingRights.delete_messages || editRights.delete_messages;
                                                editRights.ban_users = requestingRights.ban_users || editRights.ban_users;
                                                editRights.invite_users = requestingRights.invite_users || editRights.invite_users;
                                                editRights.pin_messages = requestingRights.pin_messages || editRights.pin_messages;
                                                editRights.manage_call = requestingRights.manage_call || editRights.manage_call;
                                                editRights.anonymous = requestingRights.anonymous || editRights.anonymous;
                                                editRights.other = requestingRights.other || editRights.other;
                                            }
                                        }
                                        ChatRightsEditActivity editRightsActivity = new ChatRightsEditActivity(user.id, -did, editRights, null, null, currentRank, ChatRightsEditActivity.TYPE_ADD_BOT, true, !isInChatAlready, null);
                                        editRightsActivity.setDelegate(new ChatRightsEditActivity.ChatRightsEditActivityDelegate() {
                                            @Override
                                            public void didSetRights(int rights, TLRPC.TL_chatAdminRights rightsAdmin, TLRPC.TL_chatBannedRights rightsBanned, String rank) {
                                                fragment.removeSelfFromStack();
                                                NotificationCenter.getInstance(intentAccount).postNotificationName(NotificationCenter.closeChats);
                                            }

                                            @Override
                                            public void didChangeOwner(TLRPC.User user) {}
                                        });
                                        actionBarLayout.presentFragment(editRightsActivity, false);
                                    }));
                                } else {
                                    AlertDialog.Builder builder = new AlertDialog.Builder(this);
                                    builder.setTitle(LocaleController.getString("AddBot", R.string.AddBot));
                                    String chatName = chat == null ? "" : chat.title;
                                    builder.setMessage(AndroidUtilities.replaceTags(LocaleController.formatString("AddMembersAlertNamesText", R.string.AddMembersAlertNamesText, UserObject.getUserName(user), chatName)));
                                    builder.setNegativeButton(LocaleController.getString("Cancel", R.string.Cancel), null);
                                    builder.setPositiveButton(LocaleController.getString("AddBot", R.string.AddBot), (di, i) -> {
                                        Bundle args12 = new Bundle();
                                        args12.putBoolean("scrollToTopOnResume", true);
                                        args12.putLong("chat_id", -did);

                                        ChatActivity chatActivity = new ChatActivity(args12);
                                        NotificationCenter.getInstance(intentAccount).postNotificationName(NotificationCenter.closeChats);
                                        MessagesController.getInstance(intentAccount).addUserToChat(-did, user, 0, TextUtils.isEmpty(botChat) ? null : botChat, chatActivity, null);
                                        actionBarLayout.presentFragment(chatActivity, true, false, true, false);
                                    });
                                    builder.show();
                                }
                            });
                            presentFragment(fragment);
                        } else {
                            long dialog_id;
                            boolean isBot = false;
                            Bundle args = new Bundle();
                            if (!res.chats.isEmpty()) {
                                args.putLong("chat_id", res.chats.get(0).id);
                                dialog_id = -res.chats.get(0).id;
                            } else {
                                args.putLong("user_id", res.users.get(0).id);
                                dialog_id = res.users.get(0).id;
                            }
                            if (botUser != null && res.users.size() > 0 && res.users.get(0).bot) {
                                args.putString("botUser", botUser);
                                isBot = true;
                            }
                            if (messageId != null) {
                                args.putInt("message_id", messageId);
                            }
                            if (voicechat != null) {
                                args.putString("voicechat", voicechat);
                            }
                            if (livestream != null) {
                                args.putString("livestream", livestream);
                            }
                            if (videoTimestamp >= 0) {
                                args.putInt("video_timestamp", videoTimestamp);
                            }
                            if (attachMenuBotToOpen != null) {
                                args.putString("attach_bot", attachMenuBotToOpen);
                            }
                            if (setAsAttachBot != null) {
                                args.putString("attach_bot_start_command", setAsAttachBot);
                            }
                            BaseFragment lastFragment = !mainFragmentsStack.isEmpty() && voicechat == null ? mainFragmentsStack.get(mainFragmentsStack.size() - 1) : null;
                            if (lastFragment == null || MessagesController.getInstance(intentAccount).checkCanOpenChat(args, lastFragment)) {
                                if (isBot && lastFragment instanceof ChatActivity && ((ChatActivity) lastFragment).getDialogId() == dialog_id) {
                                    ((ChatActivity) lastFragment).setBotUser(botUser);
                                } else {
                                    MessagesController.getInstance(intentAccount).ensureMessagesLoaded(dialog_id, messageId == null ? 0 : messageId, new MessagesController.MessagesLoadedCallback() {
                                        @Override
                                        public void onMessagesLoaded(boolean fromCache) {
                                            try {
                                                progressDialog.dismiss();
                                            } catch (Exception e) {
                                                FileLog.e(e);
                                            }
                                            if (!LaunchActivity.this.isFinishing()) {
                                                BaseFragment voipLastFragment;
                                                if (livestream == null || !(lastFragment instanceof ChatActivity) || ((ChatActivity) lastFragment).getDialogId() != dialog_id) {
                                                    ChatActivity fragment = new ChatActivity(args);
                                                    actionBarLayout.presentFragment(fragment);
                                                    voipLastFragment = fragment;
                                                } else {
                                                    voipLastFragment = lastFragment;
                                                }

                                                AndroidUtilities.runOnUIThread(()->{
                                                    if (livestream != null) {
                                                        AccountInstance accountInstance = AccountInstance.getInstance(currentAccount);
                                                        ChatObject.Call cachedCall = accountInstance.getMessagesController().getGroupCall(-dialog_id, false);
                                                        if (cachedCall != null) {
                                                            VoIPHelper.startCall(accountInstance.getMessagesController().getChat(-dialog_id), accountInstance.getMessagesController().getInputPeer(dialog_id), null, false, cachedCall == null || !cachedCall.call.rtmp_stream, LaunchActivity.this, voipLastFragment, accountInstance);
                                                        } else {
                                                            TLRPC.ChatFull chatFull = accountInstance.getMessagesController().getChatFull(-dialog_id);
                                                            if (chatFull != null) {
                                                                if (chatFull.call == null) {
                                                                    if (voipLastFragment.getParentActivity() != null) {
                                                                        BulletinFactory.of(voipLastFragment).createSimpleBulletin(R.raw.linkbroken, LocaleController.getString("InviteExpired", R.string.InviteExpired)).show();
                                                                    }
                                                                } else {
                                                                    accountInstance.getMessagesController().getGroupCall(-dialog_id, true, () -> AndroidUtilities.runOnUIThread(() -> {
                                                                        ChatObject.Call call = accountInstance.getMessagesController().getGroupCall(-dialog_id, false);
                                                                        VoIPHelper.startCall(accountInstance.getMessagesController().getChat(-dialog_id), accountInstance.getMessagesController().getInputPeer(dialog_id), null, false, call == null || !call.call.rtmp_stream, LaunchActivity.this, voipLastFragment, accountInstance);
                                                                    }));
                                                                }
                                                            }
                                                        }
                                                    }
                                                }, 150);
                                            }
                                        }

                                        @Override
                                        public void onError() {
                                            if (!LaunchActivity.this.isFinishing()) {
                                                BaseFragment fragment = mainFragmentsStack.get(mainFragmentsStack.size() - 1);
                                                AlertsCreator.showSimpleAlert(fragment, LocaleController.getString("JoinToGroupErrorNotExist", R.string.JoinToGroupErrorNotExist));
                                            }
                                            try {
                                                progressDialog.dismiss();
                                            } catch (Exception e) {
                                                FileLog.e(e);
                                            }
                                        }
                                    });
                                    hideProgressDialog = false;
                                }
                            }
                        }
                    } else {
                        try {
                            if (!mainFragmentsStack.isEmpty()) {
                                BaseFragment fragment = mainFragmentsStack.get(mainFragmentsStack.size() - 1);
                                if (error != null && error.text != null && error.text.startsWith("FLOOD_WAIT")) {
                                    BulletinFactory.of(fragment).createErrorBulletin(LocaleController.getString("FloodWait", R.string.FloodWait)).show();
                                } else {
                                    BulletinFactory.of(fragment).createErrorBulletin(LocaleController.getString("NoUsernameFound", R.string.NoUsernameFound)).show();
                                }
                            }
                        } catch (Exception e) {
                            FileLog.e(e);
                        }
                    }

                    if (hideProgressDialog) {
                        try {
                            progressDialog.dismiss();
                        } catch (Exception e) {
                            FileLog.e(e);
                        }
                    }
                }
            }, ConnectionsManager.RequestFlagFailOnServerErrors));
        } else if (group != null) {
            if (state == 0 || state == 3) {
                final TLRPC.TL_messages_checkChatInvite req = new TLRPC.TL_messages_checkChatInvite();
                req.hash = group;
                requestId[0] = ConnectionsManager.getInstance(intentAccount).sendRequest(req, (response, error) -> AndroidUtilities.runOnUIThread(() -> {
                    if (!LaunchActivity.this.isFinishing()) {
                        boolean hideProgressDialog = true;
                        if (error == null && actionBarLayout != null) {
                            TLRPC.ChatInvite invite = (TLRPC.ChatInvite) response;
                            if (invite.chat != null && (!ChatObject.isLeftFromChat(invite.chat) || !invite.chat.kicked && (!TextUtils.isEmpty(invite.chat.username) || invite instanceof TLRPC.TL_chatInvitePeek || invite.chat.has_geo))) {
                                MessagesController.getInstance(intentAccount).putChat(invite.chat, false);
                                ArrayList<TLRPC.Chat> chats = new ArrayList<>();
                                chats.add(invite.chat);
                                MessagesStorage.getInstance(intentAccount).putUsersAndChats(null, chats, false, true);
                                Bundle args = new Bundle();
                                args.putLong("chat_id", invite.chat.id);
                                if (mainFragmentsStack.isEmpty() || MessagesController.getInstance(intentAccount).checkCanOpenChat(args, mainFragmentsStack.get(mainFragmentsStack.size() - 1))) {
                                    boolean[] canceled = new boolean[1];
                                    progressDialog.setOnCancelListener(dialog -> canceled[0] = true);

                                    MessagesController.getInstance(intentAccount).ensureMessagesLoaded(-invite.chat.id, 0, new MessagesController.MessagesLoadedCallback() {
                                        @Override
                                        public void onMessagesLoaded(boolean fromCache) {
                                            try {
                                                progressDialog.dismiss();
                                            } catch (Exception e) {
                                                FileLog.e(e);
                                            }
                                            if (canceled[0]) {
                                                return;
                                            }
                                            ChatActivity fragment = new ChatActivity(args);
                                            if (invite instanceof TLRPC.TL_chatInvitePeek) {
                                                fragment.setChatInvite(invite);
                                            }
                                            actionBarLayout.presentFragment(fragment);
                                        }

                                        @Override
                                        public void onError() {
                                            if (!LaunchActivity.this.isFinishing()) {
                                                BaseFragment fragment = mainFragmentsStack.get(mainFragmentsStack.size() - 1);
                                                AlertsCreator.showSimpleAlert(fragment, LocaleController.getString("JoinToGroupErrorNotExist", R.string.JoinToGroupErrorNotExist));
                                            }
                                            try {
                                                progressDialog.dismiss();
                                            } catch (Exception e) {
                                                FileLog.e(e);
                                            }
                                        }
                                    });
                                    hideProgressDialog = false;
                                }
                            } else {
                                BaseFragment fragment = mainFragmentsStack.get(mainFragmentsStack.size() - 1);
                                fragment.showDialog(new JoinGroupAlert(LaunchActivity.this, invite, group, fragment));
                            }
                        } else {
                            AlertDialog.Builder builder = new AlertDialog.Builder(LaunchActivity.this);
                            builder.setTitle(LocaleController.getString("NekoX", R.string.NekoX));
                            if (error.text.startsWith("FLOOD_WAIT")) {
                                builder.setMessage(LocaleController.getString("FloodWait", R.string.FloodWait));
                            } else if (error.text.startsWith("INVITE_HASH_EXPIRED")) {
                                builder.setTitle(LocaleController.getString("ExpiredLink", R.string.ExpiredLink));
                                builder.setMessage(LocaleController.getString("InviteExpired", R.string.InviteExpired));
                            } else {
                                builder.setMessage(LocaleController.getString("JoinToGroupErrorNotExist", R.string.JoinToGroupErrorNotExist));
                            }
                            builder.setPositiveButton(LocaleController.getString("OK", R.string.OK), null);
                            showAlertDialog(builder);
                        }

                        try {
                            if (hideProgressDialog) {
                                progressDialog.dismiss();
                            }
                        } catch (Exception e) {
                            FileLog.e(e);
                        }
                    }
                }), ConnectionsManager.RequestFlagFailOnServerErrors);
            } else if (state == 1) {
                TLRPC.TL_messages_importChatInvite req = new TLRPC.TL_messages_importChatInvite();
                req.hash = group;
                ConnectionsManager.getInstance(intentAccount).sendRequest(req, (response, error) -> {
                    if (error == null) {
                        TLRPC.Updates updates = (TLRPC.Updates) response;
                        MessagesController.getInstance(intentAccount).processUpdates(updates, false);
                    }
                    AndroidUtilities.runOnUIThread(() -> {
                        if (!LaunchActivity.this.isFinishing()) {
                            try {
                                progressDialog.dismiss();
                            } catch (Exception e) {
                                FileLog.e(e);
                            }
                            if (error == null) {
                                if (actionBarLayout != null) {
                                    TLRPC.Updates updates = (TLRPC.Updates) response;
                                    if (!updates.chats.isEmpty()) {
                                        TLRPC.Chat chat = updates.chats.get(0);
                                        chat.left = false;
                                        chat.kicked = false;
                                        MessagesController.getInstance(intentAccount).putUsers(updates.users, false);
                                        MessagesController.getInstance(intentAccount).putChats(updates.chats, false);
                                        Bundle args = new Bundle();
                                        args.putLong("chat_id", chat.id);
                                        if (mainFragmentsStack.isEmpty() || MessagesController.getInstance(intentAccount).checkCanOpenChat(args, mainFragmentsStack.get(mainFragmentsStack.size() - 1))) {
                                            ChatActivity fragment = new ChatActivity(args);
                                            NotificationCenter.getInstance(intentAccount).postNotificationName(NotificationCenter.closeChats);
                                            actionBarLayout.presentFragment(fragment, false, true, true, false);
                                        }
                                    }
                                }
                            } else {
                                AlertDialog.Builder builder = new AlertDialog.Builder(LaunchActivity.this);
                                builder.setTitle(LocaleController.getString("NekoX", R.string.NekoX));
                                if (error.text.startsWith("FLOOD_WAIT")) {
                                    builder.setMessage(LocaleController.getString("FloodWait", R.string.FloodWait));
                                } else if (error.text.equals("USERS_TOO_MUCH")) {
                                    builder.setMessage(LocaleController.getString("JoinToGroupErrorFull", R.string.JoinToGroupErrorFull));
                                } else {
                                    builder.setMessage(LocaleController.getString("JoinToGroupErrorNotExist", R.string.JoinToGroupErrorNotExist));
                                }
                                builder.setPositiveButton(LocaleController.getString("OK", R.string.OK), null);
                                showAlertDialog(builder);
                            }
                        }
                    });
                }, ConnectionsManager.RequestFlagFailOnServerErrors);
            }
        } else if (sticker != null) {
            if (!mainFragmentsStack.isEmpty()) {
                TLRPC.InputStickerSet input;
                if ("emoji".equals(sticker)) {
                    input = new TLRPC.TL_inputStickerSetAnimatedEmoji();
                } else if (sticker.startsWith("dice/")) {
                    TLRPC.TL_inputStickerSetDice stickerset = new TLRPC.TL_inputStickerSetDice();
                    stickerset.emoticon = StrUtil.subAfter(sticker, "dice/", true);
                    input = stickerset;
                } else {
                    TLRPC.TL_inputStickerSetShortName stickerset = new TLRPC.TL_inputStickerSetShortName();
                    stickerset.short_name = sticker;
                    input = stickerset;
                }

                BaseFragment fragment = mainFragmentsStack.get(mainFragmentsStack.size() - 1);
                StickersAlert alert;
                if (fragment instanceof ChatActivity) {
                    ChatActivity chatActivity = (ChatActivity) fragment;
                    alert = new StickersAlert(LaunchActivity.this, fragment, input, null, chatActivity.getChatActivityEnterViewForStickers(), chatActivity.getResourceProvider());
                    alert.setCalcMandatoryInsets(chatActivity.isKeyboardVisible());
                } else {
                    alert = new StickersAlert(LaunchActivity.this, fragment, input, null, null);
                }
                fragment.showDialog(alert);
            }
            return;
        } else if (message != null) {
            Bundle args = new Bundle();
            args.putBoolean("onlySelect", true);
            args.putInt("dialogsType", 3);
            DialogsActivity fragment = new DialogsActivity(args);
            fragment.setDelegate((fragment13, dids, m, param) -> {
                long did = dids.get(0);
                Bundle args13 = new Bundle();
                args13.putBoolean("scrollToTopOnResume", true);
                args13.putBoolean("hasUrl", hasUrl);
                if (DialogObject.isEncryptedDialog(did)) {
                    args13.putInt("enc_id", DialogObject.getEncryptedChatId(did));
                } else if (DialogObject.isUserDialog(did)) {
                    args13.putLong("user_id", did);
                } else {
                    args13.putLong("chat_id", -did);
                }
                if (MessagesController.getInstance(intentAccount).checkCanOpenChat(args13, fragment13)) {
                    NotificationCenter.getInstance(intentAccount).postNotificationName(NotificationCenter.closeChats);
                    MediaDataController.getInstance(intentAccount).saveDraft(did, 0, message, null, null, false);
                    actionBarLayout.presentFragment(new ChatActivity(args13), true, false, true, false);
                }
            });
            presentFragment(fragment, false, true);
        } else if (auth != null) {
            final int bot_id = Utilities.parseInt(auth.get("bot_id"));
            if (bot_id == 0) {
                return;
            }
            final String payload = auth.get("payload");
            final String nonce = auth.get("nonce");
            final String callbackUrl = auth.get("callback_url");
            final TLRPC.TL_account_getAuthorizationForm req = new TLRPC.TL_account_getAuthorizationForm();
            req.bot_id = bot_id;
            req.scope = auth.get("scope");
            req.public_key = auth.get("public_key");
            requestId[0] = ConnectionsManager.getInstance(intentAccount).sendRequest(req, (response, error) -> {
                final TLRPC.TL_account_authorizationForm authorizationForm = (TLRPC.TL_account_authorizationForm) response;
                if (authorizationForm != null) {
                    TLRPC.TL_account_getPassword req2 = new TLRPC.TL_account_getPassword();
                    requestId[0] = ConnectionsManager.getInstance(intentAccount).sendRequest(req2, (response1, error1) -> AndroidUtilities.runOnUIThread(() -> {
                        try {
                            progressDialog.dismiss();
                        } catch (Exception e) {
                            FileLog.e(e);
                        }
                        if (response1 != null) {
                            TLRPC.TL_account_password accountPassword = (TLRPC.TL_account_password) response1;
                            MessagesController.getInstance(intentAccount).putUsers(authorizationForm.users, false);
                            presentFragment(new PassportActivity(PassportActivity.TYPE_PASSWORD, req.bot_id, req.scope, req.public_key, payload, nonce, callbackUrl, authorizationForm, accountPassword));
                        }
                    }));
                } else {
                    AndroidUtilities.runOnUIThread(() -> {
                        try {
                            progressDialog.dismiss();
                            if ("APP_VERSION_OUTDATED".equals(error.text)) {
                                AlertsCreator.showUpdateAppAlert(LaunchActivity.this, LocaleController.getString("UpdateAppAlert", R.string.UpdateAppAlert), true);
                            } else {
                                showAlertDialog(AlertsCreator.createSimpleAlert(LaunchActivity.this, LocaleController.getString("ErrorOccurred", R.string.ErrorOccurred) + "\n" + error.text));
                            }
                        } catch (Exception e) {
                            FileLog.e(e);
                        }
                    });
                }
            });
        } else if (unsupportedUrl != null) {
            TLRPC.TL_help_getDeepLinkInfo req = new TLRPC.TL_help_getDeepLinkInfo();
            req.path = unsupportedUrl;
            requestId[0] = ConnectionsManager.getInstance(currentAccount).sendRequest(req, (response, error) -> AndroidUtilities.runOnUIThread(() -> {
                try {
                    progressDialog.dismiss();
                } catch (Exception e) {
                    FileLog.e(e);
                }

                if (response instanceof TLRPC.TL_help_deepLinkInfo) {
                    TLRPC.TL_help_deepLinkInfo res = (TLRPC.TL_help_deepLinkInfo) response;
                    AlertsCreator.showUpdateAppAlert(LaunchActivity.this, res.message, res.update_app);
                }
            }));
        } else if (lang != null) {
            TLRPC.TL_langpack_getLanguage req = new TLRPC.TL_langpack_getLanguage();
            req.lang_code = lang;
            req.lang_pack = "android";
            requestId[0] = ConnectionsManager.getInstance(currentAccount).sendRequest(req, (response, error) -> AndroidUtilities.runOnUIThread(() -> {
                try {
                    progressDialog.dismiss();
                } catch (Exception e) {
                    FileLog.e(e);
                }
                if (response instanceof TLRPC.TL_langPackLanguage) {
                    TLRPC.TL_langPackLanguage res = (TLRPC.TL_langPackLanguage) response;
                    AlertsCreator.createLanguageAlert(LaunchActivity.this, res).show();
                } else if (error != null) {
                    if ("LANG_CODE_NOT_SUPPORTED".equals(error.text)) {
                        showAlertDialog(AlertsCreator.createSimpleAlert(LaunchActivity.this, LocaleController.getString("LanguageUnsupportedError", R.string.LanguageUnsupportedError)));
                    } else {
                        showAlertDialog(AlertsCreator.createSimpleAlert(LaunchActivity.this, LocaleController.getString("ErrorOccurred", R.string.ErrorOccurred) + "\n" + error.text));
                    }
                }
            }));
        } else if (wallPaper != null) {
            boolean ok = false;
            if (TextUtils.isEmpty(wallPaper.slug)) {
                try {
                    WallpapersListActivity.ColorWallpaper colorWallpaper;
                    if (wallPaper.settings.third_background_color != 0) {
                        colorWallpaper = new WallpapersListActivity.ColorWallpaper(Theme.COLOR_BACKGROUND_SLUG, wallPaper.settings.background_color, wallPaper.settings.second_background_color, wallPaper.settings.third_background_color, wallPaper.settings.fourth_background_color);
                    } else {
                        colorWallpaper = new WallpapersListActivity.ColorWallpaper(Theme.COLOR_BACKGROUND_SLUG, wallPaper.settings.background_color, wallPaper.settings.second_background_color, AndroidUtilities.getWallpaperRotation(wallPaper.settings.rotation, false));
                    }
                    ThemePreviewActivity wallpaperActivity = new ThemePreviewActivity(colorWallpaper, null, true, false);
                    AndroidUtilities.runOnUIThread(() -> presentFragment(wallpaperActivity));
                    ok = true;
                } catch (Exception e) {
                    FileLog.e(e);
                }
            }
            if (!ok) {
                TLRPC.TL_account_getWallPaper req = new TLRPC.TL_account_getWallPaper();
                TLRPC.TL_inputWallPaperSlug inputWallPaperSlug = new TLRPC.TL_inputWallPaperSlug();
                inputWallPaperSlug.slug = wallPaper.slug;
                req.wallpaper = inputWallPaperSlug;
                requestId[0] = ConnectionsManager.getInstance(currentAccount).sendRequest(req, (response, error) -> AndroidUtilities.runOnUIThread(() -> {
                    try {
                        progressDialog.dismiss();
                    } catch (Exception e) {
                        FileLog.e(e);
                    }
                    if (response instanceof TLRPC.TL_wallPaper) {
                        TLRPC.TL_wallPaper res = (TLRPC.TL_wallPaper) response;
                        Object object;
                        if (res.pattern) {
                            WallpapersListActivity.ColorWallpaper colorWallpaper = new WallpapersListActivity.ColorWallpaper(res.slug, wallPaper.settings.background_color, wallPaper.settings.second_background_color, wallPaper.settings.third_background_color, wallPaper.settings.fourth_background_color, AndroidUtilities.getWallpaperRotation(wallPaper.settings.rotation, false), wallPaper.settings.intensity / 100.0f, wallPaper.settings.motion, null);
                            colorWallpaper.pattern = res;
                            object = colorWallpaper;
                        } else {
                            object = res;
                        }
                        ThemePreviewActivity wallpaperActivity = new ThemePreviewActivity(object, null, true, false);
                        wallpaperActivity.setInitialModes(wallPaper.settings.blur, wallPaper.settings.motion);
                        presentFragment(wallpaperActivity);
                    } else {
                        showAlertDialog(AlertsCreator.createSimpleAlert(LaunchActivity.this, LocaleController.getString("ErrorOccurred", R.string.ErrorOccurred) + "\n" + error.text));
                    }
                }));
            }
        } else if (theme != null) {
            cancelRunnable = () -> {
                loadingThemeFileName = null;
                loadingThemeWallpaperName = null;
                loadingThemeWallpaper = null;
                loadingThemeInfo = null;
                loadingThemeProgressDialog = null;
                loadingTheme = null;
            };
            TLRPC.TL_account_getTheme req = new TLRPC.TL_account_getTheme();
            req.format = "android";
            TLRPC.TL_inputThemeSlug inputThemeSlug = new TLRPC.TL_inputThemeSlug();
            inputThemeSlug.slug = theme;
            req.theme = inputThemeSlug;
            requestId[0] = ConnectionsManager.getInstance(currentAccount).sendRequest(req, (response, error) -> AndroidUtilities.runOnUIThread(() -> {
                int notFound = 2;
                if (response instanceof TLRPC.TL_theme) {
                    TLRPC.TL_theme t = (TLRPC.TL_theme) response;
                    TLRPC.ThemeSettings settings = null;
                    if (t.settings.size() > 0) {
                        settings = t.settings.get(0);
                    }
                    if (settings != null) {
                        String key = Theme.getBaseThemeKey(settings);
                        Theme.ThemeInfo info = Theme.getTheme(key);
                        if (info != null) {
                            TLRPC.TL_wallPaper object;
                            if (settings.wallpaper instanceof TLRPC.TL_wallPaper) {
                                object = (TLRPC.TL_wallPaper) settings.wallpaper;
                                File path = FileLoader.getPathToAttach(object.document, true);
                                if (!path.exists()) {
                                    loadingThemeProgressDialog = progressDialog;
                                    loadingThemeAccent = true;
                                    loadingThemeInfo = info;
                                    loadingTheme = t;
                                    loadingThemeWallpaper = object;
                                    loadingThemeWallpaperName = FileLoader.getAttachFileName(object.document);
                                    FileLoader.getInstance(currentAccount).loadFile(object.document, object, 1, 1);
                                    return;
                                }
                            } else {
                                object = null;
                            }
                            try {
                                progressDialog.dismiss();
                            } catch (Exception e) {
                                FileLog.e(e);
                            }
                            notFound = 0;
                            openThemeAccentPreview(t, object, info);
                        } else {
                            notFound = 1;
                        }
                    } else if (t.document != null) {
                        loadingThemeAccent = false;
                        loadingTheme = t;
                        loadingThemeFileName = FileLoader.getAttachFileName(loadingTheme.document);
                        loadingThemeProgressDialog = progressDialog;
                        FileLoader.getInstance(currentAccount).loadFile(loadingTheme.document, t, 1, 1);
                        notFound = 0;
                    } else {
                        notFound = 1;
                    }
                } else if (error != null && "THEME_FORMAT_INVALID".equals(error.text)) {
                    notFound = 1;
                }
                if (notFound != 0) {
                    try {
                        progressDialog.dismiss();
                    } catch (Exception e) {
                        FileLog.e(e);
                    }
                    if (notFound == 1) {
                        showAlertDialog(AlertsCreator.createSimpleAlert(LaunchActivity.this, LocaleController.getString("Theme", R.string.Theme), LocaleController.getString("ThemeNotSupported", R.string.ThemeNotSupported)));
                    } else {
                        showAlertDialog(AlertsCreator.createSimpleAlert(LaunchActivity.this, LocaleController.getString("Theme", R.string.Theme), LocaleController.getString("ThemeNotFound", R.string.ThemeNotFound)));
                    }
                }
            }));
        } else if (channelId != null && messageId != null) {
            if (threadId != null) {
                TLRPC.Chat chat = MessagesController.getInstance(intentAccount).getChat(channelId);
                if (chat != null) {
                    requestId[0] = runCommentRequest(intentAccount, progressDialog, messageId, commentId, threadId, chat);
                } else {
                    TLRPC.TL_channels_getChannels req = new TLRPC.TL_channels_getChannels();
                    TLRPC.TL_inputChannel inputChannel = new TLRPC.TL_inputChannel();
                    inputChannel.channel_id = channelId;
                    req.id.add(inputChannel);
                    requestId[0] = ConnectionsManager.getInstance(currentAccount).sendRequest(req, (response, error) -> AndroidUtilities.runOnUIThread(() -> {
                        boolean notFound = true;
                        if (response instanceof TLRPC.TL_messages_chats) {
                            TLRPC.TL_messages_chats res = (TLRPC.TL_messages_chats) response;
                            if (!res.chats.isEmpty()) {
                                notFound = false;
                                MessagesController.getInstance(currentAccount).putChats(res.chats, false);
                                requestId[0] = runCommentRequest(intentAccount, progressDialog, messageId, commentId, threadId, res.chats.get(0));
                            }
                        }
                        if (notFound) {
                            try {
                                progressDialog.dismiss();
                            } catch (Exception e) {
                                FileLog.e(e);
                            }
                            showAlertDialog(AlertsCreator.createSimpleAlert(LaunchActivity.this, LocaleController.getString("LinkNotFound", R.string.LinkNotFound)));
                        }
                    }));
                }
            } else {
                Bundle args = new Bundle();
                args.putLong("chat_id", channelId);
                args.putInt("message_id", messageId);
                BaseFragment lastFragment = !mainFragmentsStack.isEmpty() ? mainFragmentsStack.get(mainFragmentsStack.size() - 1) : null;
                if (lastFragment == null || MessagesController.getInstance(intentAccount).checkCanOpenChat(args, lastFragment)) {
                    AndroidUtilities.runOnUIThread(() -> {
                        if (!actionBarLayout.presentFragment(new ChatActivity(args))) {
                            TLRPC.TL_channels_getChannels req = new TLRPC.TL_channels_getChannels();
                            TLRPC.TL_inputChannel inputChannel = new TLRPC.TL_inputChannel();
                            inputChannel.channel_id = channelId;
                            req.id.add(inputChannel);
                            requestId[0] = ConnectionsManager.getInstance(currentAccount).sendRequest(req, (response, error) -> AndroidUtilities.runOnUIThread(() -> {
                                try {
                                    progressDialog.dismiss();
                                } catch (Exception e) {
                                    FileLog.e(e);
                                }
                                boolean notFound = true;
                                if (response instanceof TLRPC.TL_messages_chats) {
                                    TLRPC.TL_messages_chats res = (TLRPC.TL_messages_chats) response;
                                    if (!res.chats.isEmpty()) {
                                        notFound = false;
                                        MessagesController.getInstance(currentAccount).putChats(res.chats, false);
                                        TLRPC.Chat chat = res.chats.get(0);
                                        if (lastFragment == null || MessagesController.getInstance(intentAccount).checkCanOpenChat(args, lastFragment)) {
                                            actionBarLayout.presentFragment(new ChatActivity(args));
                                        }
                                    }
                                }
                                if (notFound) {
                                    showAlertDialog(AlertsCreator.createSimpleAlert(LaunchActivity.this, LocaleController.getString("LinkNotFound", R.string.LinkNotFound)));
                                }
                            }));
                        }
                    });
                }
            }
        }

        if (requestId[0] != 0) {
            final Runnable cancelRunnableFinal = cancelRunnable;
            progressDialog.setOnCancelListener(dialog -> {
                ConnectionsManager.getInstance(intentAccount).cancelRequest(requestId[0], true);
                if (cancelRunnableFinal != null) {
                    cancelRunnableFinal.run();
                }
            });
            try {
                progressDialog.showDelayed(300);
            } catch (Exception ignore) {

            }
        }
    }

    private List<TLRPC.TL_contact> findContacts(String userName, String userPhone, boolean allowSelf) {
        final MessagesController messagesController = MessagesController.getInstance(currentAccount);
        final ContactsController contactsController = ContactsController.getInstance(currentAccount);
        final List<TLRPC.TL_contact> contacts = new ArrayList<>(contactsController.contacts);
        final List<TLRPC.TL_contact> foundContacts = new ArrayList<>();

        if (userPhone != null) {
            userPhone = PhoneFormat.stripExceptNumbers(userPhone);
            TLRPC.TL_contact contact = contactsController.contactsByPhone.get(userPhone);
            if (contact == null) {
                String shortUserPhone = userPhone.substring(Math.max(0, userPhone.length() - 7));
                contact = contactsController.contactsByShortPhone.get(shortUserPhone);
            }
            if (contact != null) {
                final TLRPC.User user = messagesController.getUser(contact.user_id);
                if (user != null && (!user.self || allowSelf)) {
                    foundContacts.add(contact);
                } else {
                    // disable search by name
                    userName = null;
                }
            }
        }

        if (foundContacts.isEmpty() && userName != null) {
            final String query1 = userName.trim().toLowerCase();
            if (!TextUtils.isEmpty(query1)) {
                String query2 = LocaleController.getInstance().getTranslitString(query1);
                if (query1.equals(query2) || query2.length() == 0) {
                    query2 = null;
                }
                final String[] queries = new String[]{query1, query2};
                for (int i = 0, size = contacts.size(); i < size; i++) {
                    final TLRPC.TL_contact contact = contacts.get(i);
                    if (contact != null) {
                        final TLRPC.User user = messagesController.getUser(contact.user_id);
                        if (user != null) {
                            if (user.self && !allowSelf) {
                                continue;
                            }

                            final String[] names = new String[3];
                            names[0] = ContactsController.formatName(user.first_name, user.last_name).toLowerCase();
                            names[1] = LocaleController.getInstance().getTranslitString(names[0]);
                            if (names[0].equals(names[1])) {
                                names[1] = null;
                            }
                            if (UserObject.isReplyUser(user)) {
                                names[2] = LocaleController.getString("RepliesTitle", R.string.RepliesTitle).toLowerCase();
                            } else if (user.self) {
                                names[2] = LocaleController.getString("SavedMessages", R.string.SavedMessages).toLowerCase();
                            }

                            boolean found = false;
                            for (String q : queries) {
                                if (q == null) {
                                    continue;
                                }
                                for (int j = 0; j < names.length; j++) {
                                    final String name = names[j];
                                    if (name != null && (name.startsWith(q) || name.contains(" " + q))) {
                                        found = true;
                                        break;
                                    }
                                }
                                if (!found && user.username != null && user.username.startsWith(q)) {
                                    found = true;
                                }
                                if (found) {
                                    foundContacts.add(contact);
                                    break;
                                }
                            }
                        }
                    }
                }
            }
        }

        return foundContacts;
    }

    private void createUpdateUI() {
        if (sideMenuContainer == null) {
            return;
        }
        updateLayout = new FrameLayout(this) {

            private Paint paint = new Paint();
            private Matrix matrix = new Matrix();
            private LinearGradient updateGradient;
            private int lastGradientWidth;

            @Override
            public void draw(Canvas canvas) {
                if (updateGradient != null) {
                    paint.setColor(0xffffffff);
                    paint.setShader(updateGradient);
                    updateGradient.setLocalMatrix(matrix);
                    canvas.drawRect(0, 0, getMeasuredWidth(), getMeasuredHeight(), paint);
                    updateLayoutIcon.setBackgroundGradientDrawable(updateGradient);
                    updateLayoutIcon.draw(canvas);
                }
                super.draw(canvas);
            }

            @Override
            protected void onMeasure(int widthMeasureSpec, int heightMeasureSpec) {
                super.onMeasure(widthMeasureSpec, heightMeasureSpec);
                int width = MeasureSpec.getSize(widthMeasureSpec);
                if (lastGradientWidth != width) {
                    updateGradient = new LinearGradient(0, 0, width, 0, new int[]{0xff69BF72, 0xff53B3AD}, new float[]{0.0f, 1.0f}, Shader.TileMode.CLAMP);
                    lastGradientWidth = width;
                }
            }
        };
        updateLayout.setWillNotDraw(false);
        updateLayout.setVisibility(View.INVISIBLE);
        updateLayout.setTranslationY(AndroidUtilities.dp(44));
        if (Build.VERSION.SDK_INT >= 21) {
            updateLayout.setBackground(Theme.getSelectorDrawable(0x40ffffff, false));
        }
        sideMenuContainer.addView(updateLayout, LayoutHelper.createFrame(LayoutHelper.MATCH_PARENT, 44, Gravity.LEFT | Gravity.BOTTOM));
        updateLayout.setOnClickListener(v -> {
            if (!SharedConfig.isAppUpdateAvailable()) {
                return;
            }
            if (updateLayoutIcon.getIcon() == MediaActionDrawable.ICON_DOWNLOAD) {
                FileLoader.getInstance(currentAccount).loadFile(SharedConfig.pendingAppUpdate.document, "update", 1, 1);
                updateAppUpdateViews(true);
            } else if (updateLayoutIcon.getIcon() == MediaActionDrawable.ICON_CANCEL) {
                FileLoader.getInstance(currentAccount).cancelLoadFile(SharedConfig.pendingAppUpdate.document);
                updateAppUpdateViews(true);
            } else {
                AndroidUtilities.openForView(SharedConfig.pendingAppUpdate.document, true, this);
            }
        });
        updateLayoutIcon = new RadialProgress2(updateLayout);
        updateLayoutIcon.setColors(0xffffffff, 0xffffffff, 0xffffffff, 0xffffffff);
        updateLayoutIcon.setProgressRect(AndroidUtilities.dp(22), AndroidUtilities.dp(11), AndroidUtilities.dp(22 + 22), AndroidUtilities.dp(11 + 22));
        updateLayoutIcon.setCircleRadius(AndroidUtilities.dp(11));
        updateLayoutIcon.setAsMini();

        updateTextView = new SimpleTextView(this);
        updateTextView.setTextSize(15);
        updateTextView.setTypeface(AndroidUtilities.getTypeface("fonts/rmedium.ttf"));
        updateTextView.setText(LocaleController.getString("AppUpdate", R.string.AppUpdate));
        updateTextView.setTextColor(0xffffffff);
        updateTextView.setGravity(Gravity.LEFT);
        updateLayout.addView(updateTextView, LayoutHelper.createFrame(LayoutHelper.WRAP_CONTENT, LayoutHelper.WRAP_CONTENT, Gravity.CENTER_VERTICAL, 74, 0, 0, 0));

        updateSizeTextView = new TextView(this);
        updateSizeTextView.setTextSize(TypedValue.COMPLEX_UNIT_DIP, 15);
        updateSizeTextView.setTypeface(AndroidUtilities.getTypeface("fonts/rmedium.ttf"));
        updateSizeTextView.setGravity(Gravity.RIGHT);
        updateSizeTextView.setTextColor(0xffffffff);
        updateLayout.addView(updateSizeTextView, LayoutHelper.createFrame(LayoutHelper.WRAP_CONTENT, LayoutHelper.WRAP_CONTENT, Gravity.CENTER_VERTICAL | Gravity.RIGHT, 0, 0, 17, 0));
    }

    private void updateAppUpdateViews(boolean animated) {
        if (sideMenuContainer == null) {
            return;
        }
        if (SharedConfig.isAppUpdateAvailable()) {
            View prevUpdateLayout = updateLayout;
            createUpdateUI();
            updateSizeTextView.setText(AndroidUtilities.formatFileSize(SharedConfig.pendingAppUpdate.document.size));
            String fileName = FileLoader.getAttachFileName(SharedConfig.pendingAppUpdate.document);
            File path = FileLoader.getPathToAttach(SharedConfig.pendingAppUpdate.document, true);
            boolean showSize;
            if (path.exists()) {
                updateLayoutIcon.setIcon(MediaActionDrawable.ICON_UPDATE, true, false);
                updateTextView.setText(LocaleController.getString("AppUpdateNow", R.string.AppUpdateNow));
                showSize = false;
            } else {
                if (FileLoader.getInstance(currentAccount).isLoadingFile(fileName)) {
                    updateLayoutIcon.setIcon(MediaActionDrawable.ICON_CANCEL, true, false);
                    updateLayoutIcon.setProgress(0, false);
                    Float p = ImageLoader.getInstance().getFileProgress(fileName);
                    updateTextView.setText(LocaleController.formatString("AppUpdateDownloading", R.string.AppUpdateDownloading, (int) ((p != null ? p : 0.0f) * 100)));
                    showSize = false;
                } else {
                    updateLayoutIcon.setIcon(MediaActionDrawable.ICON_DOWNLOAD, true, false);
                    updateTextView.setText(LocaleController.getString("AppUpdate", R.string.AppUpdate));
                    showSize = true;
                }
            }
            if (showSize) {
                if (updateSizeTextView.getTag() != null) {
                    if (animated) {
                        updateSizeTextView.setTag(null);
                        updateSizeTextView.animate().alpha(1.0f).scaleX(1.0f).scaleY(1.0f).setDuration(180).start();
                    } else {
                        updateSizeTextView.setAlpha(1.0f);
                        updateSizeTextView.setScaleX(1.0f);
                        updateSizeTextView.setScaleY(1.0f);
                    }
                }
            } else {
                if (updateSizeTextView.getTag() == null) {
                    if (animated) {
                        updateSizeTextView.setTag(1);
                        updateSizeTextView.animate().alpha(0.0f).scaleX(0.0f).scaleY(0.0f).setDuration(180).start();
                    } else {
                        updateSizeTextView.setAlpha(0.0f);
                        updateSizeTextView.setScaleX(0.0f);
                        updateSizeTextView.setScaleY(0.0f);
                    }
                }
            }
            if (updateLayout.getTag() != null) {
                return;
            }
            updateLayout.setVisibility(View.VISIBLE);
            updateLayout.setTag(1);
            if (animated) {
                updateLayout.animate().translationY(0).setInterpolator(CubicBezierInterpolator.EASE_OUT).setListener(null).setDuration(180).withEndAction(() -> {
                    if (prevUpdateLayout != null) {
                        ViewGroup parent = (ViewGroup) prevUpdateLayout.getParent();
                        parent.removeView(prevUpdateLayout);
                    }
                }).start();
            } else {
                updateLayout.setTranslationY(0);
                if (prevUpdateLayout != null) {
                    ViewGroup parent = (ViewGroup) prevUpdateLayout.getParent();
                    parent.removeView(prevUpdateLayout);
                }
            }
            sideMenu.setPadding(0, 0, 0, AndroidUtilities.dp(44));
        } else {
            if (updateLayout == null || updateLayout.getTag() == null) {
                return;
            }
            updateLayout.setTag(null);
            if (animated) {
                updateLayout.animate().translationY(AndroidUtilities.dp(44)).setInterpolator(CubicBezierInterpolator.EASE_OUT).setListener(new AnimatorListenerAdapter() {
                    @Override
                    public void onAnimationEnd(Animator animation) {
                        if (updateLayout.getTag() == null) {
                            updateLayout.setVisibility(View.INVISIBLE);
                        }
                    }
                }).setDuration(180).start();
            } else {
                updateLayout.setTranslationY(AndroidUtilities.dp(44));
                updateLayout.setVisibility(View.INVISIBLE);
            }
            sideMenu.setPadding(0, 0, 0, 0);
        }
    }

    public void checkAppUpdate(boolean force) {
        if (BuildVars.isFdroid || BuildVars.isPlay) return;
        if (NekoXConfig.autoUpdateReleaseChannel == 0) return;
        if (!force && System.currentTimeMillis() < SharedConfig.lastUpdateCheckTime + 1000L * 60 * 60) return;
        SharedConfig.lastUpdateCheckTime = System.currentTimeMillis();
        SharedConfig.saveConfig();
        FileLog.d("checking update");

        final int accountNum = currentAccount;
        InternalUpdater.checkUpdate((res, error) -> AndroidUtilities.runOnUIThread(() -> {
            if (res != null) {
                SharedConfig.setNewAppVersionAvailable(res);
                if (res.can_not_skip) {
                    showUpdateActivity(accountNum, res, false);
                } else {
                    drawerLayoutAdapter.notifyDataSetChanged();
                    try {
                        (new UpdateAppAlertDialog(LaunchActivity.this, res, accountNum)).show();
                    } catch (Exception e) {
                        FileLog.e(e);
                    }
                }
            } else {
                if (force) {
                    if (error)
                        Toast.makeText(LaunchActivity.this, LocaleController.getString("ErrorOccurred", R.string.ErrorOccurred), Toast.LENGTH_SHORT).show();
                    else
                        Toast.makeText(LaunchActivity.this, LocaleController.getString("VersionUpdateNoUpdate", R.string.VersionUpdateNoUpdate), Toast.LENGTH_SHORT).show();
                }
                SharedConfig.setNewAppVersionAvailable(null);
                drawerLayoutAdapter.notifyDataSetChanged();
            }
            NotificationCenter.getGlobalInstance().postNotificationName(NotificationCenter.appUpdateAvailable);
        }));
    }

    public AlertDialog showAlertDialog(AlertDialog.Builder builder) {
        try {
            if (visibleDialog != null) {
                visibleDialog.dismiss();
                visibleDialog = null;
            }
        } catch (Exception e) {
            FileLog.e(e);
        }
        try {
            visibleDialog = builder.show();
            visibleDialog.setCanceledOnTouchOutside(true);
            visibleDialog.setOnDismissListener(dialog -> {
                if (visibleDialog != null) {
                    if (visibleDialog == localeDialog) {
                        try {
                            String shorname = LocaleController.getInstance().getCurrentLocaleInfo().shortName;
                            Toast.makeText(LaunchActivity.this, getStringForLanguageAlert(shorname.equals("en") ? englishLocaleStrings : systemLocaleStrings, "ChangeLanguageLater", R.string.ChangeLanguageLater), Toast.LENGTH_LONG).show();
                        } catch (Exception e) {
                            FileLog.e(e);
                        }
                        localeDialog = null;
                    } else if (visibleDialog == proxyErrorDialog) {
                        SharedConfig.setProxyEnable(false);
                        NotificationCenter.getGlobalInstance().postNotificationName(NotificationCenter.proxySettingsChanged);
                        proxyErrorDialog = null;
                    }
                }
                visibleDialog = null;
            });
            return visibleDialog;
        } catch (Exception e) {
            FileLog.e(e);
        }
        return null;
    }

    public void showBulletin(Function<BulletinFactory, Bulletin> createBulletin) {
        BaseFragment topFragment = null;
        if (!layerFragmentsStack.isEmpty()) {
            topFragment = layerFragmentsStack.get(layerFragmentsStack.size() - 1);
        } else if (!rightFragmentsStack.isEmpty()) {
            topFragment = rightFragmentsStack.get(rightFragmentsStack.size() - 1);
        } else if (!mainFragmentsStack.isEmpty()) {
            topFragment = mainFragmentsStack.get(mainFragmentsStack.size() - 1);
        }
        if (BulletinFactory.canShowBulletin(topFragment)) {
            createBulletin.apply(BulletinFactory.of(topFragment)).show();
        }
    }

    @Override
    protected void onNewIntent(Intent intent) {
        super.onNewIntent(intent);
        handleIntent(intent, true, false, false);
    }

    @Override
    public void didSelectDialogs(DialogsActivity dialogsFragment, ArrayList<Long> dids, CharSequence message, boolean param) {
        final int account = dialogsFragment != null ? dialogsFragment.getCurrentAccount() : currentAccount;

        if (exportingChatUri != null) {
            Uri uri = exportingChatUri;
            ArrayList<Uri> documentsUris = documentsUrisArray != null ? new ArrayList<>(documentsUrisArray) : null;
            final AlertDialog progressDialog = new AlertDialog(this, 3);
            SendMessagesHelper.getInstance(account).prepareImportHistory(dids.get(0), exportingChatUri, documentsUrisArray, (result) -> {
                if (result != 0) {
                    Bundle args = new Bundle();
                    args.putBoolean("scrollToTopOnResume", true);
                    if (!AndroidUtilities.isTablet()) {
                        NotificationCenter.getInstance(account).postNotificationName(NotificationCenter.closeChats);
                    }
                    if (DialogObject.isUserDialog(result)) {
                        args.putLong("user_id", result);
                    } else {
                        args.putLong("chat_id", -result);
                    }
                    ChatActivity fragment = new ChatActivity(args);
                    fragment.setOpenImport();
                    actionBarLayout.presentFragment(fragment, dialogsFragment != null || param, dialogsFragment == null, true, false);
                } else {
                    documentsUrisArray = documentsUris;
                    if (documentsUrisArray == null) {
                        documentsUrisArray = new ArrayList<>();
                    }
                    documentsUrisArray.add(0, uri);
                    openDialogsToSend(true);
                }
                try {
                    progressDialog.dismiss();
                } catch (Exception e) {
                    FileLog.e(e);
                }
            });
            try {
                progressDialog.showDelayed(300);
            } catch (Exception ignore) {

            }
        } else {
            boolean notify = dialogsFragment == null || dialogsFragment.notify;
            final ChatActivity fragment;
            if (dids.size() <= 1) {
                final long did = dids.get(0);

                Bundle args = new Bundle();
                args.putBoolean("scrollToTopOnResume", true);
                if (!AndroidUtilities.isTablet()) {
                    NotificationCenter.getInstance(account).postNotificationName(NotificationCenter.closeChats);
                }
                if (DialogObject.isEncryptedDialog(did)) {
                    args.putInt("enc_id", DialogObject.getEncryptedChatId(did));
                } else if (DialogObject.isUserDialog(did)) {
                    args.putLong("user_id", did);
                } else {
                    args.putLong("chat_id", -did);
                }
                if (!MessagesController.getInstance(account).checkCanOpenChat(args, dialogsFragment)) {
                    return;
                }
                fragment = new ChatActivity(args);
            } else {
                fragment = null;
            }

            int attachesCount = 0;
            if (contactsToSend != null) {
                attachesCount += contactsToSend.size();
            }
            if (videoPath != null) {
                attachesCount++;
            }
            if (photoPathsArray != null) {
                attachesCount += photoPathsArray.size();
            }
            if (documentsPathsArray != null) {
                attachesCount += documentsPathsArray.size();
            }
            if (documentsUrisArray != null) {
                attachesCount += documentsUrisArray.size();
            }
            if (videoPath == null && photoPathsArray == null && documentsPathsArray == null && documentsUrisArray == null && sendingText != null) {
                attachesCount++;
            }

            for (int i = 0; i < dids.size(); i++) {
                final long did = dids.get(i);
                if (AlertsCreator.checkSlowMode(this, currentAccount, did, attachesCount > 1)) {
                    return;
                }
            }

            if (contactsToSend != null && contactsToSend.size() == 1 && !mainFragmentsStack.isEmpty()) {
                PhonebookShareAlert alert = new PhonebookShareAlert(mainFragmentsStack.get(mainFragmentsStack.size() - 1), null, null, contactsToSendUri, null, null, null);
                alert.setDelegate((user, notify2, scheduleDate) -> {
                    if (fragment != null) {
                        actionBarLayout.presentFragment(fragment, true, false, true, false);
                    }
                    AccountInstance accountInstance = AccountInstance.getInstance(UserConfig.selectedAccount);
                    for (int i = 0; i < dids.size(); i++) {
                        long did = dids.get(i);
                        SendMessagesHelper.getInstance(account).sendMessage(user, did, null, null, null, null, notify2, scheduleDate);
                        if (!TextUtils.isEmpty(message)) {
                            SendMessagesHelper.prepareSendingText(accountInstance, message.toString(), did, notify, 0);
                        }
                    }
                });
                mainFragmentsStack.get(mainFragmentsStack.size() - 1).showDialog(alert);
            } else {
                String captionToSend = null;
                for (int i = 0; i < dids.size(); i++) {
                    final long did = dids.get(i);

                    AccountInstance accountInstance = AccountInstance.getInstance(UserConfig.selectedAccount);
                    boolean photosEditorOpened = false, videoEditorOpened = false;
                    if (fragment != null) {
                        boolean withoutAnimation = dialogsFragment == null || (videoPath != null || (photoPathsArray != null && photoPathsArray.size() > 0));
                        actionBarLayout.presentFragment(fragment, dialogsFragment != null, withoutAnimation, true, false);
                        if (videoPath != null) {
                            fragment.openVideoEditor(videoPath, sendingText);
                            videoEditorOpened = true;
                            sendingText = null;
                        } else if (photoPathsArray != null && photoPathsArray.size() > 0) {
                            photosEditorOpened = fragment.openPhotosEditor(photoPathsArray, message == null || message.length() == 0 ? sendingText : message);
                            if (photosEditorOpened) {
                                sendingText = null;
                            }
                        }
                    } else {
                        if (videoPath != null) {
                            if (sendingText != null && sendingText.length() <= 1024) {
                                captionToSend = sendingText;
                                sendingText = null;
                            }
                            ArrayList<String> arrayList = new ArrayList<>();
                            arrayList.add(videoPath);
                            SendMessagesHelper.prepareSendingDocuments(accountInstance, arrayList, arrayList, null, captionToSend, null, did, null, null, null, null, notify, 0);
                        }
                    }
                    if (photoPathsArray != null && !photosEditorOpened) {
                        if (sendingText != null && sendingText.length() <= 1024 && photoPathsArray.size() == 1) {
                            photoPathsArray.get(0).caption = sendingText;
                            sendingText = null;
                        }
                        SendMessagesHelper.prepareSendingMedia(accountInstance, photoPathsArray, did, null, null, null, false, false, null, notify, 0);
                    }
                    if (documentsPathsArray != null || documentsUrisArray != null) {
                        if (sendingText != null && sendingText.length() <= 1024 && ((documentsPathsArray != null ? documentsPathsArray.size() : 0) + (documentsUrisArray != null ? documentsUrisArray.size() : 0)) == 1) {
                            captionToSend = sendingText;
                            sendingText = null;
                        }
                        SendMessagesHelper.prepareSendingDocuments(accountInstance, documentsPathsArray, documentsOriginalPathsArray, documentsUrisArray, captionToSend, documentsMimeType, did, null, null, null, null, notify, 0);
                    }
                    if (sendingLocation != null) {
                        SendMessagesHelper.prepareSendingLocation(accountInstance, sendingLocation, did);
                        sendingText = null;
                    }
                    if (sendingText != null) {
                        SendMessagesHelper.prepareSendingText(accountInstance, sendingText, did, true, 0);
                    }
                    if (contactsToSend != null && !contactsToSend.isEmpty()) {
                        for (int a = 0; a < contactsToSend.size(); a++) {
                            TLRPC.User user = contactsToSend.get(a);
                            SendMessagesHelper.getInstance(account).sendMessage(user, did, null, null, null, null, notify, 0);
                        }
                    }
                    if (!TextUtils.isEmpty(message) && !videoEditorOpened && !photosEditorOpened) {
                        SendMessagesHelper.prepareSendingText(accountInstance, message.toString(), did, notify, 0);
                    }
                }
            }
            if (dialogsFragment != null && fragment == null) {
                dialogsFragment.finishFragment();
            }
        }

        photoPathsArray = null;
        videoPath = null;
        sendingText = null;
        sendingLocation = null;
        documentsPathsArray = null;
        documentsOriginalPathsArray = null;
        contactsToSend = null;
        contactsToSendUri = null;
        exportingChatUri = null;
    }

    private void onFinish() {
        if (lockRunnable != null) {
            AndroidUtilities.cancelRunOnUIThread(lockRunnable);
            lockRunnable = null;
        }
        if (finished) {
            return;
        }
        finished = true;
        if (currentAccount != -1) {
            NotificationCenter.getInstance(currentAccount).removeObserver(this, NotificationCenter.appDidLogout);
            NotificationCenter.getInstance(currentAccount).removeObserver(this, NotificationCenter.mainUserInfoChanged);
            NotificationCenter.getInstance(currentAccount).removeObserver(this, NotificationCenter.didUpdateConnectionState);
            NotificationCenter.getInstance(currentAccount).removeObserver(this, NotificationCenter.needShowAlert);
            NotificationCenter.getInstance(currentAccount).removeObserver(this, NotificationCenter.wasUnableToFindCurrentLocation);
            NotificationCenter.getInstance(currentAccount).removeObserver(this, NotificationCenter.openArticle);
            NotificationCenter.getInstance(currentAccount).removeObserver(this, NotificationCenter.hasNewContactsToImport);
            NotificationCenter.getInstance(currentAccount).removeObserver(this, NotificationCenter.needShowPlayServicesAlert);
            NotificationCenter.getInstance(currentAccount).removeObserver(this, NotificationCenter.fileLoaded);
            NotificationCenter.getInstance(currentAccount).removeObserver(this, NotificationCenter.fileLoadProgressChanged);
            NotificationCenter.getInstance(currentAccount).removeObserver(this, NotificationCenter.fileLoadFailed);
            NotificationCenter.getInstance(currentAccount).removeObserver(this, NotificationCenter.historyImportProgressChanged);
            NotificationCenter.getInstance(currentAccount).removeObserver(this, NotificationCenter.groupCallUpdated);
            NotificationCenter.getInstance(currentAccount).removeObserver(this, NotificationCenter.stickersImportComplete);
            NotificationCenter.getInstance(currentAccount).removeObserver(this, NotificationCenter.newSuggestionsAvailable);
        }

        NotificationCenter.getGlobalInstance().removeObserver(this, NotificationCenter.needShowAlert);
        NotificationCenter.getGlobalInstance().removeObserver(this, NotificationCenter.didSetNewWallpapper);
        NotificationCenter.getGlobalInstance().removeObserver(this, NotificationCenter.suggestedLangpack);
        NotificationCenter.getGlobalInstance().removeObserver(this, NotificationCenter.reloadInterface);
        NotificationCenter.getGlobalInstance().removeObserver(this, NotificationCenter.didSetNewTheme);
        NotificationCenter.getGlobalInstance().removeObserver(this, NotificationCenter.needSetDayNightTheme);
        NotificationCenter.getGlobalInstance().removeObserver(this, NotificationCenter.needCheckSystemBarColors);
        NotificationCenter.getGlobalInstance().removeObserver(this, NotificationCenter.closeOtherAppActivities);
        NotificationCenter.getGlobalInstance().removeObserver(this, NotificationCenter.didSetPasscode);
        NotificationCenter.getGlobalInstance().removeObserver(this, NotificationCenter.notificationsCountUpdated);
        NotificationCenter.getGlobalInstance().removeObserver(this, NotificationCenter.screenStateChanged);
        NotificationCenter.getGlobalInstance().removeObserver(this, NotificationCenter.showBulletin);
        NotificationCenter.getGlobalInstance().removeObserver(drawerLayoutAdapter, NotificationCenter.proxySettingsChanged);
        NotificationCenter.getGlobalInstance().removeObserver(drawerLayoutAdapter, NotificationCenter.updateUserStatus);

    }

    public void presentFragment(BaseFragment fragment) {
        actionBarLayout.presentFragment(fragment);
    }

    public boolean presentFragment(final BaseFragment fragment, final boolean removeLast, boolean forceWithoutAnimation) {
        return actionBarLayout.presentFragment(fragment, removeLast, forceWithoutAnimation, true, false);
    }

    public ActionBarLayout getActionBarLayout() {
        return actionBarLayout;
    }

    public ActionBarLayout getLayersActionBarLayout() {
        return layersActionBarLayout;
    }

    public ActionBarLayout getRightActionBarLayout() {
        return rightActionBarLayout;
    }

    @FunctionalInterface
    public interface Callback {

        void invoke(Intent data);

    }

    public HashMap<Integer, Callback> callbacks = new HashMap<>();

    @Override
    protected void onActivityResult(int requestCode, int resultCode, Intent data) {
        if (SharedConfig.passcodeHash.length() != 0 && SharedConfig.lastPauseTime != 0) {
            SharedConfig.lastPauseTime = 0;
            if (BuildVars.LOGS_ENABLED) {
                FileLog.d("reset lastPauseTime onActivityResult");
            }
            UserConfig.getInstance(currentAccount).saveConfig(false);
        }
        if (requestCode == 105) {
            if (Build.VERSION.SDK_INT >= Build.VERSION_CODES.M) {
                if (ApplicationLoader.canDrawOverlays = Settings.canDrawOverlays(this)) {
                    if (GroupCallActivity.groupCallInstance != null) {
                        GroupCallActivity.groupCallInstance.dismissInternal();
                    }
                    AndroidUtilities.runOnUIThread(() -> {
                        GroupCallPip.clearForce();
                        GroupCallPip.updateVisibility(LaunchActivity.this);
                    }, 200);
                }
            }
            return;
        }
        super.onActivityResult(requestCode, resultCode, data);

       if (requestCode == SCREEN_CAPTURE_REQUEST_CODE) {
            if (resultCode == Activity.RESULT_OK) {
                VoIPService service = VoIPService.getSharedInstance();
                if (service != null) {
                    VideoCapturerDevice.mediaProjectionPermissionResultData = data;
                    service.createCaptureDevice(true);
                }
            }
        } else if (callbacks.containsKey(requestCode)) {

            callbacks.remove(requestCode).invoke(data);

            return;

        }
        ThemeEditorView editorView = ThemeEditorView.getInstance();
        if (editorView != null) {
            editorView.onActivityResult(requestCode, resultCode, data);
        }
        if (actionBarLayout.fragmentsStack.size() != 0) {
            BaseFragment fragment = actionBarLayout.fragmentsStack.get(actionBarLayout.fragmentsStack.size() - 1);
            fragment.onActivityResultFragment(requestCode, resultCode, data);
        }
        if (AndroidUtilities.isTablet()) {
            if (rightActionBarLayout.fragmentsStack.size() != 0) {
                BaseFragment fragment = rightActionBarLayout.fragmentsStack.get(rightActionBarLayout.fragmentsStack.size() - 1);
                fragment.onActivityResultFragment(requestCode, resultCode, data);
            }
            if (layersActionBarLayout.fragmentsStack.size() != 0) {
                BaseFragment fragment = layersActionBarLayout.fragmentsStack.get(layersActionBarLayout.fragmentsStack.size() - 1);
                fragment.onActivityResultFragment(requestCode, resultCode, data);
            }
            NotificationCenter.getGlobalInstance().postNotificationName(NotificationCenter.onActivityResultReceived, requestCode, resultCode, data);
        }
    }

    @Override
    public void onRequestPermissionsResult(int requestCode, String[] permissions, int[] grantResults) {
        super.onRequestPermissionsResult(requestCode, permissions, grantResults);
        if (!checkPermissionsResult(requestCode, permissions, grantResults)) return;

        if (actionBarLayout.fragmentsStack.size() != 0) {
            BaseFragment fragment = actionBarLayout.fragmentsStack.get(actionBarLayout.fragmentsStack.size() - 1);
            fragment.onRequestPermissionsResultFragment(requestCode, permissions, grantResults);
        }
        if (AndroidUtilities.isTablet()) {
            if (rightActionBarLayout.fragmentsStack.size() != 0) {
                BaseFragment fragment = rightActionBarLayout.fragmentsStack.get(rightActionBarLayout.fragmentsStack.size() - 1);
                fragment.onRequestPermissionsResultFragment(requestCode, permissions, grantResults);
            }
            if (layersActionBarLayout.fragmentsStack.size() != 0) {
                BaseFragment fragment = layersActionBarLayout.fragmentsStack.get(layersActionBarLayout.fragmentsStack.size() - 1);
                fragment.onRequestPermissionsResultFragment(requestCode, permissions, grantResults);
            }
        }

        VoIPFragment.onRequestPermissionsResult(requestCode, permissions, grantResults);
        NotificationCenter.getGlobalInstance().postNotificationName(NotificationCenter.onRequestPermissionResultReceived, requestCode, permissions, grantResults);
    }

    @Override
    protected void onPause() {
        super.onPause();
        isResumed = false;
        NotificationCenter.getGlobalInstance().postNotificationName(NotificationCenter.stopAllHeavyOperations, 4096);
        ApplicationLoader.mainInterfacePaused = true;
        int account = currentAccount;
        Utilities.stageQueue.postRunnable(() -> {
            ApplicationLoader.mainInterfacePausedStageQueue = true;
            ApplicationLoader.mainInterfacePausedStageQueueTime = 0;
            if (VoIPService.getSharedInstance() == null) {
                MessagesController.getInstance(account).ignoreSetOnline = false;
            }
        });
        onPasscodePause();
        try {
            if (actionBarLayout != null) {
                actionBarLayout.onPause();
            }
            if (AndroidUtilities.isTablet()) {
                rightActionBarLayout.onPause();
                layersActionBarLayout.onPause();
            }
            if (passcodeView != null) {
                passcodeView.onPause();
            }
        } catch (Exception ignored) {
        }
        ConnectionsManager.getInstance(currentAccount).setAppPaused(true, false);
        if (PhotoViewer.hasInstance() && PhotoViewer.getInstance().isVisible()) {
            PhotoViewer.getInstance().onPause();
        }

        if (VoIPFragment.getInstance() != null) {
            VoIPFragment.onPause();
        }
    }

    @Override
    protected void onStart() {
        super.onStart();
        Browser.bindCustomTabsService(this);
        ApplicationLoader.mainInterfaceStopped = false;
        GroupCallPip.updateVisibility(this);
        if (GroupCallActivity.groupCallInstance != null) {
            GroupCallActivity.groupCallInstance.onResume();
        }
    }

    @Override
    protected void onStop() {
        super.onStop();
        Browser.unbindCustomTabsService(this);
        ApplicationLoader.mainInterfaceStopped = true;
        GroupCallPip.updateVisibility(this);
        if (GroupCallActivity.groupCallInstance != null) {
            GroupCallActivity.groupCallInstance.onPause();
        }
    }

    @Override
    protected void onDestroy() {
        if (PhotoViewer.getPipInstance() != null) {
            PhotoViewer.getPipInstance().destroyPhotoViewer();
        }
        if (PhotoViewer.hasInstance()) {
            PhotoViewer.getInstance().destroyPhotoViewer();
        }
        if (SecretMediaViewer.hasInstance()) {
            SecretMediaViewer.getInstance().destroyPhotoViewer();
        }
        if (ArticleViewer.hasInstance()) {
            ArticleViewer.getInstance().destroyArticleViewer();
        }
        if (ContentPreviewViewer.hasInstance()) {
            ContentPreviewViewer.getInstance().destroy();
        }
        if (GroupCallActivity.groupCallInstance != null) {
            GroupCallActivity.groupCallInstance.dismissInternal();
        }
        PipRoundVideoView pipRoundVideoView = PipRoundVideoView.getInstance();
        MediaController.getInstance().setBaseActivity(this, false);
        MediaController.getInstance().setFeedbackView(actionBarLayout, false);
        if (pipRoundVideoView != null) {
            pipRoundVideoView.close(false);
        }
        Theme.destroyResources();
        EmbedBottomSheet embedBottomSheet = EmbedBottomSheet.getInstance();
        if (embedBottomSheet != null) {
            embedBottomSheet.destroy();
        }
        ThemeEditorView editorView = ThemeEditorView.getInstance();
        if (editorView != null) {
            editorView.destroy();
        }
        try {
            if (visibleDialog != null) {
                visibleDialog.dismiss();
                visibleDialog = null;
            }
        } catch (Exception e) {
            FileLog.e(e);
        }
        try {
            if (onGlobalLayoutListener != null) {
                final View view = getWindow().getDecorView().getRootView();
                view.getViewTreeObserver().removeOnGlobalLayoutListener(onGlobalLayoutListener);
            }
        } catch (Exception e) {
            FileLog.e(e);
        }
        super.onDestroy();
        onFinish();
    }

    @Override
    protected void onResume() {
        super.onResume();
        isResumed = true;
        if (onResumeStaticCallback != null) {
            onResumeStaticCallback.run();
            onResumeStaticCallback = null;
        }
        if (Theme.selectedAutoNightType == Theme.AUTO_NIGHT_TYPE_SYSTEM) {
            Theme.checkAutoNightThemeConditions();
        }
        checkWasMutedByAdmin(true);
        //FileLog.d("UI resume time = " + (SystemClock.elapsedRealtime() - ApplicationLoader.startTime));
        NotificationCenter.getGlobalInstance().postNotificationName(NotificationCenter.startAllHeavyOperations, 4096);
        MediaController.getInstance().setFeedbackView(actionBarLayout, true);
        ApplicationLoader.mainInterfacePaused = false;
        showLanguageAlert(false);
        Utilities.stageQueue.postRunnable(() -> {
            ApplicationLoader.mainInterfacePausedStageQueue = false;
            ApplicationLoader.mainInterfacePausedStageQueueTime = System.currentTimeMillis();
        });
        checkFreeDiscSpace();
        MediaController.checkGallery();
        onPasscodeResume();
        if (passcodeView == null || passcodeView.getVisibility() != View.VISIBLE) {
            actionBarLayout.onResume();
            if (AndroidUtilities.isTablet()) {
                rightActionBarLayout.onResume();
                layersActionBarLayout.onResume();
            }
        } else {
            actionBarLayout.dismissDialogs();
            if (AndroidUtilities.isTablet()) {
                rightActionBarLayout.dismissDialogs();
                layersActionBarLayout.dismissDialogs();
            }
            passcodeView.onResume();
        }

        ConnectionsManager.getInstance(currentAccount).setAppPaused(false, false);
        updateCurrentConnectionState(currentAccount);

        if (PhotoViewer.hasInstance() && PhotoViewer.getInstance().isVisible()) {
            PhotoViewer.getInstance().onResume();
        }
        PipRoundVideoView pipRoundVideoView = PipRoundVideoView.getInstance();
        if (pipRoundVideoView != null && MediaController.getInstance().isMessagePaused()) {
            MessageObject messageObject = MediaController.getInstance().getPlayingMessageObject();
            if (messageObject != null) {
                MediaController.getInstance().seekToProgress(messageObject, messageObject.audioProgress);
            }
        }
        if (UserConfig.getInstance(UserConfig.selectedAccount).unacceptedTermsOfService != null) {
            showTosActivity(UserConfig.selectedAccount, UserConfig.getInstance(UserConfig.selectedAccount).unacceptedTermsOfService);
        } else if (SharedConfig.pendingAppUpdate != null && SharedConfig.pendingAppUpdate.can_not_skip) {
            showUpdateActivity(UserConfig.selectedAccount, SharedConfig.pendingAppUpdate, true);
        }
        checkAppUpdate(false);

        if (Build.VERSION.SDK_INT >= Build.VERSION_CODES.M) {
            ApplicationLoader.canDrawOverlays = Settings.canDrawOverlays(this);
        }
        if (VoIPFragment.getInstance() != null) {
            VoIPFragment.onResume();
        }
    }

    @Override
    public void onConfigurationChanged(Configuration newConfig) {
        AndroidUtilities.checkDisplaySize(this, newConfig);
        super.onConfigurationChanged(newConfig);
        checkLayout();
        PipRoundVideoView pipRoundVideoView = PipRoundVideoView.getInstance();
        if (pipRoundVideoView != null) {
            pipRoundVideoView.onConfigurationChanged();
        }
        EmbedBottomSheet embedBottomSheet = EmbedBottomSheet.getInstance();
        if (embedBottomSheet != null) {
            embedBottomSheet.onConfigurationChanged(newConfig);
        }
        PhotoViewer photoViewer = PhotoViewer.getPipInstance();
        if (photoViewer != null) {
            photoViewer.onConfigurationChanged(newConfig);
        }
        ThemeEditorView editorView = ThemeEditorView.getInstance();
        if (editorView != null) {
            editorView.onConfigurationChanged();
        }
        if (Theme.selectedAutoNightType == Theme.AUTO_NIGHT_TYPE_SYSTEM) {
            Theme.checkAutoNightThemeConditions();
        }
    }

    @Override
    public void onMultiWindowModeChanged(boolean isInMultiWindowMode) {
        AndroidUtilities.isInMultiwindow = isInMultiWindowMode;
        checkLayout();
    }

    @Override
    @SuppressWarnings("unchecked")
    public void didReceivedNotification(int id, final int account, Object... args) {
        if (id == NotificationCenter.appDidLogout) {
            switchToAvailableAccountOrLogout();
        } else if (id == NotificationCenter.closeOtherAppActivities) {
            if (args[0] != this) {
                onFinish();
                finish();
            }
        } else if (id == NotificationCenter.didUpdateConnectionState) {
            int state = ConnectionsManager.getInstance(account).getConnectionState();
            if (currentConnectionState != state) {
                if (BuildVars.LOGS_ENABLED) {
                    FileLog.d("switch to state " + state);
                }
                currentConnectionState = state;
                updateCurrentConnectionState(account);
            }
        } else if (id == NotificationCenter.mainUserInfoChanged) {
            drawerLayoutAdapter.notifyDataSetChanged();
        } else if (id == NotificationCenter.needShowAlert) {
            final Integer reason = (Integer) args[0];
            if (reason == 6 || reason == 3 && proxyErrorDialog != null) {
                return;
            } else if (reason == 4) {
                showTosActivity(account, (TLRPC.TL_help_termsOfService) args[1]);
                return;
            }
            AlertDialog.Builder builder = new AlertDialog.Builder(this);
            builder.setTitle(LocaleController.getString("NekoX", R.string.NekoX));
            if (reason != 2 && reason != 3) {
                builder.setNegativeButton(LocaleController.getString("MoreInfo", R.string.MoreInfo), (dialogInterface, i) -> {
                    if (!mainFragmentsStack.isEmpty()) {
                        MessagesController.getInstance(account).openByUserName("spambot", mainFragmentsStack.get(mainFragmentsStack.size() - 1), 1);
                    }
                });
            }
            if (reason == 5) {
                builder.setMessage(LocaleController.getString("NobodyLikesSpam3", R.string.NobodyLikesSpam3));
                builder.setPositiveButton(LocaleController.getString("OK", R.string.OK), null);
            } else if (reason == 0) {
                builder.setMessage(LocaleController.getString("NobodyLikesSpam1", R.string.NobodyLikesSpam1));
                builder.setPositiveButton(LocaleController.getString("OK", R.string.OK), null);
            } else if (reason == 1) {
                builder.setMessage(LocaleController.getString("NobodyLikesSpam2", R.string.NobodyLikesSpam2));
                builder.setPositiveButton(LocaleController.getString("OK", R.string.OK), null);
            } else if (reason == 2) {
                builder.setMessage((String) args[1]);
                String type = (String) args[2];
                if (type.startsWith("AUTH_KEY_DROP_")) {
                    builder.setPositiveButton(LocaleController.getString("Cancel", R.string.Cancel), null);
                    builder.setNegativeButton(LocaleController.getString("LogOut", R.string.LogOut), (dialog, which) -> MessagesController.getInstance(currentAccount).performLogout(2));
                } else {
                    builder.setPositiveButton(LocaleController.getString("OK", R.string.OK), null);
                }
            } else if (reason == 3) {
                builder.setTitle(LocaleController.getString("Proxy", R.string.Proxy));
                if (args.length > 1) {
//                    builder.setMessage(LocaleController.getString("WsNoDC4", R.string.WsNoDC4));
                } else {
                    builder.setMessage(LocaleController.getString("UseProxyTelegramError", R.string.UseProxyTelegramError));
                }
                builder.setPositiveButton(LocaleController.getString("OK", R.string.OK), null);
                proxyErrorDialog = showAlertDialog(builder);
                return;
            }
            if (!mainFragmentsStack.isEmpty()) {
                mainFragmentsStack.get(mainFragmentsStack.size() - 1).showDialog(builder.create());
            }
        } else if (id == NotificationCenter.wasUnableToFindCurrentLocation) {
            final HashMap<String, MessageObject> waitingForLocation = (HashMap<String, MessageObject>) args[0];
            AlertDialog.Builder builder = new AlertDialog.Builder(this);
            builder.setTitle(LocaleController.getString("NekoX", R.string.NekoX));
            builder.setPositiveButton(LocaleController.getString("OK", R.string.OK), null);
            builder.setNegativeButton(LocaleController.getString("ShareYouLocationUnableManually", R.string.ShareYouLocationUnableManually), (dialogInterface, i) -> {
                if (mainFragmentsStack.isEmpty()) {
                    return;
                }
                BaseFragment lastFragment = mainFragmentsStack.get(mainFragmentsStack.size() - 1);
                if (!AndroidUtilities.isGoogleMapsInstalled(lastFragment)) {
                    return;
                }
                LocationActivity fragment = new LocationActivity(0);
                fragment.setDelegate((location, live, notify, scheduleDate) -> {
                    for (HashMap.Entry<String, MessageObject> entry : waitingForLocation.entrySet()) {
                        MessageObject messageObject = entry.getValue();
                        SendMessagesHelper.getInstance(account).sendMessage(location, messageObject.getDialogId(), messageObject, null, null, null, notify, scheduleDate);
                    }
                });
                presentFragment(fragment);
            });
            builder.setMessage(LocaleController.getString("ShareYouLocationUnable", R.string.ShareYouLocationUnable));
            if (!mainFragmentsStack.isEmpty()) {
                mainFragmentsStack.get(mainFragmentsStack.size() - 1).showDialog(builder.create());
            }
        } else if (id == NotificationCenter.didSetNewWallpapper) {
            if (sideMenu != null) {
                View child = sideMenu.getChildAt(0);
                if (child != null) {
                    child.invalidate();
                }
            }
            if (backgroundTablet != null) {
                backgroundTablet.setBackgroundImage(Theme.getCachedWallpaper(), Theme.isWallpaperMotion());
            }
        } else if (id == NotificationCenter.didSetPasscode) {
            if (SharedConfig.passcodeHash.length() > 0 && !SharedConfig.allowScreenCapture && !NekoXConfig.disableFlagSecure) {
                try {
                    getWindow().setFlags(WindowManager.LayoutParams.FLAG_SECURE, WindowManager.LayoutParams.FLAG_SECURE);
                } catch (Exception e) {
                    FileLog.e(e);
                }
            } else if (!AndroidUtilities.hasFlagSecureFragment()) {
                try {
                    getWindow().clearFlags(WindowManager.LayoutParams.FLAG_SECURE);
                } catch (Exception e) {
                    FileLog.e(e);
                }
            }
        } else if (id == NotificationCenter.reloadInterface) {
            boolean last = mainFragmentsStack.size() > 1 && mainFragmentsStack.get(mainFragmentsStack.size() - 1) instanceof ProfileActivity;
            if (last) {
                ProfileActivity profileActivity = (ProfileActivity) mainFragmentsStack.get(mainFragmentsStack.size() - 1);
                if (!profileActivity.isSettings()) {
                    last = false;
                }
            }
            rebuildAllFragments(last);
        } else if (id == NotificationCenter.suggestedLangpack) {
            showLanguageAlert(false);
        } else if (id == NotificationCenter.openArticle) {
            if (mainFragmentsStack.isEmpty()) {
                return;
            }
            ArticleViewer.getInstance().setParentActivity(this, mainFragmentsStack.get(mainFragmentsStack.size() - 1));
            ArticleViewer.getInstance().open((TLRPC.TL_webPage) args[0], (String) args[1]);
        } else if (id == NotificationCenter.hasNewContactsToImport) {
            if (actionBarLayout == null || actionBarLayout.fragmentsStack.isEmpty()) {
                return;
            }
            final int type = (Integer) args[0];
            final HashMap<String, ContactsController.Contact> contactHashMap = (HashMap<String, ContactsController.Contact>) args[1];
            final boolean first = (Boolean) args[2];
            final boolean schedule = (Boolean) args[3];
            BaseFragment fragment = actionBarLayout.fragmentsStack.get(actionBarLayout.fragmentsStack.size() - 1);

            AlertDialog.Builder builder = new AlertDialog.Builder(LaunchActivity.this);
            builder.setTopAnimation(R.raw.permission_request_contacts, AlertsCreator.PERMISSIONS_REQUEST_TOP_ICON_SIZE, false, Theme.getColor(Theme.key_dialogTopBackground));
            builder.setTitle(LocaleController.getString("UpdateContactsTitle", R.string.UpdateContactsTitle));
            builder.setMessage(LocaleController.getString("UpdateContactsMessage", R.string.UpdateContactsMessage));
            builder.setPositiveButton(LocaleController.getString("OK", R.string.OK), (dialogInterface, i) -> ContactsController.getInstance(account).syncPhoneBookByAlert(contactHashMap, first, schedule, false));
            builder.setNegativeButton(LocaleController.getString("Cancel", R.string.Cancel), (dialog, which) -> ContactsController.getInstance(account).syncPhoneBookByAlert(contactHashMap, first, schedule, true));
            builder.setOnBackButtonListener((dialogInterface, i) -> ContactsController.getInstance(account).syncPhoneBookByAlert(contactHashMap, first, schedule, true));
            AlertDialog dialog = builder.create();
            fragment.showDialog(dialog);
            dialog.setCanceledOnTouchOutside(false);
        } else if (id == NotificationCenter.didSetNewTheme) {
            Boolean nightTheme = (Boolean) args[0];
            if (!nightTheme) {
                if (sideMenu != null) {
                    sideMenu.setBackgroundColor(Theme.getColor(Theme.key_chats_menuBackground));
                    sideMenu.setGlowColor(Theme.getColor(Theme.key_chats_menuBackground));
                    sideMenu.setListSelectorColor(Theme.getColor(Theme.key_listSelector));
                    sideMenu.getAdapter().notifyDataSetChanged();
                }
                if (Build.VERSION.SDK_INT >= Build.VERSION_CODES.LOLLIPOP) {
                    try {
                        setTaskDescription(new ActivityManager.TaskDescription(null, null, Theme.getColor(Theme.key_actionBarDefault) | 0xff000000));
                    } catch (Exception ignore) {

                    }
                }
            }
            drawerLayoutContainer.setBehindKeyboardColor(Theme.getColor(Theme.key_windowBackgroundWhite));
            boolean checkNavigationBarColor = true;
            if (args.length > 1) {
                checkNavigationBarColor = (boolean) args[1];
            }
            checkSystemBarColors(true, checkNavigationBarColor && !isNavigationBarColorFrozen);
        } else if (id == NotificationCenter.needSetDayNightTheme) {
            boolean instant = false;
            if (Build.VERSION.SDK_INT >= 21 && args[2] != null) {
                if (themeSwitchImageView.getVisibility() == View.VISIBLE) {
                    return;
                }
                try {
                    int[] pos = (int[]) args[2];
                    boolean toDark = (Boolean) args[4];
                    RLottieImageView darkThemeView = (RLottieImageView) args[5];
                    int w = drawerLayoutContainer.getMeasuredWidth();
                    int h = drawerLayoutContainer.getMeasuredHeight();
                    if (!toDark) {
                        darkThemeView.setVisibility(View.INVISIBLE);
                    }

                    isNavigationBarColorFrozen = true;

                    invalidateCachedViews(drawerLayoutContainer);
                    Bitmap bitmap = AndroidUtilities.snapshotView(drawerLayoutContainer);
                    frameLayout.removeView(themeSwitchImageView);
                    if (toDark) {
                        frameLayout.addView(themeSwitchImageView, 0, LayoutHelper.createFrame(LayoutHelper.MATCH_PARENT, LayoutHelper.MATCH_PARENT));
                        themeSwitchSunView.setVisibility(View.GONE);
                    } else {
                        frameLayout.addView(themeSwitchImageView, 1, LayoutHelper.createFrame(LayoutHelper.MATCH_PARENT, LayoutHelper.MATCH_PARENT));
                        themeSwitchSunView.setTranslationX(pos[0] - AndroidUtilities.dp(14));
                        themeSwitchSunView.setTranslationY(pos[1] - AndroidUtilities.dp(14));
                        themeSwitchSunView.setVisibility(View.VISIBLE);
                        themeSwitchSunView.invalidate();
                    }
                    themeSwitchImageView.setImageBitmap(bitmap);
                    themeSwitchImageView.setVisibility(View.VISIBLE);
                    themeSwitchSunDrawable = darkThemeView.getAnimatedDrawable();
                    float finalRadius = (float) Math.max(Math.sqrt((w - pos[0]) * (w - pos[0]) + (h - pos[1]) * (h - pos[1])), Math.sqrt(pos[0] * pos[0] + (h - pos[1]) * (h - pos[1])));
                    float finalRadius2 = (float) Math.max(Math.sqrt((w - pos[0]) * (w - pos[0]) + pos[1] * pos[1]), Math.sqrt(pos[0] * pos[0] + pos[1] * pos[1]));
                    finalRadius = Math.max(finalRadius, finalRadius2);
                    Animator anim = ViewAnimationUtils.createCircularReveal(toDark ? drawerLayoutContainer : themeSwitchImageView, pos[0], pos[1], toDark ? 0 : finalRadius, toDark ? finalRadius : 0);
                    anim.setDuration(400);
                    anim.setInterpolator(Easings.easeInOutQuad);
                    anim.addListener(new AnimatorListenerAdapter() {
                        @Override
                        public void onAnimationEnd(Animator animation) {
                            themeSwitchImageView.setImageDrawable(null);
                            themeSwitchImageView.setVisibility(View.GONE);
                            themeSwitchSunView.setVisibility(View.GONE);
                            NotificationCenter.getGlobalInstance().postNotificationName(NotificationCenter.themeAccentListUpdated);
                            if (!toDark) {
                                darkThemeView.setVisibility(View.VISIBLE);
                            }
                            DrawerProfileCell.switchingTheme = false;
                        }
                    });
                    AndroidUtilities.runOnUIThread(()->{
                        if (isNavigationBarColorFrozen) {
                            isNavigationBarColorFrozen = false;
                            checkSystemBarColors(false, true);
                        }
                    }, toDark ? (h - pos[1]) / AndroidUtilities.dp(2.25f) : 50);
                    anim.start();
                    instant = true;
                } catch (Throwable e) {
                    FileLog.e(e);
                    try {
                        themeSwitchImageView.setImageDrawable(null);
                        frameLayout.removeView(themeSwitchImageView);
                        DrawerProfileCell.switchingTheme = false;
                    } catch (Exception e2) {
                        FileLog.e(e2);
                    }
                }
            } else {
                DrawerProfileCell.switchingTheme = false;
            }
            Theme.ThemeInfo theme = (Theme.ThemeInfo) args[0];
            boolean nigthTheme = (Boolean) args[1];
            int accentId = (Integer) args[3];
            actionBarLayout.animateThemedValues(theme, accentId, nigthTheme, instant);
            if (AndroidUtilities.isTablet()) {
                layersActionBarLayout.animateThemedValues(theme, accentId, nigthTheme, instant);
                rightActionBarLayout.animateThemedValues(theme, accentId, nigthTheme, instant);
            }
        } else if (id == NotificationCenter.notificationsCountUpdated) {
            if (sideMenu != null) {
                Integer accountNum = (Integer) args[0];
                int count = sideMenu.getChildCount();
                for (int a = 0; a < count; a++) {
                    View child = sideMenu.getChildAt(a);
                    if (child instanceof DrawerUserCell) {
                        if (((DrawerUserCell) child).getAccountNumber() == accountNum) {
                            child.invalidate();
                            break;
                        }
                    }
                }
            }
        } else if (id == NotificationCenter.fileLoaded) {
            String path = (String) args[0];
            if (SharedConfig.isAppUpdateAvailable()) {
                String name = FileLoader.getAttachFileName(SharedConfig.pendingAppUpdate.document);
                if (name.equals(path)) {
                    updateAppUpdateViews(true);
                }
            }
            if (loadingThemeFileName != null) {
                if (loadingThemeFileName.equals(path)) {
                    loadingThemeFileName = null;
                    File locFile = new File(ApplicationLoader.getFilesDirFixed(), "remote" + loadingTheme.id + ".attheme");
                    Theme.ThemeInfo themeInfo = Theme.fillThemeValues(locFile, loadingTheme.title, loadingTheme);
                    if (themeInfo != null) {
                        if (themeInfo.pathToWallpaper != null) {
                            File file = new File(themeInfo.pathToWallpaper);
                            if (!file.exists()) {
                                TLRPC.TL_account_getWallPaper req = new TLRPC.TL_account_getWallPaper();
                                TLRPC.TL_inputWallPaperSlug inputWallPaperSlug = new TLRPC.TL_inputWallPaperSlug();
                                inputWallPaperSlug.slug = themeInfo.slug;
                                req.wallpaper = inputWallPaperSlug;
                                ConnectionsManager.getInstance(themeInfo.account).sendRequest(req, (response, error) -> AndroidUtilities.runOnUIThread(() -> {
                                    if (response instanceof TLRPC.TL_wallPaper) {
                                        TLRPC.TL_wallPaper wallPaper = (TLRPC.TL_wallPaper) response;
                                        loadingThemeInfo = themeInfo;
                                        loadingThemeWallpaperName = FileLoader.getAttachFileName(wallPaper.document);
                                        loadingThemeWallpaper = wallPaper;
                                        FileLoader.getInstance(themeInfo.account).loadFile(wallPaper.document, wallPaper, 1, 1);
                                    } else {
                                        onThemeLoadFinish();
                                    }
                                }));
                                return;
                            }
                        }
                        Theme.ThemeInfo finalThemeInfo = Theme.applyThemeFile(locFile, loadingTheme.title, loadingTheme, true);
                        if (finalThemeInfo != null) {
                            presentFragment(new ThemePreviewActivity(finalThemeInfo, true, ThemePreviewActivity.SCREEN_TYPE_PREVIEW, false, false));
                        }
                    }
                    onThemeLoadFinish();
                }
            } else if (loadingThemeWallpaperName != null) {
                if (loadingThemeWallpaperName.equals(path)) {
                    loadingThemeWallpaperName = null;
                    File file = (File) args[1];
                    if (loadingThemeAccent) {
                        openThemeAccentPreview(loadingTheme, loadingThemeWallpaper, loadingThemeInfo);
                        onThemeLoadFinish();
                    } else {
                        Theme.ThemeInfo info = loadingThemeInfo;
                        Utilities.globalQueue.postRunnable(() -> {
                            info.createBackground(file, info.pathToWallpaper);
                            AndroidUtilities.runOnUIThread(() -> {
                                if (loadingTheme == null) {
                                    return;
                                }
                                File locFile = new File(ApplicationLoader.getFilesDirFixed(), "remote" + loadingTheme.id + ".attheme");
                                Theme.ThemeInfo finalThemeInfo = Theme.applyThemeFile(locFile, loadingTheme.title, loadingTheme, true);
                                if (finalThemeInfo != null) {
                                    presentFragment(new ThemePreviewActivity(finalThemeInfo, true, ThemePreviewActivity.SCREEN_TYPE_PREVIEW, false, false));
                                }
                                onThemeLoadFinish();
                            });
                        });
                    }
                }
            }
        } else if (id == NotificationCenter.fileLoadFailed) {
            String path = (String) args[0];
            if (path.equals(loadingThemeFileName) || path.equals(loadingThemeWallpaperName)) {
                onThemeLoadFinish();
            }
            if (SharedConfig.isAppUpdateAvailable()) {
                String name = FileLoader.getAttachFileName(SharedConfig.pendingAppUpdate.document);
                if (name.equals(path)) {
                    updateAppUpdateViews(true);
                }
            }
        } else if (id == NotificationCenter.screenStateChanged) {
            if (ApplicationLoader.mainInterfacePaused) {
                return;
            }
            if (ApplicationLoader.isScreenOn) {
                onPasscodeResume();
            } else {
                onPasscodePause();
            }
        } else if (id == NotificationCenter.needCheckSystemBarColors) {
            checkSystemBarColors();
        } else if (id == NotificationCenter.historyImportProgressChanged) {
            if (args.length > 1 && !mainFragmentsStack.isEmpty()) {
                AlertsCreator.processError(currentAccount, (TLRPC.TL_error) args[2], mainFragmentsStack.get(mainFragmentsStack.size() - 1), (TLObject) args[1]);
            }
        } else if (id == NotificationCenter.stickersImportComplete) {
            MediaDataController.getInstance(account).toggleStickerSet(this, (TLObject) args[0], 2, !mainFragmentsStack.isEmpty() ? mainFragmentsStack.get(mainFragmentsStack.size() - 1) : null, false, true);
        } else if (id == NotificationCenter.newSuggestionsAvailable) {
            sideMenu.invalidateViews();
        } else if (id == NotificationCenter.showBulletin) {
            if (!mainFragmentsStack.isEmpty()) {
                int type = (int) args[0];

                LinearLayout container = null;
                BaseFragment fragment = null;
                if (GroupCallActivity.groupCallUiVisible && GroupCallActivity.groupCallInstance != null) {
                    container = GroupCallActivity.groupCallInstance.getContainer();
                }

                if (container == null) {
                    fragment = mainFragmentsStack.get(mainFragmentsStack.size() - 1);
                }

                if (type == Bulletin.TYPE_NAME_CHANGED) {
                    long peerId = (long) args[1];
                    String text = peerId > 0 ? LocaleController.getString("YourNameChanged", R.string.YourNameChanged) : LocaleController.getString("CannelTitleChanged", R.string.ChannelTitleChanged);
                    (container != null ? BulletinFactory.of(container, null) : BulletinFactory.of(fragment)).createErrorBulletin(text).show();
                } else if (type == Bulletin.TYPE_BIO_CHANGED) {
                    long peerId = (long) args[1];
                    String text = peerId > 0 ? LocaleController.getString("YourBioChanged", R.string.YourBioChanged) : LocaleController.getString("CannelDescriptionChanged", R.string.ChannelDescriptionChanged);
                    (container != null ? BulletinFactory.of(container, null) : BulletinFactory.of(fragment)).createErrorBulletin(text).show();
                } else if (type == Bulletin.TYPE_STICKER) {
                    TLRPC.Document sticker = (TLRPC.Document) args[1];
                    StickerSetBulletinLayout layout = new StickerSetBulletinLayout(this, null, (int) args[2], sticker, null);
                    if (fragment != null) {
                        Bulletin.make(fragment, layout, Bulletin.DURATION_SHORT).show();
                    } else {
                        Bulletin.make(container, layout, Bulletin.DURATION_SHORT).show();
                    }
                } else if (type == Bulletin.TYPE_ERROR) {
                    if (fragment != null) {
                        BulletinFactory.of(fragment).createErrorBulletin((String) args[1]).show();
                    } else {
                        BulletinFactory.of(container, null).createErrorBulletin((String) args[1]).show();
                    }
                } if (type == Bulletin.TYPE_ERROR_SUBTITLE) {
                    if (fragment != null) {
                        BulletinFactory.of(fragment).createErrorBulletinSubtitle((String) args[1], (String) args[2], fragment.getResourceProvider()).show();
                    } else {
                        BulletinFactory.of(container, null).createErrorBulletinSubtitle((String) args[1], (String) args[2], null).show();
                    }
                }
            }
        } else if (id == NotificationCenter.groupCallUpdated) {
            checkWasMutedByAdmin(false);
        } else if (id == NotificationCenter.fileLoadProgressChanged) {
            if (updateTextView != null && SharedConfig.isAppUpdateAvailable()) {
                String location = (String) args[0];
                String fileName = FileLoader.getAttachFileName(SharedConfig.pendingAppUpdate.document);
                if (fileName != null && fileName.equals(location)) {
                    Long loadedSize = (Long) args[1];
                    Long totalSize = (Long) args[2];
                    float loadProgress = loadedSize / (float) totalSize;
                    updateLayoutIcon.setProgress(loadProgress, true);
                    updateTextView.setText(LocaleController.formatString("AppUpdateDownloading", R.string.AppUpdateDownloading, (int) (loadProgress * 100)));
                }
            }
        } else if (id == NotificationCenter.appUpdateAvailable) {
            updateAppUpdateViews(mainFragmentsStack.size() == 1);
        }
    }

    private void invalidateCachedViews(View parent) {
        int layerType = parent.getLayerType();
        if (layerType != View.LAYER_TYPE_NONE) {
            parent.invalidate();
        }
        if (parent instanceof ViewGroup) {
            ViewGroup viewGroup = (ViewGroup) parent;
            for (int i = 0; i < viewGroup.getChildCount(); i++) {
                invalidateCachedViews(viewGroup.getChildAt(i));
            }
        }
    }

    private void checkWasMutedByAdmin(boolean checkOnly) {
        VoIPService voIPService = VoIPService.getSharedInstance();
        if (voIPService != null && voIPService.groupCall != null) {
            boolean wasMuted = wasMutedByAdminRaisedHand;
            ChatObject.Call call = voIPService.groupCall;
            TLRPC.InputPeer peer = voIPService.getGroupCallPeer();
            long did;
            if (peer != null) {
                if (peer.user_id != 0) {
                    did = peer.user_id;
                } else if (peer.chat_id != 0) {
                    did = -peer.chat_id;
                } else {
                    did = -peer.channel_id;
                }
            } else {
                did = UserConfig.getInstance(currentAccount).clientUserId;
            }
            TLRPC.TL_groupCallParticipant participant = call.participants.get(did);
            boolean mutedByAdmin = participant != null && !participant.can_self_unmute && participant.muted;
            wasMutedByAdminRaisedHand = mutedByAdmin && participant.raise_hand_rating != 0;

            if (!checkOnly && wasMuted && !wasMutedByAdminRaisedHand && !mutedByAdmin && GroupCallActivity.groupCallInstance == null) {
                showVoiceChatTooltip(UndoView.ACTION_VOIP_CAN_NOW_SPEAK);
            }
        } else {
            wasMutedByAdminRaisedHand = false;
        }
    }

    private void showVoiceChatTooltip(int action) {
        VoIPService voIPService = VoIPService.getSharedInstance();
        if (voIPService == null || mainFragmentsStack.isEmpty() || voIPService.groupCall == null) {
            return;
        }
        if (!mainFragmentsStack.isEmpty()) {
            TLRPC.Chat chat = voIPService.getChat();
            BaseFragment fragment = actionBarLayout.fragmentsStack.get(actionBarLayout.fragmentsStack.size() - 1);
            if (fragment instanceof ChatActivity) {
                ChatActivity chatActivity = (ChatActivity) fragment;
                if (chatActivity.getDialogId() == -chat.id) {
                    chat = null;
                }
                chatActivity.getUndoView().showWithAction(0, action, chat);
            } else if (fragment instanceof DialogsActivity) {
                DialogsActivity dialogsActivity = (DialogsActivity) fragment;
                dialogsActivity.getUndoView().showWithAction(0, action, chat);
            } else if (fragment instanceof ProfileActivity) {
                ProfileActivity profileActivity = (ProfileActivity) fragment;
                profileActivity.getUndoView().showWithAction(0, action, chat);
            }
            if (action == UndoView.ACTION_VOIP_CAN_NOW_SPEAK && VoIPService.getSharedInstance() != null) {
                VoIPService.getSharedInstance().playAllowTalkSound();
            }
        }
    }

    private String getStringForLanguageAlert(HashMap<String, String> map, String key, int intKey) {
        String value = map.get(key);
        if (value == null) {
            return LocaleController.getString(key, intKey);
        }
        return value;
    }

    private void openThemeAccentPreview(TLRPC.TL_theme t, TLRPC.TL_wallPaper wallPaper, Theme.ThemeInfo info) {
        int lastId = info.lastAccentId;
        Theme.ThemeAccent accent = info.createNewAccent(t, currentAccount);
        info.prevAccentId = info.currentAccentId;
        info.setCurrentAccentId(accent.id);
        accent.pattern = wallPaper;
        presentFragment(new ThemePreviewActivity(info, lastId != info.lastAccentId, ThemePreviewActivity.SCREEN_TYPE_PREVIEW, false, false));
    }

    private void onThemeLoadFinish() {
        if (loadingThemeProgressDialog != null) {
            try {
                loadingThemeProgressDialog.dismiss();
            } finally {
                loadingThemeProgressDialog = null;
            }
        }
        loadingThemeWallpaperName = null;
        loadingThemeWallpaper = null;
        loadingThemeInfo = null;
        loadingThemeFileName = null;
        loadingTheme = null;
    }

    private void checkFreeDiscSpace() {
        SharedConfig.checkKeepMedia();
        SharedConfig.checkLogsToDelete();
        if (Build.VERSION.SDK_INT >= 26) {
            return;
        }
        Utilities.globalQueue.postRunnable(() -> {
            if (!UserConfig.getInstance(currentAccount).isClientActivated()) {
                return;
            }
            try {
                SharedPreferences preferences = MessagesController.getGlobalMainSettings();
                if (Math.abs(preferences.getLong("last_space_check", 0) - System.currentTimeMillis()) >= 3 * 24 * 3600 * 1000) {
                    File path = FileLoader.getDirectory(FileLoader.MEDIA_DIR_CACHE);
                    if (path == null) {
                        return;
                    }
                    long freeSpace;
                    StatFs statFs = new StatFs(path.getAbsolutePath());
                    if (Build.VERSION.SDK_INT < 18) {
                        freeSpace = Math.abs(statFs.getAvailableBlocks() * statFs.getBlockSize());
                    } else {
                        freeSpace = statFs.getAvailableBlocksLong() * statFs.getBlockSizeLong();
                    }
                    if (freeSpace < 1024 * 1024 * 100) {
                        preferences.edit().putLong("last_space_check", System.currentTimeMillis()).apply();
                        AndroidUtilities.runOnUIThread(() -> {
                            try {
                                AlertsCreator.createFreeSpaceDialog(LaunchActivity.this).show();
                            } catch (Throwable ignore) {

                            }
                        });
                    }
                }
            } catch (Throwable ignore) {

            }
        }, 2000);
    }

    private void showLanguageAlertInternal(LocaleController.LocaleInfo systemInfo, LocaleController.LocaleInfo englishInfo, String systemLang) {
        try {
            loadingLocaleDialog = false;
            boolean firstSystem = systemInfo.builtIn || LocaleController.getInstance().isCurrentLocalLocale();
            AlertDialog.Builder builder = new AlertDialog.Builder(LaunchActivity.this);
            builder.setTitle(getStringForLanguageAlert(systemLocaleStrings, "ChooseYourLanguage", R.string.ChooseYourLanguage));
            builder.setSubtitle(getStringForLanguageAlert(englishLocaleStrings, "ChooseYourLanguage", R.string.ChooseYourLanguage));
            LinearLayout linearLayout = new LinearLayout(LaunchActivity.this);
            linearLayout.setOrientation(LinearLayout.VERTICAL);
            final LanguageCell[] cells = new LanguageCell[2];
            final LocaleController.LocaleInfo[] selectedLanguage = new LocaleController.LocaleInfo[1];
            final LocaleController.LocaleInfo[] locales = new LocaleController.LocaleInfo[2];
            final String englishName = getStringForLanguageAlert(systemLocaleStrings, "English", R.string.English);
            locales[0] = firstSystem ? systemInfo : englishInfo;
            locales[1] = firstSystem ? englishInfo : systemInfo;
            selectedLanguage[0] = firstSystem ? systemInfo : englishInfo;

            for (int a = 0; a < 2; a++) {
                cells[a] = new LanguageCell(LaunchActivity.this);
                cells[a].setLanguage(locales[a], locales[a] == englishInfo ? englishName : null, true);
                cells[a].setTag(a);
                cells[a].setBackground(Theme.createSelectorDrawable(Theme.getColor(Theme.key_dialogButtonSelector), 2));
                cells[a].setLanguageSelected(a == 0, false);
                linearLayout.addView(cells[a], LayoutHelper.createLinear(LayoutHelper.MATCH_PARENT, 50));
                cells[a].setOnClickListener(v -> {
                    Integer tag = (Integer) v.getTag();
                    selectedLanguage[0] = ((LanguageCell) v).getCurrentLocale();
                    for (int a1 = 0; a1 < cells.length; a1++) {
                        cells[a1].setLanguageSelected(a1 == tag, true);
                    }
                });
            }
            LanguageCell cell = new LanguageCell(LaunchActivity.this);
            cell.setValue(getStringForLanguageAlert(systemLocaleStrings, "ChooseYourLanguageOther", R.string.ChooseYourLanguageOther), getStringForLanguageAlert(englishLocaleStrings, "ChooseYourLanguageOther", R.string.ChooseYourLanguageOther));
            cell.setBackground(Theme.createSelectorDrawable(Theme.getColor(Theme.key_dialogButtonSelector), 2));
            cell.setOnClickListener(v -> {
                localeDialog = null;
                drawerLayoutContainer.closeDrawer(true);
                presentFragment(new LanguageSelectActivity());
                if (visibleDialog != null) {
                    visibleDialog.dismiss();
                    visibleDialog = null;
                }
            });
            linearLayout.addView(cell, LayoutHelper.createLinear(LayoutHelper.MATCH_PARENT, 50));
            builder.setView(linearLayout);
            builder.setNegativeButton(LocaleController.getString("OK", R.string.OK), (dialog, which) -> {
                LocaleController.getInstance().applyLanguage(selectedLanguage[0], true, false, currentAccount);
                rebuildAllFragments(true);
            });
            localeDialog = showAlertDialog(builder);
            SharedPreferences preferences = MessagesController.getGlobalMainSettings();
            preferences.edit().putString("language_showed2", systemLang).apply();
        } catch (Exception e) {
            FileLog.e(e);
        }
    }

    private void showLanguageAlert(boolean force) {
        if (!UserConfig.getInstance(currentAccount).isClientActivated()) {
            return;
        }
        try {
            if (loadingLocaleDialog || ApplicationLoader.mainInterfacePaused) {
                return;
            }
            SharedPreferences preferences = MessagesController.getGlobalMainSettings();
            String showedLang = preferences.getString("language_showed2", "");
            final String systemLang = MessagesController.getInstance(currentAccount).suggestedLangCode;
            if (!force && showedLang.equals(systemLang)) {
                if (BuildVars.LOGS_ENABLED) {
                    FileLog.d("alert already showed for " + showedLang);
                }
                return;
            }

            final LocaleController.LocaleInfo[] infos = new LocaleController.LocaleInfo[2];
            String arg = systemLang.contains("-") ? systemLang.split("-")[0] : systemLang;
            String alias;
            if ("in".equals(arg)) {
                alias = "id";
            } else if ("iw".equals(arg)) {
                alias = "he";
            } else if ("jw".equals(arg)) {
                alias = "jv";
            } else {
                alias = null;
            }
            for (int a = 0; a < LocaleController.getInstance().languages.size(); a++) {
                LocaleController.LocaleInfo info = LocaleController.getInstance().languages.get(a);
                if (info.shortName.equals("en")) {
                    infos[0] = info;
                }
                if (info.shortName.replace("_", "-").equals(systemLang) || info.shortName.equals(arg) || info.shortName.equals(alias)) {
                    infos[1] = info;
                }
                if (infos[0] != null && infos[1] != null) {
                    break;
                }
            }
            if (infos[0] == null || infos[1] == null || infos[0] == infos[1]) {
                return;
            }
            if (BuildVars.LOGS_ENABLED) {
                FileLog.d("show lang alert for " + infos[0].getKey() + " and " + infos[1].getKey());
            }

            systemLocaleStrings = null;
            englishLocaleStrings = null;
            loadingLocaleDialog = true;

            TLRPC.TL_langpack_getStrings req = new TLRPC.TL_langpack_getStrings();
            req.lang_code = infos[1].getLangCode();
            req.keys.add("English");
            req.keys.add("ChooseYourLanguage");
            req.keys.add("ChooseYourLanguageOther");
            req.keys.add("ChangeLanguageLater");
            ConnectionsManager.getInstance(currentAccount).sendRequest(req, (response, error) -> {
                final HashMap<String, String> keys = new HashMap<>();
                if (response != null) {
                    TLRPC.Vector vector = (TLRPC.Vector) response;
                    for (int a = 0; a < vector.objects.size(); a++) {
                        final TLRPC.LangPackString string = (TLRPC.LangPackString) vector.objects.get(a);
                        keys.put(string.key, string.value);
                    }
                }
                AndroidUtilities.runOnUIThread(() -> {
                    systemLocaleStrings = keys;
                    if (englishLocaleStrings != null && systemLocaleStrings != null) {
                        showLanguageAlertInternal(infos[1], infos[0], systemLang);
                    }
                });
            }, ConnectionsManager.RequestFlagWithoutLogin);

            req = new TLRPC.TL_langpack_getStrings();
            req.lang_code = infos[0].getLangCode();
            req.keys.add("English");
            req.keys.add("ChooseYourLanguage");
            req.keys.add("ChooseYourLanguageOther");
            req.keys.add("ChangeLanguageLater");
            ConnectionsManager.getInstance(currentAccount).sendRequest(req, (response, error) -> {
                final HashMap<String, String> keys = new HashMap<>();
                if (response != null) {
                    TLRPC.Vector vector = (TLRPC.Vector) response;
                    for (int a = 0; a < vector.objects.size(); a++) {
                        final TLRPC.LangPackString string = (TLRPC.LangPackString) vector.objects.get(a);
                        keys.put(string.key, string.value);
                    }
                }
                AndroidUtilities.runOnUIThread(() -> {
                    englishLocaleStrings = keys;
                    if (englishLocaleStrings != null && systemLocaleStrings != null) {
                        showLanguageAlertInternal(infos[1], infos[0], systemLang);
                    }
                });
            }, ConnectionsManager.RequestFlagWithoutLogin);
        } catch (Exception e) {
            FileLog.e(e);
        }
    }

    private void onPasscodePause() {
        if (lockRunnable != null) {
            if (BuildVars.LOGS_ENABLED) {
                FileLog.d("cancel lockRunnable onPasscodePause");
            }
            AndroidUtilities.cancelRunOnUIThread(lockRunnable);
            lockRunnable = null;
        }
        if (SharedConfig.passcodeHash.length() != 0) {
            SharedConfig.lastPauseTime = (int) (SystemClock.elapsedRealtime() / 1000);
            lockRunnable = new Runnable() {
                @Override
                public void run() {
                    if (lockRunnable == this) {
                        if (AndroidUtilities.needShowPasscode(true)) {
                            if (BuildVars.LOGS_ENABLED) {
                                FileLog.d("lock app");
                            }
                            showPasscodeActivity(true, false, -1, -1, null, null);
                        } else {
                            if (BuildVars.LOGS_ENABLED) {
                                FileLog.d("didn't pass lock check");
                            }
                        }
                        lockRunnable = null;
                    }
                }
            };
            if (SharedConfig.appLocked || SharedConfig.autoLockIn == 1) {
                AndroidUtilities.runOnUIThread(lockRunnable, 1000);
                if (BuildVars.LOGS_ENABLED) {
                    FileLog.d("schedule app lock in " + 1000);
                }
            } else if (SharedConfig.autoLockIn != 0) {
                if (BuildVars.LOGS_ENABLED) {
                    FileLog.d("schedule app lock in " + (((long) SharedConfig.autoLockIn) * 1000 + 1000));
                }
                AndroidUtilities.runOnUIThread(lockRunnable, ((long) SharedConfig.autoLockIn) * 1000 + 1000);
            }
        } else {
            SharedConfig.lastPauseTime = 0;
        }
        SharedConfig.saveConfig();
    }

    private void onPasscodeResume() {
        if (lockRunnable != null) {
            if (BuildVars.LOGS_ENABLED) {
                FileLog.d("cancel lockRunnable onPasscodeResume");
            }
            AndroidUtilities.cancelRunOnUIThread(lockRunnable);
            lockRunnable = null;
        }
        if (AndroidUtilities.needShowPasscode(true)) {
            showPasscodeActivity(true, false, -1, -1, null, null);
        }
        if (SharedConfig.lastPauseTime != 0) {
            SharedConfig.lastPauseTime = 0;
            SharedConfig.saveConfig();
            if (BuildVars.LOGS_ENABLED) {
                FileLog.d("reset lastPauseTime onPasscodeResume");
            }
        }
    }

    private void updateCurrentConnectionState(int account) {
        if (actionBarLayout == null) {
            return;
        }
        String title = null;
        int titleId = 0;
        Runnable action = null;
        currentConnectionState = ConnectionsManager.getInstance(currentAccount).getConnectionState();
        if (currentConnectionState == ConnectionsManager.ConnectionStateWaitingForNetwork) {
            title = "WaitingForNetwork";
            titleId = R.string.WaitingForNetwork;
        } else if (currentConnectionState == ConnectionsManager.ConnectionStateUpdating) {
            title = "Updating";
            titleId = R.string.Updating;
        } else if (currentConnectionState == ConnectionsManager.ConnectionStateConnectingToProxy) {
            title = "ConnectingToProxy";
            titleId = R.string.ConnectingToProxy;
        } else if (currentConnectionState == ConnectionsManager.ConnectionStateConnecting) {
            title = "Connecting";
            titleId = R.string.Connecting;
        }
        if (currentConnectionState == ConnectionsManager.ConnectionStateConnecting || currentConnectionState == ConnectionsManager.ConnectionStateConnectingToProxy) {
            action = () -> {
                BaseFragment lastFragment = null;
                if (AndroidUtilities.isTablet()) {
                    if (!layerFragmentsStack.isEmpty()) {
                        lastFragment = layerFragmentsStack.get(layerFragmentsStack.size() - 1);
                    }
                } else {
                    if (!mainFragmentsStack.isEmpty()) {
                        lastFragment = mainFragmentsStack.get(mainFragmentsStack.size() - 1);
                    }
                }
                if (lastFragment instanceof ProxyListActivity || lastFragment instanceof ProxySettingsActivity) {
                    return;
                }
                presentFragment(new ProxyListActivity());
            };
        }
        actionBarLayout.setTitleOverlayText(title, titleId, action);
    }

    public void hideVisibleActionMode() {
        if (visibleActionMode == null) {
            return;
        }
        visibleActionMode.finish();
    }

    @Override
    protected void onSaveInstanceState(Bundle outState) {
        try {
            super.onSaveInstanceState(outState);
            BaseFragment lastFragment = null;
            if (AndroidUtilities.isTablet()) {
                if (!layersActionBarLayout.fragmentsStack.isEmpty()) {
                    lastFragment = layersActionBarLayout.fragmentsStack.get(layersActionBarLayout.fragmentsStack.size() - 1);
                } else if (!rightActionBarLayout.fragmentsStack.isEmpty()) {
                    lastFragment = rightActionBarLayout.fragmentsStack.get(rightActionBarLayout.fragmentsStack.size() - 1);
                } else if (!actionBarLayout.fragmentsStack.isEmpty()) {
                    lastFragment = actionBarLayout.fragmentsStack.get(actionBarLayout.fragmentsStack.size() - 1);
                }
            } else {
                if (!actionBarLayout.fragmentsStack.isEmpty()) {
                    lastFragment = actionBarLayout.fragmentsStack.get(actionBarLayout.fragmentsStack.size() - 1);
                }
            }

            if (lastFragment != null) {
                Bundle args = lastFragment.getArguments();
                if (lastFragment instanceof ChatActivity && args != null) {
                    outState.putBundle("args", args);
                    outState.putString("fragment", "chat");
                } else if (lastFragment instanceof GroupCreateFinalActivity && args != null) {
                    outState.putBundle("args", args);
                    outState.putString("fragment", "group");
                } else if (lastFragment instanceof WallpapersListActivity) {
                    outState.putString("fragment", "wallpapers");
                } else if (lastFragment instanceof ProfileActivity) {
                    ProfileActivity profileActivity = (ProfileActivity) lastFragment;
                    if (profileActivity.isSettings()) {
                        outState.putString("fragment", "settings");
                    } else if (profileActivity.isChat() && args != null) {
                        outState.putBundle("args", args);
                        outState.putString("fragment", "chat_profile");
                    }
                } else if (lastFragment instanceof ChannelCreateActivity && args != null && args.getInt("step") == 0) {
                    outState.putBundle("args", args);
                    outState.putString("fragment", "channel");
                }
                lastFragment.saveSelfArgs(outState);
            }
        } catch (Exception e) {
            FileLog.e(e);
        }
    }

    @Override
    public void onBackPressed() {
        try {
            if (passcodeView != null && passcodeView.getVisibility() == View.VISIBLE) {
                finish();
                return;
            }
            if (SecretMediaViewer.hasInstance() && SecretMediaViewer.getInstance().isVisible()) {
                SecretMediaViewer.getInstance().closePhoto(true, false);
            } else if (PhotoViewer.hasInstance() && PhotoViewer.getInstance().isVisible()) {
                PhotoViewer.getInstance().closePhoto(true, false);
            } else if (ArticleViewer.hasInstance() && ArticleViewer.getInstance().isVisible()) {
                ArticleViewer.getInstance().close(true, false);
            } else if (drawerLayoutContainer.isDrawerOpened()) {
                drawerLayoutContainer.closeDrawer(false);
            } else if (AndroidUtilities.isTablet()) {
                if (layersActionBarLayout != null && layersActionBarLayout.getVisibility() == View.VISIBLE) {
                    layersActionBarLayout.onBackPressed();
                } else if (rightActionBarLayout != null) {
                    boolean cancel = false;
                    if (rightActionBarLayout.getVisibility() == View.VISIBLE && !rightActionBarLayout.fragmentsStack.isEmpty()) {
                        BaseFragment lastFragment = rightActionBarLayout.fragmentsStack.get(rightActionBarLayout.fragmentsStack.size() - 1);
                        cancel = !lastFragment.onBackPressed();
                    }
                    if (!cancel) {
                        actionBarLayout.onBackPressed();
                    }
                }
            } else {
                actionBarLayout.onBackPressed();
            }
        } catch (Exception ignored) {
        }
    }

    @Override
    public void onLowMemory() {
        super.onLowMemory();
        if (actionBarLayout != null) {
            actionBarLayout.onLowMemory();
            if (AndroidUtilities.isTablet()) {
                rightActionBarLayout.onLowMemory();
                layersActionBarLayout.onLowMemory();
            }
        }
    }

    @Override
    public void onActionModeStarted(ActionMode mode) {
        super.onActionModeStarted(mode);
        visibleActionMode = mode;
        try {
            Menu menu = mode.getMenu();
            if (menu != null) {
                boolean extended = actionBarLayout.extendActionMode(menu);
                if (!extended && AndroidUtilities.isTablet()) {
                    extended = rightActionBarLayout.extendActionMode(menu);
                    if (!extended) {
                        layersActionBarLayout.extendActionMode(menu);
                    }
                }
            }
        } catch (Exception e) {
            FileLog.e(e);
        }
        if (Build.VERSION.SDK_INT >= 23 && mode.getType() == ActionMode.TYPE_FLOATING) {
            return;
        }
        actionBarLayout.onActionModeStarted(mode);
        if (AndroidUtilities.isTablet()) {
            rightActionBarLayout.onActionModeStarted(mode);
            layersActionBarLayout.onActionModeStarted(mode);
        }
    }

    @Override
    public void onActionModeFinished(ActionMode mode) {
        super.onActionModeFinished(mode);
        if (visibleActionMode == mode) {
            visibleActionMode = null;
        }
        if (Build.VERSION.SDK_INT >= 23 && mode.getType() == ActionMode.TYPE_FLOATING) {
            return;
        }
        actionBarLayout.onActionModeFinished(mode);
        if (AndroidUtilities.isTablet()) {
            rightActionBarLayout.onActionModeFinished(mode);
            layersActionBarLayout.onActionModeFinished(mode);
        }
    }

    @Override
    public boolean onPreIme() {
        if (SecretMediaViewer.hasInstance() && SecretMediaViewer.getInstance().isVisible()) {
            SecretMediaViewer.getInstance().closePhoto(true, false);
            return true;
        } else if (PhotoViewer.hasInstance() && PhotoViewer.getInstance().isVisible()) {
            PhotoViewer.getInstance().closePhoto(true, false);
            return true;
        } else if (ArticleViewer.hasInstance() && ArticleViewer.getInstance().isVisible()) {
            ArticleViewer.getInstance().close(true, false);
            return true;
        }
        return false;
    }

    @Override
    public boolean dispatchKeyEvent(KeyEvent event) {
        int keyCode = event.getKeyCode();
        if (event.getAction() == KeyEvent.ACTION_DOWN && (event.getKeyCode() == KeyEvent.KEYCODE_VOLUME_UP || event.getKeyCode() == KeyEvent.KEYCODE_VOLUME_DOWN)) {
            if (VoIPService.getSharedInstance() != null) {
                if (Build.VERSION.SDK_INT >= 32) {
                    boolean oldValue = WebRtcAudioTrack.isSpeakerMuted();
                    AudioManager am = (AudioManager) getSystemService(AUDIO_SERVICE);
                    int minVolume = am.getStreamMinVolume(AudioManager.STREAM_VOICE_CALL);
                    boolean mute = am.getStreamVolume(AudioManager.STREAM_VOICE_CALL) == minVolume && event.getKeyCode() == KeyEvent.KEYCODE_VOLUME_DOWN;
                    WebRtcAudioTrack.setSpeakerMute(mute);
                    if (oldValue != WebRtcAudioTrack.isSpeakerMuted()) {
                        showVoiceChatTooltip(mute ? UndoView.ACTION_VOIP_SOUND_MUTED : UndoView.ACTION_VOIP_SOUND_UNMUTED);
                    }
                }
            } else if (!mainFragmentsStack.isEmpty() && (!PhotoViewer.hasInstance() || !PhotoViewer.getInstance().isVisible()) && event.getRepeatCount() == 0) {
                BaseFragment fragment = mainFragmentsStack.get(mainFragmentsStack.size() - 1);
                if (fragment instanceof ChatActivity) {
                    if (((ChatActivity) fragment).maybePlayVisibleVideo()) {
                        return true;
                    }
                }
                if (AndroidUtilities.isTablet() && !rightFragmentsStack.isEmpty()) {
                    fragment = rightFragmentsStack.get(rightFragmentsStack.size() - 1);
                    if (fragment instanceof ChatActivity) {
                        if (((ChatActivity) fragment).maybePlayVisibleVideo()) {
                            return true;
                        }
                    }
                }
            }
        }
        try {
            super.dispatchKeyEvent(event);
        } catch (Exception e) {
            FileLog.e(e);
        }
        return false;
    }

    @Override
    public boolean onKeyUp(int keyCode, KeyEvent event) {
        if (keyCode == KeyEvent.KEYCODE_MENU && !SharedConfig.isWaitingForPasscodeEnter) {
            if (PhotoViewer.hasInstance() && PhotoViewer.getInstance().isVisible()) {
                return super.onKeyUp(keyCode, event);
            } else if (ArticleViewer.hasInstance() && ArticleViewer.getInstance().isVisible()) {
                return super.onKeyUp(keyCode, event);
            }
            if (AndroidUtilities.isTablet()) {
                if (layersActionBarLayout.getVisibility() == View.VISIBLE && !layersActionBarLayout.fragmentsStack.isEmpty()) {
                    layersActionBarLayout.onKeyUp(keyCode, event);
                } else if (rightActionBarLayout.getVisibility() == View.VISIBLE && !rightActionBarLayout.fragmentsStack.isEmpty()) {
                    rightActionBarLayout.onKeyUp(keyCode, event);
                } else {
                    actionBarLayout.onKeyUp(keyCode, event);
                }
            } else {
                if (actionBarLayout.fragmentsStack.size() == 1) {
                    if (!drawerLayoutContainer.isDrawerOpened()) {
                        if (getCurrentFocus() != null) {
                            AndroidUtilities.hideKeyboard(getCurrentFocus());
                        }
                        drawerLayoutContainer.openDrawer(false);
                    } else {
                        drawerLayoutContainer.closeDrawer(false);
                    }
                } else {
                    actionBarLayout.onKeyUp(keyCode, event);
                }
            }
        }
        return super.onKeyUp(keyCode, event);
    }

    @Override
    public boolean needPresentFragment(BaseFragment fragment, boolean removeLast, boolean forceWithoutAnimation, ActionBarLayout layout) {
        if (ArticleViewer.hasInstance() && ArticleViewer.getInstance().isVisible()) {
            ArticleViewer.getInstance().close(false, true);
        }
        if (AndroidUtilities.isTablet() && layersActionBarLayout != null) {
            drawerLayoutContainer.setAllowOpenDrawer(!(fragment instanceof LoginActivity || fragment instanceof IntroActivity || fragment instanceof CountrySelectActivity) && layersActionBarLayout.getVisibility() != View.VISIBLE, true);
            if (fragment instanceof DialogsActivity) {
                DialogsActivity dialogsActivity = (DialogsActivity) fragment;
                if (dialogsActivity.isMainDialogList() && layout != actionBarLayout) {
                    actionBarLayout.removeAllFragments();
                    actionBarLayout.presentFragment(fragment, removeLast, forceWithoutAnimation, false, false);
                    layersActionBarLayout.removeAllFragments();
                    layersActionBarLayout.setVisibility(View.GONE);
                    drawerLayoutContainer.setAllowOpenDrawer(true, false);
                    if (!tabletFullSize) {
                        shadowTabletSide.setVisibility(View.VISIBLE);
                        if (rightActionBarLayout.fragmentsStack.isEmpty()) {
                            backgroundTablet.setVisibility(View.VISIBLE);
                        }
                    }
                    return false;
                }
            }
            if (fragment instanceof ChatActivity && !((ChatActivity) fragment).isInScheduleMode()) {
                if (!tabletFullSize && layout == rightActionBarLayout || tabletFullSize && layout == actionBarLayout) {
                    boolean result = !(tabletFullSize && layout == actionBarLayout && actionBarLayout.fragmentsStack.size() == 1);
                    if (!layersActionBarLayout.fragmentsStack.isEmpty()) {
                        for (int a = 0; a < layersActionBarLayout.fragmentsStack.size() - 1; a++) {
                            layersActionBarLayout.removeFragmentFromStack(layersActionBarLayout.fragmentsStack.get(0));
                            a--;
                        }
                        layersActionBarLayout.closeLastFragment(!forceWithoutAnimation);
                    }
                    if (!result) {
                        actionBarLayout.presentFragment(fragment, false, forceWithoutAnimation, false, false);
                    }
                    return result;
                } else if (!tabletFullSize && layout != rightActionBarLayout) {
                    rightActionBarLayout.setVisibility(View.VISIBLE);
                    backgroundTablet.setVisibility(View.GONE);
                    rightActionBarLayout.removeAllFragments();
                    rightActionBarLayout.presentFragment(fragment, removeLast, true, false, false);
                    if (!layersActionBarLayout.fragmentsStack.isEmpty()) {
                        for (int a = 0; a < layersActionBarLayout.fragmentsStack.size() - 1; a++) {
                            layersActionBarLayout.removeFragmentFromStack(layersActionBarLayout.fragmentsStack.get(0));
                            a--;
                        }
                        layersActionBarLayout.closeLastFragment(!forceWithoutAnimation);
                    }
                    return false;
                } else if (tabletFullSize && layout != actionBarLayout) {
                    actionBarLayout.presentFragment(fragment, actionBarLayout.fragmentsStack.size() > 1, forceWithoutAnimation, false, false);
                    if (!layersActionBarLayout.fragmentsStack.isEmpty()) {
                        for (int a = 0; a < layersActionBarLayout.fragmentsStack.size() - 1; a++) {
                            layersActionBarLayout.removeFragmentFromStack(layersActionBarLayout.fragmentsStack.get(0));
                            a--;
                        }
                        layersActionBarLayout.closeLastFragment(!forceWithoutAnimation);
                    }
                    return false;
                } else {
                    if (!layersActionBarLayout.fragmentsStack.isEmpty()) {
                        for (int a = 0; a < layersActionBarLayout.fragmentsStack.size() - 1; a++) {
                            layersActionBarLayout.removeFragmentFromStack(layersActionBarLayout.fragmentsStack.get(0));
                            a--;
                        }
                        layersActionBarLayout.closeLastFragment(!forceWithoutAnimation);
                    }
                    actionBarLayout.presentFragment(fragment, actionBarLayout.fragmentsStack.size() > 1, forceWithoutAnimation, false, false);
                    return false;
                }
            } else if (layout != layersActionBarLayout) {
                layersActionBarLayout.setVisibility(View.VISIBLE);
                drawerLayoutContainer.setAllowOpenDrawer(false, true);
                if (fragment instanceof LoginActivity) {
                    backgroundTablet.setVisibility(View.VISIBLE);
                    shadowTabletSide.setVisibility(View.GONE);
                    shadowTablet.setBackgroundColor(0x00000000);
                } else {
                    shadowTablet.setBackgroundColor(0x7f000000);
                }
                layersActionBarLayout.presentFragment(fragment, removeLast, forceWithoutAnimation, false, false);
                return false;
            }
        } else {
            boolean allow = true; // TODO: Make it a flag inside fragment itself, maybe BaseFragment#isDrawerOpenAllowed()?
            if (fragment instanceof LoginActivity || fragment instanceof IntroActivity) {
                if (mainFragmentsStack.size() == 0 || mainFragmentsStack.get(0) instanceof IntroActivity) {
                    allow = false;
                }
            } else if (fragment instanceof CountrySelectActivity) {
                if (mainFragmentsStack.size() == 1) {
                    allow = false;
                }
            }
            drawerLayoutContainer.setAllowOpenDrawer(allow, false);
        }
        return true;
    }

    @Override
    public boolean needAddFragmentToStack(BaseFragment fragment, ActionBarLayout layout) {
        if (AndroidUtilities.isTablet()) {
            drawerLayoutContainer.setAllowOpenDrawer(!(fragment instanceof LoginActivity || fragment instanceof IntroActivity || fragment instanceof CountrySelectActivity) && layersActionBarLayout.getVisibility() != View.VISIBLE, true);
            if (fragment instanceof DialogsActivity) {
                DialogsActivity dialogsActivity = (DialogsActivity) fragment;
                if (dialogsActivity.isMainDialogList() && layout != actionBarLayout) {
                    actionBarLayout.removeAllFragments();
                    actionBarLayout.addFragmentToStack(fragment);
                    layersActionBarLayout.removeAllFragments();
                    layersActionBarLayout.setVisibility(View.GONE);
                    drawerLayoutContainer.setAllowOpenDrawer(true, false);
                    if (!tabletFullSize) {
                        shadowTabletSide.setVisibility(View.VISIBLE);
                        if (rightActionBarLayout.fragmentsStack.isEmpty()) {
                            backgroundTablet.setVisibility(View.VISIBLE);
                        }
                    }
                    return false;
                }
            } else if (fragment instanceof ChatActivity && !((ChatActivity) fragment).isInScheduleMode()) {
                if (!tabletFullSize && layout != rightActionBarLayout) {
                    rightActionBarLayout.setVisibility(View.VISIBLE);
                    backgroundTablet.setVisibility(View.GONE);
                    rightActionBarLayout.removeAllFragments();
                    rightActionBarLayout.addFragmentToStack(fragment);
                    if (!layersActionBarLayout.fragmentsStack.isEmpty()) {
                        for (int a = 0; a < layersActionBarLayout.fragmentsStack.size() - 1; a++) {
                            layersActionBarLayout.removeFragmentFromStack(layersActionBarLayout.fragmentsStack.get(0));
                            a--;
                        }
                        layersActionBarLayout.closeLastFragment(true);
                    }
                    return false;
                } else if (tabletFullSize && layout != actionBarLayout) {
                    actionBarLayout.addFragmentToStack(fragment);
                    if (!layersActionBarLayout.fragmentsStack.isEmpty()) {
                        for (int a = 0; a < layersActionBarLayout.fragmentsStack.size() - 1; a++) {
                            layersActionBarLayout.removeFragmentFromStack(layersActionBarLayout.fragmentsStack.get(0));
                            a--;
                        }
                        layersActionBarLayout.closeLastFragment(true);
                    }
                    return false;
                }
            } else if (layout != layersActionBarLayout) {
                layersActionBarLayout.setVisibility(View.VISIBLE);
                drawerLayoutContainer.setAllowOpenDrawer(false, true);
                if (fragment instanceof LoginActivity) {
                    backgroundTablet.setVisibility(View.VISIBLE);
                    shadowTabletSide.setVisibility(View.GONE);
                    shadowTablet.setBackgroundColor(0x00000000);
                } else {
                    shadowTablet.setBackgroundColor(0x7f000000);
                }
                layersActionBarLayout.addFragmentToStack(fragment);
                return false;
            }
        } else {
            boolean allow = true;
            if (fragment instanceof LoginActivity || fragment instanceof IntroActivity) {
                if (mainFragmentsStack.size() == 0 || mainFragmentsStack.get(0) instanceof IntroActivity) {
                    allow = false;
                }
            } else if (fragment instanceof CountrySelectActivity) {
                if (mainFragmentsStack.size() == 1) {
                    allow = false;
                }
            }
            drawerLayoutContainer.setAllowOpenDrawer(allow, false);
        }
        return true;
    }

    @Override
    public boolean needCloseLastFragment(ActionBarLayout layout) {
        if (AndroidUtilities.isTablet()) {
            if (layout == actionBarLayout && layout.fragmentsStack.size() <= 1) {
                onFinish();
                finish();
                return false;
            } else if (layout == rightActionBarLayout) {
                if (!tabletFullSize) {
                    backgroundTablet.setVisibility(View.VISIBLE);
                }
            } else if (layout == layersActionBarLayout && actionBarLayout.fragmentsStack.isEmpty() && layersActionBarLayout.fragmentsStack.size() == 1) {
                onFinish();
                finish();
                return false;
            }
        } else {
            if (layout.fragmentsStack.size() <= 1) {
                onFinish();
                finish();
                return false;
            }
            if (layout.fragmentsStack.size() >= 2 && !(layout.fragmentsStack.get(0) instanceof LoginActivity)) {
                drawerLayoutContainer.setAllowOpenDrawer(true, false);
            }
        }
        return true;
    }

    public void rebuildAllFragments(boolean last) {
        if (layersActionBarLayout != null) {
            layersActionBarLayout.rebuildAllFragmentViews(last, last);
        } else {
            actionBarLayout.rebuildAllFragmentViews(last, last);
        }
    }

    @Override
    public void onRebuildAllFragments(ActionBarLayout layout, boolean last) {
        if (AndroidUtilities.isTablet()) {
            if (layout == layersActionBarLayout) {
                rightActionBarLayout.rebuildAllFragmentViews(last, last);
                actionBarLayout.rebuildAllFragmentViews(last, last);
            }
        }
        drawerLayoutAdapter.notifyDataSetChanged();
    }
}<|MERGE_RESOLUTION|>--- conflicted
+++ resolved
@@ -2246,11 +2246,7 @@
                                 if (message != null && message.startsWith("@")) {
                                     message = " " + message;
                                 }
-<<<<<<< HEAD
-                                runLinkRequest(intentAccount[0], username, group, sticker, botUser, botChat, message, hasUrl, messageId, channelId, threadId, commentId, game, auth, lang, unsupportedUrl, code, login, wallPaper, theme, voicechat, livestream, internal ? 3 : 0, videoTimestamp);
-=======
-                                runLinkRequest(intentAccount[0], username, group, sticker, botUser, botChat, botChatAdminParams, message, hasUrl, messageId, channelId, threadId, commentId, game, auth, lang, unsupportedUrl, code, login, wallPaper, theme, voicechat, livestream, 0, videoTimestamp, setAsAttachBot, attachMenuBotToOpen);
->>>>>>> 8283c123
+                                runLinkRequest(intentAccount[0], username, group, sticker, botUser, botChat, botChatAdminParams, message, hasUrl, messageId, channelId, threadId, commentId, game, auth, lang, unsupportedUrl, code, login, wallPaper, theme, voicechat, livestream, internal ? 3 : 0, videoTimestamp, setAsAttachBot, attachMenuBotToOpen);
                             } else {
                                 try (Cursor cursor = getContentResolver().query(intent.getData(), null, null, null, null)) {
                                     if (cursor != null) {
@@ -2948,24 +2944,15 @@
                                 final String voicechat,
                                 final String livestream,
                                 final int state,
-<<<<<<< HEAD
-                                final int videoTimestamp) {
-        if (state == 0 && UserConfig.getActivatedAccountsCount() >= 2) {
-=======
                                 final int videoTimestamp,
                                 final String setAsAttachBot,
                                 final String attachMenuBotToOpen) {
-        if (state == 0 && UserConfig.getActivatedAccountsCount() >= 2 && auth != null) {
->>>>>>> 8283c123
+        if (state == 0 && UserConfig.getActivatedAccountsCount() >= 2) {
             AlertsCreator.createAccountSelectDialog(this, account -> {
                 if (account != intentAccount) {
                     switchToAccount(account, true);
                 }
-<<<<<<< HEAD
-                runLinkRequest(account, username, group, sticker, botUser, botChat, message, hasUrl, messageId, channelId, threadId, commentId, game, auth, lang, unsupportedUrl, code, loginToken, wallPaper, theme, voicechat, livestream, 3, videoTimestamp);
-=======
-                runLinkRequest(account, username, group, sticker, botUser, botChat, botChatAdminParams, message, hasUrl, messageId, channelId, threadId, commentId, game, auth, lang, unsupportedUrl, code, loginToken, wallPaper, theme, voicechat, livestream, 1, videoTimestamp, setAsAttachBot, attachMenuBotToOpen);
->>>>>>> 8283c123
+                runLinkRequest(account, username, group, sticker, botUser, botChat, botChatAdminParams, message, hasUrl, messageId, channelId, threadId, commentId, game, auth, lang, unsupportedUrl, code, loginToken, wallPaper, theme, voicechat, livestream, 3, videoTimestamp, setAsAttachBot, attachMenuBotToOpen);
             }).show();
             return;
         } else if (code != null) {
