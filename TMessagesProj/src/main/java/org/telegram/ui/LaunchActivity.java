/*
 * This is the source code of Telegram for Android v. 5.x.x.
 * It is licensed under GNU GPL v. 2 or later.
 * You should have received a copy of the license in this archive (see LICENSE).
 *
 * Copyright Nikolai Kudashov, 2013-2018.
 */

package org.telegram.ui;

import android.Manifest;
import android.animation.Animator;
import android.animation.AnimatorListenerAdapter;
import android.animation.ObjectAnimator;
import android.app.Activity;
import android.app.ActivityManager;
import android.content.Context;
import android.content.Intent;
import android.content.SharedPreferences;
import android.content.pm.PackageManager;
import android.content.res.Configuration;
import android.database.Cursor;
import android.graphics.Bitmap;
import android.graphics.Canvas;
import android.graphics.Color;
import android.graphics.LinearGradient;
import android.graphics.Matrix;
import android.graphics.Paint;
import android.graphics.Point;
import android.graphics.Shader;
import android.graphics.drawable.BitmapDrawable;
import android.location.Location;
import android.location.LocationManager;
import android.media.AudioManager;
import android.net.Uri;
import android.os.Build;
import android.os.Bundle;
import android.os.Parcelable;
import android.os.StatFs;
import android.os.SystemClock;
import android.provider.ContactsContract;
import android.provider.Settings;
import android.text.TextUtils;
import android.util.Base64;
import android.util.TypedValue;
import android.view.ActionMode;
import android.view.Gravity;
import android.view.KeyEvent;
import android.view.Menu;
import android.view.MotionEvent;
import android.view.View;
import android.view.ViewAnimationUtils;
import android.view.ViewGroup;
import android.view.ViewTreeObserver;
import android.view.Window;
import android.view.WindowManager;
import android.widget.FrameLayout;
import android.widget.ImageView;
import android.widget.LinearLayout;
import android.widget.RelativeLayout;
import android.widget.TextView;
import android.widget.Toast;

import androidx.annotation.NonNull;
import androidx.arch.core.util.Function;
import androidx.core.content.pm.ShortcutInfoCompat;
import androidx.core.content.pm.ShortcutManagerCompat;
import androidx.recyclerview.widget.ItemTouchHelper;
import androidx.recyclerview.widget.LinearLayoutManager;
import androidx.recyclerview.widget.RecyclerView;

import com.v2ray.ang.V2RayConfig;

import org.telegram.PhoneFormat.PhoneFormat;
import org.telegram.messenger.AccountInstance;
import org.telegram.messenger.AndroidUtilities;
import org.telegram.messenger.ApplicationLoader;
import org.telegram.messenger.BuildVars;
import org.telegram.messenger.ChatObject;
import org.telegram.messenger.ContactsController;
import org.telegram.messenger.ContactsLoadingObserver;
import org.telegram.messenger.DialogObject;
import org.telegram.messenger.FileLoader;
import org.telegram.messenger.FileLog;
import org.telegram.messenger.ImageLoader;
import org.telegram.messenger.LocaleController;
import org.telegram.messenger.MediaController;
import org.telegram.messenger.MediaDataController;
import org.telegram.messenger.MessageObject;
import org.telegram.messenger.MessagesController;
import org.telegram.messenger.MessagesStorage;
import org.telegram.messenger.NotificationCenter;
import org.telegram.messenger.R;
import org.telegram.messenger.SendMessagesHelper;
import org.telegram.messenger.SharedConfig;
import org.telegram.messenger.UserConfig;
import org.telegram.messenger.UserObject;
import org.telegram.messenger.Utilities;
import org.telegram.messenger.browser.Browser;
import org.telegram.messenger.camera.CameraController;
import org.telegram.messenger.voip.VideoCapturerDevice;
import org.telegram.messenger.voip.VoIPPendingCall;
import org.telegram.messenger.voip.VoIPService;
import org.telegram.tgnet.ConnectionsManager;
import org.telegram.tgnet.TLObject;
import org.telegram.tgnet.TLRPC;
import org.telegram.ui.ActionBar.ActionBarLayout;
import org.telegram.ui.ActionBar.AlertDialog;
import org.telegram.ui.ActionBar.BaseFragment;
import org.telegram.ui.ActionBar.DrawerLayoutContainer;
import org.telegram.ui.ActionBar.SimpleTextView;
import org.telegram.ui.ActionBar.Theme;
import org.telegram.ui.Adapters.DrawerLayoutAdapter;
import org.telegram.ui.Cells.DrawerActionCheckCell;
import org.telegram.ui.Cells.DrawerAddCell;
import org.telegram.ui.Cells.DrawerProfileCell;
import org.telegram.ui.Cells.DrawerUserCell;
import org.telegram.ui.Cells.LanguageCell;
import org.telegram.ui.Components.AlertsCreator;
import org.telegram.ui.Components.AudioPlayerAlert;
import org.telegram.ui.Components.BlockingUpdateView;
import org.telegram.ui.Components.Bulletin;
import org.telegram.ui.Components.BulletinFactory;
import org.telegram.ui.Components.CubicBezierInterpolator;
import org.telegram.ui.Components.Easings;
import org.telegram.ui.Components.EmbedBottomSheet;
import org.telegram.ui.Components.GroupCallPip;
import org.telegram.ui.Components.JoinGroupAlert;
import org.telegram.ui.Components.LayoutHelper;
import org.telegram.ui.Components.MediaActionDrawable;
import org.telegram.ui.Components.PasscodeView;
import org.telegram.ui.Components.PhonebookShareAlert;
import org.telegram.ui.Components.PipRoundVideoView;
import org.telegram.ui.Components.RLottieDrawable;
import org.telegram.ui.Components.RLottieImageView;
import org.telegram.ui.Components.RadialProgress2;
import org.telegram.ui.Components.RecyclerListView;
import org.telegram.ui.Components.SharingLocationsAlert;
import org.telegram.ui.Components.SideMenultItemAnimator;
import org.telegram.ui.Components.SizeNotifierFrameLayout;
import org.telegram.ui.Components.StickerSetBulletinLayout;
import org.telegram.ui.Components.StickersAlert;
import org.telegram.ui.Components.Switch;
import org.telegram.ui.Components.TermsOfServiceView;
import org.telegram.ui.Components.ThemeEditorView;
import org.telegram.ui.Components.UndoView;
import org.telegram.ui.Components.voip.VoIPHelper;
import org.webrtc.voiceengine.WebRtcAudioTrack;

import java.io.BufferedReader;
import java.io.File;
import java.io.IOException;
import java.io.InputStream;
import java.io.InputStreamReader;
import java.text.DateFormat;
import java.text.ParseException;
import java.text.SimpleDateFormat;
import java.util.ArrayList;
import java.util.Date;
import java.util.HashMap;
import java.util.List;
import java.util.Set;
import java.util.regex.Matcher;
import java.util.regex.Pattern;

import cn.hutool.core.util.StrUtil;
import kotlin.Unit;
import kotlin.text.StringsKt;
import tw.nekomimi.nekogram.BottomBuilder;
import tw.nekomimi.nekogram.ExternalGcm;
import tw.nekomimi.nekogram.NekoConfig;
import tw.nekomimi.nekogram.NekoXConfig;
import tw.nekomimi.nekogram.settings.NekoSettingsActivity;
import tw.nekomimi.nekogram.sub.SubInfo;
import tw.nekomimi.nekogram.sub.SubManager;
import tw.nekomimi.nekogram.utils.AlertUtil;
import tw.nekomimi.nekogram.utils.ProxyUtil;
import tw.nekomimi.nekogram.utils.UIUtil;

public class LaunchActivity extends Activity implements ActionBarLayout.ActionBarLayoutDelegate, NotificationCenter.NotificationCenterDelegate, DialogsActivity.DialogsActivityDelegate {

    private static final String EXTRA_ACTION_TOKEN = "actions.fulfillment.extra.ACTION_TOKEN";

    private boolean finished;
    final private Pattern locationRegex = Pattern.compile("geo: ?(-?\\d+\\.\\d+),(-?\\d+\\.\\d+)(,|\\?z=)(-?\\d+)");
    private Location sendingLocation;
    private String videoPath;
    private String sendingText;
    private ArrayList<SendMessagesHelper.SendingMediaInfo> photoPathsArray;
    private ArrayList<String> documentsPathsArray;
    private ArrayList<Uri> documentsUrisArray;
    private Uri exportingChatUri;
    private String documentsMimeType;
    private ArrayList<String> documentsOriginalPathsArray;
    private ArrayList<TLRPC.User> contactsToSend;
    private Uri contactsToSendUri;
    private int currentConnectionState;
    private static ArrayList<BaseFragment> mainFragmentsStack = new ArrayList<>();
    private static ArrayList<BaseFragment> layerFragmentsStack = new ArrayList<>();
    private static ArrayList<BaseFragment> rightFragmentsStack = new ArrayList<>();
    private ViewTreeObserver.OnGlobalLayoutListener onGlobalLayoutListener;
    private ArrayList<Parcelable> importingStickers;
    private ArrayList<String> importingStickersEmoji;
    private String importingStickersSoftware;

    private ActionMode visibleActionMode;

    private boolean wasMutedByAdminRaisedHand;

    private ImageView themeSwitchImageView;
    private View themeSwitchSunView;
    private RLottieDrawable themeSwitchSunDrawable;
    private ActionBarLayout actionBarLayout;
    private ActionBarLayout layersActionBarLayout;
    private ActionBarLayout rightActionBarLayout;
    private FrameLayout shadowTablet;
    private FrameLayout shadowTabletSide;
    private SizeNotifierFrameLayout backgroundTablet;
    private FrameLayout frameLayout;
    public DrawerLayoutContainer drawerLayoutContainer;
    private DrawerLayoutAdapter drawerLayoutAdapter;
    private PasscodeView passcodeView;
    private TermsOfServiceView termsOfServiceView;
    private BlockingUpdateView blockingUpdateView;
    private AlertDialog visibleDialog;
    private AlertDialog proxyErrorDialog;
    private RecyclerListView sideMenu;
    private SideMenultItemAnimator itemAnimator;
    private FrameLayout updateLayout;
    private RadialProgress2 updateLayoutIcon;
    private SimpleTextView updateTextView;
    private TextView updateSizeTextView;
    private FrameLayout sideMenuContainer;

    private AlertDialog localeDialog;
    private boolean loadingLocaleDialog;
    private HashMap<String, String> systemLocaleStrings;
    private HashMap<String, String> englishLocaleStrings;

    private int currentAccount;

    private Intent passcodeSaveIntent;
    private boolean passcodeSaveIntentIsNew;
    private boolean passcodeSaveIntentIsRestore;

    private boolean tabletFullSize;

    private String loadingThemeFileName;
    private String loadingThemeWallpaperName;
    private TLRPC.TL_wallPaper loadingThemeWallpaper;
    private Theme.ThemeInfo loadingThemeInfo;
    private TLRPC.TL_theme loadingTheme;
    private boolean loadingThemeAccent;
    private AlertDialog loadingThemeProgressDialog;

    private Runnable lockRunnable;

    private static final int PLAY_SERVICES_REQUEST_CHECK_SETTINGS = 140;
    public static final int SCREEN_CAPTURE_REQUEST_CODE = 520;

    @Override
    protected void onCreate(Bundle savedInstanceState) {
        ApplicationLoader.postInitApplication();
        AndroidUtilities.checkDisplaySize(this, getResources().getConfiguration());
        currentAccount = UserConfig.selectedAccount;
        if (!UserConfig.getInstance(currentAccount).isClientActivated()) {
            Intent intent = getIntent();
            boolean isProxy = false;
            if (intent != null && intent.getAction() != null) {
                if (Intent.ACTION_SEND.equals(intent.getAction()) || Intent.ACTION_SEND_MULTIPLE.equals(intent.getAction())) {
                    super.onCreate(savedInstanceState);
                    finish();
                    return;
                } else if (Intent.ACTION_VIEW.equals(intent.getAction())) {
                    Uri uri = intent.getData();
                    if (uri != null) {
                        String url = uri.toString().toLowerCase();
                        isProxy = url.startsWith("tg:proxy") || url.startsWith("tg://proxy") || url.startsWith("tg:socks") || url.startsWith("tg://socks") ||
                                url.startsWith(V2RayConfig.VMESS_PROTOCOL) ||
                                url.startsWith(V2RayConfig.VMESS1_PROTOCOL) ||
                                url.startsWith(V2RayConfig.SS_PROTOCOL) ||
                                url.startsWith(V2RayConfig.SSR_PROTOCOL) ||
                                url.startsWith(V2RayConfig.TROJAN_PROTOCOL);
                    }
                }
            }
            SharedPreferences preferences = MessagesController.getGlobalMainSettings();
            long crashed_time = preferences.getLong("intro_crashed_time", 0);
            boolean fromIntro = intent != null && intent.getBooleanExtra("fromIntro", false);
            if (fromIntro) {
                preferences.edit().putLong("intro_crashed_time", 0).apply();
            }
            /*if (!isProxy && Math.abs(crashed_time - System.currentTimeMillis()) >= 60 * 2 * 1000 && intent != null && !fromIntro) {
                preferences = ApplicationLoader.applicationContext.getSharedPreferences("logininfo2", MODE_PRIVATE);
                Map<String, ?> state = preferences.getAll();
                if (state.isEmpty()) {
                    Intent intent2 = new Intent(this, IntroActivity.class);
                    intent2.setData(intent.getData());
                    startActivity(intent2);
                    super.onCreate(savedInstanceState);
                    finish();
                    return;
                }
            }*/
        }
        requestWindowFeature(Window.FEATURE_NO_TITLE);
        setTheme(R.style.Theme_TMessages);
        if (Build.VERSION.SDK_INT >= Build.VERSION_CODES.LOLLIPOP) {
            try {
                setTaskDescription(new ActivityManager.TaskDescription(null, null, Theme.getColor(Theme.key_actionBarDefault) | 0xff000000));
            } catch (Exception ignore) {

            }
            try {
                getWindow().setNavigationBarColor(0xff000000);
            } catch (Exception ignore) {

            }
        }
        getWindow().setBackgroundDrawableResource(R.drawable.transparent);
        if (SharedConfig.passcodeHash.length() > 0 && !SharedConfig.allowScreenCapture && !NekoXConfig.disableFlagSecure) {
            try {
                getWindow().setFlags(WindowManager.LayoutParams.FLAG_SECURE, WindowManager.LayoutParams.FLAG_SECURE);
            } catch (Exception e) {
                FileLog.e(e);
            }
        }

        super.onCreate(savedInstanceState);
        if (Build.VERSION.SDK_INT >= 24) {
            AndroidUtilities.isInMultiwindow = isInMultiWindowMode();
        }
        Theme.createCommonChatResources();
        Theme.createDialogsResources(this);
        if (SharedConfig.passcodeHash.length() != 0 && SharedConfig.appLocked) {
            SharedConfig.lastPauseTime = (int) (SystemClock.elapsedRealtime() / 1000);
        }
        AndroidUtilities.fillStatusBarHeight(this);
        actionBarLayout = new ActionBarLayout(this) {
            @Override
            public void setThemeAnimationValue(float value) {
                super.setThemeAnimationValue(value);
                if (ArticleViewer.hasInstance() && ArticleViewer.getInstance().isVisible()) {
                    ArticleViewer.getInstance().updateThemeColors(value);
                }
                drawerLayoutContainer.setBehindKeyboardColor(Theme.getColor(Theme.key_windowBackgroundWhite));
                if (PhotoViewer.hasInstance()) {
                    PhotoViewer.getInstance().updateColors();
                }
            }
        };

        frameLayout = new FrameLayout(this);
        setContentView(frameLayout, new ViewGroup.LayoutParams(ViewGroup.LayoutParams.MATCH_PARENT, ViewGroup.LayoutParams.MATCH_PARENT));
        if (Build.VERSION.SDK_INT >= 21) {
            themeSwitchImageView = new ImageView(this);
            themeSwitchImageView.setVisibility(View.GONE);
        }

        drawerLayoutContainer = new DrawerLayoutContainer(this) {
            @Override
            protected void onLayout(boolean changed, int l, int t, int r, int b) {
                super.onLayout(changed, l, t, r, b);
                setDrawerPosition(getDrawerPosition());
            }
        };
        drawerLayoutContainer.setBehindKeyboardColor(Theme.getColor(Theme.key_windowBackgroundWhite));
        frameLayout.addView(drawerLayoutContainer, LayoutHelper.createFrame(LayoutHelper.MATCH_PARENT, LayoutHelper.MATCH_PARENT));

        if (Build.VERSION.SDK_INT >= 21) {
            themeSwitchSunView = new View(this) {
                @Override
                protected void onDraw(Canvas canvas) {
                    if (themeSwitchSunDrawable != null) {
                        themeSwitchSunDrawable.draw(canvas);
                        invalidate();
                    }
                }
            };
            frameLayout.addView(themeSwitchSunView, LayoutHelper.createFrame(48, 48));
            themeSwitchSunView.setVisibility(View.GONE);
        }
        if (AndroidUtilities.isTablet()) {
            getWindow().setSoftInputMode(WindowManager.LayoutParams.SOFT_INPUT_ADJUST_RESIZE);

            RelativeLayout launchLayout = new RelativeLayout(this) {

                private boolean inLayout;

                @Override
                public void requestLayout() {
                    if (inLayout) {
                        return;
                    }
                    super.requestLayout();
                }

                @Override
                protected void onMeasure(int widthMeasureSpec, int heightMeasureSpec) {
                    inLayout = true;
                    int width = MeasureSpec.getSize(widthMeasureSpec);
                    int height = MeasureSpec.getSize(heightMeasureSpec);
                    setMeasuredDimension(width, height);

                    if (!AndroidUtilities.isInMultiwindow && (!AndroidUtilities.isSmallTablet() || getResources().getConfiguration().orientation == Configuration.ORIENTATION_LANDSCAPE)) {
                        tabletFullSize = false;
                        int leftWidth = width / 100 * 35;
                        if (leftWidth < AndroidUtilities.dp(320)) {
                            leftWidth = AndroidUtilities.dp(320);
                        }
                        actionBarLayout.measure(MeasureSpec.makeMeasureSpec(leftWidth, MeasureSpec.EXACTLY), MeasureSpec.makeMeasureSpec(height, MeasureSpec.EXACTLY));
                        shadowTabletSide.measure(MeasureSpec.makeMeasureSpec(AndroidUtilities.dp(1), MeasureSpec.EXACTLY), MeasureSpec.makeMeasureSpec(height, MeasureSpec.EXACTLY));
                        rightActionBarLayout.measure(MeasureSpec.makeMeasureSpec(width - leftWidth, MeasureSpec.EXACTLY), MeasureSpec.makeMeasureSpec(height, MeasureSpec.EXACTLY));
                    } else {
                        tabletFullSize = true;
                        actionBarLayout.measure(MeasureSpec.makeMeasureSpec(width, MeasureSpec.EXACTLY), MeasureSpec.makeMeasureSpec(height, MeasureSpec.EXACTLY));
                    }
                    backgroundTablet.measure(MeasureSpec.makeMeasureSpec(width, MeasureSpec.EXACTLY), MeasureSpec.makeMeasureSpec(height, MeasureSpec.EXACTLY));
                    shadowTablet.measure(MeasureSpec.makeMeasureSpec(width, MeasureSpec.EXACTLY), MeasureSpec.makeMeasureSpec(height, MeasureSpec.EXACTLY));
                    layersActionBarLayout.measure(MeasureSpec.makeMeasureSpec(Math.min(AndroidUtilities.dp(530), width), MeasureSpec.EXACTLY), MeasureSpec.makeMeasureSpec(Math.min(AndroidUtilities.dp(528), height), MeasureSpec.EXACTLY));

                    inLayout = false;
                }

                @Override
                protected void onLayout(boolean changed, int l, int t, int r, int b) {
                    int width = r - l;
                    int height = b - t;

                    if (!AndroidUtilities.isInMultiwindow && (!AndroidUtilities.isSmallTablet() || getResources().getConfiguration().orientation == Configuration.ORIENTATION_LANDSCAPE)) {
                        int leftWidth = width / 100 * 35;
                        if (leftWidth < AndroidUtilities.dp(320)) {
                            leftWidth = AndroidUtilities.dp(320);
                        }
                        shadowTabletSide.layout(leftWidth, 0, leftWidth + shadowTabletSide.getMeasuredWidth(), shadowTabletSide.getMeasuredHeight());
                        actionBarLayout.layout(0, 0, actionBarLayout.getMeasuredWidth(), actionBarLayout.getMeasuredHeight());
                        rightActionBarLayout.layout(leftWidth, 0, leftWidth + rightActionBarLayout.getMeasuredWidth(), rightActionBarLayout.getMeasuredHeight());
                    } else {
                        actionBarLayout.layout(0, 0, actionBarLayout.getMeasuredWidth(), actionBarLayout.getMeasuredHeight());
                    }
                    int x = (width - layersActionBarLayout.getMeasuredWidth()) / 2;
                    int y = (height - layersActionBarLayout.getMeasuredHeight()) / 2;
                    layersActionBarLayout.layout(x, y, x + layersActionBarLayout.getMeasuredWidth(), y + layersActionBarLayout.getMeasuredHeight());
                    backgroundTablet.layout(0, 0, backgroundTablet.getMeasuredWidth(), backgroundTablet.getMeasuredHeight());
                    shadowTablet.layout(0, 0, shadowTablet.getMeasuredWidth(), shadowTablet.getMeasuredHeight());
                }
            };
            drawerLayoutContainer.addView(launchLayout, LayoutHelper.createFrame(LayoutHelper.MATCH_PARENT, LayoutHelper.MATCH_PARENT));

            backgroundTablet = new SizeNotifierFrameLayout(this) {
                @Override
                protected boolean isActionBarVisible() {
                    return false;
                }
            };
            backgroundTablet.setOccupyStatusBar(false);
            backgroundTablet.setBackgroundImage(Theme.getCachedWallpaper(), Theme.isWallpaperMotion());
            launchLayout.addView(backgroundTablet, LayoutHelper.createRelative(LayoutHelper.MATCH_PARENT, LayoutHelper.MATCH_PARENT));

            launchLayout.addView(actionBarLayout);

            rightActionBarLayout = new ActionBarLayout(this);
            rightActionBarLayout.init(rightFragmentsStack);
            rightActionBarLayout.setDelegate(this);
            launchLayout.addView(rightActionBarLayout);

            shadowTabletSide = new FrameLayout(this);
            shadowTabletSide.setBackgroundColor(0x40295274);
            launchLayout.addView(shadowTabletSide);

            shadowTablet = new FrameLayout(this);
            shadowTablet.setVisibility(layerFragmentsStack.isEmpty() ? View.GONE : View.VISIBLE);
            shadowTablet.setBackgroundColor(0x7f000000);
            launchLayout.addView(shadowTablet);
            shadowTablet.setOnTouchListener((v, event) -> {
                if (!actionBarLayout.fragmentsStack.isEmpty() && event.getAction() == MotionEvent.ACTION_UP) {
                    float x = event.getX();
                    float y = event.getY();
                    int[] location = new int[2];
                    layersActionBarLayout.getLocationOnScreen(location);
                    int viewX = location[0];
                    int viewY = location[1];

                    if (layersActionBarLayout.checkTransitionAnimation() || x > viewX && x < viewX + layersActionBarLayout.getWidth() && y > viewY && y < viewY + layersActionBarLayout.getHeight()) {
                        return false;
                    } else {
                        if (!layersActionBarLayout.fragmentsStack.isEmpty()) {
                            for (int a = 0; a < layersActionBarLayout.fragmentsStack.size() - 1; a++) {
                                layersActionBarLayout.removeFragmentFromStack(layersActionBarLayout.fragmentsStack.get(0));
                                a--;
                            }
                            layersActionBarLayout.closeLastFragment(true);
                        }
                        return true;
                    }
                }
                return false;
            });

            shadowTablet.setOnClickListener(v -> {

            });

            layersActionBarLayout = new ActionBarLayout(this);
            layersActionBarLayout.setRemoveActionBarExtraHeight(true);
            layersActionBarLayout.setBackgroundView(shadowTablet);
            layersActionBarLayout.setUseAlphaAnimations(true);
            layersActionBarLayout.setBackgroundResource(R.drawable.boxshadow);
            layersActionBarLayout.init(layerFragmentsStack);
            layersActionBarLayout.setDelegate(this);
            layersActionBarLayout.setDrawerLayoutContainer(drawerLayoutContainer);
            layersActionBarLayout.setVisibility(layerFragmentsStack.isEmpty() ? View.GONE : View.VISIBLE);
            launchLayout.addView(layersActionBarLayout);
        } else {
            drawerLayoutContainer.addView(actionBarLayout, new ViewGroup.LayoutParams(ViewGroup.LayoutParams.MATCH_PARENT, ViewGroup.LayoutParams.MATCH_PARENT));
        }
        sideMenuContainer = new FrameLayout(this);
        sideMenu = new RecyclerListView(this) {
            @Override
            public boolean drawChild(Canvas canvas, View child, long drawingTime) {
                int restore = -1;
                if (itemAnimator != null && itemAnimator.isRunning() && itemAnimator.isAnimatingChild(child)) {
                    restore = canvas.save();
                    canvas.clipRect(0, itemAnimator.getAnimationClipTop(), getMeasuredWidth(), getMeasuredHeight());
                }
                boolean result = super.drawChild(canvas, child, drawingTime);
                if (restore >= 0) {
                    canvas.restoreToCount(restore);
                    invalidate();
                    invalidateViews();
                }
                return result;
            }
        };
        itemAnimator = new SideMenultItemAnimator(sideMenu);
        sideMenu.setItemAnimator(itemAnimator);
        sideMenu.setBackgroundColor(Theme.getColor(Theme.key_chats_menuBackground));
        sideMenu.setLayoutManager(new LinearLayoutManager(this, LinearLayoutManager.VERTICAL, false));
        sideMenu.setAllowItemsInteractionDuringAnimation(false);
        sideMenu.setAdapter(drawerLayoutAdapter = new DrawerLayoutAdapter(this, itemAnimator));
        sideMenuContainer.addView(sideMenu, LayoutHelper.createFrame(LayoutHelper.MATCH_PARENT, LayoutHelper.MATCH_PARENT));
        drawerLayoutContainer.setDrawerLayout(sideMenuContainer);
        FrameLayout.LayoutParams layoutParams = (FrameLayout.LayoutParams) sideMenuContainer.getLayoutParams();
        Point screenSize = AndroidUtilities.getRealScreenSize();
        layoutParams.width = AndroidUtilities.isTablet() ? AndroidUtilities.dp(320) : Math.min(AndroidUtilities.dp(320), Math.min(screenSize.x, screenSize.y) - AndroidUtilities.dp(56));
        layoutParams.height = LayoutHelper.MATCH_PARENT;
        sideMenuContainer.setLayoutParams(layoutParams);
        sideMenu.setOnItemClickListener((view, position, x, y) -> {
            if (position == 0) {
                DrawerProfileCell profileCell = (DrawerProfileCell) view;
                if (profileCell.isInAvatar(x, y)) {
                    openSettings(profileCell.hasAvatar());
                } else {
                    drawerLayoutAdapter.setAccountsShown(!drawerLayoutAdapter.isAccountsShown(), true);
                }
            } else if (view instanceof DrawerUserCell) {
                switchToAccount(((DrawerUserCell) view).getAccountNumber(), true);
                drawerLayoutContainer.closeDrawer(false);
            } else if (view instanceof DrawerAddCell) {
                int freeAccount;
                for (int account = 0; ; account++) {
                    if (!SharedConfig.activeAccounts.contains(account)) {
                        freeAccount = account;
                        break;
                    }
                }
                if (freeAccount >= 0) {
                    presentFragment(new LoginActivity(freeAccount));
                }
                drawerLayoutContainer.closeDrawer(false);
            } else if (view instanceof DrawerActionCheckCell) {
                int id = drawerLayoutAdapter.getId(position);
                //  DrawerLayoutAdapter.CheckItem item = drawerLayoutAdapter.getItem(position);
                if (id == 12) {
                    SharedPreferences preferences = ApplicationLoader.applicationContext.getSharedPreferences("themeconfig", Activity.MODE_PRIVATE);
                    String dayThemeName = preferences.getString("lastDayTheme", "Blue");
                    if (Theme.getTheme(dayThemeName) == null) {
                        dayThemeName = "Blue";
                    }
                    String nightThemeName = preferences.getString("lastDarkTheme", "Night");
                    if (Theme.getTheme(nightThemeName) == null) {
                        nightThemeName = "Night";
                    }
                    Theme.ThemeInfo themeInfo = Theme.getActiveTheme();

                    ((DrawerActionCheckCell) view).setChecked(!themeInfo.isDark());

                    if (dayThemeName.equals(nightThemeName)) {
                        if (themeInfo.isDark()) {
                            dayThemeName = "Blue";
                        } else {
                            nightThemeName = "Night";
                        }
                    }

                    if (dayThemeName.equals(themeInfo.getKey())) {
                        themeInfo = Theme.getTheme(nightThemeName);
                    } else {
                        themeInfo = Theme.getTheme(dayThemeName);
                    }
                    if (Theme.selectedAutoNightType != Theme.AUTO_NIGHT_TYPE_NONE) {
                        AlertUtil.showToast(LocaleController.getString("AutoNightModeOff", R.string.AutoNightModeOff));
                        Theme.selectedAutoNightType = Theme.AUTO_NIGHT_TYPE_NONE;
                        Theme.saveAutoNightThemeConfig();
                        Theme.cancelAutoNightThemeCallbacks();
                    }
                    int[] pos = new int[2];
                    Switch s = ((DrawerActionCheckCell) view).checkBox;
                    s.getLocationInWindow(pos);
                    pos[0] += s.getMeasuredWidth() / 2;
                    pos[1] += s.getMeasuredHeight() / 2;
                    NotificationCenter.getGlobalInstance().postNotificationName(NotificationCenter.needSetDayNightTheme, themeInfo, false, pos, -1);
                } else if (id == 13) {
                    presentFragment(new ProxyListActivity());
                    drawerLayoutContainer.closeDrawer(false);
                } else if (id == 14) {
                    NekoXConfig.toggleKeepOnlineStatus();

                    drawerLayoutAdapter.notifyDataSetChanged();
                }
            } else {
                int id = drawerLayoutAdapter.getId(position);
                if (id == 2) {
                    Bundle args = new Bundle();
                    presentFragment(new GroupCreateActivity(args));
                    drawerLayoutContainer.closeDrawer(false);
                } else if (id == 3) {
                    Bundle args = new Bundle();
                    args.putBoolean("onlyUsers", true);
                    args.putBoolean("destroyAfterSelect", true);
                    args.putBoolean("createSecretChat", true);
                    args.putBoolean("allowBots", false);
                    args.putBoolean("allowSelf", false);
                    presentFragment(new ContactsActivity(args));
                    drawerLayoutContainer.closeDrawer(false);
                } else if (id == 4) {
                    SharedPreferences preferences = MessagesController.getGlobalMainSettings();
                    if (!BuildVars.DEBUG_VERSION && preferences.getBoolean("channel_intro", false)) {
                        Bundle args = new Bundle();
                        args.putInt("step", 0);
                        presentFragment(new ChannelCreateActivity(args));
                    } else {
                        presentFragment(new ActionIntroActivity(ActionIntroActivity.ACTION_TYPE_CHANNEL_CREATE));
                        preferences.edit().putBoolean("channel_intro", true).apply();
                    }
                    drawerLayoutContainer.closeDrawer(false);
                } else if (id == 6) {
                    presentFragment(new ContactsActivity(null));
                    drawerLayoutContainer.closeDrawer(false);
                } else if (id == 7) {
                    presentFragment(new InviteContactsActivity());
                    drawerLayoutContainer.closeDrawer(false);
                } else if (id == 8) {
                    openSettings(false);
                } else if (id == 9) {
                    Browser.openUrl(LaunchActivity.this, NekoXConfig.FAQ_URL);
                    drawerLayoutContainer.closeDrawer(false);
                } else if (id == 10) {
                    presentFragment(new CallLogActivity());
                    drawerLayoutContainer.closeDrawer(false);
                } else if (id == 11) {
                    Bundle args = new Bundle();
                    args.putLong("user_id", UserConfig.getInstance(currentAccount).getClientUserId());
                    presentFragment(new ChatActivity(args));
                    drawerLayoutContainer.closeDrawer(false);
                } else if (id == 12) {
                    if (Build.VERSION.SDK_INT >= 23) {
                        if (checkSelfPermission(Manifest.permission.ACCESS_COARSE_LOCATION) != PackageManager.PERMISSION_GRANTED) {
                            presentFragment(new ActionIntroActivity(ActionIntroActivity.ACTION_TYPE_NEARBY_LOCATION_ACCESS));
                            drawerLayoutContainer.closeDrawer(false);
                            return;
                        }
                    }
                    boolean enabled = true;
                    if (Build.VERSION.SDK_INT >= Build.VERSION_CODES.P) {
                        LocationManager lm = (LocationManager) ApplicationLoader.applicationContext.getSystemService(Context.LOCATION_SERVICE);
                        enabled = lm.isLocationEnabled();
                    } else if (Build.VERSION.SDK_INT >= 19) {
                        try {
                            int mode = Settings.Secure.getInt(ApplicationLoader.applicationContext.getContentResolver(), Settings.Secure.LOCATION_MODE, Settings.Secure.LOCATION_MODE_OFF);
                            enabled = (mode != Settings.Secure.LOCATION_MODE_OFF);
                        } catch (Throwable e) {
                            FileLog.e(e);
                        }
                    }
                    if (enabled) {
                        presentFragment(new PeopleNearbyActivity());
                    } else {
                        presentFragment(new ActionIntroActivity(ActionIntroActivity.ACTION_TYPE_NEARBY_LOCATION_ENABLED));
                    }
                    drawerLayoutContainer.closeDrawer(false);
                } else if (id == 13) {
                    Browser.openUrl(LaunchActivity.this, LocaleController.getString("TelegramFeaturesUrl", R.string.TelegramFeaturesUrl));
                    drawerLayoutContainer.closeDrawer(false);
                }
            }
        });
        final ItemTouchHelper sideMenuTouchHelper = new ItemTouchHelper(new ItemTouchHelper.SimpleCallback(ItemTouchHelper.UP | ItemTouchHelper.DOWN, 0) {

            private RecyclerView.ViewHolder selectedViewHolder;

            @Override
            public boolean onMove(@NonNull RecyclerView recyclerView, @NonNull RecyclerView.ViewHolder viewHolder, @NonNull RecyclerView.ViewHolder target) {
                if (viewHolder.getItemViewType() != target.getItemViewType()) {
                    return false;
                }
                drawerLayoutAdapter.swapElements(viewHolder.getAdapterPosition(), target.getAdapterPosition());
                return true;
            }

            @Override
            public void onSwiped(@NonNull RecyclerView.ViewHolder viewHolder, int direction) {
            }

            @Override
            public boolean isLongPressDragEnabled() {
                return false;
            }

            @Override
            public void onSelectedChanged(RecyclerView.ViewHolder viewHolder, int actionState) {
                clearSelectedViewHolder();
                if (actionState != ItemTouchHelper.ACTION_STATE_IDLE) {
                    selectedViewHolder = viewHolder;
                    final View view = viewHolder.itemView;
                    sideMenu.cancelClickRunnables(false);
                    view.setBackgroundColor(Theme.getColor(Theme.key_dialogBackground));
                    if (Build.VERSION.SDK_INT >= 21) {
                        ObjectAnimator.ofFloat(view, "elevation", AndroidUtilities.dp(1)).setDuration(150).start();
                    }
                }
            }

            @Override
            public void clearView(RecyclerView recyclerView, RecyclerView.ViewHolder viewHolder) {
                clearSelectedViewHolder();
            }

            private void clearSelectedViewHolder() {
                if (selectedViewHolder != null) {
                    final View view = selectedViewHolder.itemView;
                    selectedViewHolder = null;
                    view.setTranslationX(0f);
                    view.setTranslationY(0f);
                    if (Build.VERSION.SDK_INT >= 21) {
                        final ObjectAnimator animator = ObjectAnimator.ofFloat(view, "elevation", 0f);
                        animator.addListener(new AnimatorListenerAdapter() {
                            @Override
                            public void onAnimationEnd(Animator animation) {
                                view.setBackground(null);
                            }
                        });
                        animator.setDuration(150).start();
                    }
                }
            }

            @Override
            public void onChildDraw(@NonNull Canvas c, @NonNull RecyclerView recyclerView, @NonNull RecyclerView.ViewHolder viewHolder, float dX, float dY, int actionState, boolean isCurrentlyActive) {
                final View view = viewHolder.itemView;
                if (drawerLayoutAdapter.isAccountsShown()) {
                    RecyclerView.ViewHolder topViewHolder = recyclerView.findViewHolderForAdapterPosition(drawerLayoutAdapter.getFirstAccountPosition() - 1);
                    RecyclerView.ViewHolder bottomViewHolder = recyclerView.findViewHolderForAdapterPosition(drawerLayoutAdapter.getLastAccountPosition() + 1);
                    if (topViewHolder != null && topViewHolder.itemView != null && topViewHolder.itemView.getBottom() == view.getTop() && dY < 0f) {
                        dY = 0f;
                    } else if (bottomViewHolder != null && bottomViewHolder.itemView != null && bottomViewHolder.itemView.getTop() == view.getBottom() && dY > 0f) {
                        dY = 0f;
                    }
                }
                view.setTranslationX(dX);
                view.setTranslationY(dY);
            }
        });
        sideMenuTouchHelper.attachToRecyclerView(sideMenu);
        sideMenu.setOnItemLongClickListener((view, position) -> {
            if (view instanceof DrawerUserCell) {
                final int accountNumber = ((DrawerUserCell) view).getAccountNumber();
                if (accountNumber == currentAccount || AndroidUtilities.isTablet()) {
                    sideMenuTouchHelper.startDrag(sideMenu.getChildViewHolder(view));
                } else {
                    final BaseFragment fragment = new DialogsActivity(null) {
                        @Override
                        protected void onTransitionAnimationEnd(boolean isOpen, boolean backward) {
                            super.onTransitionAnimationEnd(isOpen, backward);
                            if (!isOpen && backward) { // closed
                                drawerLayoutContainer.setDrawCurrentPreviewFragmentAbove(false);
                            }
                        }

                        @Override
                        protected void onPreviewOpenAnimationEnd() {
                            super.onPreviewOpenAnimationEnd();
                            drawerLayoutContainer.setAllowOpenDrawer(false, false);
                            drawerLayoutContainer.setDrawCurrentPreviewFragmentAbove(false);
                            switchToAccount(accountNumber, true);
                        }
                    };
                    fragment.setCurrentAccount(accountNumber);
                    actionBarLayout.presentFragmentAsPreview(fragment);
                    drawerLayoutContainer.setDrawCurrentPreviewFragmentAbove(true);
                    return true;
                }
            }
            return false;
        });
        drawerLayoutContainer.setParentActionBarLayout(actionBarLayout);
        actionBarLayout.setDrawerLayoutContainer(drawerLayoutContainer);
        actionBarLayout.init(mainFragmentsStack);
        actionBarLayout.setDelegate(this);
        Theme.loadWallpaper();

        checkCurrentAccount();
        updateCurrentConnectionState(currentAccount);
        NotificationCenter.getGlobalInstance().postNotificationName(NotificationCenter.closeOtherAppActivities, this);

        currentConnectionState = ConnectionsManager.getInstance(currentAccount).getConnectionState();
        NotificationCenter.getGlobalInstance().addObserver(this, NotificationCenter.needShowAlert);
        NotificationCenter.getGlobalInstance().addObserver(this, NotificationCenter.reloadInterface);
        NotificationCenter.getGlobalInstance().addObserver(this, NotificationCenter.suggestedLangpack);
        NotificationCenter.getGlobalInstance().addObserver(this, NotificationCenter.didSetNewTheme);
        NotificationCenter.getGlobalInstance().addObserver(this, NotificationCenter.needSetDayNightTheme);
        NotificationCenter.getGlobalInstance().addObserver(this, NotificationCenter.needCheckSystemBarColors);
        NotificationCenter.getGlobalInstance().addObserver(this, NotificationCenter.closeOtherAppActivities);
        NotificationCenter.getGlobalInstance().addObserver(this, NotificationCenter.didSetPasscode);
        NotificationCenter.getGlobalInstance().addObserver(this, NotificationCenter.didSetNewWallpapper);
        NotificationCenter.getGlobalInstance().addObserver(this, NotificationCenter.notificationsCountUpdated);
        NotificationCenter.getGlobalInstance().addObserver(this, NotificationCenter.screenStateChanged);
        NotificationCenter.getGlobalInstance().addObserver(this, NotificationCenter.showBulletin);
        NotificationCenter.getGlobalInstance().addObserver(this, NotificationCenter.appUpdateAvailable);

        NotificationCenter.getGlobalInstance().addObserver(drawerLayoutAdapter, NotificationCenter.proxySettingsChanged);
        NotificationCenter.getGlobalInstance().addObserver(drawerLayoutAdapter, NotificationCenter.updateUserStatus);

        if (actionBarLayout.fragmentsStack.isEmpty()) {
            if (!UserConfig.getInstance(currentAccount).isClientActivated()) {
                actionBarLayout.addFragmentToStack(new LoginActivity());
                drawerLayoutContainer.setAllowOpenDrawer(false, false);
            } else {
                DialogsActivity dialogsActivity = new DialogsActivity(null);
                dialogsActivity.setSideMenu(sideMenu);
                actionBarLayout.addFragmentToStack(dialogsActivity);
                drawerLayoutContainer.setAllowOpenDrawer(true, false);
            }

            try {
                if (savedInstanceState != null) {
                    String fragmentName = savedInstanceState.getString("fragment");
                    if (fragmentName != null) {
                        Bundle args = savedInstanceState.getBundle("args");
                        switch (fragmentName) {
                            case "chat":
                                if (args != null) {
                                    ChatActivity chat = new ChatActivity(args);
                                    if (actionBarLayout.addFragmentToStack(chat)) {
                                        chat.restoreSelfArgs(savedInstanceState);
                                    }
                                }
                                break;
                            case "settings": {
                                args.putLong("user_id", UserConfig.getInstance(currentAccount).clientUserId);
                                ProfileActivity settings = new ProfileActivity(args);
                                actionBarLayout.addFragmentToStack(settings);
                                settings.restoreSelfArgs(savedInstanceState);
                                break;
                            }
                            case "group":
                                if (args != null) {
                                    GroupCreateFinalActivity group = new GroupCreateFinalActivity(args);
                                    if (actionBarLayout.addFragmentToStack(group)) {
                                        group.restoreSelfArgs(savedInstanceState);
                                    }
                                }
                                break;
                            case "channel":
                                if (args != null) {
                                    ChannelCreateActivity channel = new ChannelCreateActivity(args);
                                    if (actionBarLayout.addFragmentToStack(channel)) {
                                        channel.restoreSelfArgs(savedInstanceState);
                                    }
                                }
                                break;
                            case "chat_profile":
                                if (args != null) {
                                    ProfileActivity profile = new ProfileActivity(args);
                                    if (actionBarLayout.addFragmentToStack(profile)) {
                                        profile.restoreSelfArgs(savedInstanceState);
                                    }
                                }
                                break;
                            case "wallpapers": {
                                WallpapersListActivity settings = new WallpapersListActivity(WallpapersListActivity.TYPE_ALL);
                                actionBarLayout.addFragmentToStack(settings);
                                settings.restoreSelfArgs(savedInstanceState);
                                break;
                            }
                        }
                    }
                }
            } catch (Exception e) {
                FileLog.e(e);
            }
        } else {
            BaseFragment fragment = actionBarLayout.fragmentsStack.get(0);
            if (fragment instanceof DialogsActivity) {
                ((DialogsActivity) fragment).setSideMenu(sideMenu);
            }
            boolean allowOpen = true;
            if (AndroidUtilities.isTablet()) {
                allowOpen = actionBarLayout.fragmentsStack.size() <= 1 && layersActionBarLayout.fragmentsStack.isEmpty();
                if (layersActionBarLayout.fragmentsStack.size() == 1 && layersActionBarLayout.fragmentsStack.get(0) instanceof LoginActivity) {
                    allowOpen = false;
                }
            }
            if (actionBarLayout.fragmentsStack.size() == 1 && actionBarLayout.fragmentsStack.get(0) instanceof LoginActivity) {
                allowOpen = false;
            }
            drawerLayoutContainer.setAllowOpenDrawer(allowOpen, false);
        }
        checkLayout();
        checkSystemBarColors();
        handleIntent(getIntent(), false, savedInstanceState != null, false);
        try {
            String os1 = Build.DISPLAY;
            String os2 = Build.USER;
            if (os1 != null) {
                os1 = os1.toLowerCase();
            } else {
                os1 = "";
            }
            if (os2 != null) {
                os2 = os1.toLowerCase();
            } else {
                os2 = "";
            }
            if (BuildVars.LOGS_ENABLED) {
                FileLog.d("OS name " + os1 + " " + os2);
            }
            if ((os1.contains("flyme") || os2.contains("flyme")) && Build.VERSION.SDK_INT <= 24) {
                AndroidUtilities.incorrectDisplaySizeFix = true;
                final View view = getWindow().getDecorView().getRootView();
                view.getViewTreeObserver().addOnGlobalLayoutListener(onGlobalLayoutListener = () -> {
                    int height = view.getMeasuredHeight();
                    FileLog.d("height = " + height + " displayHeight = " + AndroidUtilities.displaySize.y);
                    if (Build.VERSION.SDK_INT >= 21) {
                        height -= AndroidUtilities.statusBarHeight;
                    }
                    if (height > AndroidUtilities.dp(100) && height < AndroidUtilities.displaySize.y && height + AndroidUtilities.dp(100) > AndroidUtilities.displaySize.y) {
                        AndroidUtilities.displaySize.y = height;
                        if (BuildVars.LOGS_ENABLED) {
                            FileLog.d("fix display size y to " + AndroidUtilities.displaySize.y);
                        }
                    }
                });
            }
        } catch (Exception e) {
            FileLog.e(e);
        }
        MediaController.getInstance().setBaseActivity(this, true);

        UIUtil.runOnIoDispatcher(() -> {

            ExternalGcm.checkUpdate(this);

            for (SubInfo subInfo : SubManager.getSubList().find()) {

                if (subInfo == null || !subInfo.enable) continue;

                try {

                    subInfo.proxies = subInfo.reloadProxies();
                    subInfo.lastFetch = System.currentTimeMillis();

                    SubManager.getSubList().update(subInfo, true);
                    SharedConfig.reloadProxyList();

                } catch (IOException allTriesFailed) {

                    FileLog.e(allTriesFailed);

                }

            }

        });
        //FileLog.d("UI create time = " + (SystemClock.elapsedRealtime() - ApplicationLoader.startTime));
    }

    private void openSettings(boolean expanded) {
        Bundle args = new Bundle();
        args.putLong("user_id", UserConfig.getInstance(currentAccount).clientUserId);
        if (expanded) {
            args.putBoolean("expandPhoto", true);
        }
        ProfileActivity fragment = new ProfileActivity(args);
        presentFragment(fragment);
        drawerLayoutContainer.closeDrawer(false);
    }

    private void checkSystemBarColors() {
        checkSystemBarColors(true, true);
    }

    private void checkSystemBarColors(boolean checkStatusBar, boolean checkNavigationBar) {
        if (Build.VERSION.SDK_INT >= Build.VERSION_CODES.M) {
<<<<<<< HEAD
            int color = Theme.getColor(Theme.key_actionBarDefault, null, true);
            AndroidUtilities.setLightStatusBar(getWindow(), AndroidUtilities.computePerceivedBrightness(color) >= 0.721f);
            if (Build.VERSION.SDK_INT >= Build.VERSION_CODES.O) {
=======
            if (checkStatusBar) {
                int color = Theme.getColor(Theme.key_actionBarDefault, null, true);
                AndroidUtilities.setLightStatusBar(getWindow(), color == Color.WHITE);
            }
            if (Build.VERSION.SDK_INT >= Build.VERSION_CODES.O && checkNavigationBar) {
>>>>>>> 418f478a
                final Window window = getWindow();
                int color = Theme.getColor(Theme.key_windowBackgroundGray, null, true);
                if (window.getNavigationBarColor() != color) {
                    window.setNavigationBarColor(color);
                    final float brightness = AndroidUtilities.computePerceivedBrightness(color);
                    AndroidUtilities.setLightNavigationBar(getWindow(), brightness >= 0.721f);
                }
            }
        }
        if (SharedConfig.noStatusBar && Build.VERSION.SDK_INT >= 21 && checkStatusBar) {
            getWindow().setStatusBarColor(0);
        }
    }

    public void switchToAccount(int account, boolean removeAll) {
        switchToAccount(account, removeAll, false);
    }

    public void switchToAccount(int account, boolean removeAll, boolean afterLogin) {
        if (account == UserConfig.selectedAccount || !UserConfig.isValidAccount(account)) {
            return;
        }

        ConnectionsManager.getInstance(currentAccount).setAppPaused(true, false);
        UserConfig.selectedAccount = account;
        UserConfig.getInstance(0).saveConfig(false);

        checkCurrentAccount();
        if (AndroidUtilities.isTablet()) {
            layersActionBarLayout.removeAllFragments();
            rightActionBarLayout.removeAllFragments();
            if (!tabletFullSize) {
                shadowTabletSide.setVisibility(View.VISIBLE);
                if (rightActionBarLayout.fragmentsStack.isEmpty()) {
                    backgroundTablet.setVisibility(View.VISIBLE);
                }
                rightActionBarLayout.setVisibility(View.GONE);
            }
            layersActionBarLayout.setVisibility(View.GONE);
        }
        if (removeAll) {
            actionBarLayout.removeAllFragments();
        } else {
            actionBarLayout.removeFragmentFromStack(0);
        }
        DialogsActivity dialogsActivity = new DialogsActivity(null);
        dialogsActivity.setSideMenu(sideMenu);
        actionBarLayout.addFragmentToStack(dialogsActivity, 0);
        drawerLayoutContainer.setAllowOpenDrawer(true, false);
        actionBarLayout.showLastFragment();
        if (AndroidUtilities.isTablet()) {
            layersActionBarLayout.showLastFragment();
            rightActionBarLayout.showLastFragment();
        }
        if (!ApplicationLoader.mainInterfacePaused) {
            ConnectionsManager.getInstance(currentAccount).setAppPaused(false, false);
        }
        if (UserConfig.getInstance(account).unacceptedTermsOfService != null) {
            showTosActivity(account, UserConfig.getInstance(account).unacceptedTermsOfService);
        }
        updateCurrentConnectionState(currentAccount);
        NotificationCenter.getGlobalInstance().postNotificationName(NotificationCenter.updateUserStatus, (Object) null);
    }

    private void switchToAvailableAccountOrLogout() {
        int account = -1;
        for (int a : SharedConfig.activeAccounts) {
            if (UserConfig.getInstance(a).isClientActivated()) {
                account = a;
                break;
            }
        }
        if (termsOfServiceView != null) {
            termsOfServiceView.setVisibility(View.GONE);
        }
        if (account != -1) {
            switchToAccount(account, true);
        } else {
            if (drawerLayoutAdapter != null) {
                drawerLayoutAdapter.notifyDataSetChanged();
            }
            clearFragments();
            Intent intent2 = new Intent(this, IntroActivity.class);
            startActivity(intent2);
            onFinish();
            finish();
        }
    }

    public static void clearFragments() {
        for (BaseFragment fragment : mainFragmentsStack) {
            fragment.onFragmentDestroy();
        }
        mainFragmentsStack.clear();
        if (AndroidUtilities.isTablet()) {
            for (BaseFragment fragment : layerFragmentsStack) {
                fragment.onFragmentDestroy();
            }
            layerFragmentsStack.clear();
            for (BaseFragment fragment : rightFragmentsStack) {
                fragment.onFragmentDestroy();
            }
            rightFragmentsStack.clear();
        }
    }

    public int getMainFragmentsCount() {
        return mainFragmentsStack.size();
    }

    private void checkCurrentAccount() {
        if (currentAccount != UserConfig.selectedAccount) {
            NotificationCenter.getInstance(currentAccount).removeObserver(this, NotificationCenter.appDidLogout);
            NotificationCenter.getInstance(currentAccount).removeObserver(this, NotificationCenter.mainUserInfoChanged);
            NotificationCenter.getInstance(currentAccount).removeObserver(this, NotificationCenter.didUpdateConnectionState);
            NotificationCenter.getInstance(currentAccount).removeObserver(this, NotificationCenter.needShowAlert);
            NotificationCenter.getInstance(currentAccount).removeObserver(this, NotificationCenter.wasUnableToFindCurrentLocation);
            NotificationCenter.getInstance(currentAccount).removeObserver(this, NotificationCenter.openArticle);
            NotificationCenter.getInstance(currentAccount).removeObserver(this, NotificationCenter.hasNewContactsToImport);
            NotificationCenter.getInstance(currentAccount).removeObserver(this, NotificationCenter.needShowPlayServicesAlert);
            NotificationCenter.getInstance(currentAccount).removeObserver(this, NotificationCenter.fileLoaded);
            NotificationCenter.getInstance(currentAccount).removeObserver(this, NotificationCenter.fileLoadProgressChanged);
            NotificationCenter.getInstance(currentAccount).removeObserver(this, NotificationCenter.fileLoadFailed);
            NotificationCenter.getInstance(currentAccount).removeObserver(this, NotificationCenter.historyImportProgressChanged);
            NotificationCenter.getInstance(currentAccount).removeObserver(this, NotificationCenter.groupCallUpdated);
            NotificationCenter.getInstance(currentAccount).removeObserver(this, NotificationCenter.stickersImportComplete);
            NotificationCenter.getInstance(currentAccount).removeObserver(this, NotificationCenter.newSuggestionsAvailable);
        }
        currentAccount = UserConfig.selectedAccount;
        NotificationCenter.getInstance(currentAccount).addObserver(this, NotificationCenter.appDidLogout);
        NotificationCenter.getInstance(currentAccount).addObserver(this, NotificationCenter.mainUserInfoChanged);
        NotificationCenter.getInstance(currentAccount).addObserver(this, NotificationCenter.didUpdateConnectionState);
        NotificationCenter.getInstance(currentAccount).addObserver(this, NotificationCenter.needShowAlert);
        NotificationCenter.getInstance(currentAccount).addObserver(this, NotificationCenter.wasUnableToFindCurrentLocation);
        NotificationCenter.getInstance(currentAccount).addObserver(this, NotificationCenter.openArticle);
        NotificationCenter.getInstance(currentAccount).addObserver(this, NotificationCenter.hasNewContactsToImport);
        NotificationCenter.getInstance(currentAccount).addObserver(this, NotificationCenter.needShowPlayServicesAlert);
        NotificationCenter.getInstance(currentAccount).addObserver(this, NotificationCenter.fileLoaded);
        NotificationCenter.getInstance(currentAccount).addObserver(this, NotificationCenter.fileLoadProgressChanged);
        NotificationCenter.getInstance(currentAccount).addObserver(this, NotificationCenter.fileLoadFailed);
        NotificationCenter.getInstance(currentAccount).addObserver(this, NotificationCenter.historyImportProgressChanged);
        NotificationCenter.getInstance(currentAccount).addObserver(this, NotificationCenter.groupCallUpdated);
        NotificationCenter.getInstance(currentAccount).addObserver(this, NotificationCenter.stickersImportComplete);
        NotificationCenter.getInstance(currentAccount).addObserver(this, NotificationCenter.newSuggestionsAvailable);
    }

    private void checkLayout() {
        if (!AndroidUtilities.isTablet() || rightActionBarLayout == null) {
            return;
        }

        if (!AndroidUtilities.isInMultiwindow && (!AndroidUtilities.isSmallTablet() || getResources().getConfiguration().orientation == Configuration.ORIENTATION_LANDSCAPE)) {
            tabletFullSize = false;
            if (actionBarLayout.fragmentsStack.size() >= 2) {
                for (int a = 1; a < actionBarLayout.fragmentsStack.size(); a++) {
                    BaseFragment chatFragment = actionBarLayout.fragmentsStack.get(a);
                    if (chatFragment instanceof ChatActivity) {
                        ((ChatActivity) chatFragment).setIgnoreAttachOnPause(true);
                    }
                    chatFragment.onPause();
                    actionBarLayout.fragmentsStack.remove(a);
                    rightActionBarLayout.fragmentsStack.add(chatFragment);
                    a--;
                }
                if (passcodeView == null || passcodeView.getVisibility() != View.VISIBLE) {
                    actionBarLayout.showLastFragment();
                    rightActionBarLayout.showLastFragment();
                }
            }
            rightActionBarLayout.setVisibility(rightActionBarLayout.fragmentsStack.isEmpty() ? View.GONE : View.VISIBLE);
            backgroundTablet.setVisibility(rightActionBarLayout.fragmentsStack.isEmpty() ? View.VISIBLE : View.GONE);
            shadowTabletSide.setVisibility(!actionBarLayout.fragmentsStack.isEmpty() ? View.VISIBLE : View.GONE);
        } else {
            tabletFullSize = true;
            if (!rightActionBarLayout.fragmentsStack.isEmpty()) {
                for (int a = 0; a < rightActionBarLayout.fragmentsStack.size(); a++) {
                    BaseFragment chatFragment = rightActionBarLayout.fragmentsStack.get(a);
                    if (chatFragment instanceof ChatActivity) {
                        ((ChatActivity) chatFragment).setIgnoreAttachOnPause(true);
                    }
                    chatFragment.onPause();
                    rightActionBarLayout.fragmentsStack.remove(a);
                    actionBarLayout.fragmentsStack.add(chatFragment);
                    a--;
                }
                if (passcodeView == null || passcodeView.getVisibility() != View.VISIBLE) {
                    actionBarLayout.showLastFragment();
                }
            }
            shadowTabletSide.setVisibility(View.GONE);
            rightActionBarLayout.setVisibility(View.GONE);
            backgroundTablet.setVisibility(!actionBarLayout.fragmentsStack.isEmpty() ? View.GONE : View.VISIBLE);
        }
    }

    private void showUpdateActivity(int account, TLRPC.TL_help_appUpdate update, boolean check) {
        if (blockingUpdateView == null) {
            blockingUpdateView = new BlockingUpdateView(LaunchActivity.this) {
                @Override
                public void setVisibility(int visibility) {
                    super.setVisibility(visibility);
                    if (visibility == View.GONE) {
                        drawerLayoutContainer.setAllowOpenDrawer(true, false);
                    }
                }
            };
            drawerLayoutContainer.addView(blockingUpdateView, LayoutHelper.createFrame(LayoutHelper.MATCH_PARENT, LayoutHelper.MATCH_PARENT));
        }
        blockingUpdateView.show(account, update, check);
        drawerLayoutContainer.setAllowOpenDrawer(false, false);
    }

    private void showTosActivity(int account, TLRPC.TL_help_termsOfService tos) {
        if (termsOfServiceView == null) {
            termsOfServiceView = new TermsOfServiceView(this);
            termsOfServiceView.setAlpha(0f);
            drawerLayoutContainer.addView(termsOfServiceView, LayoutHelper.createFrame(LayoutHelper.MATCH_PARENT, LayoutHelper.MATCH_PARENT));
            termsOfServiceView.setDelegate(new TermsOfServiceView.TermsOfServiceViewDelegate() {
                @Override
                public void onAcceptTerms(int account) {
                    UserConfig.getInstance(account).unacceptedTermsOfService = null;
                    UserConfig.getInstance(account).saveConfig(false);
                    drawerLayoutContainer.setAllowOpenDrawer(true, false);
                    if (mainFragmentsStack.size() > 0) {
                        mainFragmentsStack.get(mainFragmentsStack.size() - 1).onResume();
                    }
                    termsOfServiceView.animate()
                            .alpha(0f)
                            .setDuration(150)
                            .setInterpolator(AndroidUtilities.accelerateInterpolator)
                            .withEndAction(() -> termsOfServiceView.setVisibility(View.GONE))
                            .start();
                }

                @Override
                public void onDeclineTerms(int account) {
                    drawerLayoutContainer.setAllowOpenDrawer(true, false);
                    termsOfServiceView.setVisibility(View.GONE);
                }
            });
        }
        TLRPC.TL_help_termsOfService currentTos = UserConfig.getInstance(account).unacceptedTermsOfService;
        if (currentTos != tos && (currentTos == null || !currentTos.id.data.equals(tos.id.data))) {
            UserConfig.getInstance(account).unacceptedTermsOfService = tos;
            UserConfig.getInstance(account).saveConfig(false);
        }
        termsOfServiceView.show(account, tos);
        drawerLayoutContainer.setAllowOpenDrawer(false, false);
        termsOfServiceView.animate().alpha(1f).setDuration(150).setInterpolator(AndroidUtilities.decelerateInterpolator).setListener(null).start();
    }

    public void showPasscodeActivity(boolean fingerprint, boolean animated, int x, int y, Runnable onShow, Runnable onStart) {
        if (drawerLayoutContainer == null) {
            return;
        }
        if (passcodeView == null) {
            passcodeView = new PasscodeView(this);
            drawerLayoutContainer.addView(passcodeView, LayoutHelper.createFrame(LayoutHelper.MATCH_PARENT, LayoutHelper.MATCH_PARENT));
        }
        SharedConfig.appLocked = true;
        if (SecretMediaViewer.hasInstance() && SecretMediaViewer.getInstance().isVisible()) {
            SecretMediaViewer.getInstance().closePhoto(false, false);
        } else if (PhotoViewer.hasInstance() && PhotoViewer.getInstance().isVisible()) {
            PhotoViewer.getInstance().closePhoto(false, true);
        } else if (ArticleViewer.hasInstance() && ArticleViewer.getInstance().isVisible()) {
            ArticleViewer.getInstance().close(false, true);
        }
        MessageObject messageObject = MediaController.getInstance().getPlayingMessageObject();
        if (messageObject != null && messageObject.isRoundVideo()) {
            MediaController.getInstance().cleanupPlayer(true, true);
        }
        passcodeView.onShow(fingerprint, animated, x, y, () -> {
            actionBarLayout.setVisibility(View.INVISIBLE);
            if (AndroidUtilities.isTablet()) {
                if (layersActionBarLayout.getVisibility() == View.VISIBLE) {
                    layersActionBarLayout.setVisibility(View.INVISIBLE);
                }
                rightActionBarLayout.setVisibility(View.INVISIBLE);
            }
            if (onShow != null) {
                onShow.run();
            }
        }, onStart);
        SharedConfig.isWaitingForPasscodeEnter = true;
        drawerLayoutContainer.setAllowOpenDrawer(false, false);
        passcodeView.setDelegate(() -> {
            SharedConfig.isWaitingForPasscodeEnter = false;
            if (passcodeSaveIntent != null) {
                handleIntent(passcodeSaveIntent, passcodeSaveIntentIsNew, passcodeSaveIntentIsRestore, true);
                passcodeSaveIntent = null;
            }
            drawerLayoutContainer.setAllowOpenDrawer(true, false);
            actionBarLayout.setVisibility(View.VISIBLE);
            actionBarLayout.showLastFragment();
            if (AndroidUtilities.isTablet()) {
                layersActionBarLayout.showLastFragment();
                rightActionBarLayout.showLastFragment();
                if (layersActionBarLayout.getVisibility() == View.INVISIBLE) {
                    layersActionBarLayout.setVisibility(View.VISIBLE);
                }
                rightActionBarLayout.setVisibility(View.VISIBLE);
            }
        });
    }

    private boolean handleIntent(Intent intent, boolean isNew, boolean restore, boolean fromPassword) {
        if (AndroidUtilities.handleProxyIntent(this, intent)) {
            actionBarLayout.showLastFragment();
            if (AndroidUtilities.isTablet()) {
                layersActionBarLayout.showLastFragment();
                rightActionBarLayout.showLastFragment();
            }
            return true;
        }
        if (isNew && PhotoViewer.hasInstance() && PhotoViewer.getInstance().isVisible()) {
            if (intent == null || !Intent.ACTION_MAIN.equals(intent.getAction())) {
                PhotoViewer.getInstance().closePhoto(false, true);
            }
        }
        int flags = intent.getFlags();
        String action = intent.getAction();
        final int[] intentAccount = new int[]{intent.getIntExtra("currentAccount", UserConfig.selectedAccount)};
        switchToAccount(intentAccount[0], true);
        boolean isVoipIntent = action != null && action.equals("voip");
        if (!fromPassword && (AndroidUtilities.needShowPasscode(true) || SharedConfig.isWaitingForPasscodeEnter)) {
            showPasscodeActivity(true, false, -1, -1, null, null);
            UserConfig.getInstance(currentAccount).saveConfig(false);
            if (!isVoipIntent) {
                passcodeSaveIntent = intent;
                passcodeSaveIntentIsNew = isNew;
                passcodeSaveIntentIsRestore = restore;
                return false;
            }
        }
        boolean pushOpened = false;
        long push_user_id = 0;
        long push_chat_id = 0;
        int push_enc_id = 0;
        int push_msg_id = 0;
        int open_settings = 0;
        int open_widget_edit = -1;
        int open_widget_edit_type = -1;
        int open_new_dialog = 0;
        long dialogId = 0;
        boolean showDialogsList = false;
        boolean showPlayer = false;
        boolean showLocations = false;
        boolean showGroupVoip = false;
        boolean showCallLog = false;
        boolean audioCallUser = false;
        boolean videoCallUser = false;
        boolean needCallAlert = false;
        boolean newContact = false;
        boolean newContactAlert = false;
        boolean scanQr = false;
        String searchQuery = null;
        String callSearchQuery = null;
        String newContactName = null;
        String newContactPhone = null;

        photoPathsArray = null;
        videoPath = null;
        sendingText = null;
        sendingLocation = null;
        documentsPathsArray = null;
        documentsOriginalPathsArray = null;
        documentsMimeType = null;
        documentsUrisArray = null;
        exportingChatUri = null;
        contactsToSend = null;
        contactsToSendUri = null;
        importingStickers = null;
        importingStickersEmoji = null;
        importingStickersSoftware = null;

        if ((flags & Intent.FLAG_ACTIVITY_LAUNCHED_FROM_HISTORY) == 0) {
            if (intent != null && intent.getAction() != null && !restore) {
                if (Intent.ACTION_SEND.equals(intent.getAction())) {
                    if (SharedConfig.directShare && intent != null && intent.getExtras() != null) {
                        dialogId = intent.getExtras().getLong("dialogId", 0);
                        String hash = null;
                        if (dialogId == 0) {
                            try {
                                String id = intent.getExtras().getString(ShortcutManagerCompat.EXTRA_SHORTCUT_ID);
                                if (id != null) {
                                    List<ShortcutInfoCompat> list = ShortcutManagerCompat.getDynamicShortcuts(ApplicationLoader.applicationContext);
                                    for (int a = 0, N = list.size(); a < N; a++) {
                                        ShortcutInfoCompat info = list.get(a);
                                        if (id.equals(info.getId())) {
                                            Bundle extras = info.getIntent().getExtras();
                                            dialogId = extras.getLong("dialogId", 0);
                                            hash = extras.getString("hash", null);
                                            break;
                                        }
                                    }
                                }
                            } catch (Throwable e) {
                                FileLog.e(e);
                            }
                        } else {
                            hash = intent.getExtras().getString("hash", null);
                        }
                        if (SharedConfig.directShareHash == null || !SharedConfig.directShareHash.equals(hash)) {
                            dialogId = 0;
                        }
                    }

                    boolean error = false;
                    String type = intent.getType();
                    if (type != null && type.equals(ContactsContract.Contacts.CONTENT_VCARD_TYPE)) {
                        try {
                            Uri uri = (Uri) intent.getExtras().get(Intent.EXTRA_STREAM);
                            if (uri != null) {
                                contactsToSend = AndroidUtilities.loadVCardFromStream(uri, currentAccount, false, null, null);
                                if (contactsToSend.size() > 5) {
                                    contactsToSend = null;
                                    documentsUrisArray = new ArrayList<>();
                                    documentsUrisArray.add(uri);
                                    documentsMimeType = type;
                                } else {
                                    contactsToSendUri = uri;
                                }
                            } else {
                                error = true;
                            }
                        } catch (Exception e) {
                            FileLog.e(e);
                            error = true;
                        }
                    } else {
                        String text = intent.getStringExtra(Intent.EXTRA_TEXT);
                        if (text == null) {
                            CharSequence textSequence = intent.getCharSequenceExtra(Intent.EXTRA_TEXT);
                            if (textSequence != null) {
                                text = textSequence.toString();
                            }
                        }
                        String subject = intent.getStringExtra(Intent.EXTRA_SUBJECT);

                        if (!TextUtils.isEmpty(text)) {
                            Matcher m = locationRegex.matcher(text);
                            if (m.find()) {
                                String[] lines = text.split("\\n");
                                String venueTitle = null;
                                String venueAddress = null;
                                if (lines[0].equals("My Position")) {
                                    // Use normal GeoPoint message (user position)
                                } else if (!lines[0].contains("geo:")) {
                                    venueTitle = lines[0];
                                    if (!lines[1].contains("geo:")) {
                                        venueAddress = lines[1];
                                    }
                                }
                                sendingLocation = new Location("");
                                sendingLocation.setLatitude(Double.parseDouble(m.group(1)));
                                sendingLocation.setLongitude(Double.parseDouble(m.group(2)));
                                Bundle bundle = new Bundle();
                                bundle.putCharSequence("venueTitle", venueTitle);
                                bundle.putCharSequence("venueAddress", venueAddress);
                                sendingLocation.setExtras(bundle);
                            } else if ((text.startsWith("http://") || text.startsWith("https://")) && !TextUtils.isEmpty(subject)) {
                                text = subject + "\n" + text;
                            }
                            sendingText = text;
                        } else if (!TextUtils.isEmpty(subject)) {
                            sendingText = subject;
                        }

                        Parcelable parcelable = intent.getParcelableExtra(Intent.EXTRA_STREAM);
                        if (parcelable != null) {
                            String path;
                            if (!(parcelable instanceof Uri)) {
                                parcelable = Uri.parse(parcelable.toString());
                            }
                            Uri uri = (Uri) parcelable;
                            if (!error && uri != null) {
                                if (type != null && type.startsWith("image/") || uri.toString().toLowerCase().endsWith(".jpg")) {
                                    if (photoPathsArray == null) {
                                        photoPathsArray = new ArrayList<>();
                                    }
                                    SendMessagesHelper.SendingMediaInfo info = new SendMessagesHelper.SendingMediaInfo();
                                    info.uri = uri;
                                    photoPathsArray.add(info);
                                } else {
                                    String originalPath = uri.toString();
                                    if (dialogId == 0 && originalPath != null) {
                                        if (BuildVars.LOGS_ENABLED) {
                                            FileLog.d("export path = " + originalPath);
                                        }
                                        Set<String> exportUris = MessagesController.getInstance(intentAccount[0]).exportUri;
                                        String fileName = FileLoader.fixFileName(MediaController.getFileName(uri));
                                        for (String u : exportUris) {
                                            try {
                                                Pattern pattern = Pattern.compile(u);
                                                if (pattern.matcher(originalPath).find() || pattern.matcher(fileName).find()) {
                                                    exportingChatUri = uri;
                                                    break;
                                                }
                                            } catch (Exception e) {
                                                FileLog.e(e);
                                            }
                                        }
                                        if (exportingChatUri == null) {
                                            if (originalPath.startsWith("content://com.kakao.talk") && originalPath.endsWith("KakaoTalkChats.txt")) {
                                                exportingChatUri = uri;
                                            }
                                        }
                                    }
                                    if (exportingChatUri == null) {
                                        path = AndroidUtilities.getPath(uri);
                                        if (path != null) {
                                            if (path.startsWith("file:")) {
                                                path = path.replace("file://", "");
                                            }
                                            if (type != null && type.startsWith("video/")) {
                                                videoPath = path;
                                            } else {
                                                if (documentsPathsArray == null) {
                                                    documentsPathsArray = new ArrayList<>();
                                                    documentsOriginalPathsArray = new ArrayList<>();
                                                }
                                                documentsPathsArray.add(path);
                                                documentsOriginalPathsArray.add(uri.toString());
                                            }
                                        } else {
                                            if (documentsUrisArray == null) {
                                                documentsUrisArray = new ArrayList<>();
                                            }
                                            documentsUrisArray.add(uri);
                                            documentsMimeType = type;
                                        }
                                    }
                                }
                            }
                        } else if (sendingText == null && sendingLocation == null) {
                            error = true;
                        }
                    }
                    if (error) {
                        Toast.makeText(this, "Unsupported content", Toast.LENGTH_SHORT).show();
                    }
                } else if ("org.telegram.messenger.CREATE_STICKER_PACK".equals(intent.getAction())) {
                    try {
                        importingStickers = intent.getParcelableArrayListExtra(Intent.EXTRA_STREAM);
                        importingStickersEmoji = intent.getStringArrayListExtra("STICKER_EMOJIS");
                        importingStickersSoftware = intent.getStringExtra("IMPORTER");
                    } catch (Throwable e) {
                        FileLog.e(e);
                        importingStickers = null;
                        importingStickersEmoji = null;
                        importingStickersSoftware = null;
                    }
                } else if (Intent.ACTION_SEND_MULTIPLE.equals(intent.getAction())) {
                    boolean error = false;
                    try {
                        ArrayList<Parcelable> uris = intent.getParcelableArrayListExtra(Intent.EXTRA_STREAM);
                        String type = intent.getType();
                        if (uris != null) {
                            for (int a = 0; a < uris.size(); a++) {
                                Parcelable parcelable = uris.get(a);
                                if (!(parcelable instanceof Uri)) {
                                    parcelable = Uri.parse(parcelable.toString());
                                }
                                Uri uri = (Uri) parcelable;
                                if (uri != null) {
                                    if (AndroidUtilities.isInternalUri(uri)) {
                                        uris.remove(a);
                                        a--;
                                    }
                                }
                            }
                            if (uris.isEmpty()) {
                                uris = null;
                            }
                        }
                        if (uris != null) {
                            if (type != null && type.startsWith("image/")) {
                                for (int a = 0; a < uris.size(); a++) {
                                    Parcelable parcelable = uris.get(a);
                                    if (!(parcelable instanceof Uri)) {
                                        parcelable = Uri.parse(parcelable.toString());
                                    }
                                    Uri uri = (Uri) parcelable;
                                    if (photoPathsArray == null) {
                                        photoPathsArray = new ArrayList<>();
                                    }
                                    SendMessagesHelper.SendingMediaInfo info = new SendMessagesHelper.SendingMediaInfo();
                                    info.uri = uri;
                                    photoPathsArray.add(info);
                                }
                            } else {
                                Set<String> exportUris = MessagesController.getInstance(intentAccount[0]).exportUri;
                                for (int a = 0; a < uris.size(); a++) {
                                    Parcelable parcelable = uris.get(a);
                                    if (!(parcelable instanceof Uri)) {
                                        parcelable = Uri.parse(parcelable.toString());
                                    }
                                    Uri uri = (Uri) parcelable;
                                    String path = AndroidUtilities.getPath(uri);
                                    String originalPath = parcelable.toString();
                                    if (originalPath == null) {
                                        originalPath = path;
                                    }

                                    if (BuildVars.LOGS_ENABLED) {
                                        FileLog.d("export path = " + originalPath);
                                    }
                                    if (dialogId == 0 && originalPath != null && exportingChatUri == null) {
                                        boolean ok = false;
                                        String fileName = FileLoader.fixFileName(MediaController.getFileName(uri));
                                        for (String u : exportUris) {
                                            try {
                                                Pattern pattern = Pattern.compile(u);
                                                if (pattern.matcher(originalPath).find() || pattern.matcher(fileName).find()) {
                                                    exportingChatUri = uri;
                                                    ok = true;
                                                    break;
                                                }
                                            } catch (Exception e) {
                                                FileLog.e(e);
                                            }
                                        }
                                        if (ok) {
                                            continue;
                                        } else if (originalPath.startsWith("content://com.kakao.talk") && originalPath.endsWith("KakaoTalkChats.txt")) {
                                            exportingChatUri = uri;
                                            continue;
                                        }
                                    }
                                    if (path != null) {
                                        if (path.startsWith("file:")) {
                                            path = path.replace("file://", "");
                                        }
                                        if (documentsPathsArray == null) {
                                            documentsPathsArray = new ArrayList<>();
                                            documentsOriginalPathsArray = new ArrayList<>();
                                        }
                                        documentsPathsArray.add(path);
                                        documentsOriginalPathsArray.add(originalPath);
                                    } else {
                                        if (documentsUrisArray == null) {
                                            documentsUrisArray = new ArrayList<>();
                                        }
                                        documentsUrisArray.add(uri);
                                        documentsMimeType = type;
                                    }
                                }
                            }
                        } else {
                            error = true;
                        }
                    } catch (Exception e) {
                        FileLog.e(e);
                        error = true;
                    }
                    if (error) {
                        Toast.makeText(this, "Unsupported content", Toast.LENGTH_SHORT).show();
                    }
                } else if (Intent.ACTION_VIEW.equals(intent.getAction())) {
                    Uri data = intent.getData();
                    if (data != null) {
                        String username = null;
                        String login = null;
                        String group = null;
                        String sticker = null;
                        HashMap<String, String> auth = null;
                        String unsupportedUrl = null;
                        String botUser = null;
                        String botChat = null;
                        String message = null;
                        String phone = null;
                        String game = null;
                        String voicechat = null;
                        String phoneHash = null;
                        String lang = null;
                        String theme = null;
                        String code = null;
                        TLRPC.TL_wallPaper wallPaper = null;
                        Integer messageId = null;
                        Long channelId = null;
                        Integer threadId = null;
                        Integer commentId = null;
                        int videoTimestamp = -1;
                        boolean hasUrl = false;
                        final String scheme = data.getScheme();
                        boolean internal = intent.getExtras() != null && intent.getExtras().get("internal") != null && (boolean) intent.getExtras().get("internal");
                        if (scheme != null) {
                            switch (scheme) {
                                case "http":
                                case "https": {
                                    String host = data.getHost().toLowerCase();
                                    if (host.equals("telegram.me") || host.equals("t.me") || host.equals("telegram.dog")) {
                                        String path = data.getPath();
                                        if (path != null && path.length() > 1) {
                                            path = path.substring(1);
                                            if (path.startsWith("bg/")) {
                                                wallPaper = new TLRPC.TL_wallPaper();
                                                wallPaper.settings = new TLRPC.TL_wallPaperSettings();
                                                wallPaper.slug = path.replace("bg/", "");
                                                boolean ok = false;
                                                if (wallPaper.slug != null && wallPaper.slug.length() == 6) {
                                                    try {
                                                        wallPaper.settings.background_color = Integer.parseInt(wallPaper.slug, 16) | 0xff000000;
                                                        wallPaper.slug = null;
                                                        ok = true;
                                                    } catch (Exception ignore) {

                                                    }
                                                } else if (wallPaper.slug != null && wallPaper.slug.length() >= 13 && AndroidUtilities.isValidWallChar(wallPaper.slug.charAt(6))) {
                                                    try {
                                                        wallPaper.settings.background_color = Integer.parseInt(wallPaper.slug.substring(0, 6), 16) | 0xff000000;
                                                        wallPaper.settings.second_background_color = Integer.parseInt(wallPaper.slug.substring(7, 13), 16) | 0xff000000;
                                                        if (wallPaper.slug.length() >= 20 && AndroidUtilities.isValidWallChar(wallPaper.slug.charAt(13))) {
                                                            wallPaper.settings.third_background_color = Integer.parseInt(wallPaper.slug.substring(14, 20), 16) | 0xff000000;
                                                        }
                                                        if (wallPaper.slug.length() == 27 && AndroidUtilities.isValidWallChar(wallPaper.slug.charAt(20))) {
                                                            wallPaper.settings.fourth_background_color = Integer.parseInt(wallPaper.slug.substring(21), 16) | 0xff000000;
                                                        }
                                                        try {
                                                            String rotation = data.getQueryParameter("rotation");
                                                            if (!TextUtils.isEmpty(rotation)) {
                                                                wallPaper.settings.rotation = Utilities.parseInt(rotation);
                                                            }
                                                        } catch (Exception ignore) {

                                                        }
                                                        wallPaper.slug = null;
                                                        ok = true;
                                                    } catch (Exception ignore) {

                                                    }
                                                }
                                                if (!ok) {
                                                    String mode = data.getQueryParameter("mode");
                                                    if (mode != null) {
                                                        mode = mode.toLowerCase();
                                                        String[] modes = mode.split(" ");
                                                        if (modes != null && modes.length > 0) {
                                                            for (int a = 0; a < modes.length; a++) {
                                                                if ("blur".equals(modes[a])) {
                                                                    wallPaper.settings.blur = true;
                                                                } else if ("motion".equals(modes[a])) {
                                                                    wallPaper.settings.motion = true;
                                                                }
                                                            }
                                                        }
                                                    }
                                                    String intensity = data.getQueryParameter("intensity");
                                                    if (!TextUtils.isEmpty(intensity)) {
                                                        wallPaper.settings.intensity = Utilities.parseInt(intensity);
                                                    } else {
                                                        wallPaper.settings.intensity = 50;
                                                    }
                                                    try {
                                                        String bgColor = data.getQueryParameter("bg_color");
                                                        if (!TextUtils.isEmpty(bgColor)) {
                                                            wallPaper.settings.background_color = Integer.parseInt(bgColor.substring(0, 6), 16) | 0xff000000;
                                                            if (bgColor.length() >= 13) {
                                                                wallPaper.settings.second_background_color = Integer.parseInt(bgColor.substring(7, 13), 16) | 0xff000000;
                                                                if (bgColor.length() >= 20 && AndroidUtilities.isValidWallChar(bgColor.charAt(13))) {
                                                                    wallPaper.settings.third_background_color = Integer.parseInt(bgColor.substring(14, 20), 16) | 0xff000000;
                                                                }
                                                                if (bgColor.length() == 27 && AndroidUtilities.isValidWallChar(bgColor.charAt(20))) {
                                                                    wallPaper.settings.fourth_background_color = Integer.parseInt(bgColor.substring(21), 16) | 0xff000000;
                                                                }
                                                            }
                                                        } else {
                                                            wallPaper.settings.background_color = 0xffffffff;
                                                        }
                                                    } catch (Exception ignore) {

                                                    }
                                                    try {
                                                        String rotation = data.getQueryParameter("rotation");
                                                        if (!TextUtils.isEmpty(rotation)) {
                                                            wallPaper.settings.rotation = Utilities.parseInt(rotation);
                                                        }
                                                    } catch (Exception ignore) {

                                                    }
                                                }
                                            } else if (path.startsWith("login/")) {
                                                int intCode = Utilities.parseInt(path.replace("login/", ""));
                                                if (intCode != 0) {
                                                    code = "" + intCode;
                                                }
                                            } else if (path.startsWith("joinchat/")) {
                                                group = path.replace("joinchat/", "");
                                            } else if (path.startsWith("+")) {
                                                group = path.replace("+", "");
                                            } else if (path.startsWith("addstickers/")) {
                                                sticker = path.replace("addstickers/", "");
                                            } else if (path.startsWith("msg/") || path.startsWith("share/")) {
                                                message = data.getQueryParameter("url");
                                                if (message == null) {
                                                    message = "";
                                                }
                                                if (data.getQueryParameter("text") != null) {
                                                    if (message.length() > 0) {
                                                        hasUrl = true;
                                                        message += "\n";
                                                    }
                                                    message += data.getQueryParameter("text");
                                                }
                                                if (message.length() > 4096 * 4) {
                                                    message = message.substring(0, 4096 * 4);
                                                }
                                                while (message.endsWith("\n")) {
                                                    message = message.substring(0, message.length() - 1);
                                                }
                                            } else if (path.startsWith("confirmphone")) {
                                                phone = data.getQueryParameter("phone");
                                                phoneHash = data.getQueryParameter("hash");
                                            } else if (path.startsWith("setlanguage/")) {
                                                lang = path.substring(12);
                                            } else if (path.startsWith("addtheme/")) {
                                                theme = path.substring(9);
                                            } else if (path.startsWith("c/")) {
                                                List<String> segments = data.getPathSegments();
                                                if (segments.size() == 3) {
                                                    channelId = Utilities.parseLong(segments.get(1));
                                                    messageId = Utilities.parseInt(segments.get(2));
                                                    if (messageId == 0 || channelId == 0) {
                                                        messageId = null;
                                                        channelId = null;
                                                    }
                                                    threadId = Utilities.parseInt(data.getQueryParameter("thread"));
                                                    if (threadId == 0) {
                                                        threadId = null;
                                                    }
                                                }
                                            } else if (path.startsWith("@id")) {
                                                try {

                                                    int userId = Utilities.parseInt(StringsKt.substringAfter(path, "@id", "0"));
                                                    if (userId != 0) {
                                                        push_user_id = userId;
                                                    }
                                                } catch (Exception e) {
                                                    FileLog.e(e);
                                                }
                                            } else if (path.length() >= 1) {
                                                ArrayList<String> segments = new ArrayList<>(data.getPathSegments());
                                                if (segments.size() > 0 && segments.get(0).equals("s")) {
                                                    segments.remove(0);
                                                }
                                                if (segments.size() > 0) {
                                                    username = segments.get(0);
                                                    if (segments.size() > 1) {
                                                        messageId = Utilities.parseInt(segments.get(1));
                                                        if (messageId == 0) {
                                                            messageId = null;
                                                        }
                                                    }
                                                }
                                                if (messageId != null) {
                                                    videoTimestamp = getTimestampFromLink(data);
                                                }
                                                botUser = data.getQueryParameter("start");
                                                botChat = data.getQueryParameter("startgroup");
                                                game = data.getQueryParameter("game");
                                                voicechat = data.getQueryParameter("voicechat");
                                                threadId = Utilities.parseInt(data.getQueryParameter("thread"));
                                                if (threadId == 0) {
                                                    threadId = null;
                                                }
                                                commentId = Utilities.parseInt(data.getQueryParameter("comment"));
                                                if (commentId == 0) {
                                                    commentId = null;
                                                }
                                            }
                                        }
                                    }
                                    break;
                                }
                                case "tg": {
                                    String url = data.toString();
                                    if (url.startsWith("tg:resolve") || url.startsWith("tg://resolve")) {
                                        url = url.replace("tg:resolve", "tg://telegram.org").replace("tg://resolve", "tg://telegram.org");
                                        data = Uri.parse(url);
                                        username = data.getQueryParameter("domain");
                                        if ("telegrampassport".equals(username)) {
                                            username = null;
                                            auth = new HashMap<>();
                                            String scope = data.getQueryParameter("scope");
                                            if (!TextUtils.isEmpty(scope) && scope.startsWith("{") && scope.endsWith("}")) {
                                                auth.put("nonce", data.getQueryParameter("nonce"));
                                            } else {
                                                auth.put("payload", data.getQueryParameter("payload"));
                                            }
                                            auth.put("bot_id", data.getQueryParameter("bot_id"));
                                            auth.put("scope", scope);
                                            auth.put("public_key", data.getQueryParameter("public_key"));
                                            auth.put("callback_url", data.getQueryParameter("callback_url"));
                                        } else {
                                            botUser = data.getQueryParameter("start");
                                            botChat = data.getQueryParameter("startgroup");
                                            game = data.getQueryParameter("game");
                                            voicechat = data.getQueryParameter("voicechat");
                                            messageId = Utilities.parseInt(data.getQueryParameter("post"));
                                            if (messageId == 0) {
                                                messageId = null;
                                            }
                                            threadId = Utilities.parseInt(data.getQueryParameter("thread"));
                                            if (threadId == 0) {
                                                threadId = null;
                                            }
                                            commentId = Utilities.parseInt(data.getQueryParameter("comment"));
                                            if (commentId == 0) {
                                                commentId = null;
                                            }
                                        }
                                    } else if (url.startsWith("tg:privatepost") || url.startsWith("tg://privatepost")) {
                                        url = url.replace("tg:privatepost", "tg://telegram.org").replace("tg://privatepost", "tg://telegram.org");
                                        data = Uri.parse(url);
                                        messageId = Utilities.parseInt(data.getQueryParameter("post"));
                                        channelId = Utilities.parseLong(data.getQueryParameter("channel"));
                                        if (messageId == 0 || channelId == 0) {
                                            messageId = null;
                                            channelId = null;
                                        }
                                        threadId = Utilities.parseInt(data.getQueryParameter("thread"));
                                        if (threadId == 0) {
                                            threadId = null;
                                        }
                                        commentId = Utilities.parseInt(data.getQueryParameter("comment"));
                                        if (commentId == 0) {
                                            commentId = null;
                                        }
                                    } else if (url.startsWith("tg:bg") || url.startsWith("tg://bg")) {
                                        url = url.replace("tg:bg", "tg://telegram.org").replace("tg://bg", "tg://telegram.org");
                                        data = Uri.parse(url);
                                        wallPaper = new TLRPC.TL_wallPaper();
                                        wallPaper.settings = new TLRPC.TL_wallPaperSettings();
                                        wallPaper.slug = data.getQueryParameter("slug");
                                        if (wallPaper.slug == null) {
                                            wallPaper.slug = data.getQueryParameter("color");
                                        }
                                        boolean ok = false;
                                        if (wallPaper.slug != null && wallPaper.slug.length() == 6) {
                                            try {
                                                wallPaper.settings.background_color = Integer.parseInt(wallPaper.slug, 16) | 0xff000000;
                                                wallPaper.slug = null;
                                                ok = true;
                                            } catch (Exception ignore) {

                                            }
                                        } else if (wallPaper.slug != null && wallPaper.slug.length() >= 13 && AndroidUtilities.isValidWallChar(wallPaper.slug.charAt(6))) {
                                            try {
                                                wallPaper.settings.background_color = Integer.parseInt(wallPaper.slug.substring(0, 6), 16) | 0xff000000;
                                                wallPaper.settings.second_background_color = Integer.parseInt(wallPaper.slug.substring(7, 13), 16) | 0xff000000;
                                                if (wallPaper.slug.length() >= 20 && AndroidUtilities.isValidWallChar(wallPaper.slug.charAt(13))) {
                                                    wallPaper.settings.third_background_color = Integer.parseInt(wallPaper.slug.substring(14, 20), 16) | 0xff000000;
                                                }
                                                if (wallPaper.slug.length() == 27 && AndroidUtilities.isValidWallChar(wallPaper.slug.charAt(20))) {
                                                    wallPaper.settings.fourth_background_color = Integer.parseInt(wallPaper.slug.substring(21), 16) | 0xff000000;
                                                }
                                                try {
                                                    String rotation = data.getQueryParameter("rotation");
                                                    if (!TextUtils.isEmpty(rotation)) {
                                                        wallPaper.settings.rotation = Utilities.parseInt(rotation);
                                                    }
                                                } catch (Exception ignore) {

                                                }
                                                wallPaper.slug = null;
                                                ok = true;
                                            } catch (Exception ignore) {

                                            }
                                        }
                                        if (!ok) {
                                            String mode = data.getQueryParameter("mode");
                                            if (mode != null) {
                                                mode = mode.toLowerCase();
                                                String[] modes = mode.split(" ");
                                                if (modes != null && modes.length > 0) {
                                                    for (int a = 0; a < modes.length; a++) {
                                                        if ("blur".equals(modes[a])) {
                                                            wallPaper.settings.blur = true;
                                                        } else if ("motion".equals(modes[a])) {
                                                            wallPaper.settings.motion = true;
                                                        }
                                                    }
                                                }
                                            }
                                            wallPaper.settings.intensity = Utilities.parseInt(data.getQueryParameter("intensity"));
                                            try {
                                                String bgColor = data.getQueryParameter("bg_color");
                                                if (!TextUtils.isEmpty(bgColor)) {
                                                    wallPaper.settings.background_color = Integer.parseInt(bgColor.substring(0, 6), 16) | 0xff000000;
                                                    if (bgColor.length() >= 13) {
                                                        wallPaper.settings.second_background_color = Integer.parseInt(bgColor.substring(8, 13), 16) | 0xff000000;
                                                        if (bgColor.length() >= 20 && AndroidUtilities.isValidWallChar(bgColor.charAt(13))) {
                                                            wallPaper.settings.third_background_color = Integer.parseInt(bgColor.substring(14, 20), 16) | 0xff000000;
                                                        }
                                                        if (bgColor.length() == 27 && AndroidUtilities.isValidWallChar(bgColor.charAt(20))) {
                                                            wallPaper.settings.fourth_background_color = Integer.parseInt(bgColor.substring(21), 16) | 0xff000000;
                                                        }
                                                    }
                                                }
                                            } catch (Exception ignore) {

                                            }
                                            try {
                                                String rotation = data.getQueryParameter("rotation");
                                                if (!TextUtils.isEmpty(rotation)) {
                                                    wallPaper.settings.rotation = Utilities.parseInt(rotation);
                                                }
                                            } catch (Exception ignore) {

                                            }
                                        }
                                    } else if (url.startsWith("tg:join") || url.startsWith("tg://join")) {
                                        url = url.replace("tg:join", "tg://telegram.org").replace("tg://join", "tg://telegram.org");
                                        data = Uri.parse(url);
                                        group = data.getQueryParameter("invite");
                                    } else if (url.startsWith("tg:addstickers") || url.startsWith("tg://addstickers")) {
                                        url = url.replace("tg:addstickers", "tg://telegram.org").replace("tg://addstickers", "tg://telegram.org");
                                        data = Uri.parse(url);
                                        sticker = data.getQueryParameter("set");
                                    } else if (url.startsWith("tg:msg") || url.startsWith("tg://msg") || url.startsWith("tg://share") || url.startsWith("tg:share")) {
                                        url = url.replace("tg:msg", "tg://telegram.org").replace("tg://msg", "tg://telegram.org").replace("tg://share", "tg://telegram.org").replace("tg:share", "tg://telegram.org");
                                        data = Uri.parse(url);
                                        message = data.getQueryParameter("url");
                                        if (message == null) {
                                            message = "";
                                        }
                                        if (data.getQueryParameter("text") != null) {
                                            if (message.length() > 0) {
                                                hasUrl = true;
                                                message += "\n";
                                            }
                                            message += data.getQueryParameter("text");
                                        }
                                        if (message.length() > 4096 * 4) {
                                            message = message.substring(0, 4096 * 4);
                                        }
                                        while (message.endsWith("\n")) {
                                            message = message.substring(0, message.length() - 1);
                                        }
                                    } else if (url.startsWith("tg:confirmphone") || url.startsWith("tg://confirmphone")) {
                                        url = url.replace("tg:confirmphone", "tg://telegram.org").replace("tg://confirmphone", "tg://telegram.org");
                                        data = Uri.parse(url);

                                        phone = data.getQueryParameter("phone");
                                        phoneHash = data.getQueryParameter("hash");
                                    } else if (url.startsWith("tg:login") || url.startsWith("tg://login")) {
                                        url = url.replace("tg:login", "tg://telegram.org").replace("tg://login", "tg://telegram.org");
                                        data = Uri.parse(url);
                                        login = data.getQueryParameter("token");
                                        int intCode = Utilities.parseInt(data.getQueryParameter("code"));
                                        if (intCode != 0) {
                                            code = "" + intCode;
                                        }
                                    } else if (url.startsWith("tg:openmessage") || url.startsWith("tg://openmessage")) {
                                        url = url.replace("tg:openmessage", "tg://telegram.org").replace("tg://openmessage", "tg://telegram.org");
                                        data = Uri.parse(url);

                                        String userID = data.getQueryParameter("user_id");
                                        String chatID = data.getQueryParameter("chat_id");
                                        String msgID = data.getQueryParameter("message_id");
                                        if (userID != null) {
                                            try {
                                                push_user_id = Integer.parseInt(userID);
                                            } catch (NumberFormatException ignore) {
                                            }
                                        } else if (chatID != null) {
                                            try {
                                                push_chat_id = Integer.parseInt(chatID);
                                            } catch (NumberFormatException ignore) {
                                            }
                                        }
                                        if (msgID != null) {
                                            try {
                                                push_msg_id = Integer.parseInt(msgID);
                                            } catch (NumberFormatException ignore) {
                                            }
                                        }
                                    } else if (url.startsWith("tg:passport") || url.startsWith("tg://passport") || url.startsWith("tg:secureid")) {
                                        url = url.replace("tg:passport", "tg://telegram.org").replace("tg://passport", "tg://telegram.org").replace("tg:secureid", "tg://telegram.org");
                                        data = Uri.parse(url);
                                        auth = new HashMap<>();
                                        String scope = data.getQueryParameter("scope");
                                        if (!TextUtils.isEmpty(scope) && scope.startsWith("{") && scope.endsWith("}")) {
                                            auth.put("nonce", data.getQueryParameter("nonce"));
                                        } else {
                                            auth.put("payload", data.getQueryParameter("payload"));
                                        }
                                        auth.put("bot_id", data.getQueryParameter("bot_id"));
                                        auth.put("scope", scope);
                                        auth.put("public_key", data.getQueryParameter("public_key"));
                                        auth.put("callback_url", data.getQueryParameter("callback_url"));
                                    } else if (url.startsWith("tg:setlanguage") || url.startsWith("tg://setlanguage")) {
                                        url = url.replace("tg:setlanguage", "tg://telegram.org").replace("tg://setlanguage", "tg://telegram.org");
                                        data = Uri.parse(url);
                                        lang = data.getQueryParameter("lang");
                                    } else if (url.startsWith("tg:addtheme") || url.startsWith("tg://addtheme")) {
                                        url = url.replace("tg:addtheme", "tg://telegram.org").replace("tg://addtheme", "tg://telegram.org");
                                        data = Uri.parse(url);
                                        theme = data.getQueryParameter("slug");
                                    } else if (url.startsWith("tg:settings") || url.startsWith("tg://settings")) {
                                        if (url.contains("themes")) {
                                            open_settings = 2;
                                        } else if (url.contains("devices")) {
                                            open_settings = 3;
                                        } else if (url.contains("folders")) {
                                            open_settings = 4;
                                        } else if (url.contains("change_number")) {
                                            open_settings = 5;
                                        } else if (url.contains("neko")) {
                                            open_settings = 100;
                                        } else {
                                            open_settings = 1;
                                        }
                                    } else if (url.startsWith("tg:user") || url.startsWith("tg://user")) {
                                        try {
                                            url = url.replace("tg:user", "tg://telegram.org").replace("tg://user", "tg://telegram.org");
                                            data = Uri.parse(url);
                                            int userId = Utilities.parseInt(data.getQueryParameter("id"));
                                            if (userId != 0) {
                                                push_user_id = userId;
                                            }
                                        } catch (Exception e) {
                                            FileLog.e(e);
                                        }
                                    } else if ((url.startsWith("tg:search") || url.startsWith("tg://search"))) {
                                        url = url.replace("tg:search", "tg://telegram.org").replace("tg://search", "tg://telegram.org");
                                        data = Uri.parse(url);
                                        searchQuery = data.getQueryParameter("query");
                                        if (searchQuery != null) {
                                            searchQuery = searchQuery.trim();
                                        } else {
                                            searchQuery = "";
                                        }
                                    } else if ((url.startsWith("tg:calllog") || url.startsWith("tg://calllog"))) {
                                        showCallLog = true;
                                    } else if ((url.startsWith("tg:call") || url.startsWith("tg://call"))) {
                                        if (UserConfig.getInstance(currentAccount).isClientActivated()) {
                                            final String extraForceCall = "extra_force_call";
                                            if (ContactsController.getInstance(currentAccount).contactsLoaded || intent.hasExtra(extraForceCall)) {
                                                final String callFormat = data.getQueryParameter("format");
                                                final String callUserName = data.getQueryParameter("name");
                                                final String callPhone = data.getQueryParameter("phone");
                                                final List<TLRPC.TL_contact> contacts = findContacts(callUserName, callPhone, false);

                                                if (contacts.isEmpty() && callPhone != null) {
                                                    newContactName = callUserName;
                                                    newContactPhone = callPhone;
                                                    newContactAlert = true;
                                                } else {
                                                    if (contacts.size() == 1) {
                                                        push_user_id = contacts.get(0).user_id;
                                                    }

                                                    if (push_user_id == 0) {
                                                        callSearchQuery = callUserName != null ? callUserName : "";
                                                    }

                                                    if ("video".equalsIgnoreCase(callFormat)) {
                                                        videoCallUser = true;
                                                    } else {
                                                        audioCallUser = true;
                                                    }

                                                    needCallAlert = true;
                                                }
                                            } else {
                                                final Intent copyIntent = new Intent(intent);
                                                copyIntent.removeExtra(EXTRA_ACTION_TOKEN);
                                                copyIntent.putExtra(extraForceCall, true);
                                                ContactsLoadingObserver.observe((contactsLoaded) -> handleIntent(copyIntent, true, false, false), 1000);
                                            }
                                        }
                                    } else if ((url.startsWith("tg:scanqr") || url.startsWith("tg://scanqr"))) {
                                        scanQr = true;
                                    } else if ((url.startsWith("tg:addcontact") || url.startsWith("tg://addcontact"))) {
                                        url = url.replace("tg:addcontact", "tg://telegram.org").replace("tg://addcontact", "tg://telegram.org");
                                        data = Uri.parse(url);
                                        newContactName = data.getQueryParameter("name");
                                        newContactPhone = data.getQueryParameter("phone");
                                        newContact = true;
                                    } else {
                                        unsupportedUrl = url.replace("tg://", "").replace("tg:", "");
                                        int index;
                                        if ((index = unsupportedUrl.indexOf('?')) >= 0) {
                                            unsupportedUrl = unsupportedUrl.substring(0, index);
                                        }
                                    }
                                    break;
                                }
                            }
                        }
                        /*if (intent.hasExtra(EXTRA_ACTION_TOKEN)) {
                            final boolean success = UserConfig.getInstance(currentAccount).isClientActivated() && "tg".equals(scheme) && unsupportedUrl == null;
                            final Action assistAction = new AssistActionBuilder()
                                    .setActionToken(intent.getStringExtra(EXTRA_ACTION_TOKEN))
                                    .setActionStatus(success ? Action.Builder.STATUS_TYPE_COMPLETED : Action.Builder.STATUS_TYPE_FAILED)
                                    .build();
                            FirebaseUserActions.getInstance(this).end(assistAction);
                            intent.removeExtra(EXTRA_ACTION_TOKEN);
                        }*/
                        if (code != null || UserConfig.getInstance(currentAccount).isClientActivated()) {
                            if (phone != null || phoneHash != null) {
                                final Bundle args = new Bundle();
                                args.putString("phone", phone);
                                args.putString("hash", phoneHash);
                                AndroidUtilities.runOnUIThread(() -> presentFragment(new CancelAccountDeletionActivity(args)));
                            } else if (username != null || group != null || sticker != null || message != null || game != null || voicechat != null || auth != null || unsupportedUrl != null || lang != null || code != null || wallPaper != null || channelId != null || theme != null || login != null) {
                                if (message != null && message.startsWith("@")) {
                                    message = " " + message;
                                }
                                runLinkRequest(intentAccount[0], username, group, sticker, botUser, botChat, message, hasUrl, messageId, channelId, threadId, commentId, game, auth, lang, unsupportedUrl, code, login, wallPaper, theme, voicechat, internal ? 3 : 0, videoTimestamp);
                            } else {
                                try (Cursor cursor = getContentResolver().query(intent.getData(), null, null, null, null)) {
                                    if (cursor != null) {
                                        if (cursor.moveToFirst()) {
                                            int accountId = Utilities.parseInt(cursor.getString(cursor.getColumnIndex(ContactsContract.RawContacts.ACCOUNT_NAME)));
                                            for (int a : SharedConfig.activeAccounts) {
                                                if (UserConfig.getInstance(a).getClientUserId() == accountId) {
                                                    intentAccount[0] = a;
                                                    switchToAccount(intentAccount[0], true);
                                                    break;
                                                }
                                            }
                                            long userId = cursor.getLong(cursor.getColumnIndex(ContactsContract.Data.DATA4));
                                            NotificationCenter.getInstance(intentAccount[0]).postNotificationName(NotificationCenter.closeChats);
                                            push_user_id = userId;
                                            String mimeType = cursor.getString(cursor.getColumnIndex(ContactsContract.Data.MIMETYPE));
                                            if (TextUtils.equals(mimeType, "vnd.android.cursor.item/vnd.org.telegram.messenger.android.call")) {
                                                audioCallUser = true;
                                            } else if (TextUtils.equals(mimeType, "vnd.android.cursor.item/vnd.org.telegram.messenger.android.call.video")) {
                                                videoCallUser = true;
                                            }
                                        }
                                    }
                                } catch (Exception e) {
                                    FileLog.e(e);
                                }
                            }
                        }
                    }
                } else if (intent.getAction().equals("org.telegram.messenger.OPEN_ACCOUNT")) {
                    open_settings = 1;
                } else if (intent.getAction().equals("new_dialog")) {
                    open_new_dialog = 1;
                } else if (intent.getAction().startsWith("com.tmessages.openchat")) {
                    long chatId = intent.getLongExtra("chatId", 0);
                    long userId = intent.getLongExtra("userId", 0);
                    int encId = intent.getIntExtra("encId", 0);
                    int widgetId = intent.getIntExtra("appWidgetId", 0);
                    if (widgetId != 0) {
                        open_settings = 6;
                        open_widget_edit = widgetId;
                        open_widget_edit_type = intent.getIntExtra("appWidgetType", 0);
                    } else {
                        if (push_msg_id == 0) {
                            push_msg_id = intent.getIntExtra("message_id", 0);
                        }
                        if (chatId != 0) {
                            NotificationCenter.getInstance(intentAccount[0]).postNotificationName(NotificationCenter.closeChats);
                            push_chat_id = chatId;
                        } else if (userId != 0) {
                            NotificationCenter.getInstance(intentAccount[0]).postNotificationName(NotificationCenter.closeChats);
                            push_user_id = userId;
                        } else if (encId != 0) {
                            NotificationCenter.getInstance(intentAccount[0]).postNotificationName(NotificationCenter.closeChats);
                            push_enc_id = encId;
                        } else {
                            showDialogsList = true;
                        }
                    }
                } else if (intent.getAction().equals("com.tmessages.openplayer")) {
                    showPlayer = true;
                } else if (intent.getAction().equals("org.tmessages.openlocations")) {
                    showLocations = true;
                } else if (action.equals("voip_chat")) {
                    showGroupVoip = true;
                }
            }
        }
        if (UserConfig.getInstance(currentAccount).isClientActivated()) {
            if (searchQuery != null) {
                final BaseFragment lastFragment = actionBarLayout.getLastFragment();
                if (lastFragment instanceof DialogsActivity) {
                    final DialogsActivity dialogsActivity = (DialogsActivity) lastFragment;
                    if (dialogsActivity.isMainDialogList()) {
                        if (dialogsActivity.getFragmentView() != null) {
                            dialogsActivity.search(searchQuery, true);
                        } else {
                            dialogsActivity.setInitialSearchString(searchQuery);
                        }
                    }
                } else {
                    showDialogsList = true;
                }
            }

            if (push_user_id != 0) {
                if (audioCallUser || videoCallUser) {
                    if (needCallAlert) {
                        final BaseFragment lastFragment = actionBarLayout.getLastFragment();
                        if (lastFragment != null) {
                            AlertsCreator.createCallDialogAlert(lastFragment, lastFragment.getMessagesController().getUser(push_user_id), videoCallUser);
                        }
                    } else {
                        VoIPPendingCall.startOrSchedule(this, push_user_id, videoCallUser, AccountInstance.getInstance(intentAccount[0]));
                    }
                } else {
                    Bundle args = new Bundle();
                    args.putLong("user_id", push_user_id);
                    if (push_msg_id != 0) {
                        args.putInt("message_id", push_msg_id);
                    }
                    if (mainFragmentsStack.isEmpty() || MessagesController.getInstance(intentAccount[0]).checkCanOpenChat(args, mainFragmentsStack.get(mainFragmentsStack.size() - 1))) {
                        ChatActivity fragment = new ChatActivity(args);
                        if (actionBarLayout.presentFragment(fragment, false, true, true, false)) {
                            pushOpened = true;
                            drawerLayoutContainer.closeDrawer();
                        }
                    }
                }
            } else if (push_chat_id != 0) {
                Bundle args = new Bundle();
                args.putLong("chat_id", push_chat_id);
                if (push_msg_id != 0) {
                    args.putInt("message_id", push_msg_id);
                }
                if (mainFragmentsStack.isEmpty() || MessagesController.getInstance(intentAccount[0]).checkCanOpenChat(args, mainFragmentsStack.get(mainFragmentsStack.size() - 1))) {
                    ChatActivity fragment = new ChatActivity(args);
                    if (actionBarLayout.presentFragment(fragment, false, true, true, false)) {
                        pushOpened = true;
                        drawerLayoutContainer.closeDrawer();
                    }
                }
            } else if (push_enc_id != 0) {
                Bundle args = new Bundle();
                args.putInt("enc_id", push_enc_id);
                ChatActivity fragment = new ChatActivity(args);
                if (actionBarLayout.presentFragment(fragment, false, true, true, false)) {
                    pushOpened = true;
                    drawerLayoutContainer.closeDrawer();
                }
            } else if (showDialogsList) {
                if (!AndroidUtilities.isTablet()) {
                    actionBarLayout.removeAllFragments();
                } else {
                    if (!layersActionBarLayout.fragmentsStack.isEmpty()) {
                        for (int a = 0; a < layersActionBarLayout.fragmentsStack.size() - 1; a++) {
                            layersActionBarLayout.removeFragmentFromStack(layersActionBarLayout.fragmentsStack.get(0));
                            a--;
                        }
                        layersActionBarLayout.closeLastFragment(false);
                    }
                }
                pushOpened = false;
                isNew = false;
            } else if (showPlayer) {
                if (!actionBarLayout.fragmentsStack.isEmpty()) {
                    BaseFragment fragment = actionBarLayout.fragmentsStack.get(0);
                    fragment.showDialog(new AudioPlayerAlert(this, null));
                }
                pushOpened = false;
            } else if (showLocations) {
                if (!actionBarLayout.fragmentsStack.isEmpty()) {
                    BaseFragment fragment = actionBarLayout.fragmentsStack.get(0);
                    fragment.showDialog(new SharingLocationsAlert(this, info -> {
                        intentAccount[0] = info.messageObject.currentAccount;
                        switchToAccount(intentAccount[0], true);

                        LocationActivity locationActivity = new LocationActivity(2);
                        locationActivity.setMessageObject(info.messageObject);
                        final long dialog_id = info.messageObject.getDialogId();
                        locationActivity.setDelegate((location, live, notify, scheduleDate) -> SendMessagesHelper.getInstance(intentAccount[0]).sendMessage(location, dialog_id, null, null, null, null, notify, scheduleDate));
                        presentFragment(locationActivity);
                    }, null));
                }
                pushOpened = false;
            } else if (exportingChatUri != null) {
                runImportRequest(exportingChatUri, documentsUrisArray);
            } else if (importingStickers != null) {
                AndroidUtilities.runOnUIThread(() -> {
                    if (!actionBarLayout.fragmentsStack.isEmpty()) {
                        BaseFragment fragment = actionBarLayout.fragmentsStack.get(0);
                        fragment.showDialog(new StickersAlert(this, importingStickersSoftware, importingStickers, importingStickersEmoji, null));
                    }
                });
                pushOpened = false;
            } else if (videoPath != null || photoPathsArray != null || sendingText != null || sendingLocation != null || documentsPathsArray != null || contactsToSend != null || documentsUrisArray != null) {
                if (!AndroidUtilities.isTablet()) {
                    NotificationCenter.getInstance(intentAccount[0]).postNotificationName(NotificationCenter.closeChats);
                }
                if (dialogId == 0) {
                    openDialogsToSend(false);
                    pushOpened = true;
                } else {
                    ArrayList<Long> dids = new ArrayList<>();
                    dids.add(dialogId);
                    didSelectDialogs(null, dids, null, false);
                }
            } else if (open_settings != 0) {
                BaseFragment fragment;
                boolean closePrevious = false;
                if (open_settings == 1) {
                    Bundle args = new Bundle();
                    args.putLong("user_id", UserConfig.getInstance(currentAccount).clientUserId);
                    fragment = new ProfileActivity(args);
                } else if (open_settings == 2) {
                    fragment = new ThemeActivity(ThemeActivity.THEME_TYPE_BASIC);
                } else if (open_settings == 3) {
                    fragment = new SessionsActivity(0);
                } else if (open_settings == 4) {
                    fragment = new FiltersSetupActivity();
                } else if (open_settings == 5) {
                    fragment = new ActionIntroActivity(ActionIntroActivity.ACTION_TYPE_CHANGE_PHONE_NUMBER);
                    closePrevious = true;
                } else if (open_settings == 6) {
                    fragment = new EditWidgetActivity(open_widget_edit_type, open_widget_edit);
                } else if (open_settings == 100) {
                    fragment = new NekoSettingsActivity();
                } else {
                    fragment = null;
                }
                boolean closePreviousFinal = closePrevious;
                if (open_settings == 6) {
                    actionBarLayout.presentFragment(fragment, false, true, true, false);
                } else {
                    AndroidUtilities.runOnUIThread(() -> presentFragment(fragment, closePreviousFinal, false));
                }
                if (AndroidUtilities.isTablet()) {
                    actionBarLayout.showLastFragment();
                    rightActionBarLayout.showLastFragment();
                    drawerLayoutContainer.setAllowOpenDrawer(false, false);
                } else {
                    drawerLayoutContainer.setAllowOpenDrawer(true, false);
                }
                pushOpened = true;
            } else if (open_new_dialog != 0) {
                Bundle args = new Bundle();
                args.putBoolean("destroyAfterSelect", true);
                actionBarLayout.presentFragment(new ContactsActivity(args), false, true, true, false);
                if (AndroidUtilities.isTablet()) {
                    actionBarLayout.showLastFragment();
                    rightActionBarLayout.showLastFragment();
                    drawerLayoutContainer.setAllowOpenDrawer(false, false);
                } else {
                    drawerLayoutContainer.setAllowOpenDrawer(true, false);
                }
                pushOpened = true;
            } else if (callSearchQuery != null) {
                final Bundle args = new Bundle();
                args.putBoolean("destroyAfterSelect", true);
                args.putBoolean("returnAsResult", true);
                args.putBoolean("onlyUsers", true);
                args.putBoolean("allowSelf", false);
                final ContactsActivity contactsFragment = new ContactsActivity(args);
                contactsFragment.setInitialSearchString(callSearchQuery);
                final boolean videoCall = videoCallUser;
                contactsFragment.setDelegate((user, param, activity) -> {
                    final TLRPC.UserFull userFull = MessagesController.getInstance(currentAccount).getUserFull(user.id);
                    VoIPHelper.startCall(user, videoCall, userFull != null && userFull.video_calls_available, LaunchActivity.this, userFull, AccountInstance.getInstance(intentAccount[0]), true);
                });
                actionBarLayout.presentFragment(contactsFragment, actionBarLayout.getLastFragment() instanceof ContactsActivity, true, true, false);
                if (AndroidUtilities.isTablet()) {
                    actionBarLayout.showLastFragment();
                    rightActionBarLayout.showLastFragment();
                    drawerLayoutContainer.setAllowOpenDrawer(false, false);
                } else {
                    drawerLayoutContainer.setAllowOpenDrawer(true, false);
                }
                pushOpened = true;
            } else if (scanQr) {
                ActionIntroActivity fragment = new ActionIntroActivity(ActionIntroActivity.ACTION_TYPE_QR_LOGIN);
                fragment.setQrLoginDelegate(code -> {
                    AlertDialog progressDialog = new AlertDialog(LaunchActivity.this, 3);
                    progressDialog.setCanCacnel(false);
                    progressDialog.show();
                    byte[] token = Base64.decode(code.substring("tg://login?token=".length()), Base64.URL_SAFE);
                    TLRPC.TL_auth_acceptLoginToken req = new TLRPC.TL_auth_acceptLoginToken();
                    req.token = token;
                    ConnectionsManager.getInstance(currentAccount).sendRequest(req, (response, error) -> AndroidUtilities.runOnUIThread(() -> {
                        try {
                            progressDialog.dismiss();
                        } catch (Exception ignore) {
                        }
                        if (!(response instanceof TLRPC.TL_authorization)) {
                            AndroidUtilities.runOnUIThread(() -> AlertsCreator.showSimpleAlert(fragment, LocaleController.getString("AuthAnotherClient", R.string.AuthAnotherClient), LocaleController.getString("ErrorOccurred", R.string.ErrorOccurred) + "\n" + error.text));
                        }
                    }));
                });
                actionBarLayout.presentFragment(fragment, false, true, true, false);
                if (AndroidUtilities.isTablet()) {
                    actionBarLayout.showLastFragment();
                    rightActionBarLayout.showLastFragment();
                    drawerLayoutContainer.setAllowOpenDrawer(false, false);
                } else {
                    drawerLayoutContainer.setAllowOpenDrawer(true, false);
                }
                pushOpened = true;
            } else if (newContact) {
                final NewContactActivity fragment = new NewContactActivity();
                if (newContactName != null) {
                    final String[] names = newContactName.split(" ", 2);
                    fragment.setInitialName(names[0], names.length > 1 ? names[1] : null);
                }
                if (newContactPhone != null) {
                    fragment.setInitialPhoneNumber(PhoneFormat.stripExceptNumbers(newContactPhone, true), false);
                }
                actionBarLayout.presentFragment(fragment, false, true, true, false);
                if (AndroidUtilities.isTablet()) {
                    actionBarLayout.showLastFragment();
                    rightActionBarLayout.showLastFragment();
                    drawerLayoutContainer.setAllowOpenDrawer(false, false);
                } else {
                    drawerLayoutContainer.setAllowOpenDrawer(true, false);
                }
                pushOpened = true;
            } else if (showGroupVoip) {
                GroupCallActivity.create(this, AccountInstance.getInstance(currentAccount), null, null, false, null);
                if (GroupCallActivity.groupCallInstance != null) {
                    GroupCallActivity.groupCallUiVisible = true;
                }
            } else if (newContactAlert) {
                final BaseFragment lastFragment = actionBarLayout.getLastFragment();
                if (lastFragment != null && lastFragment.getParentActivity() != null) {
                    final String finalNewContactName = newContactName;
                    final String finalNewContactPhone = NewContactActivity.getPhoneNumber(this, UserConfig.getInstance(currentAccount).getCurrentUser(), newContactPhone, false);
                    final AlertDialog newContactAlertDialog = new AlertDialog.Builder(lastFragment.getParentActivity())
                            .setTitle(LocaleController.getString("NewContactAlertTitle", R.string.NewContactAlertTitle))
                            .setMessage(AndroidUtilities.replaceTags(LocaleController.formatString("NewContactAlertMessage", R.string.NewContactAlertMessage, PhoneFormat.getInstance().format(finalNewContactPhone))))
                            .setPositiveButton(LocaleController.getString("NewContactAlertButton", R.string.NewContactAlertButton), (d, i) -> {
                                final NewContactActivity fragment = new NewContactActivity();
                                fragment.setInitialPhoneNumber(finalNewContactPhone, false);
                                if (finalNewContactName != null) {
                                    final String[] names = finalNewContactName.split(" ", 2);
                                    fragment.setInitialName(names[0], names.length > 1 ? names[1] : null);
                                }
                                lastFragment.presentFragment(fragment);
                            })
                            .setNegativeButton(LocaleController.getString("Cancel", R.string.Cancel), null)
                            .create();
                    lastFragment.showDialog(newContactAlertDialog);
                    pushOpened = true;
                }
            } else if (showCallLog) {
                actionBarLayout.presentFragment(new CallLogActivity(), false, true, true, false);
                if (AndroidUtilities.isTablet()) {
                    actionBarLayout.showLastFragment();
                    rightActionBarLayout.showLastFragment();
                    drawerLayoutContainer.setAllowOpenDrawer(false, false);
                } else {
                    drawerLayoutContainer.setAllowOpenDrawer(true, false);
                }
                pushOpened = true;
            }
        }
        if (!pushOpened && !isNew) {
            if (AndroidUtilities.isTablet()) {
                if (!UserConfig.getInstance(currentAccount).isClientActivated()) {
                    if (layersActionBarLayout.fragmentsStack.isEmpty()) {
                        layersActionBarLayout.addFragmentToStack(new LoginActivity());
                        drawerLayoutContainer.setAllowOpenDrawer(false, false);
                    }
                } else {
                    if (actionBarLayout.fragmentsStack.isEmpty()) {
                        DialogsActivity dialogsActivity = new DialogsActivity(null);
                        dialogsActivity.setSideMenu(sideMenu);
                        if (searchQuery != null) {
                            dialogsActivity.setInitialSearchString(searchQuery);
                        }
                        actionBarLayout.addFragmentToStack(dialogsActivity);
                        drawerLayoutContainer.setAllowOpenDrawer(true, false);
                    }
                }
            } else {
                if (actionBarLayout.fragmentsStack.isEmpty()) {
                    if (!UserConfig.getInstance(currentAccount).isClientActivated()) {
                        actionBarLayout.addFragmentToStack(new LoginActivity());
                        drawerLayoutContainer.setAllowOpenDrawer(false, false);
                    } else {
                        DialogsActivity dialogsActivity = new DialogsActivity(null);
                        dialogsActivity.setSideMenu(sideMenu);
                        if (searchQuery != null) {
                            dialogsActivity.setInitialSearchString(searchQuery);
                        }
                        actionBarLayout.addFragmentToStack(dialogsActivity);
                        drawerLayoutContainer.setAllowOpenDrawer(true, false);
                    }
                }
            }
            actionBarLayout.showLastFragment();
            if (AndroidUtilities.isTablet()) {
                layersActionBarLayout.showLastFragment();
                rightActionBarLayout.showLastFragment();
            }
        }
        if (isVoipIntent) {
            VoIPFragment.show(this, intentAccount[0]);
        }
        if (!showGroupVoip && (intent == null || !Intent.ACTION_MAIN.equals(intent.getAction())) && GroupCallActivity.groupCallInstance != null) {
            GroupCallActivity.groupCallInstance.dismiss();
        }

        intent.setAction(null);
        return pushOpened;
    }

    public static int getTimestampFromLink(Uri data) {
        List<String> segments = data.getPathSegments();
        String timestampStr = null;
        if (segments.contains("video")) {
            timestampStr = data.getQuery();
        } else if (data.getQueryParameter("t") != null) {
            timestampStr = data.getQueryParameter("t");
        }
        int videoTimestamp = -1;
        if (timestampStr != null) {
            try {
                videoTimestamp = Integer.parseInt(timestampStr);
            } catch (Throwable ignore) {

            }
            if (videoTimestamp == - 1) {
                DateFormat dateFormat = new SimpleDateFormat("mm:ss");
                Date reference = null;
                try {
                    reference = dateFormat.parse("00:00");
                    Date date = dateFormat.parse(timestampStr);
                    videoTimestamp = (int) ((date.getTime() - reference.getTime()) / 1000L);
                } catch (ParseException e) {
                    e.printStackTrace();
                }
            }
        }
        return videoTimestamp;
    }

    private void openDialogsToSend(boolean animated) {
        Bundle args = new Bundle();
        args.putBoolean("onlySelect", true);
        args.putInt("dialogsType", 3);
        args.putBoolean("allowSwitchAccount", true);
        if (contactsToSend != null) {
            if (contactsToSend.size() != 1) {
                args.putString("selectAlertString", LocaleController.getString("SendContactToText", R.string.SendMessagesToText));
                args.putString("selectAlertStringGroup", LocaleController.getString("SendContactToGroupText", R.string.SendContactToGroupText));
            }
        } else {
            args.putString("selectAlertString", LocaleController.getString("SendMessagesToText", R.string.SendMessagesToText));
            args.putString("selectAlertStringGroup", LocaleController.getString("SendMessagesToGroupText", R.string.SendMessagesToGroupText));
        }
        DialogsActivity fragment = new DialogsActivity(args);
        fragment.setDelegate(this);
        boolean removeLast;
        if (AndroidUtilities.isTablet()) {
            removeLast = layersActionBarLayout.fragmentsStack.size() > 0 && layersActionBarLayout.fragmentsStack.get(layersActionBarLayout.fragmentsStack.size() - 1) instanceof DialogsActivity;
        } else {
            removeLast = actionBarLayout.fragmentsStack.size() > 1 && actionBarLayout.fragmentsStack.get(actionBarLayout.fragmentsStack.size() - 1) instanceof DialogsActivity;
        }
        actionBarLayout.presentFragment(fragment, removeLast, !animated, true, false);
        if (SecretMediaViewer.hasInstance() && SecretMediaViewer.getInstance().isVisible()) {
            SecretMediaViewer.getInstance().closePhoto(false, false);
        } else if (PhotoViewer.hasInstance() && PhotoViewer.getInstance().isVisible()) {
            PhotoViewer.getInstance().closePhoto(false, true);
        } else if (ArticleViewer.hasInstance() && ArticleViewer.getInstance().isVisible()) {
            ArticleViewer.getInstance().close(false, true);
        }
        if (GroupCallActivity.groupCallInstance != null) {
            GroupCallActivity.groupCallInstance.dismiss();
        }

        if (!animated) {
            drawerLayoutContainer.setAllowOpenDrawer(false, false);
            if (AndroidUtilities.isTablet()) {
                actionBarLayout.showLastFragment();
                rightActionBarLayout.showLastFragment();
            } else {
                drawerLayoutContainer.setAllowOpenDrawer(true, false);
            }
        }
    }

    private int runCommentRequest(int intentAccount, AlertDialog progressDialog, Integer messageId, Integer commentId, Integer threadId, TLRPC.Chat chat) {
        if (chat == null) {
            return 0;
        }
        TLRPC.TL_messages_getDiscussionMessage req = new TLRPC.TL_messages_getDiscussionMessage();
        req.peer = MessagesController.getInputPeer(chat);
        req.msg_id = commentId != null ? messageId : threadId;
        return ConnectionsManager.getInstance(intentAccount).sendRequest(req, (response, error) -> AndroidUtilities.runOnUIThread(() -> {
            boolean chatOpened = false;
            if (response instanceof TLRPC.TL_messages_discussionMessage) {
                TLRPC.TL_messages_discussionMessage res = (TLRPC.TL_messages_discussionMessage) response;
                MessagesController.getInstance(intentAccount).putUsers(res.users, false);
                MessagesController.getInstance(intentAccount).putChats(res.chats, false);
                ArrayList<MessageObject> arrayList = new ArrayList<>();
                for (int a = 0, N = res.messages.size(); a < N; a++) {
                    arrayList.add(new MessageObject(UserConfig.selectedAccount, res.messages.get(a), true, true));
                }
                if (!arrayList.isEmpty()) {
                    Bundle args = new Bundle();
                    args.putLong("chat_id", -arrayList.get(0).getDialogId());
                    args.putInt("message_id", Math.max(1, messageId));
                    ChatActivity chatActivity = new ChatActivity(args);
                    chatActivity.setThreadMessages(arrayList, chat, req.msg_id, res.read_inbox_max_id, res.read_outbox_max_id);
                    if (commentId != null) {
                        chatActivity.setHighlightMessageId(commentId);
                    } else if (threadId != null) {
                        chatActivity.setHighlightMessageId(messageId);
                    }
                    presentFragment(chatActivity);
                    chatOpened = true;
                }
            }
            if (!chatOpened) {
                try {
                    if (!mainFragmentsStack.isEmpty()) {
                        BulletinFactory.of(mainFragmentsStack.get(mainFragmentsStack.size() - 1)).createErrorBulletin(LocaleController.getString("ChannelPostDeleted", R.string.ChannelPostDeleted)).show();
                    }
                } catch (Exception e) {
                    FileLog.e(e);
                }
            }
            try {
                progressDialog.dismiss();
            } catch (Exception e) {
                FileLog.e(e);
            }
        }));
    }

    private void runImportRequest(final Uri importUri,
                                  ArrayList<Uri> documents) {
        final int intentAccount = UserConfig.selectedAccount;
        final AlertDialog progressDialog = new AlertDialog(this, 3);
        final int[] requestId = new int[]{0};
        Runnable cancelRunnable = null;

        String content;
        InputStream inputStream = null;
        try {
            int linesCount = 0;
            inputStream = getContentResolver().openInputStream(importUri);
            BufferedReader r = new BufferedReader(new InputStreamReader(inputStream));
            StringBuilder total = new StringBuilder();
            for (String line; (line = r.readLine()) != null && linesCount < 100; ) {
                total.append(line).append('\n');
                linesCount++;
            }
            content = total.toString();
        } catch (Exception e) {
            FileLog.e(e);
            return;
        } finally {
            try {
                if (inputStream != null) {
                    inputStream.close();
                }
            } catch (Exception e2) {
                FileLog.e(e2);
            }
        }
        final TLRPC.TL_messages_checkHistoryImport req = new TLRPC.TL_messages_checkHistoryImport();
        req.import_head = content;
        requestId[0] = ConnectionsManager.getInstance(intentAccount).sendRequest(req, (response, error) -> AndroidUtilities.runOnUIThread(() -> {
            if (!LaunchActivity.this.isFinishing()) {
                if (response != null && actionBarLayout != null) {
                    final TLRPC.TL_messages_historyImportParsed res = (TLRPC.TL_messages_historyImportParsed) response;
                    Bundle args = new Bundle();
                    args.putBoolean("onlySelect", true);
                    args.putString("importTitle", res.title);

                    args.putBoolean("allowSwitchAccount", true);
                    if (res.pm) {
                        args.putInt("dialogsType", 12);
                    } else if (res.group) {
                        args.putInt("dialogsType", 11);
                    } else {
                        String uri = importUri.toString();
                        Set<String> uris = MessagesController.getInstance(intentAccount).exportPrivateUri;
                        boolean ok = false;
                        for (String u : uris) {
                            if (uri.contains(u)) {
                                args.putInt("dialogsType", 12);
                                ok = true;
                                break;
                            }
                        }
                        if (!ok) {
                            uris = MessagesController.getInstance(intentAccount).exportGroupUri;
                            for (String u : uris) {
                                if (uri.contains(u)) {
                                    args.putInt("dialogsType", 11);
                                    ok = true;
                                    break;
                                }
                            }
                            if (!ok) {
                                args.putInt("dialogsType", 13);
                            }
                        }
                    }

                    if (SecretMediaViewer.hasInstance() && SecretMediaViewer.getInstance().isVisible()) {
                        SecretMediaViewer.getInstance().closePhoto(false, false);
                    } else if (PhotoViewer.hasInstance() && PhotoViewer.getInstance().isVisible()) {
                        PhotoViewer.getInstance().closePhoto(false, true);
                    } else if (ArticleViewer.hasInstance() && ArticleViewer.getInstance().isVisible()) {
                        ArticleViewer.getInstance().close(false, true);
                    }
                    if (GroupCallActivity.groupCallInstance != null) {
                        GroupCallActivity.groupCallInstance.dismiss();
                    }

                    drawerLayoutContainer.setAllowOpenDrawer(false, false);
                    if (AndroidUtilities.isTablet()) {
                        actionBarLayout.showLastFragment();
                        rightActionBarLayout.showLastFragment();
                    } else {
                        drawerLayoutContainer.setAllowOpenDrawer(true, false);
                    }

                    DialogsActivity fragment = new DialogsActivity(args);
                    fragment.setDelegate(this);
                    boolean removeLast;
                    if (AndroidUtilities.isTablet()) {
                        removeLast = layersActionBarLayout.fragmentsStack.size() > 0 && layersActionBarLayout.fragmentsStack.get(layersActionBarLayout.fragmentsStack.size() - 1) instanceof DialogsActivity;
                    } else {
                        removeLast = actionBarLayout.fragmentsStack.size() > 1 && actionBarLayout.fragmentsStack.get(actionBarLayout.fragmentsStack.size() - 1) instanceof DialogsActivity;
                    }
                    actionBarLayout.presentFragment(fragment, removeLast, false, true, false);
                } else {
                    AlertUtil.showToast(error);
                    if (documentsUrisArray == null) {
                        documentsUrisArray = new ArrayList<>();
                    }
                    documentsUrisArray.add(0, exportingChatUri);
                    exportingChatUri = null;
                    openDialogsToSend(true);
                }
                try {
                    progressDialog.dismiss();
                } catch (Exception e) {
                    FileLog.e(e);
                }
            }
        }, ConnectionsManager.RequestFlagFailOnServerErrors));
        final Runnable cancelRunnableFinal = cancelRunnable;
        progressDialog.setOnCancelListener(dialog -> {
            ConnectionsManager.getInstance(intentAccount).cancelRequest(requestId[0], true);
            if (cancelRunnableFinal != null) {
                cancelRunnableFinal.run();
            }
        });
        try {
            progressDialog.showDelayed(300);
        } catch (Exception ignore) {

        }
    }

    private void openGroupCall(AccountInstance accountInstance, TLRPC.Chat chat, String hash) {
        VoIPHelper.startCall(chat, null, hash, false, this, mainFragmentsStack.get(mainFragmentsStack.size() - 1), accountInstance);
    }

    private void runLinkRequest(final int intentAccount,
                                final String username,
                                final String group,
                                final String sticker,
                                final String botUser,
                                final String botChat,
                                final String message,
                                final boolean hasUrl,
                                final Integer messageId,
                                final Long channelId,
                                final Integer threadId,
                                final Integer commentId,
                                final String game,
                                final HashMap<String, String> auth,
                                final String lang,
                                final String unsupportedUrl,
                                final String code,
                                final String loginToken,
                                final TLRPC.TL_wallPaper wallPaper,
                                final String theme,
                                final String voicechat,
                                final int state,
                                final int videoTimestamp) {
        if (state == 0 && UserConfig.getActivatedAccountsCount() >= 2) {
            AlertsCreator.createAccountSelectDialog(this, account -> {
                if (account != intentAccount) {
                    switchToAccount(account, true);
                }
                runLinkRequest(account, username, group, sticker, botUser, botChat, message, hasUrl, messageId, channelId, threadId, commentId, game, auth, lang, unsupportedUrl, code, loginToken, wallPaper, theme, voicechat, 1, videoTimestamp);
            }).show();
            return;
        } else if (code != null) {
            if (NotificationCenter.getGlobalInstance().hasObservers(NotificationCenter.didReceiveSmsCode)) {
                NotificationCenter.getGlobalInstance().postNotificationName(NotificationCenter.didReceiveSmsCode, code);
            } else {
                AlertDialog.Builder builder = new AlertDialog.Builder(LaunchActivity.this);
                builder.setTitle(LocaleController.getString("NekoX", R.string.NekoX));
                builder.setMessage(AndroidUtilities.replaceTags(LocaleController.formatString("OtherLoginCode", R.string.OtherLoginCode, code)));
                builder.setPositiveButton(LocaleController.getString("OK", R.string.OK), null);
                showAlertDialog(builder);
            }
            return;
        } else if (loginToken != null) {
            BottomBuilder builder = new BottomBuilder(this);
            builder.addTitle(LocaleController.getString("AuthAnotherClientScan", R.string.AuthAnotherClientScan), LocaleController.getString("QRLoginNotice", R.string.QRLoginNotice));
            builder.addItem(LocaleController.getString("QRLoginConfirm", R.string.QRLoginConfirm), R.drawable.baseline_security_24, true, (c) -> {
                AlertDialog progressDialog = new AlertDialog(this, 3);
                progressDialog.setCanCacnel(false);
                progressDialog.show();
                byte[] token = Base64.decode(loginToken, Base64.URL_SAFE);
                TLRPC.TL_auth_acceptLoginToken req = new TLRPC.TL_auth_acceptLoginToken();
                req.token = token;
                ConnectionsManager.getInstance(currentAccount).sendRequest(req, (response, error) -> AndroidUtilities.runOnUIThread(() -> {
                    try {
                        progressDialog.dismiss();
                    } catch (Exception ignore) {
                    }
                    if (response instanceof TLRPC.TL_authorization) {
                        SessionsActivity fragment = new SessionsActivity(0);
                        fragment.newAuthorizationToOpen = (TLRPC.TL_authorization) response;
                        presentFragment(fragment, false, false);
                        if (AndroidUtilities.isTablet()) {
                            actionBarLayout.showLastFragment();
                            rightActionBarLayout.showLastFragment();
                            drawerLayoutContainer.setAllowOpenDrawer(false, false);
                        } else {
                            drawerLayoutContainer.setAllowOpenDrawer(true, false);
                        }
                    } else {
                        AndroidUtilities.runOnUIThread(() -> {
                            final String text;
                            if (error.text.equals("AUTH_TOKEN_EXCEPTION")) {
                                text = LocaleController.getString("AccountAlreadyLoggedIn", R.string.AccountAlreadyLoggedIn);
                            } else {
                                text = LocaleController.getString("ErrorOccurred", R.string.ErrorOccurred) + "\n" + error.text;
                            }
                            AlertUtil.showSimpleAlert(this, LocaleController.getString("AuthAnotherClient", R.string.AuthAnotherClient), text);
                        });
                    }
                }));
                return Unit.INSTANCE;
            });
            builder.addCancelItem();
            builder.show();
            return;
        }
        final AlertDialog progressDialog = new AlertDialog(this, 3);
        final int[] requestId = new int[]{0};
        Runnable cancelRunnable = null;

        if (username != null) {
            TLRPC.TL_contacts_resolveUsername req = new TLRPC.TL_contacts_resolveUsername();
            req.username = username;
            requestId[0] = ConnectionsManager.getInstance(intentAccount).sendRequest(req, (response, error) -> AndroidUtilities.runOnUIThread(() -> {
                if (!LaunchActivity.this.isFinishing()) {
                    boolean hideProgressDialog = true;
                    final TLRPC.TL_contacts_resolvedPeer res = (TLRPC.TL_contacts_resolvedPeer) response;
                    if (error == null && actionBarLayout != null && (game == null && voicechat == null || game != null && !res.users.isEmpty() || voicechat != null && !res.chats.isEmpty())) {
                        MessagesController.getInstance(intentAccount).putUsers(res.users, false);
                        MessagesController.getInstance(intentAccount).putChats(res.chats, false);
                        MessagesStorage.getInstance(intentAccount).putUsersAndChats(res.users, res.chats, false, true);
                        if (messageId != null && (commentId != null || threadId != null) && !res.chats.isEmpty()) {
                            requestId[0] = runCommentRequest(intentAccount, progressDialog, messageId, commentId, threadId, res.chats.get(0));
                            if (requestId[0] != 0) {
                                hideProgressDialog = false;
                            }
                        } else if (game != null) {
                            Bundle args = new Bundle();
                            args.putBoolean("onlySelect", true);
                            args.putBoolean("cantSendToChannels", true);
                            args.putInt("dialogsType", 1);
                            args.putString("selectAlertString", LocaleController.getString("SendGameToText", R.string.SendGameToText));
                            args.putString("selectAlertStringGroup", LocaleController.getString("SendGameToGroupText", R.string.SendGameToGroupText));
                            DialogsActivity fragment = new DialogsActivity(args);
                            fragment.setDelegate((fragment1, dids, message1, param) -> {
                                long did = dids.get(0);
                                TLRPC.TL_inputMediaGame inputMediaGame = new TLRPC.TL_inputMediaGame();
                                inputMediaGame.id = new TLRPC.TL_inputGameShortName();
                                inputMediaGame.id.short_name = game;
                                inputMediaGame.id.bot_id = MessagesController.getInstance(intentAccount).getInputUser(res.users.get(0));
                                SendMessagesHelper.getInstance(intentAccount).sendGame(MessagesController.getInstance(intentAccount).getInputPeer(did), inputMediaGame, 0, 0);

                                Bundle args1 = new Bundle();
                                args1.putBoolean("scrollToTopOnResume", true);
                                if (DialogObject.isEncryptedDialog(did)) {
                                    args1.putInt("enc_id", DialogObject.getEncryptedChatId(did));
                                } else if (DialogObject.isUserDialog(did)) {
                                    args1.putLong("user_id", did);
                                } else {
                                    args1.putLong("chat_id", -did);
                                }
                                if (MessagesController.getInstance(intentAccount).checkCanOpenChat(args1, fragment1)) {
                                    NotificationCenter.getInstance(intentAccount).postNotificationName(NotificationCenter.closeChats);
                                    actionBarLayout.presentFragment(new ChatActivity(args1), true, false, true, false);
                                }
                            });
                            boolean removeLast;
                            if (AndroidUtilities.isTablet()) {
                                removeLast = layersActionBarLayout.fragmentsStack.size() > 0 && layersActionBarLayout.fragmentsStack.get(layersActionBarLayout.fragmentsStack.size() - 1) instanceof DialogsActivity;
                            } else {
                                removeLast = actionBarLayout.fragmentsStack.size() > 1 && actionBarLayout.fragmentsStack.get(actionBarLayout.fragmentsStack.size() - 1) instanceof DialogsActivity;
                            }
                            actionBarLayout.presentFragment(fragment, removeLast, true, true, false);
                            if (SecretMediaViewer.hasInstance() && SecretMediaViewer.getInstance().isVisible()) {
                                SecretMediaViewer.getInstance().closePhoto(false, false);
                            } else if (PhotoViewer.hasInstance() && PhotoViewer.getInstance().isVisible()) {
                                PhotoViewer.getInstance().closePhoto(false, true);
                            } else if (ArticleViewer.hasInstance() && ArticleViewer.getInstance().isVisible()) {
                                ArticleViewer.getInstance().close(false, true);
                            }
                            if (GroupCallActivity.groupCallInstance != null) {
                                GroupCallActivity.groupCallInstance.dismiss();
                            }
                            drawerLayoutContainer.setAllowOpenDrawer(false, false);
                            if (AndroidUtilities.isTablet()) {
                                actionBarLayout.showLastFragment();
                                rightActionBarLayout.showLastFragment();
                            } else {
                                drawerLayoutContainer.setAllowOpenDrawer(true, false);
                            }
                        } else if (botChat != null) {
                            final TLRPC.User user = !res.users.isEmpty() ? res.users.get(0) : null;
                            if (user == null || user.bot && user.bot_nochats) {
                                try {
                                    if (!mainFragmentsStack.isEmpty()) {
                                        BulletinFactory.of(mainFragmentsStack.get(mainFragmentsStack.size() - 1)).createErrorBulletin(LocaleController.getString("BotCantJoinGroups", R.string.BotCantJoinGroups)).show();
                                    }
                                } catch (Exception e) {
                                    FileLog.e(e);
                                }
                                return;
                            }
                            Bundle args = new Bundle();
                            args.putBoolean("onlySelect", true);
                            args.putInt("dialogsType", 2);
                            args.putString("addToGroupAlertString", LocaleController.formatString("AddToTheGroupAlertText", R.string.AddToTheGroupAlertText, UserObject.getUserName(user), "%1$s"));
                            DialogsActivity fragment = new DialogsActivity(args);
                            fragment.setDelegate((fragment12, dids, message1, param) -> {
                                long did = dids.get(0);
                                Bundle args12 = new Bundle();
                                args12.putBoolean("scrollToTopOnResume", true);
                                args12.putLong("chat_id", -did);
                                if (mainFragmentsStack.isEmpty() || MessagesController.getInstance(intentAccount).checkCanOpenChat(args12, mainFragmentsStack.get(mainFragmentsStack.size() - 1))) {
                                    NotificationCenter.getInstance(intentAccount).postNotificationName(NotificationCenter.closeChats);
                                    MessagesController.getInstance(intentAccount).addUserToChat(-did, user, 0, botChat, null, null);
                                    actionBarLayout.presentFragment(new ChatActivity(args12), true, false, true, false);
                                }
                            });
                            presentFragment(fragment);
                        } else {
                            long dialog_id;
                            boolean isBot = false;
                            Bundle args = new Bundle();
                            if (!res.chats.isEmpty()) {
                                args.putLong("chat_id", res.chats.get(0).id);
                                dialog_id = -res.chats.get(0).id;
                            } else {
                                args.putLong("user_id", res.users.get(0).id);
                                dialog_id = res.users.get(0).id;
                            }
                            if (botUser != null && res.users.size() > 0 && res.users.get(0).bot) {
                                args.putString("botUser", botUser);
                                isBot = true;
                            }
                            if (messageId != null) {
                                args.putInt("message_id", messageId);
                            }
                            if (voicechat != null) {
                                args.putString("voicechat", voicechat);
                            }
                            if (videoTimestamp >= 0) {
                                args.putInt("video_timestamp", videoTimestamp);
                            }
                            BaseFragment lastFragment = !mainFragmentsStack.isEmpty() && voicechat == null ? mainFragmentsStack.get(mainFragmentsStack.size() - 1) : null;
                            if (lastFragment == null || MessagesController.getInstance(intentAccount).checkCanOpenChat(args, lastFragment)) {
                                if (isBot && lastFragment instanceof ChatActivity && ((ChatActivity) lastFragment).getDialogId() == dialog_id) {
                                    ((ChatActivity) lastFragment).setBotUser(botUser);
                                } else {
                                    MessagesController.getInstance(intentAccount).ensureMessagesLoaded(dialog_id, messageId == null ? 0 : messageId, new MessagesController.MessagesLoadedCallback() {
                                        @Override
                                        public void onMessagesLoaded(boolean fromCache) {
                                            try {
                                                progressDialog.dismiss();
                                            } catch (Exception e) {
                                                FileLog.e(e);
                                            }
                                            if (!LaunchActivity.this.isFinishing()) {
                                                ChatActivity fragment = new ChatActivity(args);
                                                actionBarLayout.presentFragment(fragment);
                                            }
                                        }

                                        @Override
                                        public void onError() {
                                            if (!LaunchActivity.this.isFinishing()) {
                                                BaseFragment fragment = mainFragmentsStack.get(mainFragmentsStack.size() - 1);
                                                AlertsCreator.showSimpleAlert(fragment, LocaleController.getString("JoinToGroupErrorNotExist", R.string.JoinToGroupErrorNotExist));
                                            }
                                            try {
                                                progressDialog.dismiss();
                                            } catch (Exception e) {
                                                FileLog.e(e);
                                            }
                                        }
                                    });
                                    hideProgressDialog = false;
                                }
                            }
                        }
                    } else {
                        try {
                            if (!mainFragmentsStack.isEmpty()) {
                                BaseFragment fragment = mainFragmentsStack.get(mainFragmentsStack.size() - 1);
                                if (error != null && error.text != null && error.text.startsWith("FLOOD_WAIT")) {
                                    BulletinFactory.of(fragment).createErrorBulletin(LocaleController.getString("FloodWait", R.string.FloodWait)).show();
                                } else {
                                    BulletinFactory.of(fragment).createErrorBulletin(LocaleController.getString("NoUsernameFound", R.string.NoUsernameFound)).show();
                                }
                            }
                        } catch (Exception e) {
                            FileLog.e(e);
                        }
                    }

                    if (hideProgressDialog) {
                        try {
                            progressDialog.dismiss();
                        } catch (Exception e) {
                            FileLog.e(e);
                        }
                    }
                }
            }, ConnectionsManager.RequestFlagFailOnServerErrors));
        } else if (group != null) {
            if (state == 0 || state == 3) {
                final TLRPC.TL_messages_checkChatInvite req = new TLRPC.TL_messages_checkChatInvite();
                req.hash = group;
                requestId[0] = ConnectionsManager.getInstance(intentAccount).sendRequest(req, (response, error) -> AndroidUtilities.runOnUIThread(() -> {
                    if (!LaunchActivity.this.isFinishing()) {
                        boolean hideProgressDialog = true;
                        if (error == null && actionBarLayout != null) {
                            TLRPC.ChatInvite invite = (TLRPC.ChatInvite) response;
                            if (invite.chat != null && (!ChatObject.isLeftFromChat(invite.chat) || !invite.chat.kicked && (!TextUtils.isEmpty(invite.chat.username) || invite instanceof TLRPC.TL_chatInvitePeek || invite.chat.has_geo))) {
                                MessagesController.getInstance(intentAccount).putChat(invite.chat, false);
                                ArrayList<TLRPC.Chat> chats = new ArrayList<>();
                                chats.add(invite.chat);
                                MessagesStorage.getInstance(intentAccount).putUsersAndChats(null, chats, false, true);
                                Bundle args = new Bundle();
                                args.putLong("chat_id", invite.chat.id);
                                if (mainFragmentsStack.isEmpty() || MessagesController.getInstance(intentAccount).checkCanOpenChat(args, mainFragmentsStack.get(mainFragmentsStack.size() - 1))) {
                                    boolean[] canceled = new boolean[1];
                                    progressDialog.setOnCancelListener(dialog -> canceled[0] = true);

                                    MessagesController.getInstance(intentAccount).ensureMessagesLoaded(-invite.chat.id, 0, new MessagesController.MessagesLoadedCallback() {
                                        @Override
                                        public void onMessagesLoaded(boolean fromCache) {
                                            try {
                                                progressDialog.dismiss();
                                            } catch (Exception e) {
                                                FileLog.e(e);
                                            }
                                            if (canceled[0]) {
                                                return;
                                            }
                                            ChatActivity fragment = new ChatActivity(args);
                                            if (invite instanceof TLRPC.TL_chatInvitePeek) {
                                                fragment.setChatInvite(invite);
                                            }
                                            actionBarLayout.presentFragment(fragment);
                                        }

                                        @Override
                                        public void onError() {
                                            if (!LaunchActivity.this.isFinishing()) {
                                                BaseFragment fragment = mainFragmentsStack.get(mainFragmentsStack.size() - 1);
                                                AlertsCreator.showSimpleAlert(fragment, LocaleController.getString("JoinToGroupErrorNotExist", R.string.JoinToGroupErrorNotExist));
                                            }
                                            try {
                                                progressDialog.dismiss();
                                            } catch (Exception e) {
                                                FileLog.e(e);
                                            }
                                        }
                                    });
                                    hideProgressDialog = false;
                                }
                            } else {
                                BaseFragment fragment = mainFragmentsStack.get(mainFragmentsStack.size() - 1);
                                fragment.showDialog(new JoinGroupAlert(LaunchActivity.this, invite, group, fragment));
                            }
                        } else {
                            AlertDialog.Builder builder = new AlertDialog.Builder(LaunchActivity.this);
                            builder.setTitle(LocaleController.getString("NekoX", R.string.NekoX));
                            if (error.text.startsWith("FLOOD_WAIT")) {
                                builder.setMessage(LocaleController.getString("FloodWait", R.string.FloodWait));
                            } else if (error.text.startsWith("INVITE_HASH_EXPIRED")) {
                                builder.setTitle(LocaleController.getString("ExpiredLink", R.string.ExpiredLink));
                                builder.setMessage(LocaleController.getString("InviteExpired", R.string.InviteExpired));
                            } else {
                                builder.setMessage(LocaleController.getString("JoinToGroupErrorNotExist", R.string.JoinToGroupErrorNotExist));
                            }
                            builder.setPositiveButton(LocaleController.getString("OK", R.string.OK), null);
                            showAlertDialog(builder);
                        }

                        try {
                            if (hideProgressDialog) {
                                progressDialog.dismiss();
                            }
                        } catch (Exception e) {
                            FileLog.e(e);
                        }
                    }
                }), ConnectionsManager.RequestFlagFailOnServerErrors);
            } else if (state == 1) {
                TLRPC.TL_messages_importChatInvite req = new TLRPC.TL_messages_importChatInvite();
                req.hash = group;
                ConnectionsManager.getInstance(intentAccount).sendRequest(req, (response, error) -> {
                    if (error == null) {
                        TLRPC.Updates updates = (TLRPC.Updates) response;
                        MessagesController.getInstance(intentAccount).processUpdates(updates, false);
                    }
                    AndroidUtilities.runOnUIThread(() -> {
                        if (!LaunchActivity.this.isFinishing()) {
                            try {
                                progressDialog.dismiss();
                            } catch (Exception e) {
                                FileLog.e(e);
                            }
                            if (error == null) {
                                if (actionBarLayout != null) {
                                    TLRPC.Updates updates = (TLRPC.Updates) response;
                                    if (!updates.chats.isEmpty()) {
                                        TLRPC.Chat chat = updates.chats.get(0);
                                        chat.left = false;
                                        chat.kicked = false;
                                        MessagesController.getInstance(intentAccount).putUsers(updates.users, false);
                                        MessagesController.getInstance(intentAccount).putChats(updates.chats, false);
                                        Bundle args = new Bundle();
                                        args.putLong("chat_id", chat.id);
                                        if (mainFragmentsStack.isEmpty() || MessagesController.getInstance(intentAccount).checkCanOpenChat(args, mainFragmentsStack.get(mainFragmentsStack.size() - 1))) {
                                            ChatActivity fragment = new ChatActivity(args);
                                            NotificationCenter.getInstance(intentAccount).postNotificationName(NotificationCenter.closeChats);
                                            actionBarLayout.presentFragment(fragment, false, true, true, false);
                                        }
                                    }
                                }
                            } else {
                                AlertDialog.Builder builder = new AlertDialog.Builder(LaunchActivity.this);
                                builder.setTitle(LocaleController.getString("NekoX", R.string.NekoX));
                                if (error.text.startsWith("FLOOD_WAIT")) {
                                    builder.setMessage(LocaleController.getString("FloodWait", R.string.FloodWait));
                                } else if (error.text.equals("USERS_TOO_MUCH")) {
                                    builder.setMessage(LocaleController.getString("JoinToGroupErrorFull", R.string.JoinToGroupErrorFull));
                                } else {
                                    builder.setMessage(LocaleController.getString("JoinToGroupErrorNotExist", R.string.JoinToGroupErrorNotExist));
                                }
                                builder.setPositiveButton(LocaleController.getString("OK", R.string.OK), null);
                                showAlertDialog(builder);
                            }
                        }
                    });
                }, ConnectionsManager.RequestFlagFailOnServerErrors);
            }
        } else if (sticker != null) {
            if (!mainFragmentsStack.isEmpty()) {
                TLRPC.InputStickerSet input;
                if ("emoji".equals(sticker)) {
                    input = new TLRPC.TL_inputStickerSetAnimatedEmoji();
                } else if (sticker.startsWith("dice/")) {
                    TLRPC.TL_inputStickerSetDice stickerset = new TLRPC.TL_inputStickerSetDice();
                    stickerset.emoticon = StrUtil.subAfter(sticker, "dice/", true);
                    input = stickerset;
                } else {
                    TLRPC.TL_inputStickerSetShortName stickerset = new TLRPC.TL_inputStickerSetShortName();
                    stickerset.short_name = sticker;
                    input = stickerset;
                }

                BaseFragment fragment = mainFragmentsStack.get(mainFragmentsStack.size() - 1);
                StickersAlert alert;
                if (fragment instanceof ChatActivity) {
                    ChatActivity chatActivity = (ChatActivity) fragment;
<<<<<<< HEAD
                    alert = new StickersAlert(LaunchActivity.this, fragment, input, null, chatActivity.getChatActivityEnterViewForStickers());
=======
                    alert = new StickersAlert(LaunchActivity.this, fragment, stickerset, null, chatActivity.getChatActivityEnterViewForStickers(), chatActivity.getResourceProvider());
>>>>>>> 418f478a
                    alert.setCalcMandatoryInsets(chatActivity.isKeyboardVisible());
                } else {
                    alert = new StickersAlert(LaunchActivity.this, fragment, input, null, null);
                }
                fragment.showDialog(alert);
            }
            return;
        } else if (message != null) {
            Bundle args = new Bundle();
            args.putBoolean("onlySelect", true);
            args.putInt("dialogsType", 3);
            DialogsActivity fragment = new DialogsActivity(args);
            fragment.setDelegate((fragment13, dids, m, param) -> {
                long did = dids.get(0);
                Bundle args13 = new Bundle();
                args13.putBoolean("scrollToTopOnResume", true);
                args13.putBoolean("hasUrl", hasUrl);
                if (DialogObject.isEncryptedDialog(did)) {
                    args13.putInt("enc_id", DialogObject.getEncryptedChatId(did));
                } else if (DialogObject.isUserDialog(did)) {
                    args13.putLong("user_id", did);
                } else {
                    args13.putLong("chat_id", -did);
                }
                if (MessagesController.getInstance(intentAccount).checkCanOpenChat(args13, fragment13)) {
                    NotificationCenter.getInstance(intentAccount).postNotificationName(NotificationCenter.closeChats);
                    MediaDataController.getInstance(intentAccount).saveDraft(did, 0, message, null, null, false);
                    actionBarLayout.presentFragment(new ChatActivity(args13), true, false, true, false);
                }
            });
            presentFragment(fragment, false, true);
        } else if (auth != null) {
            final int bot_id = Utilities.parseInt(auth.get("bot_id"));
            if (bot_id == 0) {
                return;
            }
            final String payload = auth.get("payload");
            final String nonce = auth.get("nonce");
            final String callbackUrl = auth.get("callback_url");
            final TLRPC.TL_account_getAuthorizationForm req = new TLRPC.TL_account_getAuthorizationForm();
            req.bot_id = bot_id;
            req.scope = auth.get("scope");
            req.public_key = auth.get("public_key");
            requestId[0] = ConnectionsManager.getInstance(intentAccount).sendRequest(req, (response, error) -> {
                final TLRPC.TL_account_authorizationForm authorizationForm = (TLRPC.TL_account_authorizationForm) response;
                if (authorizationForm != null) {
                    TLRPC.TL_account_getPassword req2 = new TLRPC.TL_account_getPassword();
                    requestId[0] = ConnectionsManager.getInstance(intentAccount).sendRequest(req2, (response1, error1) -> AndroidUtilities.runOnUIThread(() -> {
                        try {
                            progressDialog.dismiss();
                        } catch (Exception e) {
                            FileLog.e(e);
                        }
                        if (response1 != null) {
                            TLRPC.TL_account_password accountPassword = (TLRPC.TL_account_password) response1;
                            MessagesController.getInstance(intentAccount).putUsers(authorizationForm.users, false);
                            presentFragment(new PassportActivity(PassportActivity.TYPE_PASSWORD, req.bot_id, req.scope, req.public_key, payload, nonce, callbackUrl, authorizationForm, accountPassword));
                        }
                    }));
                } else {
                    AndroidUtilities.runOnUIThread(() -> {
                        try {
                            progressDialog.dismiss();
                            if ("APP_VERSION_OUTDATED".equals(error.text)) {
                                AlertsCreator.showUpdateAppAlert(LaunchActivity.this, LocaleController.getString("UpdateAppAlert", R.string.UpdateAppAlert), true);
                            } else {
                                showAlertDialog(AlertsCreator.createSimpleAlert(LaunchActivity.this, LocaleController.getString("ErrorOccurred", R.string.ErrorOccurred) + "\n" + error.text));
                            }
                        } catch (Exception e) {
                            FileLog.e(e);
                        }
                    });
                }
            });
        } else if (unsupportedUrl != null) {
            TLRPC.TL_help_getDeepLinkInfo req = new TLRPC.TL_help_getDeepLinkInfo();
            req.path = unsupportedUrl;
            requestId[0] = ConnectionsManager.getInstance(currentAccount).sendRequest(req, (response, error) -> AndroidUtilities.runOnUIThread(() -> {
                try {
                    progressDialog.dismiss();
                } catch (Exception e) {
                    FileLog.e(e);
                }

                if (response instanceof TLRPC.TL_help_deepLinkInfo) {
                    TLRPC.TL_help_deepLinkInfo res = (TLRPC.TL_help_deepLinkInfo) response;
                    AlertsCreator.showUpdateAppAlert(LaunchActivity.this, res.message, res.update_app);
                }
            }));
        } else if (lang != null) {
            TLRPC.TL_langpack_getLanguage req = new TLRPC.TL_langpack_getLanguage();
            req.lang_code = lang;
            req.lang_pack = "android";
            requestId[0] = ConnectionsManager.getInstance(currentAccount).sendRequest(req, (response, error) -> AndroidUtilities.runOnUIThread(() -> {
                try {
                    progressDialog.dismiss();
                } catch (Exception e) {
                    FileLog.e(e);
                }
                if (response instanceof TLRPC.TL_langPackLanguage) {
                    TLRPC.TL_langPackLanguage res = (TLRPC.TL_langPackLanguage) response;
                    AlertsCreator.createLanguageAlert(LaunchActivity.this, res).show();
                } else if (error != null) {
                    if ("LANG_CODE_NOT_SUPPORTED".equals(error.text)) {
                        showAlertDialog(AlertsCreator.createSimpleAlert(LaunchActivity.this, LocaleController.getString("LanguageUnsupportedError", R.string.LanguageUnsupportedError)));
                    } else {
                        showAlertDialog(AlertsCreator.createSimpleAlert(LaunchActivity.this, LocaleController.getString("ErrorOccurred", R.string.ErrorOccurred) + "\n" + error.text));
                    }
                }
            }));
        } else if (wallPaper != null) {
            boolean ok = false;
            if (TextUtils.isEmpty(wallPaper.slug)) {
                try {
                    WallpapersListActivity.ColorWallpaper colorWallpaper;
                    if (wallPaper.settings.third_background_color != 0) {
                        colorWallpaper = new WallpapersListActivity.ColorWallpaper(Theme.COLOR_BACKGROUND_SLUG, wallPaper.settings.background_color, wallPaper.settings.second_background_color, wallPaper.settings.third_background_color, wallPaper.settings.fourth_background_color);
                    } else {
                        colorWallpaper = new WallpapersListActivity.ColorWallpaper(Theme.COLOR_BACKGROUND_SLUG, wallPaper.settings.background_color, wallPaper.settings.second_background_color, AndroidUtilities.getWallpaperRotation(wallPaper.settings.rotation, false));
                    }
                    ThemePreviewActivity wallpaperActivity = new ThemePreviewActivity(colorWallpaper, null, true, false);
                    AndroidUtilities.runOnUIThread(() -> presentFragment(wallpaperActivity));
                    ok = true;
                } catch (Exception e) {
                    FileLog.e(e);
                }
            }
            if (!ok) {
                TLRPC.TL_account_getWallPaper req = new TLRPC.TL_account_getWallPaper();
                TLRPC.TL_inputWallPaperSlug inputWallPaperSlug = new TLRPC.TL_inputWallPaperSlug();
                inputWallPaperSlug.slug = wallPaper.slug;
                req.wallpaper = inputWallPaperSlug;
                requestId[0] = ConnectionsManager.getInstance(currentAccount).sendRequest(req, (response, error) -> AndroidUtilities.runOnUIThread(() -> {
                    try {
                        progressDialog.dismiss();
                    } catch (Exception e) {
                        FileLog.e(e);
                    }
                    if (response instanceof TLRPC.TL_wallPaper) {
                        TLRPC.TL_wallPaper res = (TLRPC.TL_wallPaper) response;
                        Object object;
                        if (res.pattern) {
                            WallpapersListActivity.ColorWallpaper colorWallpaper = new WallpapersListActivity.ColorWallpaper(res.slug, wallPaper.settings.background_color, wallPaper.settings.second_background_color, wallPaper.settings.third_background_color, wallPaper.settings.fourth_background_color, AndroidUtilities.getWallpaperRotation(wallPaper.settings.rotation, false), wallPaper.settings.intensity / 100.0f, wallPaper.settings.motion, null);
                            colorWallpaper.pattern = res;
                            object = colorWallpaper;
                        } else {
                            object = res;
                        }
                        ThemePreviewActivity wallpaperActivity = new ThemePreviewActivity(object, null, true, false);
                        wallpaperActivity.setInitialModes(wallPaper.settings.blur, wallPaper.settings.motion);
                        presentFragment(wallpaperActivity);
                    } else {
                        showAlertDialog(AlertsCreator.createSimpleAlert(LaunchActivity.this, LocaleController.getString("ErrorOccurred", R.string.ErrorOccurred) + "\n" + error.text));
                    }
                }));
            }
        } else if (theme != null) {
            cancelRunnable = () -> {
                loadingThemeFileName = null;
                loadingThemeWallpaperName = null;
                loadingThemeWallpaper = null;
                loadingThemeInfo = null;
                loadingThemeProgressDialog = null;
                loadingTheme = null;
            };
            TLRPC.TL_account_getTheme req = new TLRPC.TL_account_getTheme();
            req.format = "android";
            TLRPC.TL_inputThemeSlug inputThemeSlug = new TLRPC.TL_inputThemeSlug();
            inputThemeSlug.slug = theme;
            req.theme = inputThemeSlug;
            requestId[0] = ConnectionsManager.getInstance(currentAccount).sendRequest(req, (response, error) -> AndroidUtilities.runOnUIThread(() -> {
                int notFound = 2;
                if (response instanceof TLRPC.TL_theme) {
                    TLRPC.TL_theme t = (TLRPC.TL_theme) response;
                    if (t.settings != null) {
                        String key = Theme.getBaseThemeKey(t.settings);
                        Theme.ThemeInfo info = Theme.getTheme(key);
                        if (info != null) {
                            TLRPC.TL_wallPaper object;
                            if (t.settings.wallpaper instanceof TLRPC.TL_wallPaper) {
                                object = (TLRPC.TL_wallPaper) t.settings.wallpaper;
                                File path = FileLoader.getPathToAttach(object.document, true);
                                if (!path.exists()) {
                                    loadingThemeProgressDialog = progressDialog;
                                    loadingThemeAccent = true;
                                    loadingThemeInfo = info;
                                    loadingTheme = t;
                                    loadingThemeWallpaper = object;
                                    loadingThemeWallpaperName = FileLoader.getAttachFileName(object.document);
                                    FileLoader.getInstance(currentAccount).loadFile(object.document, object, 1, 1);
                                    return;
                                }
                            } else {
                                object = null;
                            }
                            try {
                                progressDialog.dismiss();
                            } catch (Exception e) {
                                FileLog.e(e);
                            }
                            notFound = 0;
                            openThemeAccentPreview(t, object, info);
                        } else {
                            notFound = 1;
                        }
                    } else if (t.document != null) {
                        loadingThemeAccent = false;
                        loadingTheme = t;
                        loadingThemeFileName = FileLoader.getAttachFileName(loadingTheme.document);
                        loadingThemeProgressDialog = progressDialog;
                        FileLoader.getInstance(currentAccount).loadFile(loadingTheme.document, t, 1, 1);
                        notFound = 0;
                    } else {
                        notFound = 1;
                    }
                } else if (error != null && "THEME_FORMAT_INVALID".equals(error.text)) {
                    notFound = 1;
                }
                if (notFound != 0) {
                    try {
                        progressDialog.dismiss();
                    } catch (Exception e) {
                        FileLog.e(e);
                    }
                    if (notFound == 1) {
                        showAlertDialog(AlertsCreator.createSimpleAlert(LaunchActivity.this, LocaleController.getString("Theme", R.string.Theme), LocaleController.getString("ThemeNotSupported", R.string.ThemeNotSupported)));
                    } else {
                        showAlertDialog(AlertsCreator.createSimpleAlert(LaunchActivity.this, LocaleController.getString("Theme", R.string.Theme), LocaleController.getString("ThemeNotFound", R.string.ThemeNotFound)));
                    }
                }
            }));
        } else if (channelId != null && messageId != null) {
            if (threadId != null) {
                TLRPC.Chat chat = MessagesController.getInstance(intentAccount).getChat(channelId);
                if (chat != null) {
                    requestId[0] = runCommentRequest(intentAccount, progressDialog, messageId, commentId, threadId, chat);
                } else {
                    TLRPC.TL_channels_getChannels req = new TLRPC.TL_channels_getChannels();
                    TLRPC.TL_inputChannel inputChannel = new TLRPC.TL_inputChannel();
                    inputChannel.channel_id = channelId;
                    req.id.add(inputChannel);
                    requestId[0] = ConnectionsManager.getInstance(currentAccount).sendRequest(req, (response, error) -> AndroidUtilities.runOnUIThread(() -> {
                        boolean notFound = true;
                        if (response instanceof TLRPC.TL_messages_chats) {
                            TLRPC.TL_messages_chats res = (TLRPC.TL_messages_chats) response;
                            if (!res.chats.isEmpty()) {
                                notFound = false;
                                MessagesController.getInstance(currentAccount).putChats(res.chats, false);
                                requestId[0] = runCommentRequest(intentAccount, progressDialog, messageId, commentId, threadId, res.chats.get(0));
                            }
                        }
                        if (notFound) {
                            try {
                                progressDialog.dismiss();
                            } catch (Exception e) {
                                FileLog.e(e);
                            }
                            showAlertDialog(AlertsCreator.createSimpleAlert(LaunchActivity.this, LocaleController.getString("LinkNotFound", R.string.LinkNotFound)));
                        }
                    }));
                }
            } else {
                Bundle args = new Bundle();
                args.putLong("chat_id", channelId);
                args.putInt("message_id", messageId);
                BaseFragment lastFragment = !mainFragmentsStack.isEmpty() ? mainFragmentsStack.get(mainFragmentsStack.size() - 1) : null;
                if (lastFragment == null || MessagesController.getInstance(intentAccount).checkCanOpenChat(args, lastFragment)) {
                    AndroidUtilities.runOnUIThread(() -> {
                        if (!actionBarLayout.presentFragment(new ChatActivity(args))) {
                            TLRPC.TL_channels_getChannels req = new TLRPC.TL_channels_getChannels();
                            TLRPC.TL_inputChannel inputChannel = new TLRPC.TL_inputChannel();
                            inputChannel.channel_id = channelId;
                            req.id.add(inputChannel);
                            requestId[0] = ConnectionsManager.getInstance(currentAccount).sendRequest(req, (response, error) -> AndroidUtilities.runOnUIThread(() -> {
                                try {
                                    progressDialog.dismiss();
                                } catch (Exception e) {
                                    FileLog.e(e);
                                }
                                boolean notFound = true;
                                if (response instanceof TLRPC.TL_messages_chats) {
                                    TLRPC.TL_messages_chats res = (TLRPC.TL_messages_chats) response;
                                    if (!res.chats.isEmpty()) {
                                        notFound = false;
                                        MessagesController.getInstance(currentAccount).putChats(res.chats, false);
                                        TLRPC.Chat chat = res.chats.get(0);
                                        if (lastFragment == null || MessagesController.getInstance(intentAccount).checkCanOpenChat(args, lastFragment)) {
                                            actionBarLayout.presentFragment(new ChatActivity(args));
                                        }
                                    }
                                }
                                if (notFound) {
                                    showAlertDialog(AlertsCreator.createSimpleAlert(LaunchActivity.this, LocaleController.getString("LinkNotFound", R.string.LinkNotFound)));
                                }
                            }));
                        }
                    });
                }
            }
        }

        if (requestId[0] != 0) {
            final Runnable cancelRunnableFinal = cancelRunnable;
            progressDialog.setOnCancelListener(dialog -> {
                ConnectionsManager.getInstance(intentAccount).cancelRequest(requestId[0], true);
                if (cancelRunnableFinal != null) {
                    cancelRunnableFinal.run();
                }
            });
            try {
                progressDialog.showDelayed(300);
            } catch (Exception ignore) {

            }
        }
    }

    private List<TLRPC.TL_contact> findContacts(String userName, String userPhone, boolean allowSelf) {
        final MessagesController messagesController = MessagesController.getInstance(currentAccount);
        final ContactsController contactsController = ContactsController.getInstance(currentAccount);
        final List<TLRPC.TL_contact> contacts = new ArrayList<>(contactsController.contacts);
        final List<TLRPC.TL_contact> foundContacts = new ArrayList<>();

        if (userPhone != null) {
            userPhone = PhoneFormat.stripExceptNumbers(userPhone);
            TLRPC.TL_contact contact = contactsController.contactsByPhone.get(userPhone);
            if (contact == null) {
                String shortUserPhone = userPhone.substring(Math.max(0, userPhone.length() - 7));
                contact = contactsController.contactsByShortPhone.get(shortUserPhone);
            }
            if (contact != null) {
                final TLRPC.User user = messagesController.getUser(contact.user_id);
                if (user != null && (!user.self || allowSelf)) {
                    foundContacts.add(contact);
                } else {
                    // disable search by name
                    userName = null;
                }
            }
        }

        if (foundContacts.isEmpty() && userName != null) {
            final String query1 = userName.trim().toLowerCase();
            if (!TextUtils.isEmpty(query1)) {
                String query2 = LocaleController.getInstance().getTranslitString(query1);
                if (query1.equals(query2) || query2.length() == 0) {
                    query2 = null;
                }
                final String[] queries = new String[]{query1, query2};
                for (int i = 0, size = contacts.size(); i < size; i++) {
                    final TLRPC.TL_contact contact = contacts.get(i);
                    if (contact != null) {
                        final TLRPC.User user = messagesController.getUser(contact.user_id);
                        if (user != null) {
                            if (user.self && !allowSelf) {
                                continue;
                            }

                            final String[] names = new String[3];
                            names[0] = ContactsController.formatName(user.first_name, user.last_name).toLowerCase();
                            names[1] = LocaleController.getInstance().getTranslitString(names[0]);
                            if (names[0].equals(names[1])) {
                                names[1] = null;
                            }
                            if (UserObject.isReplyUser(user)) {
                                names[2] = LocaleController.getString("RepliesTitle", R.string.RepliesTitle).toLowerCase();
                            } else if (user.self) {
                                names[2] = LocaleController.getString("SavedMessages", R.string.SavedMessages).toLowerCase();
                            }

                            boolean found = false;
                            for (String q : queries) {
                                if (q == null) {
                                    continue;
                                }
                                for (int j = 0; j < names.length; j++) {
                                    final String name = names[j];
                                    if (name != null && (name.startsWith(q) || name.contains(" " + q))) {
                                        found = true;
                                        break;
                                    }
                                }
                                if (!found && user.username != null && user.username.startsWith(q)) {
                                    found = true;
                                }
                                if (found) {
                                    foundContacts.add(contact);
                                    break;
                                }
                            }
                        }
                    }
                }
            }
        }

        return foundContacts;
    }

    public AlertDialog showAlertDialog(AlertDialog.Builder builder) {
        try {
            if (visibleDialog != null) {
                visibleDialog.dismiss();
                visibleDialog = null;
            }
        } catch (Exception e) {
            FileLog.e(e);
        }
        try {
            visibleDialog = builder.show();
            visibleDialog.setCanceledOnTouchOutside(true);
            visibleDialog.setOnDismissListener(dialog -> {
                if (visibleDialog != null) {
                    if (visibleDialog == localeDialog) {
                        try {
                            String shorname = LocaleController.getInstance().getCurrentLocaleInfo().shortName;
                            Toast.makeText(LaunchActivity.this, getStringForLanguageAlert(shorname.equals("en") ? englishLocaleStrings : systemLocaleStrings, "ChangeLanguageLater", R.string.ChangeLanguageLater), Toast.LENGTH_LONG).show();
                        } catch (Exception e) {
                            FileLog.e(e);
                        }
                        localeDialog = null;
                    } else if (visibleDialog == proxyErrorDialog) {
                        SharedConfig.setProxyEnable(false);
                        NotificationCenter.getGlobalInstance().postNotificationName(NotificationCenter.proxySettingsChanged);
                        proxyErrorDialog = null;
                    }
                }
                visibleDialog = null;
            });
            return visibleDialog;
        } catch (Exception e) {
            FileLog.e(e);
        }
        return null;
    }

    public void showBulletin(Function<BulletinFactory, Bulletin> createBulletin) {
        BaseFragment topFragment = null;
        if (!layerFragmentsStack.isEmpty()) {
            topFragment = layerFragmentsStack.get(layerFragmentsStack.size() - 1);
        } else if (!rightFragmentsStack.isEmpty()) {
            topFragment = rightFragmentsStack.get(rightFragmentsStack.size() - 1);
        } else if (!mainFragmentsStack.isEmpty()) {
            topFragment = mainFragmentsStack.get(mainFragmentsStack.size() - 1);
        }
        if (BulletinFactory.canShowBulletin(topFragment)) {
            createBulletin.apply(BulletinFactory.of(topFragment)).show();
        }
    }

    @Override
    protected void onNewIntent(Intent intent) {
        super.onNewIntent(intent);
        handleIntent(intent, true, false, false);
    }

    @Override
    public void didSelectDialogs(DialogsActivity dialogsFragment, ArrayList<Long> dids, CharSequence message, boolean param) {
        final int account = dialogsFragment != null ? dialogsFragment.getCurrentAccount() : currentAccount;

        if (exportingChatUri != null) {
            Uri uri = exportingChatUri;
            ArrayList<Uri> documentsUris = documentsUrisArray != null ? new ArrayList<>(documentsUrisArray) : null;
            final AlertDialog progressDialog = new AlertDialog(this, 3);
            SendMessagesHelper.getInstance(account).prepareImportHistory(dids.get(0), exportingChatUri, documentsUrisArray, (result) -> {
                if (result != 0) {
                    Bundle args = new Bundle();
                    args.putBoolean("scrollToTopOnResume", true);
                    if (!AndroidUtilities.isTablet()) {
                        NotificationCenter.getInstance(account).postNotificationName(NotificationCenter.closeChats);
                    }
                    if (DialogObject.isUserDialog(result)) {
                        args.putLong("user_id", result);
                    } else {
                        args.putLong("chat_id", -result);
                    }
                    ChatActivity fragment = new ChatActivity(args);
                    fragment.setOpenImport();
                    actionBarLayout.presentFragment(fragment, dialogsFragment != null || param, dialogsFragment == null, true, false);
                } else {
                    documentsUrisArray = documentsUris;
                    if (documentsUrisArray == null) {
                        documentsUrisArray = new ArrayList<>();
                    }
                    documentsUrisArray.add(0, uri);
                    openDialogsToSend(true);
                }
                try {
                    progressDialog.dismiss();
                } catch (Exception e) {
                    FileLog.e(e);
                }
            });
            try {
                progressDialog.showDelayed(300);
            } catch (Exception ignore) {

            }
        } else {
            final ChatActivity fragment;
            if (dids.size() <= 1) {
                final long did = dids.get(0);

                Bundle args = new Bundle();
                args.putBoolean("scrollToTopOnResume", true);
                if (!AndroidUtilities.isTablet()) {
                    NotificationCenter.getInstance(account).postNotificationName(NotificationCenter.closeChats);
                }
                if (DialogObject.isEncryptedDialog(did)) {
                    args.putInt("enc_id", DialogObject.getEncryptedChatId(did));
                } else if (DialogObject.isUserDialog(did)) {
                    args.putLong("user_id", did);
                } else {
                    args.putLong("chat_id", -did);
                }
                if (!MessagesController.getInstance(account).checkCanOpenChat(args, dialogsFragment)) {
                    return;
                }
                fragment = new ChatActivity(args);
            } else {
                fragment = null;
            }

            int attachesCount = 0;
            if (contactsToSend != null) {
                attachesCount += contactsToSend.size();
            }
            if (videoPath != null) {
                attachesCount++;
            }
            if (photoPathsArray != null) {
                attachesCount += photoPathsArray.size();
            }
            if (documentsPathsArray != null) {
                attachesCount += documentsPathsArray.size();
            }
            if (documentsUrisArray != null) {
                attachesCount += documentsUrisArray.size();
            }
            if (videoPath == null && photoPathsArray == null && documentsPathsArray == null && documentsUrisArray == null && sendingText != null) {
                attachesCount++;
            }

            for (int i = 0; i < dids.size(); i++) {
                final long did = dids.get(i);
                if (AlertsCreator.checkSlowMode(this, currentAccount, did, attachesCount > 1)) {
                    return;
                }
            }

            if (contactsToSend != null && contactsToSend.size() == 1 && !mainFragmentsStack.isEmpty()) {
                PhonebookShareAlert alert = new PhonebookShareAlert(mainFragmentsStack.get(mainFragmentsStack.size() - 1), null, null, contactsToSendUri, null, null, null);
                alert.setDelegate((user, notify, scheduleDate) -> {
                    if (fragment != null) {
                        actionBarLayout.presentFragment(fragment, true, false, true, false);
                    }
                    for (int i = 0; i < dids.size(); i++) {
                        SendMessagesHelper.getInstance(account).sendMessage(user, dids.get(i), null, null, null, null, notify, scheduleDate);
                    }
                });
                mainFragmentsStack.get(mainFragmentsStack.size() - 1).showDialog(alert);
            } else {
                String captionToSend = null;
                for (int i = 0; i < dids.size(); i++) {
                    final long did = dids.get(i);

                    AccountInstance accountInstance = AccountInstance.getInstance(UserConfig.selectedAccount);
                    if (fragment != null) {
                        actionBarLayout.presentFragment(fragment, dialogsFragment != null, dialogsFragment == null, true, false);
                        if (videoPath != null) {
                            fragment.openVideoEditor(videoPath, sendingText);
                            sendingText = null;
                        }
                    } else {
                        if (videoPath != null) {
                            if (sendingText != null && sendingText.length() <= 1024) {
                                captionToSend = sendingText;
                                sendingText = null;
                            }
                            ArrayList<String> arrayList = new ArrayList<>();
                            arrayList.add(videoPath);
                            SendMessagesHelper.prepareSendingDocuments(accountInstance, arrayList, arrayList, null, captionToSend, null, did, null, null, null, null, true, 0);
                        }
                    }
                    if (photoPathsArray != null) {
                        if (sendingText != null && sendingText.length() <= 1024 && photoPathsArray.size() == 1) {
                            photoPathsArray.get(0).caption = sendingText;
                            sendingText = null;
                        }
                        SendMessagesHelper.prepareSendingMedia(accountInstance, photoPathsArray, did, null, null, null, false, false, null, true, 0);
                    }
                    if (documentsPathsArray != null || documentsUrisArray != null) {
                        if (sendingText != null && sendingText.length() <= 1024 && ((documentsPathsArray != null ? documentsPathsArray.size() : 0) + (documentsUrisArray != null ? documentsUrisArray.size() : 0)) == 1) {
                            captionToSend = sendingText;
                            sendingText = null;
                        }
                        SendMessagesHelper.prepareSendingDocuments(accountInstance, documentsPathsArray, documentsOriginalPathsArray, documentsUrisArray, captionToSend, documentsMimeType, did, null, null, null, null, true, 0);
                    }
                    if (sendingLocation != null) {
                        SendMessagesHelper.prepareSendingLocation(accountInstance, sendingLocation, did);
                        sendingText = null;
                    }
                    if (sendingText != null) {
                        SendMessagesHelper.prepareSendingText(accountInstance, sendingText, did, true, 0);
                    }
                    if (contactsToSend != null && !contactsToSend.isEmpty()) {
                        for (int a = 0; a < contactsToSend.size(); a++) {
                            TLRPC.User user = contactsToSend.get(a);
                            SendMessagesHelper.getInstance(account).sendMessage(user, did, null, null, null, null, true, 0);
                        }
                    }
                    if (!TextUtils.isEmpty(message)) {
                        SendMessagesHelper.prepareSendingText(accountInstance, message.toString(), did, true, 0);
                    }
                }
            }
            if (dialogsFragment != null && fragment == null) {
                dialogsFragment.finishFragment();
            }
        }

        photoPathsArray = null;
        videoPath = null;
        sendingText = null;
        sendingLocation = null;
        documentsPathsArray = null;
        documentsOriginalPathsArray = null;
        contactsToSend = null;
        contactsToSendUri = null;
        exportingChatUri = null;
    }

    private void onFinish() {
        if (lockRunnable != null) {
            AndroidUtilities.cancelRunOnUIThread(lockRunnable);
            lockRunnable = null;
        }
        if (finished) {
            return;
        }
        finished = true;
        if (currentAccount != -1) {
            NotificationCenter.getInstance(currentAccount).removeObserver(this, NotificationCenter.appDidLogout);
            NotificationCenter.getInstance(currentAccount).removeObserver(this, NotificationCenter.mainUserInfoChanged);
            NotificationCenter.getInstance(currentAccount).removeObserver(this, NotificationCenter.didUpdateConnectionState);
            NotificationCenter.getInstance(currentAccount).removeObserver(this, NotificationCenter.needShowAlert);
            NotificationCenter.getInstance(currentAccount).removeObserver(this, NotificationCenter.wasUnableToFindCurrentLocation);
            NotificationCenter.getInstance(currentAccount).removeObserver(this, NotificationCenter.openArticle);
            NotificationCenter.getInstance(currentAccount).removeObserver(this, NotificationCenter.hasNewContactsToImport);
            NotificationCenter.getInstance(currentAccount).removeObserver(this, NotificationCenter.needShowPlayServicesAlert);
            NotificationCenter.getInstance(currentAccount).removeObserver(this, NotificationCenter.fileLoaded);
            NotificationCenter.getInstance(currentAccount).removeObserver(this, NotificationCenter.fileLoadProgressChanged);
            NotificationCenter.getInstance(currentAccount).removeObserver(this, NotificationCenter.fileLoadFailed);
            NotificationCenter.getInstance(currentAccount).removeObserver(this, NotificationCenter.historyImportProgressChanged);
            NotificationCenter.getInstance(currentAccount).removeObserver(this, NotificationCenter.groupCallUpdated);
            NotificationCenter.getInstance(currentAccount).removeObserver(this, NotificationCenter.stickersImportComplete);
            NotificationCenter.getInstance(currentAccount).removeObserver(this, NotificationCenter.newSuggestionsAvailable);
        }

        NotificationCenter.getGlobalInstance().removeObserver(this, NotificationCenter.needShowAlert);
        NotificationCenter.getGlobalInstance().removeObserver(this, NotificationCenter.didSetNewWallpapper);
        NotificationCenter.getGlobalInstance().removeObserver(this, NotificationCenter.suggestedLangpack);
        NotificationCenter.getGlobalInstance().removeObserver(this, NotificationCenter.reloadInterface);
        NotificationCenter.getGlobalInstance().removeObserver(this, NotificationCenter.didSetNewTheme);
        NotificationCenter.getGlobalInstance().removeObserver(this, NotificationCenter.needSetDayNightTheme);
        NotificationCenter.getGlobalInstance().removeObserver(this, NotificationCenter.needCheckSystemBarColors);
        NotificationCenter.getGlobalInstance().removeObserver(this, NotificationCenter.closeOtherAppActivities);
        NotificationCenter.getGlobalInstance().removeObserver(this, NotificationCenter.didSetPasscode);
        NotificationCenter.getGlobalInstance().removeObserver(this, NotificationCenter.notificationsCountUpdated);
        NotificationCenter.getGlobalInstance().removeObserver(this, NotificationCenter.screenStateChanged);
        NotificationCenter.getGlobalInstance().removeObserver(this, NotificationCenter.showBulletin);
        NotificationCenter.getGlobalInstance().removeObserver(drawerLayoutAdapter, NotificationCenter.proxySettingsChanged);
        NotificationCenter.getGlobalInstance().removeObserver(drawerLayoutAdapter, NotificationCenter.updateUserStatus);

    }

    public void presentFragment(BaseFragment fragment) {
        actionBarLayout.presentFragment(fragment);
    }

    public boolean presentFragment(final BaseFragment fragment, final boolean removeLast, boolean forceWithoutAnimation) {
        return actionBarLayout.presentFragment(fragment, removeLast, forceWithoutAnimation, true, false);
    }

    public ActionBarLayout getActionBarLayout() {
        return actionBarLayout;
    }

    public ActionBarLayout getLayersActionBarLayout() {
        return layersActionBarLayout;
    }

    public ActionBarLayout getRightActionBarLayout() {
        return rightActionBarLayout;
    }

    @FunctionalInterface
    public interface Callback {

        void invoke(Intent data);

    }

    public HashMap<Integer, Callback> callbacks = new HashMap<>();

    @Override
    protected void onActivityResult(int requestCode, int resultCode, Intent data) {
        if (SharedConfig.passcodeHash.length() != 0 && SharedConfig.lastPauseTime != 0) {
            SharedConfig.lastPauseTime = 0;
            if (BuildVars.LOGS_ENABLED) {
                FileLog.d("reset lastPauseTime onActivityResult");
            }
            UserConfig.getInstance(currentAccount).saveConfig(false);
        }
        if (requestCode == 105) {
            if (Build.VERSION.SDK_INT >= Build.VERSION_CODES.M) {
                if (ApplicationLoader.canDrawOverlays = Settings.canDrawOverlays(this)) {
                    if (GroupCallActivity.groupCallInstance != null) {
                        GroupCallActivity.groupCallInstance.dismissInternal();
                    }
                    AndroidUtilities.runOnUIThread(() -> {
                        GroupCallPip.clearForce();
                        GroupCallPip.updateVisibility(LaunchActivity.this);
                    }, 200);
                }
            }
            return;
        }
        super.onActivityResult(requestCode, resultCode, data);

       if (requestCode == SCREEN_CAPTURE_REQUEST_CODE) {
            if (resultCode == Activity.RESULT_OK) {
                VoIPService service = VoIPService.getSharedInstance();
                if (service != null) {
                    VideoCapturerDevice.mediaProjectionPermissionResultData = data;
                    service.createCaptureDevice(true);
                }
            }
        } else if (callbacks.containsKey(requestCode)) {

            callbacks.remove(requestCode).invoke(data);

            return;

        }
        ThemeEditorView editorView = ThemeEditorView.getInstance();
        if (editorView != null) {
            editorView.onActivityResult(requestCode, resultCode, data);
        }
        if (actionBarLayout.fragmentsStack.size() != 0) {
            BaseFragment fragment = actionBarLayout.fragmentsStack.get(actionBarLayout.fragmentsStack.size() - 1);
            fragment.onActivityResultFragment(requestCode, resultCode, data);
        }
        if (AndroidUtilities.isTablet()) {
            if (rightActionBarLayout.fragmentsStack.size() != 0) {
                BaseFragment fragment = rightActionBarLayout.fragmentsStack.get(rightActionBarLayout.fragmentsStack.size() - 1);
                fragment.onActivityResultFragment(requestCode, resultCode, data);
            }
            if (layersActionBarLayout.fragmentsStack.size() != 0) {
                BaseFragment fragment = layersActionBarLayout.fragmentsStack.get(layersActionBarLayout.fragmentsStack.size() - 1);
                fragment.onActivityResultFragment(requestCode, resultCode, data);
            }
        }
    }

    @Override
    public void onRequestPermissionsResult(int requestCode, String[] permissions, int[] grantResults) {
        super.onRequestPermissionsResult(requestCode, permissions, grantResults);
        if (grantResults == null) {
            grantResults = new int[0];
        }
        if (permissions == null) {
            permissions = new String[0];
        }

        boolean granted = grantResults.length > 0 && grantResults[0] == PackageManager.PERMISSION_GRANTED;

        if (requestCode == 104) {
            if (granted) {
                if (GroupCallActivity.groupCallInstance != null) {
                    GroupCallActivity.groupCallInstance.enableCamera();
                }
            } else {
                showPermissionErrorAlert(LocaleController.getString("VoipNeedCameraPermission", R.string.VoipNeedCameraPermission));
            }
        } else if (requestCode == 4) {
            if (!granted) {
                showPermissionErrorAlert(LocaleController.getString("PermissionStorage", R.string.PermissionStorage));
            } else {
                ImageLoader.getInstance().checkMediaPaths();
            }
        } else if (requestCode == 5) {
            if (!granted) {
                showPermissionErrorAlert(LocaleController.getString("PermissionContacts", R.string.PermissionContacts));
                return;
            } else {
                ContactsController.getInstance(currentAccount).forceImportContacts();
            }
        } else if (requestCode == 3) {
            boolean audioGranted = true;
            boolean cameraGranted = true;
            for (int i = 0, size = Math.min(permissions.length, grantResults.length); i < size; i++) {
                if (Manifest.permission.RECORD_AUDIO.equals(permissions[i])) {
                    audioGranted = grantResults[i] == PackageManager.PERMISSION_GRANTED;
                } else if (Manifest.permission.CAMERA.equals(permissions[i])) {
                    cameraGranted = grantResults[i] == PackageManager.PERMISSION_GRANTED;
                }
            }
            if (!audioGranted) {
                showPermissionErrorAlert(LocaleController.getString("PermissionNoAudio", R.string.PermissionNoAudio));
            } else if (!cameraGranted) {
                showPermissionErrorAlert(LocaleController.getString("PermissionNoCamera", R.string.PermissionNoCamera));
            } else {
                if (SharedConfig.inappCamera) {
                    CameraController.getInstance().initCamera(null);
                }
                return;
            }
        } else if (requestCode == 18 || requestCode == 19 || requestCode == 20 || requestCode == 22) {
            if (!granted) {
                showPermissionErrorAlert(LocaleController.getString("PermissionNoCamera", R.string.PermissionNoCamera));
            }
        } else if (requestCode == 2) {
            if (granted) {
                NotificationCenter.getGlobalInstance().postNotificationName(NotificationCenter.locationPermissionGranted);
            }
        }
        if (actionBarLayout.fragmentsStack.size() != 0) {
            BaseFragment fragment = actionBarLayout.fragmentsStack.get(actionBarLayout.fragmentsStack.size() - 1);
            fragment.onRequestPermissionsResultFragment(requestCode, permissions, grantResults);
        }
        if (AndroidUtilities.isTablet()) {
            if (rightActionBarLayout.fragmentsStack.size() != 0) {
                BaseFragment fragment = rightActionBarLayout.fragmentsStack.get(rightActionBarLayout.fragmentsStack.size() - 1);
                fragment.onRequestPermissionsResultFragment(requestCode, permissions, grantResults);
            }
            if (layersActionBarLayout.fragmentsStack.size() != 0) {
                BaseFragment fragment = layersActionBarLayout.fragmentsStack.get(layersActionBarLayout.fragmentsStack.size() - 1);
                fragment.onRequestPermissionsResultFragment(requestCode, permissions, grantResults);
            }
        }

        VoIPFragment.onRequestPermissionsResult(requestCode, permissions, grantResults);
    }

    private void showPermissionErrorAlert(String message) {
        AlertDialog.Builder builder = new AlertDialog.Builder(this);
        builder.setTitle(LocaleController.getString("NekoX", R.string.NekoX));
        builder.setMessage(message);
        builder.setNegativeButton(LocaleController.getString("PermissionOpenSettings", R.string.PermissionOpenSettings), (dialog, which) -> {
            try {
                Intent intent = new Intent(android.provider.Settings.ACTION_APPLICATION_DETAILS_SETTINGS);
                intent.setData(Uri.parse("package:" + ApplicationLoader.applicationContext.getPackageName()));
                startActivity(intent);
            } catch (Exception e) {
                FileLog.e(e);
            }
        });
        builder.setPositiveButton(LocaleController.getString("OK", R.string.OK), null);
        builder.show();
    }

    @Override
    protected void onPause() {
        super.onPause();
        NotificationCenter.getGlobalInstance().postNotificationName(NotificationCenter.stopAllHeavyOperations, 4096);
        ApplicationLoader.mainInterfacePaused = true;
        int account = currentAccount;
        Utilities.stageQueue.postRunnable(() -> {
            ApplicationLoader.mainInterfacePausedStageQueue = true;
            ApplicationLoader.mainInterfacePausedStageQueueTime = 0;
            if (VoIPService.getSharedInstance() == null) {
                MessagesController.getInstance(account).ignoreSetOnline = false;
            }
        });
        onPasscodePause();
        try {
            if (actionBarLayout != null) {
                actionBarLayout.onPause();
            }
            if (AndroidUtilities.isTablet()) {
                rightActionBarLayout.onPause();
                layersActionBarLayout.onPause();
            }
            if (passcodeView != null) {
                passcodeView.onPause();
            }
        } catch (Exception ignored) {
        }
        ConnectionsManager.getInstance(currentAccount).setAppPaused(true, false);
        if (PhotoViewer.hasInstance() && PhotoViewer.getInstance().isVisible()) {
            PhotoViewer.getInstance().onPause();
        }

        if (VoIPFragment.getInstance() != null) {
            VoIPFragment.onPause();
        }
    }

    @Override
    protected void onStart() {
        super.onStart();
        Browser.bindCustomTabsService(this);
        ApplicationLoader.mainInterfaceStopped = false;
        GroupCallPip.updateVisibility(this);
        if (GroupCallActivity.groupCallInstance != null) {
            GroupCallActivity.groupCallInstance.onResume();
        }
    }

    @Override
    protected void onStop() {
        super.onStop();
        Browser.unbindCustomTabsService(this);
        ApplicationLoader.mainInterfaceStopped = true;
        GroupCallPip.updateVisibility(this);
        if (GroupCallActivity.groupCallInstance != null) {
            GroupCallActivity.groupCallInstance.onPause();
        }
    }

    @Override
    protected void onDestroy() {
        if (PhotoViewer.getPipInstance() != null) {
            PhotoViewer.getPipInstance().destroyPhotoViewer();
        }
        if (PhotoViewer.hasInstance()) {
            PhotoViewer.getInstance().destroyPhotoViewer();
        }
        if (SecretMediaViewer.hasInstance()) {
            SecretMediaViewer.getInstance().destroyPhotoViewer();
        }
        if (ArticleViewer.hasInstance()) {
            ArticleViewer.getInstance().destroyArticleViewer();
        }
        if (ContentPreviewViewer.hasInstance()) {
            ContentPreviewViewer.getInstance().destroy();
        }
        if (GroupCallActivity.groupCallInstance != null) {
            GroupCallActivity.groupCallInstance.dismissInternal();
        }
        PipRoundVideoView pipRoundVideoView = PipRoundVideoView.getInstance();
        MediaController.getInstance().setBaseActivity(this, false);
        MediaController.getInstance().setFeedbackView(actionBarLayout, false);
        if (pipRoundVideoView != null) {
            pipRoundVideoView.close(false);
        }
        Theme.destroyResources();
        EmbedBottomSheet embedBottomSheet = EmbedBottomSheet.getInstance();
        if (embedBottomSheet != null) {
            embedBottomSheet.destroy();
        }
        ThemeEditorView editorView = ThemeEditorView.getInstance();
        if (editorView != null) {
            editorView.destroy();
        }
        try {
            if (visibleDialog != null) {
                visibleDialog.dismiss();
                visibleDialog = null;
            }
        } catch (Exception e) {
            FileLog.e(e);
        }
        try {
            if (onGlobalLayoutListener != null) {
                final View view = getWindow().getDecorView().getRootView();
                view.getViewTreeObserver().removeOnGlobalLayoutListener(onGlobalLayoutListener);
            }
        } catch (Exception e) {
            FileLog.e(e);
        }
        super.onDestroy();
        onFinish();
    }

    @Override
    protected void onResume() {
        super.onResume();
        if (Theme.selectedAutoNightType == Theme.AUTO_NIGHT_TYPE_SYSTEM) {
            Theme.checkAutoNightThemeConditions();
        }
        checkWasMutedByAdmin(true);
        //FileLog.d("UI resume time = " + (SystemClock.elapsedRealtime() - ApplicationLoader.startTime));
        NotificationCenter.getGlobalInstance().postNotificationName(NotificationCenter.startAllHeavyOperations, 4096);
        MediaController.getInstance().setFeedbackView(actionBarLayout, true);
        ApplicationLoader.mainInterfacePaused = false;
        showLanguageAlert(false);
        Utilities.stageQueue.postRunnable(() -> {
            ApplicationLoader.mainInterfacePausedStageQueue = false;
            ApplicationLoader.mainInterfacePausedStageQueueTime = System.currentTimeMillis();
        });
        checkFreeDiscSpace();
        MediaController.checkGallery();
        onPasscodeResume();
        if (passcodeView == null || passcodeView.getVisibility() != View.VISIBLE) {
            actionBarLayout.onResume();
            if (AndroidUtilities.isTablet()) {
                rightActionBarLayout.onResume();
                layersActionBarLayout.onResume();
            }
        } else {
            actionBarLayout.dismissDialogs();
            if (AndroidUtilities.isTablet()) {
                rightActionBarLayout.dismissDialogs();
                layersActionBarLayout.dismissDialogs();
            }
            passcodeView.onResume();
        }
        ConnectionsManager.getInstance(currentAccount).setAppPaused(false, false);
        updateCurrentConnectionState(currentAccount);
        if (NekoConfig.disableProxyWhenVpnEnabled && SharedConfig.proxyEnabled && ProxyUtil.isVPNEnabled()) {
            SharedConfig.setProxyEnable(false);
        }
        if (PhotoViewer.hasInstance() && PhotoViewer.getInstance().isVisible()) {
            PhotoViewer.getInstance().onResume();
        }
        PipRoundVideoView pipRoundVideoView = PipRoundVideoView.getInstance();
        if (pipRoundVideoView != null && MediaController.getInstance().isMessagePaused()) {
            MessageObject messageObject = MediaController.getInstance().getPlayingMessageObject();
            if (messageObject != null) {
                MediaController.getInstance().seekToProgress(messageObject, messageObject.audioProgress);
            }
        }
        if (UserConfig.getInstance(UserConfig.selectedAccount).unacceptedTermsOfService != null) {
            showTosActivity(UserConfig.selectedAccount, UserConfig.getInstance(UserConfig.selectedAccount).unacceptedTermsOfService);
        } else if (SharedConfig.pendingAppUpdate != null && SharedConfig.pendingAppUpdate.can_not_skip) {
            showUpdateActivity(UserConfig.selectedAccount, SharedConfig.pendingAppUpdate, true);
        }

        if (Build.VERSION.SDK_INT >= Build.VERSION_CODES.M) {
            ApplicationLoader.canDrawOverlays = Settings.canDrawOverlays(this);
        }
        if (VoIPFragment.getInstance() != null) {
            VoIPFragment.onResume();
        }
    }

    @Override
    public void onConfigurationChanged(Configuration newConfig) {
        AndroidUtilities.checkDisplaySize(this, newConfig);
        super.onConfigurationChanged(newConfig);
        checkLayout();
        PipRoundVideoView pipRoundVideoView = PipRoundVideoView.getInstance();
        if (pipRoundVideoView != null) {
            pipRoundVideoView.onConfigurationChanged();
        }
        EmbedBottomSheet embedBottomSheet = EmbedBottomSheet.getInstance();
        if (embedBottomSheet != null) {
            embedBottomSheet.onConfigurationChanged(newConfig);
        }
        PhotoViewer photoViewer = PhotoViewer.getPipInstance();
        if (photoViewer != null) {
            photoViewer.onConfigurationChanged(newConfig);
        }
        ThemeEditorView editorView = ThemeEditorView.getInstance();
        if (editorView != null) {
            editorView.onConfigurationChanged();
        }
        if (Theme.selectedAutoNightType == Theme.AUTO_NIGHT_TYPE_SYSTEM) {
            Theme.checkAutoNightThemeConditions();
        }
    }

    @Override
    public void onMultiWindowModeChanged(boolean isInMultiWindowMode) {
        AndroidUtilities.isInMultiwindow = isInMultiWindowMode;
        checkLayout();
    }

    @Override
    @SuppressWarnings("unchecked")
    public void didReceivedNotification(int id, final int account, Object... args) {
        if (id == NotificationCenter.appDidLogout) {
            switchToAvailableAccountOrLogout();
        } else if (id == NotificationCenter.closeOtherAppActivities) {
            if (args[0] != this) {
                onFinish();
                finish();
            }
        } else if (id == NotificationCenter.didUpdateConnectionState) {
            int state = ConnectionsManager.getInstance(account).getConnectionState();
            if (currentConnectionState != state) {
                if (BuildVars.LOGS_ENABLED) {
                    FileLog.d("switch to state " + state);
                }
                currentConnectionState = state;
                updateCurrentConnectionState(account);
            }
        } else if (id == NotificationCenter.mainUserInfoChanged) {
            drawerLayoutAdapter.notifyDataSetChanged();
        } else if (id == NotificationCenter.needShowAlert) {
            final Integer reason = (Integer) args[0];
            if (reason == 6 || reason == 3 && proxyErrorDialog != null) {
                return;
            } else if (reason == 4) {
                showTosActivity(account, (TLRPC.TL_help_termsOfService) args[1]);
                return;
            }
            AlertDialog.Builder builder = new AlertDialog.Builder(this);
<<<<<<< HEAD
            builder.setTitle(LocaleController.getString("NekoX", R.string.NekoX));
            if (reason != 2 && reason != 3 && reason != 6) {
=======
            builder.setTitle(LocaleController.getString("AppName", R.string.AppName));
            if (reason != 2 && reason != 3) {
>>>>>>> 418f478a
                builder.setNegativeButton(LocaleController.getString("MoreInfo", R.string.MoreInfo), (dialogInterface, i) -> {
                    if (!mainFragmentsStack.isEmpty()) {
                        MessagesController.getInstance(account).openByUserName("spambot", mainFragmentsStack.get(mainFragmentsStack.size() - 1), 1);
                    }
                });
            }
            if (reason == 5) {
                builder.setMessage(LocaleController.getString("NobodyLikesSpam3", R.string.NobodyLikesSpam3));
                builder.setPositiveButton(LocaleController.getString("OK", R.string.OK), null);
            } else if (reason == 0) {
                builder.setMessage(LocaleController.getString("NobodyLikesSpam1", R.string.NobodyLikesSpam1));
                builder.setPositiveButton(LocaleController.getString("OK", R.string.OK), null);
            } else if (reason == 1) {
                builder.setMessage(LocaleController.getString("NobodyLikesSpam2", R.string.NobodyLikesSpam2));
                builder.setPositiveButton(LocaleController.getString("OK", R.string.OK), null);
            } else if (reason == 2) {
                builder.setMessage((String) args[1]);
                String type = (String) args[2];
                if (type.startsWith("AUTH_KEY_DROP_")) {
                    builder.setPositiveButton(LocaleController.getString("Cancel", R.string.Cancel), null);
                    builder.setNegativeButton(LocaleController.getString("LogOut", R.string.LogOut), (dialog, which) -> MessagesController.getInstance(currentAccount).performLogout(2));
                } else {
                    builder.setPositiveButton(LocaleController.getString("OK", R.string.OK), null);
                }
            } else if (reason == 3) {
                builder.setTitle(LocaleController.getString("Proxy", R.string.Proxy));
                if (args.length > 1) {
//                    builder.setMessage(LocaleController.getString("WsNoDC4", R.string.WsNoDC4));
                } else {
                    builder.setMessage(LocaleController.getString("UseProxyTelegramError", R.string.UseProxyTelegramError));
                }
                builder.setPositiveButton(LocaleController.getString("OK", R.string.OK), null);
                proxyErrorDialog = showAlertDialog(builder);
                return;
            }
            if (!mainFragmentsStack.isEmpty()) {
                mainFragmentsStack.get(mainFragmentsStack.size() - 1).showDialog(builder.create());
            }
        } else if (id == NotificationCenter.wasUnableToFindCurrentLocation) {
            final HashMap<String, MessageObject> waitingForLocation = (HashMap<String, MessageObject>) args[0];
            AlertDialog.Builder builder = new AlertDialog.Builder(this);
            builder.setTitle(LocaleController.getString("NekoX", R.string.NekoX));
            builder.setPositiveButton(LocaleController.getString("OK", R.string.OK), null);
            builder.setNegativeButton(LocaleController.getString("ShareYouLocationUnableManually", R.string.ShareYouLocationUnableManually), (dialogInterface, i) -> {
                if (mainFragmentsStack.isEmpty()) {
                    return;
                }
                BaseFragment lastFragment = mainFragmentsStack.get(mainFragmentsStack.size() - 1);
                if (!AndroidUtilities.isGoogleMapsInstalled(lastFragment)) {
                    return;
                }
                LocationActivity fragment = new LocationActivity(0);
                fragment.setDelegate((location, live, notify, scheduleDate) -> {
                    for (HashMap.Entry<String, MessageObject> entry : waitingForLocation.entrySet()) {
                        MessageObject messageObject = entry.getValue();
                        SendMessagesHelper.getInstance(account).sendMessage(location, messageObject.getDialogId(), messageObject, null, null, null, notify, scheduleDate);
                    }
                });
                presentFragment(fragment);
            });
            builder.setMessage(LocaleController.getString("ShareYouLocationUnable", R.string.ShareYouLocationUnable));
            if (!mainFragmentsStack.isEmpty()) {
                mainFragmentsStack.get(mainFragmentsStack.size() - 1).showDialog(builder.create());
            }
        } else if (id == NotificationCenter.didSetNewWallpapper) {
            if (sideMenu != null) {
                View child = sideMenu.getChildAt(0);
                if (child != null) {
                    child.invalidate();
                }
            }
            if (backgroundTablet != null) {
                backgroundTablet.setBackgroundImage(Theme.getCachedWallpaper(), Theme.isWallpaperMotion());
            }
        } else if (id == NotificationCenter.didSetPasscode) {
            if (SharedConfig.passcodeHash.length() > 0 && !SharedConfig.allowScreenCapture && !NekoXConfig.disableFlagSecure) {
                try {
                    getWindow().setFlags(WindowManager.LayoutParams.FLAG_SECURE, WindowManager.LayoutParams.FLAG_SECURE);
                } catch (Exception e) {
                    FileLog.e(e);
                }
            } else if (!AndroidUtilities.hasFlagSecureFragment()) {
                try {
                    getWindow().clearFlags(WindowManager.LayoutParams.FLAG_SECURE);
                } catch (Exception e) {
                    FileLog.e(e);
                }
            }
        } else if (id == NotificationCenter.reloadInterface) {
            boolean last = mainFragmentsStack.size() > 1 && mainFragmentsStack.get(mainFragmentsStack.size() - 1) instanceof ProfileActivity;
            if (last) {
                ProfileActivity profileActivity = (ProfileActivity) mainFragmentsStack.get(mainFragmentsStack.size() - 1);
                if (!profileActivity.isSettings()) {
                    last = false;
                }
            }
            rebuildAllFragments(last);
        } else if (id == NotificationCenter.suggestedLangpack) {
            showLanguageAlert(false);
        } else if (id == NotificationCenter.openArticle) {
            if (mainFragmentsStack.isEmpty()) {
                return;
            }
            ArticleViewer.getInstance().setParentActivity(this, mainFragmentsStack.get(mainFragmentsStack.size() - 1));
            ArticleViewer.getInstance().open((TLRPC.TL_webPage) args[0], (String) args[1]);
        } else if (id == NotificationCenter.hasNewContactsToImport) {
            if (actionBarLayout == null || actionBarLayout.fragmentsStack.isEmpty()) {
                return;
            }
            final int type = (Integer) args[0];
            final HashMap<String, ContactsController.Contact> contactHashMap = (HashMap<String, ContactsController.Contact>) args[1];
            final boolean first = (Boolean) args[2];
            final boolean schedule = (Boolean) args[3];
            BaseFragment fragment = actionBarLayout.fragmentsStack.get(actionBarLayout.fragmentsStack.size() - 1);

            AlertDialog.Builder builder = new AlertDialog.Builder(LaunchActivity.this);
            builder.setTitle(LocaleController.getString("UpdateContactsTitle", R.string.UpdateContactsTitle));
            builder.setMessage(LocaleController.getString("UpdateContactsMessage", R.string.UpdateContactsMessage));
            builder.setPositiveButton(LocaleController.getString("OK", R.string.OK), (dialogInterface, i) -> ContactsController.getInstance(account).syncPhoneBookByAlert(contactHashMap, first, schedule, false));
            builder.setNegativeButton(LocaleController.getString("Cancel", R.string.Cancel), (dialog, which) -> ContactsController.getInstance(account).syncPhoneBookByAlert(contactHashMap, first, schedule, true));
            builder.setOnBackButtonListener((dialogInterface, i) -> ContactsController.getInstance(account).syncPhoneBookByAlert(contactHashMap, first, schedule, true));
            AlertDialog dialog = builder.create();
            fragment.showDialog(dialog);
            dialog.setCanceledOnTouchOutside(false);
        } else if (id == NotificationCenter.didSetNewTheme) {
            Boolean nightTheme = (Boolean) args[0];
            if (!nightTheme) {
                if (sideMenu != null) {
                    sideMenu.setBackgroundColor(Theme.getColor(Theme.key_chats_menuBackground));
                    sideMenu.setGlowColor(Theme.getColor(Theme.key_chats_menuBackground));
                    sideMenu.setListSelectorColor(Theme.getColor(Theme.key_listSelector));
                    sideMenu.getAdapter().notifyDataSetChanged();
                }
                if (Build.VERSION.SDK_INT >= Build.VERSION_CODES.LOLLIPOP) {
                    try {
                        setTaskDescription(new ActivityManager.TaskDescription(null, null, Theme.getColor(Theme.key_actionBarDefault) | 0xff000000));
                    } catch (Exception ignore) {

                    }
                }
            }
            drawerLayoutContainer.setBehindKeyboardColor(Theme.getColor(Theme.key_windowBackgroundWhite));
            boolean checkNavigationBarColor = true;
            if (args.length > 1) {
                checkNavigationBarColor = (boolean) args[1];
            }
            checkSystemBarColors(true, checkNavigationBarColor);
        } else if (id == NotificationCenter.needSetDayNightTheme) {
            boolean instant = false;
            if (Build.VERSION.SDK_INT >= 21 && args[2] != null) {
                if (themeSwitchImageView.getVisibility() == View.VISIBLE) {
                    return;
                }
                try {
                    int[] pos = (int[]) args[2];
                    boolean toDark = (Boolean) args[4];
                    RLottieImageView darkThemeView = (RLottieImageView) args[5];
                    int w = drawerLayoutContainer.getMeasuredWidth();
                    int h = drawerLayoutContainer.getMeasuredHeight();
                    if (!toDark) {
                        darkThemeView.setVisibility(View.INVISIBLE);
                    }
                    Bitmap bitmap = Bitmap.createBitmap(drawerLayoutContainer.getMeasuredWidth(), drawerLayoutContainer.getMeasuredHeight(), Bitmap.Config.ARGB_8888);
                    Canvas canvas = new Canvas(bitmap);
                    HashMap<View, Integer> viewLayerTypes = new HashMap<>();
                    invalidateCachedViews(drawerLayoutContainer);
                    drawerLayoutContainer.draw(canvas);
                    frameLayout.removeView(themeSwitchImageView);
                    if (toDark) {
                        frameLayout.addView(themeSwitchImageView, 0, LayoutHelper.createFrame(LayoutHelper.MATCH_PARENT, LayoutHelper.MATCH_PARENT));
                        themeSwitchSunView.setVisibility(View.GONE);
                    } else {
                        frameLayout.addView(themeSwitchImageView, 1, LayoutHelper.createFrame(LayoutHelper.MATCH_PARENT, LayoutHelper.MATCH_PARENT));
                        themeSwitchSunView.setTranslationX(pos[0] - AndroidUtilities.dp(14));
                        themeSwitchSunView.setTranslationY(pos[1] - AndroidUtilities.dp(14));
                        themeSwitchSunView.setVisibility(View.VISIBLE);
                        themeSwitchSunView.invalidate();
                    }
                    themeSwitchImageView.setImageBitmap(bitmap);
                    themeSwitchImageView.setVisibility(View.VISIBLE);
                    themeSwitchSunDrawable = darkThemeView.getAnimatedDrawable();
                    float finalRadius = (float) Math.max(Math.sqrt((w - pos[0]) * (w - pos[0]) + (h - pos[1]) * (h - pos[1])), Math.sqrt(pos[0] * pos[0] + (h - pos[1]) * (h - pos[1])));
                    Animator anim = ViewAnimationUtils.createCircularReveal(toDark ? drawerLayoutContainer : themeSwitchImageView, pos[0], pos[1], toDark ? 0 : finalRadius, toDark ? finalRadius : 0);
                    anim.setDuration(100);
                    anim.setInterpolator(Easings.easeInOutQuad);
                    anim.addListener(new AnimatorListenerAdapter() {
                        @Override
                        public void onAnimationEnd(Animator animation) {
                            themeSwitchImageView.setImageDrawable(null);
                            themeSwitchImageView.setVisibility(View.GONE);
                            themeSwitchSunView.setVisibility(View.GONE);
                            NotificationCenter.getGlobalInstance().postNotificationName(NotificationCenter.themeAccentListUpdated);
                            if (!toDark) {
                                darkThemeView.setVisibility(View.VISIBLE);
                            }
                            drawerLayoutAdapter.notifyDataSetChanged();
                        }
                    });
                    anim.start();
                    instant = true;
                } catch (Throwable e) {
                    FileLog.e(e);
                    try {
                        themeSwitchImageView.setImageDrawable(null);
                        frameLayout.removeView(themeSwitchImageView);
                    } catch (Exception e2) {
                        FileLog.e(e2);
                    }
                }
            } else {
                DrawerProfileCell.switchingTheme = false;
            }
            Theme.ThemeInfo theme = (Theme.ThemeInfo) args[0];
            boolean nigthTheme = (Boolean) args[1];
            int accentId = (Integer) args[3];
            actionBarLayout.animateThemedValues(theme, accentId, nigthTheme, instant);
            if (AndroidUtilities.isTablet()) {
                layersActionBarLayout.animateThemedValues(theme, accentId, nigthTheme, instant);
                rightActionBarLayout.animateThemedValues(theme, accentId, nigthTheme, instant);
            }
        } else if (id == NotificationCenter.notificationsCountUpdated) {
            if (sideMenu != null) {
                Integer accountNum = (Integer) args[0];
                int count = sideMenu.getChildCount();
                for (int a = 0; a < count; a++) {
                    View child = sideMenu.getChildAt(a);
                    if (child instanceof DrawerUserCell) {
                        if (((DrawerUserCell) child).getAccountNumber() == accountNum) {
                            child.invalidate();
                            break;
                        }
                    }
                }
            }
        } else if (id == NotificationCenter.fileLoaded) {
            String path = (String) args[0];
            if (SharedConfig.isAppUpdateAvailable()) {
                String name = FileLoader.getAttachFileName(SharedConfig.pendingAppUpdate.document);
                if (name.equals(path)) {
                }
            }
            if (loadingThemeFileName != null) {
                if (loadingThemeFileName.equals(path)) {
                    loadingThemeFileName = null;
                    File locFile = new File(ApplicationLoader.getFilesDirFixed(), "remote" + loadingTheme.id + ".attheme");
                    Theme.ThemeInfo themeInfo = Theme.fillThemeValues(locFile, loadingTheme.title, loadingTheme);
                    if (themeInfo != null) {
                        if (themeInfo.pathToWallpaper != null) {
                            File file = new File(themeInfo.pathToWallpaper);
                            if (!file.exists()) {
                                TLRPC.TL_account_getWallPaper req = new TLRPC.TL_account_getWallPaper();
                                TLRPC.TL_inputWallPaperSlug inputWallPaperSlug = new TLRPC.TL_inputWallPaperSlug();
                                inputWallPaperSlug.slug = themeInfo.slug;
                                req.wallpaper = inputWallPaperSlug;
                                ConnectionsManager.getInstance(themeInfo.account).sendRequest(req, (response, error) -> AndroidUtilities.runOnUIThread(() -> {
                                    if (response instanceof TLRPC.TL_wallPaper) {
                                        TLRPC.TL_wallPaper wallPaper = (TLRPC.TL_wallPaper) response;
                                        loadingThemeInfo = themeInfo;
                                        loadingThemeWallpaperName = FileLoader.getAttachFileName(wallPaper.document);
                                        loadingThemeWallpaper = wallPaper;
                                        FileLoader.getInstance(themeInfo.account).loadFile(wallPaper.document, wallPaper, 1, 1);
                                    } else {
                                        onThemeLoadFinish();
                                    }
                                }));
                                return;
                            }
                        }
                        Theme.ThemeInfo finalThemeInfo = Theme.applyThemeFile(locFile, loadingTheme.title, loadingTheme, true);
                        if (finalThemeInfo != null) {
                            presentFragment(new ThemePreviewActivity(finalThemeInfo, true, ThemePreviewActivity.SCREEN_TYPE_PREVIEW, false, false));
                        }
                    }
                    onThemeLoadFinish();
                }
            } else if (loadingThemeWallpaperName != null) {
                if (loadingThemeWallpaperName.equals(path)) {
                    loadingThemeWallpaperName = null;
                    File file = (File) args[1];
                    if (loadingThemeAccent) {
                        openThemeAccentPreview(loadingTheme, loadingThemeWallpaper, loadingThemeInfo);
                        onThemeLoadFinish();
                    } else {
                        Theme.ThemeInfo info = loadingThemeInfo;
                        Utilities.globalQueue.postRunnable(() -> {
                            info.createBackground(file, info.pathToWallpaper);
                            AndroidUtilities.runOnUIThread(() -> {
                                if (loadingTheme == null) {
                                    return;
                                }
                                File locFile = new File(ApplicationLoader.getFilesDirFixed(), "remote" + loadingTheme.id + ".attheme");
                                Theme.ThemeInfo finalThemeInfo = Theme.applyThemeFile(locFile, loadingTheme.title, loadingTheme, true);
                                if (finalThemeInfo != null) {
                                    presentFragment(new ThemePreviewActivity(finalThemeInfo, true, ThemePreviewActivity.SCREEN_TYPE_PREVIEW, false, false));
                                }
                                onThemeLoadFinish();
                            });
                        });
                    }
                }
            }
        } else if (id == NotificationCenter.fileLoadFailed) {
            String path = (String) args[0];
            if (path.equals(loadingThemeFileName) || path.equals(loadingThemeWallpaperName)) {
                onThemeLoadFinish();
            }
            if (SharedConfig.isAppUpdateAvailable()) {
                String name = FileLoader.getAttachFileName(SharedConfig.pendingAppUpdate.document);
                if (name.equals(path)) {
                }
            }
        } else if (id == NotificationCenter.screenStateChanged) {
            if (ApplicationLoader.mainInterfacePaused) {
                return;
            }
            if (ApplicationLoader.isScreenOn) {
                onPasscodeResume();
            } else {
                onPasscodePause();
            }
        } else if (id == NotificationCenter.needCheckSystemBarColors) {
            checkSystemBarColors();
        } else if (id == NotificationCenter.historyImportProgressChanged) {
            if (args.length > 1 && !mainFragmentsStack.isEmpty()) {
                AlertsCreator.processError(currentAccount, (TLRPC.TL_error) args[2], mainFragmentsStack.get(mainFragmentsStack.size() - 1), (TLObject) args[1]);
            }
        } else if (id == NotificationCenter.stickersImportComplete) {
            MediaDataController.getInstance(account).toggleStickerSet(this, (TLObject) args[0], 2, !mainFragmentsStack.isEmpty() ? mainFragmentsStack.get(mainFragmentsStack.size() - 1) : null, false, true);
        } else if (id == NotificationCenter.newSuggestionsAvailable) {
            sideMenu.invalidateViews();
        } else if (id == NotificationCenter.showBulletin) {
            if (!mainFragmentsStack.isEmpty()) {
                int type = (int) args[0];

                LinearLayout container = null;
                BaseFragment fragment = null;
                if (GroupCallActivity.groupCallUiVisible && GroupCallActivity.groupCallInstance != null) {
                    container = GroupCallActivity.groupCallInstance.getContainer();
                }

                if (container == null) {
                    fragment = mainFragmentsStack.get(mainFragmentsStack.size() - 1);
                }

                if (type == Bulletin.TYPE_NAME_CHANGED) {
                    long peerId = (long) args[1];
                    String text = peerId > 0 ? LocaleController.getString("YourNameChanged", R.string.YourNameChanged) : LocaleController.getString("CannelTitleChanged", R.string.ChannelTitleChanged);
                    (container != null ? BulletinFactory.of(container, null) : BulletinFactory.of(fragment)).createErrorBulletin(text).show();
                } else if (type == Bulletin.TYPE_BIO_CHANGED) {
                    long peerId = (long) args[1];
                    String text = peerId > 0 ? LocaleController.getString("YourBioChanged", R.string.YourBioChanged) : LocaleController.getString("CannelDescriptionChanged", R.string.ChannelDescriptionChanged);
                    (container != null ? BulletinFactory.of(container, null) : BulletinFactory.of(fragment)).createErrorBulletin(text).show();
                } else if (type == Bulletin.TYPE_STICKER) {
                    TLRPC.Document sticker = (TLRPC.Document) args[1];
                    StickerSetBulletinLayout layout = new StickerSetBulletinLayout(this, null, (int) args[2], sticker, null);
                    if (fragment != null) {
                        Bulletin.make(fragment, layout, Bulletin.DURATION_SHORT).show();
                    } else {
                        Bulletin.make(container, layout, Bulletin.DURATION_SHORT).show();
                    }
                } else if (type == Bulletin.TYPE_ERROR) {
                    if (fragment != null) {
                        BulletinFactory.of(fragment).createErrorBulletin((String) args[1]).show();
                    } else {
                        BulletinFactory.of(container, null).createErrorBulletin((String) args[1]).show();
                    }
                }
            }
        } else if (id == NotificationCenter.groupCallUpdated) {
            checkWasMutedByAdmin(false);
        } else if (id == NotificationCenter.fileLoadProgressChanged) {
            if (updateTextView != null && SharedConfig.isAppUpdateAvailable()) {
                String location = (String) args[0];
                String fileName = FileLoader.getAttachFileName(SharedConfig.pendingAppUpdate.document);
                if (fileName != null && fileName.equals(location)) {
                    Long loadedSize = (Long) args[1];
                    Long totalSize = (Long) args[2];
                    float loadProgress = loadedSize / (float) totalSize;
                    updateLayoutIcon.setProgress(loadProgress, true);
                    updateTextView.setText(LocaleController.formatString("AppUpdateDownloading", R.string.AppUpdateDownloading, (int) (loadProgress * 100)));
                }
            }
        } else if (id == NotificationCenter.appUpdateAvailable) {
        }
    }

    private void invalidateCachedViews(View parent) {
        int layerType = parent.getLayerType();
        if (layerType != View.LAYER_TYPE_NONE) {
            parent.invalidate();
        }
        if (parent instanceof ViewGroup) {
            ViewGroup viewGroup = (ViewGroup) parent;
            for (int i = 0; i < viewGroup.getChildCount(); i++) {
                invalidateCachedViews(viewGroup.getChildAt(i));
            }
        }
    }

    private void checkWasMutedByAdmin(boolean checkOnly) {
        VoIPService voIPService = VoIPService.getSharedInstance();
        if (voIPService != null && voIPService.groupCall != null) {
            boolean wasMuted = wasMutedByAdminRaisedHand;
            ChatObject.Call call = voIPService.groupCall;
            TLRPC.InputPeer peer = voIPService.getGroupCallPeer();
            long did;
            if (peer != null) {
                if (peer.user_id != 0) {
                    did = peer.user_id;
                } else if (peer.chat_id != 0) {
                    did = -peer.chat_id;
                } else {
                    did = -peer.channel_id;
                }
            } else {
                did = UserConfig.getInstance(currentAccount).clientUserId;
            }
            TLRPC.TL_groupCallParticipant participant = call.participants.get(did);
            boolean mutedByAdmin = participant != null && !participant.can_self_unmute && participant.muted;
            wasMutedByAdminRaisedHand = mutedByAdmin && participant.raise_hand_rating != 0;

            if (!checkOnly && wasMuted && !wasMutedByAdminRaisedHand && !mutedByAdmin && GroupCallActivity.groupCallInstance == null) {
                showVoiceChatTooltip(UndoView.ACTION_VOIP_CAN_NOW_SPEAK);
            }
        } else {
            wasMutedByAdminRaisedHand = false;
        }
    }

    private void showVoiceChatTooltip(int action) {
        VoIPService voIPService = VoIPService.getSharedInstance();
        if (voIPService == null || mainFragmentsStack.isEmpty() || voIPService.groupCall == null) {
            return;
        }
        if (!mainFragmentsStack.isEmpty()) {
            TLRPC.Chat chat = voIPService.getChat();
            BaseFragment fragment = actionBarLayout.fragmentsStack.get(actionBarLayout.fragmentsStack.size() - 1);
            if (fragment instanceof ChatActivity) {
                ChatActivity chatActivity = (ChatActivity) fragment;
                if (chatActivity.getDialogId() == -chat.id) {
                    chat = null;
                }
                chatActivity.getUndoView().showWithAction(0, action, chat);
            } else if (fragment instanceof DialogsActivity) {
                DialogsActivity dialogsActivity = (DialogsActivity) fragment;
                dialogsActivity.getUndoView().showWithAction(0, action, chat);
            } else if (fragment instanceof ProfileActivity) {
                ProfileActivity profileActivity = (ProfileActivity) fragment;
                profileActivity.getUndoView().showWithAction(0, action, chat);
            }
            if (action == UndoView.ACTION_VOIP_CAN_NOW_SPEAK && VoIPService.getSharedInstance() != null) {
                VoIPService.getSharedInstance().playAllowTalkSound();
            }
        }
    }

    private String getStringForLanguageAlert(HashMap<String, String> map, String key, int intKey) {
        String value = map.get(key);
        if (value == null) {
            return LocaleController.getString(key, intKey);
        }
        return value;
    }

    private void openThemeAccentPreview(TLRPC.TL_theme t, TLRPC.TL_wallPaper wallPaper, Theme.ThemeInfo info) {
        int lastId = info.lastAccentId;
        Theme.ThemeAccent accent = info.createNewAccent(t, currentAccount);
        info.prevAccentId = info.currentAccentId;
        info.setCurrentAccentId(accent.id);
        accent.pattern = wallPaper;
        presentFragment(new ThemePreviewActivity(info, lastId != info.lastAccentId, ThemePreviewActivity.SCREEN_TYPE_PREVIEW, false, false));
    }

    private void onThemeLoadFinish() {
        if (loadingThemeProgressDialog != null) {
            try {
                loadingThemeProgressDialog.dismiss();
            } finally {
                loadingThemeProgressDialog = null;
            }
        }
        loadingThemeWallpaperName = null;
        loadingThemeWallpaper = null;
        loadingThemeInfo = null;
        loadingThemeFileName = null;
        loadingTheme = null;
    }

    private void checkFreeDiscSpace() {
        SharedConfig.checkKeepMedia();
        SharedConfig.checkLogsToDelete();
        if (Build.VERSION.SDK_INT >= 26) {
            return;
        }
        Utilities.globalQueue.postRunnable(() -> {
            if (!UserConfig.getInstance(currentAccount).isClientActivated()) {
                return;
            }
            try {
                SharedPreferences preferences = MessagesController.getGlobalMainSettings();
                if (Math.abs(preferences.getLong("last_space_check", 0) - System.currentTimeMillis()) >= 3 * 24 * 3600 * 1000) {
                    File path = FileLoader.getDirectory(FileLoader.MEDIA_DIR_CACHE);
                    if (path == null) {
                        return;
                    }
                    long freeSpace;
                    StatFs statFs = new StatFs(path.getAbsolutePath());
                    if (Build.VERSION.SDK_INT < 18) {
                        freeSpace = Math.abs(statFs.getAvailableBlocks() * statFs.getBlockSize());
                    } else {
                        freeSpace = statFs.getAvailableBlocksLong() * statFs.getBlockSizeLong();
                    }
                    if (freeSpace < 1024 * 1024 * 100) {
                        preferences.edit().putLong("last_space_check", System.currentTimeMillis()).apply();
                        AndroidUtilities.runOnUIThread(() -> {
                            try {
                                AlertsCreator.createFreeSpaceDialog(LaunchActivity.this).show();
                            } catch (Throwable ignore) {

                            }
                        });
                    }
                }
            } catch (Throwable ignore) {

            }
        }, 2000);
    }

    private void showLanguageAlertInternal(LocaleController.LocaleInfo systemInfo, LocaleController.LocaleInfo englishInfo, String systemLang) {
        try {
            loadingLocaleDialog = false;
            boolean firstSystem = systemInfo.builtIn || LocaleController.getInstance().isCurrentLocalLocale();
            AlertDialog.Builder builder = new AlertDialog.Builder(LaunchActivity.this);
            builder.setTitle(getStringForLanguageAlert(systemLocaleStrings, "ChooseYourLanguage", R.string.ChooseYourLanguage));
            builder.setSubtitle(getStringForLanguageAlert(englishLocaleStrings, "ChooseYourLanguage", R.string.ChooseYourLanguage));
            LinearLayout linearLayout = new LinearLayout(LaunchActivity.this);
            linearLayout.setOrientation(LinearLayout.VERTICAL);
            final LanguageCell[] cells = new LanguageCell[2];
            final LocaleController.LocaleInfo[] selectedLanguage = new LocaleController.LocaleInfo[1];
            final LocaleController.LocaleInfo[] locales = new LocaleController.LocaleInfo[2];
            final String englishName = getStringForLanguageAlert(systemLocaleStrings, "English", R.string.English);
            locales[0] = firstSystem ? systemInfo : englishInfo;
            locales[1] = firstSystem ? englishInfo : systemInfo;
            selectedLanguage[0] = firstSystem ? systemInfo : englishInfo;

            for (int a = 0; a < 2; a++) {
                cells[a] = new LanguageCell(LaunchActivity.this, true);
                cells[a].setLanguage(locales[a], locales[a] == englishInfo ? englishName : null, true);
                cells[a].setTag(a);
                cells[a].setBackgroundDrawable(Theme.createSelectorDrawable(Theme.getColor(Theme.key_dialogButtonSelector), 2));
                cells[a].setLanguageSelected(a == 0);
                linearLayout.addView(cells[a], LayoutHelper.createLinear(LayoutHelper.MATCH_PARENT, 50));
                cells[a].setOnClickListener(v -> {
                    Integer tag = (Integer) v.getTag();
                    selectedLanguage[0] = ((LanguageCell) v).getCurrentLocale();
                    for (int a1 = 0; a1 < cells.length; a1++) {
                        cells[a1].setLanguageSelected(a1 == tag);
                    }
                });
            }
            LanguageCell cell = new LanguageCell(LaunchActivity.this, true);
            cell.setValue(getStringForLanguageAlert(systemLocaleStrings, "ChooseYourLanguageOther", R.string.ChooseYourLanguageOther), getStringForLanguageAlert(englishLocaleStrings, "ChooseYourLanguageOther", R.string.ChooseYourLanguageOther));
            cell.setOnClickListener(v -> {
                localeDialog = null;
                drawerLayoutContainer.closeDrawer(true);
                presentFragment(new LanguageSelectActivity());
                if (visibleDialog != null) {
                    visibleDialog.dismiss();
                    visibleDialog = null;
                }
            });
            linearLayout.addView(cell, LayoutHelper.createLinear(LayoutHelper.MATCH_PARENT, 50));
            builder.setView(linearLayout);
            builder.setNegativeButton(LocaleController.getString("OK", R.string.OK), (dialog, which) -> {
                LocaleController.getInstance().applyLanguage(selectedLanguage[0], true, false, currentAccount);
                rebuildAllFragments(true);
            });
            localeDialog = showAlertDialog(builder);
            SharedPreferences preferences = MessagesController.getGlobalMainSettings();
            preferences.edit().putString("language_showed2", systemLang).apply();
        } catch (Exception e) {
            FileLog.e(e);
        }
    }

    private void showLanguageAlert(boolean force) {
        try {
            if (loadingLocaleDialog || ApplicationLoader.mainInterfacePaused) {
                return;
            }
            SharedPreferences preferences = MessagesController.getGlobalMainSettings();
            String showedLang = preferences.getString("language_showed2", "");
            final String systemLang = MessagesController.getInstance(currentAccount).suggestedLangCode;
            if (!force && showedLang.equals(systemLang)) {
                if (BuildVars.LOGS_ENABLED) {
                    FileLog.d("alert already showed for " + showedLang);
                }
                return;
            }

            final LocaleController.LocaleInfo[] infos = new LocaleController.LocaleInfo[2];
            String arg = systemLang.contains("-") ? systemLang.split("-")[0] : systemLang;
            String alias;
            if ("in".equals(arg)) {
                alias = "id";
            } else if ("iw".equals(arg)) {
                alias = "he";
            } else if ("jw".equals(arg)) {
                alias = "jv";
            } else {
                alias = null;
            }
            for (int a = 0; a < LocaleController.getInstance().languages.size(); a++) {
                LocaleController.LocaleInfo info = LocaleController.getInstance().languages.get(a);
                if (info.shortName.equals("en")) {
                    infos[0] = info;
                }
                if (info.shortName.replace("_", "-").equals(systemLang) || info.shortName.equals(arg) || info.shortName.equals(alias)) {
                    infos[1] = info;
                }
                if (infos[0] != null && infos[1] != null) {
                    break;
                }
            }
            if (infos[0] == null || infos[1] == null || infos[0] == infos[1]) {
                return;
            }
            if (BuildVars.LOGS_ENABLED) {
                FileLog.d("show lang alert for " + infos[0].getKey() + " and " + infos[1].getKey());
            }

            systemLocaleStrings = null;
            englishLocaleStrings = null;
            loadingLocaleDialog = true;

            TLRPC.TL_langpack_getStrings req = new TLRPC.TL_langpack_getStrings();
            req.lang_code = infos[1].getLangCode();
            req.keys.add("English");
            req.keys.add("ChooseYourLanguage");
            req.keys.add("ChooseYourLanguageOther");
            req.keys.add("ChangeLanguageLater");
            ConnectionsManager.getInstance(currentAccount).sendRequest(req, (response, error) -> {
                final HashMap<String, String> keys = new HashMap<>();
                if (response != null) {
                    TLRPC.Vector vector = (TLRPC.Vector) response;
                    for (int a = 0; a < vector.objects.size(); a++) {
                        final TLRPC.LangPackString string = (TLRPC.LangPackString) vector.objects.get(a);
                        keys.put(string.key, string.value);
                    }
                }
                AndroidUtilities.runOnUIThread(() -> {
                    systemLocaleStrings = keys;
                    if (englishLocaleStrings != null && systemLocaleStrings != null) {
                        showLanguageAlertInternal(infos[1], infos[0], systemLang);
                    }
                });
            }, ConnectionsManager.RequestFlagWithoutLogin);

            req = new TLRPC.TL_langpack_getStrings();
            req.lang_code = infos[0].getLangCode();
            req.keys.add("English");
            req.keys.add("ChooseYourLanguage");
            req.keys.add("ChooseYourLanguageOther");
            req.keys.add("ChangeLanguageLater");
            ConnectionsManager.getInstance(currentAccount).sendRequest(req, (response, error) -> {
                final HashMap<String, String> keys = new HashMap<>();
                if (response != null) {
                    TLRPC.Vector vector = (TLRPC.Vector) response;
                    for (int a = 0; a < vector.objects.size(); a++) {
                        final TLRPC.LangPackString string = (TLRPC.LangPackString) vector.objects.get(a);
                        keys.put(string.key, string.value);
                    }
                }
                AndroidUtilities.runOnUIThread(() -> {
                    englishLocaleStrings = keys;
                    if (englishLocaleStrings != null && systemLocaleStrings != null) {
                        showLanguageAlertInternal(infos[1], infos[0], systemLang);
                    }
                });
            }, ConnectionsManager.RequestFlagWithoutLogin);
        } catch (Exception e) {
            FileLog.e(e);
        }
    }

    private void onPasscodePause() {
        if (lockRunnable != null) {
            if (BuildVars.LOGS_ENABLED) {
                FileLog.d("cancel lockRunnable onPasscodePause");
            }
            AndroidUtilities.cancelRunOnUIThread(lockRunnable);
            lockRunnable = null;
        }
        if (SharedConfig.passcodeHash.length() != 0) {
            SharedConfig.lastPauseTime = (int) (SystemClock.elapsedRealtime() / 1000);
            lockRunnable = new Runnable() {
                @Override
                public void run() {
                    if (lockRunnable == this) {
                        if (AndroidUtilities.needShowPasscode(true)) {
                            if (BuildVars.LOGS_ENABLED) {
                                FileLog.d("lock app");
                            }
                            showPasscodeActivity(true, false, -1, -1, null, null);
                        } else {
                            if (BuildVars.LOGS_ENABLED) {
                                FileLog.d("didn't pass lock check");
                            }
                        }
                        lockRunnable = null;
                    }
                }
            };
            if (SharedConfig.appLocked || SharedConfig.autoLockIn == 1) {
                AndroidUtilities.runOnUIThread(lockRunnable, 1000);
                if (BuildVars.LOGS_ENABLED) {
                    FileLog.d("schedule app lock in " + 1000);
                }
            } else if (SharedConfig.autoLockIn != 0) {
                if (BuildVars.LOGS_ENABLED) {
                    FileLog.d("schedule app lock in " + (((long) SharedConfig.autoLockIn) * 1000 + 1000));
                }
                AndroidUtilities.runOnUIThread(lockRunnable, ((long) SharedConfig.autoLockIn) * 1000 + 1000);
            }
        } else {
            SharedConfig.lastPauseTime = 0;
        }
        SharedConfig.saveConfig();
    }

    private void onPasscodeResume() {
        if (lockRunnable != null) {
            if (BuildVars.LOGS_ENABLED) {
                FileLog.d("cancel lockRunnable onPasscodeResume");
            }
            AndroidUtilities.cancelRunOnUIThread(lockRunnable);
            lockRunnable = null;
        }
        if (AndroidUtilities.needShowPasscode(true)) {
            showPasscodeActivity(true, false, -1, -1, null, null);
        }
        if (SharedConfig.lastPauseTime != 0) {
            SharedConfig.lastPauseTime = 0;
            SharedConfig.saveConfig();
            if (BuildVars.LOGS_ENABLED) {
                FileLog.d("reset lastPauseTime onPasscodeResume");
            }
        }
    }

    private void updateCurrentConnectionState(int account) {
        if (actionBarLayout == null) {
            return;
        }
        String title = null;
        int titleId = 0;
        Runnable action = null;
        currentConnectionState = ConnectionsManager.getInstance(currentAccount).getConnectionState();
        if (currentConnectionState == ConnectionsManager.ConnectionStateWaitingForNetwork) {
            title = "WaitingForNetwork";
            titleId = R.string.WaitingForNetwork;
        } else if (currentConnectionState == ConnectionsManager.ConnectionStateUpdating) {
            title = "Updating";
            titleId = R.string.Updating;
        } else if (currentConnectionState == ConnectionsManager.ConnectionStateConnectingToProxy) {
            title = "ConnectingToProxy";
            titleId = R.string.ConnectingToProxy;
        } else if (currentConnectionState == ConnectionsManager.ConnectionStateConnecting) {
            title = "Connecting";
            titleId = R.string.Connecting;
        }
        if (currentConnectionState == ConnectionsManager.ConnectionStateConnecting || currentConnectionState == ConnectionsManager.ConnectionStateConnectingToProxy) {
            action = () -> {
                BaseFragment lastFragment = null;
                if (AndroidUtilities.isTablet()) {
                    if (!layerFragmentsStack.isEmpty()) {
                        lastFragment = layerFragmentsStack.get(layerFragmentsStack.size() - 1);
                    }
                } else {
                    if (!mainFragmentsStack.isEmpty()) {
                        lastFragment = mainFragmentsStack.get(mainFragmentsStack.size() - 1);
                    }
                }
                if (lastFragment instanceof ProxyListActivity || lastFragment instanceof ProxySettingsActivity) {
                    return;
                }
                presentFragment(new ProxyListActivity());
            };
        }
        actionBarLayout.setTitleOverlayText(title, titleId, action);
    }

    public void hideVisibleActionMode() {
        if (visibleActionMode == null) {
            return;
        }
        visibleActionMode.finish();
    }

    @Override
    protected void onSaveInstanceState(Bundle outState) {
        try {
            super.onSaveInstanceState(outState);
            BaseFragment lastFragment = null;
            if (AndroidUtilities.isTablet()) {
                if (!layersActionBarLayout.fragmentsStack.isEmpty()) {
                    lastFragment = layersActionBarLayout.fragmentsStack.get(layersActionBarLayout.fragmentsStack.size() - 1);
                } else if (!rightActionBarLayout.fragmentsStack.isEmpty()) {
                    lastFragment = rightActionBarLayout.fragmentsStack.get(rightActionBarLayout.fragmentsStack.size() - 1);
                } else if (!actionBarLayout.fragmentsStack.isEmpty()) {
                    lastFragment = actionBarLayout.fragmentsStack.get(actionBarLayout.fragmentsStack.size() - 1);
                }
            } else {
                if (!actionBarLayout.fragmentsStack.isEmpty()) {
                    lastFragment = actionBarLayout.fragmentsStack.get(actionBarLayout.fragmentsStack.size() - 1);
                }
            }

            if (lastFragment != null) {
                Bundle args = lastFragment.getArguments();
                if (lastFragment instanceof ChatActivity && args != null) {
                    outState.putBundle("args", args);
                    outState.putString("fragment", "chat");
                } else if (lastFragment instanceof GroupCreateFinalActivity && args != null) {
                    outState.putBundle("args", args);
                    outState.putString("fragment", "group");
                } else if (lastFragment instanceof WallpapersListActivity) {
                    outState.putString("fragment", "wallpapers");
                } else if (lastFragment instanceof ProfileActivity) {
                    ProfileActivity profileActivity = (ProfileActivity) lastFragment;
                    if (profileActivity.isSettings()) {
                        outState.putString("fragment", "settings");
                    } else if (profileActivity.isChat() && args != null) {
                        outState.putBundle("args", args);
                        outState.putString("fragment", "chat_profile");
                    }
                } else if (lastFragment instanceof ChannelCreateActivity && args != null && args.getInt("step") == 0) {
                    outState.putBundle("args", args);
                    outState.putString("fragment", "channel");
                }
                lastFragment.saveSelfArgs(outState);
            }
        } catch (Exception e) {
            FileLog.e(e);
        }
    }

    @Override
    public void onBackPressed() {
        try {
            if (passcodeView != null && passcodeView.getVisibility() == View.VISIBLE) {
                finish();
                return;
            }
            if (SecretMediaViewer.hasInstance() && SecretMediaViewer.getInstance().isVisible()) {
                SecretMediaViewer.getInstance().closePhoto(true, false);
            } else if (PhotoViewer.hasInstance() && PhotoViewer.getInstance().isVisible()) {
                PhotoViewer.getInstance().closePhoto(true, false);
            } else if (ArticleViewer.hasInstance() && ArticleViewer.getInstance().isVisible()) {
                ArticleViewer.getInstance().close(true, false);
            } else if (drawerLayoutContainer.isDrawerOpened()) {
                drawerLayoutContainer.closeDrawer(false);
            } else if (AndroidUtilities.isTablet()) {
                if (layersActionBarLayout != null && layersActionBarLayout.getVisibility() == View.VISIBLE) {
                    layersActionBarLayout.onBackPressed();
                } else if (rightActionBarLayout != null) {
                    boolean cancel = false;
                    if (rightActionBarLayout.getVisibility() == View.VISIBLE && !rightActionBarLayout.fragmentsStack.isEmpty()) {
                        BaseFragment lastFragment = rightActionBarLayout.fragmentsStack.get(rightActionBarLayout.fragmentsStack.size() - 1);
                        cancel = !lastFragment.onBackPressed();
                    }
                    if (!cancel) {
                        actionBarLayout.onBackPressed();
                    }
                }
            } else {
                actionBarLayout.onBackPressed();
            }
        } catch (Exception ignored) {
        }
    }

    @Override
    public void onLowMemory() {
        super.onLowMemory();
        if (actionBarLayout != null) {
            actionBarLayout.onLowMemory();
            if (AndroidUtilities.isTablet()) {
                rightActionBarLayout.onLowMemory();
                layersActionBarLayout.onLowMemory();
            }
        }
    }

    @Override
    public void onActionModeStarted(ActionMode mode) {
        super.onActionModeStarted(mode);
        visibleActionMode = mode;
        try {
            Menu menu = mode.getMenu();
            if (menu != null) {
                boolean extended = actionBarLayout.extendActionMode(menu);
                if (!extended && AndroidUtilities.isTablet()) {
                    extended = rightActionBarLayout.extendActionMode(menu);
                    if (!extended) {
                        layersActionBarLayout.extendActionMode(menu);
                    }
                }
            }
        } catch (Exception e) {
            FileLog.e(e);
        }
        if (Build.VERSION.SDK_INT >= 23 && mode.getType() == ActionMode.TYPE_FLOATING) {
            return;
        }
        actionBarLayout.onActionModeStarted(mode);
        if (AndroidUtilities.isTablet()) {
            rightActionBarLayout.onActionModeStarted(mode);
            layersActionBarLayout.onActionModeStarted(mode);
        }
    }

    @Override
    public void onActionModeFinished(ActionMode mode) {
        super.onActionModeFinished(mode);
        if (visibleActionMode == mode) {
            visibleActionMode = null;
        }
        if (Build.VERSION.SDK_INT >= 23 && mode.getType() == ActionMode.TYPE_FLOATING) {
            return;
        }
        actionBarLayout.onActionModeFinished(mode);
        if (AndroidUtilities.isTablet()) {
            rightActionBarLayout.onActionModeFinished(mode);
            layersActionBarLayout.onActionModeFinished(mode);
        }
    }

    @Override
    public boolean onPreIme() {
        if (SecretMediaViewer.hasInstance() && SecretMediaViewer.getInstance().isVisible()) {
            SecretMediaViewer.getInstance().closePhoto(true, false);
            return true;
        } else if (PhotoViewer.hasInstance() && PhotoViewer.getInstance().isVisible()) {
            PhotoViewer.getInstance().closePhoto(true, false);
            return true;
        } else if (ArticleViewer.hasInstance() && ArticleViewer.getInstance().isVisible()) {
            ArticleViewer.getInstance().close(true, false);
            return true;
        }
        return false;
    }

    @Override
    public boolean dispatchKeyEvent(KeyEvent event) {
        int keyCode = event.getKeyCode();
        if (event.getAction() == KeyEvent.ACTION_DOWN && (event.getKeyCode() == KeyEvent.KEYCODE_VOLUME_UP || event.getKeyCode() == KeyEvent.KEYCODE_VOLUME_DOWN)) {
            if (VoIPService.getSharedInstance() != null) {
                if (Build.VERSION.SDK_INT >= 32) {
                    boolean oldValue = WebRtcAudioTrack.isSpeakerMuted();
                    AudioManager am = (AudioManager) getSystemService(AUDIO_SERVICE);
                    int minVolume = am.getStreamMinVolume(AudioManager.STREAM_VOICE_CALL);
                    boolean mute = am.getStreamVolume(AudioManager.STREAM_VOICE_CALL) == minVolume && event.getKeyCode() == KeyEvent.KEYCODE_VOLUME_DOWN;
                    WebRtcAudioTrack.setSpeakerMute(mute);
                    if (oldValue != WebRtcAudioTrack.isSpeakerMuted()) {
                        showVoiceChatTooltip(mute ? UndoView.ACTION_VOIP_SOUND_MUTED : UndoView.ACTION_VOIP_SOUND_UNMUTED);
                    }
                }
            } else if (!mainFragmentsStack.isEmpty() && (!PhotoViewer.hasInstance() || !PhotoViewer.getInstance().isVisible()) && event.getRepeatCount() == 0) {
                BaseFragment fragment = mainFragmentsStack.get(mainFragmentsStack.size() - 1);
                if (fragment instanceof ChatActivity) {
                    if (((ChatActivity) fragment).maybePlayVisibleVideo()) {
                        return true;
                    }
                }
                if (AndroidUtilities.isTablet() && !rightFragmentsStack.isEmpty()) {
                    fragment = rightFragmentsStack.get(rightFragmentsStack.size() - 1);
                    if (fragment instanceof ChatActivity) {
                        if (((ChatActivity) fragment).maybePlayVisibleVideo()) {
                            return true;
                        }
                    }
                }
            }
        }
        return super.dispatchKeyEvent(event);
    }

    @Override
    public boolean onKeyUp(int keyCode, KeyEvent event) {
        if (keyCode == KeyEvent.KEYCODE_MENU && !SharedConfig.isWaitingForPasscodeEnter) {
            if (PhotoViewer.hasInstance() && PhotoViewer.getInstance().isVisible()) {
                return super.onKeyUp(keyCode, event);
            } else if (ArticleViewer.hasInstance() && ArticleViewer.getInstance().isVisible()) {
                return super.onKeyUp(keyCode, event);
            }
            if (AndroidUtilities.isTablet()) {
                if (layersActionBarLayout.getVisibility() == View.VISIBLE && !layersActionBarLayout.fragmentsStack.isEmpty()) {
                    layersActionBarLayout.onKeyUp(keyCode, event);
                } else if (rightActionBarLayout.getVisibility() == View.VISIBLE && !rightActionBarLayout.fragmentsStack.isEmpty()) {
                    rightActionBarLayout.onKeyUp(keyCode, event);
                } else {
                    actionBarLayout.onKeyUp(keyCode, event);
                }
            } else {
                if (actionBarLayout.fragmentsStack.size() == 1) {
                    if (!drawerLayoutContainer.isDrawerOpened()) {
                        if (getCurrentFocus() != null) {
                            AndroidUtilities.hideKeyboard(getCurrentFocus());
                        }
                        drawerLayoutContainer.openDrawer(false);
                    } else {
                        drawerLayoutContainer.closeDrawer(false);
                    }
                } else {
                    actionBarLayout.onKeyUp(keyCode, event);
                }
            }
        }
        return super.onKeyUp(keyCode, event);
    }

    @Override
    public boolean needPresentFragment(BaseFragment fragment, boolean removeLast, boolean forceWithoutAnimation, ActionBarLayout layout) {
        if (ArticleViewer.hasInstance() && ArticleViewer.getInstance().isVisible()) {
            ArticleViewer.getInstance().close(false, true);
        }
        if (AndroidUtilities.isTablet() && layersActionBarLayout != null) {
            drawerLayoutContainer.setAllowOpenDrawer(!(fragment instanceof LoginActivity || fragment instanceof CountrySelectActivity) && layersActionBarLayout.getVisibility() != View.VISIBLE, true);
            if (fragment instanceof DialogsActivity) {
                DialogsActivity dialogsActivity = (DialogsActivity) fragment;
                if (dialogsActivity.isMainDialogList() && layout != actionBarLayout) {
                    actionBarLayout.removeAllFragments();
                    actionBarLayout.presentFragment(fragment, removeLast, forceWithoutAnimation, false, false);
                    layersActionBarLayout.removeAllFragments();
                    layersActionBarLayout.setVisibility(View.GONE);
                    drawerLayoutContainer.setAllowOpenDrawer(true, false);
                    if (!tabletFullSize) {
                        shadowTabletSide.setVisibility(View.VISIBLE);
                        if (rightActionBarLayout.fragmentsStack.isEmpty()) {
                            backgroundTablet.setVisibility(View.VISIBLE);
                        }
                    }
                    return false;
                }
            }
            if (fragment instanceof ChatActivity && !((ChatActivity) fragment).isInScheduleMode()) {
                if (!tabletFullSize && layout == rightActionBarLayout || tabletFullSize && layout == actionBarLayout) {
                    boolean result = !(tabletFullSize && layout == actionBarLayout && actionBarLayout.fragmentsStack.size() == 1);
                    if (!layersActionBarLayout.fragmentsStack.isEmpty()) {
                        for (int a = 0; a < layersActionBarLayout.fragmentsStack.size() - 1; a++) {
                            layersActionBarLayout.removeFragmentFromStack(layersActionBarLayout.fragmentsStack.get(0));
                            a--;
                        }
                        layersActionBarLayout.closeLastFragment(!forceWithoutAnimation);
                    }
                    if (!result) {
                        actionBarLayout.presentFragment(fragment, false, forceWithoutAnimation, false, false);
                    }
                    return result;
                } else if (!tabletFullSize && layout != rightActionBarLayout) {
                    rightActionBarLayout.setVisibility(View.VISIBLE);
                    backgroundTablet.setVisibility(View.GONE);
                    rightActionBarLayout.removeAllFragments();
                    rightActionBarLayout.presentFragment(fragment, removeLast, true, false, false);
                    if (!layersActionBarLayout.fragmentsStack.isEmpty()) {
                        for (int a = 0; a < layersActionBarLayout.fragmentsStack.size() - 1; a++) {
                            layersActionBarLayout.removeFragmentFromStack(layersActionBarLayout.fragmentsStack.get(0));
                            a--;
                        }
                        layersActionBarLayout.closeLastFragment(!forceWithoutAnimation);
                    }
                    return false;
                } else if (tabletFullSize && layout != actionBarLayout) {
                    actionBarLayout.presentFragment(fragment, actionBarLayout.fragmentsStack.size() > 1, forceWithoutAnimation, false, false);
                    if (!layersActionBarLayout.fragmentsStack.isEmpty()) {
                        for (int a = 0; a < layersActionBarLayout.fragmentsStack.size() - 1; a++) {
                            layersActionBarLayout.removeFragmentFromStack(layersActionBarLayout.fragmentsStack.get(0));
                            a--;
                        }
                        layersActionBarLayout.closeLastFragment(!forceWithoutAnimation);
                    }
                    return false;
                } else {
                    if (!layersActionBarLayout.fragmentsStack.isEmpty()) {
                        for (int a = 0; a < layersActionBarLayout.fragmentsStack.size() - 1; a++) {
                            layersActionBarLayout.removeFragmentFromStack(layersActionBarLayout.fragmentsStack.get(0));
                            a--;
                        }
                        layersActionBarLayout.closeLastFragment(!forceWithoutAnimation);
                    }
                    actionBarLayout.presentFragment(fragment, actionBarLayout.fragmentsStack.size() > 1, forceWithoutAnimation, false, false);
                    return false;
                }
            } else if (layout != layersActionBarLayout) {
                layersActionBarLayout.setVisibility(View.VISIBLE);
                drawerLayoutContainer.setAllowOpenDrawer(false, true);
                if (fragment instanceof LoginActivity) {
                    backgroundTablet.setVisibility(View.VISIBLE);
                    shadowTabletSide.setVisibility(View.GONE);
                    shadowTablet.setBackgroundColor(0x00000000);
                } else {
                    shadowTablet.setBackgroundColor(0x7f000000);
                }
                layersActionBarLayout.presentFragment(fragment, removeLast, forceWithoutAnimation, false, false);
                return false;
            }
        } else {
            boolean allow = true;
            if (fragment instanceof LoginActivity) {
                if (mainFragmentsStack.size() == 0) {
                    allow = false;
                }
            } else if (fragment instanceof CountrySelectActivity) {
                if (mainFragmentsStack.size() == 1) {
                    allow = false;
                }
            }
            drawerLayoutContainer.setAllowOpenDrawer(allow, false);
        }
        return true;
    }

    @Override
    public boolean needAddFragmentToStack(BaseFragment fragment, ActionBarLayout layout) {
        if (AndroidUtilities.isTablet()) {
            drawerLayoutContainer.setAllowOpenDrawer(!(fragment instanceof LoginActivity || fragment instanceof CountrySelectActivity) && layersActionBarLayout.getVisibility() != View.VISIBLE, true);
            if (fragment instanceof DialogsActivity) {
                DialogsActivity dialogsActivity = (DialogsActivity) fragment;
                if (dialogsActivity.isMainDialogList() && layout != actionBarLayout) {
                    actionBarLayout.removeAllFragments();
                    actionBarLayout.addFragmentToStack(fragment);
                    layersActionBarLayout.removeAllFragments();
                    layersActionBarLayout.setVisibility(View.GONE);
                    drawerLayoutContainer.setAllowOpenDrawer(true, false);
                    if (!tabletFullSize) {
                        shadowTabletSide.setVisibility(View.VISIBLE);
                        if (rightActionBarLayout.fragmentsStack.isEmpty()) {
                            backgroundTablet.setVisibility(View.VISIBLE);
                        }
                    }
                    return false;
                }
            } else if (fragment instanceof ChatActivity && !((ChatActivity) fragment).isInScheduleMode()) {
                if (!tabletFullSize && layout != rightActionBarLayout) {
                    rightActionBarLayout.setVisibility(View.VISIBLE);
                    backgroundTablet.setVisibility(View.GONE);
                    rightActionBarLayout.removeAllFragments();
                    rightActionBarLayout.addFragmentToStack(fragment);
                    if (!layersActionBarLayout.fragmentsStack.isEmpty()) {
                        for (int a = 0; a < layersActionBarLayout.fragmentsStack.size() - 1; a++) {
                            layersActionBarLayout.removeFragmentFromStack(layersActionBarLayout.fragmentsStack.get(0));
                            a--;
                        }
                        layersActionBarLayout.closeLastFragment(true);
                    }
                    return false;
                } else if (tabletFullSize && layout != actionBarLayout) {
                    actionBarLayout.addFragmentToStack(fragment);
                    if (!layersActionBarLayout.fragmentsStack.isEmpty()) {
                        for (int a = 0; a < layersActionBarLayout.fragmentsStack.size() - 1; a++) {
                            layersActionBarLayout.removeFragmentFromStack(layersActionBarLayout.fragmentsStack.get(0));
                            a--;
                        }
                        layersActionBarLayout.closeLastFragment(true);
                    }
                    return false;
                }
            } else if (layout != layersActionBarLayout) {
                layersActionBarLayout.setVisibility(View.VISIBLE);
                drawerLayoutContainer.setAllowOpenDrawer(false, true);
                if (fragment instanceof LoginActivity) {
                    backgroundTablet.setVisibility(View.VISIBLE);
                    shadowTabletSide.setVisibility(View.GONE);
                    shadowTablet.setBackgroundColor(0x00000000);
                } else {
                    shadowTablet.setBackgroundColor(0x7f000000);
                }
                layersActionBarLayout.addFragmentToStack(fragment);
                return false;
            }
        } else {
            boolean allow = true;
            if (fragment instanceof LoginActivity) {
                if (mainFragmentsStack.size() == 0) {
                    allow = false;
                }
            } else if (fragment instanceof CountrySelectActivity) {
                if (mainFragmentsStack.size() == 1) {
                    allow = false;
                }
            }
            drawerLayoutContainer.setAllowOpenDrawer(allow, false);
        }
        return true;
    }

    @Override
    public boolean needCloseLastFragment(ActionBarLayout layout) {
        if (AndroidUtilities.isTablet()) {
            if (layout == actionBarLayout && layout.fragmentsStack.size() <= 1) {
                onFinish();
                finish();
                return false;
            } else if (layout == rightActionBarLayout) {
                if (!tabletFullSize) {
                    backgroundTablet.setVisibility(View.VISIBLE);
                }
            } else if (layout == layersActionBarLayout && actionBarLayout.fragmentsStack.isEmpty() && layersActionBarLayout.fragmentsStack.size() == 1) {
                onFinish();
                finish();
                return false;
            }
        } else {
            if (layout.fragmentsStack.size() <= 1) {
                onFinish();
                finish();
                return false;
            }
            if (layout.fragmentsStack.size() >= 2 && !(layout.fragmentsStack.get(0) instanceof LoginActivity)) {
                drawerLayoutContainer.setAllowOpenDrawer(true, false);
            }
        }
        return true;
    }

    public void rebuildAllFragments(boolean last) {
        if (layersActionBarLayout != null) {
            layersActionBarLayout.rebuildAllFragmentViews(last, last);
        } else {
            actionBarLayout.rebuildAllFragmentViews(last, last);
        }
    }

    @Override
    public void onRebuildAllFragments(ActionBarLayout layout, boolean last) {
        if (AndroidUtilities.isTablet()) {
            if (layout == layersActionBarLayout) {
                rightActionBarLayout.rebuildAllFragmentViews(last, last);
                actionBarLayout.rebuildAllFragmentViews(last, last);
            }
        }
        drawerLayoutAdapter.notifyDataSetChanged();
    }
}<|MERGE_RESOLUTION|>--- conflicted
+++ resolved
@@ -22,13 +22,7 @@
 import android.database.Cursor;
 import android.graphics.Bitmap;
 import android.graphics.Canvas;
-import android.graphics.Color;
-import android.graphics.LinearGradient;
-import android.graphics.Matrix;
-import android.graphics.Paint;
 import android.graphics.Point;
-import android.graphics.Shader;
-import android.graphics.drawable.BitmapDrawable;
 import android.location.Location;
 import android.location.LocationManager;
 import android.media.AudioManager;
@@ -42,9 +36,7 @@
 import android.provider.Settings;
 import android.text.TextUtils;
 import android.util.Base64;
-import android.util.TypedValue;
 import android.view.ActionMode;
-import android.view.Gravity;
 import android.view.KeyEvent;
 import android.view.Menu;
 import android.view.MotionEvent;
@@ -121,13 +113,11 @@
 import org.telegram.ui.Components.BlockingUpdateView;
 import org.telegram.ui.Components.Bulletin;
 import org.telegram.ui.Components.BulletinFactory;
-import org.telegram.ui.Components.CubicBezierInterpolator;
 import org.telegram.ui.Components.Easings;
 import org.telegram.ui.Components.EmbedBottomSheet;
 import org.telegram.ui.Components.GroupCallPip;
 import org.telegram.ui.Components.JoinGroupAlert;
 import org.telegram.ui.Components.LayoutHelper;
-import org.telegram.ui.Components.MediaActionDrawable;
 import org.telegram.ui.Components.PasscodeView;
 import org.telegram.ui.Components.PhonebookShareAlert;
 import org.telegram.ui.Components.PipRoundVideoView;
@@ -1002,17 +992,11 @@
 
     private void checkSystemBarColors(boolean checkStatusBar, boolean checkNavigationBar) {
         if (Build.VERSION.SDK_INT >= Build.VERSION_CODES.M) {
-<<<<<<< HEAD
-            int color = Theme.getColor(Theme.key_actionBarDefault, null, true);
-            AndroidUtilities.setLightStatusBar(getWindow(), AndroidUtilities.computePerceivedBrightness(color) >= 0.721f);
-            if (Build.VERSION.SDK_INT >= Build.VERSION_CODES.O) {
-=======
             if (checkStatusBar) {
                 int color = Theme.getColor(Theme.key_actionBarDefault, null, true);
-                AndroidUtilities.setLightStatusBar(getWindow(), color == Color.WHITE);
+                AndroidUtilities.setLightStatusBar(getWindow(), AndroidUtilities.computePerceivedBrightness(color) >= 0.721f);
             }
             if (Build.VERSION.SDK_INT >= Build.VERSION_CODES.O && checkNavigationBar) {
->>>>>>> 418f478a
                 final Window window = getWindow();
                 int color = Theme.getColor(Theme.key_windowBackgroundGray, null, true);
                 if (window.getNavigationBarColor() != color) {
@@ -3301,11 +3285,7 @@
                 StickersAlert alert;
                 if (fragment instanceof ChatActivity) {
                     ChatActivity chatActivity = (ChatActivity) fragment;
-<<<<<<< HEAD
-                    alert = new StickersAlert(LaunchActivity.this, fragment, input, null, chatActivity.getChatActivityEnterViewForStickers());
-=======
-                    alert = new StickersAlert(LaunchActivity.this, fragment, stickerset, null, chatActivity.getChatActivityEnterViewForStickers(), chatActivity.getResourceProvider());
->>>>>>> 418f478a
+                    alert = new StickersAlert(LaunchActivity.this, fragment, input, null, chatActivity.getChatActivityEnterViewForStickers(), chatActivity.getResourceProvider());
                     alert.setCalcMandatoryInsets(chatActivity.isKeyboardVisible());
                 } else {
                     alert = new StickersAlert(LaunchActivity.this, fragment, input, null, null);
@@ -4406,13 +4386,8 @@
                 return;
             }
             AlertDialog.Builder builder = new AlertDialog.Builder(this);
-<<<<<<< HEAD
             builder.setTitle(LocaleController.getString("NekoX", R.string.NekoX));
-            if (reason != 2 && reason != 3 && reason != 6) {
-=======
-            builder.setTitle(LocaleController.getString("AppName", R.string.AppName));
             if (reason != 2 && reason != 3) {
->>>>>>> 418f478a
                 builder.setNegativeButton(LocaleController.getString("MoreInfo", R.string.MoreInfo), (dialogInterface, i) -> {
                     if (!mainFragmentsStack.isEmpty()) {
                         MessagesController.getInstance(account).openByUserName("spambot", mainFragmentsStack.get(mainFragmentsStack.size() - 1), 1);
