--- conflicted
+++ resolved
@@ -188,7 +188,6 @@
 import java.util.regex.Matcher;
 import java.util.regex.Pattern;
 
-<<<<<<< HEAD
 import cn.hutool.core.util.StrUtil;
 import kotlin.Unit;
 import kotlin.text.StringsKt;
@@ -202,10 +201,7 @@
 import tw.nekomimi.nekogram.utils.AlertUtil;
 import tw.nekomimi.nekogram.utils.UIUtil;
 
-public class LaunchActivity extends BasePermissionsActivity implements ActionBarLayout.ActionBarLayoutDelegate, NotificationCenter.NotificationCenterDelegate, DialogsActivity.DialogsActivityDelegate {
-=======
 public class LaunchActivity extends BasePermissionsActivity implements INavigationLayout.INavigationLayoutDelegate, NotificationCenter.NotificationCenterDelegate, DialogsActivity.DialogsActivityDelegate {
->>>>>>> 23118a4a
     public final static Pattern PREFIX_T_ME_PATTERN = Pattern.compile("^(?:http(?:s|)://|)([A-z0-9-]+?)\\.t\\.me");
 
     public static boolean isResumed;
@@ -518,11 +514,9 @@
                 if (id == 13) {
                     presentFragment(new ProxyListActivity());
                     drawerLayoutContainer.closeDrawer(false);
-<<<<<<< HEAD
                 } else if (id == 14) {
                     NekoXConfig.toggleKeepOnlineStatus();
                     drawerLayoutAdapter.notifyDataSetChanged();
-=======
                 } else if (!UserConfig.hasPremiumOnAccounts()) {
                     if (actionBarLayout.getFragmentStack().size() > 0) {
                         BaseFragment fragment = actionBarLayout.getFragmentStack().get(0);
@@ -530,7 +524,6 @@
                         fragment.showDialog(limitReachedBottomSheet);
                         limitReachedBottomSheet.onShowPremiumScreenRunnable = () -> drawerLayoutContainer.closeDrawer(false);
                     }
->>>>>>> 23118a4a
                 }
             } else {
                 int id = drawerLayoutAdapter.getId(position);
@@ -750,15 +743,11 @@
         NotificationCenter.getGlobalInstance().addObserver(this, NotificationCenter.appUpdateAvailable);
         NotificationCenter.getGlobalInstance().addObserver(this, NotificationCenter.requestPermissions);
         NotificationCenter.getInstance(currentAccount).addObserver(this, NotificationCenter.currentUserPremiumStatusChanged);
-<<<<<<< HEAD
 
         NotificationCenter.getGlobalInstance().addObserver(drawerLayoutAdapter, NotificationCenter.proxySettingsChanged);
         NotificationCenter.getGlobalInstance().addObserver(drawerLayoutAdapter, NotificationCenter.updateUserStatus);
 
-        if (actionBarLayout.fragmentsStack.isEmpty()) {
-=======
         if (actionBarLayout.getFragmentStack().isEmpty()) {
->>>>>>> 23118a4a
             if (!UserConfig.getInstance(currentAccount).isClientActivated()) {
                 actionBarLayout.addFragmentToStack(getClientNotActivatedFragment());
                 drawerLayoutContainer.setAllowOpenDrawer(false, false);
@@ -5187,7 +5176,6 @@
                     service.createCaptureDevice(true);
                 }
             }
-<<<<<<< HEAD
         } else if (callbacks.containsKey(requestCode)) {
 
             callbacks.remove(requestCode).invoke(data);
@@ -5199,40 +5187,18 @@
         if (editorView != null) {
             editorView.onActivityResult(requestCode, resultCode, data);
         }
-        if (actionBarLayout.fragmentsStack.size() != 0) {
-            BaseFragment fragment = actionBarLayout.fragmentsStack.get(actionBarLayout.fragmentsStack.size() - 1);
+        if (actionBarLayout.getFragmentStack().size() != 0) {
+            BaseFragment fragment = actionBarLayout.getFragmentStack().get(actionBarLayout.getFragmentStack().size() - 1);
             fragment.onActivityResultFragment(requestCode, resultCode, data);
         }
         if (AndroidUtilities.isTablet()) {
-            if (rightActionBarLayout.fragmentsStack.size() != 0) {
-                BaseFragment fragment = rightActionBarLayout.fragmentsStack.get(rightActionBarLayout.fragmentsStack.size() - 1);
+            if (rightActionBarLayout.getFragmentStack().size() != 0) {
+                BaseFragment fragment = rightActionBarLayout.getFragmentStack().get(rightActionBarLayout.getFragmentStack().size() - 1);
                 fragment.onActivityResultFragment(requestCode, resultCode, data);
             }
-            if (layersActionBarLayout.fragmentsStack.size() != 0) {
-                BaseFragment fragment = layersActionBarLayout.fragmentsStack.get(layersActionBarLayout.fragmentsStack.size() - 1);
+            if (layersActionBarLayout.getFragmentStack().size() != 0) {
+                BaseFragment fragment = layersActionBarLayout.getFragmentStack().get(layersActionBarLayout.getFragmentStack().size() - 1);
                 fragment.onActivityResultFragment(requestCode, resultCode, data);
-=======
-        } else if (requestCode == PLAY_SERVICES_REQUEST_CHECK_SETTINGS) {
-            LocationController.getInstance(currentAccount).startFusedLocationRequest(resultCode == Activity.RESULT_OK);
-        } else {
-            ThemeEditorView editorView = ThemeEditorView.getInstance();
-            if (editorView != null) {
-                editorView.onActivityResult(requestCode, resultCode, data);
-            }
-            if (actionBarLayout.getFragmentStack().size() != 0) {
-                BaseFragment fragment = actionBarLayout.getFragmentStack().get(actionBarLayout.getFragmentStack().size() - 1);
-                fragment.onActivityResultFragment(requestCode, resultCode, data);
-            }
-            if (AndroidUtilities.isTablet()) {
-                if (rightActionBarLayout.getFragmentStack().size() != 0) {
-                    BaseFragment fragment = rightActionBarLayout.getFragmentStack().get(rightActionBarLayout.getFragmentStack().size() - 1);
-                    fragment.onActivityResultFragment(requestCode, resultCode, data);
-                }
-                if (layersActionBarLayout.getFragmentStack().size() != 0) {
-                    BaseFragment fragment = layersActionBarLayout.getFragmentStack().get(layersActionBarLayout.getFragmentStack().size() - 1);
-                    fragment.onActivityResultFragment(requestCode, resultCode, data);
-                }
->>>>>>> 23118a4a
             }
             NotificationCenter.getGlobalInstance().postNotificationName(NotificationCenter.onActivityResultReceived, requestCode, resultCode, data);
         }
@@ -5600,10 +5566,7 @@
             }
 
             AlertDialog.Builder builder = new AlertDialog.Builder(this);
-<<<<<<< HEAD
             builder.setTitle(LocaleController.getString("NekoX", R.string.NekoX));
-=======
-            builder.setTitle(LocaleController.getString("AppName", R.string.AppName));
             if (fragment != null) {
                 Map<String, Integer> colorsReplacement = new HashMap<>();
                 colorsReplacement.put("info1.**", fragment.getThemedColor(Theme.key_dialogTopBackground));
@@ -5611,7 +5574,6 @@
                 builder.setTopAnimation(R.raw.not_available, AlertsCreator.NEW_DENY_DIALOG_TOP_ICON_SIZE, false, fragment.getThemedColor(Theme.key_dialogTopBackground), colorsReplacement);
                 builder.setTopAnimationIsNew(true);
             }
->>>>>>> 23118a4a
             if (reason != 2 && reason != 3) {
                 builder.setNegativeButton(LocaleController.getString("MoreInfo", R.string.MoreInfo), (dialogInterface, i) -> {
                     if (!mainFragmentsStack.isEmpty()) {
@@ -6230,16 +6192,11 @@
                     } else {
                         freeSpace = statFs.getAvailableBlocksLong() * statFs.getBlockSizeLong();
                     }
-<<<<<<< HEAD
-                    if (freeSpace < 1024 * 1024 * 100) {
-                        preferences.edit().putLong("last_space_check", System.currentTimeMillis()).apply();
-=======
                     if (force > 0 || freeSpace < 1024 * 1024 * 50) {
                         if (force > 0) {
                             alreadyShownFreeDiscSpaceAlertForced = System.currentTimeMillis();
                         }
-                        preferences.edit().putLong("last_space_check", System.currentTimeMillis()).commit();
->>>>>>> 23118a4a
+                        preferences.edit().putLong("last_space_check", System.currentTimeMillis()).apply();
                         AndroidUtilities.runOnUIThread(() -> {
                             if (checkFreeDiscSpaceShown) {
                                 return;
@@ -6612,8 +6569,10 @@
 
     @Override
     public void onBackPressed() {
-<<<<<<< HEAD
         try {
+            if (FloatingDebugController.onBackPressed()) {
+                return;
+            }
             if (passcodeView != null && passcodeView.getVisibility() == View.VISIBLE) {
                 finish();
                 return;
@@ -6629,41 +6588,14 @@
             } else if (drawerLayoutContainer.isDrawerOpened()) {
                 drawerLayoutContainer.closeDrawer(false);
             } else if (AndroidUtilities.isTablet()) {
-                if (layersActionBarLayout != null && layersActionBarLayout.getVisibility() == View.VISIBLE) {
+                if (layersActionBarLayout != null && layersActionBarLayout.getView().getVisibility() == View.VISIBLE) {
                     layersActionBarLayout.onBackPressed();
                 } else if (rightActionBarLayout != null) {
 
-                    if (rightActionBarLayout.getVisibility() == View.VISIBLE && !rightActionBarLayout.fragmentsStack.isEmpty()) {
-                        BaseFragment lastFragment = rightActionBarLayout.fragmentsStack.get(rightActionBarLayout.fragmentsStack.size() - 1);
+                    if (rightActionBarLayout.getView().getVisibility() == View.VISIBLE && !rightActionBarLayout.getFragmentStack().isEmpty()) {
+                        BaseFragment lastFragment = rightActionBarLayout.getFragmentStack().get(rightActionBarLayout.getFragmentStack().size() - 1);
                         if (lastFragment.onBackPressed()) {
                     lastFragment.finishFragment();
-=======
-        if (FloatingDebugController.onBackPressed()) {
-            return;
-        }
-        if (passcodeView != null && passcodeView.getVisibility() == View.VISIBLE) {
-            finish();
-            return;
-        }
-        if (ContentPreviewViewer.hasInstance() && ContentPreviewViewer.getInstance().isVisible()) {
-            ContentPreviewViewer.getInstance().closeWithMenu();
-        } if (SecretMediaViewer.hasInstance() && SecretMediaViewer.getInstance().isVisible()) {
-            SecretMediaViewer.getInstance().closePhoto(true, false);
-        } else if (PhotoViewer.hasInstance() && PhotoViewer.getInstance().isVisible()) {
-            PhotoViewer.getInstance().closePhoto(true, false);
-        } else if (ArticleViewer.hasInstance() && ArticleViewer.getInstance().isVisible()) {
-            ArticleViewer.getInstance().close(true, false);
-        } else if (drawerLayoutContainer.isDrawerOpened()) {
-            drawerLayoutContainer.closeDrawer(false);
-        } else if (AndroidUtilities.isTablet()) {
-            if (layersActionBarLayout.getView().getVisibility() == View.VISIBLE) {
-                layersActionBarLayout.onBackPressed();
-            } else {
-                if (rightActionBarLayout.getView().getVisibility() == View.VISIBLE && !rightActionBarLayout.getFragmentStack().isEmpty()) {
-                    BaseFragment lastFragment = rightActionBarLayout.getFragmentStack().get(rightActionBarLayout.getFragmentStack().size() - 1);
-                    if (lastFragment.onBackPressed()) {
-                        lastFragment.finishFragment();
->>>>>>> 23118a4a
                     }
                 } else {
                         actionBarLayout.onBackPressed();
@@ -6830,13 +6762,8 @@
         if (ArticleViewer.hasInstance() && ArticleViewer.getInstance().isVisible()) {
             ArticleViewer.getInstance().close(false, true);
         }
-<<<<<<< HEAD
         if (AndroidUtilities.isTablet() && layersActionBarLayout != null) {
-            drawerLayoutContainer.setAllowOpenDrawer(!(fragment instanceof LoginActivity || fragment instanceof IntroActivity || fragment instanceof CountrySelectActivity) && layersActionBarLayout.getVisibility() != View.VISIBLE, true);
-=======
-        if (AndroidUtilities.isTablet()) {
             drawerLayoutContainer.setAllowOpenDrawer(!(fragment instanceof LoginActivity || fragment instanceof IntroActivity || fragment instanceof CountrySelectActivity) && layersActionBarLayout.getView().getVisibility() != View.VISIBLE, true);
->>>>>>> 23118a4a
             if (fragment instanceof DialogsActivity) {
                 DialogsActivity dialogsActivity = (DialogsActivity) fragment;
                 if (dialogsActivity.isMainDialogList() && layout != actionBarLayout) {
