/*
 * This is the source code of Telegram for Android v. 5.x.x.
 * It is licensed under GNU GPL v. 2 or later.
 * You should have received a copy of the license in this archive (see LICENSE).
 *
 * Copyright Nikolai Kudashov, 2013-2018.
 */

package org.telegram.ui;

import android.Manifest;
import android.animation.Animator;
import android.animation.AnimatorListenerAdapter;
import android.app.Activity;
import android.app.ActivityManager;
import android.content.Intent;
import android.content.SharedPreferences;
import android.content.pm.PackageManager;
import android.content.res.Configuration;
import android.database.Cursor;
import android.graphics.Bitmap;
import android.graphics.Canvas;
import android.graphics.Point;
import android.graphics.Shader;
import android.graphics.drawable.BitmapDrawable;
import android.graphics.drawable.ColorDrawable;
import android.location.Location;
import android.net.Uri;
import android.os.Build;
import android.os.Bundle;
import android.os.Parcelable;
import android.os.StatFs;
import android.os.SystemClock;
import android.provider.ContactsContract;
import android.text.TextUtils;
import android.view.ActionMode;
import android.view.KeyEvent;
import android.view.Menu;
import android.view.MotionEvent;
import android.view.View;
import android.view.ViewAnimationUtils;
import android.view.ViewGroup;
import android.view.ViewTreeObserver;
import android.view.Window;
import android.view.WindowManager;
import android.widget.FrameLayout;
import android.widget.ImageView;
import android.widget.LinearLayout;
import android.widget.RelativeLayout;
import android.widget.Toast;

import androidx.core.content.pm.ShortcutInfoCompat;
import androidx.core.content.pm.ShortcutManagerCompat;
import androidx.recyclerview.widget.ItemTouchHelper;
import androidx.recyclerview.widget.LinearLayoutManager;
import androidx.recyclerview.widget.RecyclerView;

import com.v2ray.ang.V2RayConfig;
import androidx.core.content.pm.ShortcutInfoCompat;
import androidx.core.content.pm.ShortcutManagerCompat;
import androidx.recyclerview.widget.LinearLayoutManager;

import com.google.android.gms.common.api.Status;

import org.telegram.messenger.AccountInstance;
import org.telegram.messenger.AndroidUtilities;
import org.telegram.messenger.ApplicationLoader;
import org.telegram.messenger.BuildVars;
import org.telegram.messenger.ChatObject;
import org.telegram.messenger.ContactsController;
import org.telegram.messenger.FileLoader;
import org.telegram.messenger.FileLog;
import org.telegram.messenger.ImageLoader;
import org.telegram.messenger.LocaleController;
import org.telegram.messenger.LocaleController;
import org.telegram.messenger.LocationController;
import org.telegram.messenger.MediaController;
import org.telegram.messenger.MediaDataController;
import org.telegram.messenger.MessageObject;
import org.telegram.messenger.MessagesController;
import org.telegram.messenger.MessagesStorage;
import org.telegram.messenger.NotificationCenter;
import org.telegram.messenger.R;
import org.telegram.messenger.SendMessagesHelper;
import org.telegram.messenger.SharedConfig;
import org.telegram.messenger.UserConfig;
import org.telegram.messenger.UserObject;
import org.telegram.messenger.Utilities;
import org.telegram.messenger.browser.Browser;
import org.telegram.messenger.camera.CameraController;
import org.telegram.messenger.voip.VoIPPendingCall;
import org.telegram.messenger.voip.VoIPService;
import org.telegram.tgnet.ConnectionsManager;
import org.telegram.tgnet.TLRPC;
import org.telegram.ui.ActionBar.ActionBarLayout;
import org.telegram.ui.ActionBar.AlertDialog;
import org.telegram.ui.ActionBar.BaseFragment;
import org.telegram.ui.ActionBar.DrawerLayoutContainer;
import org.telegram.ui.ActionBar.Theme;
import org.telegram.ui.Adapters.DrawerLayoutAdapter;
import org.telegram.ui.Cells.DrawerActionCheckCell;
import org.telegram.ui.ActionBar.Theme;
import org.telegram.ui.Adapters.DrawerLayoutAdapter;
import org.telegram.ui.Cells.DrawerAddCell;
import org.telegram.ui.Cells.DrawerProfileCell;
import org.telegram.ui.Cells.DrawerUserCell;
import org.telegram.ui.Cells.LanguageCell;
import org.telegram.ui.Components.AlertsCreator;
import org.telegram.ui.Components.AudioPlayerAlert;
import org.telegram.ui.Components.BlockingUpdateView;
import org.telegram.ui.Components.Easings;
import org.telegram.ui.Components.EmbedBottomSheet;
import org.telegram.ui.Components.JoinGroupAlert;
import org.telegram.ui.Components.LayoutHelper;
import org.telegram.ui.Components.PasscodeView;
import org.telegram.ui.Components.PhonebookShareAlert;
import org.telegram.ui.Components.PipRoundVideoView;
import org.telegram.ui.Components.RecyclerListView;
import org.telegram.ui.Components.SharingLocationsAlert;
import org.telegram.ui.Components.SideMenultItemAnimator;
import org.telegram.ui.Components.StickersAlert;
import org.telegram.ui.Components.Switch;
import org.telegram.ui.Components.TermsOfServiceView;
import org.telegram.ui.Components.ThemeEditorView;
import org.telegram.ui.Components.UpdateAppAlertDialog;

import java.io.File;
import java.util.ArrayList;
import java.util.HashMap;
import java.util.List;
import java.util.Map;
import java.util.regex.Matcher;
import java.util.regex.Pattern;

import tw.nekomimi.nekogram.ExternalGcm;
import tw.nekomimi.nekogram.NekoConfig;
import tw.nekomimi.nekogram.NekoXConfig;
import tw.nekomimi.nekogram.settings.NekoSettingsActivity;
import tw.nekomimi.nekogram.sub.SubInfo;
import tw.nekomimi.nekogram.sub.SubManager;
import tw.nekomimi.nekogram.utils.AlertUtil;
import tw.nekomimi.nekogram.utils.PrivacyUtil;
import tw.nekomimi.nekogram.utils.ProxyUtil;
import tw.nekomimi.nekogram.utils.UIUtil;

public class LaunchActivity extends Activity implements ActionBarLayout.ActionBarLayoutDelegate, NotificationCenter.NotificationCenterDelegate, DialogsActivity.DialogsActivityDelegate {

    private boolean finished;
    final private Pattern locationRegex = Pattern.compile("geo: ?(-?\\d+\\.\\d+),(-?\\d+\\.\\d+)(,|\\?z=)(-?\\d+)");
    private Location sendingLocation;
    private String videoPath;
    private String sendingText;
    private ArrayList<SendMessagesHelper.SendingMediaInfo> photoPathsArray;
    private ArrayList<String> documentsPathsArray;
    private ArrayList<Uri> documentsUrisArray;
    private String documentsMimeType;
    private ArrayList<String> documentsOriginalPathsArray;
    private ArrayList<TLRPC.User> contactsToSend;
    private Uri contactsToSendUri;
    private int currentConnectionState;
    private static ArrayList<BaseFragment> mainFragmentsStack = new ArrayList<>();
    private static ArrayList<BaseFragment> layerFragmentsStack = new ArrayList<>();
    private static ArrayList<BaseFragment> rightFragmentsStack = new ArrayList<>();
    private ViewTreeObserver.OnGlobalLayoutListener onGlobalLayoutListener;

    private ActionMode visibleActionMode;

    private ImageView themeSwitchImageView;
    private ActionBarLayout actionBarLayout;
    private ActionBarLayout layersActionBarLayout;
    private ActionBarLayout rightActionBarLayout;
    private FrameLayout shadowTablet;
    private FrameLayout shadowTabletSide;
    private View backgroundTablet;
    protected DrawerLayoutContainer drawerLayoutContainer;
    private DrawerLayoutAdapter drawerLayoutAdapter;
    private PasscodeView passcodeView;
    private TermsOfServiceView termsOfServiceView;
    private BlockingUpdateView blockingUpdateView;
    private AlertDialog visibleDialog;
    private AlertDialog proxyErrorDialog;
    private RecyclerListView sideMenu;
    private SideMenultItemAnimator itemAnimator;

    private AlertDialog localeDialog;
    private boolean loadingLocaleDialog;
    private HashMap<String, String> systemLocaleStrings;
    private HashMap<String, String> englishLocaleStrings;

    private int currentAccount;

    private Intent passcodeSaveIntent;
    private boolean passcodeSaveIntentIsNew;
    private boolean passcodeSaveIntentIsRestore;

    private boolean tabletFullSize;

    private String loadingThemeFileName;
    private String loadingThemeWallpaperName;
    private TLRPC.TL_wallPaper loadingThemeWallpaper;
    private Theme.ThemeInfo loadingThemeInfo;
    private TLRPC.TL_theme loadingTheme;
    private boolean loadingThemeAccent;
    private AlertDialog loadingThemeProgressDialog;

    private Runnable lockRunnable;

    private class DrawerItemTouchHelperCallback extends ItemTouchHelper.Callback {

        @Override
        public boolean isLongPressDragEnabled() {
            return true;
        }

        @Override
        public int getMovementFlags(RecyclerView recyclerView, RecyclerView.ViewHolder viewHolder) {
            if (viewHolder != null && viewHolder.getItemViewType() != 4) {
                return makeMovementFlags(0, 0);
            }
            return makeMovementFlags(ItemTouchHelper.UP | ItemTouchHelper.DOWN, 0);
        }

        @Override
        public void onChildDraw(Canvas c, RecyclerView recyclerView, RecyclerView.ViewHolder viewHolder, float dX, float dY, int actionState, boolean isCurrentlyActive) {
            super.onChildDraw(c, recyclerView, viewHolder, dX, dY, actionState, isCurrentlyActive);
        }

        @Override
        public void onSelectedChanged(RecyclerView.ViewHolder viewHolder, int actionState) {
            if (viewHolder != null && viewHolder.getItemViewType() == 4 && actionState != ItemTouchHelper.ACTION_STATE_IDLE) {
                sideMenu.cancelClickRunnables(false);
                viewHolder.itemView.setPressed(true);
            }
            super.onSelectedChanged(viewHolder, actionState);
        }

        @Override
        public void onSwiped(RecyclerView.ViewHolder viewHolder, int direction) {

        }

        @Override
        public void clearView(RecyclerView recyclerView, RecyclerView.ViewHolder viewHolder) {
            super.clearView(recyclerView, viewHolder);
            viewHolder.itemView.setPressed(false);
        }

        @Override
        public boolean onMove(RecyclerView recyclerView, RecyclerView.ViewHolder viewHolder, RecyclerView.ViewHolder target) {
            if (viewHolder.getItemViewType() == 4 && target.getItemViewType() == 4 &&
                    viewHolder.getAdapterPosition() != target.getAdapterPosition()) {
                drawerLayoutAdapter.swapAccountPosition(viewHolder.getAdapterPosition(), target.getAdapterPosition());
                return true;
            }
            return false;
        }
    }

    @Override
    protected void onCreate(Bundle savedInstanceState) {
        ApplicationLoader.postInitApplication();
        AndroidUtilities.checkDisplaySize(this, getResources().getConfiguration());
        currentAccount = UserConfig.selectedAccount;
        if (!UserConfig.getInstance(currentAccount).isClientActivated()) {
            Intent intent = getIntent();
            boolean isProxy = false;
            if (intent != null && intent.getAction() != null) {
                if (Intent.ACTION_SEND.equals(intent.getAction()) || Intent.ACTION_SEND_MULTIPLE.equals(intent.getAction())) {
                    super.onCreate(savedInstanceState);
                    finish();
                    return;
                } else if (Intent.ACTION_VIEW.equals(intent.getAction())) {
                    Uri uri = intent.getData();
                    if (uri != null) {
                        String url = uri.toString().toLowerCase();
                        isProxy = url.startsWith("tg:proxy") || url.startsWith("tg://proxy") || url.startsWith("tg:socks") || url.startsWith("tg://socks") ||
                                url.startsWith(V2RayConfig.VMESS_PROTOCOL) ||
                                url.startsWith(V2RayConfig.VMESS1_PROTOCOL) ||
                                url.startsWith(V2RayConfig.SS_PROTOCOL) ||
                                url.startsWith(V2RayConfig.SSR_PROTOCOL)
                        ;
                    }
                }
            }
            SharedPreferences preferences = MessagesController.getGlobalMainSettings();
            long crashed_time = preferences.getLong("intro_crashed_time", 0);
            boolean fromIntro = intent.getBooleanExtra("fromIntro", false);
            if (fromIntro) {
                preferences.edit().putLong("intro_crashed_time", 0).apply();
            }
            if (!isProxy && Math.abs(crashed_time - System.currentTimeMillis()) >= 60 * 2 * 1000 && intent != null && !fromIntro) {
                preferences = ApplicationLoader.applicationContext.getSharedPreferences("logininfo2", MODE_PRIVATE);
                Map<String, ?> state = preferences.getAll();
                if (state.isEmpty()) {
                    Intent intent2 = new Intent(this, IntroActivity.class);
                    intent2.setData(intent.getData());
                    startActivity(intent2);
                    super.onCreate(savedInstanceState);
                    finish();
                    return;
                }
            }
        }

        requestWindowFeature(Window.FEATURE_NO_TITLE);
        setTheme(R.style.Theme_TMessages);
        if (Build.VERSION.SDK_INT >= Build.VERSION_CODES.LOLLIPOP) {
            try {
                setTaskDescription(new ActivityManager.TaskDescription(null, null, Theme.getColor(Theme.key_actionBarDefault) | 0xff000000));
            } catch (Exception ignore) {

            }
            try {
                getWindow().setNavigationBarColor(0xff000000);
            } catch (Exception ignore) {

            }
        }

        getWindow().setBackgroundDrawable(new ColorDrawable(0xffffffff) {
            @Override
            public void setBounds(int left, int top, int right, int bottom) {
                bottom += AndroidUtilities.dp(500);
                super.setBounds(left, top, right, bottom);
            }

            @Override
            public void draw(Canvas canvas) {
                if (SharedConfig.smoothKeyboard) {
                    int color = getColor();
                    int newColor;
                    if (PhotoViewer.hasInstance() && PhotoViewer.getInstance().isVisible()) {
                        newColor = 0xff000000;
                    } else {
                        newColor = Theme.getColor(Theme.key_windowBackgroundWhite);
                    }
                    if (color != newColor) {
                        setColor(newColor);
                    }
                    super.draw(canvas);
                }
            }
        });

        if (SharedConfig.passcodeHash.length() > 0 && !SharedConfig.allowScreenCapture && !NekoXConfig.disableFlagSecure) {
            try {
                getWindow().setFlags(WindowManager.LayoutParams.FLAG_SECURE, WindowManager.LayoutParams.FLAG_SECURE);
            } catch (Exception e) {
                FileLog.e(e);
            }
        }

        super.onCreate(savedInstanceState);
        if (Build.VERSION.SDK_INT >= 24) {
            AndroidUtilities.isInMultiwindow = isInMultiWindowMode();
        }
        Theme.createChatResources(this, false);
        if (SharedConfig.passcodeHash.length() != 0 && SharedConfig.appLocked) {
            SharedConfig.lastPauseTime = (int) (SystemClock.elapsedRealtime() / 1000);
        }

        AndroidUtilities.fillStatusBarHeight(this);
        actionBarLayout = new ActionBarLayout(this) {
            @Override
            public void setThemeAnimationValue(float value) {
                super.setThemeAnimationValue(value);
                if (ArticleViewer.hasInstance() && ArticleViewer.getInstance().isVisible()) {
                    ArticleViewer.getInstance().updateThemeColors(value);
                }
                drawerLayoutContainer.setBehindKeyboardColor(Theme.getColor(Theme.key_windowBackgroundWhite));
                if (PhotoViewer.hasInstance()) {
                    PhotoViewer.getInstance().updateColors();
                }
            }
        };

        FrameLayout frameLayout = new FrameLayout(this);
        setContentView(frameLayout, new ViewGroup.LayoutParams(ViewGroup.LayoutParams.MATCH_PARENT, ViewGroup.LayoutParams.MATCH_PARENT));
        if (Build.VERSION.SDK_INT >= 21) {
            themeSwitchImageView = new ImageView(this);
            themeSwitchImageView.setVisibility(View.GONE);
            frameLayout.addView(themeSwitchImageView, LayoutHelper.createFrame(LayoutHelper.MATCH_PARENT, LayoutHelper.MATCH_PARENT));
        }

        drawerLayoutContainer = new DrawerLayoutContainer(this);
        drawerLayoutContainer.setBehindKeyboardColor(Theme.getColor(Theme.key_windowBackgroundWhite));
        frameLayout.addView(drawerLayoutContainer, LayoutHelper.createFrame(LayoutHelper.MATCH_PARENT, LayoutHelper.MATCH_PARENT));

        if (AndroidUtilities.isTablet()) {
            getWindow().setSoftInputMode(WindowManager.LayoutParams.SOFT_INPUT_ADJUST_RESIZE);

            RelativeLayout launchLayout = new RelativeLayout(this) {

                private boolean inLayout;

                @Override
                public void requestLayout() {
                    if (inLayout) {
                        return;
                    }
                    super.requestLayout();
                }

                @Override
                protected void onMeasure(int widthMeasureSpec, int heightMeasureSpec) {
                    inLayout = true;
                    int width = MeasureSpec.getSize(widthMeasureSpec);
                    int height = MeasureSpec.getSize(heightMeasureSpec);
                    setMeasuredDimension(width, height);

                    if (!AndroidUtilities.isInMultiwindow && (!AndroidUtilities.isSmallTablet() || getResources().getConfiguration().orientation == Configuration.ORIENTATION_LANDSCAPE)) {
                        tabletFullSize = false;
                        int leftWidth = width / 100 * 35;
                        if (leftWidth < AndroidUtilities.dp(320)) {
                            leftWidth = AndroidUtilities.dp(320);
                        }
                        actionBarLayout.measure(MeasureSpec.makeMeasureSpec(leftWidth, MeasureSpec.EXACTLY), MeasureSpec.makeMeasureSpec(height, MeasureSpec.EXACTLY));
                        shadowTabletSide.measure(MeasureSpec.makeMeasureSpec(AndroidUtilities.dp(1), MeasureSpec.EXACTLY), MeasureSpec.makeMeasureSpec(height, MeasureSpec.EXACTLY));
                        rightActionBarLayout.measure(MeasureSpec.makeMeasureSpec(width - leftWidth, MeasureSpec.EXACTLY), MeasureSpec.makeMeasureSpec(height, MeasureSpec.EXACTLY));
                    } else {
                        tabletFullSize = true;
                        actionBarLayout.measure(MeasureSpec.makeMeasureSpec(width, MeasureSpec.EXACTLY), MeasureSpec.makeMeasureSpec(height, MeasureSpec.EXACTLY));
                    }
                    backgroundTablet.measure(MeasureSpec.makeMeasureSpec(width, MeasureSpec.EXACTLY), MeasureSpec.makeMeasureSpec(height, MeasureSpec.EXACTLY));
                    shadowTablet.measure(MeasureSpec.makeMeasureSpec(width, MeasureSpec.EXACTLY), MeasureSpec.makeMeasureSpec(height, MeasureSpec.EXACTLY));
                    layersActionBarLayout.measure(MeasureSpec.makeMeasureSpec(Math.min(AndroidUtilities.dp(530), width), MeasureSpec.EXACTLY), MeasureSpec.makeMeasureSpec(Math.min(AndroidUtilities.dp(528), height), MeasureSpec.EXACTLY));

                    inLayout = false;
                }

                @Override
                protected void onLayout(boolean changed, int l, int t, int r, int b) {
                    int width = r - l;
                    int height = b - t;

                    if (!AndroidUtilities.isInMultiwindow && (!AndroidUtilities.isSmallTablet() || getResources().getConfiguration().orientation == Configuration.ORIENTATION_LANDSCAPE)) {
                        int leftWidth = width / 100 * 35;
                        if (leftWidth < AndroidUtilities.dp(320)) {
                            leftWidth = AndroidUtilities.dp(320);
                        }
                        shadowTabletSide.layout(leftWidth, 0, leftWidth + shadowTabletSide.getMeasuredWidth(), shadowTabletSide.getMeasuredHeight());
                        actionBarLayout.layout(0, 0, actionBarLayout.getMeasuredWidth(), actionBarLayout.getMeasuredHeight());
                        rightActionBarLayout.layout(leftWidth, 0, leftWidth + rightActionBarLayout.getMeasuredWidth(), rightActionBarLayout.getMeasuredHeight());
                    } else {
                        actionBarLayout.layout(0, 0, actionBarLayout.getMeasuredWidth(), actionBarLayout.getMeasuredHeight());
                    }
                    int x = (width - layersActionBarLayout.getMeasuredWidth()) / 2;
                    int y = (height - layersActionBarLayout.getMeasuredHeight()) / 2;
                    layersActionBarLayout.layout(x, y, x + layersActionBarLayout.getMeasuredWidth(), y + layersActionBarLayout.getMeasuredHeight());
                    backgroundTablet.layout(0, 0, backgroundTablet.getMeasuredWidth(), backgroundTablet.getMeasuredHeight());
                    shadowTablet.layout(0, 0, shadowTablet.getMeasuredWidth(), shadowTablet.getMeasuredHeight());
                }
            };
            drawerLayoutContainer.addView(launchLayout, LayoutHelper.createFrame(LayoutHelper.MATCH_PARENT, LayoutHelper.MATCH_PARENT));

            backgroundTablet = new View(this);
            BitmapDrawable drawable = (BitmapDrawable) getResources().getDrawable(R.drawable.catstile);
            drawable.setTileModeXY(Shader.TileMode.REPEAT, Shader.TileMode.REPEAT);
            backgroundTablet.setBackgroundDrawable(drawable);
            launchLayout.addView(backgroundTablet, LayoutHelper.createRelative(LayoutHelper.MATCH_PARENT, LayoutHelper.MATCH_PARENT));

            launchLayout.addView(actionBarLayout);

            rightActionBarLayout = new ActionBarLayout(this);
            rightActionBarLayout.init(rightFragmentsStack);
            rightActionBarLayout.setDelegate(this);
            launchLayout.addView(rightActionBarLayout);

            shadowTabletSide = new FrameLayout(this);
            shadowTabletSide.setBackgroundColor(0x40295274);
            launchLayout.addView(shadowTabletSide);

            shadowTablet = new FrameLayout(this);
            shadowTablet.setVisibility(layerFragmentsStack.isEmpty() ? View.GONE : View.VISIBLE);
            shadowTablet.setBackgroundColor(0x7f000000);
            launchLayout.addView(shadowTablet);
            shadowTablet.setOnTouchListener((v, event) -> {
                if (!actionBarLayout.fragmentsStack.isEmpty() && event.getAction() == MotionEvent.ACTION_UP) {
                    float x = event.getX();
                    float y = event.getY();
                    int[] location = new int[2];
                    layersActionBarLayout.getLocationOnScreen(location);
                    int viewX = location[0];
                    int viewY = location[1];

                    if (layersActionBarLayout.checkTransitionAnimation() || x > viewX && x < viewX + layersActionBarLayout.getWidth() && y > viewY && y < viewY + layersActionBarLayout.getHeight()) {
                        return false;
                    } else {
                        if (!layersActionBarLayout.fragmentsStack.isEmpty()) {
                            for (int a = 0; a < layersActionBarLayout.fragmentsStack.size() - 1; a++) {
                                layersActionBarLayout.removeFragmentFromStack(layersActionBarLayout.fragmentsStack.get(0));
                                a--;
                            }
                            layersActionBarLayout.closeLastFragment(true);
                        }
                        return true;
                    }
                }
                return false;
            });

            shadowTablet.setOnClickListener(v -> {

            });

            layersActionBarLayout = new ActionBarLayout(this);
            layersActionBarLayout.setRemoveActionBarExtraHeight(true);
            layersActionBarLayout.setBackgroundView(shadowTablet);
            layersActionBarLayout.setUseAlphaAnimations(true);
            layersActionBarLayout.setBackgroundResource(R.drawable.boxshadow);
            layersActionBarLayout.init(layerFragmentsStack);
            layersActionBarLayout.setDelegate(this);
            layersActionBarLayout.setDrawerLayoutContainer(drawerLayoutContainer);
            layersActionBarLayout.setVisibility(layerFragmentsStack.isEmpty() ? View.GONE : View.VISIBLE);
            launchLayout.addView(layersActionBarLayout);
        } else {
            drawerLayoutContainer.addView(actionBarLayout, new ViewGroup.LayoutParams(ViewGroup.LayoutParams.MATCH_PARENT, ViewGroup.LayoutParams.MATCH_PARENT));
        }

        sideMenu = new RecyclerListView(this) {
            @Override
            public boolean drawChild(Canvas canvas, View child, long drawingTime) {
                int restore = -1;
                if (itemAnimator != null && itemAnimator.isRunning() && itemAnimator.isAnimatingChild(child)) {
                    restore = canvas.save();
                    canvas.clipRect(0, itemAnimator.getAnimationClipTop(), getMeasuredWidth(), getMeasuredHeight());
                }
                boolean result = super.drawChild(canvas, child, drawingTime);
                if (restore >= 0) {
                    canvas.restoreToCount(restore);
                    invalidate();
                    invalidateViews();
                }
                return result;
            }
        };
        itemAnimator = new SideMenultItemAnimator(sideMenu);
        sideMenu.setItemAnimator(itemAnimator);
        sideMenu.setBackgroundColor(Theme.getColor(Theme.key_chats_menuBackground));
        sideMenu.setLayoutManager(new LinearLayoutManager(this, LinearLayoutManager.VERTICAL, false));
        sideMenu.setAllowItemsInteractionDuringAnimation(false);
        sideMenu.setAdapter(drawerLayoutAdapter = new DrawerLayoutAdapter(this, itemAnimator));
        ItemTouchHelper drawerItemTouchHelper = new ItemTouchHelper(new DrawerItemTouchHelperCallback());
        drawerItemTouchHelper.attachToRecyclerView(sideMenu);
        drawerLayoutContainer.setDrawerLayout(sideMenu);
        FrameLayout.LayoutParams layoutParams = (FrameLayout.LayoutParams) sideMenu.getLayoutParams();
        Point screenSize = AndroidUtilities.getRealScreenSize();
        layoutParams.width = AndroidUtilities.isTablet() ? AndroidUtilities.dp(320) : Math.min(AndroidUtilities.dp(320), Math.min(screenSize.x, screenSize.y) - AndroidUtilities.dp(56));
        layoutParams.height = LayoutHelper.MATCH_PARENT;
        sideMenu.setLayoutParams(layoutParams);
        sideMenu.setOnItemClickListener((view, position, x, y) -> {
            if (position == 0) {
                DrawerProfileCell profileCell = (DrawerProfileCell) view;
                if (profileCell.isInAvatar(x, y)) {
                    openSettings(profileCell.hasAvatar());
                } else {
                    drawerLayoutAdapter.setAccountsShown(!drawerLayoutAdapter.isAccountsShown(), true);
                }
            } else if (view instanceof DrawerUserCell) {
                switchToAccount(((DrawerUserCell) view).getAccountNumber(), true);
                drawerLayoutContainer.closeDrawer(false);
            } else if (view instanceof DrawerAddCell) {
                int freeAccount = -1;
                for (int a = 0; a < UserConfig.MAX_ACCOUNT_COUNT; a++) {
                    if (!UserConfig.getInstance(a).isClientActivated()) {
                        freeAccount = a;
                        break;
                    }
                }
                if (freeAccount >= 0) {
                    presentFragment(new LoginActivity(freeAccount));
                }
                drawerLayoutContainer.closeDrawer(false);
            } else if (view instanceof DrawerActionCheckCell) {
                int id = drawerLayoutAdapter.getId(position);
                //  DrawerLayoutAdapter.CheckItem item = drawerLayoutAdapter.getItem(position);
                if (id == 12) {
                    SharedPreferences preferences = ApplicationLoader.applicationContext.getSharedPreferences("themeconfig", Activity.MODE_PRIVATE);
                    String dayThemeName = preferences.getString("lastDayTheme", "Blue");
                    if (Theme.getTheme(dayThemeName) == null) {
                        dayThemeName = "Blue";
                    }
                    String nightThemeName = preferences.getString("lastDarkTheme", "Night");
                    if (Theme.getTheme(nightThemeName) == null) {
                        nightThemeName = "Night";
                    }
                    Theme.ThemeInfo themeInfo = Theme.getActiveTheme();

                    ((DrawerActionCheckCell) view).setChecked(!themeInfo.isDark());

                    if (dayThemeName.equals(nightThemeName)) {
                        if (themeInfo.isDark()) {
                            dayThemeName = "Blue";
                        } else {
                            nightThemeName = "Night";
                        }
                    }

                    if (dayThemeName.equals(themeInfo.getKey())) {
                        themeInfo = Theme.getTheme(nightThemeName);
                    } else {
                        themeInfo = Theme.getTheme(dayThemeName);
                    }
                    if (Theme.selectedAutoNightType != Theme.AUTO_NIGHT_TYPE_NONE) {
                        AlertUtil.showToast(LocaleController.getString("AutoNightModeOff", R.string.AutoNightModeOff));
                        Theme.selectedAutoNightType = Theme.AUTO_NIGHT_TYPE_NONE;
                        Theme.saveAutoNightThemeConfig();
                        Theme.cancelAutoNightThemeCallbacks();
                    }
                    int[] pos = new int[2];
                    Switch s = ((DrawerActionCheckCell) view).checkBox;
                    s.getLocationInWindow(pos);
                    pos[0] += s.getMeasuredWidth() / 2;
                    pos[1] += s.getMeasuredHeight() / 2;
                    NotificationCenter.getGlobalInstance().postNotificationName(NotificationCenter.needSetDayNightTheme, themeInfo, false, pos, -1);
                } else if (id == 13) {
                    presentFragment(new ProxyListActivity());
                    drawerLayoutContainer.closeDrawer(false);
                } else if (id == 14) {
                    NekoXConfig.toggleKeepOnlineStatus();
                    ;
                    drawerLayoutAdapter.notifyDataSetChanged();
                }
            } else {
                int id = drawerLayoutAdapter.getId(position);
                if (id == 2) {
                    Bundle args = new Bundle();
                    presentFragment(new GroupCreateActivity(args));
                    drawerLayoutContainer.closeDrawer(false);
                } else if (id == 3) {
                    Bundle args = new Bundle();
                    args.putBoolean("onlyUsers", true);
                    args.putBoolean("destroyAfterSelect", true);
                    args.putBoolean("createSecretChat", true);
                    args.putBoolean("allowBots", false);
                    args.putBoolean("allowSelf", false);
                    presentFragment(new ContactsActivity(args));
                    drawerLayoutContainer.closeDrawer(false);
                } else if (id == 4) {
                    SharedPreferences preferences = MessagesController.getGlobalMainSettings();
                    if (!BuildVars.DEBUG_VERSION && preferences.getBoolean("channel_intro", false)) {
                        Bundle args = new Bundle();
                        args.putInt("step", 0);
                        presentFragment(new ChannelCreateActivity(args));
                    } else {
                        presentFragment(new ActionIntroActivity(ActionIntroActivity.ACTION_TYPE_CHANNEL_CREATE));
                        preferences.edit().putBoolean("channel_intro", true).apply();
                    }
                    drawerLayoutContainer.closeDrawer(false);
                } else if (id == 6) {
                    presentFragment(new ContactsActivity(null));
                    drawerLayoutContainer.closeDrawer(false);
                } else if (id == 7) {
                    presentFragment(new InviteContactsActivity());
                    drawerLayoutContainer.closeDrawer(false);
                } else if (id == 8) {
                    openSettings(false);
                } else if (id == 9) {
                    Browser.openUrl(LaunchActivity.this, NekoXConfig.FAQ_URL);
                    drawerLayoutContainer.closeDrawer(false);
                } else if (id == 10) {
                    presentFragment(new CallLogActivity());
                    drawerLayoutContainer.closeDrawer(false);
                } else if (id == 11) {
                    Bundle args = new Bundle();
                    args.putInt("user_id", UserConfig.getInstance(currentAccount).getClientUserId());
                    presentFragment(new ChatActivity(args));
                    drawerLayoutContainer.closeDrawer(false);
                }
            }
        });

        drawerLayoutContainer.setParentActionBarLayout(actionBarLayout);
        actionBarLayout.setDrawerLayoutContainer(drawerLayoutContainer);
        actionBarLayout.init(mainFragmentsStack);
        actionBarLayout.setDelegate(this);

        Theme.loadWallpaper();

        passcodeView = new PasscodeView(this);
        drawerLayoutContainer.addView(passcodeView, LayoutHelper.createFrame(LayoutHelper.MATCH_PARENT, LayoutHelper.MATCH_PARENT));

        checkCurrentAccount();
        updateCurrentConnectionState(currentAccount);

        NotificationCenter.getGlobalInstance().postNotificationName(NotificationCenter.closeOtherAppActivities, this);

        currentConnectionState = ConnectionsManager.getInstance(currentAccount).getConnectionState();

        NotificationCenter.getGlobalInstance().addObserver(this, NotificationCenter.needShowAlert);
        NotificationCenter.getGlobalInstance().addObserver(this, NotificationCenter.reloadInterface);
        NotificationCenter.getGlobalInstance().addObserver(this, NotificationCenter.suggestedLangpack);
        NotificationCenter.getGlobalInstance().addObserver(this, NotificationCenter.didSetNewTheme);
        NotificationCenter.getGlobalInstance().addObserver(this, NotificationCenter.needSetDayNightTheme);
        NotificationCenter.getGlobalInstance().addObserver(this, NotificationCenter.needCheckSystemBarColors);
        NotificationCenter.getGlobalInstance().addObserver(this, NotificationCenter.closeOtherAppActivities);
        NotificationCenter.getGlobalInstance().addObserver(this, NotificationCenter.didSetPasscode);
        NotificationCenter.getGlobalInstance().addObserver(this, NotificationCenter.didSetNewWallpapper);
        NotificationCenter.getGlobalInstance().addObserver(this, NotificationCenter.notificationsCountUpdated);
        NotificationCenter.getGlobalInstance().addObserver(this, NotificationCenter.screenStateChanged);

        NotificationCenter.getGlobalInstance().addObserver(drawerLayoutAdapter, NotificationCenter.proxySettingsChanged);
        NotificationCenter.getGlobalInstance().addObserver(drawerLayoutAdapter, NotificationCenter.updateUserStatus);

        if (actionBarLayout.fragmentsStack.isEmpty()) {
            if (!UserConfig.getInstance(currentAccount).isClientActivated()) {
                actionBarLayout.addFragmentToStack(new LoginActivity());
                drawerLayoutContainer.setAllowOpenDrawer(false, false);
            } else {
                DialogsActivity dialogsActivity = new DialogsActivity(null);
                dialogsActivity.setSideMenu(sideMenu);
                actionBarLayout.addFragmentToStack(dialogsActivity);
                drawerLayoutContainer.setAllowOpenDrawer(true, false);
            }

            try {
                if (savedInstanceState != null) {
                    String fragmentName = savedInstanceState.getString("fragment");
                    if (fragmentName != null) {
                        Bundle args = savedInstanceState.getBundle("args");
                        switch (fragmentName) {
                            case "chat":
                                if (args != null) {
                                    ChatActivity chat = new ChatActivity(args);
                                    if (actionBarLayout.addFragmentToStack(chat)) {
                                        chat.restoreSelfArgs(savedInstanceState);
                                    }
                                }
                                break;
                            case "settings": {
                                args.putInt("user_id", UserConfig.getInstance(currentAccount).clientUserId);
                                ProfileActivity settings = new ProfileActivity(args);
                                actionBarLayout.addFragmentToStack(settings);
                                settings.restoreSelfArgs(savedInstanceState);
                                break;
                            }
                            case "group":
                                if (args != null) {
                                    GroupCreateFinalActivity group = new GroupCreateFinalActivity(args);
                                    if (actionBarLayout.addFragmentToStack(group)) {
                                        group.restoreSelfArgs(savedInstanceState);
                                    }
                                }
                                break;
                            case "channel":
                                if (args != null) {
                                    ChannelCreateActivity channel = new ChannelCreateActivity(args);
                                    if (actionBarLayout.addFragmentToStack(channel)) {
                                        channel.restoreSelfArgs(savedInstanceState);
                                    }
                                }
                                break;
                            case "chat_profile":
                                if (args != null) {
                                    ProfileActivity profile = new ProfileActivity(args);
                                    if (actionBarLayout.addFragmentToStack(profile)) {
                                        profile.restoreSelfArgs(savedInstanceState);
                                    }
                                }
                                break;
                            case "wallpapers": {
                                WallpapersListActivity settings = new WallpapersListActivity(WallpapersListActivity.TYPE_ALL);
                                actionBarLayout.addFragmentToStack(settings);
                                settings.restoreSelfArgs(savedInstanceState);
                                break;
                            }
                        }
                    }
                }
            } catch (Exception e) {
                FileLog.e(e);
            }
        } else {
            BaseFragment fragment = actionBarLayout.fragmentsStack.get(0);
            if (fragment instanceof DialogsActivity) {
                ((DialogsActivity) fragment).setSideMenu(sideMenu);
            }
            boolean allowOpen = true;
            if (AndroidUtilities.isTablet()) {
                allowOpen = actionBarLayout.fragmentsStack.size() <= 1 && layersActionBarLayout.fragmentsStack.isEmpty();
                if (layersActionBarLayout.fragmentsStack.size() == 1 && layersActionBarLayout.fragmentsStack.get(0) instanceof LoginActivity) {
                    allowOpen = false;
                }
            }
            if (actionBarLayout.fragmentsStack.size() == 1 && actionBarLayout.fragmentsStack.get(0) instanceof LoginActivity) {
                allowOpen = false;
            }
            drawerLayoutContainer.setAllowOpenDrawer(allowOpen, false);
        }
        checkLayout();
        checkSystemBarColors();

        handleIntent(getIntent(), false, savedInstanceState != null, false);

        try {
            String os1 = Build.DISPLAY;
            String os2 = Build.USER;
            if (os1 != null) {
                os1 = os1.toLowerCase();
            } else {
                os1 = "";
            }
            if (os2 != null) {
                os2 = os1.toLowerCase();
            } else {
                os2 = "";
            }
            if (BuildVars.LOGS_ENABLED) {
                FileLog.d("OS name " + os1 + " " + os2);
            }
            if (os1.contains("flyme") || os2.contains("flyme")) {
                AndroidUtilities.incorrectDisplaySizeFix = true;
                final View view = getWindow().getDecorView().getRootView();
                view.getViewTreeObserver().addOnGlobalLayoutListener(onGlobalLayoutListener = () -> {
                    int height = view.getMeasuredHeight();
                    FileLog.d("height = " + height + " displayHeight = " + AndroidUtilities.displaySize.y);
                    if (Build.VERSION.SDK_INT >= 21) {
                        height -= AndroidUtilities.statusBarHeight;
                    }
                    if (height > AndroidUtilities.dp(100) && height < AndroidUtilities.displaySize.y && height + AndroidUtilities.dp(100) > AndroidUtilities.displaySize.y) {
                        AndroidUtilities.displaySize.y = height;
                        if (BuildVars.LOGS_ENABLED) {
                            FileLog.d("fix display size y to " + AndroidUtilities.displaySize.y);
                        }
                    }
                });
            }
        } catch (Exception e) {
            FileLog.e(e);
        }
        MediaController.getInstance().setBaseActivity(this, true);
        ExternalGcm.checkUpdate(this);
        UIUtil.runOnIoDispatcher(() -> {

            for (SubInfo subInfo : SubManager.getSubList().find()) {

                if (subInfo == null) continue;

                try {

                    subInfo.proxies = subInfo.reloadProxies();
                    subInfo.lastFetch = System.currentTimeMillis();

                    SubManager.getSubList().update(subInfo, true);
                    SharedConfig.reloadProxyList();

                } catch (SubInfo.AllTriesFailed allTriesFailed) {

                    FileLog.e(allTriesFailed);

                }

            }

        });
    }

    private void openSettings(boolean expanded) {
        Bundle args = new Bundle();
        args.putInt("user_id", UserConfig.getInstance(currentAccount).clientUserId);
        if (expanded) {
            args.putBoolean("expandPhoto", true);
        }
        ProfileActivity fragment = new ProfileActivity(args);
        presentFragment(fragment);
        drawerLayoutContainer.closeDrawer(false);
    }

    private void checkSystemBarColors() {
        if (Build.VERSION.SDK_INT >= Build.VERSION_CODES.M) {
            int color = Theme.getColor(Theme.key_actionBarDefault, null, true);
            AndroidUtilities.setLightStatusBar(getWindow(), AndroidUtilities.computePerceivedBrightness(color) >= 0.721f);
            if (Build.VERSION.SDK_INT >= Build.VERSION_CODES.O) {
                final Window window = getWindow();
                color = Theme.getColor(Theme.key_windowBackgroundGray, null, true);
                if (window.getNavigationBarColor() != color) {
                    window.setNavigationBarColor(color);
                    final float brightness = AndroidUtilities.computePerceivedBrightness(color);
                    AndroidUtilities.setLightNavigationBar(getWindow(), brightness >= 0.721f);
                }
            }
        }
    }

    public void switchToAccount(int account, boolean removeAll) {
        switchToAccount(account, removeAll, false);
    }

    public void switchToAccount(int account, boolean removeAll, boolean afterLogin) {
        if (account == UserConfig.selectedAccount) {
            return;
        }

        ConnectionsManager.getInstance(currentAccount).setAppPaused(true, false);
        UserConfig.selectedAccount = account;
        UserConfig.getInstance(0).saveConfig(false);

        checkCurrentAccount();
        if (AndroidUtilities.isTablet()) {
            layersActionBarLayout.removeAllFragments();
            rightActionBarLayout.removeAllFragments();
            if (!tabletFullSize) {
                shadowTabletSide.setVisibility(View.VISIBLE);
                if (rightActionBarLayout.fragmentsStack.isEmpty()) {
                    backgroundTablet.setVisibility(View.VISIBLE);
                }
                rightActionBarLayout.setVisibility(View.GONE);
            }
            layersActionBarLayout.setVisibility(View.GONE);
        }
        if (removeAll) {
            actionBarLayout.removeAllFragments();
        } else {
            actionBarLayout.removeFragmentFromStack(0);
        }
        DialogsActivity dialogsActivity = new DialogsActivity(null);
        dialogsActivity.setSideMenu(sideMenu);
        actionBarLayout.addFragmentToStack(dialogsActivity, 0);
        drawerLayoutContainer.setAllowOpenDrawer(true, false);
        actionBarLayout.showLastFragment();
        if (AndroidUtilities.isTablet()) {
            layersActionBarLayout.showLastFragment();
            rightActionBarLayout.showLastFragment();
        }
        if (!ApplicationLoader.mainInterfacePaused) {
            ConnectionsManager.getInstance(currentAccount).setAppPaused(false, false);
        }
        if (UserConfig.getInstance(account).unacceptedTermsOfService != null) {
            showTosActivity(account, UserConfig.getInstance(account).unacceptedTermsOfService);
        }
        if (afterLogin) {
            PrivacyUtil.postCheckAll(this, account);
        }
        updateCurrentConnectionState(currentAccount);
        NotificationCenter.getGlobalInstance().postNotificationName(NotificationCenter.updateUserStatus, (Object) null);
    }

    private void switchToAvailableAccountOrLogout() {
        int account = -1;
        for (int a = 0; a < UserConfig.MAX_ACCOUNT_COUNT; a++) {
            if (UserConfig.getInstance(a).isClientActivated()) {
                account = a;
                break;
            }
        }
        if (termsOfServiceView != null) {
            termsOfServiceView.setVisibility(View.GONE);
        }
        if (account != -1) {
            switchToAccount(account, true);
        } else {
            if (drawerLayoutAdapter != null) {
                drawerLayoutAdapter.notifyDataSetChanged();
            }
            for (BaseFragment fragment : actionBarLayout.fragmentsStack) {
                fragment.onFragmentDestroy();
            }
            actionBarLayout.fragmentsStack.clear();
            if (AndroidUtilities.isTablet()) {
                for (BaseFragment fragment : layersActionBarLayout.fragmentsStack) {
                    fragment.onFragmentDestroy();
                }
                layersActionBarLayout.fragmentsStack.clear();
                for (BaseFragment fragment : rightActionBarLayout.fragmentsStack) {
                    fragment.onFragmentDestroy();
                }
                rightActionBarLayout.fragmentsStack.clear();
            }
            Intent intent2 = new Intent(this, IntroActivity.class);
            startActivity(intent2);
            onFinish();
            finish();
        }
    }

    public int getMainFragmentsCount() {
        return mainFragmentsStack.size();
    }

    private void checkCurrentAccount() {
        if (currentAccount != UserConfig.selectedAccount) {
            NotificationCenter.getInstance(currentAccount).removeObserver(this, NotificationCenter.appDidLogout);
            NotificationCenter.getInstance(currentAccount).removeObserver(this, NotificationCenter.mainUserInfoChanged);
            NotificationCenter.getInstance(currentAccount).removeObserver(this, NotificationCenter.didUpdateConnectionState);
            NotificationCenter.getInstance(currentAccount).removeObserver(this, NotificationCenter.needShowAlert);
            NotificationCenter.getInstance(currentAccount).removeObserver(this, NotificationCenter.wasUnableToFindCurrentLocation);
            NotificationCenter.getInstance(currentAccount).removeObserver(this, NotificationCenter.openArticle);
            NotificationCenter.getInstance(currentAccount).removeObserver(this, NotificationCenter.hasNewContactsToImport);
            NotificationCenter.getInstance(currentAccount).removeObserver(this, NotificationCenter.needShowPlayServicesAlert);
            NotificationCenter.getInstance(currentAccount).removeObserver(this, NotificationCenter.fileDidLoad);
            NotificationCenter.getInstance(currentAccount).removeObserver(this, NotificationCenter.fileDidFailToLoad);
        }
        currentAccount = UserConfig.selectedAccount;
        NotificationCenter.getInstance(currentAccount).addObserver(this, NotificationCenter.appDidLogout);
        NotificationCenter.getInstance(currentAccount).addObserver(this, NotificationCenter.mainUserInfoChanged);
        NotificationCenter.getInstance(currentAccount).addObserver(this, NotificationCenter.didUpdateConnectionState);
        NotificationCenter.getInstance(currentAccount).addObserver(this, NotificationCenter.needShowAlert);
        NotificationCenter.getInstance(currentAccount).addObserver(this, NotificationCenter.wasUnableToFindCurrentLocation);
        NotificationCenter.getInstance(currentAccount).addObserver(this, NotificationCenter.openArticle);
        NotificationCenter.getInstance(currentAccount).addObserver(this, NotificationCenter.hasNewContactsToImport);
        NotificationCenter.getInstance(currentAccount).addObserver(this, NotificationCenter.needShowPlayServicesAlert);
        NotificationCenter.getInstance(currentAccount).addObserver(this, NotificationCenter.fileDidLoad);
        NotificationCenter.getInstance(currentAccount).addObserver(this, NotificationCenter.fileDidFailToLoad);
    }

    private void checkLayout() {
        if (!AndroidUtilities.isTablet() || rightActionBarLayout == null) {
            return;
        }

        if (!AndroidUtilities.isInMultiwindow && (!AndroidUtilities.isSmallTablet() || getResources().getConfiguration().orientation == Configuration.ORIENTATION_LANDSCAPE)) {
            tabletFullSize = false;
            if (actionBarLayout.fragmentsStack.size() >= 2) {
                for (int a = 1; a < actionBarLayout.fragmentsStack.size(); a++) {
                    BaseFragment chatFragment = actionBarLayout.fragmentsStack.get(a);
                    if (chatFragment instanceof ChatActivity) {
                        ((ChatActivity) chatFragment).setIgnoreAttachOnPause(true);
                    }
                    chatFragment.onPause();
                    actionBarLayout.fragmentsStack.remove(a);
                    rightActionBarLayout.fragmentsStack.add(chatFragment);
                    a--;
                }
                if (passcodeView.getVisibility() != View.VISIBLE) {
                    actionBarLayout.showLastFragment();
                    rightActionBarLayout.showLastFragment();
                }
            }
            rightActionBarLayout.setVisibility(rightActionBarLayout.fragmentsStack.isEmpty() ? View.GONE : View.VISIBLE);
            backgroundTablet.setVisibility(rightActionBarLayout.fragmentsStack.isEmpty() ? View.VISIBLE : View.GONE);
            shadowTabletSide.setVisibility(!actionBarLayout.fragmentsStack.isEmpty() ? View.VISIBLE : View.GONE);
        } else {
            tabletFullSize = true;
            if (!rightActionBarLayout.fragmentsStack.isEmpty()) {
                for (int a = 0; a < rightActionBarLayout.fragmentsStack.size(); a++) {
                    BaseFragment chatFragment = rightActionBarLayout.fragmentsStack.get(a);
                    if (chatFragment instanceof ChatActivity) {
                        ((ChatActivity) chatFragment).setIgnoreAttachOnPause(true);
                    }
                    chatFragment.onPause();
                    rightActionBarLayout.fragmentsStack.remove(a);
                    actionBarLayout.fragmentsStack.add(chatFragment);
                    a--;
                }
                if (passcodeView.getVisibility() != View.VISIBLE) {
                    actionBarLayout.showLastFragment();
                }
            }
            shadowTabletSide.setVisibility(View.GONE);
            rightActionBarLayout.setVisibility(View.GONE);
            backgroundTablet.setVisibility(!actionBarLayout.fragmentsStack.isEmpty() ? View.GONE : View.VISIBLE);
        }
    }

    private void showUpdateActivity(int account, TLRPC.TL_help_appUpdate update, boolean check) {
        if (blockingUpdateView == null) {
            blockingUpdateView = new BlockingUpdateView(LaunchActivity.this) {
                @Override
                public void setVisibility(int visibility) {
                    super.setVisibility(visibility);
                    if (visibility == View.GONE) {
                        drawerLayoutContainer.setAllowOpenDrawer(true, false);
                    }
                }
            };
            drawerLayoutContainer.addView(blockingUpdateView, LayoutHelper.createFrame(LayoutHelper.MATCH_PARENT, LayoutHelper.MATCH_PARENT));
        }
        blockingUpdateView.show(account, update, check);
        drawerLayoutContainer.setAllowOpenDrawer(false, false);
    }

    private void showTosActivity(int account, TLRPC.TL_help_termsOfService tos) {
        if (termsOfServiceView == null) {
            termsOfServiceView = new TermsOfServiceView(this);
            termsOfServiceView.setAlpha(0f);
            drawerLayoutContainer.addView(termsOfServiceView, LayoutHelper.createFrame(LayoutHelper.MATCH_PARENT, LayoutHelper.MATCH_PARENT));
            termsOfServiceView.setDelegate(new TermsOfServiceView.TermsOfServiceViewDelegate() {
                @Override
                public void onAcceptTerms(int account) {
                    UserConfig.getInstance(account).unacceptedTermsOfService = null;
                    UserConfig.getInstance(account).saveConfig(false);
                    drawerLayoutContainer.setAllowOpenDrawer(true, false);
                    if (mainFragmentsStack.size() > 0) {
                        mainFragmentsStack.get(mainFragmentsStack.size() - 1).onResume();
                    }
                    termsOfServiceView.animate()
                            .alpha(0f)
                            .setDuration(150)
                            .setInterpolator(AndroidUtilities.accelerateInterpolator)
                            .withEndAction(() -> termsOfServiceView.setVisibility(View.GONE))
                            .start();
                }

                @Override
                public void onDeclineTerms(int account) {
                    drawerLayoutContainer.setAllowOpenDrawer(true, false);
                    termsOfServiceView.setVisibility(View.GONE);
                }
            });
        }
        TLRPC.TL_help_termsOfService currentTos = UserConfig.getInstance(account).unacceptedTermsOfService;
        if (currentTos != tos && (currentTos == null || !currentTos.id.data.equals(tos.id.data))) {
            UserConfig.getInstance(account).unacceptedTermsOfService = tos;
            UserConfig.getInstance(account).saveConfig(false);
        }
        termsOfServiceView.show(account, tos);
        drawerLayoutContainer.setAllowOpenDrawer(false, false);
        termsOfServiceView.animate().alpha(1f).setDuration(150).setInterpolator(AndroidUtilities.decelerateInterpolator).setListener(null).start();
    }

    private void showPasscodeActivity() {
        if (passcodeView == null) {
            return;
        }
        SharedConfig.appLocked = true;
        if (SecretMediaViewer.hasInstance() && SecretMediaViewer.getInstance().isVisible()) {
            SecretMediaViewer.getInstance().closePhoto(false, false);
        } else if (PhotoViewer.hasInstance() && PhotoViewer.getInstance().isVisible()) {
            PhotoViewer.getInstance().closePhoto(false, true);
        } else if (ArticleViewer.hasInstance() && ArticleViewer.getInstance().isVisible()) {
            ArticleViewer.getInstance().close(false, true);
        }
        passcodeView.onShow();
        SharedConfig.isWaitingForPasscodeEnter = true;
        drawerLayoutContainer.setAllowOpenDrawer(false, false);
        passcodeView.setDelegate(() -> {
            SharedConfig.isWaitingForPasscodeEnter = false;
            if (passcodeSaveIntent != null) {
                handleIntent(passcodeSaveIntent, passcodeSaveIntentIsNew, passcodeSaveIntentIsRestore, true);
                passcodeSaveIntent = null;
            }
            drawerLayoutContainer.setAllowOpenDrawer(true, false);
            actionBarLayout.setVisibility(View.VISIBLE);
            actionBarLayout.showLastFragment();
            if (AndroidUtilities.isTablet()) {
                layersActionBarLayout.showLastFragment();
                rightActionBarLayout.showLastFragment();
                if (layersActionBarLayout.getVisibility() == View.INVISIBLE) {
                    layersActionBarLayout.setVisibility(View.VISIBLE);
                }
                rightActionBarLayout.setVisibility(View.VISIBLE);
            }
        });
        actionBarLayout.setVisibility(View.INVISIBLE);
        if (AndroidUtilities.isTablet()) {
            if (layersActionBarLayout.getVisibility() == View.VISIBLE) {
                layersActionBarLayout.setVisibility(View.INVISIBLE);
            }
            rightActionBarLayout.setVisibility(View.INVISIBLE);
        }
    }

    private boolean handleIntent(Intent intent, boolean isNew, boolean restore, boolean fromPassword) {
        if (AndroidUtilities.handleProxyIntent(this, intent)) {
            actionBarLayout.showLastFragment();
            if (AndroidUtilities.isTablet()) {
                layersActionBarLayout.showLastFragment();
                rightActionBarLayout.showLastFragment();
            }
            return true;
        }
        if (PhotoViewer.hasInstance() && PhotoViewer.getInstance().isVisible()) {
            if (intent == null || !Intent.ACTION_MAIN.equals(intent.getAction())) {
                PhotoViewer.getInstance().closePhoto(false, true);
            }
        }
        int flags = intent.getFlags();
        final int[] intentAccount = new int[]{intent.getIntExtra("currentAccount", UserConfig.selectedAccount)};
        switchToAccount(intentAccount[0], true);
        boolean isVoipIntent = intent.getAction() != null && intent.getAction().equals("voip");
        if (!fromPassword && (AndroidUtilities.needShowPasscode(true) || SharedConfig.isWaitingForPasscodeEnter)) {
            showPasscodeActivity();
            UserConfig.getInstance(currentAccount).saveConfig(false);
<<<<<<< HEAD
        } else {
            boolean pushOpened = false;

            int push_user_id = 0;
            int push_chat_id = 0;
            int push_enc_id = 0;
            int push_msg_id = 0;
            int open_settings = 0;
            int open_new_dialog = 0;
            long dialogId = 0;
            boolean showDialogsList = false;
            boolean showPlayer = false;
            boolean showLocations = false;
            boolean audioCallUser = false;
            boolean videoCallUser = false;

            photoPathsArray = null;
            videoPath = null;
            sendingText = null;
            sendingLocation = null;
            documentsPathsArray = null;
            documentsOriginalPathsArray = null;
            documentsMimeType = null;
            documentsUrisArray = null;
            contactsToSend = null;
            contactsToSendUri = null;

            if ((flags & Intent.FLAG_ACTIVITY_LAUNCHED_FROM_HISTORY) == 0) {
                if (intent != null && intent.getAction() != null && !restore) {
                    if (Intent.ACTION_SEND.equals(intent.getAction())) {
                        if (SharedConfig.directShare && intent != null && intent.getExtras() != null) {
                            dialogId = intent.getExtras().getLong("dialogId", 0);
                            String hash = null;
                            if (dialogId == 0) {
                                try {
                                    String id = intent.getExtras().getString(ShortcutManagerCompat.EXTRA_SHORTCUT_ID);
                                    if (id != null) {
                                        List<ShortcutInfoCompat> list = ShortcutManagerCompat.getDynamicShortcuts(ApplicationLoader.applicationContext);
                                        for (int a = 0, N = list.size(); a < N; a++) {
                                            ShortcutInfoCompat info = list.get(a);
                                            if (id.equals(info.getId())) {
                                                Bundle extras = info.getIntent().getExtras();
                                                dialogId = extras.getLong("dialogId", 0);
                                                hash = extras.getString("hash", null);
                                                break;
                                            }
=======
            if (!isVoipIntent) {
                passcodeSaveIntent = intent;
                passcodeSaveIntentIsNew = isNew;
                passcodeSaveIntentIsRestore = restore;
                return false;
            }
        }
        boolean pushOpened = false;

        int push_user_id = 0;
        int push_chat_id = 0;
        int push_enc_id = 0;
        int push_msg_id = 0;
        int open_settings = 0;
        int open_new_dialog = 0;
        long dialogId = 0;
        boolean showDialogsList = false;
        boolean showPlayer = false;
        boolean showLocations = false;
        boolean audioCallUser = false;
        boolean videoCallUser = false;

        photoPathsArray = null;
        videoPath = null;
        sendingText = null;
        documentsPathsArray = null;
        documentsOriginalPathsArray = null;
        documentsMimeType = null;
        documentsUrisArray = null;
        contactsToSend = null;
        contactsToSendUri = null;

        if ((flags & Intent.FLAG_ACTIVITY_LAUNCHED_FROM_HISTORY) == 0) {
            if (intent != null && intent.getAction() != null && !restore) {
                if (Intent.ACTION_SEND.equals(intent.getAction())) {
                    if (SharedConfig.directShare && intent != null && intent.getExtras() != null) {
                        dialogId = intent.getExtras().getLong("dialogId", 0);
                        String hash = null;
                        if (dialogId == 0) {
                            try {
                                String id = intent.getExtras().getString(ShortcutManagerCompat.EXTRA_SHORTCUT_ID);
                                if (id != null) {
                                    List<ShortcutInfoCompat> list = ShortcutManagerCompat.getDynamicShortcuts(ApplicationLoader.applicationContext);
                                    for (int a = 0, N = list.size(); a < N; a++) {
                                        ShortcutInfoCompat info = list.get(a);
                                        if (id.equals(info.getId())) {
                                            Bundle extras = info.getIntent().getExtras();
                                            dialogId = extras.getLong("dialogId", 0);
                                            hash = extras.getString("hash", null);
                                            break;
>>>>>>> 4c5f32ba
                                        }
                                    }
                                }
                            } catch (Throwable e) {
                                FileLog.e(e);
                            }
                        } else {
                            hash = intent.getExtras().getString("hash", null);
                        }
                        if (SharedConfig.directShareHash == null || !SharedConfig.directShareHash.equals(hash)) {
                            dialogId = 0;
                        }
                    }

                    boolean error = false;
                    String type = intent.getType();
                    if (type != null && type.equals(ContactsContract.Contacts.CONTENT_VCARD_TYPE)) {
                        try {
                            Uri uri = (Uri) intent.getExtras().get(Intent.EXTRA_STREAM);
                            if (uri != null) {
                                contactsToSend = AndroidUtilities.loadVCardFromStream(uri, currentAccount, false, null, null);
                                if (contactsToSend.size() > 5) {
                                    contactsToSend = null;
                                    documentsUrisArray = new ArrayList<>();
                                    documentsUrisArray.add(uri);
                                    documentsMimeType = type;
                                } else {
                                    contactsToSendUri = uri;
                                }
                            } else {
                                error = true;
                            }
                        } catch (Exception e) {
                            FileLog.e(e);
                            error = true;
                        }
                    } else {
                        String text = intent.getStringExtra(Intent.EXTRA_TEXT);
                        if (text == null) {
                            CharSequence textSequence = intent.getCharSequenceExtra(Intent.EXTRA_TEXT);
                            if (textSequence != null) {
                                text = textSequence.toString();
                            }
                        }
                        String subject = intent.getStringExtra(Intent.EXTRA_SUBJECT);

<<<<<<< HEAD
                            if (!TextUtils.isEmpty(text)) {
                                Matcher m = locationRegex.matcher(text);
                                if (m.find()) {
                                    String[] lines = text.split("\\n");
                                    String venueTitle = null;
                                    String venueAddress = null;
                                    if (lines[0].equals("My Position")) {
                                        // Use normal GeoPoint message (user position)
                                    } else if (!lines[0].contains("geo:")) {
                                        venueTitle = lines[0];
                                        if (!lines[1].contains("geo:")) {
                                            venueAddress = lines[1];
                                        }
                                    }
                                    sendingLocation = new Location("");
                                    sendingLocation.setLatitude(Double.parseDouble(m.group(1)));
                                    sendingLocation.setLongitude(Double.parseDouble(m.group(2)));
                                    Bundle bundle = new Bundle();
                                    bundle.putCharSequence("venueTitle", venueTitle);
                                    bundle.putCharSequence("venueAddress", venueAddress);
                                    sendingLocation.setExtras(bundle);
                                } else if ((text.startsWith("http://") || text.startsWith("https://")) && !TextUtils.isEmpty(subject)) {
                                    text = subject + "\n" + text;
                                }
                                sendingText = text;
                            } else if (!TextUtils.isEmpty(subject)) {
                                sendingText = subject;
=======
                        if (!TextUtils.isEmpty(text)) {
                            if ((text.startsWith("http://") || text.startsWith("https://")) && !TextUtils.isEmpty(subject)) {
                                text = subject + "\n" + text;
>>>>>>> 4c5f32ba
                            }
                            sendingText = text;
                        } else if (!TextUtils.isEmpty(subject)) {
                            sendingText = subject;
                        }

                        Parcelable parcelable = intent.getParcelableExtra(Intent.EXTRA_STREAM);
                        if (parcelable != null) {
                            String path;
                            if (!(parcelable instanceof Uri)) {
                                parcelable = Uri.parse(parcelable.toString());
                            }
                            Uri uri = (Uri) parcelable;
                            if (uri != null) {
                                if (AndroidUtilities.isInternalUri(uri)) {
                                    error = true;
                                }
<<<<<<< HEAD
                                Uri uri = (Uri) parcelable;
                                if (!error) {
                                    if (uri != null && (type != null && type.startsWith("image/") || uri.toString().toLowerCase().endsWith(".jpg"))) {
                                        if (photoPathsArray == null) {
                                            photoPathsArray = new ArrayList<>();
=======
                            }
                            if (!error) {
                                if (uri != null && (type != null && type.startsWith("image/") || uri.toString().toLowerCase().endsWith(".jpg"))) {
                                    if (photoPathsArray == null) {
                                        photoPathsArray = new ArrayList<>();
                                    }
                                    SendMessagesHelper.SendingMediaInfo info = new SendMessagesHelper.SendingMediaInfo();
                                    info.uri = uri;
                                    photoPathsArray.add(info);
                                } else {
                                    path = AndroidUtilities.getPath(uri);
                                    if (path != null) {
                                        if (path.startsWith("file:")) {
                                            path = path.replace("file://", "");
>>>>>>> 4c5f32ba
                                        }
                                        if (type != null && type.startsWith("video/")) {
                                            videoPath = path;
                                        } else {
                                            if (documentsPathsArray == null) {
                                                documentsPathsArray = new ArrayList<>();
                                                documentsOriginalPathsArray = new ArrayList<>();
                                            }
                                            documentsPathsArray.add(path);
                                            documentsOriginalPathsArray.add(uri.toString());
                                        }
                                    } else {
                                        if (documentsUrisArray == null) {
                                            documentsUrisArray = new ArrayList<>();
                                        }
                                        documentsUrisArray.add(uri);
                                        documentsMimeType = type;
                                    }
                                }
<<<<<<< HEAD
                            } else if (sendingText == null && sendingLocation == null) {
                                error = true;
=======
>>>>>>> 4c5f32ba
                            }
                        } else if (sendingText == null) {
                            error = true;
                        }
                    }
                    if (error) {
                        Toast.makeText(this, "Unsupported content", Toast.LENGTH_SHORT).show();
                    }
                } else if (Intent.ACTION_SEND_MULTIPLE.equals(intent.getAction())) {
                    boolean error = false;
                    try {
                        ArrayList<Parcelable> uris = intent.getParcelableArrayListExtra(Intent.EXTRA_STREAM);
                        String type = intent.getType();
                        if (uris != null) {
                            for (int a = 0; a < uris.size(); a++) {
                                Parcelable parcelable = uris.get(a);
                                if (!(parcelable instanceof Uri)) {
                                    parcelable = Uri.parse(parcelable.toString());
                                }
                                Uri uri = (Uri) parcelable;
                                if (uri != null) {
                                    if (AndroidUtilities.isInternalUri(uri)) {
                                        uris.remove(a);
                                        a--;
                                    }
                                }
                            }
                            if (uris.isEmpty()) {
                                uris = null;
                            }
                        }
                        if (uris != null) {
                            if (type != null && type.startsWith("image/")) {
                                for (int a = 0; a < uris.size(); a++) {
                                    Parcelable parcelable = uris.get(a);
                                    if (!(parcelable instanceof Uri)) {
                                        parcelable = Uri.parse(parcelable.toString());
                                    }
                                    Uri uri = (Uri) parcelable;
                                    if (photoPathsArray == null) {
                                        photoPathsArray = new ArrayList<>();
                                    }
                                    SendMessagesHelper.SendingMediaInfo info = new SendMessagesHelper.SendingMediaInfo();
                                    info.uri = uri;
                                    photoPathsArray.add(info);
                                }
                            } else {
                                for (int a = 0; a < uris.size(); a++) {
                                    Parcelable parcelable = uris.get(a);
                                    if (!(parcelable instanceof Uri)) {
                                        parcelable = Uri.parse(parcelable.toString());
                                    }
                                    Uri uri = (Uri) parcelable;
                                    String path = AndroidUtilities.getPath(uri);
                                    String originalPath = parcelable.toString();
                                    if (originalPath == null) {
                                        originalPath = path;
                                    }
                                    if (path != null) {
                                        if (path.startsWith("file:")) {
                                            path = path.replace("file://", "");
                                        }
                                        if (documentsPathsArray == null) {
                                            documentsPathsArray = new ArrayList<>();
                                            documentsOriginalPathsArray = new ArrayList<>();
                                        }
                                        documentsPathsArray.add(path);
                                        documentsOriginalPathsArray.add(originalPath);
                                    } else {
                                        if (documentsUrisArray == null) {
                                            documentsUrisArray = new ArrayList<>();
                                        }
                                        documentsUrisArray.add(uri);
                                        documentsMimeType = type;
                                    }
                                }
                            }
                        } else {
                            error = true;
                        }
<<<<<<< HEAD
                        if (error) {
                            Toast.makeText(this, "Unsupported content", Toast.LENGTH_SHORT).show();
                        }
                    } else if (Intent.ACTION_VIEW.equals(intent.getAction())) {
                        Uri data = intent.getData();
                        if (data != null) {
                            String username = null;
                            String login = null;
                            String group = null;
                            String sticker = null;
                            HashMap<String, String> auth = null;
                            String unsupportedUrl = null;
                            String botUser = null;
                            String botChat = null;
                            String message = null;
                            String phone = null;
                            String game = null;
                            String phoneHash = null;
                            String lang = null;
                            String theme = null;
                            String code = null;
                            TLRPC.TL_wallPaper wallPaper = null;
                            Integer messageId = null;
                            Integer channelId = null;
                            boolean hasUrl = false;
                            String scheme = data.getScheme();
                            boolean internal = intent.getExtras() != null && intent.getExtras().get("internal") != null && (boolean) intent.getExtras().get("internal");
                            if (scheme != null) {
                                switch (scheme) {
                                    case "http":
                                    case "https": {
                                        String host = data.getHost().toLowerCase();
                                        if (host.equals("telegram.me") || host.equals("t.me") || host.equals("telegram.dog")) {
                                            String path = data.getPath();
                                            if (path != null && path.length() > 1) {
                                                path = path.substring(1);
                                                if (path.startsWith("bg/")) {
                                                    wallPaper = new TLRPC.TL_wallPaper();
                                                    wallPaper.settings = new TLRPC.TL_wallPaperSettings();
                                                    wallPaper.slug = path.replace("bg/", "");
                                                    if (wallPaper.slug != null && wallPaper.slug.length() == 6) {
                                                        try {
                                                            wallPaper.settings.background_color = Integer.parseInt(wallPaper.slug, 16) | 0xff000000;
                                                        } catch (Exception ignore) {
=======
                    } catch (Exception e) {
                        FileLog.e(e);
                        error = true;
                    }
                    if (error) {
                        Toast.makeText(this, "Unsupported content", Toast.LENGTH_SHORT).show();
                    }
                } else if (Intent.ACTION_VIEW.equals(intent.getAction())) {
                    Uri data = intent.getData();
                    if (data != null) {
                        String username = null;
                        String login = null;
                        String group = null;
                        String sticker = null;
                        HashMap<String, String> auth = null;
                        String unsupportedUrl = null;
                        String botUser = null;
                        String botChat = null;
                        String message = null;
                        String phone = null;
                        String game = null;
                        String phoneHash = null;
                        String lang = null;
                        String theme = null;
                        String code = null;
                        TLRPC.TL_wallPaper wallPaper = null;
                        Integer messageId = null;
                        Integer channelId = null;
                        boolean hasUrl = false;
                        String scheme = data.getScheme();
                        if (scheme != null) {
                            switch (scheme) {
                                case "http":
                                case "https": {
                                    String host = data.getHost().toLowerCase();
                                    if (host.equals("telegram.me") || host.equals("t.me") || host.equals("telegram.dog")) {
                                        String path = data.getPath();
                                        if (path != null && path.length() > 1) {
                                            path = path.substring(1);
                                            if (path.startsWith("bg/")) {
                                                wallPaper = new TLRPC.TL_wallPaper();
                                                wallPaper.settings = new TLRPC.TL_wallPaperSettings();
                                                wallPaper.slug = path.replace("bg/", "");
                                                if (wallPaper.slug != null && wallPaper.slug.length() == 6) {
                                                    try {
                                                        wallPaper.settings.background_color = Integer.parseInt(wallPaper.slug, 16) | 0xff000000;
                                                    } catch (Exception ignore) {
>>>>>>> 4c5f32ba

                                                    }
                                                    wallPaper.slug = null;
                                                } else if (wallPaper.slug != null && wallPaper.slug.length() == 13 && wallPaper.slug.charAt(6) == '-') {
                                                    try {
                                                        wallPaper.settings.background_color = Integer.parseInt(wallPaper.slug.substring(0, 6), 16) | 0xff000000;
                                                        wallPaper.settings.second_background_color = Integer.parseInt(wallPaper.slug.substring(7), 16) | 0xff000000;
                                                        wallPaper.settings.rotation = 45;
                                                    } catch (Exception ignore) {

                                                    }
                                                    try {
                                                        String rotation = data.getQueryParameter("rotation");
                                                        if (!TextUtils.isEmpty(rotation)) {
                                                            wallPaper.settings.rotation = Utilities.parseInt(rotation);
                                                        }
                                                    } catch (Exception ignore) {

                                                    }
                                                    wallPaper.slug = null;
                                                } else {
                                                    String mode = data.getQueryParameter("mode");
                                                    if (mode != null) {
                                                        mode = mode.toLowerCase();
                                                        String[] modes = mode.split(" ");
                                                        if (modes != null && modes.length > 0) {
                                                            for (int a = 0; a < modes.length; a++) {
                                                                if ("blur".equals(modes[a])) {
                                                                    wallPaper.settings.blur = true;
                                                                } else if ("motion".equals(modes[a])) {
                                                                    wallPaper.settings.motion = true;
                                                                }
                                                            }
                                                        }
                                                    }
                                                    String intensity = data.getQueryParameter("intensity");
                                                    if (!TextUtils.isEmpty(intensity)) {
                                                        wallPaper.settings.intensity = Utilities.parseInt(intensity);
                                                    } else {
                                                        wallPaper.settings.intensity = 50;
                                                    }
                                                    try {
                                                        String bgColor = data.getQueryParameter("bg_color");
                                                        if (!TextUtils.isEmpty(bgColor)) {
                                                            wallPaper.settings.background_color = Integer.parseInt(bgColor.substring(0, 6), 16) | 0xff000000;
                                                            if (bgColor.length() > 6) {
                                                                wallPaper.settings.second_background_color = Integer.parseInt(bgColor.substring(7), 16) | 0xff000000;
                                                                wallPaper.settings.rotation = 45;
                                                            }
                                                        } else {
                                                            wallPaper.settings.background_color = 0xffffffff;
                                                        }
                                                    } catch (Exception ignore) {

                                                    }
                                                    try {
                                                        String rotation = data.getQueryParameter("rotation");
                                                        if (!TextUtils.isEmpty(rotation)) {
                                                            wallPaper.settings.rotation = Utilities.parseInt(rotation);
                                                        }
                                                    } catch (Exception ignore) {

                                                    }
                                                }
                                            } else if (path.startsWith("login/")) {
                                                code = path.replace("login/", "");
                                            } else if (path.startsWith("joinchat/")) {
                                                group = path.replace("joinchat/", "");
                                            } else if (path.startsWith("addstickers/")) {
                                                sticker = path.replace("addstickers/", "");
                                            } else if (path.startsWith("msg/") || path.startsWith("share/")) {
                                                message = data.getQueryParameter("url");
                                                if (message == null) {
                                                    message = "";
                                                }
                                                if (data.getQueryParameter("text") != null) {
                                                    if (message.length() > 0) {
                                                        hasUrl = true;
                                                        message += "\n";
                                                    }
                                                    message += data.getQueryParameter("text");
                                                }
                                                if (message.length() > 4096 * 4) {
                                                    message = message.substring(0, 4096 * 4);
                                                }
                                                while (message.endsWith("\n")) {
                                                    message = message.substring(0, message.length() - 1);
                                                }
                                            } else if (path.startsWith("confirmphone")) {
                                                phone = data.getQueryParameter("phone");
                                                phoneHash = data.getQueryParameter("hash");
                                            } else if (path.startsWith("setlanguage/")) {
                                                lang = path.substring(12);
                                            } else if (path.startsWith("addtheme/")) {
                                                theme = path.substring(9);
                                            } else if (path.startsWith("c/")) {
                                                List<String> segments = data.getPathSegments();
                                                if (segments.size() == 3) {
                                                    channelId = Utilities.parseInt(segments.get(1));
                                                    messageId = Utilities.parseInt(segments.get(2));
                                                    if (messageId == 0 || channelId == 0) {
                                                        messageId = null;
                                                        channelId = null;
                                                    }
                                                }
                                            } else if (path.length() >= 1) {
                                                ArrayList<String> segments = new ArrayList<>(data.getPathSegments());
                                                if (segments.size() > 0 && segments.get(0).equals("s")) {
                                                    segments.remove(0);
                                                }
                                                if (segments.size() > 0) {
                                                    username = segments.get(0);
                                                    if (segments.size() > 1) {
                                                        messageId = Utilities.parseInt(segments.get(1));
                                                        if (messageId == 0) {
                                                            messageId = null;
                                                        }
                                                    }
                                                }
                                                botUser = data.getQueryParameter("start");
                                                botChat = data.getQueryParameter("startgroup");
                                                game = data.getQueryParameter("game");
                                            }
                                        }
                                    }
                                    break;
                                }
                                case "tg": {
                                    String url = data.toString();
                                    if (url.startsWith("tg:resolve") || url.startsWith("tg://resolve")) {
                                        url = url.replace("tg:resolve", "tg://telegram.org").replace("tg://resolve", "tg://telegram.org");
                                        data = Uri.parse(url);
                                        username = data.getQueryParameter("domain");
                                        if ("telegrampassport".equals(username)) {
                                            username = null;
                                            auth = new HashMap<>();
                                            String scope = data.getQueryParameter("scope");
                                            if (!TextUtils.isEmpty(scope) && scope.startsWith("{") && scope.endsWith("}")) {
                                                auth.put("nonce", data.getQueryParameter("nonce"));
                                            } else {
                                                auth.put("payload", data.getQueryParameter("payload"));
                                            }
                                            auth.put("bot_id", data.getQueryParameter("bot_id"));
                                            auth.put("scope", scope);
                                            auth.put("public_key", data.getQueryParameter("public_key"));
                                            auth.put("callback_url", data.getQueryParameter("callback_url"));
                                        } else {
                                            botUser = data.getQueryParameter("start");
                                            botChat = data.getQueryParameter("startgroup");
                                            game = data.getQueryParameter("game");
                                            messageId = Utilities.parseInt(data.getQueryParameter("post"));
                                            if (messageId == 0) {
                                                messageId = null;
                                            }
                                        }
                                    } else if (url.startsWith("tg:privatepost") || url.startsWith("tg://privatepost")) {
                                        url = url.replace("tg:privatepost", "tg://telegram.org").replace("tg://privatepost", "tg://telegram.org");
                                        data = Uri.parse(url);
                                        messageId = Utilities.parseInt(data.getQueryParameter("post"));
                                        channelId = Utilities.parseInt(data.getQueryParameter("channel"));
                                        if (messageId == 0 || channelId == 0) {
                                            messageId = null;
                                            channelId = null;
                                        }
                                    } else if (url.startsWith("tg:bg") || url.startsWith("tg://bg")) {
                                        url = url.replace("tg:bg", "tg://telegram.org").replace("tg://bg", "tg://telegram.org");
                                        data = Uri.parse(url);
                                        wallPaper = new TLRPC.TL_wallPaper();
                                        wallPaper.settings = new TLRPC.TL_wallPaperSettings();
                                        wallPaper.slug = data.getQueryParameter("slug");
                                        if (wallPaper.slug == null) {
                                            wallPaper.slug = data.getQueryParameter("color");
                                        }
                                        if (wallPaper.slug != null && wallPaper.slug.length() == 6) {
                                            try {
                                                wallPaper.settings.background_color = Integer.parseInt(wallPaper.slug, 16) | 0xff000000;
                                            } catch (Exception ignore) {

                                            }
                                            wallPaper.slug = null;
                                        } else if (wallPaper.slug != null && wallPaper.slug.length() == 13 && wallPaper.slug.charAt(6) == '-') {
                                            try {
                                                wallPaper.settings.background_color = Integer.parseInt(wallPaper.slug.substring(0, 6), 16) | 0xff000000;
                                                wallPaper.settings.second_background_color = Integer.parseInt(wallPaper.slug.substring(7), 16) | 0xff000000;
                                                wallPaper.settings.rotation = 45;
                                            } catch (Exception ignore) {

                                            }
                                            try {
                                                String rotation = data.getQueryParameter("rotation");
                                                if (!TextUtils.isEmpty(rotation)) {
                                                    wallPaper.settings.rotation = Utilities.parseInt(rotation);
                                                }
                                            } catch (Exception ignore) {

                                            }
                                            wallPaper.slug = null;
                                        } else {
                                            String mode = data.getQueryParameter("mode");
                                            if (mode != null) {
                                                mode = mode.toLowerCase();
                                                String[] modes = mode.split(" ");
                                                if (modes != null && modes.length > 0) {
                                                    for (int a = 0; a < modes.length; a++) {
                                                        if ("blur".equals(modes[a])) {
                                                            wallPaper.settings.blur = true;
                                                        } else if ("motion".equals(modes[a])) {
                                                            wallPaper.settings.motion = true;
                                                        }
                                                    }
                                                }
                                            }
                                            wallPaper.settings.intensity = Utilities.parseInt(data.getQueryParameter("intensity"));
                                            try {
                                                String bgColor = data.getQueryParameter("bg_color");
                                                if (!TextUtils.isEmpty(bgColor)) {
                                                    wallPaper.settings.background_color = Integer.parseInt(bgColor.substring(0, 6), 16) | 0xff000000;
                                                    if (bgColor.length() > 6) {
                                                        wallPaper.settings.second_background_color = Integer.parseInt(bgColor.substring(7), 16) | 0xff000000;
                                                        wallPaper.settings.rotation = 45;
                                                    }
                                                }
                                            } catch (Exception ignore) {

                                            }
                                            try {
                                                String rotation = data.getQueryParameter("rotation");
                                                if (!TextUtils.isEmpty(rotation)) {
                                                    wallPaper.settings.rotation = Utilities.parseInt(rotation);
                                                }
                                            } catch (Exception ignore) {

                                            }
                                        }
                                    } else if (url.startsWith("tg:join") || url.startsWith("tg://join")) {
                                        url = url.replace("tg:join", "tg://telegram.org").replace("tg://join", "tg://telegram.org");
                                        data = Uri.parse(url);
                                        group = data.getQueryParameter("invite");
                                    } else if (url.startsWith("tg:addstickers") || url.startsWith("tg://addstickers")) {
                                        url = url.replace("tg:addstickers", "tg://telegram.org").replace("tg://addstickers", "tg://telegram.org");
                                        data = Uri.parse(url);
                                        sticker = data.getQueryParameter("set");
                                    } else if (url.startsWith("tg:msg") || url.startsWith("tg://msg") || url.startsWith("tg://share") || url.startsWith("tg:share")) {
                                        url = url.replace("tg:msg", "tg://telegram.org").replace("tg://msg", "tg://telegram.org").replace("tg://share", "tg://telegram.org").replace("tg:share", "tg://telegram.org");
                                        data = Uri.parse(url);
                                        message = data.getQueryParameter("url");
                                        if (message == null) {
                                            message = "";
                                        }
                                        if (data.getQueryParameter("text") != null) {
                                            if (message.length() > 0) {
                                                hasUrl = true;
                                                message += "\n";
                                            }
                                            message += data.getQueryParameter("text");
                                        }
                                        if (message.length() > 4096 * 4) {
                                            message = message.substring(0, 4096 * 4);
                                        }
                                        while (message.endsWith("\n")) {
                                            message = message.substring(0, message.length() - 1);
                                        }
                                    } else if (url.startsWith("tg:confirmphone") || url.startsWith("tg://confirmphone")) {
                                        url = url.replace("tg:confirmphone", "tg://telegram.org").replace("tg://confirmphone", "tg://telegram.org");
                                        data = Uri.parse(url);

                                        phone = data.getQueryParameter("phone");
                                        phoneHash = data.getQueryParameter("hash");
                                    } else if (url.startsWith("tg:login") || url.startsWith("tg://login")) {
                                        url = url.replace("tg:login", "tg://telegram.org").replace("tg://login", "tg://telegram.org");
                                        data = Uri.parse(url);
                                        login = data.getQueryParameter("token");
                                        code = data.getQueryParameter("code");
                                    } else if (url.startsWith("tg:openmessage") || url.startsWith("tg://openmessage")) {
                                        url = url.replace("tg:openmessage", "tg://telegram.org").replace("tg://openmessage", "tg://telegram.org");
                                        data = Uri.parse(url);

                                        String userID = data.getQueryParameter("user_id");
                                        String chatID = data.getQueryParameter("chat_id");
                                        String msgID = data.getQueryParameter("message_id");
                                        if (userID != null) {
                                            try {
                                                push_user_id = Integer.parseInt(userID);
                                            } catch (NumberFormatException ignore) {
                                            }
                                        } else if (chatID != null) {
                                            try {
                                                push_chat_id = Integer.parseInt(chatID);
                                            } catch (NumberFormatException ignore) {
                                            }
<<<<<<< HEAD
                                            auth.put("bot_id", data.getQueryParameter("bot_id"));
                                            auth.put("scope", scope);
                                            auth.put("public_key", data.getQueryParameter("public_key"));
                                            auth.put("callback_url", data.getQueryParameter("callback_url"));
                                        } else if (url.startsWith("tg:setlanguage") || url.startsWith("tg://setlanguage")) {
                                            url = url.replace("tg:setlanguage", "tg://telegram.org").replace("tg://setlanguage", "tg://telegram.org");
                                            data = Uri.parse(url);
                                            lang = data.getQueryParameter("lang");
                                        } else if (url.startsWith("tg:addtheme") || url.startsWith("tg://addtheme")) {
                                            url = url.replace("tg:addtheme", "tg://telegram.org").replace("tg://addtheme", "tg://telegram.org");
                                            data = Uri.parse(url);
                                            theme = data.getQueryParameter("slug");
                                        } else if (url.startsWith("tg:settings") || url.startsWith("tg://settings")) {
                                            if (url.contains("themes")) {
                                                open_settings = 2;
                                            } else if (url.contains("devices")) {
                                                open_settings = 3;
                                            } else if (url.contains("folders")) {
                                                open_settings = 4;
                                            } else if (url.contains("change_number")) {
                                                open_settings = 5;
                                            } else if (url.contains("neko")) {
                                                open_settings = 100;
=======
                                        }
                                        if (msgID != null) {
                                            try {
                                                push_msg_id = Integer.parseInt(msgID);
                                            } catch (NumberFormatException ignore) {
>>>>>>> 4c5f32ba
                                            }
                                        }
                                    } else if (url.startsWith("tg:passport") || url.startsWith("tg://passport") || url.startsWith("tg:secureid")) {
                                        url = url.replace("tg:passport", "tg://telegram.org").replace("tg://passport", "tg://telegram.org").replace("tg:secureid", "tg://telegram.org");
                                        data = Uri.parse(url);
                                        auth = new HashMap<>();
                                        String scope = data.getQueryParameter("scope");
                                        if (!TextUtils.isEmpty(scope) && scope.startsWith("{") && scope.endsWith("}")) {
                                            auth.put("nonce", data.getQueryParameter("nonce"));
                                        } else {
                                            auth.put("payload", data.getQueryParameter("payload"));
                                        }
                                        auth.put("bot_id", data.getQueryParameter("bot_id"));
                                        auth.put("scope", scope);
                                        auth.put("public_key", data.getQueryParameter("public_key"));
                                        auth.put("callback_url", data.getQueryParameter("callback_url"));
                                    } else if (url.startsWith("tg:setlanguage") || url.startsWith("tg://setlanguage")) {
                                        url = url.replace("tg:setlanguage", "tg://telegram.org").replace("tg://setlanguage", "tg://telegram.org");
                                        data = Uri.parse(url);
                                        lang = data.getQueryParameter("lang");
                                    } else if (url.startsWith("tg:addtheme") || url.startsWith("tg://addtheme")) {
                                        url = url.replace("tg:addtheme", "tg://telegram.org").replace("tg://addtheme", "tg://telegram.org");
                                        data = Uri.parse(url);
                                        theme = data.getQueryParameter("slug");
                                    } else if (url.startsWith("tg:settings") || url.startsWith("tg://settings")) {
                                        if (url.contains("themes")) {
                                            open_settings = 2;
                                        } else if (url.contains("devices")) {
                                            open_settings = 3;
                                        } else if (url.contains("folders")) {
                                            open_settings = 4;
                                        } else if (url.contains("change_number")) {
                                            open_settings = 5;
                                        }
                                    } else {
                                        unsupportedUrl = url.replace("tg://", "").replace("tg:", "");
                                        int index;
                                        if ((index = unsupportedUrl.indexOf('?')) >= 0) {
                                            unsupportedUrl = unsupportedUrl.substring(0, index);
                                        }
                                    }
                                    break;
                                }
                            }
<<<<<<< HEAD
                            if (code != null || UserConfig.getInstance(currentAccount).isClientActivated()) {
                                if (phone != null || phoneHash != null) {
                                    final Bundle args = new Bundle();
                                    args.putString("phone", phone);
                                    args.putString("hash", phoneHash);
                                    AndroidUtilities.runOnUIThread(() -> presentFragment(new CancelAccountDeletionActivity(args)));
                                } else if (username != null || group != null || sticker != null || message != null || game != null || auth != null || unsupportedUrl != null || lang != null || code != null || wallPaper != null || channelId != null || theme != null || login != null) {
                                    if (message != null && message.startsWith("@")) {
                                        message = " " + message;
                                    }
                                    runLinkRequest(intentAccount[0], username, group, sticker, botUser, botChat, message, hasUrl, messageId, channelId, game, auth, lang, unsupportedUrl, code, login, wallPaper, theme, internal ? 3 : 0);
                                } else {
                                    try (Cursor cursor = getContentResolver().query(intent.getData(), null, null, null, null)) {
                                        if (cursor != null) {
                                            if (cursor.moveToFirst()) {
                                                int accountId = Utilities.parseInt(cursor.getString(cursor.getColumnIndex(ContactsContract.RawContacts.ACCOUNT_NAME)));
                                                for (int a = 0; a < UserConfig.MAX_ACCOUNT_COUNT; a++) {
                                                    if (UserConfig.getInstance(a).getClientUserId() == accountId) {
                                                        intentAccount[0] = a;
                                                        switchToAccount(intentAccount[0], true);
                                                        break;
                                                    }
                                                }
                                                int userId = cursor.getInt(cursor.getColumnIndex(ContactsContract.Data.DATA4));
                                                NotificationCenter.getInstance(intentAccount[0]).postNotificationName(NotificationCenter.closeChats);
                                                push_user_id = userId;
                                                String mimeType = cursor.getString(cursor.getColumnIndex(ContactsContract.Data.MIMETYPE));
                                                if (TextUtils.equals(mimeType, "vnd.android.cursor.item/vnd.org.telegram.messenger.android.call")) {
                                                    audioCallUser = true;
                                                } else if (TextUtils.equals(mimeType, "vnd.android.cursor.item/vnd.org.telegram.messenger.android.call.video")) {
                                                    videoCallUser = true;
=======
                        }
                        if (code != null || UserConfig.getInstance(currentAccount).isClientActivated()) {
                            if (phone != null || phoneHash != null) {
                                final Bundle args = new Bundle();
                                args.putString("phone", phone);
                                args.putString("hash", phoneHash);
                                AndroidUtilities.runOnUIThread(() -> presentFragment(new CancelAccountDeletionActivity(args)));
                            } else if (username != null || group != null || sticker != null || message != null || game != null || auth != null || unsupportedUrl != null || lang != null || code != null || wallPaper != null || channelId != null || theme != null || login != null) {
                                if (message != null && message.startsWith("@")) {
                                    message = " " + message;
                                }
                                runLinkRequest(intentAccount[0], username, group, sticker, botUser, botChat, message, hasUrl, messageId, channelId, game, auth, lang, unsupportedUrl, code, login, wallPaper, theme, 0);
                            } else {
                                try (Cursor cursor = getContentResolver().query(intent.getData(), null, null, null, null)) {
                                    if (cursor != null) {
                                        if (cursor.moveToFirst()) {
                                            int accountId = Utilities.parseInt(cursor.getString(cursor.getColumnIndex(ContactsContract.RawContacts.ACCOUNT_NAME)));
                                            for (int a = 0; a < UserConfig.MAX_ACCOUNT_COUNT; a++) {
                                                if (UserConfig.getInstance(a).getClientUserId() == accountId) {
                                                    intentAccount[0] = a;
                                                    switchToAccount(intentAccount[0], true);
                                                    break;
>>>>>>> 4c5f32ba
                                                }
                                            }
                                            int userId = cursor.getInt(cursor.getColumnIndex(ContactsContract.Data.DATA4));
                                            NotificationCenter.getInstance(intentAccount[0]).postNotificationName(NotificationCenter.closeChats);
                                            push_user_id = userId;
                                            String mimeType = cursor.getString(cursor.getColumnIndex(ContactsContract.Data.MIMETYPE));
                                            if (TextUtils.equals(mimeType, "vnd.android.cursor.item/vnd.org.telegram.messenger.android.call")) {
                                                audioCallUser = true;
                                            } else if (TextUtils.equals(mimeType, "vnd.android.cursor.item/vnd.org.telegram.messenger.android.call.video")) {
                                                videoCallUser = true;
                                            }
                                        }
                                    }
                                } catch (Exception e) {
                                    FileLog.e(e);
                                }
                            }
                        }
                    }
                } else if (intent.getAction().equals("org.telegram.messenger.OPEN_ACCOUNT")) {
                    open_settings = 1;
                } else if (intent.getAction().equals("new_dialog")) {
                    open_new_dialog = 1;
                } else if (intent.getAction().startsWith("com.tmessages.openchat")) {
                    int chatId = intent.getIntExtra("chatId", 0);
                    int userId = intent.getIntExtra("userId", 0);
                    int encId = intent.getIntExtra("encId", 0);
                    if (chatId != 0) {
                        NotificationCenter.getInstance(intentAccount[0]).postNotificationName(NotificationCenter.closeChats);
                        push_chat_id = chatId;
                    } else if (userId != 0) {
                        NotificationCenter.getInstance(intentAccount[0]).postNotificationName(NotificationCenter.closeChats);
                        push_user_id = userId;
                    } else if (encId != 0) {
                        NotificationCenter.getInstance(intentAccount[0]).postNotificationName(NotificationCenter.closeChats);
                        push_enc_id = encId;
                    } else {
                        showDialogsList = true;
                    }
                } else if (intent.getAction().equals("com.tmessages.openplayer")) {
                    showPlayer = true;
                } else if (intent.getAction().equals("org.tmessages.openlocations")) {
                    showLocations = true;
                }
            }
        }

        if (UserConfig.getInstance(currentAccount).isClientActivated()) {
            if (push_user_id != 0) {
                if (audioCallUser) {
                    VoIPPendingCall.startOrSchedule(this, push_user_id, false);
                } else if (videoCallUser) {
                    VoIPPendingCall.startOrSchedule(this, push_user_id, true);
                } else {
                    Bundle args = new Bundle();
                    args.putInt("user_id", push_user_id);
                    if (push_msg_id != 0) {
                        args.putInt("message_id", push_msg_id);
                    }
                    if (mainFragmentsStack.isEmpty() || MessagesController.getInstance(intentAccount[0]).checkCanOpenChat(args, mainFragmentsStack.get(mainFragmentsStack.size() - 1))) {
                        ChatActivity fragment = new ChatActivity(args);
                        if (actionBarLayout.presentFragment(fragment, false, true, true, false)) {
                            pushOpened = true;
                        }
                    }
                }
            } else if (push_chat_id != 0) {
                Bundle args = new Bundle();
                args.putInt("chat_id", push_chat_id);
                if (push_msg_id != 0)
                    args.putInt("message_id", push_msg_id);
                if (mainFragmentsStack.isEmpty() || MessagesController.getInstance(intentAccount[0]).checkCanOpenChat(args, mainFragmentsStack.get(mainFragmentsStack.size() - 1))) {
                    ChatActivity fragment = new ChatActivity(args);
                    if (actionBarLayout.presentFragment(fragment, false, true, true, false)) {
                        pushOpened = true;
                    }
                }
            } else if (push_enc_id != 0) {
                Bundle args = new Bundle();
                args.putInt("enc_id", push_enc_id);
                ChatActivity fragment = new ChatActivity(args);
                if (actionBarLayout.presentFragment(fragment, false, true, true, false)) {
                    pushOpened = true;
                }
            } else if (showDialogsList) {
                if (!AndroidUtilities.isTablet()) {
                    actionBarLayout.removeAllFragments();
                } else {
                    if (!layersActionBarLayout.fragmentsStack.isEmpty()) {
                        for (int a = 0; a < layersActionBarLayout.fragmentsStack.size() - 1; a++) {
                            layersActionBarLayout.removeFragmentFromStack(layersActionBarLayout.fragmentsStack.get(0));
                            a--;
                        }
                        layersActionBarLayout.closeLastFragment(false);
                    }
<<<<<<< HEAD
                    pushOpened = false;
                    isNew = false;
                } else if (showPlayer) {
                    if (!actionBarLayout.fragmentsStack.isEmpty()) {
                        BaseFragment fragment = actionBarLayout.fragmentsStack.get(0);
                        fragment.showDialog(new AudioPlayerAlert(this));
                    }
                    pushOpened = false;
                } else if (showLocations) {
                    if (!actionBarLayout.fragmentsStack.isEmpty()) {
                        BaseFragment fragment = actionBarLayout.fragmentsStack.get(0);
                        fragment.showDialog(new SharingLocationsAlert(this, info -> {
                            intentAccount[0] = info.messageObject.currentAccount;
                            switchToAccount(intentAccount[0], true);

                            LocationActivity locationActivity = new LocationActivity(2);
                            locationActivity.setMessageObject(info.messageObject);
                            final long dialog_id = info.messageObject.getDialogId();
                            locationActivity.setDelegate((location, live, notify, scheduleDate) -> SendMessagesHelper.getInstance(intentAccount[0]).sendMessage(location, dialog_id, null, null, null, notify, scheduleDate));
                            presentFragment(locationActivity);
                        }));
                    }
                    pushOpened = false;
                } else if (videoPath != null || photoPathsArray != null || sendingText != null || sendingLocation != null || documentsPathsArray != null || contactsToSend != null || documentsUrisArray != null) {
                    if (!AndroidUtilities.isTablet()) {
                        NotificationCenter.getInstance(intentAccount[0]).postNotificationName(NotificationCenter.closeChats);
                    }
                    if (dialogId == 0) {
                        Bundle args = new Bundle();
                        args.putBoolean("onlySelect", true);
                        args.putInt("dialogsType", 3);
                        args.putBoolean("allowSwitchAccount", true);
                        if (contactsToSend != null) {
                            if (contactsToSend.size() != 1) {
                                args.putString("selectAlertString", LocaleController.getString("SendContactToText", R.string.SendMessagesToText));
                                args.putString("selectAlertStringGroup", LocaleController.getString("SendContactToGroupText", R.string.SendContactToGroupText));
                            }
                        } else {
                            args.putString("selectAlertString", LocaleController.getString("SendMessagesToText", R.string.SendMessagesToText));
                            args.putString("selectAlertStringGroup", LocaleController.getString("SendMessagesToGroupText", R.string.SendMessagesToGroupText));
                        }
                        DialogsActivity fragment = new DialogsActivity(args);
                        fragment.setDelegate(this);
                        boolean removeLast;
                        if (AndroidUtilities.isTablet()) {
                            removeLast = layersActionBarLayout.fragmentsStack.size() > 0 && layersActionBarLayout.fragmentsStack.get(layersActionBarLayout.fragmentsStack.size() - 1) instanceof DialogsActivity;
                        } else {
                            removeLast = actionBarLayout.fragmentsStack.size() > 1 && actionBarLayout.fragmentsStack.get(actionBarLayout.fragmentsStack.size() - 1) instanceof DialogsActivity;
                        }
                        actionBarLayout.presentFragment(fragment, removeLast, true, true, false);
                        pushOpened = true;
                        if (SecretMediaViewer.hasInstance() && SecretMediaViewer.getInstance().isVisible()) {
                            SecretMediaViewer.getInstance().closePhoto(false, false);
                        } else if (PhotoViewer.hasInstance() && PhotoViewer.getInstance().isVisible()) {
                            PhotoViewer.getInstance().closePhoto(false, true);
                        } else if (ArticleViewer.hasInstance() && ArticleViewer.getInstance().isVisible()) {
                            ArticleViewer.getInstance().close(false, true);
                        }

                        drawerLayoutContainer.setAllowOpenDrawer(false, false);
                        if (AndroidUtilities.isTablet()) {
                            actionBarLayout.showLastFragment();
                            rightActionBarLayout.showLastFragment();
                        } else {
                            drawerLayoutContainer.setAllowOpenDrawer(true, false);
=======
                }
                pushOpened = false;
                isNew = false;
            } else if (showPlayer) {
                if (!actionBarLayout.fragmentsStack.isEmpty()) {
                    BaseFragment fragment = actionBarLayout.fragmentsStack.get(0);
                    fragment.showDialog(new AudioPlayerAlert(this));
                }
                pushOpened = false;
            } else if (showLocations) {
                if (!actionBarLayout.fragmentsStack.isEmpty()) {
                    BaseFragment fragment = actionBarLayout.fragmentsStack.get(0);
                    fragment.showDialog(new SharingLocationsAlert(this, info -> {
                        intentAccount[0] = info.messageObject.currentAccount;
                        switchToAccount(intentAccount[0], true);

                        LocationActivity locationActivity = new LocationActivity(2);
                        locationActivity.setMessageObject(info.messageObject);
                        final long dialog_id = info.messageObject.getDialogId();
                        locationActivity.setDelegate((location, live, notify, scheduleDate) -> SendMessagesHelper.getInstance(intentAccount[0]).sendMessage(location, dialog_id, null, null, null, notify, scheduleDate));
                        presentFragment(locationActivity);
                    }));
                }
                pushOpened = false;
            } else if (videoPath != null || photoPathsArray != null || sendingText != null || documentsPathsArray != null || contactsToSend != null || documentsUrisArray != null) {
                if (!AndroidUtilities.isTablet()) {
                    NotificationCenter.getInstance(intentAccount[0]).postNotificationName(NotificationCenter.closeChats);
                }
                if (dialogId == 0) {
                    Bundle args = new Bundle();
                    args.putBoolean("onlySelect", true);
                    args.putInt("dialogsType", 3);
                    args.putBoolean("allowSwitchAccount", true);
                    if (contactsToSend != null) {
                        if (contactsToSend.size() != 1) {
                            args.putString("selectAlertString", LocaleController.getString("SendContactToText", R.string.SendMessagesToText));
                            args.putString("selectAlertStringGroup", LocaleController.getString("SendContactToGroupText", R.string.SendContactToGroupText));
>>>>>>> 4c5f32ba
                        }
                    } else {
                        args.putString("selectAlertString", LocaleController.getString("SendMessagesToText", R.string.SendMessagesToText));
                        args.putString("selectAlertStringGroup", LocaleController.getString("SendMessagesToGroupText", R.string.SendMessagesToGroupText));
                    }
<<<<<<< HEAD
                } else if (open_settings != 0) {
                    BaseFragment fragment;
                    boolean closePrevious = false;
                    if (open_settings == 1) {
                        Bundle args = new Bundle();
                        args.putInt("user_id", UserConfig.getInstance(currentAccount).clientUserId);
                        fragment = new ProfileActivity(args);
                    } else if (open_settings == 2) {
                        fragment = new ThemeActivity(ThemeActivity.THEME_TYPE_BASIC);
                    } else if (open_settings == 3) {
                        fragment = new SessionsActivity(0);
                    } else if (open_settings == 4) {
                        fragment = new FiltersSetupActivity();
                    } else if (open_settings == 5) {
                        fragment = new ActionIntroActivity(ActionIntroActivity.ACTION_TYPE_CHANGE_PHONE_NUMBER);
                        closePrevious = true;
                    } else if (open_settings == 100) {
                        fragment = new NekoSettingsActivity();
                    } else {
                        fragment = null;
                    }
                    boolean closePreviousFinal = closePrevious;
                    AndroidUtilities.runOnUIThread(() -> presentFragment(fragment, closePreviousFinal, false));
=======
                    DialogsActivity fragment = new DialogsActivity(args);
                    fragment.setDelegate(this);
                    boolean removeLast;
>>>>>>> 4c5f32ba
                    if (AndroidUtilities.isTablet()) {
                        removeLast = layersActionBarLayout.fragmentsStack.size() > 0 && layersActionBarLayout.fragmentsStack.get(layersActionBarLayout.fragmentsStack.size() - 1) instanceof DialogsActivity;
                    } else {
                        removeLast = actionBarLayout.fragmentsStack.size() > 1 && actionBarLayout.fragmentsStack.get(actionBarLayout.fragmentsStack.size() - 1) instanceof DialogsActivity;
                    }
                    actionBarLayout.presentFragment(fragment, removeLast, true, true, false);
                    pushOpened = true;
                    if (SecretMediaViewer.hasInstance() && SecretMediaViewer.getInstance().isVisible()) {
                        SecretMediaViewer.getInstance().closePhoto(false, false);
                    } else if (PhotoViewer.hasInstance() && PhotoViewer.getInstance().isVisible()) {
                        PhotoViewer.getInstance().closePhoto(false, true);
                    } else if (ArticleViewer.hasInstance() && ArticleViewer.getInstance().isVisible()) {
                        ArticleViewer.getInstance().close(false, true);
                    }

                    drawerLayoutContainer.setAllowOpenDrawer(false, false);
                    if (AndroidUtilities.isTablet()) {
                        actionBarLayout.showLastFragment();
                        rightActionBarLayout.showLastFragment();
                    } else {
                        drawerLayoutContainer.setAllowOpenDrawer(true, false);
                    }
                } else {
                    ArrayList<Long> dids = new ArrayList<>();
                    dids.add(dialogId);
                    didSelectDialogs(null, dids, null, false);
                }
            } else if (open_settings != 0) {
                BaseFragment fragment;
                boolean closePrevious = false;
                if (open_settings == 1) {
                    Bundle args = new Bundle();
                    args.putInt("user_id", UserConfig.getInstance(currentAccount).clientUserId);
                    fragment = new ProfileActivity(args);
                } else if (open_settings == 2) {
                    fragment = new ThemeActivity(ThemeActivity.THEME_TYPE_BASIC);
                } else if (open_settings == 3) {
                    fragment = new SessionsActivity(0);
                } else if (open_settings == 4) {
                    fragment = new FiltersSetupActivity();
                } else if (open_settings == 5) {
                    fragment = new ActionIntroActivity(ActionIntroActivity.ACTION_TYPE_CHANGE_PHONE_NUMBER);
                    closePrevious = true;
                } else {
                    fragment = null;
                }
                boolean closePreviousFinal = closePrevious;
                AndroidUtilities.runOnUIThread(() -> presentFragment(fragment, closePreviousFinal, false));
                if (AndroidUtilities.isTablet()) {
                    actionBarLayout.showLastFragment();
                    rightActionBarLayout.showLastFragment();
                    drawerLayoutContainer.setAllowOpenDrawer(false, false);
                } else {
                    drawerLayoutContainer.setAllowOpenDrawer(true, false);
                }
                pushOpened = true;
            } else if (open_new_dialog != 0) {
                Bundle args = new Bundle();
                args.putBoolean("destroyAfterSelect", true);
                actionBarLayout.presentFragment(new ContactsActivity(args), false, true, true, false);
                if (AndroidUtilities.isTablet()) {
                    actionBarLayout.showLastFragment();
                    rightActionBarLayout.showLastFragment();
                    drawerLayoutContainer.setAllowOpenDrawer(false, false);
                } else {
                    drawerLayoutContainer.setAllowOpenDrawer(true, false);
                }
                pushOpened = true;
            }
        }

        if (!pushOpened && !isNew) {
            if (AndroidUtilities.isTablet()) {
                if (!UserConfig.getInstance(currentAccount).isClientActivated()) {
                    if (layersActionBarLayout.fragmentsStack.isEmpty()) {
                        layersActionBarLayout.addFragmentToStack(new LoginActivity());
                        drawerLayoutContainer.setAllowOpenDrawer(false, false);
                    }
                } else {
                    if (actionBarLayout.fragmentsStack.isEmpty()) {
                        DialogsActivity dialogsActivity = new DialogsActivity(null);
                        dialogsActivity.setSideMenu(sideMenu);
                        actionBarLayout.addFragmentToStack(dialogsActivity);
                        drawerLayoutContainer.setAllowOpenDrawer(true, false);
                    }
                }
            } else {
                if (actionBarLayout.fragmentsStack.isEmpty()) {
                    if (!UserConfig.getInstance(currentAccount).isClientActivated()) {
                        actionBarLayout.addFragmentToStack(new LoginActivity());
                        drawerLayoutContainer.setAllowOpenDrawer(false, false);
                    } else {
                        DialogsActivity dialogsActivity = new DialogsActivity(null);
                        dialogsActivity.setSideMenu(sideMenu);
                        actionBarLayout.addFragmentToStack(dialogsActivity);
                        drawerLayoutContainer.setAllowOpenDrawer(true, false);
                    }
                }
            }
            actionBarLayout.showLastFragment();
            if (AndroidUtilities.isTablet()) {
                layersActionBarLayout.showLastFragment();
                rightActionBarLayout.showLastFragment();
            }
        }

        if (isVoipIntent) {
            VoIPFragment.show(this);
        }

        intent.setAction(null);
        return pushOpened;
    }

    private void runLinkRequest(final int intentAccount,
                                final String username,
                                final String group,
                                final String sticker,
                                final String botUser,
                                final String botChat,
                                final String message,
                                final boolean hasUrl,
                                final Integer messageId,
                                final Integer channelId,
                                final String game,
                                final HashMap<String, String> auth,
                                final String lang,
                                final String unsupportedUrl,
                                final String code,
                                final String loginToken,
                                final TLRPC.TL_wallPaper wallPaper,
                                final String theme,
                                final int state) {
        if (state == 0 && UserConfig.getActivatedAccountsCount() >= 2) {
            AlertsCreator.createAccountSelectDialog(this, account -> {
                if (account != intentAccount) {
                    switchToAccount(account, true);
                }
                runLinkRequest(account, username, group, sticker, botUser, botChat, message, hasUrl, messageId, channelId, game, auth, lang, unsupportedUrl, code, loginToken, wallPaper, theme, 3);
            }).show();
            return;
        } else if (code != null) {
            if (NotificationCenter.getGlobalInstance().hasObservers(NotificationCenter.didReceiveSmsCode)) {
                NotificationCenter.getGlobalInstance().postNotificationName(NotificationCenter.didReceiveSmsCode, code);
            } else {
                AlertDialog.Builder builder = new AlertDialog.Builder(LaunchActivity.this);
                builder.setTitle(LocaleController.getString("NekoX", R.string.NekoX));
                builder.setMessage(AndroidUtilities.replaceTags(LocaleController.formatString("OtherLoginCode", R.string.OtherLoginCode, code)));
                builder.setPositiveButton(LocaleController.getString("OK", R.string.OK), null);
                showAlertDialog(builder);
            }
            return;
        } else if (loginToken != null) {
            AlertDialog.Builder builder = new AlertDialog.Builder(LaunchActivity.this);
            builder.setTitle(LocaleController.getString("AuthAnotherClient", R.string.AuthAnotherClient));
            builder.setMessage(LocaleController.getString("AuthAnotherClientUrl", R.string.AuthAnotherClientUrl));
            builder.setPositiveButton(LocaleController.getString("OK", R.string.OK), null);
            showAlertDialog(builder);
            return;
        }
        final AlertDialog progressDialog = new AlertDialog(this, 3);
        final int[] requestId = new int[]{0};
        Runnable cancelRunnable = null;

        if (username != null) {
            TLRPC.TL_contacts_resolveUsername req = new TLRPC.TL_contacts_resolveUsername();
            req.username = username;
            requestId[0] = ConnectionsManager.getInstance(intentAccount).sendRequest(req, (response, error) -> AndroidUtilities.runOnUIThread(() -> {
                if (!LaunchActivity.this.isFinishing()) {
                    boolean hideProgressDialog = true;
                    final TLRPC.TL_contacts_resolvedPeer res = (TLRPC.TL_contacts_resolvedPeer) response;
                    if (error == null && actionBarLayout != null && (game == null || game != null && !res.users.isEmpty())) {
                        MessagesController.getInstance(intentAccount).putUsers(res.users, false);
                        MessagesController.getInstance(intentAccount).putChats(res.chats, false);
                        MessagesStorage.getInstance(intentAccount).putUsersAndChats(res.users, res.chats, false, true);
                        if (game != null) {
                            Bundle args = new Bundle();
                            args.putBoolean("onlySelect", true);
                            args.putBoolean("cantSendToChannels", true);
                            args.putInt("dialogsType", 1);
                            args.putString("selectAlertString", LocaleController.getString("SendGameToText", R.string.SendGameToText));
                            args.putString("selectAlertStringGroup", LocaleController.getString("SendGameToGroupText", R.string.SendGameToGroupText));
                            DialogsActivity fragment = new DialogsActivity(args);
                            fragment.setDelegate((fragment1, dids, message1, param) -> {
                                long did = dids.get(0);
                                TLRPC.TL_inputMediaGame inputMediaGame = new TLRPC.TL_inputMediaGame();
                                inputMediaGame.id = new TLRPC.TL_inputGameShortName();
                                inputMediaGame.id.short_name = game;
                                inputMediaGame.id.bot_id = MessagesController.getInstance(intentAccount).getInputUser(res.users.get(0));
                                SendMessagesHelper.getInstance(intentAccount).sendGame(MessagesController.getInstance(intentAccount).getInputPeer((int) did), inputMediaGame, 0, 0);

                                Bundle args1 = new Bundle();
                                args1.putBoolean("scrollToTopOnResume", true);
                                int lower_part = (int) did;
                                int high_id = (int) (did >> 32);
                                if (lower_part != 0) {
                                    if (lower_part > 0) {
                                        args1.putInt("user_id", lower_part);
                                    } else if (lower_part < 0) {
                                        args1.putInt("chat_id", -lower_part);
                                    }
                                } else {
                                    args1.putInt("enc_id", high_id);
                                }
                                if (MessagesController.getInstance(intentAccount).checkCanOpenChat(args1, fragment1)) {
                                    NotificationCenter.getInstance(intentAccount).postNotificationName(NotificationCenter.closeChats);
                                    actionBarLayout.presentFragment(new ChatActivity(args1), true, false, true, false);
                                }
                            });
                            boolean removeLast;
                            if (AndroidUtilities.isTablet()) {
                                removeLast = layersActionBarLayout.fragmentsStack.size() > 0 && layersActionBarLayout.fragmentsStack.get(layersActionBarLayout.fragmentsStack.size() - 1) instanceof DialogsActivity;
                            } else {
                                removeLast = actionBarLayout.fragmentsStack.size() > 1 && actionBarLayout.fragmentsStack.get(actionBarLayout.fragmentsStack.size() - 1) instanceof DialogsActivity;
                            }
                            actionBarLayout.presentFragment(fragment, removeLast, true, true, false);
                            if (SecretMediaViewer.hasInstance() && SecretMediaViewer.getInstance().isVisible()) {
                                SecretMediaViewer.getInstance().closePhoto(false, false);
                            } else if (PhotoViewer.hasInstance() && PhotoViewer.getInstance().isVisible()) {
                                PhotoViewer.getInstance().closePhoto(false, true);
                            } else if (ArticleViewer.hasInstance() && ArticleViewer.getInstance().isVisible()) {
                                ArticleViewer.getInstance().close(false, true);
                            }
                            drawerLayoutContainer.setAllowOpenDrawer(false, false);
                            if (AndroidUtilities.isTablet()) {
                                actionBarLayout.showLastFragment();
                                rightActionBarLayout.showLastFragment();
                            } else {
                                drawerLayoutContainer.setAllowOpenDrawer(true, false);
                            }
                        } else if (botChat != null) {
                            final TLRPC.User user = !res.users.isEmpty() ? res.users.get(0) : null;
                            if (user == null || user.bot && user.bot_nochats) {
                                try {
                                    Toast.makeText(LaunchActivity.this, LocaleController.getString("BotCantJoinGroups", R.string.BotCantJoinGroups), Toast.LENGTH_SHORT).show();
                                } catch (Exception e) {
                                    FileLog.e(e);
                                }
                                return;
                            }
                            Bundle args = new Bundle();
                            args.putBoolean("onlySelect", true);
                            args.putInt("dialogsType", 2);
                            args.putString("addToGroupAlertString", LocaleController.formatString("AddToTheGroupAlertText", R.string.AddToTheGroupAlertText, UserObject.getUserName(user), "%1$s"));
                            DialogsActivity fragment = new DialogsActivity(args);
                            fragment.setDelegate((fragment12, dids, message1, param) -> {
                                long did = dids.get(0);
                                Bundle args12 = new Bundle();
                                args12.putBoolean("scrollToTopOnResume", true);
                                args12.putInt("chat_id", -(int) did);
                                if (mainFragmentsStack.isEmpty() || MessagesController.getInstance(intentAccount).checkCanOpenChat(args12, mainFragmentsStack.get(mainFragmentsStack.size() - 1))) {
                                    NotificationCenter.getInstance(intentAccount).postNotificationName(NotificationCenter.closeChats);
                                    MessagesController.getInstance(intentAccount).addUserToChat(-(int) did, user, null, 0, botChat, null, null);
                                    actionBarLayout.presentFragment(new ChatActivity(args12), true, false, true, false);
                                }
                            });
                            presentFragment(fragment);
                        } else {
                            long dialog_id;
                            boolean isBot = false;
                            Bundle args = new Bundle();
                            final TLRPC.Chat chat;
                            if (!res.chats.isEmpty()) {
                                args.putInt("chat_id", res.chats.get(0).id);
                                dialog_id = -res.chats.get(0).id;
                                chat = res.chats.get(0);
                            } else {
                                args.putInt("user_id", res.users.get(0).id);
                                dialog_id = res.users.get(0).id;
                                chat = null;
                            }
                            if (botUser != null && res.users.size() > 0 && res.users.get(0).bot) {
                                args.putString("botUser", botUser);
                                isBot = true;
                            }
                            if (messageId != null) {
                                args.putInt("message_id", messageId);
                            }
                            BaseFragment lastFragment = !mainFragmentsStack.isEmpty() ? mainFragmentsStack.get(mainFragmentsStack.size() - 1) : null;
                            if (lastFragment == null || MessagesController.getInstance(intentAccount).checkCanOpenChat(args, lastFragment)) {
                                if (isBot && lastFragment instanceof ChatActivity && ((ChatActivity) lastFragment).getDialogId() == dialog_id) {
                                    ((ChatActivity) lastFragment).setBotUser(botUser);
                                } else {
                                    MessagesController.getInstance(intentAccount).ensureMessagesLoaded(dialog_id, ChatObject.isChannel(chat), messageId == null ? 0 : messageId, () -> {
                                        try {
                                            progressDialog.dismiss();
                                        } catch (Exception e) {
                                            FileLog.e(e);
                                        }
                                        if (!LaunchActivity.this.isFinishing()) {
                                            ChatActivity fragment = new ChatActivity(args);
                                            actionBarLayout.presentFragment(fragment);
                                        }
                                    }, () -> {
                                        if (!LaunchActivity.this.isFinishing()) {
                                            BaseFragment fragment = mainFragmentsStack.get(mainFragmentsStack.size() - 1);
                                            AlertsCreator.showSimpleAlert(fragment, LocaleController.getString("JoinToGroupErrorNotExist", R.string.JoinToGroupErrorNotExist));
                                        }
                                        try {
                                            progressDialog.dismiss();
                                        } catch (Exception e) {
                                            FileLog.e(e);
                                        }
                                    });
                                    hideProgressDialog = false;
                                }
                            }
                        }
                    } else {
                        try {
                            Toast.makeText(LaunchActivity.this, LocaleController.getString("NoUsernameFound", R.string.NoUsernameFound), Toast.LENGTH_SHORT).show();
                        } catch (Exception e) {
                            FileLog.e(e);
                        }
                    }

                    if (hideProgressDialog) {
                        try {
                            progressDialog.dismiss();
                        } catch (Exception e) {
                            FileLog.e(e);
                        }
                    }
                }
            }));
        } else if (group != null) {
            if (state == 0 || state == 3) {
                final TLRPC.TL_messages_checkChatInvite req = new TLRPC.TL_messages_checkChatInvite();
                req.hash = group;
                requestId[0] = ConnectionsManager.getInstance(intentAccount).sendRequest(req, (response, error) -> AndroidUtilities.runOnUIThread(() -> {
                    if (!LaunchActivity.this.isFinishing()) {
                        boolean hideProgressDialog = true;
                        if (error == null && actionBarLayout != null) {
                            TLRPC.ChatInvite invite = (TLRPC.ChatInvite) response;
                            if (invite.chat != null && (!ChatObject.isLeftFromChat(invite.chat) || !invite.chat.kicked && (!TextUtils.isEmpty(invite.chat.username) || invite instanceof TLRPC.TL_chatInvitePeek))) {
                                MessagesController.getInstance(intentAccount).putChat(invite.chat, false);
                                ArrayList<TLRPC.Chat> chats = new ArrayList<>();
                                chats.add(invite.chat);
                                MessagesStorage.getInstance(intentAccount).putUsersAndChats(null, chats, false, true);
                                Bundle args = new Bundle();
                                args.putInt("chat_id", invite.chat.id);
                                if (mainFragmentsStack.isEmpty() || MessagesController.getInstance(intentAccount).checkCanOpenChat(args, mainFragmentsStack.get(mainFragmentsStack.size() - 1))) {
                                    boolean[] canceled = new boolean[1];
                                    progressDialog.setOnCancelListener(dialog -> canceled[0] = true);

                                    MessagesController.getInstance(intentAccount).ensureMessagesLoaded(-invite.chat.id, ChatObject.isChannel(invite.chat), 0, () -> {
                                        try {
                                            progressDialog.dismiss();
                                        } catch (Exception e) {
                                            FileLog.e(e);
                                        }
                                        if (canceled[0]) {
                                            return;
                                        }
                                        ChatActivity fragment = new ChatActivity(args);
                                        if (invite instanceof TLRPC.TL_chatInvitePeek) {
                                            fragment.setChatInvite(invite);
                                        }
                                        actionBarLayout.presentFragment(fragment);
                                    }, () -> {
                                        if (!LaunchActivity.this.isFinishing()) {
                                            BaseFragment fragment = mainFragmentsStack.get(mainFragmentsStack.size() - 1);
                                            AlertsCreator.showSimpleAlert(fragment, LocaleController.getString("JoinToGroupErrorNotExist", R.string.JoinToGroupErrorNotExist));
                                        }
                                        try {
                                            progressDialog.dismiss();
                                        } catch (Exception e) {
                                            FileLog.e(e);
                                        }
                                    });
                                    hideProgressDialog = false;
                                }
                            } else {
                                BaseFragment fragment = mainFragmentsStack.get(mainFragmentsStack.size() - 1);
                                fragment.showDialog(new JoinGroupAlert(LaunchActivity.this, invite, group, fragment));
                            }
                        } else {
                            AlertDialog.Builder builder = new AlertDialog.Builder(LaunchActivity.this);
                            builder.setTitle(LocaleController.getString("NekoX", R.string.NekoX));
                            if (error.text.startsWith("FLOOD_WAIT")) {
                                builder.setMessage(LocaleController.getString("FloodWait", R.string.FloodWait));
                            } else {
                                builder.setMessage(LocaleController.getString("JoinToGroupErrorNotExist", R.string.JoinToGroupErrorNotExist));
                            }
                            builder.setPositiveButton(LocaleController.getString("OK", R.string.OK), null);
                            showAlertDialog(builder);
                        }

                        try {
                            if (hideProgressDialog) {
                                progressDialog.dismiss();
                            }
                        } catch (Exception e) {
                            FileLog.e(e);
                        }
                    }
                }), ConnectionsManager.RequestFlagFailOnServerErrors);
            } else if (state == 1) {
                TLRPC.TL_messages_importChatInvite req = new TLRPC.TL_messages_importChatInvite();
                req.hash = group;
                ConnectionsManager.getInstance(intentAccount).sendRequest(req, (response, error) -> {
                    if (error == null) {
                        TLRPC.Updates updates = (TLRPC.Updates) response;
                        MessagesController.getInstance(intentAccount).processUpdates(updates, false);
                    }
                    AndroidUtilities.runOnUIThread(() -> {
                        if (!LaunchActivity.this.isFinishing()) {
                            try {
                                progressDialog.dismiss();
                            } catch (Exception e) {
                                FileLog.e(e);
                            }
                            if (error == null) {
                                if (actionBarLayout != null) {
                                    TLRPC.Updates updates = (TLRPC.Updates) response;
                                    if (!updates.chats.isEmpty()) {
                                        TLRPC.Chat chat = updates.chats.get(0);
                                        chat.left = false;
                                        chat.kicked = false;
                                        MessagesController.getInstance(intentAccount).putUsers(updates.users, false);
                                        MessagesController.getInstance(intentAccount).putChats(updates.chats, false);
                                        Bundle args = new Bundle();
                                        args.putInt("chat_id", chat.id);
                                        if (mainFragmentsStack.isEmpty() || MessagesController.getInstance(intentAccount).checkCanOpenChat(args, mainFragmentsStack.get(mainFragmentsStack.size() - 1))) {
                                            ChatActivity fragment = new ChatActivity(args);
                                            NotificationCenter.getInstance(intentAccount).postNotificationName(NotificationCenter.closeChats);
                                            actionBarLayout.presentFragment(fragment, false, true, true, false);
                                        }
                                    }
                                }
                            } else {
                                AlertDialog.Builder builder = new AlertDialog.Builder(LaunchActivity.this);
                                builder.setTitle(LocaleController.getString("NekoX", R.string.NekoX));
                                if (error.text.startsWith("FLOOD_WAIT")) {
                                    builder.setMessage(LocaleController.getString("FloodWait", R.string.FloodWait));
                                } else if (error.text.equals("USERS_TOO_MUCH")) {
                                    builder.setMessage(LocaleController.getString("JoinToGroupErrorFull", R.string.JoinToGroupErrorFull));
                                } else {
                                    builder.setMessage(LocaleController.getString("JoinToGroupErrorNotExist", R.string.JoinToGroupErrorNotExist));
                                }
                                builder.setPositiveButton(LocaleController.getString("OK", R.string.OK), null);
                                showAlertDialog(builder);
                            }
                        }
                    });
                }, ConnectionsManager.RequestFlagFailOnServerErrors);
            }
        } else if (sticker != null) {
            if (!mainFragmentsStack.isEmpty()) {
                TLRPC.TL_inputStickerSetShortName stickerset = new TLRPC.TL_inputStickerSetShortName();
                stickerset.short_name = sticker;
                BaseFragment fragment = mainFragmentsStack.get(mainFragmentsStack.size() - 1);
                StickersAlert alert;
                if (fragment instanceof ChatActivity) {
                    ChatActivity chatActivity = (ChatActivity) fragment;
                    alert = new StickersAlert(LaunchActivity.this, fragment, stickerset, null, chatActivity.getChatActivityEnterView());
                    alert.setCalcMandatoryInsets(chatActivity.isKeyboardVisible());
                } else {
                    alert = new StickersAlert(LaunchActivity.this, fragment, stickerset, null, null);
                }
                fragment.showDialog(alert);
            }
            return;
        } else if (message != null) {
            Bundle args = new Bundle();
            args.putBoolean("onlySelect", true);
            args.putInt("dialogsType", 3);
            DialogsActivity fragment = new DialogsActivity(args);
            fragment.setDelegate((fragment13, dids, m, param) -> {
                long did = dids.get(0);
                Bundle args13 = new Bundle();
                args13.putBoolean("scrollToTopOnResume", true);
                args13.putBoolean("hasUrl", hasUrl);
                int lower_part = (int) did;
                int high_id = (int) (did >> 32);
                if (lower_part != 0) {
                    if (lower_part > 0) {
                        args13.putInt("user_id", lower_part);
                    } else if (lower_part < 0) {
                        args13.putInt("chat_id", -lower_part);
                    }
                } else {
                    args13.putInt("enc_id", high_id);
                }
                if (MessagesController.getInstance(intentAccount).checkCanOpenChat(args13, fragment13)) {
                    NotificationCenter.getInstance(intentAccount).postNotificationName(NotificationCenter.closeChats);
                    MediaDataController.getInstance(intentAccount).saveDraft(did, message, null, null, false);
                    actionBarLayout.presentFragment(new ChatActivity(args13), true, false, true, false);
                }
            });
            presentFragment(fragment, false, true);
        } else if (auth != null) {
            final int bot_id = Utilities.parseInt(auth.get("bot_id"));
            if (bot_id == 0) {
                return;
            }
            final String payload = auth.get("payload");
            final String nonce = auth.get("nonce");
            final String callbackUrl = auth.get("callback_url");
            final TLRPC.TL_account_getAuthorizationForm req = new TLRPC.TL_account_getAuthorizationForm();
            req.bot_id = bot_id;
            req.scope = auth.get("scope");
            req.public_key = auth.get("public_key");
            requestId[0] = ConnectionsManager.getInstance(intentAccount).sendRequest(req, (response, error) -> {
                final TLRPC.TL_account_authorizationForm authorizationForm = (TLRPC.TL_account_authorizationForm) response;
                if (authorizationForm != null) {
                    TLRPC.TL_account_getPassword req2 = new TLRPC.TL_account_getPassword();
                    requestId[0] = ConnectionsManager.getInstance(intentAccount).sendRequest(req2, (response1, error1) -> AndroidUtilities.runOnUIThread(() -> {
                        try {
                            progressDialog.dismiss();
                        } catch (Exception e) {
                            FileLog.e(e);
                        }
                        if (response1 != null) {
                            TLRPC.TL_account_password accountPassword = (TLRPC.TL_account_password) response1;
                            MessagesController.getInstance(intentAccount).putUsers(authorizationForm.users, false);
                            presentFragment(new PassportActivity(PassportActivity.TYPE_PASSWORD, req.bot_id, req.scope, req.public_key, payload, nonce, callbackUrl, authorizationForm, accountPassword));
                        }
                    }));
                } else {
                    AndroidUtilities.runOnUIThread(() -> {
                        try {
                            progressDialog.dismiss();
                            if ("APP_VERSION_OUTDATED".equals(error.text)) {
                                AlertsCreator.showUpdateAppAlert(LaunchActivity.this, LocaleController.getString("UpdateAppAlert", R.string.UpdateAppAlert), true);
                            } else {
                                showAlertDialog(AlertsCreator.createSimpleAlert(LaunchActivity.this, LocaleController.getString("ErrorOccurred", R.string.ErrorOccurred) + "\n" + error.text));
                            }
                        } catch (Exception e) {
                            FileLog.e(e);
                        }
                    });
                }
            });
        } else if (unsupportedUrl != null) {
            TLRPC.TL_help_getDeepLinkInfo req = new TLRPC.TL_help_getDeepLinkInfo();
            req.path = unsupportedUrl;
            requestId[0] = ConnectionsManager.getInstance(currentAccount).sendRequest(req, (response, error) -> AndroidUtilities.runOnUIThread(() -> {
                try {
                    progressDialog.dismiss();
                } catch (Exception e) {
                    FileLog.e(e);
                }

                if (response instanceof TLRPC.TL_help_deepLinkInfo) {
                    TLRPC.TL_help_deepLinkInfo res = (TLRPC.TL_help_deepLinkInfo) response;
                    AlertsCreator.showUpdateAppAlert(LaunchActivity.this, res.message, res.update_app);
                }
            }));
        } else if (lang != null) {
            TLRPC.TL_langpack_getLanguage req = new TLRPC.TL_langpack_getLanguage();
            req.lang_code = lang;
            req.lang_pack = "android";
            requestId[0] = ConnectionsManager.getInstance(currentAccount).sendRequest(req, (response, error) -> AndroidUtilities.runOnUIThread(() -> {
                try {
                    progressDialog.dismiss();
                } catch (Exception e) {
                    FileLog.e(e);
                }
                if (response instanceof TLRPC.TL_langPackLanguage) {
                    TLRPC.TL_langPackLanguage res = (TLRPC.TL_langPackLanguage) response;
                    AlertsCreator.createLanguageAlert(LaunchActivity.this, res).show();
                } else if (error != null) {
                    if ("LANG_CODE_NOT_SUPPORTED".equals(error.text)) {
                        showAlertDialog(AlertsCreator.createSimpleAlert(LaunchActivity.this, LocaleController.getString("LanguageUnsupportedError", R.string.LanguageUnsupportedError)));
                    } else {
                        showAlertDialog(AlertsCreator.createSimpleAlert(LaunchActivity.this, LocaleController.getString("ErrorOccurred", R.string.ErrorOccurred) + "\n" + error.text));
                    }
                }
            }));
        } else if (wallPaper != null) {
            boolean ok = false;
            if (TextUtils.isEmpty(wallPaper.slug)) {
                try {
                    WallpapersListActivity.ColorWallpaper colorWallpaper = new WallpapersListActivity.ColorWallpaper(Theme.COLOR_BACKGROUND_SLUG, wallPaper.settings.background_color, wallPaper.settings.second_background_color, AndroidUtilities.getWallpaperRotation(wallPaper.settings.rotation, false));
                    ThemePreviewActivity wallpaperActivity = new ThemePreviewActivity(colorWallpaper, null);
                    AndroidUtilities.runOnUIThread(() -> presentFragment(wallpaperActivity));
                    ok = true;
                } catch (Exception e) {
                    FileLog.e(e);
                }
            }
            if (!ok) {
                TLRPC.TL_account_getWallPaper req = new TLRPC.TL_account_getWallPaper();
                TLRPC.TL_inputWallPaperSlug inputWallPaperSlug = new TLRPC.TL_inputWallPaperSlug();
                inputWallPaperSlug.slug = wallPaper.slug;
                req.wallpaper = inputWallPaperSlug;
                requestId[0] = ConnectionsManager.getInstance(currentAccount).sendRequest(req, (response, error) -> AndroidUtilities.runOnUIThread(() -> {
                    try {
                        progressDialog.dismiss();
                    } catch (Exception e) {
                        FileLog.e(e);
                    }
                    if (response instanceof TLRPC.TL_wallPaper) {
                        TLRPC.TL_wallPaper res = (TLRPC.TL_wallPaper) response;
                        Object object;
                        if (res.pattern) {
                            WallpapersListActivity.ColorWallpaper colorWallpaper = new WallpapersListActivity.ColorWallpaper(res.slug, wallPaper.settings.background_color, wallPaper.settings.second_background_color, AndroidUtilities.getWallpaperRotation(wallPaper.settings.rotation, false), wallPaper.settings.intensity / 100.0f, wallPaper.settings.motion, null);
                            colorWallpaper.pattern = res;
                            object = colorWallpaper;
                        } else {
                            object = res;
                        }
                        ThemePreviewActivity wallpaperActivity = new ThemePreviewActivity(object, null);
                        wallpaperActivity.setInitialModes(wallPaper.settings.blur, wallPaper.settings.motion);
                        presentFragment(wallpaperActivity);
                    } else {
                        showAlertDialog(AlertsCreator.createSimpleAlert(LaunchActivity.this, LocaleController.getString("ErrorOccurred", R.string.ErrorOccurred) + "\n" + error.text));
                    }
                }));
            }
        } else if (theme != null) {
            cancelRunnable = () -> {
                loadingThemeFileName = null;
                loadingThemeWallpaperName = null;
                loadingThemeWallpaper = null;
                loadingThemeInfo = null;
                loadingThemeProgressDialog = null;
                loadingTheme = null;
            };
            TLRPC.TL_account_getTheme req = new TLRPC.TL_account_getTheme();
            req.format = "android";
            TLRPC.TL_inputThemeSlug inputThemeSlug = new TLRPC.TL_inputThemeSlug();
            inputThemeSlug.slug = theme;
            req.theme = inputThemeSlug;
            requestId[0] = ConnectionsManager.getInstance(currentAccount).sendRequest(req, (response, error) -> AndroidUtilities.runOnUIThread(() -> {
                int notFound = 2;
                if (response instanceof TLRPC.TL_theme) {
                    TLRPC.TL_theme t = (TLRPC.TL_theme) response;
                    if (t.settings != null) {
                        String key = Theme.getBaseThemeKey(t.settings);
                        Theme.ThemeInfo info = Theme.getTheme(key);
                        if (info != null) {
                            TLRPC.TL_wallPaper object;
                            if (t.settings.wallpaper instanceof TLRPC.TL_wallPaper) {
                                object = (TLRPC.TL_wallPaper) t.settings.wallpaper;
                                File path = FileLoader.getPathToAttach(object.document, true);
                                if (!path.exists()) {
                                    loadingThemeProgressDialog = progressDialog;
                                    loadingThemeAccent = true;
                                    loadingThemeInfo = info;
                                    loadingTheme = t;
                                    loadingThemeWallpaper = object;
                                    loadingThemeWallpaperName = FileLoader.getAttachFileName(object.document);
                                    FileLoader.getInstance(currentAccount).loadFile(object.document, object, 1, 1);
                                    return;
                                }
                            } else {
                                object = null;
                            }
                            try {
                                progressDialog.dismiss();
                            } catch (Exception e) {
                                FileLog.e(e);
                            }
                            notFound = 0;
                            openThemeAccentPreview(t, object, info);
                        } else {
                            notFound = 1;
                        }
                    } else if (t.document != null) {
                        loadingThemeAccent = false;
                        loadingTheme = t;
                        loadingThemeFileName = FileLoader.getAttachFileName(loadingTheme.document);
                        loadingThemeProgressDialog = progressDialog;
                        FileLoader.getInstance(currentAccount).loadFile(loadingTheme.document, t, 1, 1);
                        notFound = 0;
                    } else {
                        notFound = 1;
                    }
                } else if (error != null && "THEME_FORMAT_INVALID".equals(error.text)) {
                    notFound = 1;
                }
                if (notFound != 0) {
                    try {
                        progressDialog.dismiss();
                    } catch (Exception e) {
                        FileLog.e(e);
                    }
                    if (notFound == 1) {
                        showAlertDialog(AlertsCreator.createSimpleAlert(LaunchActivity.this, LocaleController.getString("Theme", R.string.Theme), LocaleController.getString("ThemeNotSupported", R.string.ThemeNotSupported)));
                    } else {
                        showAlertDialog(AlertsCreator.createSimpleAlert(LaunchActivity.this, LocaleController.getString("Theme", R.string.Theme), LocaleController.getString("ThemeNotFound", R.string.ThemeNotFound)));
                    }
                }
            }));
        } else if (channelId != null && messageId != null) {
            Bundle args = new Bundle();
            args.putInt("chat_id", channelId);
            args.putInt("message_id", messageId);
            BaseFragment lastFragment = !mainFragmentsStack.isEmpty() ? mainFragmentsStack.get(mainFragmentsStack.size() - 1) : null;
            if (lastFragment == null || MessagesController.getInstance(intentAccount).checkCanOpenChat(args, lastFragment)) {
                AndroidUtilities.runOnUIThread(() -> {
                    if (!actionBarLayout.presentFragment(new ChatActivity(args))) {
                        TLRPC.TL_channels_getChannels req = new TLRPC.TL_channels_getChannels();
                        TLRPC.TL_inputChannel inputChannel = new TLRPC.TL_inputChannel();
                        inputChannel.channel_id = channelId;
                        req.id.add(inputChannel);
                        requestId[0] = ConnectionsManager.getInstance(currentAccount).sendRequest(req, (response, error) -> AndroidUtilities.runOnUIThread(() -> {
                            try {
                                progressDialog.dismiss();
                            } catch (Exception e) {
                                FileLog.e(e);
                            }
                            boolean notFound = true;
                            if (response instanceof TLRPC.TL_messages_chats) {
                                TLRPC.TL_messages_chats res = (TLRPC.TL_messages_chats) response;
                                if (!res.chats.isEmpty()) {
                                    notFound = false;
                                    MessagesController.getInstance(currentAccount).putChats(res.chats, false);
                                    TLRPC.Chat chat = res.chats.get(0);
                                    if (lastFragment == null || MessagesController.getInstance(intentAccount).checkCanOpenChat(args, lastFragment)) {
                                        actionBarLayout.presentFragment(new ChatActivity(args));
                                    }
                                }
                            }
                            if (notFound) {
                                showAlertDialog(AlertsCreator.createSimpleAlert(LaunchActivity.this, LocaleController.getString("LinkNotFound", R.string.LinkNotFound)));
                            }
                        }));
                    }
                });
            }
        }

        if (requestId[0] != 0) {
            final Runnable cancelRunnableFinal = cancelRunnable;
            progressDialog.setOnCancelListener(dialog -> {
                ConnectionsManager.getInstance(intentAccount).cancelRequest(requestId[0], true);
                if (cancelRunnableFinal != null) {
                    cancelRunnableFinal.run();
                }
            });
            try {
                progressDialog.showDelayed(300);
            } catch (Exception ignore) {

            }
        }
    }

    public AlertDialog showAlertDialog(AlertDialog.Builder builder) {
        try {
            if (visibleDialog != null) {
                visibleDialog.dismiss();
                visibleDialog = null;
            }
        } catch (Exception e) {
            FileLog.e(e);
        }
        try {
            visibleDialog = builder.show();
            visibleDialog.setCanceledOnTouchOutside(true);
            visibleDialog.setOnDismissListener(dialog -> {
                if (visibleDialog != null) {
                    if (visibleDialog == localeDialog) {
                        try {
                            String shorname = LocaleController.getInstance().getCurrentLocaleInfo().shortName;
                            Toast.makeText(LaunchActivity.this, getStringForLanguageAlert(shorname.equals("en") ? englishLocaleStrings : systemLocaleStrings, "ChangeLanguageLater", R.string.ChangeLanguageLater), Toast.LENGTH_LONG).show();
                        } catch (Exception e) {
                            FileLog.e(e);
                        }
                        localeDialog = null;
                    } else if (visibleDialog == proxyErrorDialog) {
                        SharedConfig.setProxyEnable(false);
                        NotificationCenter.getGlobalInstance().postNotificationName(NotificationCenter.proxySettingsChanged);
                        proxyErrorDialog = null;
                    }
                }
                visibleDialog = null;
            });
            return visibleDialog;
        } catch (Exception e) {
            FileLog.e(e);
        }
        return null;
    }

    @Override
    protected void onNewIntent(Intent intent) {
        super.onNewIntent(intent);
        handleIntent(intent, true, false, false);
    }

    @Override
    public void didSelectDialogs(DialogsActivity dialogsFragment, ArrayList<Long> dids, CharSequence message, boolean param) {
        int attachesCount = 0;
        if (contactsToSend != null) {
            attachesCount += contactsToSend.size();
        }
        if (videoPath != null) {
            attachesCount++;
        }
        if (photoPathsArray != null) {
            attachesCount += photoPathsArray.size();
        }
        if (documentsPathsArray != null) {
            attachesCount += documentsPathsArray.size();
        }
        if (documentsUrisArray != null) {
            attachesCount += documentsUrisArray.size();
        }
        if (videoPath == null && photoPathsArray == null && documentsPathsArray == null && documentsUrisArray == null && sendingText != null) {
            attachesCount++;
        }

        for (int i = 0; i < dids.size(); i++) {
            final long did = dids.get(i);
            if (AlertsCreator.checkSlowMode(this, currentAccount, did, attachesCount > 1)) {
                return;
            }
        }

        final int account = dialogsFragment != null ? dialogsFragment.getCurrentAccount() : currentAccount;
        final ChatActivity fragment;
        if (dids.size() <= 1) {
            final long did = dids.get(0);
            int lower_part = (int) did;
            int high_id = (int) (did >> 32);

            Bundle args = new Bundle();
            args.putBoolean("scrollToTopOnResume", true);
            if (!AndroidUtilities.isTablet()) {
                NotificationCenter.getInstance(account).postNotificationName(NotificationCenter.closeChats);
            }
            if (lower_part != 0) {
                if (lower_part > 0) {
                    args.putInt("user_id", lower_part);
                } else if (lower_part < 0) {
                    args.putInt("chat_id", -lower_part);
                }
            } else {
                args.putInt("enc_id", high_id);
            }
            if (!MessagesController.getInstance(account).checkCanOpenChat(args, dialogsFragment)) {
                return;
            }
            fragment = new ChatActivity(args);
        } else {
            fragment = null;
        }

        if (contactsToSend != null && contactsToSend.size() == 1 && !mainFragmentsStack.isEmpty()) {
            PhonebookShareAlert alert = new PhonebookShareAlert(mainFragmentsStack.get(mainFragmentsStack.size() - 1), null, null, contactsToSendUri, null, null, null);
            alert.setDelegate((user, notify, scheduleDate) -> {
                if (fragment != null) {
                    actionBarLayout.presentFragment(fragment, true, false, true, false);
                }
                for (int i = 0; i < dids.size(); i++) {
                    SendMessagesHelper.getInstance(account).sendMessage(user, dids.get(i), null, null, null, notify, scheduleDate);
                }
            });
            mainFragmentsStack.get(mainFragmentsStack.size() - 1).showDialog(alert);
        } else {
            for (int i = 0; i < dids.size(); i++) {
                final long did = dids.get(i);
                int lower_part = (int) did;
                int high_id = (int) (did >> 32);

                AccountInstance accountInstance = AccountInstance.getInstance(UserConfig.selectedAccount);
                if (fragment != null) {
                    actionBarLayout.presentFragment(fragment, dialogsFragment != null, dialogsFragment == null, true, false);
                    if (videoPath != null) {
                        fragment.openVideoEditor(videoPath, sendingText);
                        sendingText = null;
                    }
                } else {
                    if (videoPath != null) {
                        String caption = null;
                        if (sendingText != null && sendingText.length() <= 1024) {
                            caption = sendingText;
                            sendingText = null;
                        }
                        ArrayList<String> arrayList = new ArrayList<>();
                        arrayList.add(videoPath);
                        SendMessagesHelper.prepareSendingDocuments(accountInstance, arrayList, arrayList, null, caption, null, did, null, null, null, true, 0);
                    }
                }
                if (photoPathsArray != null) {
                    if (sendingText != null && sendingText.length() <= 1024 && photoPathsArray.size() == 1) {
                        photoPathsArray.get(0).caption = sendingText;
                        sendingText = null;
                    }
                    SendMessagesHelper.prepareSendingMedia(accountInstance, photoPathsArray, did, null, null, false, false, null, true, 0);
                }
                if (documentsPathsArray != null || documentsUrisArray != null) {
                    String caption = null;
                    if (sendingText != null && sendingText.length() <= 1024 && ((documentsPathsArray != null ? documentsPathsArray.size() : 0) + (documentsUrisArray != null ? documentsUrisArray.size() : 0)) == 1) {
                        caption = sendingText;
                        sendingText = null;
                    }
                    SendMessagesHelper.prepareSendingDocuments(accountInstance, documentsPathsArray, documentsOriginalPathsArray, documentsUrisArray, caption, documentsMimeType, did, null, null, null, true, 0);
                }
                if (sendingLocation != null) {
                    SendMessagesHelper.prepareSendingLocation(accountInstance, sendingLocation, did);
                    sendingText = null;
                }
                if (sendingText != null) {
                    SendMessagesHelper.prepareSendingText(accountInstance, sendingText, did, true, 0);
                }
                if (contactsToSend != null && !contactsToSend.isEmpty()) {
                    for (int a = 0; a < contactsToSend.size(); a++) {
                        TLRPC.User user = contactsToSend.get(a);
                        SendMessagesHelper.getInstance(account).sendMessage(user, did, null, null, null, true, 0);
                    }
                }
                if (!TextUtils.isEmpty(message)) {
                    SendMessagesHelper.prepareSendingText(accountInstance, message.toString(), did, true, 0);
                }
            }
        }
        if (dialogsFragment != null && fragment == null) {
            dialogsFragment.finishFragment();
        }

        photoPathsArray = null;
        videoPath = null;
        sendingText = null;
        sendingLocation = null;
        documentsPathsArray = null;
        documentsOriginalPathsArray = null;
        contactsToSend = null;
        contactsToSendUri = null;
    }

    private void onFinish() {
        if (lockRunnable != null) {
            AndroidUtilities.cancelRunOnUIThread(lockRunnable);
            lockRunnable = null;
        }
        if (finished) {
            return;
        }
        finished = true;
        if (currentAccount != -1) {
            NotificationCenter.getInstance(currentAccount).removeObserver(this, NotificationCenter.appDidLogout);
            NotificationCenter.getInstance(currentAccount).removeObserver(this, NotificationCenter.mainUserInfoChanged);
            NotificationCenter.getInstance(currentAccount).removeObserver(this, NotificationCenter.didUpdateConnectionState);
            NotificationCenter.getInstance(currentAccount).removeObserver(this, NotificationCenter.needShowAlert);
            NotificationCenter.getInstance(currentAccount).removeObserver(this, NotificationCenter.wasUnableToFindCurrentLocation);
            NotificationCenter.getInstance(currentAccount).removeObserver(this, NotificationCenter.openArticle);
            NotificationCenter.getInstance(currentAccount).removeObserver(this, NotificationCenter.hasNewContactsToImport);
            NotificationCenter.getInstance(currentAccount).removeObserver(this, NotificationCenter.needShowPlayServicesAlert);
            NotificationCenter.getInstance(currentAccount).removeObserver(this, NotificationCenter.fileDidLoad);
            NotificationCenter.getInstance(currentAccount).removeObserver(this, NotificationCenter.fileDidFailToLoad);
        }

        NotificationCenter.getGlobalInstance().removeObserver(this, NotificationCenter.needShowAlert);
        NotificationCenter.getGlobalInstance().removeObserver(this, NotificationCenter.didSetNewWallpapper);
        NotificationCenter.getGlobalInstance().removeObserver(this, NotificationCenter.suggestedLangpack);
        NotificationCenter.getGlobalInstance().removeObserver(this, NotificationCenter.reloadInterface);
        NotificationCenter.getGlobalInstance().removeObserver(this, NotificationCenter.didSetNewTheme);
        NotificationCenter.getGlobalInstance().removeObserver(this, NotificationCenter.needSetDayNightTheme);
        NotificationCenter.getGlobalInstance().removeObserver(this, NotificationCenter.needCheckSystemBarColors);
        NotificationCenter.getGlobalInstance().removeObserver(this, NotificationCenter.closeOtherAppActivities);
        NotificationCenter.getGlobalInstance().removeObserver(this, NotificationCenter.didSetPasscode);
        NotificationCenter.getGlobalInstance().removeObserver(this, NotificationCenter.notificationsCountUpdated);
        NotificationCenter.getGlobalInstance().removeObserver(this, NotificationCenter.screenStateChanged);
        NotificationCenter.getGlobalInstance().removeObserver(drawerLayoutAdapter, NotificationCenter.proxySettingsChanged);
        NotificationCenter.getGlobalInstance().removeObserver(drawerLayoutAdapter, NotificationCenter.updateUserStatus);

    }

    public void presentFragment(BaseFragment fragment) {
        actionBarLayout.presentFragment(fragment);
    }

    public boolean presentFragment(final BaseFragment fragment, final boolean removeLast, boolean forceWithoutAnimation) {
        return actionBarLayout.presentFragment(fragment, removeLast, forceWithoutAnimation, true, false);
    }

    public ActionBarLayout getActionBarLayout() {
        return actionBarLayout;
    }

    public ActionBarLayout getLayersActionBarLayout() {
        return layersActionBarLayout;
    }

    public ActionBarLayout getRightActionBarLayout() {
        return rightActionBarLayout;
    }

    @FunctionalInterface
    public interface Callback {

        void invoke(Intent data);

    }

    public HashMap<Integer, Callback> callbacks = new HashMap<>();

    @Override
    protected void onActivityResult(int requestCode, int resultCode, Intent data) {
        if (SharedConfig.passcodeHash.length() != 0 && SharedConfig.lastPauseTime != 0) {
            SharedConfig.lastPauseTime = 0;
            if (BuildVars.LOGS_ENABLED) {
                FileLog.d("reset lastPauseTime onActivityResult");
            }
            UserConfig.getInstance(currentAccount).saveConfig(false);
        }
        super.onActivityResult(requestCode, resultCode, data);

        if (callbacks.containsKey(requestCode)) {

            callbacks.remove(requestCode).invoke(data);

            return;

        }

        ThemeEditorView editorView = ThemeEditorView.getInstance();
        if (editorView != null) {
            editorView.onActivityResult(requestCode, resultCode, data);
        }
        if (actionBarLayout.fragmentsStack.size() != 0) {
            BaseFragment fragment = actionBarLayout.fragmentsStack.get(actionBarLayout.fragmentsStack.size() - 1);
            fragment.onActivityResultFragment(requestCode, resultCode, data);
        }
        if (AndroidUtilities.isTablet()) {
            if (rightActionBarLayout.fragmentsStack.size() != 0) {
                BaseFragment fragment = rightActionBarLayout.fragmentsStack.get(rightActionBarLayout.fragmentsStack.size() - 1);
                fragment.onActivityResultFragment(requestCode, resultCode, data);
            }
            if (layersActionBarLayout.fragmentsStack.size() != 0) {
                BaseFragment fragment = layersActionBarLayout.fragmentsStack.get(layersActionBarLayout.fragmentsStack.size() - 1);
                fragment.onActivityResultFragment(requestCode, resultCode, data);
            }
        }
    }

    @Override
    public void onRequestPermissionsResult(int requestCode, String[] permissions, int[] grantResults) {
        super.onRequestPermissionsResult(requestCode, permissions, grantResults);
        if (grantResults == null) {
            grantResults = new int[0];
        }
        if (permissions == null) {
            permissions = new String[0];
        }

        boolean granted = grantResults.length > 0 && grantResults[0] == PackageManager.PERMISSION_GRANTED;

        if (requestCode == 4) {
            if (!granted) {
                showPermissionErrorAlert(LocaleController.getString("PermissionStorage", R.string.PermissionStorage));
            } else {
                ImageLoader.getInstance().checkMediaPaths();
            }
        } else if (requestCode == 5) {
            if (!granted) {
                showPermissionErrorAlert(LocaleController.getString("PermissionContacts", R.string.PermissionContacts));
                return;
            } else {
                ContactsController.getInstance(currentAccount).forceImportContacts();
            }
        } else if (requestCode == 3) {
            boolean audioGranted = true;
            boolean cameraGranted = true;
            for (int i = 0, size = Math.min(permissions.length, grantResults.length); i < size; i++) {
                if (Manifest.permission.RECORD_AUDIO.equals(permissions[i])) {
                    audioGranted = grantResults[i] == PackageManager.PERMISSION_GRANTED;
                } else if (Manifest.permission.CAMERA.equals(permissions[i])) {
                    cameraGranted = grantResults[i] == PackageManager.PERMISSION_GRANTED;
                }
            }
            if (!audioGranted) {
                showPermissionErrorAlert(LocaleController.getString("PermissionNoAudio", R.string.PermissionNoAudio));
            } else if (!cameraGranted) {
                showPermissionErrorAlert(LocaleController.getString("PermissionNoCamera", R.string.PermissionNoCamera));
            } else {
                if (SharedConfig.inappCamera) {
                    CameraController.getInstance().initCamera(null);
                }
                return;
            }
        } else if (requestCode == 18 || requestCode == 19 || requestCode == 20 || requestCode == 22) {
            if (!granted) {
                showPermissionErrorAlert(LocaleController.getString("PermissionNoCamera", R.string.PermissionNoCamera));
            }
        } else if (requestCode == 2) {
            if (granted) {
                NotificationCenter.getGlobalInstance().postNotificationName(NotificationCenter.locationPermissionGranted);
            }
        }
        if (actionBarLayout.fragmentsStack.size() != 0) {
            BaseFragment fragment = actionBarLayout.fragmentsStack.get(actionBarLayout.fragmentsStack.size() - 1);
            fragment.onRequestPermissionsResultFragment(requestCode, permissions, grantResults);
        }
        if (AndroidUtilities.isTablet()) {
            if (rightActionBarLayout.fragmentsStack.size() != 0) {
                BaseFragment fragment = rightActionBarLayout.fragmentsStack.get(rightActionBarLayout.fragmentsStack.size() - 1);
                fragment.onRequestPermissionsResultFragment(requestCode, permissions, grantResults);
            }
            if (layersActionBarLayout.fragmentsStack.size() != 0) {
                BaseFragment fragment = layersActionBarLayout.fragmentsStack.get(layersActionBarLayout.fragmentsStack.size() - 1);
                fragment.onRequestPermissionsResultFragment(requestCode, permissions, grantResults);
            }
        }

        VoIPFragment.onRequestPermissionsResult(requestCode, permissions, grantResults);
    }

    private void showPermissionErrorAlert(String message) {
        AlertDialog.Builder builder = new AlertDialog.Builder(this);
        builder.setTitle(LocaleController.getString("NekoX", R.string.NekoX));
        builder.setMessage(message);
        builder.setNegativeButton(LocaleController.getString("PermissionOpenSettings", R.string.PermissionOpenSettings), (dialog, which) -> {
            try {
                Intent intent = new Intent(android.provider.Settings.ACTION_APPLICATION_DETAILS_SETTINGS);
                intent.setData(Uri.parse("package:" + ApplicationLoader.applicationContext.getPackageName()));
                startActivity(intent);
            } catch (Exception e) {
                FileLog.e(e);
            }
        });
        builder.setPositiveButton(LocaleController.getString("OK", R.string.OK), null);
        builder.show();
    }

    @Override
    protected void onPause() {
        super.onPause();
        NotificationCenter.getGlobalInstance().postNotificationName(NotificationCenter.stopAllHeavyOperations, 4096);
        ApplicationLoader.mainInterfacePaused = true;
        int account = currentAccount;
        Utilities.stageQueue.postRunnable(() -> {
            ApplicationLoader.mainInterfacePausedStageQueue = true;
            ApplicationLoader.mainInterfacePausedStageQueueTime = 0;
            if (VoIPService.getSharedInstance() == null) {
                MessagesController.getInstance(account).ignoreSetOnline = false;
            }
        });
        onPasscodePause();
        try {
            if (actionBarLayout != null) {
                actionBarLayout.onPause();
            }
            if (AndroidUtilities.isTablet()) {
                rightActionBarLayout.onPause();
                layersActionBarLayout.onPause();
            }
            if (passcodeView != null) {
                passcodeView.onPause();
            }
        } catch (Exception ignored) {
        }
        ConnectionsManager.getInstance(currentAccount).setAppPaused(true, false);
        if (PhotoViewer.hasInstance() && PhotoViewer.getInstance().isVisible()) {
            PhotoViewer.getInstance().onPause();
        }

        if (VoIPFragment.getInstance() != null) {
            VoIPFragment.onPause();
        }
    }

    @Override
    protected void onStart() {
        super.onStart();
        Browser.bindCustomTabsService(this);
    }

    @Override
    protected void onStop() {
        super.onStop();
        Browser.unbindCustomTabsService(this);
    }

    @Override
    protected void onDestroy() {
        if (PhotoViewer.getPipInstance() != null) {
            PhotoViewer.getPipInstance().destroyPhotoViewer();
        }
        if (PhotoViewer.hasInstance()) {
            PhotoViewer.getInstance().destroyPhotoViewer();
        }
        if (SecretMediaViewer.hasInstance()) {
            SecretMediaViewer.getInstance().destroyPhotoViewer();
        }
        if (ArticleViewer.hasInstance()) {
            ArticleViewer.getInstance().destroyArticleViewer();
        }
        if (ContentPreviewViewer.hasInstance()) {
            ContentPreviewViewer.getInstance().destroy();
        }
        PipRoundVideoView pipRoundVideoView = PipRoundVideoView.getInstance();
        MediaController.getInstance().setBaseActivity(this, false);
        MediaController.getInstance().setFeedbackView(actionBarLayout, false);
        if (pipRoundVideoView != null) {
            pipRoundVideoView.close(false);
        }
        Theme.destroyResources();
        EmbedBottomSheet embedBottomSheet = EmbedBottomSheet.getInstance();
        if (embedBottomSheet != null) {
            embedBottomSheet.destroy();
        }
        ThemeEditorView editorView = ThemeEditorView.getInstance();
        if (editorView != null) {
            editorView.destroy();
        }
        try {
            if (visibleDialog != null) {
                visibleDialog.dismiss();
                visibleDialog = null;
            }
        } catch (Exception e) {
            FileLog.e(e);
        }
        try {
            if (onGlobalLayoutListener != null) {
                final View view = getWindow().getDecorView().getRootView();
                view.getViewTreeObserver().removeOnGlobalLayoutListener(onGlobalLayoutListener);
            }
        } catch (Exception e) {
            FileLog.e(e);
        }
        super.onDestroy();
        onFinish();
    }

    @Override
    protected void onResume() {
        super.onResume();
        NotificationCenter.getGlobalInstance().postNotificationName(NotificationCenter.startAllHeavyOperations, 4096);
        MediaController.getInstance().setFeedbackView(actionBarLayout, true);
        ApplicationLoader.mainInterfacePaused = false;
        showLanguageAlert(false);
        Utilities.stageQueue.postRunnable(() -> {
            ApplicationLoader.mainInterfacePausedStageQueue = false;
            ApplicationLoader.mainInterfacePausedStageQueueTime = System.currentTimeMillis();
        });
        checkFreeDiscSpace();
        MediaController.checkGallery();
        onPasscodeResume();
        if (passcodeView.getVisibility() != View.VISIBLE) {
            actionBarLayout.onResume();
            if (AndroidUtilities.isTablet()) {
                rightActionBarLayout.onResume();
                layersActionBarLayout.onResume();
            }
        } else {
            actionBarLayout.dismissDialogs();
            if (AndroidUtilities.isTablet()) {
                rightActionBarLayout.dismissDialogs();
                layersActionBarLayout.dismissDialogs();
            }
            passcodeView.onResume();
        }
        ConnectionsManager.getInstance(currentAccount).setAppPaused(false, false);
        updateCurrentConnectionState(currentAccount);
        if (NekoConfig.disableProxyWhenVpnEnabled && SharedConfig.proxyEnabled && ProxyUtil.isVPNEnabled()) {
            SharedConfig.setProxyEnable(false);
        }
        if (PhotoViewer.hasInstance() && PhotoViewer.getInstance().isVisible()) {
            PhotoViewer.getInstance().onResume();
        }
        PipRoundVideoView pipRoundVideoView = PipRoundVideoView.getInstance();
        if (pipRoundVideoView != null && MediaController.getInstance().isMessagePaused()) {
            MessageObject messageObject = MediaController.getInstance().getPlayingMessageObject();
            if (messageObject != null) {
                MediaController.getInstance().seekToProgress(messageObject, messageObject.audioProgress);
            }
        }
        if (UserConfig.getInstance(UserConfig.selectedAccount).unacceptedTermsOfService != null) {
            showTosActivity(UserConfig.selectedAccount, UserConfig.getInstance(UserConfig.selectedAccount).unacceptedTermsOfService);
        } else if (UserConfig.getInstance(0).pendingAppUpdate != null) {
            showUpdateActivity(UserConfig.selectedAccount, UserConfig.getInstance(0).pendingAppUpdate, true);
        }

        if (VoIPFragment.getInstance() != null) {
            VoIPFragment.onResume();
        }
    }

    @Override
    public void onConfigurationChanged(Configuration newConfig) {
        AndroidUtilities.checkDisplaySize(this, newConfig);
        super.onConfigurationChanged(newConfig);
        checkLayout();
        PipRoundVideoView pipRoundVideoView = PipRoundVideoView.getInstance();
        if (pipRoundVideoView != null) {
            pipRoundVideoView.onConfigurationChanged();
        }
        EmbedBottomSheet embedBottomSheet = EmbedBottomSheet.getInstance();
        if (embedBottomSheet != null) {
            embedBottomSheet.onConfigurationChanged(newConfig);
        }
        PhotoViewer photoViewer = PhotoViewer.getPipInstance();
        if (photoViewer != null) {
            photoViewer.onConfigurationChanged(newConfig);
        }
        ThemeEditorView editorView = ThemeEditorView.getInstance();
        if (editorView != null) {
            editorView.onConfigurationChanged();
        }
        if (Theme.selectedAutoNightType == Theme.AUTO_NIGHT_TYPE_SYSTEM) {
            Theme.checkAutoNightThemeConditions();
        }
    }

    @Override
    public void onMultiWindowModeChanged(boolean isInMultiWindowMode) {
        AndroidUtilities.isInMultiwindow = isInMultiWindowMode;
        checkLayout();
    }

    @Override
    @SuppressWarnings("unchecked")
    public void didReceivedNotification(int id, final int account, Object... args) {
        if (id == NotificationCenter.appDidLogout) {
            switchToAvailableAccountOrLogout();
        } else if (id == NotificationCenter.closeOtherAppActivities) {
            if (args[0] != this) {
                onFinish();
                finish();
            }
        } else if (id == NotificationCenter.didUpdateConnectionState) {
            int state = ConnectionsManager.getInstance(account).getConnectionState();
            if (currentConnectionState != state) {
                if (BuildVars.LOGS_ENABLED) {
                    FileLog.d("switch to state " + state);
                }
                currentConnectionState = state;
                updateCurrentConnectionState(account);
            }
        } else if (id == NotificationCenter.mainUserInfoChanged) {
            drawerLayoutAdapter.notifyDataSetChanged();
        } else if (id == NotificationCenter.needShowAlert) {
            final Integer reason = (Integer) args[0];
            if (reason == 3 && proxyErrorDialog != null) {
                return;
            } else if (reason == 4) {
                showTosActivity(account, (TLRPC.TL_help_termsOfService) args[1]);
                return;
            }
            AlertDialog.Builder builder = new AlertDialog.Builder(this);
            builder.setTitle(LocaleController.getString("NekoX", R.string.NekoX));
            if (reason != 2 && reason != 3) {
                builder.setNegativeButton(LocaleController.getString("MoreInfo", R.string.MoreInfo), (dialogInterface, i) -> {
                    if (!mainFragmentsStack.isEmpty()) {
                        MessagesController.getInstance(account).openByUserName("spambot", mainFragmentsStack.get(mainFragmentsStack.size() - 1), 1);
                    }
                });
            }
            if (reason == 5) {
                builder.setMessage(LocaleController.getString("NobodyLikesSpam3", R.string.NobodyLikesSpam3));
                builder.setPositiveButton(LocaleController.getString("OK", R.string.OK), null);
            } else if (reason == 0) {
                builder.setMessage(LocaleController.getString("NobodyLikesSpam1", R.string.NobodyLikesSpam1));
                builder.setPositiveButton(LocaleController.getString("OK", R.string.OK), null);
            } else if (reason == 1) {
                builder.setMessage(LocaleController.getString("NobodyLikesSpam2", R.string.NobodyLikesSpam2));
                builder.setPositiveButton(LocaleController.getString("OK", R.string.OK), null);
            } else if (reason == 2) {
                builder.setMessage((String) args[1]);
                String type = (String) args[2];
                if (type.startsWith("AUTH_KEY_DROP_")) {
                    builder.setPositiveButton(LocaleController.getString("Cancel", R.string.Cancel), null);
                    builder.setNegativeButton(LocaleController.getString("LogOut", R.string.LogOut), (dialog, which) -> MessagesController.getInstance(currentAccount).performLogout(2));
                } else {
                    builder.setPositiveButton(LocaleController.getString("OK", R.string.OK), null);
                }
            } else if (reason == 3) {
                builder.setTitle(LocaleController.getString("Proxy", R.string.Proxy));
                builder.setMessage(LocaleController.getString("UseProxyTelegramError", R.string.UseProxyTelegramError));
                builder.setPositiveButton(LocaleController.getString("OK", R.string.OK), null);
                proxyErrorDialog = showAlertDialog(builder);
                return;
            }
            if (!mainFragmentsStack.isEmpty()) {
                mainFragmentsStack.get(mainFragmentsStack.size() - 1).showDialog(builder.create());
            }
        } else if (id == NotificationCenter.wasUnableToFindCurrentLocation) {
            final HashMap<String, MessageObject> waitingForLocation = (HashMap<String, MessageObject>) args[0];
            AlertDialog.Builder builder = new AlertDialog.Builder(this);
            builder.setTitle(LocaleController.getString("NekoX", R.string.NekoX));
            builder.setPositiveButton(LocaleController.getString("OK", R.string.OK), null);
            builder.setNegativeButton(LocaleController.getString("ShareYouLocationUnableManually", R.string.ShareYouLocationUnableManually), (dialogInterface, i) -> {
                if (mainFragmentsStack.isEmpty()) {
                    return;
                }
                BaseFragment lastFragment = mainFragmentsStack.get(mainFragmentsStack.size() - 1);
                if (!AndroidUtilities.isGoogleMapsInstalled(lastFragment)) {
                    return;
                }
                LocationActivity fragment = new LocationActivity(0);
                fragment.setDelegate((location, live, notify, scheduleDate) -> {
                    for (HashMap.Entry<String, MessageObject> entry : waitingForLocation.entrySet()) {
                        MessageObject messageObject = entry.getValue();
                        SendMessagesHelper.getInstance(account).sendMessage(location, messageObject.getDialogId(), messageObject, null, null, notify, scheduleDate);
                    }
                });
                presentFragment(fragment);
            });
            builder.setMessage(LocaleController.getString("ShareYouLocationUnable", R.string.ShareYouLocationUnable));
            if (!mainFragmentsStack.isEmpty()) {
                mainFragmentsStack.get(mainFragmentsStack.size() - 1).showDialog(builder.create());
            }
        } else if (id == NotificationCenter.didSetNewWallpapper) {
            if (sideMenu != null) {
                View child = sideMenu.getChildAt(0);
                if (child != null) {
                    child.invalidate();
                }
            }
        } else if (id == NotificationCenter.didSetPasscode) {
            if (SharedConfig.passcodeHash.length() > 0 && !SharedConfig.allowScreenCapture && !NekoXConfig.disableFlagSecure) {
                try {
                    getWindow().setFlags(WindowManager.LayoutParams.FLAG_SECURE, WindowManager.LayoutParams.FLAG_SECURE);
                } catch (Exception e) {
                    FileLog.e(e);
                }
            } else if (!AndroidUtilities.hasFlagSecureFragment()) {
                try {
                    getWindow().clearFlags(WindowManager.LayoutParams.FLAG_SECURE);
                } catch (Exception e) {
                    FileLog.e(e);
                }
            }
        } else if (id == NotificationCenter.reloadInterface) {
            boolean last = mainFragmentsStack.size() > 1 && mainFragmentsStack.get(mainFragmentsStack.size() - 1) instanceof ProfileActivity;
            if (last) {
                ProfileActivity profileActivity = (ProfileActivity) mainFragmentsStack.get(mainFragmentsStack.size() - 1);
                if (!profileActivity.isSettings()) {
                    last = false;
                }
            }
            rebuildAllFragments(last);
        } else if (id == NotificationCenter.suggestedLangpack) {
            showLanguageAlert(false);
        } else if (id == NotificationCenter.openArticle) {
            if (mainFragmentsStack.isEmpty()) {
                return;
            }
            ArticleViewer.getInstance().setParentActivity(this, mainFragmentsStack.get(mainFragmentsStack.size() - 1));
            ArticleViewer.getInstance().open((TLRPC.TL_webPage) args[0], (String) args[1]);
        } else if (id == NotificationCenter.hasNewContactsToImport) {
            if (actionBarLayout == null || actionBarLayout.fragmentsStack.isEmpty()) {
                return;
            }
            final int type = (Integer) args[0];
            final HashMap<String, ContactsController.Contact> contactHashMap = (HashMap<String, ContactsController.Contact>) args[1];
            final boolean first = (Boolean) args[2];
            final boolean schedule = (Boolean) args[3];
            BaseFragment fragment = actionBarLayout.fragmentsStack.get(actionBarLayout.fragmentsStack.size() - 1);

            AlertDialog.Builder builder = new AlertDialog.Builder(LaunchActivity.this);
            builder.setTitle(LocaleController.getString("UpdateContactsTitle", R.string.UpdateContactsTitle));
            builder.setMessage(LocaleController.getString("UpdateContactsMessage", R.string.UpdateContactsMessage));
            builder.setPositiveButton(LocaleController.getString("OK", R.string.OK), (dialogInterface, i) -> ContactsController.getInstance(account).syncPhoneBookByAlert(contactHashMap, first, schedule, false));
            builder.setNegativeButton(LocaleController.getString("Cancel", R.string.Cancel), (dialog, which) -> ContactsController.getInstance(account).syncPhoneBookByAlert(contactHashMap, first, schedule, true));
            builder.setOnBackButtonListener((dialogInterface, i) -> ContactsController.getInstance(account).syncPhoneBookByAlert(contactHashMap, first, schedule, true));
            AlertDialog dialog = builder.create();
            fragment.showDialog(dialog);
            dialog.setCanceledOnTouchOutside(false);
        } else if (id == NotificationCenter.didSetNewTheme) {
            Boolean nightTheme = (Boolean) args[0];
            if (!nightTheme) {
                if (sideMenu != null) {
                    sideMenu.setBackgroundColor(Theme.getColor(Theme.key_chats_menuBackground));
                    sideMenu.setGlowColor(Theme.getColor(Theme.key_chats_menuBackground));
                    sideMenu.setListSelectorColor(Theme.getColor(Theme.key_listSelector));
                    sideMenu.getAdapter().notifyDataSetChanged();
                }
                if (Build.VERSION.SDK_INT >= Build.VERSION_CODES.LOLLIPOP) {
                    try {
                        setTaskDescription(new ActivityManager.TaskDescription(null, null, Theme.getColor(Theme.key_actionBarDefault) | 0xff000000));
                    } catch (Exception ignore) {

                    }
                }
            }
            drawerLayoutContainer.setBehindKeyboardColor(Theme.getColor(Theme.key_windowBackgroundWhite));
            checkSystemBarColors();
        } else if (id == NotificationCenter.needSetDayNightTheme) {
            boolean instant = false;
            if (Build.VERSION.SDK_INT >= 21 && args[2] != null) {
                if (themeSwitchImageView.getVisibility() == View.VISIBLE) {
                    return;
                }
                try {
                    int[] pos = (int[]) args[2];
                    int w = drawerLayoutContainer.getMeasuredWidth();
                    int h = drawerLayoutContainer.getMeasuredHeight();
                    Bitmap bitmap = Bitmap.createBitmap(drawerLayoutContainer.getMeasuredWidth(), drawerLayoutContainer.getMeasuredHeight(), Bitmap.Config.ARGB_8888);
                    Canvas canvas = new Canvas(bitmap);
                    drawerLayoutContainer.draw(canvas);
                    themeSwitchImageView.setImageBitmap(bitmap);
                    themeSwitchImageView.setVisibility(View.VISIBLE);
                    float finalRadius = (float) Math.max(Math.sqrt((w - pos[0]) * (w - pos[0]) + (h - pos[1]) * (h - pos[1])), Math.sqrt(pos[0] * pos[0] + (h - pos[1]) * (h - pos[1])));
                    Animator anim = ViewAnimationUtils.createCircularReveal(drawerLayoutContainer, pos[0], pos[1], 0, finalRadius);
                    anim.setDuration(100);
                    anim.setInterpolator(Easings.easeInOutQuad);
                    anim.addListener(new AnimatorListenerAdapter() {
                        @Override
                        public void onAnimationEnd(Animator animation) {
                            themeSwitchImageView.setImageDrawable(null);
                            themeSwitchImageView.setVisibility(View.GONE);
                        }
                    });
                    anim.start();
                    instant = true;
                } catch (Throwable ignore) {

                }
            }
            Theme.ThemeInfo theme = (Theme.ThemeInfo) args[0];
            boolean nigthTheme = (Boolean) args[1];
            int accentId = (Integer) args[3];
            actionBarLayout.animateThemedValues(theme, accentId, nigthTheme, instant);
            if (AndroidUtilities.isTablet()) {
                layersActionBarLayout.animateThemedValues(theme, accentId, nigthTheme, instant);
                rightActionBarLayout.animateThemedValues(theme, accentId, nigthTheme, instant);
            }
        } else if (id == NotificationCenter.notificationsCountUpdated) {
            if (sideMenu != null) {
                Integer accountNum = (Integer) args[0];
                int count = sideMenu.getChildCount();
                for (int a = 0; a < count; a++) {
                    View child = sideMenu.getChildAt(a);
                    if (child instanceof DrawerUserCell) {
                        if (((DrawerUserCell) child).getAccountNumber() == accountNum) {
                            child.invalidate();
                            break;
                        }
                    }
                }
            }
        } else if (id == NotificationCenter.fileDidLoad) {
            if (loadingThemeFileName != null) {
                String path = (String) args[0];
                if (loadingThemeFileName.equals(path)) {
                    loadingThemeFileName = null;
                    File locFile = new File(ApplicationLoader.getFilesDirFixed(), "remote" + loadingTheme.id + ".attheme");
                    Theme.ThemeInfo themeInfo = Theme.fillThemeValues(locFile, loadingTheme.title, loadingTheme);
                    if (themeInfo != null) {
                        if (themeInfo.pathToWallpaper != null) {
                            File file = new File(themeInfo.pathToWallpaper);
                            if (!file.exists()) {
                                TLRPC.TL_account_getWallPaper req = new TLRPC.TL_account_getWallPaper();
                                TLRPC.TL_inputWallPaperSlug inputWallPaperSlug = new TLRPC.TL_inputWallPaperSlug();
                                inputWallPaperSlug.slug = themeInfo.slug;
                                req.wallpaper = inputWallPaperSlug;
                                ConnectionsManager.getInstance(themeInfo.account).sendRequest(req, (response, error) -> AndroidUtilities.runOnUIThread(() -> {
                                    if (response instanceof TLRPC.TL_wallPaper) {
                                        TLRPC.TL_wallPaper wallPaper = (TLRPC.TL_wallPaper) response;
                                        loadingThemeInfo = themeInfo;
                                        loadingThemeWallpaperName = FileLoader.getAttachFileName(wallPaper.document);
                                        loadingThemeWallpaper = wallPaper;
                                        FileLoader.getInstance(themeInfo.account).loadFile(wallPaper.document, wallPaper, 1, 1);
                                    } else {
                                        onThemeLoadFinish();
                                    }
                                }));
                                return;
                            }
                        }
                        Theme.ThemeInfo finalThemeInfo = Theme.applyThemeFile(locFile, loadingTheme.title, loadingTheme, true);
                        if (finalThemeInfo != null) {
                            presentFragment(new ThemePreviewActivity(finalThemeInfo, true, ThemePreviewActivity.SCREEN_TYPE_PREVIEW, false, false));
                        }
                    }
                    onThemeLoadFinish();
                }
            } else if (loadingThemeWallpaperName != null) {
                String path = (String) args[0];
                if (loadingThemeWallpaperName.equals(path)) {
                    loadingThemeWallpaperName = null;
                    File file = (File) args[1];
                    if (loadingThemeAccent) {
                        openThemeAccentPreview(loadingTheme, loadingThemeWallpaper, loadingThemeInfo);
                        onThemeLoadFinish();
                    } else {
                        Theme.ThemeInfo info = loadingThemeInfo;
                        Utilities.globalQueue.postRunnable(() -> {
                            info.createBackground(file, info.pathToWallpaper);
                            AndroidUtilities.runOnUIThread(() -> {
                                if (loadingTheme == null) {
                                    return;
                                }
                                File locFile = new File(ApplicationLoader.getFilesDirFixed(), "remote" + loadingTheme.id + ".attheme");
                                Theme.ThemeInfo finalThemeInfo = Theme.applyThemeFile(locFile, loadingTheme.title, loadingTheme, true);
                                if (finalThemeInfo != null) {
                                    presentFragment(new ThemePreviewActivity(finalThemeInfo, true, ThemePreviewActivity.SCREEN_TYPE_PREVIEW, false, false));
                                }
                                onThemeLoadFinish();
                            });
                        });
                    }
                }
            }
        } else if (id == NotificationCenter.fileDidFailToLoad) {
            String path = (String) args[0];
            if (path.equals(loadingThemeFileName) || path.equals(loadingThemeWallpaperName)) {
                onThemeLoadFinish();
            }
        } else if (id == NotificationCenter.screenStateChanged) {
            if (ApplicationLoader.mainInterfacePaused) {
                return;
            }
            if (ApplicationLoader.isScreenOn) {
                onPasscodeResume();
            } else {
                onPasscodePause();
            }
        } else if (id == NotificationCenter.needCheckSystemBarColors) {
            checkSystemBarColors();
        }
    }

    private String getStringForLanguageAlert(HashMap<String, String> map, String key, int intKey) {
        String value = map.get(key);
        if (value == null) {
            return LocaleController.getString(key, intKey);
        }
        return value;
    }

    private void openThemeAccentPreview(TLRPC.TL_theme t, TLRPC.TL_wallPaper wallPaper, Theme.ThemeInfo info) {
        int lastId = info.lastAccentId;
        Theme.ThemeAccent accent = info.createNewAccent(t, currentAccount);
        info.prevAccentId = info.currentAccentId;
        info.setCurrentAccentId(accent.id);
        accent.pattern = wallPaper;
        presentFragment(new ThemePreviewActivity(info, lastId != info.lastAccentId, ThemePreviewActivity.SCREEN_TYPE_PREVIEW, false, false));
    }

    private void onThemeLoadFinish() {
        if (loadingThemeProgressDialog != null) {
            try {
                loadingThemeProgressDialog.dismiss();
            } finally {
                loadingThemeProgressDialog = null;
            }
        }
        loadingThemeWallpaperName = null;
        loadingThemeWallpaper = null;
        loadingThemeInfo = null;
        loadingThemeFileName = null;
        loadingTheme = null;
    }

    private void checkFreeDiscSpace() {
        SharedConfig.checkKeepMedia();
        if (Build.VERSION.SDK_INT >= 26) {
            return;
        }
        Utilities.globalQueue.postRunnable(() -> {
            if (!UserConfig.getInstance(currentAccount).isClientActivated()) {
                return;
            }
            try {
                SharedPreferences preferences = MessagesController.getGlobalMainSettings();
                if (Math.abs(preferences.getLong("last_space_check", 0) - System.currentTimeMillis()) >= 3 * 24 * 3600 * 1000) {
                    File path = FileLoader.getDirectory(FileLoader.MEDIA_DIR_CACHE);
                    if (path == null) {
                        return;
                    }
                    long freeSpace;
                    StatFs statFs = new StatFs(path.getAbsolutePath());
                    if (Build.VERSION.SDK_INT < 18) {
                        freeSpace = Math.abs(statFs.getAvailableBlocks() * statFs.getBlockSize());
                    } else {
                        freeSpace = statFs.getAvailableBlocksLong() * statFs.getBlockSizeLong();
                    }
                    if (freeSpace < 1024 * 1024 * 100) {
                        preferences.edit().putLong("last_space_check", System.currentTimeMillis()).apply();
                        AndroidUtilities.runOnUIThread(() -> {
                            try {
                                AlertsCreator.createFreeSpaceDialog(LaunchActivity.this).show();
                            } catch (Throwable ignore) {

                            }
                        });
                    }
                }
            } catch (Throwable ignore) {

            }
        }, 2000);
    }

    private void showLanguageAlertInternal(LocaleController.LocaleInfo systemInfo, LocaleController.LocaleInfo englishInfo, String systemLang) {
        try {
            loadingLocaleDialog = false;
            boolean firstSystem = systemInfo.builtIn || LocaleController.getInstance().isCurrentLocalLocale();
            AlertDialog.Builder builder = new AlertDialog.Builder(LaunchActivity.this);
            builder.setTitle(getStringForLanguageAlert(systemLocaleStrings, "ChooseYourLanguage", R.string.ChooseYourLanguage));
            builder.setSubtitle(getStringForLanguageAlert(englishLocaleStrings, "ChooseYourLanguage", R.string.ChooseYourLanguage));
            LinearLayout linearLayout = new LinearLayout(LaunchActivity.this);
            linearLayout.setOrientation(LinearLayout.VERTICAL);
            final LanguageCell[] cells = new LanguageCell[2];
            final LocaleController.LocaleInfo[] selectedLanguage = new LocaleController.LocaleInfo[1];
            final LocaleController.LocaleInfo[] locales = new LocaleController.LocaleInfo[2];
            final String englishName = getStringForLanguageAlert(systemLocaleStrings, "English", R.string.English);
            locales[0] = firstSystem ? systemInfo : englishInfo;
            locales[1] = firstSystem ? englishInfo : systemInfo;
            selectedLanguage[0] = firstSystem ? systemInfo : englishInfo;

            for (int a = 0; a < 2; a++) {
                cells[a] = new LanguageCell(LaunchActivity.this, true);
                cells[a].setLanguage(locales[a], locales[a] == englishInfo ? englishName : null, true);
                cells[a].setTag(a);
                cells[a].setBackgroundDrawable(Theme.createSelectorDrawable(Theme.getColor(Theme.key_dialogButtonSelector), 2));
                cells[a].setLanguageSelected(a == 0);
                linearLayout.addView(cells[a], LayoutHelper.createLinear(LayoutHelper.MATCH_PARENT, 50));
                cells[a].setOnClickListener(v -> {
                    Integer tag = (Integer) v.getTag();
                    selectedLanguage[0] = ((LanguageCell) v).getCurrentLocale();
                    for (int a1 = 0; a1 < cells.length; a1++) {
                        cells[a1].setLanguageSelected(a1 == tag);
                    }
                });
            }
            LanguageCell cell = new LanguageCell(LaunchActivity.this, true);
            cell.setValue(getStringForLanguageAlert(systemLocaleStrings, "ChooseYourLanguageOther", R.string.ChooseYourLanguageOther), getStringForLanguageAlert(englishLocaleStrings, "ChooseYourLanguageOther", R.string.ChooseYourLanguageOther));
            cell.setOnClickListener(v -> {
                localeDialog = null;
                drawerLayoutContainer.closeDrawer(true);
                presentFragment(new LanguageSelectActivity());
                if (visibleDialog != null) {
                    visibleDialog.dismiss();
                    visibleDialog = null;
                }
            });
            linearLayout.addView(cell, LayoutHelper.createLinear(LayoutHelper.MATCH_PARENT, 50));
            builder.setView(linearLayout);
            builder.setNegativeButton(LocaleController.getString("OK", R.string.OK), (dialog, which) -> {
                LocaleController.getInstance().applyLanguage(selectedLanguage[0], true, false, currentAccount);
                rebuildAllFragments(true);
            });
            localeDialog = showAlertDialog(builder);
            SharedPreferences preferences = MessagesController.getGlobalMainSettings();
            preferences.edit().putString("language_showed2", systemLang).apply();
        } catch (Exception e) {
            FileLog.e(e);
        }
    }

    private void showLanguageAlert(boolean force) {
        try {
            if (loadingLocaleDialog || ApplicationLoader.mainInterfacePaused) {
                return;
            }
            SharedPreferences preferences = MessagesController.getGlobalMainSettings();
            String showedLang = preferences.getString("language_showed2", "");
            final String systemLang = MessagesController.getInstance(currentAccount).suggestedLangCode;
            if (!force && showedLang.equals(systemLang)) {
                if (BuildVars.LOGS_ENABLED) {
                    FileLog.d("alert already showed for " + showedLang);
                }
                return;
            }

            final LocaleController.LocaleInfo[] infos = new LocaleController.LocaleInfo[2];
            String arg = systemLang.contains("-") ? systemLang.split("-")[0] : systemLang;
            String alias;
            if ("in".equals(arg)) {
                alias = "id";
            } else if ("iw".equals(arg)) {
                alias = "he";
            } else if ("jw".equals(arg)) {
                alias = "jv";
            } else {
                alias = null;
            }
            for (int a = 0; a < LocaleController.getInstance().languages.size(); a++) {
                LocaleController.LocaleInfo info = LocaleController.getInstance().languages.get(a);
                if (info.shortName.equals("en")) {
                    infos[0] = info;
                }
                if (info.shortName.replace("_", "-").equals(systemLang) || info.shortName.equals(arg) || info.shortName.equals(alias)) {
                    infos[1] = info;
                }
                if (infos[0] != null && infos[1] != null) {
                    break;
                }
            }
            if (infos[0] == null || infos[1] == null || infos[0] == infos[1]) {
                return;
            }
            if (BuildVars.LOGS_ENABLED) {
                FileLog.d("show lang alert for " + infos[0].getKey() + " and " + infos[1].getKey());
            }

            systemLocaleStrings = null;
            englishLocaleStrings = null;
            loadingLocaleDialog = true;

            TLRPC.TL_langpack_getStrings req = new TLRPC.TL_langpack_getStrings();
            req.lang_code = infos[1].getLangCode();
            req.keys.add("English");
            req.keys.add("ChooseYourLanguage");
            req.keys.add("ChooseYourLanguageOther");
            req.keys.add("ChangeLanguageLater");
            ConnectionsManager.getInstance(currentAccount).sendRequest(req, (response, error) -> {
                final HashMap<String, String> keys = new HashMap<>();
                if (response != null) {
                    TLRPC.Vector vector = (TLRPC.Vector) response;
                    for (int a = 0; a < vector.objects.size(); a++) {
                        final TLRPC.LangPackString string = (TLRPC.LangPackString) vector.objects.get(a);
                        keys.put(string.key, string.value);
                    }
                }
                AndroidUtilities.runOnUIThread(() -> {
                    systemLocaleStrings = keys;
                    if (englishLocaleStrings != null && systemLocaleStrings != null) {
                        showLanguageAlertInternal(infos[1], infos[0], systemLang);
                    }
                });
            }, ConnectionsManager.RequestFlagWithoutLogin);

            req = new TLRPC.TL_langpack_getStrings();
            req.lang_code = infos[0].getLangCode();
            req.keys.add("English");
            req.keys.add("ChooseYourLanguage");
            req.keys.add("ChooseYourLanguageOther");
            req.keys.add("ChangeLanguageLater");
            ConnectionsManager.getInstance(currentAccount).sendRequest(req, (response, error) -> {
                final HashMap<String, String> keys = new HashMap<>();
                if (response != null) {
                    TLRPC.Vector vector = (TLRPC.Vector) response;
                    for (int a = 0; a < vector.objects.size(); a++) {
                        final TLRPC.LangPackString string = (TLRPC.LangPackString) vector.objects.get(a);
                        keys.put(string.key, string.value);
                    }
                }
                AndroidUtilities.runOnUIThread(() -> {
                    englishLocaleStrings = keys;
                    if (englishLocaleStrings != null && systemLocaleStrings != null) {
                        showLanguageAlertInternal(infos[1], infos[0], systemLang);
                    }
                });
            }, ConnectionsManager.RequestFlagWithoutLogin);
        } catch (Exception e) {
            FileLog.e(e);
        }
    }

    private void onPasscodePause() {
        if (lockRunnable != null) {
            if (BuildVars.LOGS_ENABLED) {
                FileLog.d("cancel lockRunnable onPasscodePause");
            }
            AndroidUtilities.cancelRunOnUIThread(lockRunnable);
            lockRunnable = null;
        }
        if (SharedConfig.passcodeHash.length() != 0) {
            SharedConfig.lastPauseTime = (int) (SystemClock.elapsedRealtime() / 1000);
            lockRunnable = new Runnable() {
                @Override
                public void run() {
                    if (lockRunnable == this) {
                        if (AndroidUtilities.needShowPasscode(true)) {
                            if (BuildVars.LOGS_ENABLED) {
                                FileLog.d("lock app");
                            }
                            showPasscodeActivity();
                        } else {
                            if (BuildVars.LOGS_ENABLED) {
                                FileLog.d("didn't pass lock check");
                            }
                        }
                        lockRunnable = null;
                    }
                }
            };
            if (SharedConfig.appLocked) {
                AndroidUtilities.runOnUIThread(lockRunnable, 1000);
                if (BuildVars.LOGS_ENABLED) {
                    FileLog.d("schedule app lock in " + 1000);
                }
            } else if (SharedConfig.autoLockIn != 0) {
                if (BuildVars.LOGS_ENABLED) {
                    FileLog.d("schedule app lock in " + (((long) SharedConfig.autoLockIn) * 1000 + 1000));
                }
                AndroidUtilities.runOnUIThread(lockRunnable, ((long) SharedConfig.autoLockIn) * 1000 + 1000);
            }
        } else {
            SharedConfig.lastPauseTime = 0;
        }
        SharedConfig.saveConfig();
    }

    private void onPasscodeResume() {
        if (lockRunnable != null) {
            if (BuildVars.LOGS_ENABLED) {
                FileLog.d("cancel lockRunnable onPasscodeResume");
            }
            AndroidUtilities.cancelRunOnUIThread(lockRunnable);
            lockRunnable = null;
        }
        if (AndroidUtilities.needShowPasscode(true)) {
            showPasscodeActivity();
        }
        if (SharedConfig.lastPauseTime != 0) {
            SharedConfig.lastPauseTime = 0;
            SharedConfig.saveConfig();
            if (BuildVars.LOGS_ENABLED) {
                FileLog.d("reset lastPauseTime onPasscodeResume");
            }
        }
    }

    private void updateCurrentConnectionState(int account) {
        if (actionBarLayout == null) {
            return;
        }
        String title = null;
        int titleId = 0;
        Runnable action = null;
        currentConnectionState = ConnectionsManager.getInstance(currentAccount).getConnectionState();
        if (currentConnectionState == ConnectionsManager.ConnectionStateWaitingForNetwork) {
            title = "WaitingForNetwork";
            titleId = R.string.WaitingForNetwork;
        } else if (currentConnectionState == ConnectionsManager.ConnectionStateUpdating) {
            title = "Updating";
            titleId = R.string.Updating;
        } else if (currentConnectionState == ConnectionsManager.ConnectionStateConnectingToProxy) {
            title = "ConnectingToProxy";
            titleId = R.string.ConnectingToProxy;
        } else if (currentConnectionState == ConnectionsManager.ConnectionStateConnecting) {
            title = "Connecting";
            titleId = R.string.Connecting;
        }
        if (currentConnectionState == ConnectionsManager.ConnectionStateConnecting || currentConnectionState == ConnectionsManager.ConnectionStateConnectingToProxy) {
            action = () -> {
                BaseFragment lastFragment = null;
                if (AndroidUtilities.isTablet()) {
                    if (!layerFragmentsStack.isEmpty()) {
                        lastFragment = layerFragmentsStack.get(layerFragmentsStack.size() - 1);
                    }
                } else {
                    if (!mainFragmentsStack.isEmpty()) {
                        lastFragment = mainFragmentsStack.get(mainFragmentsStack.size() - 1);
                    }
                }
                if (lastFragment instanceof ProxyListActivity || lastFragment instanceof ProxySettingsActivity) {
                    return;
                }
                presentFragment(new ProxyListActivity());
            };
        }
        actionBarLayout.setTitleOverlayText(title, titleId, action);
    }

    public void hideVisibleActionMode() {
        if (visibleActionMode == null) {
            return;
        }
        visibleActionMode.finish();
    }

    @Override
    protected void onSaveInstanceState(Bundle outState) {
        try {
            super.onSaveInstanceState(outState);
            BaseFragment lastFragment = null;
            if (AndroidUtilities.isTablet()) {
                if (!layersActionBarLayout.fragmentsStack.isEmpty()) {
                    lastFragment = layersActionBarLayout.fragmentsStack.get(layersActionBarLayout.fragmentsStack.size() - 1);
                } else if (!rightActionBarLayout.fragmentsStack.isEmpty()) {
                    lastFragment = rightActionBarLayout.fragmentsStack.get(rightActionBarLayout.fragmentsStack.size() - 1);
                } else if (!actionBarLayout.fragmentsStack.isEmpty()) {
                    lastFragment = actionBarLayout.fragmentsStack.get(actionBarLayout.fragmentsStack.size() - 1);
                }
            } else {
                if (!actionBarLayout.fragmentsStack.isEmpty()) {
                    lastFragment = actionBarLayout.fragmentsStack.get(actionBarLayout.fragmentsStack.size() - 1);
                }
            }

            if (lastFragment != null) {
                Bundle args = lastFragment.getArguments();
                if (lastFragment instanceof ChatActivity && args != null) {
                    outState.putBundle("args", args);
                    outState.putString("fragment", "chat");
                } else if (lastFragment instanceof GroupCreateFinalActivity && args != null) {
                    outState.putBundle("args", args);
                    outState.putString("fragment", "group");
                } else if (lastFragment instanceof WallpapersListActivity) {
                    outState.putString("fragment", "wallpapers");
                } else if (lastFragment instanceof ProfileActivity) {
                    ProfileActivity profileActivity = (ProfileActivity) lastFragment;
                    if (profileActivity.isSettings()) {
                        outState.putString("fragment", "settings");
                    } else if (profileActivity.isChat() && args != null) {
                        outState.putBundle("args", args);
                        outState.putString("fragment", "chat_profile");
                    }
                } else if (lastFragment instanceof ChannelCreateActivity && args != null && args.getInt("step") == 0) {
                    outState.putBundle("args", args);
                    outState.putString("fragment", "channel");
                }
                lastFragment.saveSelfArgs(outState);
            }
        } catch (Exception e) {
            FileLog.e(e);
        }
    }

    @Override
    public void onBackPressed() {
        try {
            if (passcodeView != null && passcodeView.getVisibility() == View.VISIBLE) {
                finish();
                return;
            }
            if (SecretMediaViewer.hasInstance() && SecretMediaViewer.getInstance().isVisible()) {
                SecretMediaViewer.getInstance().closePhoto(true, false);
            } else if (PhotoViewer.hasInstance() && PhotoViewer.getInstance().isVisible()) {
                PhotoViewer.getInstance().closePhoto(true, false);
            } else if (ArticleViewer.hasInstance() && ArticleViewer.getInstance().isVisible()) {
                ArticleViewer.getInstance().close(true, false);
            } else if (drawerLayoutContainer.isDrawerOpened()) {
                drawerLayoutContainer.closeDrawer(false);
            } else if (AndroidUtilities.isTablet()) {
                if (layersActionBarLayout != null && layersActionBarLayout.getVisibility() == View.VISIBLE) {
                    layersActionBarLayout.onBackPressed();
                } else if (rightActionBarLayout != null) {
                    boolean cancel = false;
                    if (rightActionBarLayout.getVisibility() == View.VISIBLE && !rightActionBarLayout.fragmentsStack.isEmpty()) {
                        BaseFragment lastFragment = rightActionBarLayout.fragmentsStack.get(rightActionBarLayout.fragmentsStack.size() - 1);
                        cancel = !lastFragment.onBackPressed();
                    }
                    if (!cancel) {
                        actionBarLayout.onBackPressed();
                    }
                }
            } else {
                actionBarLayout.onBackPressed();
            }
        } catch (Exception ignored) {
        }
    }

    @Override
    public void onLowMemory() {
        super.onLowMemory();
        if (actionBarLayout != null) {
            actionBarLayout.onLowMemory();
            if (AndroidUtilities.isTablet()) {
                rightActionBarLayout.onLowMemory();
                layersActionBarLayout.onLowMemory();
            }
        }
    }

    @Override
    public void onActionModeStarted(ActionMode mode) {
        super.onActionModeStarted(mode);
        visibleActionMode = mode;
        try {
            Menu menu = mode.getMenu();
            if (menu != null) {
                boolean extended = actionBarLayout.extendActionMode(menu);
                if (!extended && AndroidUtilities.isTablet()) {
                    extended = rightActionBarLayout.extendActionMode(menu);
                    if (!extended) {
                        layersActionBarLayout.extendActionMode(menu);
                    }
                }
            }
        } catch (Exception e) {
            FileLog.e(e);
        }
        if (Build.VERSION.SDK_INT >= 23 && mode.getType() == ActionMode.TYPE_FLOATING) {
            return;
        }
        actionBarLayout.onActionModeStarted(mode);
        if (AndroidUtilities.isTablet()) {
            rightActionBarLayout.onActionModeStarted(mode);
            layersActionBarLayout.onActionModeStarted(mode);
        }
    }

    @Override
    public void onActionModeFinished(ActionMode mode) {
        super.onActionModeFinished(mode);
        if (visibleActionMode == mode) {
            visibleActionMode = null;
        }
        if (Build.VERSION.SDK_INT >= 23 && mode.getType() == ActionMode.TYPE_FLOATING) {
            return;
        }
        actionBarLayout.onActionModeFinished(mode);
        if (AndroidUtilities.isTablet()) {
            rightActionBarLayout.onActionModeFinished(mode);
            layersActionBarLayout.onActionModeFinished(mode);
        }
    }

    @Override
    public boolean onPreIme() {
        if (SecretMediaViewer.hasInstance() && SecretMediaViewer.getInstance().isVisible()) {
            SecretMediaViewer.getInstance().closePhoto(true, false);
            return true;
        } else if (PhotoViewer.hasInstance() && PhotoViewer.getInstance().isVisible()) {
            PhotoViewer.getInstance().closePhoto(true, false);
            return true;
        } else if (ArticleViewer.hasInstance() && ArticleViewer.getInstance().isVisible()) {
            ArticleViewer.getInstance().close(true, false);
            return true;
        }
        return false;
    }

    @Override
    public boolean dispatchKeyEvent(KeyEvent event) {
        int keyCode = event.getKeyCode();
        if (!mainFragmentsStack.isEmpty() && (!PhotoViewer.hasInstance() || !PhotoViewer.getInstance().isVisible()) && event.getRepeatCount() == 0 && event.getAction() == KeyEvent.ACTION_DOWN && (event.getKeyCode() == KeyEvent.KEYCODE_VOLUME_UP || event.getKeyCode() == KeyEvent.KEYCODE_VOLUME_DOWN)) {
            BaseFragment fragment = mainFragmentsStack.get(mainFragmentsStack.size() - 1);
            if (fragment instanceof ChatActivity) {
                if (((ChatActivity) fragment).maybePlayVisibleVideo()) {
                    return true;
                }
            }
            if (AndroidUtilities.isTablet() && !rightFragmentsStack.isEmpty()) {
                fragment = rightFragmentsStack.get(rightFragmentsStack.size() - 1);
                if (fragment instanceof ChatActivity) {
                    if (((ChatActivity) fragment).maybePlayVisibleVideo()) {
                        return true;
                    }
                }
            }
        }
        return super.dispatchKeyEvent(event);
    }

    @Override
    public boolean onKeyUp(int keyCode, KeyEvent event) {
        if (keyCode == KeyEvent.KEYCODE_MENU && !SharedConfig.isWaitingForPasscodeEnter) {
            if (PhotoViewer.hasInstance() && PhotoViewer.getInstance().isVisible()) {
                return super.onKeyUp(keyCode, event);
            } else if (ArticleViewer.hasInstance() && ArticleViewer.getInstance().isVisible()) {
                return super.onKeyUp(keyCode, event);
            }
            if (AndroidUtilities.isTablet()) {
                if (layersActionBarLayout.getVisibility() == View.VISIBLE && !layersActionBarLayout.fragmentsStack.isEmpty()) {
                    layersActionBarLayout.onKeyUp(keyCode, event);
                } else if (rightActionBarLayout.getVisibility() == View.VISIBLE && !rightActionBarLayout.fragmentsStack.isEmpty()) {
                    rightActionBarLayout.onKeyUp(keyCode, event);
                } else {
                    actionBarLayout.onKeyUp(keyCode, event);
                }
            } else {
                if (actionBarLayout.fragmentsStack.size() == 1) {
                    if (!drawerLayoutContainer.isDrawerOpened()) {
                        if (getCurrentFocus() != null) {
                            AndroidUtilities.hideKeyboard(getCurrentFocus());
                        }
                        drawerLayoutContainer.openDrawer(false);
                    } else {
                        drawerLayoutContainer.closeDrawer(false);
                    }
                } else {
                    actionBarLayout.onKeyUp(keyCode, event);
                }
            }
        }
        return super.onKeyUp(keyCode, event);
    }

    @Override
    public boolean needPresentFragment(BaseFragment fragment, boolean removeLast, boolean forceWithoutAnimation, ActionBarLayout layout) {
        if (ArticleViewer.hasInstance() && ArticleViewer.getInstance().isVisible()) {
            ArticleViewer.getInstance().close(false, true);
        }
        if (AndroidUtilities.isTablet() && layersActionBarLayout != null) {
            drawerLayoutContainer.setAllowOpenDrawer(!(fragment instanceof LoginActivity || fragment instanceof CountrySelectActivity) && layersActionBarLayout.getVisibility() != View.VISIBLE, true);
            if (fragment instanceof DialogsActivity) {
                DialogsActivity dialogsActivity = (DialogsActivity) fragment;
                if (dialogsActivity.isMainDialogList() && layout != actionBarLayout) {
                    actionBarLayout.removeAllFragments();
                    actionBarLayout.presentFragment(fragment, removeLast, forceWithoutAnimation, false, false);
                    layersActionBarLayout.removeAllFragments();
                    layersActionBarLayout.setVisibility(View.GONE);
                    drawerLayoutContainer.setAllowOpenDrawer(true, false);
                    if (!tabletFullSize) {
                        shadowTabletSide.setVisibility(View.VISIBLE);
                        if (rightActionBarLayout.fragmentsStack.isEmpty()) {
                            backgroundTablet.setVisibility(View.VISIBLE);
                        }
                    }
                    return false;
                }
            }
            if (fragment instanceof ChatActivity && !((ChatActivity) fragment).isInScheduleMode()) {
                if (!tabletFullSize && layout == rightActionBarLayout || tabletFullSize && layout == actionBarLayout) {
                    boolean result = !(tabletFullSize && layout == actionBarLayout && actionBarLayout.fragmentsStack.size() == 1);
                    if (!layersActionBarLayout.fragmentsStack.isEmpty()) {
                        for (int a = 0; a < layersActionBarLayout.fragmentsStack.size() - 1; a++) {
                            layersActionBarLayout.removeFragmentFromStack(layersActionBarLayout.fragmentsStack.get(0));
                            a--;
                        }
                        layersActionBarLayout.closeLastFragment(!forceWithoutAnimation);
                    }
                    if (!result) {
                        actionBarLayout.presentFragment(fragment, false, forceWithoutAnimation, false, false);
                    }
                    return result;
                } else if (!tabletFullSize && layout != rightActionBarLayout) {
                    rightActionBarLayout.setVisibility(View.VISIBLE);
                    backgroundTablet.setVisibility(View.GONE);
                    rightActionBarLayout.removeAllFragments();
                    rightActionBarLayout.presentFragment(fragment, removeLast, true, false, false);
                    if (!layersActionBarLayout.fragmentsStack.isEmpty()) {
                        for (int a = 0; a < layersActionBarLayout.fragmentsStack.size() - 1; a++) {
                            layersActionBarLayout.removeFragmentFromStack(layersActionBarLayout.fragmentsStack.get(0));
                            a--;
                        }
                        layersActionBarLayout.closeLastFragment(!forceWithoutAnimation);
                    }
                    return false;
                } else if (tabletFullSize && layout != actionBarLayout) {
                    actionBarLayout.presentFragment(fragment, actionBarLayout.fragmentsStack.size() > 1, forceWithoutAnimation, false, false);
                    if (!layersActionBarLayout.fragmentsStack.isEmpty()) {
                        for (int a = 0; a < layersActionBarLayout.fragmentsStack.size() - 1; a++) {
                            layersActionBarLayout.removeFragmentFromStack(layersActionBarLayout.fragmentsStack.get(0));
                            a--;
                        }
                        layersActionBarLayout.closeLastFragment(!forceWithoutAnimation);
                    }
                    return false;
                } else {
                    if (!layersActionBarLayout.fragmentsStack.isEmpty()) {
                        for (int a = 0; a < layersActionBarLayout.fragmentsStack.size() - 1; a++) {
                            layersActionBarLayout.removeFragmentFromStack(layersActionBarLayout.fragmentsStack.get(0));
                            a--;
                        }
                        layersActionBarLayout.closeLastFragment(!forceWithoutAnimation);
                    }
                    actionBarLayout.presentFragment(fragment, actionBarLayout.fragmentsStack.size() > 1, forceWithoutAnimation, false, false);
                    return false;
                }
            } else if (layout != layersActionBarLayout) {
                layersActionBarLayout.setVisibility(View.VISIBLE);
                drawerLayoutContainer.setAllowOpenDrawer(false, true);
                if (fragment instanceof LoginActivity) {
                    backgroundTablet.setVisibility(View.VISIBLE);
                    shadowTabletSide.setVisibility(View.GONE);
                    shadowTablet.setBackgroundColor(0x00000000);
                } else {
                    shadowTablet.setBackgroundColor(0x7f000000);
                }
                layersActionBarLayout.presentFragment(fragment, removeLast, forceWithoutAnimation, false, false);
                return false;
            }
            return true;
        } else {
            boolean allow = true;
            if (fragment instanceof LoginActivity) {
                if (mainFragmentsStack.size() == 0) {
                    allow = false;
                }
            } else if (fragment instanceof CountrySelectActivity) {
                if (mainFragmentsStack.size() == 1) {
                    allow = false;
                }
            }
            drawerLayoutContainer.setAllowOpenDrawer(allow, false);
            return true;
        }
    }

    @Override
    public boolean needAddFragmentToStack(BaseFragment fragment, ActionBarLayout layout) {
        if (AndroidUtilities.isTablet()) {
            drawerLayoutContainer.setAllowOpenDrawer(!(fragment instanceof LoginActivity || fragment instanceof CountrySelectActivity) && layersActionBarLayout.getVisibility() != View.VISIBLE, true);
            if (fragment instanceof DialogsActivity) {
                DialogsActivity dialogsActivity = (DialogsActivity) fragment;
                if (dialogsActivity.isMainDialogList() && layout != actionBarLayout) {
                    actionBarLayout.removeAllFragments();
                    actionBarLayout.addFragmentToStack(fragment);
                    layersActionBarLayout.removeAllFragments();
                    layersActionBarLayout.setVisibility(View.GONE);
                    drawerLayoutContainer.setAllowOpenDrawer(true, false);
                    if (!tabletFullSize) {
                        shadowTabletSide.setVisibility(View.VISIBLE);
                        if (rightActionBarLayout.fragmentsStack.isEmpty()) {
                            backgroundTablet.setVisibility(View.VISIBLE);
                        }
                    }
                    return false;
                }
            } else if (fragment instanceof ChatActivity && !((ChatActivity) fragment).isInScheduleMode()) {
                if (!tabletFullSize && layout != rightActionBarLayout) {
                    rightActionBarLayout.setVisibility(View.VISIBLE);
                    backgroundTablet.setVisibility(View.GONE);
                    rightActionBarLayout.removeAllFragments();
                    rightActionBarLayout.addFragmentToStack(fragment);
                    if (!layersActionBarLayout.fragmentsStack.isEmpty()) {
                        for (int a = 0; a < layersActionBarLayout.fragmentsStack.size() - 1; a++) {
                            layersActionBarLayout.removeFragmentFromStack(layersActionBarLayout.fragmentsStack.get(0));
                            a--;
                        }
                        layersActionBarLayout.closeLastFragment(true);
                    }
                    return false;
                } else if (tabletFullSize && layout != actionBarLayout) {
                    actionBarLayout.addFragmentToStack(fragment);
                    if (!layersActionBarLayout.fragmentsStack.isEmpty()) {
                        for (int a = 0; a < layersActionBarLayout.fragmentsStack.size() - 1; a++) {
                            layersActionBarLayout.removeFragmentFromStack(layersActionBarLayout.fragmentsStack.get(0));
                            a--;
                        }
                        layersActionBarLayout.closeLastFragment(true);
                    }
                    return false;
                }
            } else if (layout != layersActionBarLayout) {
                layersActionBarLayout.setVisibility(View.VISIBLE);
                drawerLayoutContainer.setAllowOpenDrawer(false, true);
                if (fragment instanceof LoginActivity) {
                    backgroundTablet.setVisibility(View.VISIBLE);
                    shadowTabletSide.setVisibility(View.GONE);
                    shadowTablet.setBackgroundColor(0x00000000);
                } else {
                    shadowTablet.setBackgroundColor(0x7f000000);
                }
                layersActionBarLayout.addFragmentToStack(fragment);
                return false;
            }
            return true;
        } else {
            boolean allow = true;
            if (fragment instanceof LoginActivity) {
                if (mainFragmentsStack.size() == 0) {
                    allow = false;
                }
            } else if (fragment instanceof CountrySelectActivity) {
                if (mainFragmentsStack.size() == 1) {
                    allow = false;
                }
            }
            drawerLayoutContainer.setAllowOpenDrawer(allow, false);
            return true;
        }
    }

    @Override
    public boolean needCloseLastFragment(ActionBarLayout layout) {
        if (AndroidUtilities.isTablet()) {
            if (layout == actionBarLayout && layout.fragmentsStack.size() <= 1) {
                onFinish();
                finish();
                return false;
            } else if (layout == rightActionBarLayout) {
                if (!tabletFullSize) {
                    backgroundTablet.setVisibility(View.VISIBLE);
                }
            } else if (layout == layersActionBarLayout && actionBarLayout.fragmentsStack.isEmpty() && layersActionBarLayout.fragmentsStack.size() == 1) {
                onFinish();
                finish();
                return false;
            }
        } else {
            if (layout.fragmentsStack.size() <= 1) {
                onFinish();
                finish();
                return false;
            }
            if (layout.fragmentsStack.size() >= 2 && !(layout.fragmentsStack.get(0) instanceof LoginActivity)) {
                drawerLayoutContainer.setAllowOpenDrawer(true, false);
            }
        }
        return true;
    }

    public void rebuildAllFragments(boolean last) {
        if (layersActionBarLayout != null) {
            layersActionBarLayout.rebuildAllFragmentViews(last, last);
        } else {
            actionBarLayout.rebuildAllFragmentViews(last, last);
        }
    }

    @Override
    public void onRebuildAllFragments(ActionBarLayout layout, boolean last) {
        if (AndroidUtilities.isTablet()) {
            if (layout == layersActionBarLayout) {
                rightActionBarLayout.rebuildAllFragmentViews(last, last);
                actionBarLayout.rebuildAllFragmentViews(last, last);
            }
        }
        drawerLayoutAdapter.notifyDataSetChanged();
    }
}<|MERGE_RESOLUTION|>--- conflicted
+++ resolved
@@ -1171,54 +1171,6 @@
         if (!fromPassword && (AndroidUtilities.needShowPasscode(true) || SharedConfig.isWaitingForPasscodeEnter)) {
             showPasscodeActivity();
             UserConfig.getInstance(currentAccount).saveConfig(false);
-<<<<<<< HEAD
-        } else {
-            boolean pushOpened = false;
-
-            int push_user_id = 0;
-            int push_chat_id = 0;
-            int push_enc_id = 0;
-            int push_msg_id = 0;
-            int open_settings = 0;
-            int open_new_dialog = 0;
-            long dialogId = 0;
-            boolean showDialogsList = false;
-            boolean showPlayer = false;
-            boolean showLocations = false;
-            boolean audioCallUser = false;
-            boolean videoCallUser = false;
-
-            photoPathsArray = null;
-            videoPath = null;
-            sendingText = null;
-            sendingLocation = null;
-            documentsPathsArray = null;
-            documentsOriginalPathsArray = null;
-            documentsMimeType = null;
-            documentsUrisArray = null;
-            contactsToSend = null;
-            contactsToSendUri = null;
-
-            if ((flags & Intent.FLAG_ACTIVITY_LAUNCHED_FROM_HISTORY) == 0) {
-                if (intent != null && intent.getAction() != null && !restore) {
-                    if (Intent.ACTION_SEND.equals(intent.getAction())) {
-                        if (SharedConfig.directShare && intent != null && intent.getExtras() != null) {
-                            dialogId = intent.getExtras().getLong("dialogId", 0);
-                            String hash = null;
-                            if (dialogId == 0) {
-                                try {
-                                    String id = intent.getExtras().getString(ShortcutManagerCompat.EXTRA_SHORTCUT_ID);
-                                    if (id != null) {
-                                        List<ShortcutInfoCompat> list = ShortcutManagerCompat.getDynamicShortcuts(ApplicationLoader.applicationContext);
-                                        for (int a = 0, N = list.size(); a < N; a++) {
-                                            ShortcutInfoCompat info = list.get(a);
-                                            if (id.equals(info.getId())) {
-                                                Bundle extras = info.getIntent().getExtras();
-                                                dialogId = extras.getLong("dialogId", 0);
-                                                hash = extras.getString("hash", null);
-                                                break;
-                                            }
-=======
             if (!isVoipIntent) {
                 passcodeSaveIntent = intent;
                 passcodeSaveIntentIsNew = isNew;
@@ -1244,12 +1196,13 @@
         photoPathsArray = null;
         videoPath = null;
         sendingText = null;
-        documentsPathsArray = null;
-        documentsOriginalPathsArray = null;
-        documentsMimeType = null;
-        documentsUrisArray = null;
-        contactsToSend = null;
-        contactsToSendUri = null;
+        sendingLocation = null;
+            documentsPathsArray = null;
+            documentsOriginalPathsArray = null;
+            documentsMimeType = null;
+            documentsUrisArray = null;
+            contactsToSend = null;
+            contactsToSendUri = null;
 
         if ((flags & Intent.FLAG_ACTIVITY_LAUNCHED_FROM_HISTORY) == 0) {
             if (intent != null && intent.getAction() != null && !restore) {
@@ -1269,7 +1222,6 @@
                                             dialogId = extras.getLong("dialogId", 0);
                                             hash = extras.getString("hash", null);
                                             break;
->>>>>>> 4c5f32ba
                                         }
                                     }
                                 }
@@ -1316,9 +1268,8 @@
                         }
                         String subject = intent.getStringExtra(Intent.EXTRA_SUBJECT);
 
-<<<<<<< HEAD
-                            if (!TextUtils.isEmpty(text)) {
-                                Matcher m = locationRegex.matcher(text);
+                        if (!TextUtils.isEmpty(text)) {
+                            Matcher m = locationRegex.matcher(text);
                                 if (m.find()) {
                                     String[] lines = text.split("\\n");
                                     String venueTitle = null;
@@ -1344,16 +1295,7 @@
                                 sendingText = text;
                             } else if (!TextUtils.isEmpty(subject)) {
                                 sendingText = subject;
-=======
-                        if (!TextUtils.isEmpty(text)) {
-                            if ((text.startsWith("http://") || text.startsWith("https://")) && !TextUtils.isEmpty(subject)) {
-                                text = subject + "\n" + text;
->>>>>>> 4c5f32ba
                             }
-                            sendingText = text;
-                        } else if (!TextUtils.isEmpty(subject)) {
-                            sendingText = subject;
-                        }
 
                         Parcelable parcelable = intent.getParcelableExtra(Intent.EXTRA_STREAM);
                         if (parcelable != null) {
@@ -1362,137 +1304,122 @@
                                 parcelable = Uri.parse(parcelable.toString());
                             }
                             Uri uri = (Uri) parcelable;
-                            if (uri != null) {
-                                if (AndroidUtilities.isInternalUri(uri)) {
-                                    error = true;
-                                }
-<<<<<<< HEAD
-                                Uri uri = (Uri) parcelable;
-                                if (!error) {
+                            if (!error) {
                                     if (uri != null && (type != null && type.startsWith("image/") || uri.toString().toLowerCase().endsWith(".jpg"))) {
                                         if (photoPathsArray == null) {
                                             photoPathsArray = new ArrayList<>();
-=======
-                            }
-                            if (!error) {
-                                if (uri != null && (type != null && type.startsWith("image/") || uri.toString().toLowerCase().endsWith(".jpg"))) {
-                                    if (photoPathsArray == null) {
-                                        photoPathsArray = new ArrayList<>();
-                                    }
-                                    SendMessagesHelper.SendingMediaInfo info = new SendMessagesHelper.SendingMediaInfo();
-                                    info.uri = uri;
-                                    photoPathsArray.add(info);
-                                } else {
-                                    path = AndroidUtilities.getPath(uri);
-                                    if (path != null) {
-                                        if (path.startsWith("file:")) {
-                                            path = path.replace("file://", "");
->>>>>>> 4c5f32ba
                                         }
-                                        if (type != null && type.startsWith("video/")) {
-                                            videoPath = path;
+                                        SendMessagesHelper.SendingMediaInfo info = new SendMessagesHelper.SendingMediaInfo();
+                                        info.uri = uri;
+                                        photoPathsArray.add(info);
+                                    } else {
+                                        path = AndroidUtilities.getPath(uri);
+                                        if (path != null) {
+                                            if (path.startsWith("file:")) {
+                                                path = path.replace("file://", "");
+                                            }
+                                            if (type != null && type.startsWith("video/")) {
+                                                videoPath = path;
+                                            } else {
+                                                if (documentsPathsArray == null) {
+                                                    documentsPathsArray = new ArrayList<>();
+                                                    documentsOriginalPathsArray = new ArrayList<>();
+                                                }
+                                                documentsPathsArray.add(path);
+                                                documentsOriginalPathsArray.add(uri.toString());
+                                            }
                                         } else {
-                                            if (documentsPathsArray == null) {
-                                                documentsPathsArray = new ArrayList<>();
-                                                documentsOriginalPathsArray = new ArrayList<>();
+                                            if (documentsUrisArray == null) {
+                                                documentsUrisArray = new ArrayList<>();
                                             }
-                                            documentsPathsArray.add(path);
-                                            documentsOriginalPathsArray.add(uri.toString());
+                                            documentsUrisArray.add(uri);
+                                            documentsMimeType = type;
                                         }
-                                    } else {
-                                        if (documentsUrisArray == null) {
-                                            documentsUrisArray = new ArrayList<>();
-                                        }
-                                        documentsUrisArray.add(uri);
-                                        documentsMimeType = type;
                                     }
                                 }
-<<<<<<< HEAD
                             } else if (sendingText == null && sendingLocation == null) {
                                 error = true;
-=======
->>>>>>> 4c5f32ba
                             }
-                        } else if (sendingText == null) {
-                            error = true;
-                        }
-                    }
-                    if (error) {
-                        Toast.makeText(this, "Unsupported content", Toast.LENGTH_SHORT).show();
-                    }
-                } else if (Intent.ACTION_SEND_MULTIPLE.equals(intent.getAction())) {
-                    boolean error = false;
-                    try {
-                        ArrayList<Parcelable> uris = intent.getParcelableArrayListExtra(Intent.EXTRA_STREAM);
-                        String type = intent.getType();
-                        if (uris != null) {
-                            for (int a = 0; a < uris.size(); a++) {
-                                Parcelable parcelable = uris.get(a);
-                                if (!(parcelable instanceof Uri)) {
-                                    parcelable = Uri.parse(parcelable.toString());
-                                }
-                                Uri uri = (Uri) parcelable;
-                                if (uri != null) {
-                                    if (AndroidUtilities.isInternalUri(uri)) {
-                                        uris.remove(a);
-                                        a--;
-                                    }
-                                }
-                            }
-                            if (uris.isEmpty()) {
-                                uris = null;
-                            }
-                        }
-                        if (uris != null) {
-                            if (type != null && type.startsWith("image/")) {
+                        }
+                        if (error) {
+                            Toast.makeText(this, "Unsupported content", Toast.LENGTH_SHORT).show();
+                        }
+                    } else if (Intent.ACTION_SEND_MULTIPLE.equals(intent.getAction())) {
+                        boolean error = false;
+                        try {
+                            ArrayList<Parcelable> uris = intent.getParcelableArrayListExtra(Intent.EXTRA_STREAM);
+                            String type = intent.getType();
+                            if (uris != null) {
                                 for (int a = 0; a < uris.size(); a++) {
                                     Parcelable parcelable = uris.get(a);
                                     if (!(parcelable instanceof Uri)) {
                                         parcelable = Uri.parse(parcelable.toString());
                                     }
                                     Uri uri = (Uri) parcelable;
-                                    if (photoPathsArray == null) {
-                                        photoPathsArray = new ArrayList<>();
+                                    if (uri != null) {
+                                        if (AndroidUtilities.isInternalUri(uri)) {
+                                            uris.remove(a);
+                                            a--;
+                                        }
                                     }
-                                    SendMessagesHelper.SendingMediaInfo info = new SendMessagesHelper.SendingMediaInfo();
-                                    info.uri = uri;
-                                    photoPathsArray.add(info);
+                                }
+                                if (uris.isEmpty()) {
+                                    uris = null;
+                                }
+                            }
+                            if (uris != null) {
+                                if (type != null && type.startsWith("image/")) {
+                                    for (int a = 0; a < uris.size(); a++) {
+                                        Parcelable parcelable = uris.get(a);
+                                        if (!(parcelable instanceof Uri)) {
+                                            parcelable = Uri.parse(parcelable.toString());
+                                        }
+                                        Uri uri = (Uri) parcelable;
+                                        if (photoPathsArray == null) {
+                                            photoPathsArray = new ArrayList<>();
+                                        }
+                                        SendMessagesHelper.SendingMediaInfo info = new SendMessagesHelper.SendingMediaInfo();
+                                        info.uri = uri;
+                                        photoPathsArray.add(info);
+                                    }
+                                } else {
+                                    for (int a = 0; a < uris.size(); a++) {
+                                        Parcelable parcelable = uris.get(a);
+                                        if (!(parcelable instanceof Uri)) {
+                                            parcelable = Uri.parse(parcelable.toString());
+                                        }
+                                        Uri uri = (Uri) parcelable;
+                                        String path = AndroidUtilities.getPath(uri);
+                                        String originalPath = parcelable.toString();
+                                        if (originalPath == null) {
+                                            originalPath = path;
+                                        }
+                                        if (path != null) {
+                                            if (path.startsWith("file:")) {
+                                                path = path.replace("file://", "");
+                                            }
+                                            if (documentsPathsArray == null) {
+                                                documentsPathsArray = new ArrayList<>();
+                                                documentsOriginalPathsArray = new ArrayList<>();
+                                            }
+                                            documentsPathsArray.add(path);
+                                            documentsOriginalPathsArray.add(originalPath);
+                                        } else {
+                                            if (documentsUrisArray == null) {
+                                                documentsUrisArray = new ArrayList<>();
+                                            }
+                                            documentsUrisArray.add(uri);
+                                            documentsMimeType = type;
+                                        }
+                                    }
                                 }
                             } else {
-                                for (int a = 0; a < uris.size(); a++) {
-                                    Parcelable parcelable = uris.get(a);
-                                    if (!(parcelable instanceof Uri)) {
-                                        parcelable = Uri.parse(parcelable.toString());
-                                    }
-                                    Uri uri = (Uri) parcelable;
-                                    String path = AndroidUtilities.getPath(uri);
-                                    String originalPath = parcelable.toString();
-                                    if (originalPath == null) {
-                                        originalPath = path;
-                                    }
-                                    if (path != null) {
-                                        if (path.startsWith("file:")) {
-                                            path = path.replace("file://", "");
-                                        }
-                                        if (documentsPathsArray == null) {
-                                            documentsPathsArray = new ArrayList<>();
-                                            documentsOriginalPathsArray = new ArrayList<>();
-                                        }
-                                        documentsPathsArray.add(path);
-                                        documentsOriginalPathsArray.add(originalPath);
-                                    } else {
-                                        if (documentsUrisArray == null) {
-                                            documentsUrisArray = new ArrayList<>();
-                                        }
-                                        documentsUrisArray.add(uri);
-                                        documentsMimeType = type;
-                                    }
-                                }
+                                error = true;
                             }
-                        } else {
+                        } catch (Exception e) {
+                            FileLog.e(e);
                             error = true;
                         }
-<<<<<<< HEAD
                         if (error) {
                             Toast.makeText(this, "Unsupported content", Toast.LENGTH_SHORT).show();
                         }
@@ -1520,54 +1447,6 @@
                             boolean hasUrl = false;
                             String scheme = data.getScheme();
                             boolean internal = intent.getExtras() != null && intent.getExtras().get("internal") != null && (boolean) intent.getExtras().get("internal");
-                            if (scheme != null) {
-                                switch (scheme) {
-                                    case "http":
-                                    case "https": {
-                                        String host = data.getHost().toLowerCase();
-                                        if (host.equals("telegram.me") || host.equals("t.me") || host.equals("telegram.dog")) {
-                                            String path = data.getPath();
-                                            if (path != null && path.length() > 1) {
-                                                path = path.substring(1);
-                                                if (path.startsWith("bg/")) {
-                                                    wallPaper = new TLRPC.TL_wallPaper();
-                                                    wallPaper.settings = new TLRPC.TL_wallPaperSettings();
-                                                    wallPaper.slug = path.replace("bg/", "");
-                                                    if (wallPaper.slug != null && wallPaper.slug.length() == 6) {
-                                                        try {
-                                                            wallPaper.settings.background_color = Integer.parseInt(wallPaper.slug, 16) | 0xff000000;
-                                                        } catch (Exception ignore) {
-=======
-                    } catch (Exception e) {
-                        FileLog.e(e);
-                        error = true;
-                    }
-                    if (error) {
-                        Toast.makeText(this, "Unsupported content", Toast.LENGTH_SHORT).show();
-                    }
-                } else if (Intent.ACTION_VIEW.equals(intent.getAction())) {
-                    Uri data = intent.getData();
-                    if (data != null) {
-                        String username = null;
-                        String login = null;
-                        String group = null;
-                        String sticker = null;
-                        HashMap<String, String> auth = null;
-                        String unsupportedUrl = null;
-                        String botUser = null;
-                        String botChat = null;
-                        String message = null;
-                        String phone = null;
-                        String game = null;
-                        String phoneHash = null;
-                        String lang = null;
-                        String theme = null;
-                        String code = null;
-                        TLRPC.TL_wallPaper wallPaper = null;
-                        Integer messageId = null;
-                        Integer channelId = null;
-                        boolean hasUrl = false;
-                        String scheme = data.getScheme();
                         if (scheme != null) {
                             switch (scheme) {
                                 case "http":
@@ -1585,7 +1464,6 @@
                                                     try {
                                                         wallPaper.settings.background_color = Integer.parseInt(wallPaper.slug, 16) | 0xff000000;
                                                     } catch (Exception ignore) {
->>>>>>> 4c5f32ba
 
                                                     }
                                                     wallPaper.slug = null;
@@ -1876,37 +1754,11 @@
                                                 push_chat_id = Integer.parseInt(chatID);
                                             } catch (NumberFormatException ignore) {
                                             }
-<<<<<<< HEAD
-                                            auth.put("bot_id", data.getQueryParameter("bot_id"));
-                                            auth.put("scope", scope);
-                                            auth.put("public_key", data.getQueryParameter("public_key"));
-                                            auth.put("callback_url", data.getQueryParameter("callback_url"));
-                                        } else if (url.startsWith("tg:setlanguage") || url.startsWith("tg://setlanguage")) {
-                                            url = url.replace("tg:setlanguage", "tg://telegram.org").replace("tg://setlanguage", "tg://telegram.org");
-                                            data = Uri.parse(url);
-                                            lang = data.getQueryParameter("lang");
-                                        } else if (url.startsWith("tg:addtheme") || url.startsWith("tg://addtheme")) {
-                                            url = url.replace("tg:addtheme", "tg://telegram.org").replace("tg://addtheme", "tg://telegram.org");
-                                            data = Uri.parse(url);
-                                            theme = data.getQueryParameter("slug");
-                                        } else if (url.startsWith("tg:settings") || url.startsWith("tg://settings")) {
-                                            if (url.contains("themes")) {
-                                                open_settings = 2;
-                                            } else if (url.contains("devices")) {
-                                                open_settings = 3;
-                                            } else if (url.contains("folders")) {
-                                                open_settings = 4;
-                                            } else if (url.contains("change_number")) {
-                                                open_settings = 5;
-                                            } else if (url.contains("neko")) {
-                                                open_settings = 100;
-=======
                                         }
                                         if (msgID != null) {
                                             try {
                                                 push_msg_id = Integer.parseInt(msgID);
                                             } catch (NumberFormatException ignore) {
->>>>>>> 4c5f32ba
                                             }
                                         }
                                     } else if (url.startsWith("tg:passport") || url.startsWith("tg://passport") || url.startsWith("tg:secureid")) {
@@ -1940,7 +1792,9 @@
                                             open_settings = 4;
                                         } else if (url.contains("change_number")) {
                                             open_settings = 5;
-                                        }
+                                        } else if (url.contains("neko")) {
+                                                open_settings = 100;
+                                            }
                                     } else {
                                         unsupportedUrl = url.replace("tg://", "").replace("tg:", "");
                                         int index;
@@ -1951,39 +1805,6 @@
                                     break;
                                 }
                             }
-<<<<<<< HEAD
-                            if (code != null || UserConfig.getInstance(currentAccount).isClientActivated()) {
-                                if (phone != null || phoneHash != null) {
-                                    final Bundle args = new Bundle();
-                                    args.putString("phone", phone);
-                                    args.putString("hash", phoneHash);
-                                    AndroidUtilities.runOnUIThread(() -> presentFragment(new CancelAccountDeletionActivity(args)));
-                                } else if (username != null || group != null || sticker != null || message != null || game != null || auth != null || unsupportedUrl != null || lang != null || code != null || wallPaper != null || channelId != null || theme != null || login != null) {
-                                    if (message != null && message.startsWith("@")) {
-                                        message = " " + message;
-                                    }
-                                    runLinkRequest(intentAccount[0], username, group, sticker, botUser, botChat, message, hasUrl, messageId, channelId, game, auth, lang, unsupportedUrl, code, login, wallPaper, theme, internal ? 3 : 0);
-                                } else {
-                                    try (Cursor cursor = getContentResolver().query(intent.getData(), null, null, null, null)) {
-                                        if (cursor != null) {
-                                            if (cursor.moveToFirst()) {
-                                                int accountId = Utilities.parseInt(cursor.getString(cursor.getColumnIndex(ContactsContract.RawContacts.ACCOUNT_NAME)));
-                                                for (int a = 0; a < UserConfig.MAX_ACCOUNT_COUNT; a++) {
-                                                    if (UserConfig.getInstance(a).getClientUserId() == accountId) {
-                                                        intentAccount[0] = a;
-                                                        switchToAccount(intentAccount[0], true);
-                                                        break;
-                                                    }
-                                                }
-                                                int userId = cursor.getInt(cursor.getColumnIndex(ContactsContract.Data.DATA4));
-                                                NotificationCenter.getInstance(intentAccount[0]).postNotificationName(NotificationCenter.closeChats);
-                                                push_user_id = userId;
-                                                String mimeType = cursor.getString(cursor.getColumnIndex(ContactsContract.Data.MIMETYPE));
-                                                if (TextUtils.equals(mimeType, "vnd.android.cursor.item/vnd.org.telegram.messenger.android.call")) {
-                                                    audioCallUser = true;
-                                                } else if (TextUtils.equals(mimeType, "vnd.android.cursor.item/vnd.org.telegram.messenger.android.call.video")) {
-                                                    videoCallUser = true;
-=======
                         }
                         if (code != null || UserConfig.getInstance(currentAccount).isClientActivated()) {
                             if (phone != null || phoneHash != null) {
@@ -1995,7 +1816,7 @@
                                 if (message != null && message.startsWith("@")) {
                                     message = " " + message;
                                 }
-                                runLinkRequest(intentAccount[0], username, group, sticker, botUser, botChat, message, hasUrl, messageId, channelId, game, auth, lang, unsupportedUrl, code, login, wallPaper, theme, 0);
+                                runLinkRequest(intentAccount[0], username, group, sticker, botUser, botChat, message, hasUrl, messageId, channelId, game, auth, lang, unsupportedUrl, code, login, wallPaper, theme, internal ? 3 : 0);
                             } else {
                                 try (Cursor cursor = getContentResolver().query(intent.getData(), null, null, null, null)) {
                                     if (cursor != null) {
@@ -2006,7 +1827,6 @@
                                                     intentAccount[0] = a;
                                                     switchToAccount(intentAccount[0], true);
                                                     break;
->>>>>>> 4c5f32ba
                                                 }
                                             }
                                             int userId = cursor.getInt(cursor.getColumnIndex(ContactsContract.Data.DATA4));
@@ -2102,73 +1922,6 @@
                         }
                         layersActionBarLayout.closeLastFragment(false);
                     }
-<<<<<<< HEAD
-                    pushOpened = false;
-                    isNew = false;
-                } else if (showPlayer) {
-                    if (!actionBarLayout.fragmentsStack.isEmpty()) {
-                        BaseFragment fragment = actionBarLayout.fragmentsStack.get(0);
-                        fragment.showDialog(new AudioPlayerAlert(this));
-                    }
-                    pushOpened = false;
-                } else if (showLocations) {
-                    if (!actionBarLayout.fragmentsStack.isEmpty()) {
-                        BaseFragment fragment = actionBarLayout.fragmentsStack.get(0);
-                        fragment.showDialog(new SharingLocationsAlert(this, info -> {
-                            intentAccount[0] = info.messageObject.currentAccount;
-                            switchToAccount(intentAccount[0], true);
-
-                            LocationActivity locationActivity = new LocationActivity(2);
-                            locationActivity.setMessageObject(info.messageObject);
-                            final long dialog_id = info.messageObject.getDialogId();
-                            locationActivity.setDelegate((location, live, notify, scheduleDate) -> SendMessagesHelper.getInstance(intentAccount[0]).sendMessage(location, dialog_id, null, null, null, notify, scheduleDate));
-                            presentFragment(locationActivity);
-                        }));
-                    }
-                    pushOpened = false;
-                } else if (videoPath != null || photoPathsArray != null || sendingText != null || sendingLocation != null || documentsPathsArray != null || contactsToSend != null || documentsUrisArray != null) {
-                    if (!AndroidUtilities.isTablet()) {
-                        NotificationCenter.getInstance(intentAccount[0]).postNotificationName(NotificationCenter.closeChats);
-                    }
-                    if (dialogId == 0) {
-                        Bundle args = new Bundle();
-                        args.putBoolean("onlySelect", true);
-                        args.putInt("dialogsType", 3);
-                        args.putBoolean("allowSwitchAccount", true);
-                        if (contactsToSend != null) {
-                            if (contactsToSend.size() != 1) {
-                                args.putString("selectAlertString", LocaleController.getString("SendContactToText", R.string.SendMessagesToText));
-                                args.putString("selectAlertStringGroup", LocaleController.getString("SendContactToGroupText", R.string.SendContactToGroupText));
-                            }
-                        } else {
-                            args.putString("selectAlertString", LocaleController.getString("SendMessagesToText", R.string.SendMessagesToText));
-                            args.putString("selectAlertStringGroup", LocaleController.getString("SendMessagesToGroupText", R.string.SendMessagesToGroupText));
-                        }
-                        DialogsActivity fragment = new DialogsActivity(args);
-                        fragment.setDelegate(this);
-                        boolean removeLast;
-                        if (AndroidUtilities.isTablet()) {
-                            removeLast = layersActionBarLayout.fragmentsStack.size() > 0 && layersActionBarLayout.fragmentsStack.get(layersActionBarLayout.fragmentsStack.size() - 1) instanceof DialogsActivity;
-                        } else {
-                            removeLast = actionBarLayout.fragmentsStack.size() > 1 && actionBarLayout.fragmentsStack.get(actionBarLayout.fragmentsStack.size() - 1) instanceof DialogsActivity;
-                        }
-                        actionBarLayout.presentFragment(fragment, removeLast, true, true, false);
-                        pushOpened = true;
-                        if (SecretMediaViewer.hasInstance() && SecretMediaViewer.getInstance().isVisible()) {
-                            SecretMediaViewer.getInstance().closePhoto(false, false);
-                        } else if (PhotoViewer.hasInstance() && PhotoViewer.getInstance().isVisible()) {
-                            PhotoViewer.getInstance().closePhoto(false, true);
-                        } else if (ArticleViewer.hasInstance() && ArticleViewer.getInstance().isVisible()) {
-                            ArticleViewer.getInstance().close(false, true);
-                        }
-
-                        drawerLayoutContainer.setAllowOpenDrawer(false, false);
-                        if (AndroidUtilities.isTablet()) {
-                            actionBarLayout.showLastFragment();
-                            rightActionBarLayout.showLastFragment();
-                        } else {
-                            drawerLayoutContainer.setAllowOpenDrawer(true, false);
-=======
                 }
                 pushOpened = false;
                 isNew = false;
@@ -2193,7 +1946,7 @@
                     }));
                 }
                 pushOpened = false;
-            } else if (videoPath != null || photoPathsArray != null || sendingText != null || documentsPathsArray != null || contactsToSend != null || documentsUrisArray != null) {
+            } else if (videoPath != null || photoPathsArray != null || sendingText != null || sendingLocation != null || documentsPathsArray != null || contactsToSend != null || documentsUrisArray != null) {
                 if (!AndroidUtilities.isTablet()) {
                     NotificationCenter.getInstance(intentAccount[0]).postNotificationName(NotificationCenter.closeChats);
                 }
@@ -2206,41 +1959,14 @@
                         if (contactsToSend.size() != 1) {
                             args.putString("selectAlertString", LocaleController.getString("SendContactToText", R.string.SendMessagesToText));
                             args.putString("selectAlertStringGroup", LocaleController.getString("SendContactToGroupText", R.string.SendContactToGroupText));
->>>>>>> 4c5f32ba
                         }
                     } else {
                         args.putString("selectAlertString", LocaleController.getString("SendMessagesToText", R.string.SendMessagesToText));
                         args.putString("selectAlertStringGroup", LocaleController.getString("SendMessagesToGroupText", R.string.SendMessagesToGroupText));
                     }
-<<<<<<< HEAD
-                } else if (open_settings != 0) {
-                    BaseFragment fragment;
-                    boolean closePrevious = false;
-                    if (open_settings == 1) {
-                        Bundle args = new Bundle();
-                        args.putInt("user_id", UserConfig.getInstance(currentAccount).clientUserId);
-                        fragment = new ProfileActivity(args);
-                    } else if (open_settings == 2) {
-                        fragment = new ThemeActivity(ThemeActivity.THEME_TYPE_BASIC);
-                    } else if (open_settings == 3) {
-                        fragment = new SessionsActivity(0);
-                    } else if (open_settings == 4) {
-                        fragment = new FiltersSetupActivity();
-                    } else if (open_settings == 5) {
-                        fragment = new ActionIntroActivity(ActionIntroActivity.ACTION_TYPE_CHANGE_PHONE_NUMBER);
-                        closePrevious = true;
-                    } else if (open_settings == 100) {
-                        fragment = new NekoSettingsActivity();
-                    } else {
-                        fragment = null;
-                    }
-                    boolean closePreviousFinal = closePrevious;
-                    AndroidUtilities.runOnUIThread(() -> presentFragment(fragment, closePreviousFinal, false));
-=======
                     DialogsActivity fragment = new DialogsActivity(args);
                     fragment.setDelegate(this);
                     boolean removeLast;
->>>>>>> 4c5f32ba
                     if (AndroidUtilities.isTablet()) {
                         removeLast = layersActionBarLayout.fragmentsStack.size() > 0 && layersActionBarLayout.fragmentsStack.get(layersActionBarLayout.fragmentsStack.size() - 1) instanceof DialogsActivity;
                     } else {
@@ -2284,7 +2010,9 @@
                 } else if (open_settings == 5) {
                     fragment = new ActionIntroActivity(ActionIntroActivity.ACTION_TYPE_CHANGE_PHONE_NUMBER);
                     closePrevious = true;
-                } else {
+                } else if (open_settings == 100) {
+                        fragment = new NekoSettingsActivity();
+                    } else {
                     fragment = null;
                 }
                 boolean closePreviousFinal = closePrevious;
