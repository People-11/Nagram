/*
 * This is the source code of Telegram for Android v. 5.x.x.
 * It is licensed under GNU GPL v. 2 or later.
 * You should have received a copy of the license in this archive (see LICENSE).
 *
 * Copyright Nikolai Kudashov, 2013-2018.
 */

package org.telegram.ui;

import static org.telegram.ui.Components.Premium.LimitReachedBottomSheet.TYPE_ACCOUNTS;

import android.Manifest;
import android.animation.Animator;
import android.animation.AnimatorListenerAdapter;
import android.animation.ObjectAnimator;
import android.animation.ValueAnimator;
import android.annotation.SuppressLint;
import android.app.Activity;
import android.app.ActivityManager;
import android.app.Dialog;
import android.content.Context;
import android.content.Intent;
import android.content.SharedPreferences;
import android.content.pm.PackageManager;
import android.content.res.Configuration;
import android.database.Cursor;
import android.graphics.Bitmap;
import android.graphics.Canvas;
import android.graphics.Color;
import android.graphics.LinearGradient;
import android.graphics.Matrix;
import android.graphics.Paint;
import android.graphics.Path;
import android.graphics.Point;
import android.graphics.Shader;
import android.location.Location;
import android.graphics.drawable.Drawable;
import android.location.LocationManager;
import android.media.AudioManager;
import android.net.Uri;
import android.os.Build;
import android.os.Bundle;
import android.os.Parcelable;
import android.os.StatFs;
import android.os.StrictMode;
import android.os.SystemClock;
import android.provider.ContactsContract;
import android.provider.Settings;
import android.text.Spannable;
import android.text.SpannableStringBuilder;
import android.text.TextPaint;
import android.text.TextUtils;
import android.text.style.ClickableSpan;
import android.util.Base64;
import android.util.SparseArray;
import android.util.SparseIntArray;
import android.util.TypedValue;
import android.view.ActionMode;
import android.view.Gravity;
import android.view.KeyEvent;
import android.view.Menu;
import android.view.MotionEvent;
import android.view.View;
import android.view.ViewAnimationUtils;
import android.view.ViewGroup;
import android.view.ViewTreeObserver;
import android.view.Window;
import android.view.WindowManager;
import android.widget.FrameLayout;
import android.widget.ImageView;
import android.widget.LinearLayout;
import android.widget.RelativeLayout;
import android.widget.TextView;
import android.widget.Toast;

import androidx.annotation.NonNull;
import androidx.arch.core.util.Function;
import androidx.core.app.ActivityCompat;
import androidx.core.content.pm.ShortcutInfoCompat;
import androidx.core.content.pm.ShortcutManagerCompat;
import androidx.core.graphics.ColorUtils;
import androidx.recyclerview.widget.ItemTouchHelper;
import androidx.recyclerview.widget.LinearLayoutManager;
import androidx.recyclerview.widget.RecyclerView;

import com.v2ray.ang.V2RayConfig;

import org.telegram.PhoneFormat.PhoneFormat;
import org.telegram.messenger.AccountInstance;
import org.telegram.messenger.AndroidUtilities;
import org.telegram.messenger.ApplicationLoader;
import org.telegram.messenger.AutoDeleteMediaTask;
import org.telegram.messenger.BackupAgent;
import org.telegram.messenger.BotWebViewVibrationEffect;
import org.telegram.messenger.BuildVars;
import org.telegram.messenger.ChatObject;
import org.telegram.messenger.ContactsController;
import org.telegram.messenger.ContactsLoadingObserver;
import org.telegram.messenger.DialogObject;
import org.telegram.messenger.FileLoader;
import org.telegram.messenger.FileLog;
import org.telegram.messenger.FingerprintController;
import org.telegram.messenger.GenericProvider;
import org.telegram.messenger.ImageLoader;
import org.telegram.messenger.LiteMode;
import org.telegram.messenger.LocaleController;
import org.telegram.messenger.MediaController;
import org.telegram.messenger.MediaDataController;
import org.telegram.messenger.MessageObject;
import org.telegram.messenger.MessagesController;
import org.telegram.messenger.MessagesStorage;
import org.telegram.messenger.NotificationCenter;
import org.telegram.messenger.NotificationsController;
import org.telegram.messenger.PushListenerController;
import org.telegram.messenger.R;
import org.telegram.messenger.SendMessagesHelper;
import org.telegram.messenger.SharedConfig;
import org.telegram.messenger.TopicsController;
import org.telegram.messenger.UserConfig;
import org.telegram.messenger.UserObject;
import org.telegram.messenger.Utilities;
import org.telegram.messenger.browser.Browser;
import org.telegram.messenger.voip.VideoCapturerDevice;
import org.telegram.messenger.voip.VoIPPendingCall;
import org.telegram.messenger.voip.VoIPService;
import org.telegram.tgnet.ConnectionsManager;
import org.telegram.tgnet.TLObject;
import org.telegram.tgnet.TLRPC;
import org.telegram.ui.ActionBar.AlertDialog;
import org.telegram.ui.ActionBar.BaseFragment;
import org.telegram.ui.ActionBar.DrawerLayoutContainer;
import org.telegram.ui.ActionBar.INavigationLayout;
import org.telegram.ui.ActionBar.SimpleTextView;
import org.telegram.ui.ActionBar.Theme;
import org.telegram.ui.Adapters.DrawerLayoutAdapter;
import org.telegram.ui.Cells.DrawerActionCheckCell;
import org.telegram.ui.Cells.CheckBoxCell;
import org.telegram.ui.Cells.DrawerActionCell;
import org.telegram.ui.Cells.DrawerAddCell;
import org.telegram.ui.Cells.DrawerProfileCell;
import org.telegram.ui.Cells.DrawerUserCell;
import org.telegram.ui.Cells.LanguageCell;
import org.telegram.ui.Components.AlertsCreator;
import org.telegram.ui.Components.AnimatedEmojiDrawable;
import org.telegram.ui.Components.AppIconBulletinLayout;
import org.telegram.ui.Components.AttachBotIntroTopView;
import org.telegram.ui.Components.AudioPlayerAlert;
import org.telegram.ui.Components.BatteryDrawable;
import org.telegram.ui.Components.BlockingUpdateView;
import org.telegram.ui.Components.BotWebViewSheet;
import org.telegram.ui.Components.Bulletin;
import org.telegram.ui.Components.BulletinFactory;
import org.telegram.ui.Components.CubicBezierInterpolator;
import org.telegram.ui.Components.Easings;
import org.telegram.ui.Components.EmbedBottomSheet;
import org.telegram.ui.Components.EmojiPacksAlert;
import org.telegram.ui.Components.FireworksOverlay;
import org.telegram.ui.Components.FloatingDebug.FloatingDebugController;
import org.telegram.ui.Components.Forum.ForumUtilities;
import org.telegram.ui.Components.GroupCallPip;
import org.telegram.ui.Components.JoinGroupAlert;
import org.telegram.ui.Components.LayoutHelper;
import org.telegram.ui.Components.MediaActionDrawable;
import org.telegram.ui.Components.PasscodeView;
import org.telegram.ui.Components.PhonebookShareAlert;
import org.telegram.ui.Components.PipRoundVideoView;
import org.telegram.ui.Components.Premium.LimitReachedBottomSheet;
import org.telegram.ui.Components.RLottieDrawable;
import org.telegram.ui.Components.RLottieImageView;
import org.telegram.ui.Components.RadialProgress2;
import org.telegram.ui.Components.RecyclerListView;
import org.telegram.ui.Components.SharingLocationsAlert;
import org.telegram.ui.Components.SideMenultItemAnimator;
import org.telegram.ui.Components.SizeNotifierFrameLayout;
import org.telegram.ui.Components.StickerSetBulletinLayout;
import org.telegram.ui.Components.StickersAlert;
import org.telegram.ui.Components.TermsOfServiceView;
import org.telegram.ui.Components.ThemeEditorView;
import org.telegram.ui.Components.UndoView;
import org.telegram.ui.Components.UpdateAppAlertDialog;
import org.telegram.ui.Components.voip.VoIPHelper;
import org.webrtc.voiceengine.WebRtcAudioTrack;

import java.io.BufferedReader;
import java.io.File;
import java.io.IOException;
import java.io.InputStream;
import java.io.InputStreamReader;
import java.text.DateFormat;
import java.text.ParseException;
import java.text.SimpleDateFormat;
import java.util.ArrayList;
import java.util.Date;
import java.util.HashMap;
import java.util.List;
import java.util.Map;
import java.util.Set;
import java.util.concurrent.atomic.AtomicBoolean;
import java.util.function.Consumer;
import java.util.regex.Matcher;
import java.util.regex.Pattern;

import cn.hutool.core.util.StrUtil;
import kotlin.Unit;
import kotlin.text.StringsKt;
import tw.nekomimi.nekogram.InternalUpdater;
import tw.nekomimi.nekogram.ui.BottomBuilder;
import tw.nekomimi.nekogram.NekoConfig;
import tw.nekomimi.nekogram.NekoXConfig;
import tw.nekomimi.nekogram.settings.NekoSettingsActivity;
import tw.nekomimi.nekogram.proxy.SubInfo;
import tw.nekomimi.nekogram.proxy.SubManager;
import tw.nekomimi.nekogram.utils.AlertUtil;
import tw.nekomimi.nekogram.utils.UIUtil;

public class LaunchActivity extends BasePermissionsActivity implements INavigationLayout.INavigationLayoutDelegate, NotificationCenter.NotificationCenterDelegate, DialogsActivity.DialogsActivityDelegate {
    public final static Pattern PREFIX_T_ME_PATTERN = Pattern.compile("^(?:http(?:s|)://|)([A-z0-9-]+?)\\.t\\.me");

    public static boolean isResumed;
    public static Runnable onResumeStaticCallback;

    private static final String EXTRA_ACTION_TOKEN = "actions.fulfillment.extra.ACTION_TOKEN";

    private boolean finished;
    final private Pattern locationRegex = Pattern.compile("geo: ?(-?\\d+\\.\\d+),(-?\\d+\\.\\d+)(,|\\?z=)(-?\\d+)");
    private Location sendingLocation;
    private String videoPath;
    private String sendingText;
    private ArrayList<SendMessagesHelper.SendingMediaInfo> photoPathsArray;
    private ArrayList<String> documentsPathsArray;
    private ArrayList<Uri> documentsUrisArray;
    private Uri exportingChatUri;
    private String documentsMimeType;
    private ArrayList<String> documentsOriginalPathsArray;
    private ArrayList<TLRPC.User> contactsToSend;
    private Uri contactsToSendUri;
    private int currentConnectionState;
    private static ArrayList<BaseFragment> mainFragmentsStack = new ArrayList<>();
    private static ArrayList<BaseFragment> layerFragmentsStack = new ArrayList<>();
    private static ArrayList<BaseFragment> rightFragmentsStack = new ArrayList<>();
    private ViewTreeObserver.OnGlobalLayoutListener onGlobalLayoutListener;
    private ArrayList<Parcelable> importingStickers;
    private ArrayList<String> importingStickersEmoji;
    private String importingStickersSoftware;

    private ActionMode visibleActionMode;

    private boolean wasMutedByAdminRaisedHand;

    private ImageView themeSwitchImageView;
    private View themeSwitchSunView;
    private RLottieDrawable themeSwitchSunDrawable;
    private INavigationLayout actionBarLayout;
    private INavigationLayout layersActionBarLayout;
    private INavigationLayout rightActionBarLayout;
    private RelativeLayout launchLayout;
    private FrameLayout shadowTablet;
    private FrameLayout shadowTabletSide;
    private SizeNotifierFrameLayout backgroundTablet;
    private FrameLayout frameLayout;
    private FireworksOverlay fireworksOverlay;
    public DrawerLayoutContainer drawerLayoutContainer;
    private DrawerLayoutAdapter drawerLayoutAdapter;
    private PasscodeView passcodeView;
    private List<PasscodeView> overlayPasscodeViews = new ArrayList<>();
    private TermsOfServiceView termsOfServiceView;
    private BlockingUpdateView blockingUpdateView;
    private AlertDialog visibleDialog;
    private AlertDialog proxyErrorDialog;
    private RecyclerListView sideMenu;
    private SelectAnimatedEmojiDialog.SelectAnimatedEmojiDialogWindow selectAnimatedEmojiDialog;
    private SideMenultItemAnimator itemAnimator;
    private FrameLayout updateLayout;
    private RadialProgress2 updateLayoutIcon;
    private SimpleTextView updateTextView;
    private TextView updateSizeTextView;
    private FrameLayout sideMenuContainer;
    private View rippleAbove;

    private AlertDialog localeDialog;
    private boolean loadingLocaleDialog;
    private HashMap<String, String> systemLocaleStrings;
    private HashMap<String, String> englishLocaleStrings;

    private Intent passcodeSaveIntent;
    private boolean passcodeSaveIntentIsNew;
    private boolean passcodeSaveIntentIsRestore;

    private boolean tabletFullSize;

    private String loadingThemeFileName;
    private String loadingThemeWallpaperName;
    private TLRPC.TL_wallPaper loadingThemeWallpaper;
    private Theme.ThemeInfo loadingThemeInfo;
    private TLRPC.TL_theme loadingTheme;
    private boolean loadingThemeAccent;
    private AlertDialog loadingThemeProgressDialog;

    private boolean isNavigationBarColorFrozen = false;

    private boolean navigateToPremiumBot;
    private Runnable navigateToPremiumGiftCallback;

    private Runnable lockRunnable;

    private List<Runnable> onUserLeaveHintListeners = new ArrayList<>();

    private static final int PLAY_SERVICES_REQUEST_CHECK_SETTINGS = 140;
    public static final int SCREEN_CAPTURE_REQUEST_CODE = 520;

    public static final int BLUETOOTH_CONNECT_TYPE = 0;
    private SparseIntArray requestedPermissions = new SparseIntArray();
    private int requsetPermissionsPointer = 5934;
    public static boolean systemBlurEnabled;
    private Consumer<Boolean> blurListener = new Consumer<Boolean>() {
        @Override
        public void accept(Boolean aBoolean) {
            systemBlurEnabled = aBoolean;
        }
    };

    public static LaunchActivity instance;

    @Override
    protected void onCreate(Bundle savedInstanceState) {
        if (BuildVars.DEBUG_VERSION) {
            StrictMode.setVmPolicy(new StrictMode.VmPolicy.Builder(StrictMode.getVmPolicy())
                    .detectLeakedClosableObjects()
                    .build());
        }
        instance = this;
        ApplicationLoader.postInitApplication();
        AndroidUtilities.checkDisplaySize(this, getResources().getConfiguration());
        currentAccount = UserConfig.selectedAccount;
        if (!UserConfig.getInstance(currentAccount).isClientActivated()) {
            Intent intent = getIntent();
            boolean isProxy = false;
            if (intent != null && intent.getAction() != null) {
                if (Intent.ACTION_SEND.equals(intent.getAction()) || Intent.ACTION_SEND_MULTIPLE.equals(intent.getAction())) {
                    super.onCreate(savedInstanceState);
                    finish();
                    return;
                } else if (Intent.ACTION_VIEW.equals(intent.getAction())) {
                    Uri uri = intent.getData();
                    if (uri != null) {
                        String url = uri.toString().toLowerCase();
                        isProxy = url.startsWith("tg:proxy") || url.startsWith("tg://proxy") || url.startsWith("tg:socks") || url.startsWith("tg://socks") ||
                                url.startsWith(V2RayConfig.VMESS_PROTOCOL) ||
                                url.startsWith(V2RayConfig.VMESS1_PROTOCOL) ||
                                url.startsWith(V2RayConfig.SS_PROTOCOL) ||
                                url.startsWith(V2RayConfig.SSR_PROTOCOL) ||
                                url.startsWith(V2RayConfig.TROJAN_PROTOCOL);
                    }
                }
            }
        }
        requestWindowFeature(Window.FEATURE_NO_TITLE);
        setTheme(R.style.Theme_TMessages);
        if (Build.VERSION.SDK_INT >= Build.VERSION_CODES.LOLLIPOP) {
            try {
                setTaskDescription(new ActivityManager.TaskDescription(null, null, Theme.getColor(Theme.key_actionBarDefault) | 0xff000000));
            } catch (Throwable ignore) {

            }
            try {
                getWindow().setNavigationBarColor(0xff000000);
            } catch (Throwable ignore) {

            }
        }
        getWindow().setBackgroundDrawableResource(R.drawable.transparent);
        if (SharedConfig.passcodeHash.length() > 0 && !SharedConfig.allowScreenCapture && !NekoXConfig.disableFlagSecure) {
            try {
                getWindow().setFlags(WindowManager.LayoutParams.FLAG_SECURE, WindowManager.LayoutParams.FLAG_SECURE);
            } catch (Exception e) {
                FileLog.e(e);
            }
        }

        super.onCreate(savedInstanceState);
        if (Build.VERSION.SDK_INT >= 24) {
            AndroidUtilities.isInMultiwindow = isInMultiWindowMode();
        }
        Theme.createCommonChatResources();
        Theme.createDialogsResources(this);
        if (SharedConfig.passcodeHash.length() != 0 && SharedConfig.appLocked) {
            SharedConfig.lastPauseTime = (int) (SystemClock.elapsedRealtime() / 1000);
        }
        AndroidUtilities.fillStatusBarHeight(this);
        actionBarLayout = INavigationLayout.newLayout(this);

        frameLayout = new FrameLayout(this) {
            @Override
            protected void dispatchDraw(Canvas canvas) {
                super.dispatchDraw(canvas);
                drawRippleAbove(canvas, this);
            }
        };
        setContentView(frameLayout, new ViewGroup.LayoutParams(ViewGroup.LayoutParams.MATCH_PARENT, ViewGroup.LayoutParams.MATCH_PARENT));
        if (Build.VERSION.SDK_INT >= 21) {
            themeSwitchImageView = new ImageView(this);
            themeSwitchImageView.setVisibility(View.GONE);
        }

        drawerLayoutContainer = new DrawerLayoutContainer(this) {
            private boolean wasPortrait;
            @Override
            protected void onLayout(boolean changed, int l, int t, int r, int b) {
                super.onLayout(changed, l, t, r, b);
                setDrawerPosition(getDrawerPosition());

                boolean portrait = (b - t) > (r - l);
                if (portrait != wasPortrait) {
                    post(() -> {
                        if (selectAnimatedEmojiDialog != null) {
                            selectAnimatedEmojiDialog.dismiss();
                            selectAnimatedEmojiDialog = null;
                        }
                    });
                    wasPortrait = portrait;
                }
            }

            @Override
            public void closeDrawer() {
                super.closeDrawer();
                if (selectAnimatedEmojiDialog != null) {
                    selectAnimatedEmojiDialog.dismiss();
                    selectAnimatedEmojiDialog = null;
                }
            }

            @Override
            public void closeDrawer(boolean fast) {
                super.closeDrawer(fast);
                if (selectAnimatedEmojiDialog != null) {
                    selectAnimatedEmojiDialog.dismiss();
                    selectAnimatedEmojiDialog = null;
                }
            }
        };
        drawerLayoutContainer.setBehindKeyboardColor(Theme.getColor(Theme.key_windowBackgroundWhite));
        frameLayout.addView(drawerLayoutContainer, LayoutHelper.createFrame(LayoutHelper.MATCH_PARENT, LayoutHelper.MATCH_PARENT));

        if (Build.VERSION.SDK_INT >= 21) {
            themeSwitchSunView = new View(this) {
                @Override
                protected void onDraw(Canvas canvas) {
                    if (themeSwitchSunDrawable != null) {
                        themeSwitchSunDrawable.draw(canvas);
                        invalidate();
                    }
                }
            };
            frameLayout.addView(themeSwitchSunView, LayoutHelper.createFrame(48, 48));
            themeSwitchSunView.setVisibility(View.GONE);
        }
        frameLayout.addView(fireworksOverlay = new FireworksOverlay(this) {
            {
                setVisibility(GONE);
            }

            @Override
            public void start() {
                setVisibility(VISIBLE);
                super.start();
            }

            @Override
            protected void onStop() {
                super.onStop();
                setVisibility(GONE);
            }
        });
        setupActionBarLayout();
        sideMenuContainer = new FrameLayout(this);
        sideMenu = new RecyclerListView(this) {
            @Override
            public boolean drawChild(Canvas canvas, View child, long drawingTime) {
                int restore = -1;
                if (itemAnimator != null && itemAnimator.isRunning() && itemAnimator.isAnimatingChild(child)) {
                    restore = canvas.save();
                    canvas.clipRect(0, itemAnimator.getAnimationClipTop(), getMeasuredWidth(), getMeasuredHeight());
                }
                boolean result = super.drawChild(canvas, child, drawingTime);
                if (restore >= 0) {
                    canvas.restoreToCount(restore);
                    invalidate();
                    invalidateViews();
                }
                return result;
            }
        };
        itemAnimator = new SideMenultItemAnimator(sideMenu);
        sideMenu.setItemAnimator(itemAnimator);
        sideMenu.setBackgroundColor(Theme.getColor(Theme.key_chats_menuBackground));
        sideMenu.setLayoutManager(new LinearLayoutManager(this, LinearLayoutManager.VERTICAL, false));
        sideMenu.setAllowItemsInteractionDuringAnimation(false);
        sideMenu.setAdapter(drawerLayoutAdapter = new DrawerLayoutAdapter(this, itemAnimator, drawerLayoutContainer));
        drawerLayoutAdapter.setOnPremiumDrawableClick(e -> showSelectStatusDialog());
        sideMenuContainer.addView(sideMenu, LayoutHelper.createFrame(LayoutHelper.MATCH_PARENT, LayoutHelper.MATCH_PARENT));
        drawerLayoutContainer.setDrawerLayout(sideMenuContainer);
        FrameLayout.LayoutParams layoutParams = (FrameLayout.LayoutParams) sideMenuContainer.getLayoutParams();
        Point screenSize = AndroidUtilities.getRealScreenSize();
        layoutParams.width = AndroidUtilities.isTablet() ? AndroidUtilities.dp(320) : Math.min(AndroidUtilities.dp(320), Math.min(screenSize.x, screenSize.y) - AndroidUtilities.dp(56));
        layoutParams.height = LayoutHelper.MATCH_PARENT;
        sideMenuContainer.setLayoutParams(layoutParams);
        sideMenu.setOnItemClickListener((view, position, x, y) -> {
            if (position == 0) {
                DrawerProfileCell profileCell = (DrawerProfileCell) view;
                if (profileCell.isInAvatar(x, y)) {
                    openSettings(profileCell.hasAvatar());
                } else {
                    drawerLayoutAdapter.setAccountsShown(!drawerLayoutAdapter.isAccountsShown(), true);
                }
            } else if (view instanceof DrawerUserCell) {
                switchToAccount(((DrawerUserCell) view).getAccountNumber(), true);
                drawerLayoutContainer.closeDrawer(false);
            } else if (view instanceof DrawerAddCell) {
                int freeAccount;
                for (int account = 0; ; account++) {
                    if (!SharedConfig.activeAccounts.contains(account)) {
                        freeAccount = account;
                        break;
                    }
                }
//                if (!UserConfig.hasPremiumOnAccounts()) {
//                    freeAccounts -= (UserConfig.MAX_ACCOUNT_COUNT - UserConfig.MAX_ACCOUNT_DEFAULT_COUNT);
//                }
                if (freeAccount >= 0) {
                    presentFragment(new LoginActivity(freeAccount));
                }
                drawerLayoutContainer.closeDrawer(false);
            } else if (view instanceof DrawerActionCheckCell) {
                int id = drawerLayoutAdapter.getId(position);
                //  DrawerLayoutAdapter.CheckItem item = drawerLayoutAdapter.getItem(position);
                if (id == 13) {
                    presentFragment(new ProxyListActivity());
                    drawerLayoutContainer.closeDrawer(false);
                } else if (id == 14) {
                    NekoXConfig.toggleKeepOnlineStatus();
                    drawerLayoutAdapter.notifyDataSetChanged();
                } else if (!UserConfig.hasPremiumOnAccounts()) {
                    if (actionBarLayout.getFragmentStack().size() > 0) {
                        BaseFragment fragment = actionBarLayout.getFragmentStack().get(0);
                        LimitReachedBottomSheet limitReachedBottomSheet = new LimitReachedBottomSheet(fragment, this, TYPE_ACCOUNTS, currentAccount);
                        fragment.showDialog(limitReachedBottomSheet);
                        limitReachedBottomSheet.onShowPremiumScreenRunnable = () -> drawerLayoutContainer.closeDrawer(false);
                    }
                }
            } else {
                int id = drawerLayoutAdapter.getId(position);
                if (id == 2) {
                    Bundle args = new Bundle();
                    presentFragment(new GroupCreateActivity(args));
                    drawerLayoutContainer.closeDrawer(false);
                } else if (id == 3) {
                    Bundle args = new Bundle();
                    args.putBoolean("onlyUsers", true);
                    args.putBoolean("destroyAfterSelect", true);
                    args.putBoolean("createSecretChat", true);
                    args.putBoolean("allowBots", false);
                    args.putBoolean("allowSelf", false);
                    presentFragment(new ContactsActivity(args));
                    drawerLayoutContainer.closeDrawer(false);
                } else if (id == 4) {
                    SharedPreferences preferences = MessagesController.getGlobalMainSettings();
                    if (!BuildVars.DEBUG_VERSION && preferences.getBoolean("channel_intro", false)) {
                        Bundle args = new Bundle();
                        args.putInt("step", 0);
                        presentFragment(new ChannelCreateActivity(args));
                    } else {
                        presentFragment(new ActionIntroActivity(ActionIntroActivity.ACTION_TYPE_CHANNEL_CREATE));
                        preferences.edit().putBoolean("channel_intro", true).apply();
                    }
                    drawerLayoutContainer.closeDrawer(false);
                } else if (id == 6) {
                    presentFragment(new ContactsActivity(null));
                    drawerLayoutContainer.closeDrawer(false);
                } else if (id == 7) {
                    presentFragment(new InviteContactsActivity());
                    drawerLayoutContainer.closeDrawer(false);
                } else if (id == 8) {
                    openSettings(false);
                } else if (id == 9) {
                    Browser.openUrl(LaunchActivity.this, NekoXConfig.FAQ_URL);
                    drawerLayoutContainer.closeDrawer(false);
                } else if (id == 10) {
                    presentFragment(new CallLogActivity());
                    drawerLayoutContainer.closeDrawer(false);
                } else if (id == 11) {
                    Bundle args = new Bundle();
                    args.putLong("user_id", UserConfig.getInstance(currentAccount).getClientUserId());
                    presentFragment(new ChatActivity(args));
                    drawerLayoutContainer.closeDrawer(false);
                } else if (id == 12) {
                    if (Build.VERSION.SDK_INT >= 23) {
                        if (checkSelfPermission(Manifest.permission.ACCESS_COARSE_LOCATION) != PackageManager.PERMISSION_GRANTED) {
                            presentFragment(new ActionIntroActivity(ActionIntroActivity.ACTION_TYPE_NEARBY_LOCATION_ACCESS));
                            drawerLayoutContainer.closeDrawer(false);
                            return;
                        }
                    }
                    boolean enabled = true;
                    if (Build.VERSION.SDK_INT >= Build.VERSION_CODES.P) {
                        LocationManager lm = (LocationManager) ApplicationLoader.applicationContext.getSystemService(Context.LOCATION_SERVICE);
                        enabled = lm.isLocationEnabled();
                    } else if (Build.VERSION.SDK_INT >= 19) {
                        try {
                            int mode = Settings.Secure.getInt(ApplicationLoader.applicationContext.getContentResolver(), Settings.Secure.LOCATION_MODE, Settings.Secure.LOCATION_MODE_OFF);
                            enabled = (mode != Settings.Secure.LOCATION_MODE_OFF);
                        } catch (Throwable e) {
                            FileLog.e(e);
                        }
                    }
                    if (enabled) {
                        presentFragment(new PeopleNearbyActivity());
                    } else {
                        presentFragment(new ActionIntroActivity(ActionIntroActivity.ACTION_TYPE_NEARBY_LOCATION_ENABLED));
                    }
                    drawerLayoutContainer.closeDrawer(false);
                } else if (id == 13) {
                    Browser.openUrl(LaunchActivity.this, LocaleController.getString("TelegramFeaturesUrl", R.string.TelegramFeaturesUrl));
                    drawerLayoutContainer.closeDrawer(false);
                } else if (id == 15) {
                    showSelectStatusDialog();
                }
            }
        });
        final ItemTouchHelper sideMenuTouchHelper = new ItemTouchHelper(new ItemTouchHelper.SimpleCallback(ItemTouchHelper.UP | ItemTouchHelper.DOWN, 0) {

            private RecyclerView.ViewHolder selectedViewHolder;

            @Override
            public boolean onMove(@NonNull RecyclerView recyclerView, @NonNull RecyclerView.ViewHolder viewHolder, @NonNull RecyclerView.ViewHolder target) {
                if (viewHolder.getItemViewType() != target.getItemViewType()) {
                    return false;
                }
                drawerLayoutAdapter.swapElements(viewHolder.getAdapterPosition(), target.getAdapterPosition());
                return true;
            }

            @Override
            public void onSwiped(@NonNull RecyclerView.ViewHolder viewHolder, int direction) {
            }

            @Override
            public boolean isLongPressDragEnabled() {
                return false;
            }

            @Override
            public void onSelectedChanged(RecyclerView.ViewHolder viewHolder, int actionState) {
                clearSelectedViewHolder();
                if (actionState != ItemTouchHelper.ACTION_STATE_IDLE) {
                    selectedViewHolder = viewHolder;
                    final View view = viewHolder.itemView;
                    sideMenu.cancelClickRunnables(false);
                    view.setBackgroundColor(Theme.getColor(Theme.key_dialogBackground));
                    if (Build.VERSION.SDK_INT >= 21) {
                        ObjectAnimator.ofFloat(view, "elevation", AndroidUtilities.dp(1)).setDuration(150).start();
                    }
                }
            }

            @Override
            public void clearView(RecyclerView recyclerView, RecyclerView.ViewHolder viewHolder) {
                clearSelectedViewHolder();
            }

            private void clearSelectedViewHolder() {
                if (selectedViewHolder != null) {
                    final View view = selectedViewHolder.itemView;
                    selectedViewHolder = null;
                    view.setTranslationX(0f);
                    view.setTranslationY(0f);
                    if (Build.VERSION.SDK_INT >= 21) {
                        final ObjectAnimator animator = ObjectAnimator.ofFloat(view, "elevation", 0f);
                        animator.addListener(new AnimatorListenerAdapter() {
                            @Override
                            public void onAnimationEnd(Animator animation) {
                                view.setBackground(null);
                            }
                        });
                        animator.setDuration(150).start();
                    }
                }
            }

            @Override
            public void onChildDraw(@NonNull Canvas c, @NonNull RecyclerView recyclerView, @NonNull RecyclerView.ViewHolder viewHolder, float dX, float dY, int actionState, boolean isCurrentlyActive) {
                final View view = viewHolder.itemView;
                if (drawerLayoutAdapter.isAccountsShown()) {
                    RecyclerView.ViewHolder topViewHolder = recyclerView.findViewHolderForAdapterPosition(drawerLayoutAdapter.getFirstAccountPosition() - 1);
                    RecyclerView.ViewHolder bottomViewHolder = recyclerView.findViewHolderForAdapterPosition(drawerLayoutAdapter.getLastAccountPosition() + 1);
                    if (topViewHolder != null && topViewHolder.itemView != null && topViewHolder.itemView.getBottom() == view.getTop() && dY < 0f) {
                        dY = 0f;
                    } else if (bottomViewHolder != null && bottomViewHolder.itemView != null && bottomViewHolder.itemView.getTop() == view.getBottom() && dY > 0f) {
                        dY = 0f;
                    }
                }
                view.setTranslationX(dX);
                view.setTranslationY(dY);
            }
        });
        sideMenuTouchHelper.attachToRecyclerView(sideMenu);
        sideMenu.setOnItemLongClickListener((view, position) -> {
            if (view instanceof DrawerUserCell) {
                final int accountNumber = ((DrawerUserCell) view).getAccountNumber();
                if (accountNumber == currentAccount || AndroidUtilities.isTablet()) {
                    sideMenuTouchHelper.startDrag(sideMenu.getChildViewHolder(view));
                } else {
                    final BaseFragment fragment = new DialogsActivity(null) {
                        @Override
                        public void onTransitionAnimationEnd(boolean isOpen, boolean backward) {
                            super.onTransitionAnimationEnd(isOpen, backward);
                            if (!isOpen && backward) { // closed
                                drawerLayoutContainer.setDrawCurrentPreviewFragmentAbove(false);
                                actionBarLayout.getView().invalidate();
                            }
                        }

                        @Override
                        public void onPreviewOpenAnimationEnd() {
                            super.onPreviewOpenAnimationEnd();
                            drawerLayoutContainer.setAllowOpenDrawer(false, false);
                            drawerLayoutContainer.setDrawCurrentPreviewFragmentAbove(false);
                            switchToAccount(accountNumber, true);
                            actionBarLayout.getView().invalidate();
                        }
                    };
                    fragment.setCurrentAccount(accountNumber);
                    actionBarLayout.presentFragmentAsPreview(fragment);
                    drawerLayoutContainer.setDrawCurrentPreviewFragmentAbove(true);
                    return true;
                }
            }
            return false;
        });
        drawerLayoutContainer.setParentActionBarLayout(actionBarLayout);
        actionBarLayout.setDrawerLayoutContainer(drawerLayoutContainer);
        actionBarLayout.setFragmentStack(mainFragmentsStack);
        actionBarLayout.setFragmentStackChangedListener(() -> {
            checkSystemBarColors(true, false);
        });
        actionBarLayout.setDelegate(this);
        Theme.loadWallpaper();

        checkCurrentAccount();
        updateCurrentConnectionState(currentAccount);
        NotificationCenter.getGlobalInstance().postNotificationName(NotificationCenter.closeOtherAppActivities, this);

        currentConnectionState = ConnectionsManager.getInstance(currentAccount).getConnectionState();
        NotificationCenter.getGlobalInstance().addObserver(this, NotificationCenter.needShowAlert);
        NotificationCenter.getGlobalInstance().addObserver(this, NotificationCenter.reloadInterface);
        NotificationCenter.getGlobalInstance().addObserver(this, NotificationCenter.suggestedLangpack);
        NotificationCenter.getGlobalInstance().addObserver(this, NotificationCenter.didSetNewTheme);
        NotificationCenter.getGlobalInstance().addObserver(this, NotificationCenter.needSetDayNightTheme);
        NotificationCenter.getGlobalInstance().addObserver(this, NotificationCenter.needCheckSystemBarColors);
        NotificationCenter.getGlobalInstance().addObserver(this, NotificationCenter.closeOtherAppActivities);
        NotificationCenter.getGlobalInstance().addObserver(this, NotificationCenter.didSetPasscode);
        NotificationCenter.getGlobalInstance().addObserver(this, NotificationCenter.didSetNewWallpapper);
        NotificationCenter.getGlobalInstance().addObserver(this, NotificationCenter.notificationsCountUpdated);
        NotificationCenter.getGlobalInstance().addObserver(this, NotificationCenter.screenStateChanged);
        NotificationCenter.getGlobalInstance().addObserver(this, NotificationCenter.showBulletin);
        NotificationCenter.getGlobalInstance().addObserver(this, NotificationCenter.appUpdateAvailable);
        NotificationCenter.getGlobalInstance().addObserver(this, NotificationCenter.requestPermissions);
        NotificationCenter.getInstance(currentAccount).addObserver(this, NotificationCenter.currentUserPremiumStatusChanged);

        NotificationCenter.getGlobalInstance().addObserver(drawerLayoutAdapter, NotificationCenter.proxySettingsChanged);
        NotificationCenter.getGlobalInstance().addObserver(drawerLayoutAdapter, NotificationCenter.updateUserStatus);

        LiteMode.addOnPowerSaverAppliedListener(this::onPowerSaver);
        if (actionBarLayout.getFragmentStack().isEmpty() && (layersActionBarLayout == null || layersActionBarLayout.getFragmentStack().isEmpty())) {
            if (!UserConfig.getInstance(currentAccount).isClientActivated()) {
                actionBarLayout.addFragmentToStack(getClientNotActivatedFragment());
                drawerLayoutContainer.setAllowOpenDrawer(false, false);
            } else {
                DialogsActivity dialogsActivity = new DialogsActivity(null);
                dialogsActivity.setSideMenu(sideMenu);
                actionBarLayout.addFragmentToStack(dialogsActivity);
                drawerLayoutContainer.setAllowOpenDrawer(true, false);
            }

            try {
                if (savedInstanceState != null) {
                    String fragmentName = savedInstanceState.getString("fragment");
                    if (fragmentName != null) {
                        Bundle args = savedInstanceState.getBundle("args");
                        switch (fragmentName) {
                            case "chat":
                                if (args != null) {
                                    ChatActivity chat = new ChatActivity(args);
                                    if (actionBarLayout.addFragmentToStack(chat)) {
                                        chat.restoreSelfArgs(savedInstanceState);
                                    }
                                }
                                break;
                            case "settings": {
                                args.putLong("user_id", UserConfig.getInstance(currentAccount).clientUserId);
                                ProfileActivity settings = new ProfileActivity(args);
                                actionBarLayout.addFragmentToStack(settings);
                                settings.restoreSelfArgs(savedInstanceState);
                                break;
                            }
                            case "group":
                                if (args != null) {
                                    GroupCreateFinalActivity group = new GroupCreateFinalActivity(args);
                                    if (actionBarLayout.addFragmentToStack(group)) {
                                        group.restoreSelfArgs(savedInstanceState);
                                    }
                                }
                                break;
                            case "channel":
                                if (args != null) {
                                    ChannelCreateActivity channel = new ChannelCreateActivity(args);
                                    if (actionBarLayout.addFragmentToStack(channel)) {
                                        channel.restoreSelfArgs(savedInstanceState);
                                    }
                                }
                                break;
                            case "chat_profile":
                                if (args != null) {
                                    ProfileActivity profile = new ProfileActivity(args);
                                    if (actionBarLayout.addFragmentToStack(profile)) {
                                        profile.restoreSelfArgs(savedInstanceState);
                                    }
                                }
                                break;
                            case "wallpapers": {
                                WallpapersListActivity settings = new WallpapersListActivity(WallpapersListActivity.TYPE_ALL);
                                actionBarLayout.addFragmentToStack(settings);
                                settings.restoreSelfArgs(savedInstanceState);
                                break;
                            }
                        }
                    }
                }
            } catch (Exception e) {
                FileLog.e(e);
            }
        } else {
            BaseFragment fragment = actionBarLayout.getFragmentStack().size() > 0 ? actionBarLayout.getFragmentStack().get(0) : layersActionBarLayout.getFragmentStack().get(0);
            if (fragment instanceof DialogsActivity) {
                ((DialogsActivity) fragment).setSideMenu(sideMenu);
            }
            boolean allowOpen = true;
            if (AndroidUtilities.isTablet()) {
                allowOpen = actionBarLayout.getFragmentStack().size() <= 1 && layersActionBarLayout.getFragmentStack().isEmpty();
                if (layersActionBarLayout.getFragmentStack().size() == 1 && (layersActionBarLayout.getFragmentStack().get(0) instanceof LoginActivity || layersActionBarLayout.getFragmentStack().get(0) instanceof IntroActivity)) {
                    allowOpen = false;
                }
            }
            if (actionBarLayout.getFragmentStack().size() == 1 && (actionBarLayout.getFragmentStack().get(0) instanceof LoginActivity || actionBarLayout.getFragmentStack().get(0) instanceof IntroActivity)) {
                allowOpen = false;
            }
            drawerLayoutContainer.setAllowOpenDrawer(allowOpen, false);
        }
        checkLayout();
        checkSystemBarColors();
        handleIntent(getIntent(), false, savedInstanceState != null, false);
        try {
            String os1 = Build.DISPLAY;
            String os2 = Build.USER;
            if (os1 != null) {
                os1 = os1.toLowerCase();
            } else {
                os1 = "";
            }
            if (os2 != null) {
                os2 = os1.toLowerCase();
            } else {
                os2 = "";
            }
            if (BuildVars.LOGS_ENABLED) {
                FileLog.d("OS name " + os1 + " " + os2);
            }
            if ((os1.contains("flyme") || os2.contains("flyme")) && Build.VERSION.SDK_INT <= 24) {
                AndroidUtilities.incorrectDisplaySizeFix = true;
                final View view = getWindow().getDecorView().getRootView();
                view.getViewTreeObserver().addOnGlobalLayoutListener(onGlobalLayoutListener = () -> {
                    int height = view.getMeasuredHeight();
                    FileLog.d("height = " + height + " displayHeight = " + AndroidUtilities.displaySize.y);
                    if (Build.VERSION.SDK_INT >= 21) {
                        height -= AndroidUtilities.statusBarHeight;
                    }
                    if (height > AndroidUtilities.dp(100) && height < AndroidUtilities.displaySize.y && height + AndroidUtilities.dp(100) > AndroidUtilities.displaySize.y) {
                        AndroidUtilities.displaySize.y = height;
                        if (BuildVars.LOGS_ENABLED) {
                            FileLog.d("fix display size y to " + AndroidUtilities.displaySize.y);
                        }
                    }
                });
            }
        } catch (Exception e) {
            FileLog.e(e);
        }
        MediaController.getInstance().setBaseActivity(this, true);

        UIUtil.runOnIoDispatcher(() -> {
//            ExternalGcm.checkUpdate(this);
            if (NekoConfig.autoUpdateSubInfo.Bool())
                for (SubInfo subInfo : SubManager.getSubList().find()) {
                    if (subInfo == null || !subInfo.enable) continue;
                    try {
                        subInfo.proxies = subInfo.reloadProxies();
                        subInfo.lastFetch = System.currentTimeMillis();
                        SubManager.getSubList().update(subInfo, true);
                        SharedConfig.reloadProxyList();
                    } catch (IOException allTriesFailed) {
                        FileLog.e(allTriesFailed);
                    }
                }
        }, 4000);
        //FileLog.d("UI create time = " + (SystemClock.elapsedRealtime() - ApplicationLoader.startTime));

        if (Build.VERSION.SDK_INT >= Build.VERSION_CODES.M) {
            FingerprintController.checkKeyReady();
        }

        if (Build.VERSION.SDK_INT >= Build.VERSION_CODES.P) {
            ActivityManager am = (ActivityManager) getSystemService(Context.ACTIVITY_SERVICE);
            if (am.isBackgroundRestricted() && System.currentTimeMillis() - SharedConfig.BackgroundActivityPrefs.getLastCheckedBackgroundActivity() >= 86400000L && SharedConfig.BackgroundActivityPrefs.getDismissedCount() < 3) {
                AlertsCreator.createBackgroundActivityDialog(this).show();
                SharedConfig.BackgroundActivityPrefs.setLastCheckedBackgroundActivity(System.currentTimeMillis());
            }
        }

        if (Build.VERSION.SDK_INT >= Build.VERSION_CODES.S) {
            getWindow().getDecorView().addOnAttachStateChangeListener(new View.OnAttachStateChangeListener() {
                        @Override
                        public void onViewAttachedToWindow(View v) {
                            getWindowManager().addCrossWindowBlurEnabledListener(blurListener);
                        }

                        @Override
                        public void onViewDetachedFromWindow(View v) {
                            getWindowManager().removeCrossWindowBlurEnabledListener(blurListener);
                        }
                    });
        }
        BackupAgent.requestBackup(this);

        RestrictedLanguagesSelectActivity.checkRestrictedLanguages(false);
    }

    @Override
    public void onThemeProgress(float progress) {
        if (ArticleViewer.hasInstance() && ArticleViewer.getInstance().isVisible()) {
            ArticleViewer.getInstance().updateThemeColors(progress);
        }
        drawerLayoutContainer.setBehindKeyboardColor(Theme.getColor(Theme.key_windowBackgroundWhite));
        if (PhotoViewer.hasInstance()) {
            PhotoViewer.getInstance().updateColors();
        }
    }

    private void setupActionBarLayout() {
        int i = drawerLayoutContainer.indexOfChild(launchLayout) != -1 ? drawerLayoutContainer.indexOfChild(launchLayout) : drawerLayoutContainer.indexOfChild(actionBarLayout.getView());
        if (i != -1) {
            drawerLayoutContainer.removeViewAt(i);
        }
        if (AndroidUtilities.isTablet()) {
            getWindow().setSoftInputMode(WindowManager.LayoutParams.SOFT_INPUT_ADJUST_RESIZE);

            launchLayout = new RelativeLayout(this) {
                private Path path = new Path();
                private boolean inLayout;

                @Override
                public void requestLayout() {
                    if (inLayout) {
                        return;
                    }
                    super.requestLayout();
                }

                @Override
                protected void onMeasure(int widthMeasureSpec, int heightMeasureSpec) {
                    inLayout = true;
                    int width = MeasureSpec.getSize(widthMeasureSpec);
                    int height = MeasureSpec.getSize(heightMeasureSpec);
                    setMeasuredDimension(width, height);

                    if (!AndroidUtilities.isInMultiwindow && (!AndroidUtilities.isSmallTablet() || getResources().getConfiguration().orientation == Configuration.ORIENTATION_LANDSCAPE)) {
                        tabletFullSize = false;
                        int leftWidth = width / 100 * 35;
                        if (leftWidth < AndroidUtilities.dp(320)) {
                            leftWidth = AndroidUtilities.dp(320);
                        }
                        actionBarLayout.getView().measure(MeasureSpec.makeMeasureSpec(leftWidth, MeasureSpec.EXACTLY), MeasureSpec.makeMeasureSpec(height, MeasureSpec.EXACTLY));
                        shadowTabletSide.measure(MeasureSpec.makeMeasureSpec(AndroidUtilities.dp(1), MeasureSpec.EXACTLY), MeasureSpec.makeMeasureSpec(height, MeasureSpec.EXACTLY));
                        rightActionBarLayout.getView().measure(MeasureSpec.makeMeasureSpec(width - leftWidth, MeasureSpec.EXACTLY), MeasureSpec.makeMeasureSpec(height, MeasureSpec.EXACTLY));
                    } else {
                        tabletFullSize = true;
                        actionBarLayout.getView().measure(MeasureSpec.makeMeasureSpec(width, MeasureSpec.EXACTLY), MeasureSpec.makeMeasureSpec(height, MeasureSpec.EXACTLY));
                    }
                    backgroundTablet.measure(MeasureSpec.makeMeasureSpec(width, MeasureSpec.EXACTLY), MeasureSpec.makeMeasureSpec(height, MeasureSpec.EXACTLY));
                    shadowTablet.measure(MeasureSpec.makeMeasureSpec(width, MeasureSpec.EXACTLY), MeasureSpec.makeMeasureSpec(height, MeasureSpec.EXACTLY));
                    layersActionBarLayout.getView().measure(MeasureSpec.makeMeasureSpec(Math.min(AndroidUtilities.dp(530), width - AndroidUtilities.dp(16)), MeasureSpec.EXACTLY), MeasureSpec.makeMeasureSpec(height - AndroidUtilities.statusBarHeight - AndroidUtilities.dp(16), MeasureSpec.EXACTLY));

                    inLayout = false;
                }

                @Override
                protected void onLayout(boolean changed, int l, int t, int r, int b) {
                    int width = r - l;
                    int height = b - t;

                    if (!AndroidUtilities.isInMultiwindow && (!AndroidUtilities.isSmallTablet() || getResources().getConfiguration().orientation == Configuration.ORIENTATION_LANDSCAPE)) {
                        int leftWidth = width / 100 * 35;
                        if (leftWidth < AndroidUtilities.dp(320)) {
                            leftWidth = AndroidUtilities.dp(320);
                        }
                        shadowTabletSide.layout(leftWidth, 0, leftWidth + shadowTabletSide.getMeasuredWidth(), shadowTabletSide.getMeasuredHeight());
                        actionBarLayout.getView().layout(0, 0, actionBarLayout.getView().getMeasuredWidth(), actionBarLayout.getView().getMeasuredHeight());
                        rightActionBarLayout.getView().layout(leftWidth, 0, leftWidth + rightActionBarLayout.getView().getMeasuredWidth(), rightActionBarLayout.getView().getMeasuredHeight());
                    } else {
                        actionBarLayout.getView().layout(0, 0, actionBarLayout.getView().getMeasuredWidth(), actionBarLayout.getView().getMeasuredHeight());
                    }
                    int x = (width - layersActionBarLayout.getView().getMeasuredWidth()) / 2;
                    int y = (height - layersActionBarLayout.getView().getMeasuredHeight() + AndroidUtilities.statusBarHeight) / 2;
                    layersActionBarLayout.getView().layout(x, y, x + layersActionBarLayout.getView().getMeasuredWidth(), y + layersActionBarLayout.getView().getMeasuredHeight());
                    backgroundTablet.layout(0, 0, backgroundTablet.getMeasuredWidth(), backgroundTablet.getMeasuredHeight());
                    shadowTablet.layout(0, 0, shadowTablet.getMeasuredWidth(), shadowTablet.getMeasuredHeight());
                }
            };
            if (i != -1) {
                drawerLayoutContainer.addView(launchLayout, i, LayoutHelper.createFrame(LayoutHelper.MATCH_PARENT, LayoutHelper.MATCH_PARENT));
            } else {
                drawerLayoutContainer.addView(launchLayout, LayoutHelper.createFrame(LayoutHelper.MATCH_PARENT, LayoutHelper.MATCH_PARENT));
            }

            backgroundTablet = new SizeNotifierFrameLayout(this) {
                @Override
                protected boolean isActionBarVisible() {
                    return false;
                }
            };
            backgroundTablet.setOccupyStatusBar(false);
            backgroundTablet.setBackgroundImage(Theme.getCachedWallpaper(), Theme.isWallpaperMotion());
            launchLayout.addView(backgroundTablet, LayoutHelper.createRelative(LayoutHelper.MATCH_PARENT, LayoutHelper.MATCH_PARENT));

            ViewGroup parent = (ViewGroup) actionBarLayout.getView().getParent();
            if (parent != null) {
                parent.removeView(actionBarLayout.getView());
            }
            launchLayout.addView(actionBarLayout.getView());

            rightActionBarLayout = INavigationLayout.newLayout(this);
            rightActionBarLayout.setFragmentStack(rightFragmentsStack);
            rightActionBarLayout.setDelegate(this);
            launchLayout.addView(rightActionBarLayout.getView());

            shadowTabletSide = new FrameLayout(this);
            shadowTabletSide.setBackgroundColor(0x40295274);
            launchLayout.addView(shadowTabletSide);

            shadowTablet = new FrameLayout(this);
            shadowTablet.setVisibility(layerFragmentsStack.isEmpty() ? View.GONE : View.VISIBLE);
            shadowTablet.setBackgroundColor(0x7f000000);
            launchLayout.addView(shadowTablet);
            shadowTablet.setOnTouchListener((v, event) -> {
                if (!actionBarLayout.getFragmentStack().isEmpty() && event.getAction() == MotionEvent.ACTION_UP) {
                    float x = event.getX();
                    float y = event.getY();
                    int[] location = new int[2];
                    layersActionBarLayout.getView().getLocationOnScreen(location);
                    int viewX = location[0];
                    int viewY = location[1];

                    if (layersActionBarLayout.checkTransitionAnimation() || x > viewX && x < viewX + layersActionBarLayout.getView().getWidth() && y > viewY && y < viewY + layersActionBarLayout.getView().getHeight()) {
                        return false;
                    } else {
                        if (!layersActionBarLayout.getFragmentStack().isEmpty()) {
                            for (int a = 0; a < layersActionBarLayout.getFragmentStack().size() - 1; a++) {
                                layersActionBarLayout.removeFragmentFromStack(layersActionBarLayout.getFragmentStack().get(0));
                                a--;
                            }
                            layersActionBarLayout.closeLastFragment(true);
                        }
                        return true;
                    }
                }
                return false;
            });

            shadowTablet.setOnClickListener(v -> {

            });

            layersActionBarLayout = INavigationLayout.newLayout(this);
            layersActionBarLayout.setRemoveActionBarExtraHeight(true);
            layersActionBarLayout.setBackgroundView(shadowTablet);
            layersActionBarLayout.setUseAlphaAnimations(true);
            layersActionBarLayout.setFragmentStack(layerFragmentsStack);
            layersActionBarLayout.setDelegate(this);
            layersActionBarLayout.setDrawerLayoutContainer(drawerLayoutContainer);

            View layersView = layersActionBarLayout.getView();
            layersView.setBackgroundResource(R.drawable.popup_fixed_alert3);
            layersView.setVisibility(layerFragmentsStack.isEmpty() ? View.GONE : View.VISIBLE);
            launchLayout.addView(layersView);
        } else {
            ViewGroup parent = (ViewGroup) actionBarLayout.getView().getParent();
            if (parent != null) {
                parent.removeView(actionBarLayout.getView());
            }

            actionBarLayout.setFragmentStack(mainFragmentsStack);
            if (i != -1) {
                drawerLayoutContainer.addView(actionBarLayout.getView(), i, new ViewGroup.LayoutParams(ViewGroup.LayoutParams.MATCH_PARENT, ViewGroup.LayoutParams.MATCH_PARENT));
            } else {
                drawerLayoutContainer.addView(actionBarLayout.getView(), new ViewGroup.LayoutParams(ViewGroup.LayoutParams.MATCH_PARENT, ViewGroup.LayoutParams.MATCH_PARENT));
            }
        }
        FloatingDebugController.setActive(this, SharedConfig.isFloatingDebugActive, false);
    }

    public void addOnUserLeaveHintListener(Runnable callback) {
        onUserLeaveHintListeners.add(callback);
    }

    public void removeOnUserLeaveHintListener(Runnable callback) {
        onUserLeaveHintListeners.remove(callback);
    }

    private BaseFragment getClientNotActivatedFragment() {
        if (LoginActivity.loadCurrentState(false, currentAccount).getInt("currentViewNum", 0) != 0) {
            return new LoginActivity();
        }
        return new IntroActivity();
    }

    public void showSelectStatusDialog() {
        if (selectAnimatedEmojiDialog != null || SharedConfig.appLocked) {
            return;
        }
        BaseFragment fragment = actionBarLayout.getLastFragment();
        if (fragment == null) {
            return;
        }
        final View profileCell = sideMenu.getChildAt(0);
        final SelectAnimatedEmojiDialog.SelectAnimatedEmojiDialogWindow[] popup = new SelectAnimatedEmojiDialog.SelectAnimatedEmojiDialogWindow[1];
        TLRPC.User user = MessagesController.getInstance(UserConfig.selectedAccount).getUser(UserConfig.getInstance(UserConfig.selectedAccount).getClientUserId());
        int xoff = 0, yoff = 0;
        boolean hasEmoji = false;
        AnimatedEmojiDrawable.SwapAnimatedEmojiDrawable scrimDrawable = null;
        View scrimDrawableParent = null;
        if (profileCell instanceof DrawerProfileCell) {
            scrimDrawable = ((DrawerProfileCell) profileCell).getEmojiStatusDrawable();
            if (scrimDrawable != null) {
                scrimDrawable.play();
            }
            scrimDrawableParent = ((DrawerProfileCell) profileCell).getEmojiStatusDrawableParent();
            hasEmoji = scrimDrawable != null && scrimDrawable.getDrawable() instanceof AnimatedEmojiDrawable;
            ((DrawerProfileCell) profileCell).getEmojiStatusLocation(AndroidUtilities.rectTmp2);
            yoff = -(profileCell.getHeight() - AndroidUtilities.rectTmp2.centerY()) - AndroidUtilities.dp(16);
            xoff = AndroidUtilities.rectTmp2.centerX();
            if (Build.VERSION.SDK_INT >= Build.VERSION_CODES.M &&
                    getWindow() != null &&
                    getWindow().getDecorView() != null &&
                    getWindow().getDecorView().getRootWindowInsets() != null
            ) {
                xoff -= getWindow().getDecorView().getRootWindowInsets().getStableInsetLeft();
            }
        }
        SelectAnimatedEmojiDialog popupLayout = new SelectAnimatedEmojiDialog(fragment, this, true, xoff, SelectAnimatedEmojiDialog.TYPE_EMOJI_STATUS, null) {
            @Override
            public void onSettings() {
                if (drawerLayoutContainer != null) {
                    drawerLayoutContainer.closeDrawer();
                }
            }

            @Override
            protected void onEmojiSelected(View emojiView, Long documentId, TLRPC.Document document, Integer until) {
                TLRPC.EmojiStatus emojiStatus;
                if (documentId == null) {
                    emojiStatus = new TLRPC.TL_emojiStatusEmpty();
                } else if (until != null) {
                    emojiStatus = new TLRPC.TL_emojiStatusUntil();
                    ((TLRPC.TL_emojiStatusUntil) emojiStatus).document_id = documentId;
                    ((TLRPC.TL_emojiStatusUntil) emojiStatus).until = until;
                } else {
                    emojiStatus = new TLRPC.TL_emojiStatus();
                    ((TLRPC.TL_emojiStatus) emojiStatus).document_id = documentId;
                }
                MessagesController.getInstance(currentAccount).updateEmojiStatus(emojiStatus);
                TLRPC.User user = UserConfig.getInstance(currentAccount).getCurrentUser();
                if (user != null) {
                    for (int i = 0; i < sideMenu.getChildCount(); ++i) {
                        View child = sideMenu.getChildAt(i);
                        if (child instanceof DrawerUserCell) {
                            ((DrawerUserCell) child).setAccount(((DrawerUserCell) child).getAccountNumber());
                        } else if (child instanceof DrawerProfileCell) {
                            if (documentId != null) {
                                ((DrawerProfileCell) child).animateStateChange(documentId);
                            }
                            ((DrawerProfileCell) child).setUser(user, drawerLayoutAdapter.isAccountsShown());
                        } else if (child instanceof DrawerActionCell && drawerLayoutAdapter.getId(sideMenu.getChildAdapterPosition(child)) == 15) {
                            boolean hasStatus =
                                    user.emoji_status instanceof TLRPC.TL_emojiStatus ||
                                            user.emoji_status instanceof TLRPC.TL_emojiStatusUntil && ((TLRPC.TL_emojiStatusUntil) user.emoji_status).until > (int) (System.currentTimeMillis() / 1000);
                            ((DrawerActionCell) child).updateText(
                                    hasStatus ?
                                            LocaleController.getString("ChangeEmojiStatus", R.string.ChangeEmojiStatus) :
                                            LocaleController.getString("SetEmojiStatus", R.string.SetEmojiStatus)
                            );
                            ((DrawerActionCell) child).updateIcon(
                                    hasStatus ?
                                            R.raw.emoji_status_change_to_set :
                                            R.raw.emoji_status_set_to_change
                            );
                        }
                    }
                }
                if (popup[0] != null) {
                    selectAnimatedEmojiDialog = null;
                    popup[0].dismiss();
                }
            }
        };
        if (user != null && user.emoji_status instanceof TLRPC.TL_emojiStatusUntil && ((TLRPC.TL_emojiStatusUntil) user.emoji_status).until > (int) (System.currentTimeMillis() / 1000)) {
            popupLayout.setExpireDateHint(((TLRPC.TL_emojiStatusUntil) user.emoji_status).until);
        }
        popupLayout.setSelected(scrimDrawable != null && scrimDrawable.getDrawable() instanceof AnimatedEmojiDrawable ? ((AnimatedEmojiDrawable) scrimDrawable.getDrawable()).getDocumentId() : null);
        popupLayout.setSaveState(2);
        popupLayout.setScrimDrawable(scrimDrawable, scrimDrawableParent);
        popup[0] = selectAnimatedEmojiDialog = new SelectAnimatedEmojiDialog.SelectAnimatedEmojiDialogWindow(popupLayout, LayoutHelper.WRAP_CONTENT, LayoutHelper.WRAP_CONTENT) {
            @Override
            public void dismiss() {
                super.dismiss();
                selectAnimatedEmojiDialog = null;
            }
        };
        popup[0].showAsDropDown(sideMenu.getChildAt(0), 0, yoff, Gravity.TOP);
        popup[0].dimBehind();
    }

    public FireworksOverlay getFireworksOverlay() {
        return fireworksOverlay;
    }

    private void openSettings(boolean expanded) {
        Bundle args = new Bundle();
        args.putLong("user_id", UserConfig.getInstance(currentAccount).clientUserId);
        if (expanded) {
            args.putBoolean("expandPhoto", true);
        }
        ProfileActivity fragment = new ProfileActivity(args);
        presentFragment(fragment);
        drawerLayoutContainer.closeDrawer(false);
    }

    private void checkSystemBarColors() {
        checkSystemBarColors(false, true, !isNavigationBarColorFrozen);
    }

    private void checkSystemBarColors(boolean useCurrentFragment) {
        checkSystemBarColors(useCurrentFragment, true, !isNavigationBarColorFrozen);
    }

    private void checkSystemBarColors(boolean checkStatusBar, boolean checkNavigationBar) {
        checkSystemBarColors(false, checkStatusBar, checkNavigationBar);
    }

    private void checkSystemBarColors(boolean useCurrentFragment, boolean checkStatusBar, boolean checkNavigationBar) {
        BaseFragment currentFragment = !mainFragmentsStack.isEmpty() ? mainFragmentsStack.get(mainFragmentsStack.size() - 1) : null;
        if (currentFragment != null && (currentFragment.isRemovingFromStack() || currentFragment.isInPreviewMode())) {
            currentFragment = mainFragmentsStack.size() > 1 ? mainFragmentsStack.get(mainFragmentsStack.size() - 2) : null;
        }
        boolean forceLightStatusBar = currentFragment != null && currentFragment.hasForceLightStatusBar();
        if (Build.VERSION.SDK_INT >= Build.VERSION_CODES.M) {
            if (checkStatusBar) {
                boolean enable;
                if (currentFragment != null) {
                    enable = currentFragment.isLightStatusBar() || currentFragment.hasForceLightStatusBar() && !Theme.getCurrentTheme().isDark();
                } else {
                    int color = Theme.getColor(Theme.key_actionBarDefault, null, true);
                    enable = ColorUtils.calculateLuminance(color) > 0.7f;
                }
                AndroidUtilities.setLightStatusBar(getWindow(), enable, forceLightStatusBar);
            }
            if (Build.VERSION.SDK_INT >= Build.VERSION_CODES.O && checkNavigationBar && (!useCurrentFragment || currentFragment == null || !currentFragment.isInPreviewMode())) {
                final Window window = getWindow();
                final int color = currentFragment != null && useCurrentFragment ? currentFragment.getNavigationBarColor() : Theme.getColor(Theme.key_windowBackgroundGray, null, true);
//                Theme.ResourcesProvider resourcesProvider = currentFragment != null ? currentFragment.getResourceProvider() : null;
//                if (resourcesProvider != null) {
//                    color = resourcesProvider.getColor(Theme.key_windowBackgroundGray);
//                }
//                if (color == null) {
//                    color = Theme.getColor(Theme.key_windowBackgroundGray, null, true);
//                }
                if (window.getNavigationBarColor() != color) {
                    window.setNavigationBarColor(color);
                    final float brightness = AndroidUtilities.computePerceivedBrightness(color);
                    AndroidUtilities.setLightNavigationBar(getWindow(), brightness >= 0.721f);
                }
            }
        }
        if ((SharedConfig.noStatusBar || forceLightStatusBar) && Build.VERSION.SDK_INT >= 21 && checkStatusBar) {
            getWindow().setStatusBarColor(0);
        }
    }

    public FrameLayout getMainContainerFrameLayout() {
        return frameLayout;
    }

    public void switchToAccount(int account, boolean removeAll) {
        switchToAccount(account, removeAll, obj -> new DialogsActivity(null));
    }

    public void switchToAccount(int account, boolean removeAll, GenericProvider<Void, DialogsActivity> dialogsActivityProvider) {
        if (account == UserConfig.selectedAccount || !UserConfig.isValidAccount(account)) {
            return;
        }

        ConnectionsManager.getInstance(currentAccount).setAppPaused(true, false);
        UserConfig.selectedAccount = account;
        UserConfig.getInstance(0).saveConfig(false);

        checkCurrentAccount();
        if (AndroidUtilities.isTablet()) {
            layersActionBarLayout.removeAllFragments();
            rightActionBarLayout.removeAllFragments();
            if (!tabletFullSize) {
                shadowTabletSide.setVisibility(View.VISIBLE);
                if (rightActionBarLayout.getFragmentStack().isEmpty()) {
                    backgroundTablet.setVisibility(View.VISIBLE);
                }
                rightActionBarLayout.getView().setVisibility(View.GONE);
            }
            layersActionBarLayout.getView().setVisibility(View.GONE);
        }
        if (removeAll) {
            actionBarLayout.removeAllFragments();
        } else {
            actionBarLayout.removeFragmentFromStack(0);
        }
        DialogsActivity dialogsActivity = dialogsActivityProvider.provide(null);
        dialogsActivity.setSideMenu(sideMenu);
        actionBarLayout.addFragmentToStack(dialogsActivity, 0);
        drawerLayoutContainer.setAllowOpenDrawer(true, false);
        actionBarLayout.rebuildFragments(INavigationLayout.REBUILD_FLAG_REBUILD_LAST);
        if (AndroidUtilities.isTablet()) {
            layersActionBarLayout.rebuildFragments(INavigationLayout.REBUILD_FLAG_REBUILD_LAST);
            rightActionBarLayout.rebuildFragments(INavigationLayout.REBUILD_FLAG_REBUILD_LAST);
        }
        if (!ApplicationLoader.mainInterfacePaused) {
            ConnectionsManager.getInstance(currentAccount).setAppPaused(false, false);
        }
        if (UserConfig.getInstance(account).unacceptedTermsOfService != null) {
            showTosActivity(account, UserConfig.getInstance(account).unacceptedTermsOfService);
        }
        updateCurrentConnectionState(currentAccount);
        NotificationCenter.getGlobalInstance().postNotificationName(NotificationCenter.updateUserStatus, (Object) null);
    }

    private void switchToAvailableAccountOrLogout() {
        int account = -1;
        for (int a : SharedConfig.activeAccounts) {
            if (UserConfig.getInstance(a).isClientActivated()) {
                account = a;
                break;
            }
        }
        if (termsOfServiceView != null) {
            termsOfServiceView.setVisibility(View.GONE);
        }
        if (account != -1) {
            switchToAccount(account, true);
        } else {
            if (drawerLayoutAdapter != null) {
                drawerLayoutAdapter.notifyDataSetChanged();
            }
            RestrictedLanguagesSelectActivity.checkRestrictedLanguages(true);
            clearFragments();
            actionBarLayout.rebuildLogout();
            if (AndroidUtilities.isTablet()) {
                layersActionBarLayout.rebuildLogout();
                rightActionBarLayout.rebuildLogout();
            }
            presentFragment(new IntroActivity().setOnLogout());
        }
    }

    public static void clearFragments() {
        for (BaseFragment fragment : mainFragmentsStack) {
            fragment.onFragmentDestroy();
        }
        mainFragmentsStack.clear();
        if (AndroidUtilities.isTablet()) {
            for (BaseFragment fragment : layerFragmentsStack) {
                fragment.onFragmentDestroy();
            }
            layerFragmentsStack.clear();
            for (BaseFragment fragment : rightFragmentsStack) {
                fragment.onFragmentDestroy();
            }
            rightFragmentsStack.clear();
        }
    }

    public int getMainFragmentsCount() {
        return mainFragmentsStack.size();
    }

    private void checkCurrentAccount() {
        if (currentAccount != UserConfig.selectedAccount) {
            NotificationCenter.getInstance(currentAccount).removeObserver(this, NotificationCenter.appDidLogout);
            NotificationCenter.getInstance(currentAccount).removeObserver(this, NotificationCenter.mainUserInfoChanged);
            NotificationCenter.getInstance(currentAccount).removeObserver(this, NotificationCenter.didUpdateConnectionState);
            NotificationCenter.getInstance(currentAccount).removeObserver(this, NotificationCenter.needShowAlert);
            NotificationCenter.getInstance(currentAccount).removeObserver(this, NotificationCenter.wasUnableToFindCurrentLocation);
            NotificationCenter.getInstance(currentAccount).removeObserver(this, NotificationCenter.openArticle);
            NotificationCenter.getInstance(currentAccount).removeObserver(this, NotificationCenter.hasNewContactsToImport);
            NotificationCenter.getInstance(currentAccount).removeObserver(this, NotificationCenter.needShowPlayServicesAlert);
            NotificationCenter.getInstance(currentAccount).removeObserver(this, NotificationCenter.fileLoaded);
            NotificationCenter.getInstance(currentAccount).removeObserver(this, NotificationCenter.fileLoadProgressChanged);
            NotificationCenter.getInstance(currentAccount).removeObserver(this, NotificationCenter.fileLoadFailed);
            NotificationCenter.getInstance(currentAccount).removeObserver(this, NotificationCenter.historyImportProgressChanged);
            NotificationCenter.getInstance(currentAccount).removeObserver(this, NotificationCenter.groupCallUpdated);
            NotificationCenter.getInstance(currentAccount).removeObserver(this, NotificationCenter.stickersImportComplete);
            NotificationCenter.getInstance(currentAccount).removeObserver(this, NotificationCenter.newSuggestionsAvailable);
            NotificationCenter.getInstance(currentAccount).removeObserver(this, NotificationCenter.currentUserPremiumStatusChanged);
            NotificationCenter.getInstance(currentAccount).removeObserver(this, NotificationCenter.chatSwithcedToForum);
        }
        currentAccount = UserConfig.selectedAccount;
        NotificationCenter.getInstance(currentAccount).addObserver(this, NotificationCenter.appDidLogout);
        NotificationCenter.getInstance(currentAccount).addObserver(this, NotificationCenter.mainUserInfoChanged);
        NotificationCenter.getInstance(currentAccount).addObserver(this, NotificationCenter.didUpdateConnectionState);
        NotificationCenter.getInstance(currentAccount).addObserver(this, NotificationCenter.needShowAlert);
        NotificationCenter.getInstance(currentAccount).addObserver(this, NotificationCenter.wasUnableToFindCurrentLocation);
        NotificationCenter.getInstance(currentAccount).addObserver(this, NotificationCenter.openArticle);
        NotificationCenter.getInstance(currentAccount).addObserver(this, NotificationCenter.hasNewContactsToImport);
        NotificationCenter.getInstance(currentAccount).addObserver(this, NotificationCenter.needShowPlayServicesAlert);
        NotificationCenter.getInstance(currentAccount).addObserver(this, NotificationCenter.fileLoaded);
        NotificationCenter.getInstance(currentAccount).addObserver(this, NotificationCenter.fileLoadProgressChanged);
        NotificationCenter.getInstance(currentAccount).addObserver(this, NotificationCenter.fileLoadFailed);
        NotificationCenter.getInstance(currentAccount).addObserver(this, NotificationCenter.historyImportProgressChanged);
        NotificationCenter.getInstance(currentAccount).addObserver(this, NotificationCenter.groupCallUpdated);
        NotificationCenter.getInstance(currentAccount).addObserver(this, NotificationCenter.stickersImportComplete);
        NotificationCenter.getInstance(currentAccount).addObserver(this, NotificationCenter.newSuggestionsAvailable);
        NotificationCenter.getInstance(currentAccount).addObserver(this, NotificationCenter.currentUserShowLimitReachedDialog);
        NotificationCenter.getInstance(currentAccount).addObserver(this, NotificationCenter.currentUserPremiumStatusChanged);
        NotificationCenter.getInstance(currentAccount).addObserver(this, NotificationCenter.chatSwithcedToForum);
    }

    private void checkLayout() {
        if (!AndroidUtilities.isTablet() || rightActionBarLayout == null || AndroidUtilities.getWasTablet() != null && AndroidUtilities.getWasTablet() != AndroidUtilities.isTabletForce()) {
            return;
        }

        if (!AndroidUtilities.isInMultiwindow && (!AndroidUtilities.isSmallTablet() || getResources().getConfiguration().orientation == Configuration.ORIENTATION_LANDSCAPE)) {
            tabletFullSize = false;
            List<BaseFragment> fragmentStack = actionBarLayout.getFragmentStack();
            if (fragmentStack.size() >= 2) {
                for (int a = 1; a < fragmentStack.size(); a++) {
                    BaseFragment chatFragment = fragmentStack.get(a);
                    if (chatFragment instanceof ChatActivity) {
                        ((ChatActivity) chatFragment).setIgnoreAttachOnPause(true);
                    }
                    chatFragment.onPause();
                    chatFragment.onFragmentDestroy();
                    chatFragment.setParentLayout(null);
                    fragmentStack.remove(chatFragment);
                    rightActionBarLayout.addFragmentToStack(chatFragment);
                    a--;
                }
                if (passcodeView == null || passcodeView.getVisibility() != View.VISIBLE) {
                    actionBarLayout.rebuildFragments(INavigationLayout.REBUILD_FLAG_REBUILD_LAST);
                    rightActionBarLayout.rebuildFragments(INavigationLayout.REBUILD_FLAG_REBUILD_LAST);
                }
            }
            rightActionBarLayout.getView().setVisibility(rightActionBarLayout.getFragmentStack().isEmpty() ? View.GONE : View.VISIBLE);
            backgroundTablet.setVisibility(rightActionBarLayout.getFragmentStack().isEmpty() ? View.VISIBLE : View.GONE);
            shadowTabletSide.setVisibility(!actionBarLayout.getFragmentStack().isEmpty() ? View.VISIBLE : View.GONE);
        } else {
            tabletFullSize = true;
            List<BaseFragment> fragmentStack = rightActionBarLayout.getFragmentStack();
            if (!fragmentStack.isEmpty()) {
                for (int a = 0; a < fragmentStack.size(); a++) {
                    BaseFragment chatFragment = fragmentStack.get(a);
                    if (chatFragment instanceof ChatActivity) {
                        ((ChatActivity) chatFragment).setIgnoreAttachOnPause(true);
                    }
                    chatFragment.onPause();
                    chatFragment.onFragmentDestroy();
                    chatFragment.setParentLayout(null);
                    fragmentStack.remove(chatFragment);
                    actionBarLayout.addFragmentToStack(chatFragment);
                    a--;
                }
                if (passcodeView == null || passcodeView.getVisibility() != View.VISIBLE) {
                    actionBarLayout.rebuildFragments(INavigationLayout.REBUILD_FLAG_REBUILD_LAST);
                }
            }
            shadowTabletSide.setVisibility(View.GONE);
            rightActionBarLayout.getView().setVisibility(View.GONE);
            backgroundTablet.setVisibility(!actionBarLayout.getFragmentStack().isEmpty() ? View.GONE : View.VISIBLE);
        }
    }

    private void showUpdateActivity(int account, TLRPC.TL_help_appUpdate update, boolean check) {
        if (blockingUpdateView == null) {
            blockingUpdateView = new BlockingUpdateView(LaunchActivity.this) {
                @Override
                public void setVisibility(int visibility) {
                    super.setVisibility(visibility);
                    if (visibility == View.GONE) {
                        drawerLayoutContainer.setAllowOpenDrawer(true, false);
                    }
                }
            };
            drawerLayoutContainer.addView(blockingUpdateView, LayoutHelper.createFrame(LayoutHelper.MATCH_PARENT, LayoutHelper.MATCH_PARENT));
        }
        blockingUpdateView.show(account, update, check);
        drawerLayoutContainer.setAllowOpenDrawer(false, false);
    }

    private void showTosActivity(int account, TLRPC.TL_help_termsOfService tos) {
        if (termsOfServiceView == null) {
            termsOfServiceView = new TermsOfServiceView(this);
            termsOfServiceView.setAlpha(0f);
            drawerLayoutContainer.addView(termsOfServiceView, LayoutHelper.createFrame(LayoutHelper.MATCH_PARENT, LayoutHelper.MATCH_PARENT));
            termsOfServiceView.setDelegate(new TermsOfServiceView.TermsOfServiceViewDelegate() {
                @Override
                public void onAcceptTerms(int account) {
                    UserConfig.getInstance(account).unacceptedTermsOfService = null;
                    UserConfig.getInstance(account).saveConfig(false);
                    drawerLayoutContainer.setAllowOpenDrawer(true, false);
                    if (mainFragmentsStack.size() > 0) {
                        mainFragmentsStack.get(mainFragmentsStack.size() - 1).onResume();
                    }
                    termsOfServiceView.animate()
                            .alpha(0f)
                            .setDuration(150)
                            .setInterpolator(AndroidUtilities.accelerateInterpolator)
                            .withEndAction(() -> termsOfServiceView.setVisibility(View.GONE))
                            .start();
                }

                @Override
                public void onDeclineTerms(int account) {
                    drawerLayoutContainer.setAllowOpenDrawer(true, false);
                    termsOfServiceView.setVisibility(View.GONE);
                }
            });
        }
        TLRPC.TL_help_termsOfService currentTos = UserConfig.getInstance(account).unacceptedTermsOfService;
        if (currentTos != tos && (currentTos == null || !currentTos.id.data.equals(tos.id.data))) {
            UserConfig.getInstance(account).unacceptedTermsOfService = tos;
            UserConfig.getInstance(account).saveConfig(false);
        }
        termsOfServiceView.show(account, tos);
        drawerLayoutContainer.setAllowOpenDrawer(false, false);
        termsOfServiceView.animate().alpha(1f).setDuration(150).setInterpolator(AndroidUtilities.decelerateInterpolator).setListener(null).start();
    }

    public void showPasscodeActivity(boolean fingerprint, boolean animated, int x, int y, Runnable onShow, Runnable onStart) {
        if (drawerLayoutContainer == null) {
            return;
        }
        if (passcodeView == null) {
            passcodeView = new PasscodeView(this);
            drawerLayoutContainer.addView(passcodeView, LayoutHelper.createFrame(LayoutHelper.MATCH_PARENT, LayoutHelper.MATCH_PARENT));
        }
        if (selectAnimatedEmojiDialog != null) {
            selectAnimatedEmojiDialog.dismiss();
            selectAnimatedEmojiDialog = null;
        }
        SharedConfig.appLocked = true;
        if (SecretMediaViewer.hasInstance() && SecretMediaViewer.getInstance().isVisible()) {
            SecretMediaViewer.getInstance().closePhoto(false, false);
        } else if (PhotoViewer.hasInstance() && PhotoViewer.getInstance().isVisible()) {
            PhotoViewer.getInstance().closePhoto(false, true);
        } else if (ArticleViewer.hasInstance() && ArticleViewer.getInstance().isVisible()) {
            ArticleViewer.getInstance().close(false, true);
        }
        MessageObject messageObject = MediaController.getInstance().getPlayingMessageObject();
        if (messageObject != null && messageObject.isRoundVideo()) {
            MediaController.getInstance().cleanupPlayer(true, true);
        }
        passcodeView.onShow(overlayPasscodeViews.isEmpty() && fingerprint, animated, x, y, () -> {
            actionBarLayout.getView().setVisibility(View.INVISIBLE);
            if (AndroidUtilities.isTablet()) {
                if (layersActionBarLayout != null && layersActionBarLayout.getView() != null && layersActionBarLayout.getView().getVisibility() == View.VISIBLE) {
                    layersActionBarLayout.getView().setVisibility(View.INVISIBLE);
                }
                if (rightActionBarLayout != null && rightActionBarLayout.getView() != null) {
                    rightActionBarLayout.getView().setVisibility(View.INVISIBLE);
                }
            }
            if (onShow != null) {
                onShow.run();
            }
        }, onStart);
        for (int i = 0; i < overlayPasscodeViews.size(); i++) {
            PasscodeView overlay = overlayPasscodeViews.get(i);
            overlay.onShow(fingerprint && i == overlayPasscodeViews.size() - 1, animated, x, y, null, null);
        }
        SharedConfig.isWaitingForPasscodeEnter = true;
        drawerLayoutContainer.setAllowOpenDrawer(false, false);
        PasscodeView.PasscodeViewDelegate delegate = view -> {
            SharedConfig.isWaitingForPasscodeEnter = false;
            if (passcodeSaveIntent != null) {
                handleIntent(passcodeSaveIntent, passcodeSaveIntentIsNew, passcodeSaveIntentIsRestore, true);
                passcodeSaveIntent = null;
            }
            drawerLayoutContainer.setAllowOpenDrawer(true, false);
            actionBarLayout.getView().setVisibility(View.VISIBLE);
            actionBarLayout.rebuildFragments(INavigationLayout.REBUILD_FLAG_REBUILD_LAST);
            if (AndroidUtilities.isTablet()) {
                layersActionBarLayout.rebuildFragments(INavigationLayout.REBUILD_FLAG_REBUILD_LAST);
                rightActionBarLayout.rebuildFragments(INavigationLayout.REBUILD_FLAG_REBUILD_LAST);
                if (layersActionBarLayout.getView().getVisibility() == View.INVISIBLE) {
                    layersActionBarLayout.getView().setVisibility(View.VISIBLE);
                }
                rightActionBarLayout.getView().setVisibility(View.VISIBLE);
            }
            NotificationCenter.getGlobalInstance().postNotificationName(NotificationCenter.passcodeDismissed, view);
            try {
                NotificationsController.getInstance(UserConfig.selectedAccount).showNotifications();
            } catch (Exception e) {
                FileLog.e(e);
            }
        };
        passcodeView.setDelegate(delegate);
        for (PasscodeView overlay : overlayPasscodeViews) {
            overlay.setDelegate(delegate);
        }
        try {
            NotificationsController.getInstance(UserConfig.selectedAccount).showNotifications();
        } catch (Exception e) {
            FileLog.e(e);
        }
    }

    public boolean allowShowFingerprintDialog(PasscodeView passcodeView) {
        return overlayPasscodeViews.isEmpty() ? passcodeView == this.passcodeView : overlayPasscodeViews.get(overlayPasscodeViews.size() - 1) == passcodeView;
    }

    private boolean handleIntent(Intent intent, boolean isNew, boolean restore, boolean fromPassword) {
        return handleIntent(intent, isNew, restore, fromPassword, null);
    }

    @SuppressLint("Range")
    private boolean handleIntent(Intent intent, boolean isNew, boolean restore, boolean fromPassword, Browser.Progress progress) {
        if (AndroidUtilities.handleProxyIntent(this, intent)) {
            return true;
        }
        if (isNew && PhotoViewer.hasInstance() && PhotoViewer.getInstance().isVisible()) {
            if (intent == null || !Intent.ACTION_MAIN.equals(intent.getAction())) {
                PhotoViewer.getInstance().closePhoto(false, true);
            }
        }
        int flags = intent.getFlags();
        String action = intent.getAction();
        final int[] intentAccount = new int[]{intent.getIntExtra("currentAccount", UserConfig.selectedAccount)};
        switchToAccount(intentAccount[0], true);
        boolean isVoipIntent = action != null && action.equals("voip");
        if (!fromPassword && (AndroidUtilities.needShowPasscode(true) || SharedConfig.isWaitingForPasscodeEnter)) {
            showPasscodeActivity(true, false, -1, -1, null, null);
            UserConfig.getInstance(currentAccount).saveConfig(false);
            if (!isVoipIntent) {
                passcodeSaveIntent = intent;
                passcodeSaveIntentIsNew = isNew;
                passcodeSaveIntentIsRestore = restore;
                return false;
            }
        }
        boolean pushOpened = false;
        long push_user_id = 0;
        long push_chat_id = 0;
        int push_topic_id = 0;
        int push_enc_id = 0;
        int push_msg_id = 0;
        int open_settings = 0;
        int open_widget_edit = -1;
        int open_widget_edit_type = -1;
        int open_new_dialog = 0;
        long dialogId = 0;
        boolean showDialogsList = false;
        boolean showPlayer = false;
        boolean showLocations = false;
        boolean showGroupVoip = false;
        boolean showCallLog = false;
        boolean audioCallUser = false;
        boolean videoCallUser = false;
        boolean needCallAlert = false;
        boolean newContact = false;
        boolean newContactAlert = false;
        boolean scanQr = false;
        String searchQuery = null;
        String callSearchQuery = null;
        String newContactName = null;
        String newContactPhone = null;

        photoPathsArray = null;
        videoPath = null;
        sendingText = null;
        sendingLocation = null;
        documentsPathsArray = null;
        documentsOriginalPathsArray = null;
        documentsMimeType = null;
        documentsUrisArray = null;
        exportingChatUri = null;
        contactsToSend = null;
        contactsToSendUri = null;
        importingStickers = null;
        importingStickersEmoji = null;
        importingStickersSoftware = null;

        if ((flags & Intent.FLAG_ACTIVITY_LAUNCHED_FROM_HISTORY) == 0) {
            if (intent != null && intent.getAction() != null && !restore) {
                if (Intent.ACTION_SEND.equals(intent.getAction())) {
                    if (SharedConfig.directShare && intent != null && intent.getExtras() != null) {
                        dialogId = intent.getExtras().getLong("dialogId", 0);
                        String hash = null;
                        if (dialogId == 0) {
                            try {
                                String id = intent.getExtras().getString(ShortcutManagerCompat.EXTRA_SHORTCUT_ID);
                                if (id != null) {
                                    List<ShortcutInfoCompat> list = ShortcutManagerCompat.getDynamicShortcuts(ApplicationLoader.applicationContext);
                                    for (int a = 0, N = list.size(); a < N; a++) {
                                        ShortcutInfoCompat info = list.get(a);
                                        if (id.equals(info.getId())) {
                                            Bundle extras = info.getIntent().getExtras();
                                            dialogId = extras.getLong("dialogId", 0);
                                            hash = extras.getString("hash", null);
                                            break;
                                        }
                                    }
                                }
                            } catch (Throwable e) {
                                FileLog.e(e);
                            }
                        } else {
                            hash = intent.getExtras().getString("hash", null);
                        }
                        if (SharedConfig.directShareHash == null || !SharedConfig.directShareHash.equals(hash)) {
                            dialogId = 0;
                        }
                    }

                    boolean error = false;
                    String type = intent.getType();
                    if (type != null && type.equals(ContactsContract.Contacts.CONTENT_VCARD_TYPE)) {
                        try {
                            Uri uri = (Uri) intent.getExtras().get(Intent.EXTRA_STREAM);
                            if (uri != null) {
                                contactsToSend = AndroidUtilities.loadVCardFromStream(uri, currentAccount, false, null, null);
                                if (contactsToSend.size() > 5) {
                                    contactsToSend = null;
                                    documentsUrisArray = new ArrayList<>();
                                    documentsUrisArray.add(uri);
                                    documentsMimeType = type;
                                } else {
                                    contactsToSendUri = uri;
                                }
                            } else {
                                error = true;
                            }
                        } catch (Exception e) {
                            FileLog.e(e);
                            error = true;
                        }
                    } else {
                        String text = intent.getStringExtra(Intent.EXTRA_TEXT);
                        if (text == null) {
                            CharSequence textSequence = intent.getCharSequenceExtra(Intent.EXTRA_TEXT);
                            if (textSequence != null) {
                                text = textSequence.toString();
                            }
                        }
                        String subject = intent.getStringExtra(Intent.EXTRA_SUBJECT);

                        if (!TextUtils.isEmpty(text)) {
                            Matcher m = locationRegex.matcher(text);
                            if (m.find()) {
                                String[] lines = text.split("\\n");
                                String venueTitle = null;
                                String venueAddress = null;
                                if (lines[0].equals("My Position")) {
                                    // Use normal GeoPoint message (user position)
                                } else if (!lines[0].contains("geo:")) {
                                    venueTitle = lines[0];
                                    if (!lines[1].contains("geo:")) {
                                        venueAddress = lines[1];
                                    }
                                }
                                sendingLocation = new Location("");
                                sendingLocation.setLatitude(Double.parseDouble(m.group(1)));
                                sendingLocation.setLongitude(Double.parseDouble(m.group(2)));
                                Bundle bundle = new Bundle();
                                bundle.putCharSequence("venueTitle", venueTitle);
                                bundle.putCharSequence("venueAddress", venueAddress);
                                sendingLocation.setExtras(bundle);
                            } else if ((text.startsWith("http://") || text.startsWith("https://")) && !TextUtils.isEmpty(subject)) {
                                text = subject + "\n" + text;
                            }
                            sendingText = text;
                        } else if (!TextUtils.isEmpty(subject)) {
                            sendingText = subject;
                        }

                        Parcelable parcelable = intent.getParcelableExtra(Intent.EXTRA_STREAM);
                        if (parcelable != null) {
                            String path;
                            if (!(parcelable instanceof Uri)) {
                                parcelable = Uri.parse(parcelable.toString());
                            }
                            Uri uri = (Uri) parcelable;
                            if (!error && uri != null) {
                                if (type != null && type.startsWith("image/") || uri.toString().toLowerCase().endsWith(".jpg")) {
                                    if (photoPathsArray == null) {
                                        photoPathsArray = new ArrayList<>();
                                    }
                                    SendMessagesHelper.SendingMediaInfo info = new SendMessagesHelper.SendingMediaInfo();
                                    info.uri = uri;
                                    photoPathsArray.add(info);
                                } else {
                                    String originalPath = uri.toString();
                                    if (dialogId == 0 && originalPath != null) {
                                        if (BuildVars.LOGS_ENABLED) {
                                            FileLog.d("export path = " + originalPath);
                                        }
                                        Set<String> exportUris = MessagesController.getInstance(intentAccount[0]).exportUri;
                                        String fileName = FileLoader.fixFileName(MediaController.getFileName(uri));
                                        for (String u : exportUris) {
                                            try {
                                                Pattern pattern = Pattern.compile(u);
                                                if (pattern.matcher(originalPath).find() || pattern.matcher(fileName).find()) {
                                                    exportingChatUri = uri;
                                                    break;
                                                }
                                            } catch (Exception e) {
                                                FileLog.e(e);
                                            }
                                        }
                                        if (exportingChatUri == null) {
                                            if (originalPath.startsWith("content://com.kakao.talk") && originalPath.endsWith("KakaoTalkChats.txt")) {
                                                exportingChatUri = uri;
                                            }
                                        }
                                    }
                                    if (exportingChatUri == null) {
                                        path = AndroidUtilities.getPath(uri);
                                        if (!BuildVars.NO_SCOPED_STORAGE) {
                                            path = MediaController.copyFileToCache(uri, "file");
                                        }
                                        if (path != null) {
                                            if (path.startsWith("file:")) {
                                                path = path.replace("file://", "");
                                            }
                                            if (type != null && type.startsWith("video/")) {
                                                videoPath = path;
                                            } else {
                                                if (documentsPathsArray == null) {
                                                    documentsPathsArray = new ArrayList<>();
                                                    documentsOriginalPathsArray = new ArrayList<>();
                                                }
                                                documentsPathsArray.add(path);
                                                documentsOriginalPathsArray.add(uri.toString());
                                            }
                                        } else {
                                            if (documentsUrisArray == null) {
                                                documentsUrisArray = new ArrayList<>();
                                            }
                                            documentsUrisArray.add(uri);
                                            documentsMimeType = type;
                                        }
                                    }
                                }
                            }
                        } else if (sendingText == null && sendingLocation == null) {
                            error = true;
                        }
                    }
                    if (error) {
                        Toast.makeText(this, "Unsupported content", Toast.LENGTH_SHORT).show();
                    }
                } else if ("org.telegram.messenger.CREATE_STICKER_PACK".equals(intent.getAction())) {
                    try {
                        importingStickers = intent.getParcelableArrayListExtra(Intent.EXTRA_STREAM);
                        importingStickersEmoji = intent.getStringArrayListExtra("STICKER_EMOJIS");
                        importingStickersSoftware = intent.getStringExtra("IMPORTER");
                    } catch (Throwable e) {
                        FileLog.e(e);
                        importingStickers = null;
                        importingStickersEmoji = null;
                        importingStickersSoftware = null;
                    }
                } else if (Intent.ACTION_SEND_MULTIPLE.equals(intent.getAction())) {
                    boolean error = false;
                    try {
                        ArrayList<Parcelable> uris = intent.getParcelableArrayListExtra(Intent.EXTRA_STREAM);
                        String type = intent.getType();
                        if (uris != null) {
                            for (int a = 0; a < uris.size(); a++) {
                                Parcelable parcelable = uris.get(a);
                                if (!(parcelable instanceof Uri)) {
                                    parcelable = Uri.parse(parcelable.toString());
                                }
                                Uri uri = (Uri) parcelable;
                                if (uri != null) {
                                    if (AndroidUtilities.isInternalUri(uri)) {
                                        uris.remove(a);
                                        a--;
                                    }
                                }
                            }
                            if (uris.isEmpty()) {
                                uris = null;
                            }
                        }
                        if (uris != null) {
                            if (type != null && type.startsWith("image/")) {
                                for (int a = 0; a < uris.size(); a++) {
                                    Parcelable parcelable = uris.get(a);
                                    if (!(parcelable instanceof Uri)) {
                                        parcelable = Uri.parse(parcelable.toString());
                                    }
                                    Uri uri = (Uri) parcelable;
                                    if (photoPathsArray == null) {
                                        photoPathsArray = new ArrayList<>();
                                    }
                                    SendMessagesHelper.SendingMediaInfo info = new SendMessagesHelper.SendingMediaInfo();
                                    info.uri = uri;
                                    photoPathsArray.add(info);
                                }
                            } else {
                                Set<String> exportUris = MessagesController.getInstance(intentAccount[0]).exportUri;
                                for (int a = 0; a < uris.size(); a++) {
                                    Parcelable parcelable = uris.get(a);
                                    if (!(parcelable instanceof Uri)) {
                                        parcelable = Uri.parse(parcelable.toString());
                                    }
                                    Uri uri = (Uri) parcelable;
                                    String path = AndroidUtilities.getPath(uri);
                                    String originalPath = parcelable.toString();
                                    if (originalPath == null) {
                                        originalPath = path;
                                    }

                                    if (BuildVars.LOGS_ENABLED) {
                                        FileLog.d("export path = " + originalPath);
                                    }
                                    if (dialogId == 0 && originalPath != null && exportingChatUri == null) {
                                        boolean ok = false;
                                        String fileName = FileLoader.fixFileName(MediaController.getFileName(uri));
                                        for (String u : exportUris) {
                                            try {
                                                Pattern pattern = Pattern.compile(u);
                                                if (pattern.matcher(originalPath).find() || pattern.matcher(fileName).find()) {
                                                    exportingChatUri = uri;
                                                    ok = true;
                                                    break;
                                                }
                                            } catch (Exception e) {
                                                FileLog.e(e);
                                            }
                                        }
                                        if (ok) {
                                            continue;
                                        } else if (originalPath.startsWith("content://com.kakao.talk") && originalPath.endsWith("KakaoTalkChats.txt")) {
                                            exportingChatUri = uri;
                                            continue;
                                        }
                                    }
                                    if (path != null) {
                                        if (path.startsWith("file:")) {
                                            path = path.replace("file://", "");
                                        }
                                        if (documentsPathsArray == null) {
                                            documentsPathsArray = new ArrayList<>();
                                            documentsOriginalPathsArray = new ArrayList<>();
                                        }
                                        documentsPathsArray.add(path);
                                        documentsOriginalPathsArray.add(originalPath);
                                    } else {
                                        if (documentsUrisArray == null) {
                                            documentsUrisArray = new ArrayList<>();
                                        }
                                        documentsUrisArray.add(uri);
                                        documentsMimeType = type;
                                    }
                                }
                            }
                        } else {
                            error = true;
                        }
                    } catch (Exception e) {
                        FileLog.e(e);
                        error = true;
                    }
                    if (error) {
                        Toast.makeText(this, "Unsupported content", Toast.LENGTH_SHORT).show();
                    }
                } else if (Intent.ACTION_VIEW.equals(intent.getAction())) {
                    Uri data = intent.getData();
                    if (data != null) {
                        String username = null;
                        String login = null;
                        String group = null;
                        String sticker = null;
                        String emoji = null;
                        HashMap<String, String> auth = null;
                        String unsupportedUrl = null;
                        String botAppMaybe = null;
                        String startApp = null;
                        String botUser = null;
                        String botChat = null;
                        String botChannel = null;
                        String botChatAdminParams = null;
                        String message = null;
                        String phone = null;
                        String game = null;
                        String voicechat = null;
                        String livestream = null;
                        String phoneHash = null;
                        String lang = null;
                        String theme = null;
                        String code = null;
                        String contactToken = null;
                        TLRPC.TL_wallPaper wallPaper = null;
                        String inputInvoiceSlug = null;
                        Integer messageId = null;
                        Long channelId = null;
                        Integer threadId = null;
                        Integer commentId = null;
                        int videoTimestamp = -1;
                        boolean hasUrl = false;
                        String setAsAttachBot = null;
                        String attachMenuBotToOpen = null;
                        String attachMenuBotChoose = null;
                        final String scheme = data.getScheme();
                        boolean internal = intent.getExtras() != null && intent.getExtras().get("internal") != null && (boolean) intent.getExtras().get("internal");
                        if (scheme != null) {
                            switch (scheme) {
                                case "http":
                                case "https": {
                                    String host = data.getHost().toLowerCase();
                                    Matcher prefixMatcher = PREFIX_T_ME_PATTERN.matcher(host);
                                    boolean isPrefix = prefixMatcher.find();
                                    if (host.equals("telegram.me") || host.equals("t.me") || host.equals("telegram.dog") || isPrefix) {
                                        if (isPrefix) {
                                            data = Uri.parse("https://t.me/" + prefixMatcher.group(1) + (TextUtils.isEmpty(data.getPath()) ? "" : data.getPath()) + (TextUtils.isEmpty(data.getQuery()) ? "" : "?" + data.getQuery()));
                                        }
                                        String path = data.getPath();
                                        if (path != null && path.length() > 1) {
                                            path = path.substring(1);
                                            if (path.startsWith("$")) {
                                                inputInvoiceSlug = path.substring(1);
                                            } else if (path.startsWith("invoice/")) {
                                                inputInvoiceSlug = path.substring(path.indexOf('/') + 1);
                                            } else if (path.startsWith("bg/")) {
                                                wallPaper = new TLRPC.TL_wallPaper();
                                                wallPaper.settings = new TLRPC.TL_wallPaperSettings();
                                                wallPaper.slug = path.replace("bg/", "");
                                                boolean ok = false;
                                                if (wallPaper.slug != null && wallPaper.slug.length() == 6) {
                                                    try {
                                                        wallPaper.settings.background_color = Integer.parseInt(wallPaper.slug, 16) | 0xff000000;
                                                        wallPaper.slug = null;
                                                        ok = true;
                                                    } catch (Exception ignore) {

                                                    }
                                                } else if (wallPaper.slug != null && wallPaper.slug.length() >= 13 && AndroidUtilities.isValidWallChar(wallPaper.slug.charAt(6))) {
                                                    try {
                                                        wallPaper.settings.background_color = Integer.parseInt(wallPaper.slug.substring(0, 6), 16) | 0xff000000;
                                                        wallPaper.settings.second_background_color = Integer.parseInt(wallPaper.slug.substring(7, 13), 16) | 0xff000000;
                                                        if (wallPaper.slug.length() >= 20 && AndroidUtilities.isValidWallChar(wallPaper.slug.charAt(13))) {
                                                            wallPaper.settings.third_background_color = Integer.parseInt(wallPaper.slug.substring(14, 20), 16) | 0xff000000;
                                                        }
                                                        if (wallPaper.slug.length() == 27 && AndroidUtilities.isValidWallChar(wallPaper.slug.charAt(20))) {
                                                            wallPaper.settings.fourth_background_color = Integer.parseInt(wallPaper.slug.substring(21), 16) | 0xff000000;
                                                        }
                                                        try {
                                                            String rotation = data.getQueryParameter("rotation");
                                                            if (!TextUtils.isEmpty(rotation)) {
                                                                wallPaper.settings.rotation = Utilities.parseInt(rotation);
                                                            }
                                                        } catch (Exception ignore) {

                                                        }
                                                        wallPaper.slug = null;
                                                        ok = true;
                                                    } catch (Exception ignore) {

                                                    }
                                                }
                                                if (!ok) {
                                                    String mode = data.getQueryParameter("mode");
                                                    if (mode != null) {
                                                        mode = mode.toLowerCase();
                                                        String[] modes = mode.split(" ");
                                                        if (modes != null && modes.length > 0) {
                                                            for (int a = 0; a < modes.length; a++) {
                                                                if ("blur".equals(modes[a])) {
                                                                    wallPaper.settings.blur = true;
                                                                } else if ("motion".equals(modes[a])) {
                                                                    wallPaper.settings.motion = true;
                                                                }
                                                            }
                                                        }
                                                    }
                                                    String intensity = data.getQueryParameter("intensity");
                                                    if (!TextUtils.isEmpty(intensity)) {
                                                        wallPaper.settings.intensity = Utilities.parseInt(intensity);
                                                    } else {
                                                        wallPaper.settings.intensity = 50;
                                                    }
                                                    try {
                                                        String bgColor = data.getQueryParameter("bg_color");
                                                        if (!TextUtils.isEmpty(bgColor)) {
                                                            wallPaper.settings.background_color = Integer.parseInt(bgColor.substring(0, 6), 16) | 0xff000000;
                                                            if (bgColor.length() >= 13) {
                                                                wallPaper.settings.second_background_color = Integer.parseInt(bgColor.substring(7, 13), 16) | 0xff000000;
                                                                if (bgColor.length() >= 20 && AndroidUtilities.isValidWallChar(bgColor.charAt(13))) {
                                                                    wallPaper.settings.third_background_color = Integer.parseInt(bgColor.substring(14, 20), 16) | 0xff000000;
                                                                }
                                                                if (bgColor.length() == 27 && AndroidUtilities.isValidWallChar(bgColor.charAt(20))) {
                                                                    wallPaper.settings.fourth_background_color = Integer.parseInt(bgColor.substring(21), 16) | 0xff000000;
                                                                }
                                                            }
                                                        } else {
                                                            wallPaper.settings.background_color = 0xffffffff;
                                                        }
                                                    } catch (Exception ignore) {

                                                    }
                                                    try {
                                                        String rotation = data.getQueryParameter("rotation");
                                                        if (!TextUtils.isEmpty(rotation)) {
                                                            wallPaper.settings.rotation = Utilities.parseInt(rotation);
                                                        }
                                                    } catch (Exception ignore) {

                                                    }
                                                }
                                            } else if (path.startsWith("login/")) {
                                                int intCode = Utilities.parseInt(path.replace("login/", ""));
                                                if (intCode != 0) {
                                                    code = "" + intCode;
                                                }
                                            } else if (path.startsWith("joinchat/")) {
                                                group = path.replace("joinchat/", "");
                                            } else if (path.startsWith("+")) {
                                                group = path.replace("+", "");
                                                if (AndroidUtilities.isNumeric(group)) {
                                                    username = group;
                                                    group = null;
                                                }
                                            } else if (path.startsWith("addstickers/")) {
                                                sticker = path.replace("addstickers/", "");
                                            } else if (path.startsWith("addemoji/")) {
                                                emoji = path.replace("addemoji/", "");
                                            } else if (path.startsWith("msg/") || path.startsWith("share/")) {
                                                message = data.getQueryParameter("url");
                                                if (message == null) {
                                                    message = "";
                                                }
                                                if (data.getQueryParameter("text") != null) {
                                                    if (message.length() > 0) {
                                                        hasUrl = true;
                                                        message += "\n";
                                                    }
                                                    message += data.getQueryParameter("text");
                                                }
                                                if (message.length() > 4096 * 4) {
                                                    message = message.substring(0, 4096 * 4);
                                                }
                                                while (message.endsWith("\n")) {
                                                    message = message.substring(0, message.length() - 1);
                                                }
                                            } else if (path.startsWith("confirmphone")) {
                                                phone = data.getQueryParameter("phone");
                                                phoneHash = data.getQueryParameter("hash");
                                            } else if (path.startsWith("setlanguage/")) {
                                                lang = path.substring(12);
                                            } else if (path.startsWith("addtheme/")) {
                                                theme = path.substring(9);
                                            } else if (path.startsWith("c/")) {
                                                List<String> segments = data.getPathSegments();
                                                if (segments.size() >= 3) {
                                                    channelId = Utilities.parseLong(segments.get(1));
                                                    messageId = Utilities.parseInt(segments.get(2));
                                                    if (messageId == 0 || channelId == 0) {
                                                        messageId = null;
                                                        channelId = null;
                                                    }
                                                    threadId = Utilities.parseInt(data.getQueryParameter("thread"));
                                                    if (threadId == 0) {
                                                        threadId = null;
                                                    }
                                                    if (threadId == null) {
                                                        threadId = Utilities.parseInt(data.getQueryParameter("topic"));
                                                        if (threadId == 0) {
                                                            threadId = null;
                                                        }
                                                    }
                                                    if (threadId == null && messageId != null && segments.size() >= 4) {
                                                        threadId = messageId;
                                                        messageId = Utilities.parseInt(segments.get(3));
                                                    }
                                                }
                                            } else if (path.startsWith("@id")) {
                                                try {
                                                    long userId = Utilities.parseLong(StringsKt.substringAfter(path, "@id", "0"));
                                                    if (userId != 0) {
                                                        push_user_id = userId;
                                                    }
                                                } catch (Exception e) {
                                                    FileLog.e(e);
                                                }
                                            } else if (path.startsWith("contact/")) {
                                                contactToken = path.substring(8);
                                            } else if (path.length() >= 1) {
                                                botAppMaybe = null;
                                                ArrayList<String> segments = new ArrayList<>(data.getPathSegments());
                                                if (segments.size() > 0 && segments.get(0).equals("s")) {
                                                    segments.remove(0);
                                                }
                                                if (segments.size() > 0) {
                                                    username = segments.get(0);
                                                    if (segments.size() > 1) {
                                                        botAppMaybe = segments.get(1);
                                                        startApp = data.getQueryParameter("startapp");
                                                        try {
                                                            messageId = Utilities.parseInt(segments.get(1));
                                                            if (messageId == 0) {
                                                                messageId = null;
                                                            }
                                                        } catch (NumberFormatException ignored) {
                                                            messageId = null;
                                                        }
                                                    }
                                                }
                                                if (messageId != null) {
                                                    videoTimestamp = getTimestampFromLink(data);
                                                }
                                                botUser = data.getQueryParameter("start");
                                                botChat = data.getQueryParameter("startgroup");
                                                botChannel = data.getQueryParameter("startchannel");
                                                botChatAdminParams = data.getQueryParameter("admin");
                                                game = data.getQueryParameter("game");
                                                voicechat = data.getQueryParameter("voicechat");
                                                livestream = data.getQueryParameter("livestream");
                                                setAsAttachBot = data.getQueryParameter("startattach");
                                                attachMenuBotChoose = data.getQueryParameter("choose");
                                                attachMenuBotToOpen = data.getQueryParameter("attach");
                                                threadId = Utilities.parseInt(data.getQueryParameter("thread"));
                                                if (threadId == 0) {
                                                    threadId = null;
                                                }
                                                if (threadId == null) {
                                                    threadId = Utilities.parseInt(data.getQueryParameter("topic"));
                                                    if (threadId == 0) {
                                                        threadId = null;
                                                    }
                                                }
                                                if (threadId == null && messageId != null && segments.size() >= 3) {
                                                    threadId = messageId;
                                                    messageId = Utilities.parseInt(segments.get(2));
                                                }
                                                commentId = Utilities.parseInt(data.getQueryParameter("comment"));
                                                if (commentId == 0) {
                                                    commentId = null;
                                                }
                                            }
                                        }
                                    }
                                    break;
                                }
                                case "tg": {
                                    String url = data.toString();
                                    if (url.startsWith("tg:premium_offer") || url.startsWith("tg://premium_offer")) {
                                        String finalUrl = url;
                                        AndroidUtilities.runOnUIThread(() -> {
                                        if (!actionBarLayout.getFragmentStack().isEmpty()) {
                                            BaseFragment fragment = actionBarLayout.getFragmentStack().get(0);
                                            Uri uri = Uri.parse(finalUrl);
                                            fragment.presentFragment(new PremiumPreviewFragment(uri.getQueryParameter("ref")));
                                        }});
                                    } else if (url.startsWith("tg:resolve") || url.startsWith("tg://resolve")) {
                                        url = url.replace("tg:resolve", "tg://telegram.org").replace("tg://resolve", "tg://telegram.org");
                                        data = Uri.parse(url);
                                        username = data.getQueryParameter("domain");
                                        if (username == null) {
                                            username = data.getQueryParameter("phone");
                                            if (username != null && username.startsWith("+")) {
                                                username = username.substring(1);
                                            }
                                        }
                                        botAppMaybe = data.getQueryParameter("appname");
                                        startApp = data.getQueryParameter("startapp");
                                        if ("telegrampassport".equals(username)) {
                                            username = null;
                                            auth = new HashMap<>();
                                            String scope = data.getQueryParameter("scope");
                                            if (!TextUtils.isEmpty(scope) && scope.startsWith("{") && scope.endsWith("}")) {
                                                auth.put("nonce", data.getQueryParameter("nonce"));
                                            } else {
                                                auth.put("payload", data.getQueryParameter("payload"));
                                            }
                                            auth.put("bot_id", data.getQueryParameter("bot_id"));
                                            auth.put("scope", scope);
                                            auth.put("public_key", data.getQueryParameter("public_key"));
                                            auth.put("callback_url", data.getQueryParameter("callback_url"));
                                        } else {
                                            botUser = data.getQueryParameter("start");
                                            botChat = data.getQueryParameter("startgroup");
                                            botChannel = data.getQueryParameter("startchannel");
                                            botChatAdminParams = data.getQueryParameter("admin");
                                            game = data.getQueryParameter("game");
                                            voicechat = data.getQueryParameter("voicechat");
                                            livestream = data.getQueryParameter("livestream");
                                            setAsAttachBot = data.getQueryParameter("startattach");
                                            attachMenuBotChoose = data.getQueryParameter("choose");
                                            attachMenuBotToOpen = data.getQueryParameter("attach");
                                            messageId = Utilities.parseInt(data.getQueryParameter("post"));
                                            if (messageId == 0) {
                                                messageId = null;
                                            }
                                            threadId = Utilities.parseInt(data.getQueryParameter("thread"));
                                            if (threadId == 0) {
                                                threadId = null;
                                            }
                                            if (threadId == null) {
                                                threadId = Utilities.parseInt(data.getQueryParameter("topic"));
                                                if (threadId == 0) {
                                                    threadId = null;
                                                }
                                            }
                                            commentId = Utilities.parseInt(data.getQueryParameter("comment"));
                                            if (commentId == 0) {
                                                commentId = null;
                                            }
                                        }
                                    } else if (url.startsWith("tg:invoice") || url.startsWith("tg://invoice")) {
                                        url = url.replace("tg:invoice", "tg://invoice");
                                        data = Uri.parse(url);
                                        inputInvoiceSlug = data.getQueryParameter("slug");
                                    } else if (url.startsWith("tg:contact") || url.startsWith("tg://contact")) {
                                        url = url.replace("tg:contact", "tg://contact");
                                        data = Uri.parse(url);
                                        contactToken = data.getQueryParameter("token");
                                    } else if (url.startsWith("tg:privatepost") || url.startsWith("tg://privatepost")) {
                                        url = url.replace("tg:privatepost", "tg://telegram.org").replace("tg://privatepost", "tg://telegram.org");
                                        data = Uri.parse(url);
                                        messageId = Utilities.parseInt(data.getQueryParameter("post"));
                                        channelId = Utilities.parseLong(data.getQueryParameter("channel"));
                                        if (messageId == 0 || channelId == 0) {
                                            messageId = null;
                                            channelId = null;
                                        }
                                        threadId = Utilities.parseInt(data.getQueryParameter("thread"));
                                        if (threadId == 0) {
                                            threadId = null;
                                        }
                                        if (threadId == null) {
                                            threadId = Utilities.parseInt(data.getQueryParameter("topic"));
                                            if (threadId == 0) {
                                                threadId = null;
                                            }
                                        }
                                        commentId = Utilities.parseInt(data.getQueryParameter("comment"));
                                        if (commentId == 0) {
                                            commentId = null;
                                        }
                                    } else if (url.startsWith("tg:bg") || url.startsWith("tg://bg")) {
                                        url = url.replace("tg:bg", "tg://telegram.org").replace("tg://bg", "tg://telegram.org");
                                        data = Uri.parse(url);
                                        wallPaper = new TLRPC.TL_wallPaper();
                                        wallPaper.settings = new TLRPC.TL_wallPaperSettings();
                                        wallPaper.slug = data.getQueryParameter("slug");
                                        if (wallPaper.slug == null) {
                                            wallPaper.slug = data.getQueryParameter("color");
                                        }
                                        boolean ok = false;
                                        if (wallPaper.slug != null && wallPaper.slug.length() == 6) {
                                            try {
                                                wallPaper.settings.background_color = Integer.parseInt(wallPaper.slug, 16) | 0xff000000;
                                                wallPaper.slug = null;
                                                ok = true;
                                            } catch (Exception ignore) {

                                            }
                                        } else if (wallPaper.slug != null && wallPaper.slug.length() >= 13 && AndroidUtilities.isValidWallChar(wallPaper.slug.charAt(6))) {
                                            try {
                                                wallPaper.settings.background_color = Integer.parseInt(wallPaper.slug.substring(0, 6), 16) | 0xff000000;
                                                wallPaper.settings.second_background_color = Integer.parseInt(wallPaper.slug.substring(7, 13), 16) | 0xff000000;
                                                if (wallPaper.slug.length() >= 20 && AndroidUtilities.isValidWallChar(wallPaper.slug.charAt(13))) {
                                                    wallPaper.settings.third_background_color = Integer.parseInt(wallPaper.slug.substring(14, 20), 16) | 0xff000000;
                                                }
                                                if (wallPaper.slug.length() == 27 && AndroidUtilities.isValidWallChar(wallPaper.slug.charAt(20))) {
                                                    wallPaper.settings.fourth_background_color = Integer.parseInt(wallPaper.slug.substring(21), 16) | 0xff000000;
                                                }
                                                try {
                                                    String rotation = data.getQueryParameter("rotation");
                                                    if (!TextUtils.isEmpty(rotation)) {
                                                        wallPaper.settings.rotation = Utilities.parseInt(rotation);
                                                    }
                                                } catch (Exception ignore) {

                                                }
                                                wallPaper.slug = null;
                                                ok = true;
                                            } catch (Exception ignore) {

                                            }
                                        }
                                        if (!ok) {
                                            String mode = data.getQueryParameter("mode");
                                            if (mode != null) {
                                                mode = mode.toLowerCase();
                                                String[] modes = mode.split(" ");
                                                if (modes != null && modes.length > 0) {
                                                    for (int a = 0; a < modes.length; a++) {
                                                        if ("blur".equals(modes[a])) {
                                                            wallPaper.settings.blur = true;
                                                        } else if ("motion".equals(modes[a])) {
                                                            wallPaper.settings.motion = true;
                                                        }
                                                    }
                                                }
                                            }
                                            wallPaper.settings.intensity = Utilities.parseInt(data.getQueryParameter("intensity"));
                                            try {
                                                String bgColor = data.getQueryParameter("bg_color");
                                                if (!TextUtils.isEmpty(bgColor)) {
                                                    wallPaper.settings.background_color = Integer.parseInt(bgColor.substring(0, 6), 16) | 0xff000000;
                                                    if (bgColor.length() >= 13) {
                                                        wallPaper.settings.second_background_color = Integer.parseInt(bgColor.substring(8, 13), 16) | 0xff000000;
                                                        if (bgColor.length() >= 20 && AndroidUtilities.isValidWallChar(bgColor.charAt(13))) {
                                                            wallPaper.settings.third_background_color = Integer.parseInt(bgColor.substring(14, 20), 16) | 0xff000000;
                                                        }
                                                        if (bgColor.length() == 27 && AndroidUtilities.isValidWallChar(bgColor.charAt(20))) {
                                                            wallPaper.settings.fourth_background_color = Integer.parseInt(bgColor.substring(21), 16) | 0xff000000;
                                                        }
                                                    }
                                                }
                                            } catch (Exception ignore) {

                                            }
                                            try {
                                                String rotation = data.getQueryParameter("rotation");
                                                if (!TextUtils.isEmpty(rotation)) {
                                                    wallPaper.settings.rotation = Utilities.parseInt(rotation);
                                                }
                                            } catch (Exception ignore) {

                                            }
                                        }
                                    } else if (url.startsWith("tg:join") || url.startsWith("tg://join")) {
                                        url = url.replace("tg:join", "tg://telegram.org").replace("tg://join", "tg://telegram.org");
                                        data = Uri.parse(url);
                                        group = data.getQueryParameter("invite");
                                    } else if (url.startsWith("tg:addstickers") || url.startsWith("tg://addstickers")) {
                                        url = url.replace("tg:addstickers", "tg://telegram.org").replace("tg://addstickers", "tg://telegram.org");
                                        data = Uri.parse(url);
                                        sticker = data.getQueryParameter("set");
                                    } else if (url.startsWith("tg:addemoji") || url.startsWith("tg://addemoji")) {
                                        url = url.replace("tg:addemoji", "tg://telegram.org").replace("tg://addemoji", "tg://telegram.org");
                                        data = Uri.parse(url);
                                        emoji = data.getQueryParameter("set");
                                    } else if (url.startsWith("tg:msg") || url.startsWith("tg://msg") || url.startsWith("tg://share") || url.startsWith("tg:share")) {
                                        url = url.replace("tg:msg", "tg://telegram.org").replace("tg://msg", "tg://telegram.org").replace("tg://share", "tg://telegram.org").replace("tg:share", "tg://telegram.org");
                                        data = Uri.parse(url);
                                        message = data.getQueryParameter("url");
                                        if (message == null) {
                                            message = "";
                                        }
                                        if (data.getQueryParameter("text") != null) {
                                            if (message.length() > 0) {
                                                hasUrl = true;
                                                message += "\n";
                                            }
                                            message += data.getQueryParameter("text");
                                        }
                                        if (message.length() > 4096 * 4) {
                                            message = message.substring(0, 4096 * 4);
                                        }
                                        while (message.endsWith("\n")) {
                                            message = message.substring(0, message.length() - 1);
                                        }
                                    } else if (url.startsWith("tg:confirmphone") || url.startsWith("tg://confirmphone")) {
                                        url = url.replace("tg:confirmphone", "tg://telegram.org").replace("tg://confirmphone", "tg://telegram.org");
                                        data = Uri.parse(url);

                                        phone = data.getQueryParameter("phone");
                                        phoneHash = data.getQueryParameter("hash");
                                    } else if (url.startsWith("tg:login") || url.startsWith("tg://login")) {
                                        url = url.replace("tg:login", "tg://telegram.org").replace("tg://login", "tg://telegram.org");
                                        data = Uri.parse(url);
                                        login = data.getQueryParameter("token");
                                        int intCode = Utilities.parseInt(data.getQueryParameter("code"));
                                        if (intCode != 0) {
                                            code = "" + intCode;
                                        }
                                    } else if (url.startsWith("tg:openmessage") || url.startsWith("tg://openmessage")) {
                                        url = url.replace("tg:openmessage", "tg://telegram.org").replace("tg://openmessage", "tg://telegram.org");
                                        data = Uri.parse(url);

                                        String userID = data.getQueryParameter("user_id");
                                        String chatID = data.getQueryParameter("chat_id");
                                        String msgID = data.getQueryParameter("message_id");
                                        if (userID != null) {
                                            try {
                                                push_user_id = Long.parseLong(userID);
                                            } catch (NumberFormatException ignore) {
                                            }
                                        } else if (chatID != null) {
                                            try {
                                                push_chat_id = Long.parseLong(chatID);
                                            } catch (NumberFormatException ignore) {
                                            }
                                        }
                                        if (msgID != null) {
                                            try {
                                                push_msg_id = Integer.parseInt(msgID);
                                            } catch (NumberFormatException ignore) {
                                            }
                                        }
                                    } else if (url.startsWith("tg:passport") || url.startsWith("tg://passport") || url.startsWith("tg:secureid")) {
                                        url = url.replace("tg:passport", "tg://telegram.org").replace("tg://passport", "tg://telegram.org").replace("tg:secureid", "tg://telegram.org");
                                        data = Uri.parse(url);
                                        auth = new HashMap<>();
                                        String scope = data.getQueryParameter("scope");
                                        if (!TextUtils.isEmpty(scope) && scope.startsWith("{") && scope.endsWith("}")) {
                                            auth.put("nonce", data.getQueryParameter("nonce"));
                                        } else {
                                            auth.put("payload", data.getQueryParameter("payload"));
                                        }
                                        auth.put("bot_id", data.getQueryParameter("bot_id"));
                                        auth.put("scope", scope);
                                        auth.put("public_key", data.getQueryParameter("public_key"));
                                        auth.put("callback_url", data.getQueryParameter("callback_url"));
                                    } else if (url.startsWith("tg:setlanguage") || url.startsWith("tg://setlanguage")) {
                                        url = url.replace("tg:setlanguage", "tg://telegram.org").replace("tg://setlanguage", "tg://telegram.org");
                                        data = Uri.parse(url);
                                        lang = data.getQueryParameter("lang");
                                    } else if (url.startsWith("tg:addtheme") || url.startsWith("tg://addtheme")) {
                                        url = url.replace("tg:addtheme", "tg://telegram.org").replace("tg://addtheme", "tg://telegram.org");
                                        data = Uri.parse(url);
                                        theme = data.getQueryParameter("slug");
                                    } else if (url.startsWith("tg:settings") || url.startsWith("tg://settings")) {
                                        if (url.contains("themes")) {
                                            open_settings = 2;
                                        } else if (url.contains("devices")) {
                                            open_settings = 3;
                                        } else if (url.contains("folders")) {
                                            open_settings = 4;
                                        } else if (url.contains("change_number")) {
                                            open_settings = 5;
<<<<<<< HEAD
                                        } else if (url.contains("neko")) {
                                            open_settings = 100;
=======
                                        } else if (url.contains("?enablelogs")) {
                                            open_settings = 7;
                                        } else if (url.contains("?sendlogs")) {
                                            open_settings = 8;
                                        } else if (url.contains("?disablelogs")) {
                                            open_settings = 9;
>>>>>>> bab9943e
                                        } else {
                                            open_settings = 1;
                                        }
                                    } else if (url.startsWith("tg:user") || url.startsWith("tg://user")) {
                                        try {
                                            url = url.replace("tg:user", "tg://telegram.org").replace("tg://user", "tg://telegram.org");
                                            data = Uri.parse(url);
                                            long userId = Utilities.parseLong(data.getQueryParameter("id"));
                                            if (userId != 0) {
                                                push_user_id = userId;
                                            }
                                        } catch (Exception e) {
                                            FileLog.e(e);
                                        }
                                    } else if (url.startsWith("tg:upgrade") || url.startsWith("tg://upgrade") || url.startsWith("tg:update") || url.startsWith("tg://update")) {
                                        checkAppUpdate(true);
                                    } else if ((url.startsWith("tg:search") || url.startsWith("tg://search"))) {
                                        url = url.replace("tg:search", "tg://telegram.org").replace("tg://search", "tg://telegram.org");
                                        data = Uri.parse(url);
                                        searchQuery = data.getQueryParameter("query");
                                        if (searchQuery != null) {
                                            searchQuery = searchQuery.trim();
                                        } else {
                                            searchQuery = "";
                                        }
                                    } else if ((url.startsWith("tg:calllog") || url.startsWith("tg://calllog"))) {
                                        showCallLog = true;
                                    } else if ((url.startsWith("tg:call") || url.startsWith("tg://call"))) {
                                        if (UserConfig.getInstance(currentAccount).isClientActivated()) {
                                            final String extraForceCall = "extra_force_call";
                                            if (ContactsController.getInstance(currentAccount).contactsLoaded || intent.hasExtra(extraForceCall)) {
                                                final String callFormat = data.getQueryParameter("format");
                                                final String callUserName = data.getQueryParameter("name");
                                                final String callPhone = data.getQueryParameter("phone");
                                                final List<TLRPC.TL_contact> contacts = findContacts(callUserName, callPhone, false);

                                                if (contacts.isEmpty() && callPhone != null) {
                                                    newContactName = callUserName;
                                                    newContactPhone = callPhone;
                                                    newContactAlert = true;
                                                } else {
                                                    if (contacts.size() == 1) {
                                                        push_user_id = contacts.get(0).user_id;
                                                    }

                                                    if (push_user_id == 0) {
                                                        callSearchQuery = callUserName != null ? callUserName : "";
                                                    }

                                                    if ("video".equalsIgnoreCase(callFormat)) {
                                                        videoCallUser = true;
                                                    } else {
                                                        audioCallUser = true;
                                                    }

                                                    needCallAlert = true;
                                                }
                                            } else {
                                                final Intent copyIntent = new Intent(intent);
                                                copyIntent.removeExtra(EXTRA_ACTION_TOKEN);
                                                copyIntent.putExtra(extraForceCall, true);
                                                ContactsLoadingObserver.observe((contactsLoaded) -> handleIntent(copyIntent, true, false, false), 1000);
                                            }
                                        }
                                    } else if ((url.startsWith("tg:scanqr") || url.startsWith("tg://scanqr"))) {
                                        scanQr = true;
                                    } else if ((url.startsWith("tg:addcontact") || url.startsWith("tg://addcontact"))) {
                                        url = url.replace("tg:addcontact", "tg://telegram.org").replace("tg://addcontact", "tg://telegram.org");
                                        data = Uri.parse(url);
                                        newContactName = data.getQueryParameter("name");
                                        newContactPhone = data.getQueryParameter("phone");
                                        newContact = true;
                                    } else {
                                        unsupportedUrl = url.replace("tg://", "").replace("tg:", "");
                                        int index;
                                        if ((index = unsupportedUrl.indexOf('?')) >= 0) {
                                            unsupportedUrl = unsupportedUrl.substring(0, index);
                                        }
                                    }
                                    break;
                                }
                            }
                        }
                        /*if (intent.hasExtra(EXTRA_ACTION_TOKEN)) {
                            final boolean success = UserConfig.getInstance(currentAccount).isClientActivated() && "tg".equals(scheme) && unsupportedUrl == null;
                            final Action assistAction = new AssistActionBuilder()
                                    .setActionToken(intent.getStringExtra(EXTRA_ACTION_TOKEN))
                                    .setActionStatus(success ? Action.Builder.STATUS_TYPE_COMPLETED : Action.Builder.STATUS_TYPE_FAILED)
                                    .build();
                            FirebaseUserActions.getInstance(this).end(assistAction);
                            intent.removeExtra(EXTRA_ACTION_TOKEN);
                        }*/
                        if (code != null || UserConfig.getInstance(currentAccount).isClientActivated()) {
                            if (phone != null || phoneHash != null) {
                                AlertDialog cancelDeleteProgressDialog = new AlertDialog(LaunchActivity.this, AlertDialog.ALERT_TYPE_SPINNER);
                                cancelDeleteProgressDialog.setCanCancel(false);
                                cancelDeleteProgressDialog.show();

                                TLRPC.TL_account_sendConfirmPhoneCode req = new TLRPC.TL_account_sendConfirmPhoneCode();
                                req.hash = phoneHash;
                                req.settings = new TLRPC.TL_codeSettings();
                                req.settings.allow_flashcall = false;
                                req.settings.allow_app_hash = req.settings.allow_firebase = PushListenerController.getProvider().hasServices();

                                Bundle params = new Bundle();
                                params.putString("phone", phone);

                                String finalPhone = phone;
                                ConnectionsManager.getInstance(currentAccount).sendRequest(req, (response, error) -> AndroidUtilities.runOnUIThread(() -> {
                                    cancelDeleteProgressDialog.dismiss();
                                    if (error == null) {
                                        presentFragment(new LoginActivity().cancelAccountDeletion(finalPhone, params, (TLRPC.TL_auth_sentCode) response));
                                    } else {
                                        AlertsCreator.processError(currentAccount, error, getActionBarLayout().getLastFragment(), req);
                                    }
                                }), ConnectionsManager.RequestFlagFailOnServerErrors);
                            } else if (username != null || group != null || sticker != null || emoji != null || contactToken != null || message != null || game != null || voicechat != null || auth != null || unsupportedUrl != null || lang != null || code != null || wallPaper != null || inputInvoiceSlug != null || channelId != null || theme != null || login != null) {
                                if (message != null && message.startsWith("@")) {
                                    message = " " + message;
                                }
                                runLinkRequest(intentAccount[0], username, group, sticker, emoji, botUser, botChat, botChannel, botChatAdminParams, message, contactToken, hasUrl, messageId, channelId, threadId, commentId, game, auth, lang, unsupportedUrl, code, login, wallPaper, inputInvoiceSlug, theme, voicechat, livestream, 0, videoTimestamp, setAsAttachBot, attachMenuBotToOpen, attachMenuBotChoose, botAppMaybe, startApp, progress);
                            } else {
                                try (Cursor cursor = getContentResolver().query(intent.getData(), null, null, null, null)) {
                                    if (cursor != null) {
                                        if (cursor.moveToFirst()) {
                                            int accountId = Utilities.parseInt(cursor.getString(cursor.getColumnIndex(ContactsContract.RawContacts.ACCOUNT_NAME)));
                                            for (int a : SharedConfig.activeAccounts) {
                                                if (UserConfig.getInstance(a).getClientUserId() == accountId) {
                                                    intentAccount[0] = a;
                                                    switchToAccount(intentAccount[0], true);
                                                    break;
                                                }
                                            }
                                            long userId = cursor.getLong(cursor.getColumnIndex(ContactsContract.Data.DATA4));
                                            NotificationCenter.getInstance(intentAccount[0]).postNotificationName(NotificationCenter.closeChats);
                                            push_user_id = userId;
                                            String mimeType = cursor.getString(cursor.getColumnIndex(ContactsContract.Data.MIMETYPE));
                                            if (TextUtils.equals(mimeType, "vnd.android.cursor.item/vnd.org.telegram.messenger.android.call")) {
                                                audioCallUser = true;
                                            } else if (TextUtils.equals(mimeType, "vnd.android.cursor.item/vnd.org.telegram.messenger.android.call.video")) {
                                                videoCallUser = true;
                                            }
                                        }
                                    }
                                } catch (Exception e) {
                                    FileLog.e(e);
                                }
                            }
                        }
                    }
                } else if (intent.getAction().equals("org.telegram.messenger.OPEN_ACCOUNT")) {
                    open_settings = 1;
                } else if (intent.getAction().equals("new_dialog")) {
                    open_new_dialog = 1;
                } else if (intent.getAction().startsWith("com.tmessages.openchat")) {
//                    Integer chatIdInt = intent.getIntExtra("chatId", 0);
                    long chatId = intent.getLongExtra("chatId", 0);
//                    Integer userIdInt = intent.getIntExtra("userId", 0);
                    long userId = intent.getLongExtra("userId", 0);
                    int encId = intent.getIntExtra("encId", 0);
                    int widgetId = intent.getIntExtra("appWidgetId", 0);
                    int topicId = intent.getIntExtra("topicId", 0);
                    if (widgetId != 0) {
                        open_settings = 6;
                        open_widget_edit = widgetId;
                        open_widget_edit_type = intent.getIntExtra("appWidgetType", 0);
                    } else {
                        if (push_msg_id == 0) {
                            push_msg_id = intent.getIntExtra("message_id", 0);
                        }
                        if (chatId != 0) {
                            NotificationCenter.getInstance(intentAccount[0]).postNotificationName(NotificationCenter.closeChats);
                            push_chat_id = chatId;
                            push_topic_id = topicId;
                        } else if (userId != 0) {
                            NotificationCenter.getInstance(intentAccount[0]).postNotificationName(NotificationCenter.closeChats);
                            push_user_id = userId;
                        } else if (encId != 0) {
                            NotificationCenter.getInstance(intentAccount[0]).postNotificationName(NotificationCenter.closeChats);
                            push_enc_id = encId;
                        } else {
                            showDialogsList = true;
                        }
                    }
                } else if (intent.getAction().equals("com.tmessages.openplayer")) {
                    showPlayer = true;
                } else if (intent.getAction().equals("org.tmessages.openlocations")) {
                    showLocations = true;
                } else if (action.equals("voip_chat")) {
                    showGroupVoip = true;
                }
            }
        }
        if (UserConfig.getInstance(currentAccount).isClientActivated()) {
            if (searchQuery != null) {
                final BaseFragment lastFragment = actionBarLayout.getLastFragment();
                if (lastFragment instanceof DialogsActivity) {
                    final DialogsActivity dialogsActivity = (DialogsActivity) lastFragment;
                    if (dialogsActivity.isMainDialogList()) {
                        if (dialogsActivity.getFragmentView() != null) {
                            dialogsActivity.search(searchQuery, true);
                        } else {
                            dialogsActivity.setInitialSearchString(searchQuery);
                        }
                    }
                } else {
                    showDialogsList = true;
                }
            }

            if (push_user_id != 0) {
                if (audioCallUser || videoCallUser) {
                    if (needCallAlert) {
                        final BaseFragment lastFragment = actionBarLayout.getLastFragment();
                        if (lastFragment != null) {
                            AlertsCreator.createCallDialogAlert(lastFragment, lastFragment.getMessagesController().getUser(push_user_id), videoCallUser);
                        }
                    } else {
                        VoIPPendingCall.startOrSchedule(this, push_user_id, videoCallUser, AccountInstance.getInstance(intentAccount[0]));
                    }
                } else {
                    Bundle args = new Bundle();
                    args.putLong("user_id", push_user_id);
                    if (push_msg_id != 0) {
                        args.putInt("message_id", push_msg_id);
                    }
                    if (mainFragmentsStack.isEmpty() || MessagesController.getInstance(intentAccount[0]).checkCanOpenChat(args, mainFragmentsStack.get(mainFragmentsStack.size() - 1))) {
                        ChatActivity fragment = new ChatActivity(args);
                        if (actionBarLayout.presentFragment(new INavigationLayout.NavigationParams(fragment).setNoAnimation(true))) {
                            pushOpened = true;
                            drawerLayoutContainer.closeDrawer();
                        }
                    }
                }
            } else if (push_chat_id != 0) {
                Bundle args = new Bundle();
                args.putLong("chat_id", push_chat_id);
                if (push_msg_id != 0) {
                    args.putInt("message_id", push_msg_id);
                }
                if (mainFragmentsStack.isEmpty() || MessagesController.getInstance(intentAccount[0]).checkCanOpenChat(args, mainFragmentsStack.get(mainFragmentsStack.size() - 1))) {
                    ChatActivity fragment = new ChatActivity(args);

                    if (push_topic_id > 0) {
                        TLRPC.TL_forumTopic topic = MessagesController.getInstance(currentAccount).getTopicsController().findTopic(push_chat_id, push_topic_id);
                        FileLog.d(push_chat_id + " " + push_topic_id + " TL_forumTopic " + topic);
                        if (topic != null) {
                            TLRPC.Message message = topic.topicStartMessage;
                            ArrayList<MessageObject> messageObjects = new ArrayList<>();
                            TLRPC.Chat chatLocal = MessagesController.getInstance(currentAccount).getChat(push_chat_id);
                            messageObjects.add(new MessageObject(currentAccount, message, false, false));
                            fragment.setThreadMessages(messageObjects, chatLocal, topic.id, topic.read_inbox_max_id, topic.read_outbox_max_id, topic);
                        } else {
                            boolean finalIsNew = isNew;
                            MessagesController.getInstance(currentAccount).getTopicsController().loadTopic(push_chat_id, push_topic_id, () -> {
                                handleIntent(intent, finalIsNew, restore, fromPassword, progress);
                            });
                            return true;
                        }
                    }
                    if (actionBarLayout.presentFragment(new INavigationLayout.NavigationParams(fragment).setNoAnimation(true))) {
                        pushOpened = true;
                        drawerLayoutContainer.closeDrawer();
                    }
                }
            } else if (push_enc_id != 0) {
                Bundle args = new Bundle();
                args.putInt("enc_id", push_enc_id);
                ChatActivity fragment = new ChatActivity(args);
                if (actionBarLayout.presentFragment(new INavigationLayout.NavigationParams(fragment).setNoAnimation(true))) {
                    pushOpened = true;
                    drawerLayoutContainer.closeDrawer();
                }
            } else if (showDialogsList) {
                if (!AndroidUtilities.isTablet()) {
                    actionBarLayout.removeAllFragments();
                } else {
                    if (!layersActionBarLayout.getFragmentStack().isEmpty()) {
                        for (int a = 0; a < layersActionBarLayout.getFragmentStack().size() - 1; a++) {
                            layersActionBarLayout.removeFragmentFromStack(layersActionBarLayout.getFragmentStack().get(0));
                            a--;
                        }
                        layersActionBarLayout.closeLastFragment(false);
                    }
                }
                pushOpened = false;
                isNew = false;
            } else if (showPlayer) {
                if (!actionBarLayout.getFragmentStack().isEmpty()) {
                    BaseFragment fragment = actionBarLayout.getFragmentStack().get(0);
                    fragment.showDialog(new AudioPlayerAlert(this, null));
                }
                pushOpened = false;
            } else if (showLocations) {
                if (!actionBarLayout.getFragmentStack().isEmpty()) {
                    BaseFragment fragment = actionBarLayout.getFragmentStack().get(0);
                    fragment.showDialog(new SharingLocationsAlert(this, info -> {
                        intentAccount[0] = info.messageObject.currentAccount;
                        switchToAccount(intentAccount[0], true);

                        LocationActivity locationActivity = new LocationActivity(2);
                        locationActivity.setMessageObject(info.messageObject);
                        final long dialog_id = info.messageObject.getDialogId();
                        locationActivity.setDelegate((location, live, notify, scheduleDate) -> SendMessagesHelper.getInstance(intentAccount[0]).sendMessage(location, dialog_id, null, null, null, null, notify, scheduleDate));
                        presentFragment(locationActivity);
                    }, null));
                }
                pushOpened = false;
            } else if (exportingChatUri != null) {
                runImportRequest(exportingChatUri, documentsUrisArray);
            } else if (importingStickers != null) {
                AndroidUtilities.runOnUIThread(() -> {
                    if (!actionBarLayout.getFragmentStack().isEmpty()) {
                        BaseFragment fragment = actionBarLayout.getFragmentStack().get(0);
                        fragment.showDialog(new StickersAlert(this, importingStickersSoftware, importingStickers, importingStickersEmoji, null));
                    }
                });
                pushOpened = false;
            } else if (videoPath != null || photoPathsArray != null || sendingText != null || sendingLocation != null || documentsPathsArray != null || contactsToSend != null || documentsUrisArray != null) {
                if (!AndroidUtilities.isTablet()) {
                    NotificationCenter.getInstance(intentAccount[0]).postNotificationName(NotificationCenter.closeChats);
                }
                if (dialogId == 0) {
                    openDialogsToSend(false);
                    pushOpened = true;
                } else {
                    ArrayList<MessagesStorage.TopicKey> dids = new ArrayList<>();
                    dids.add(MessagesStorage.TopicKey.of(dialogId, 0));
                    didSelectDialogs(null, dids, null, false, null);
                }
            } else if (open_settings == 7 || open_settings == 8 || open_settings == 9) {
                CharSequence bulletinText = null;
                boolean can = BuildVars.DEBUG_PRIVATE_VERSION; // TODO: check source
                if (!can) {
                    bulletinText = "Locked in release.";
                } else if (open_settings == 7) {
                    bulletinText = "Logs enabled.";
                    ApplicationLoader.applicationContext.getSharedPreferences("systemConfig", Context.MODE_PRIVATE).edit().putBoolean("logsEnabled", BuildVars.LOGS_ENABLED = true).commit();
                } else if (open_settings == 8) {
                    ProfileActivity.sendLogs(LaunchActivity.this, false);
                } else if (open_settings == 9) {
                    bulletinText = "Logs disabled.";
                    ApplicationLoader.applicationContext.getSharedPreferences("systemConfig", Context.MODE_PRIVATE).edit().putBoolean("logsEnabled", BuildVars.LOGS_ENABLED = false).commit();
                }

                if (bulletinText != null) {
                    BaseFragment fragment = actionBarLayout.getLastFragment();
                    if (fragment != null) {
                        BulletinFactory.of(fragment).createSimpleBulletin(R.raw.info, bulletinText).show();
                    }
                }
            } else if (open_settings != 0) {
                BaseFragment fragment;
                boolean closePrevious = false;
                if (open_settings == 1) {
                    Bundle args = new Bundle();
                    args.putLong("user_id", UserConfig.getInstance(currentAccount).clientUserId);
                    fragment = new ProfileActivity(args);
                } else if (open_settings == 2) {
                    fragment = new ThemeActivity(ThemeActivity.THEME_TYPE_BASIC);
                } else if (open_settings == 3) {
                    fragment = new SessionsActivity(0);
                } else if (open_settings == 4) {
                    fragment = new FiltersSetupActivity();
                } else if (open_settings == 5) {
                    fragment = new ActionIntroActivity(ActionIntroActivity.ACTION_TYPE_CHANGE_PHONE_NUMBER);
                    closePrevious = true;
                } else if (open_settings == 6) {
                    fragment = new EditWidgetActivity(open_widget_edit_type, open_widget_edit);
                } else if (open_settings == 100) {
                    fragment = new NekoSettingsActivity();
                } else {
                    fragment = null;
                }
                boolean closePreviousFinal = closePrevious;
                if (open_settings == 6) {
                    actionBarLayout.presentFragment(new INavigationLayout.NavigationParams(fragment).setNoAnimation(true));
                } else {
                    AndroidUtilities.runOnUIThread(() -> presentFragment(fragment, closePreviousFinal, false));
                }
                if (AndroidUtilities.isTablet()) {
                    actionBarLayout.rebuildFragments(INavigationLayout.REBUILD_FLAG_REBUILD_LAST);
                    rightActionBarLayout.rebuildFragments(INavigationLayout.REBUILD_FLAG_REBUILD_LAST);
                    drawerLayoutContainer.setAllowOpenDrawer(false, false);
                } else {
                    drawerLayoutContainer.setAllowOpenDrawer(true, false);
                }
                pushOpened = true;
            } else if (open_new_dialog != 0) {
                Bundle args = new Bundle();
                args.putBoolean("destroyAfterSelect", true);
                actionBarLayout.presentFragment(new INavigationLayout.NavigationParams(new ContactsActivity(args)).setNoAnimation(true));
                if (AndroidUtilities.isTablet()) {
                    actionBarLayout.rebuildFragments(INavigationLayout.REBUILD_FLAG_REBUILD_LAST);
                    rightActionBarLayout.rebuildFragments(INavigationLayout.REBUILD_FLAG_REBUILD_LAST);
                    drawerLayoutContainer.setAllowOpenDrawer(false, false);
                } else {
                    drawerLayoutContainer.setAllowOpenDrawer(true, false);
                }
                pushOpened = true;
            } else if (callSearchQuery != null) {
                final Bundle args = new Bundle();
                args.putBoolean("destroyAfterSelect", true);
                args.putBoolean("returnAsResult", true);
                args.putBoolean("onlyUsers", true);
                args.putBoolean("allowSelf", false);
                final ContactsActivity contactsFragment = new ContactsActivity(args);
                contactsFragment.setInitialSearchString(callSearchQuery);
                final boolean videoCall = videoCallUser;
                contactsFragment.setDelegate((user, param, activity) -> {
                    final TLRPC.UserFull userFull = MessagesController.getInstance(currentAccount).getUserFull(user.id);
                    VoIPHelper.startCall(user, videoCall, userFull != null && userFull.video_calls_available, LaunchActivity.this, userFull, AccountInstance.getInstance(intentAccount[0]), true);
                });
                actionBarLayout.presentFragment(new INavigationLayout.NavigationParams(contactsFragment).setRemoveLast(actionBarLayout.getLastFragment() instanceof ContactsActivity));
                if (AndroidUtilities.isTablet()) {
                    actionBarLayout.rebuildFragments(INavigationLayout.REBUILD_FLAG_REBUILD_LAST);
                    rightActionBarLayout.rebuildFragments(INavigationLayout.REBUILD_FLAG_REBUILD_LAST);
                    drawerLayoutContainer.setAllowOpenDrawer(false, false);
                } else {
                    drawerLayoutContainer.setAllowOpenDrawer(true, false);
                }
                pushOpened = true;
            } else if (scanQr) {
                ActionIntroActivity fragment = new ActionIntroActivity(ActionIntroActivity.ACTION_TYPE_QR_LOGIN);
                fragment.setQrLoginDelegate(code -> {
                    AlertDialog progressDialog = new AlertDialog(LaunchActivity.this, AlertDialog.ALERT_TYPE_SPINNER);
                    progressDialog.setCanCancel(false);
                    progressDialog.show();
                    byte[] token = Base64.decode(code.substring("tg://login?token=".length()), Base64.URL_SAFE);
                    TLRPC.TL_auth_acceptLoginToken req = new TLRPC.TL_auth_acceptLoginToken();
                    req.token = token;
                    ConnectionsManager.getInstance(currentAccount).sendRequest(req, (response, error) -> AndroidUtilities.runOnUIThread(() -> {
                        try {
                            progressDialog.dismiss();
                        } catch (Exception ignore) {
                        }
                        if (!(response instanceof TLRPC.TL_authorization)) {
                            AndroidUtilities.runOnUIThread(() -> AlertsCreator.showSimpleAlert(fragment, LocaleController.getString("AuthAnotherClient", R.string.AuthAnotherClient), LocaleController.getString("ErrorOccurred", R.string.ErrorOccurred) + "\n" + error.text));
                        }
                    }));
                });
                actionBarLayout.presentFragment(new INavigationLayout.NavigationParams(fragment).setNoAnimation(true));
                if (AndroidUtilities.isTablet()) {
                    actionBarLayout.rebuildFragments(INavigationLayout.REBUILD_FLAG_REBUILD_LAST);
                    rightActionBarLayout.rebuildFragments(INavigationLayout.REBUILD_FLAG_REBUILD_LAST);
                    drawerLayoutContainer.setAllowOpenDrawer(false, false);
                } else {
                    drawerLayoutContainer.setAllowOpenDrawer(true, false);
                }
                pushOpened = true;
            } else if (newContact) {
                final NewContactBottomSheet fragment = new NewContactBottomSheet(actionBarLayout.getLastFragment(), this);
                if (newContactName != null) {
                    final String[] names = newContactName.split(" ", 2);
                    fragment.setInitialName(names[0], names.length > 1 ? names[1] : null);
                }
                if (newContactPhone != null) {
                    fragment.setInitialPhoneNumber(PhoneFormat.stripExceptNumbers(newContactPhone, true), false);
                }
                fragment.show();
               // actionBarLayout.presentFragment(new INavigationLayout.NavigationParams(fragment).setNoAnimation(true));
                if (AndroidUtilities.isTablet()) {
                    actionBarLayout.rebuildFragments(INavigationLayout.REBUILD_FLAG_REBUILD_LAST);
                    rightActionBarLayout.rebuildFragments(INavigationLayout.REBUILD_FLAG_REBUILD_LAST);
                    drawerLayoutContainer.setAllowOpenDrawer(false, false);
                } else {
                    drawerLayoutContainer.setAllowOpenDrawer(true, false);
                }
                pushOpened = true;
            } else if (showGroupVoip) {
                GroupCallActivity.create(this, AccountInstance.getInstance(currentAccount), null, null, false, null);
                if (GroupCallActivity.groupCallInstance != null) {
                    GroupCallActivity.groupCallUiVisible = true;
                }
            } else if (newContactAlert) {
                final BaseFragment lastFragment = actionBarLayout.getLastFragment();
                if (lastFragment != null && lastFragment.getParentActivity() != null) {
                    final String finalNewContactName = newContactName;
                    final String finalNewContactPhone = NewContactBottomSheet.getPhoneNumber(this, UserConfig.getInstance(currentAccount).getCurrentUser(), newContactPhone, false);
                    final AlertDialog newContactAlertDialog = new AlertDialog.Builder(lastFragment.getParentActivity())
                            .setTitle(LocaleController.getString("NewContactAlertTitle", R.string.NewContactAlertTitle))
                            .setMessage(AndroidUtilities.replaceTags(LocaleController.formatString("NewContactAlertMessage", R.string.NewContactAlertMessage, PhoneFormat.getInstance().format(finalNewContactPhone))))
                            .setPositiveButton(LocaleController.getString("NewContactAlertButton", R.string.NewContactAlertButton), (d, i) -> {
                                final NewContactBottomSheet fragment = new NewContactBottomSheet(lastFragment, this);
                                fragment.setInitialPhoneNumber(finalNewContactPhone, false);
                                if (finalNewContactName != null) {
                                    final String[] names = finalNewContactName.split(" ", 2);
                                    fragment.setInitialName(names[0], names.length > 1 ? names[1] : null);
                                }
                                fragment.show();
                                //lastFragment.presentFragment(fragment);
                            })
                            .setNegativeButton(LocaleController.getString("Cancel", R.string.Cancel), null)
                            .create();
                    lastFragment.showDialog(newContactAlertDialog);
                    pushOpened = true;
                }
            } else if (showCallLog) {
                actionBarLayout.presentFragment(new INavigationLayout.NavigationParams(new CallLogActivity()).setNoAnimation(true));
                if (AndroidUtilities.isTablet()) {
                    actionBarLayout.rebuildFragments(INavigationLayout.REBUILD_FLAG_REBUILD_LAST);
                    rightActionBarLayout.rebuildFragments(INavigationLayout.REBUILD_FLAG_REBUILD_LAST);
                    drawerLayoutContainer.setAllowOpenDrawer(false, false);
                } else {
                    drawerLayoutContainer.setAllowOpenDrawer(true, false);
                }
                pushOpened = true;
            }
        }
        if (!pushOpened && !isNew) {
            if (AndroidUtilities.isTablet()) {
                if (!UserConfig.getInstance(currentAccount).isClientActivated()) {
                    if (layersActionBarLayout.getFragmentStack().isEmpty()) {
                        layersActionBarLayout.addFragmentToStack(getClientNotActivatedFragment(), INavigationLayout.FORCE_NOT_ATTACH_VIEW);
                        drawerLayoutContainer.setAllowOpenDrawer(false, false);
                    }
                } else {
                    if (actionBarLayout.getFragmentStack().isEmpty()) {
                        DialogsActivity dialogsActivity = new DialogsActivity(null);
                        dialogsActivity.setSideMenu(sideMenu);
                        if (searchQuery != null) {
                            dialogsActivity.setInitialSearchString(searchQuery);
                        }
                        actionBarLayout.addFragmentToStack(dialogsActivity, INavigationLayout.FORCE_NOT_ATTACH_VIEW);
                        drawerLayoutContainer.setAllowOpenDrawer(true, false);
                    }
                }
            } else {
                if (actionBarLayout.getFragmentStack().isEmpty()) {
                    if (!UserConfig.getInstance(currentAccount).isClientActivated()) {
                        actionBarLayout.addFragmentToStack(getClientNotActivatedFragment(), INavigationLayout.FORCE_NOT_ATTACH_VIEW);
                        drawerLayoutContainer.setAllowOpenDrawer(false, false);
                    } else {
                        DialogsActivity dialogsActivity = new DialogsActivity(null);
                        dialogsActivity.setSideMenu(sideMenu);
                        if (searchQuery != null) {
                            dialogsActivity.setInitialSearchString(searchQuery);
                        }
                        actionBarLayout.addFragmentToStack(dialogsActivity, INavigationLayout.FORCE_NOT_ATTACH_VIEW);
                        drawerLayoutContainer.setAllowOpenDrawer(true, false);
                    }
                }
            }
            actionBarLayout.rebuildFragments(INavigationLayout.REBUILD_FLAG_REBUILD_LAST);
            if (AndroidUtilities.isTablet()) {
                layersActionBarLayout.rebuildFragments(INavigationLayout.REBUILD_FLAG_REBUILD_LAST);
                rightActionBarLayout.rebuildFragments(INavigationLayout.REBUILD_FLAG_REBUILD_LAST);
            }
        }
        if (isVoipIntent) {
            VoIPFragment.show(this, intentAccount[0]);
        }
        if (!showGroupVoip && (intent == null || !Intent.ACTION_MAIN.equals(intent.getAction())) && GroupCallActivity.groupCallInstance != null) {
            GroupCallActivity.groupCallInstance.dismiss();
        }

        intent.setAction(null);
        return pushOpened;
    }

    public static int getTimestampFromLink(Uri data) {
        List<String> segments = data.getPathSegments();
        String timestampStr = null;
        if (segments.contains("video")) {
            timestampStr = data.getQuery();
        } else if (data.getQueryParameter("t") != null) {
            timestampStr = data.getQueryParameter("t");
        }
        int videoTimestamp = -1;
        if (timestampStr != null) {
            try {
                videoTimestamp = Integer.parseInt(timestampStr);
            } catch (Throwable ignore) {

            }
            if (videoTimestamp == -1) {
                DateFormat dateFormat = new SimpleDateFormat("mm:ss");
                Date reference = null;
                try {
                    reference = dateFormat.parse("00:00");
                    Date date = dateFormat.parse(timestampStr);
                    videoTimestamp = (int) ((date.getTime() - reference.getTime()) / 1000L);
                } catch (ParseException e) {
                    e.printStackTrace();
                }
            }
        }
        return videoTimestamp;
    }

    private void openDialogsToSend(boolean animated) {
        Bundle args = new Bundle();
        args.putBoolean("onlySelect", true);
        args.putBoolean("canSelectTopics", true);
        args.putInt("dialogsType", DialogsActivity.DIALOGS_TYPE_FORWARD);
        args.putBoolean("allowSwitchAccount", true);
        if (contactsToSend != null) {
            if (contactsToSend.size() != 1) {
                args.putString("selectAlertString", LocaleController.getString("SendContactToText", R.string.SendMessagesToText));
                args.putString("selectAlertStringGroup", LocaleController.getString("SendContactToGroupText", R.string.SendContactToGroupText));
            }
        } else {
            args.putString("selectAlertString", LocaleController.getString("SendMessagesToText", R.string.SendMessagesToText));
            args.putString("selectAlertStringGroup", LocaleController.getString("SendMessagesToGroupText", R.string.SendMessagesToGroupText));
        }
        DialogsActivity fragment = new DialogsActivity(args) {
            @Override
            public boolean shouldShowNextButton(DialogsActivity dialogsFragment, ArrayList<Long> dids, CharSequence message, boolean param) {
                if (exportingChatUri != null) {
                    return false;
                } else {
                    if (contactsToSend != null && contactsToSend.size() == 1 && !mainFragmentsStack.isEmpty()) {
                        return true;
                    } else {
                        if (dids.size() <= 1) {
                            if (videoPath != null) {
                                return true;
                            } else if (photoPathsArray != null && photoPathsArray.size() > 0) {
                                return true;
                            }
                        }
                    }
                }
                return false;
            }
        };
        fragment.setDelegate(this);
        boolean removeLast;
        if (AndroidUtilities.isTablet()) {
            removeLast = layersActionBarLayout.getFragmentStack().size() > 0 && layersActionBarLayout.getFragmentStack().get(layersActionBarLayout.getFragmentStack().size() - 1) instanceof DialogsActivity;
        } else {
            removeLast = actionBarLayout.getFragmentStack().size() > 1 && actionBarLayout.getFragmentStack().get(actionBarLayout.getFragmentStack().size() - 1) instanceof DialogsActivity;
        }
        actionBarLayout.presentFragment(fragment, removeLast, !animated, true, false);
        if (SecretMediaViewer.hasInstance() && SecretMediaViewer.getInstance().isVisible()) {
            SecretMediaViewer.getInstance().closePhoto(false, false);
        } else if (PhotoViewer.hasInstance() && PhotoViewer.getInstance().isVisible()) {
            PhotoViewer.getInstance().closePhoto(false, true);
        } else if (ArticleViewer.hasInstance() && ArticleViewer.getInstance().isVisible()) {
            ArticleViewer.getInstance().close(false, true);
        }
        if (GroupCallActivity.groupCallInstance != null) {
            GroupCallActivity.groupCallInstance.dismiss();
        }

        if (!animated) {
            drawerLayoutContainer.setAllowOpenDrawer(false, false);
            if (AndroidUtilities.isTablet()) {
                actionBarLayout.rebuildFragments(INavigationLayout.REBUILD_FLAG_REBUILD_LAST);
                rightActionBarLayout.rebuildFragments(INavigationLayout.REBUILD_FLAG_REBUILD_LAST);
            } else {
                drawerLayoutContainer.setAllowOpenDrawer(true, false);
            }
        }
    }

    private int runCommentRequest(int intentAccount, Runnable dismissLoading, Integer messageId, Integer commentId, Integer threadId, TLRPC.Chat chat) {
        return runCommentRequest(intentAccount, dismissLoading, messageId, commentId, threadId, chat, null);
    }

    private int runCommentRequest(int intentAccount, Runnable dismissLoading, Integer messageId, Integer commentId, Integer threadId, TLRPC.Chat chat, Runnable onOpened) {
        if (chat == null) {
            return 0;
        }
        TLRPC.TL_messages_getDiscussionMessage req = new TLRPC.TL_messages_getDiscussionMessage();
        req.peer = MessagesController.getInputPeer(chat);
        req.msg_id = commentId != null ? messageId : threadId;
        return ConnectionsManager.getInstance(intentAccount).sendRequest(req, (response, error) -> AndroidUtilities.runOnUIThread(() -> {
            boolean chatOpened = false;
            if (response instanceof TLRPC.TL_messages_discussionMessage) {
                TLRPC.TL_messages_discussionMessage res = (TLRPC.TL_messages_discussionMessage) response;
                MessagesController.getInstance(intentAccount).putUsers(res.users, false);
                MessagesController.getInstance(intentAccount).putChats(res.chats, false);
                ArrayList<MessageObject> arrayList = new ArrayList<>();
                for (int a = 0, N = res.messages.size(); a < N; a++) {
                    arrayList.add(new MessageObject(UserConfig.selectedAccount, res.messages.get(a), true, true));
                }
                if (!arrayList.isEmpty() || chat.forum && threadId != null && threadId == 1) {
                    if (chat.forum) {
                        TLRPC.TL_channels_getForumTopicsByID getForumTopicsByID = new TLRPC.TL_channels_getForumTopicsByID();
                        getForumTopicsByID.channel = MessagesController.getInstance(currentAccount).getInputChannel(chat.id);
                        getForumTopicsByID.topics.add(threadId);
                        ConnectionsManager.getInstance(currentAccount).sendRequest(getForumTopicsByID, (response2, error2) -> AndroidUtilities.runOnUIThread(() -> {
                            if (error2 == null) {
                                TLRPC.TL_messages_forumTopics topics = (TLRPC.TL_messages_forumTopics) response2;
                                SparseArray<TLRPC.Message> messagesMap = new SparseArray<>();
                                for (int i = 0; i < topics.messages.size(); i++) {
                                    messagesMap.put(topics.messages.get(i).id, topics.messages.get(i));
                                }
                                MessagesController.getInstance(currentAccount).putUsers(topics.users, false);
                                MessagesController.getInstance(currentAccount).putChats(topics.chats, false);

                                MessagesController.getInstance(currentAccount).getTopicsController().processTopics(chat.id, topics.topics, messagesMap, false, TopicsController.LOAD_TYPE_LOAD_UNKNOWN, -1);
                            }
                            TLRPC.TL_forumTopic topic = MessagesController.getInstance(currentAccount).getTopicsController().findTopic(chat.id, threadId);
                            if (topic != null) {
                                Bundle args = new Bundle();
                                args.putLong("chat_id", chat.id);
                                if (messageId != topic.id) {
                                    args.putInt("message_id", Math.max(1, messageId));
                                }
                                ChatActivity chatActivity = new ChatActivity(args);
                                if (arrayList.isEmpty()) {
                                    TLRPC.Message message = new TLRPC.Message();
                                    message.id = 1;
                                    message.action = new TLRPC.TL_messageActionChannelMigrateFrom();
                                    arrayList.add(new MessageObject(currentAccount, message, false, false));
                                }
                                chatActivity.setThreadMessages(arrayList, chat, req.msg_id, topic.read_inbox_max_id, topic.read_outbox_max_id, topic);
                                if (commentId != null) {
                                    chatActivity.setHighlightMessageId(commentId);
                                } else if (threadId != null && messageId != topic.id) {
                                    chatActivity.setHighlightMessageId(messageId);
                                }
                                presentFragment(chatActivity);
                                if (onOpened != null) {
                                    onOpened.run();
                                }
                            }
                        }));
                        chatOpened = true;
                    } else {
                        Bundle args = new Bundle();
                        args.putLong("chat_id", -arrayList.get(0).getDialogId());
                        args.putInt("message_id", Math.max(1, messageId));
                        ChatActivity chatActivity = new ChatActivity(args);
                        chatActivity.setThreadMessages(arrayList, chat, req.msg_id, res.read_inbox_max_id, res.read_outbox_max_id, null);
                        if (commentId != null) {
                            chatActivity.setHighlightMessageId(commentId);
                        } else if (threadId != null) {
                            chatActivity.setHighlightMessageId(messageId);
                        }
                        presentFragment(chatActivity);
                        chatOpened = true;
                    }
                }
            }
            if (!chatOpened) {
                try {
                    if (!mainFragmentsStack.isEmpty()) {
                        BulletinFactory.of(mainFragmentsStack.get(mainFragmentsStack.size() - 1)).createErrorBulletin(LocaleController.getString("ChannelPostDeleted", R.string.ChannelPostDeleted)).show();
                    }
                } catch (Exception e) {
                    FileLog.e(e);
                }
            }
            try {
                if (dismissLoading != null) {
                    dismissLoading.run();
                }
                if (onOpened != null) {
                    onOpened.run();
                }
            } catch (Exception e) {
                FileLog.e(e);
            }
        }));
    }

    private void runImportRequest(final Uri importUri,
                                  ArrayList<Uri> documents) {
        final int intentAccount = UserConfig.selectedAccount;
        final AlertDialog progressDialog = new AlertDialog(this, AlertDialog.ALERT_TYPE_SPINNER);
        final int[] requestId = new int[]{0};
        Runnable cancelRunnable = null;

        String content;
        InputStream inputStream = null;
        try {
            int linesCount = 0;
            inputStream = getContentResolver().openInputStream(importUri);
            BufferedReader r = new BufferedReader(new InputStreamReader(inputStream));
            StringBuilder total = new StringBuilder();
            for (String line; (line = r.readLine()) != null && linesCount < 100; ) {
                total.append(line).append('\n');
                linesCount++;
            }
            content = total.toString();
        } catch (Exception e) {
            FileLog.e(e);
            return;
        } finally {
            try {
                if (inputStream != null) {
                    inputStream.close();
                }
            } catch (Exception e2) {
                FileLog.e(e2);
            }
        }
        final TLRPC.TL_messages_checkHistoryImport req = new TLRPC.TL_messages_checkHistoryImport();
        req.import_head = content;
        requestId[0] = ConnectionsManager.getInstance(intentAccount).sendRequest(req, (response, error) -> AndroidUtilities.runOnUIThread(() -> {
            if (!LaunchActivity.this.isFinishing()) {
                if (response != null && actionBarLayout != null) {
                    final TLRPC.TL_messages_historyImportParsed res = (TLRPC.TL_messages_historyImportParsed) response;
                    Bundle args = new Bundle();
                    args.putBoolean("onlySelect", true);
                    args.putString("importTitle", res.title);

                    args.putBoolean("allowSwitchAccount", true);
                    if (res.pm) {
                        args.putInt("dialogsType", DialogsActivity.DIALOGS_TYPE_IMPORT_HISTORY_USERS);
                    } else if (res.group) {
                        args.putInt("dialogsType", DialogsActivity.DIALOGS_TYPE_IMPORT_HISTORY_GROUPS);
                    } else {
                        String uri = importUri.toString();
                        Set<String> uris = MessagesController.getInstance(intentAccount).exportPrivateUri;
                        boolean ok = false;
                        for (String u : uris) {
                            if (uri.contains(u)) {
                                args.putInt("dialogsType", DialogsActivity.DIALOGS_TYPE_IMPORT_HISTORY_USERS);
                                ok = true;
                                break;
                            }
                        }
                        if (!ok) {
                            uris = MessagesController.getInstance(intentAccount).exportGroupUri;
                            for (String u : uris) {
                                if (uri.contains(u)) {
                                    args.putInt("dialogsType", DialogsActivity.DIALOGS_TYPE_IMPORT_HISTORY_GROUPS);
                                    ok = true;
                                    break;
                                }
                            }
                            if (!ok) {
                                args.putInt("dialogsType", DialogsActivity.DIALOGS_TYPE_IMPORT_HISTORY);
                            }
                        }
                    }

                    if (SecretMediaViewer.hasInstance() && SecretMediaViewer.getInstance().isVisible()) {
                        SecretMediaViewer.getInstance().closePhoto(false, false);
                    } else if (PhotoViewer.hasInstance() && PhotoViewer.getInstance().isVisible()) {
                        PhotoViewer.getInstance().closePhoto(false, true);
                    } else if (ArticleViewer.hasInstance() && ArticleViewer.getInstance().isVisible()) {
                        ArticleViewer.getInstance().close(false, true);
                    }
                    if (GroupCallActivity.groupCallInstance != null) {
                        GroupCallActivity.groupCallInstance.dismiss();
                    }

                    drawerLayoutContainer.setAllowOpenDrawer(false, false);
                    if (AndroidUtilities.isTablet()) {
                        actionBarLayout.rebuildFragments(INavigationLayout.REBUILD_FLAG_REBUILD_LAST);
                        rightActionBarLayout.rebuildFragments(INavigationLayout.REBUILD_FLAG_REBUILD_LAST);
                    } else {
                        drawerLayoutContainer.setAllowOpenDrawer(true, false);
                    }

                    DialogsActivity fragment = new DialogsActivity(args);
                    fragment.setDelegate(this);
                    boolean removeLast;
                    if (AndroidUtilities.isTablet()) {
                        removeLast = layersActionBarLayout.getFragmentStack().size() > 0 && layersActionBarLayout.getFragmentStack().get(layersActionBarLayout.getFragmentStack().size() - 1) instanceof DialogsActivity;
                    } else {
                        removeLast = actionBarLayout.getFragmentStack().size() > 1 && actionBarLayout.getFragmentStack().get(actionBarLayout.getFragmentStack().size() - 1) instanceof DialogsActivity;
                    }
                    actionBarLayout.presentFragment(fragment, removeLast, false, true, false);
                } else {
                    AlertUtil.showToast(error);
                    if (documentsUrisArray == null) {
                        documentsUrisArray = new ArrayList<>();
                    }
                    documentsUrisArray.add(0, exportingChatUri);
                    exportingChatUri = null;
                    openDialogsToSend(true);
                }
                try {
                    progressDialog.dismiss();
                } catch (Exception e) {
                    FileLog.e(e);
                }
            }
        }, ConnectionsManager.RequestFlagFailOnServerErrors));
        final Runnable cancelRunnableFinal = cancelRunnable;
        progressDialog.setOnCancelListener(dialog -> {
            ConnectionsManager.getInstance(intentAccount).cancelRequest(requestId[0], true);
            if (cancelRunnableFinal != null) {
                cancelRunnableFinal.run();
            }
        });
        try {
            progressDialog.showDelayed(300);
        } catch (Exception ignore) {

        }
    }

    private void openGroupCall(AccountInstance accountInstance, TLRPC.Chat chat, String hash) {
        VoIPHelper.startCall(chat, null, hash, false, this, mainFragmentsStack.get(mainFragmentsStack.size() - 1), accountInstance);
    }

    private void runLinkRequest(final int intentAccount,
                                final String username,
                                final String group,
                                final String sticker,
                                final String emoji,
                                final String botUser,
                                final String botChat,
                                final String botChannel,
                                final String botChatAdminParams,
                                final String message,
                                final String contactToken,
                                final boolean hasUrl,
                                final Integer messageId,
                                final Long channelId,
                                final Integer threadId,
                                final Integer commentId,
                                final String game,
                                final HashMap<String, String> auth,
                                final String lang,
                                final String unsupportedUrl,
                                final String code,
                                final String loginToken,
                                final TLRPC.TL_wallPaper wallPaper,
                                final String inputInvoiceSlug,
                                final String theme,
                                final String voicechat,
                                final String livestream,
                                final int state,
                                final int videoTimestamp,
                                final String setAsAttachBot,
                                final String attachMenuBotToOpen,
                                final String attachMenuBotChoose,
                                final String botAppMaybe,
                                final String botAppStartParam,
                                final Browser.Progress progress) {
        if (state == 0 && ChatActivity.SCROLL_DEBUG_DELAY && progress != null) {
            Runnable runnable = () -> runLinkRequest(intentAccount, username, group, sticker, emoji, botUser, botChat, botChannel, botChatAdminParams, message, contactToken, hasUrl, messageId, channelId, threadId, commentId, game, auth, lang, unsupportedUrl, code, loginToken, wallPaper, inputInvoiceSlug, theme, voicechat, livestream, 1, videoTimestamp, setAsAttachBot, attachMenuBotToOpen, attachMenuBotChoose, botAppMaybe, botAppStartParam, progress);
            progress.init();
            progress.onCancel(() -> AndroidUtilities.cancelRunOnUIThread(runnable));
            AndroidUtilities.runOnUIThread(runnable, 7500);
            return;
        } else if (state == 0 && UserConfig.getActivatedAccountsCount() >= 2 && auth != null) {
            AlertsCreator.createAccountSelectDialog(this, account -> {
                if (account != intentAccount) {
                    switchToAccount(account, true);
                }
                runLinkRequest(account, username, group, sticker, emoji, botUser, botChat, botChannel, botChatAdminParams, message, contactToken, hasUrl, messageId, channelId, threadId, commentId, game, auth, lang, unsupportedUrl, code, loginToken, wallPaper, inputInvoiceSlug, theme, voicechat, livestream, 1, videoTimestamp, setAsAttachBot, attachMenuBotToOpen, attachMenuBotChoose, botAppMaybe, botAppStartParam, progress);
            }).show();
            return;
        } else if (code != null) {
            if (NotificationCenter.getGlobalInstance().hasObservers(NotificationCenter.didReceiveSmsCode)) {
                NotificationCenter.getGlobalInstance().postNotificationName(NotificationCenter.didReceiveSmsCode, code);
            } else {
                AlertDialog.Builder builder = new AlertDialog.Builder(LaunchActivity.this);
                builder.setTitle(LocaleController.getString("NekoX", R.string.NekoX));
                builder.setMessage(AndroidUtilities.replaceTags(LocaleController.formatString("OtherLoginCode", R.string.OtherLoginCode, code)));
                builder.setPositiveButton(LocaleController.getString("OK", R.string.OK), null);
                showAlertDialog(builder);
            }
            return;
        } else if (loginToken != null) {
            BottomBuilder builder = new BottomBuilder(this);
            builder.addTitle(LocaleController.getString("AuthAnotherClientScan", R.string.AuthAnotherClientScan), LocaleController.getString("QRLoginNotice", R.string.QRLoginNotice));
            builder.addItem(LocaleController.getString("QRLoginConfirm", R.string.QRLoginConfirm), R.drawable.baseline_security_24, true, (c) -> {
                AlertDialog progressDialog = new AlertDialog(this, 3);
                progressDialog.setCanCancel(false);
                progressDialog.show();
                byte[] token = Base64.decode(loginToken, Base64.URL_SAFE);
                TLRPC.TL_auth_acceptLoginToken req = new TLRPC.TL_auth_acceptLoginToken();
                req.token = token;
                ConnectionsManager.getInstance(currentAccount).sendRequest(req, (response, error) -> AndroidUtilities.runOnUIThread(() -> {
                    try {
                        progressDialog.dismiss();
                    } catch (Exception ignore) {
                    }
                    if (response instanceof TLRPC.TL_authorization) {
                        SessionsActivity fragment = new SessionsActivity(0);
                        fragment.newAuthorizationToOpen = (TLRPC.TL_authorization) response;
                        presentFragment(fragment, false, false);
                        if (AndroidUtilities.isTablet()) {
                            actionBarLayout.showLastFragment();
                            rightActionBarLayout.showLastFragment();
                            drawerLayoutContainer.setAllowOpenDrawer(false, false);
                        } else {
                            drawerLayoutContainer.setAllowOpenDrawer(true, false);
                        }
                    } else {
                        AndroidUtilities.runOnUIThread(() -> {
                            final String text;
                            if (error.text.equals("AUTH_TOKEN_EXCEPTION")) {
                                text = LocaleController.getString("AccountAlreadyLoggedIn", R.string.AccountAlreadyLoggedIn);
                            } else {
                                text = LocaleController.getString("ErrorOccurred", R.string.ErrorOccurred) + "\n" + error.text;
                            }
                            AlertUtil.showSimpleAlert(this, LocaleController.getString("AuthAnotherClient", R.string.AuthAnotherClient), text);
                        });
                    }
                }));
                return Unit.INSTANCE;
            });
            builder.addCancelItem();
            builder.show();
            return;
        }
        final AlertDialog progressDialog = new AlertDialog(this, AlertDialog.ALERT_TYPE_SPINNER);
        final Runnable dismissLoading = () -> {
            if (progress != null) {
                progress.end();
            }
            if (progressDialog != null) {
                progressDialog.dismiss();
            }
        };
        final int[] requestId = new int[]{0};
        Runnable cancelRunnable = null;

        if (contactToken != null) {
            TLRPC.TL_contacts_importContactToken req = new TLRPC.TL_contacts_importContactToken();
            req.token = contactToken;
            requestId[0] = ConnectionsManager.getInstance(intentAccount).sendRequest(req, (response, error) -> AndroidUtilities.runOnUIThread(() -> {
                if (response instanceof TLRPC.User) {
                    TLRPC.User user = (TLRPC.User) response;
                    MessagesController.getInstance(intentAccount).putUser(user, false);
                    Bundle args = new Bundle();
                    args.putLong("user_id", user.id);
                    presentFragment(new ChatActivity(args));
                } else {
                    FileLog.e("cant import contact token. token=" + contactToken + " err=" + (error == null ? null : error.text));
                    BulletinFactory.of(mainFragmentsStack.get(mainFragmentsStack.size() - 1)).createErrorBulletin(LocaleController.getString(R.string.NoUsernameFound)).show();
                }

                try {
                    dismissLoading.run();
                } catch (Exception e) {
                    FileLog.e(e);
                }
            }));
        } else if (inputInvoiceSlug != null) {
            TLRPC.TL_payments_getPaymentForm req = new TLRPC.TL_payments_getPaymentForm();
            TLRPC.TL_inputInvoiceSlug invoiceSlug = new TLRPC.TL_inputInvoiceSlug();
            invoiceSlug.slug = inputInvoiceSlug;
            req.invoice = invoiceSlug;
            requestId[0] = ConnectionsManager.getInstance(intentAccount).sendRequest(req, (response, error) -> AndroidUtilities.runOnUIThread(() -> {
                if (error != null) {
                    BulletinFactory.of(mainFragmentsStack.get(mainFragmentsStack.size() - 1)).createErrorBulletin(LocaleController.getString(R.string.PaymentInvoiceLinkInvalid)).show();
                } else if (!LaunchActivity.this.isFinishing()) {
                    Toast.makeText(LaunchActivity.this, LocaleController.getString("nekoXPaymentRemovedToast", R.string.nekoXPaymentRemovedToast), Toast.LENGTH_LONG).show();
//                    if (response instanceof TLRPC.TL_payments_paymentForm) {
//                        TLRPC.TL_payments_paymentForm form = (TLRPC.TL_payments_paymentForm) response;
//                        MessagesController.getInstance(intentAccount).putUsers(form.users, false);
//                        presentFragment(new PaymentFormActivity(form, inputInvoiceSlug, getActionBarLayout().getLastFragment()));
//                    } else if (response instanceof TLRPC.TL_payments_paymentReceipt) {
//                        presentFragment(new PaymentFormActivity((TLRPC.TL_payments_paymentReceipt) response));
//                    }
                }

                try {
                    dismissLoading.run();
                } catch (Exception e) {
                    FileLog.e(e);
                }
            }));
        } else if (username != null) {
            TLObject req;
            if (AndroidUtilities.isNumeric(username)) {
                TLRPC.TL_contacts_resolvePhone resolvePhone = new TLRPC.TL_contacts_resolvePhone();
                resolvePhone.phone = username;
                req = resolvePhone;
            } else {
                TLRPC.TL_contacts_resolveUsername resolveUsername = new TLRPC.TL_contacts_resolveUsername();
                resolveUsername.username = username;
                req = resolveUsername;
            }
            requestId[0] = ConnectionsManager.getInstance(intentAccount).sendRequest(req, (response, error) -> AndroidUtilities.runOnUIThread(() -> {
                if (!LaunchActivity.this.isFinishing()) {
                    boolean hideProgressDialog = true;
                    TLRPC.TL_contacts_resolvedPeer res = (TLRPC.TL_contacts_resolvedPeer) response;
                    if (error == null && actionBarLayout != null && (game == null && voicechat == null || game != null && !res.users.isEmpty() || voicechat != null && !res.chats.isEmpty() || livestream != null && !res.chats.isEmpty())) {
                        MessagesController.getInstance(intentAccount).putUsers(res.users, false);
                        MessagesController.getInstance(intentAccount).putChats(res.chats, false);
                        MessagesStorage.getInstance(intentAccount).putUsersAndChats(res.users, res.chats, false, true);

                        if (!TextUtils.isEmpty(botAppMaybe)) {
                            TLRPC.User user = MessagesController.getInstance(intentAccount).getUser(res.peer.user_id);
                            if (user != null && user.bot) {
                                TLRPC.TL_messages_getBotApp getBotApp = new TLRPC.TL_messages_getBotApp();
                                TLRPC.TL_inputBotAppShortName app = new TLRPC.TL_inputBotAppShortName();
                                app.bot_id = MessagesController.getInstance(currentAccount).getInputUser(user);
                                app.short_name = botAppMaybe;
                                getBotApp.app = app;
                                ConnectionsManager.getInstance(currentAccount).sendRequest(getBotApp, (response1, error1) -> {
                                    if (error1 != null) {
                                        AndroidUtilities.runOnUIThread(()-> runLinkRequest(currentAccount, username, group, sticker, emoji, botUser, botChat, botChannel, botChatAdminParams, message, contactToken, hasUrl, messageId, channelId, threadId, commentId, game, auth, lang, unsupportedUrl, code, loginToken, wallPaper, inputInvoiceSlug, theme, voicechat, livestream, state, videoTimestamp, setAsAttachBot, attachMenuBotToOpen, attachMenuBotChoose, null, null, progress));
                                    } else {
                                        TLRPC.TL_messages_botApp botApp = (TLRPC.TL_messages_botApp) response1;
                                        AndroidUtilities.runOnUIThread(()->{
                                            dismissLoading.run();

                                            AtomicBoolean allowWrite = new AtomicBoolean();
                                            BaseFragment lastFragment = mainFragmentsStack.get(mainFragmentsStack.size() - 1);
                                            Runnable loadBotSheet = ()->{
                                                BotWebViewSheet sheet = new BotWebViewSheet(LaunchActivity.this, lastFragment.getResourceProvider());
                                                sheet.setParentActivity(LaunchActivity.this);
                                                sheet.requestWebView(currentAccount, user.id, user.id, null, null, BotWebViewSheet.TYPE_WEB_VIEW_BOT_APP, 0, false, lastFragment, botApp.app, allowWrite.get(), botAppStartParam, user);
                                                sheet.show();
                                            };

                                            if (botApp.inactive) {
                                                AlertDialog.Builder builder = new AlertDialog.Builder(LaunchActivity.this)
                                                        .setTopAnimation(R.raw.permission_request_apk, AlertsCreator.PERMISSIONS_REQUEST_TOP_ICON_SIZE, false, Theme.getColor(Theme.key_dialogTopBackground))
                                                        .setMessage(AndroidUtilities.replaceTags(LocaleController.formatString(R.string.BotStartAppPermission, botApp.app.title, UserObject.getUserName(user))))
                                                        .setPositiveButton(LocaleController.getString(R.string.Start), (dialog, which) -> loadBotSheet.run())
                                                        .setNegativeButton(LocaleController.getString(R.string.Cancel), null);

                                                if (botApp.request_write_access) {
                                                    allowWrite.set(true);

                                                    CheckBoxCell cell = new CheckBoxCell(LaunchActivity.this, 5, lastFragment.getResourceProvider());
                                                    cell.setBackground(Theme.getSelectorDrawable(false));
                                                    cell.setMultiline(true);
                                                    cell.setText(AndroidUtilities.replaceTags(LocaleController.formatString("OpenUrlOption2", R.string.OpenUrlOption2, UserObject.getUserName(user))), "", true, false);
                                                    cell.setPadding(LocaleController.isRTL ? AndroidUtilities.dp(16) : AndroidUtilities.dp(8), 0, LocaleController.isRTL ? AndroidUtilities.dp(8) : AndroidUtilities.dp(16), 0);
                                                    cell.setOnClickListener(v -> {
                                                        boolean allow = !cell.isChecked();
                                                        cell.setChecked(allow, true);
                                                        allowWrite.set(allow);
                                                    });

                                                    builder.setView(cell);
                                                }
                                                builder.show();
                                            } else {
                                                loadBotSheet.run();
                                            }
                                        });
                                    }
                                });
                                return;
                            }
                        }

                        if (setAsAttachBot != null && attachMenuBotToOpen == null) {
                            TLRPC.User user = MessagesController.getInstance(intentAccount).getUser(res.peer.user_id);
                            if (user != null && user.bot) {
                                if (user.bot_attach_menu) {
                                    TLRPC.TL_messages_getAttachMenuBot getAttachMenuBot = new TLRPC.TL_messages_getAttachMenuBot();
                                    getAttachMenuBot.bot = MessagesController.getInstance(intentAccount).getInputUser(res.peer.user_id);
                                    ConnectionsManager.getInstance(intentAccount).sendRequest(getAttachMenuBot, (response1, error1) -> AndroidUtilities.runOnUIThread(() -> {
                                        if (response1 instanceof TLRPC.TL_attachMenuBotsBot) {
                                            TLRPC.TL_attachMenuBotsBot attachMenuBotsBot = (TLRPC.TL_attachMenuBotsBot) response1;
                                            MessagesController.getInstance(intentAccount).putUsers(attachMenuBotsBot.users, false);
                                            TLRPC.TL_attachMenuBot attachMenuBot = attachMenuBotsBot.bot;
                                            BaseFragment lastFragment = mainFragmentsStack.get(mainFragmentsStack.size() - 1);

                                            List<String> chooserTargets = new ArrayList<>();
                                            if (!TextUtils.isEmpty(attachMenuBotChoose)) {
                                                for (String target : attachMenuBotChoose.split(" ")) {
                                                    if (MediaDataController.canShowAttachMenuBotForTarget(attachMenuBot, target)) {
                                                        chooserTargets.add(target);
                                                    }
                                                }
                                            }
                                            DialogsActivity dialogsActivity;

                                            if (!chooserTargets.isEmpty()) {
                                                Bundle args = new Bundle();
                                                args.putInt("dialogsType", DialogsActivity.DIALOGS_TYPE_START_ATTACH_BOT);
                                                args.putBoolean("onlySelect", true);

                                                args.putBoolean("allowGroups", chooserTargets.contains("groups"));
                                                args.putBoolean("allowUsers", chooserTargets.contains("users"));
                                                args.putBoolean("allowChannels", chooserTargets.contains("channels"));
                                                args.putBoolean("allowBots", chooserTargets.contains("bots"));

                                                dialogsActivity = new DialogsActivity(args);
                                                dialogsActivity.setDelegate((fragment, dids, message1, param, topicsFragment) -> {
                                                    long did = dids.get(0).dialogId;

                                                    Bundle args1 = new Bundle();
                                                    args1.putBoolean("scrollToTopOnResume", true);
                                                    if (DialogObject.isEncryptedDialog(did)) {
                                                        args1.putInt("enc_id", DialogObject.getEncryptedChatId(did));
                                                    } else if (DialogObject.isUserDialog(did)) {
                                                        args1.putLong("user_id", did);
                                                    } else {
                                                        args1.putLong("chat_id", -did);
                                                    }
                                                    args1.putString("attach_bot", UserObject.getPublicUsername(user));
                                                    if (setAsAttachBot != null) {
                                                        args1.putString("attach_bot_start_command", setAsAttachBot);
                                                    }
                                                    if (MessagesController.getInstance(intentAccount).checkCanOpenChat(args1, fragment)) {
                                                        NotificationCenter.getInstance(intentAccount).postNotificationName(NotificationCenter.closeChats);
                                                        actionBarLayout.presentFragment(new ChatActivity(args1), true, false, true, false);
                                                    }
                                                    return true;
                                                });
                                            } else {
                                                dialogsActivity = null;
                                            }

                                            if (!attachMenuBot.inactive) {
                                                if (dialogsActivity != null) {
                                                    presentFragment(dialogsActivity);
                                                } else if (lastFragment instanceof ChatActivity) {
                                                    ChatActivity chatActivity = (ChatActivity) lastFragment;
                                                    if (!MediaDataController.canShowAttachMenuBot(attachMenuBot, chatActivity.getCurrentUser() != null ? chatActivity.getCurrentUser() : chatActivity.getCurrentChat())) {
                                                        BulletinFactory.of(lastFragment).createErrorBulletin(LocaleController.getString(R.string.BotAlreadyAddedToAttachMenu)).show();
                                                        return;
                                                    }
                                                    chatActivity.openAttachBotLayout(user.id, setAsAttachBot);
                                                } else {
                                                    BulletinFactory.of(lastFragment).createErrorBulletin(LocaleController.getString(R.string.BotAlreadyAddedToAttachMenu)).show();
                                                }
                                            } else {
                                                AttachBotIntroTopView introTopView = new AttachBotIntroTopView(LaunchActivity.this);
                                                introTopView.setColor(Theme.getColor(Theme.key_chat_attachIcon));
                                                introTopView.setBackgroundColor(Theme.getColor(Theme.key_dialogTopBackground));
                                                introTopView.setAttachBot(attachMenuBot);

                                                AtomicBoolean allowWrite = new AtomicBoolean();
                                                AlertDialog.Builder builder = new AlertDialog.Builder(LaunchActivity.this)
                                                        .setTopView(introTopView)
                                                        .setMessage(AndroidUtilities.replaceTags(LocaleController.formatString("BotRequestAttachPermission", R.string.BotRequestAttachPermission, UserObject.getUserName(user))))
                                                        .setPositiveButton(LocaleController.getString(R.string.BotAddToMenu), (dialog, which) -> {
                                                            TLRPC.TL_messages_toggleBotInAttachMenu botRequest = new TLRPC.TL_messages_toggleBotInAttachMenu();
                                                            botRequest.bot = MessagesController.getInstance(intentAccount).getInputUser(res.peer.user_id);
                                                            botRequest.enabled = true;
                                                            botRequest.write_allowed = allowWrite.get();

                                                            ConnectionsManager.getInstance(intentAccount).sendRequest(botRequest, (response2, error2) -> AndroidUtilities.runOnUIThread(() -> {
                                                                if (response2 instanceof TLRPC.TL_boolTrue) {
                                                                    MediaDataController.getInstance(intentAccount).loadAttachMenuBots(false, true);

                                                                    if (dialogsActivity != null) {
                                                                        presentFragment(dialogsActivity);
                                                                    } else if (lastFragment instanceof ChatActivity) {
                                                                        ((ChatActivity) lastFragment).openAttachBotLayout(user.id, setAsAttachBot);
                                                                    }
                                                                }
                                                            }), ConnectionsManager.RequestFlagInvokeAfter | ConnectionsManager.RequestFlagFailOnServerErrors);
                                                        })
                                                        .setNegativeButton(LocaleController.getString(R.string.Cancel), null);

                                                if (attachMenuBot.request_write_access) {
                                                    allowWrite.set(true);

                                                    CheckBoxCell cell = new CheckBoxCell(LaunchActivity.this, 5, lastFragment.getResourceProvider());
                                                    cell.setBackground(Theme.getSelectorDrawable(false));
                                                    cell.setMultiline(true);
                                                    cell.setText(AndroidUtilities.replaceTags(LocaleController.formatString("OpenUrlOption2", R.string.OpenUrlOption2, UserObject.getUserName(user))), "", true, false);
                                                    cell.setPadding(LocaleController.isRTL ? AndroidUtilities.dp(16) : AndroidUtilities.dp(8), 0, LocaleController.isRTL ? AndroidUtilities.dp(8) : AndroidUtilities.dp(16), 0);
                                                    cell.setOnClickListener(v -> {
                                                        boolean allow = !cell.isChecked();
                                                        cell.setChecked(allow, true);
                                                        allowWrite.set(allow);
                                                    });

                                                    builder.setView(cell);
                                                }
                                                builder.show();
                                            }
                                        } else {
                                            BulletinFactory.of(mainFragmentsStack.get(mainFragmentsStack.size() - 1)).createErrorBulletin(LocaleController.getString(R.string.BotCantAddToAttachMenu)).show();
                                        }
                                    }));
                                } else {
                                    BulletinFactory.of(mainFragmentsStack.get(mainFragmentsStack.size() - 1)).createErrorBulletin(LocaleController.getString(R.string.BotCantAddToAttachMenu)).show();
                                }
                            } else {
                                BulletinFactory.of(mainFragmentsStack.get(mainFragmentsStack.size() - 1)).createErrorBulletin(LocaleController.getString(R.string.BotSetAttachLinkNotBot)).show();
                            }
                        } else if (messageId != null && (commentId != null || threadId != null) && !res.chats.isEmpty()) {
                            requestId[0] = runCommentRequest(intentAccount, dismissLoading, messageId, commentId, threadId, res.chats.get(0));
                            if (requestId[0] != 0) {
                                hideProgressDialog = false;
                            }
                        } else if (game != null) {
                            Bundle args = new Bundle();
                            args.putBoolean("onlySelect", true);
                            args.putBoolean("cantSendToChannels", true);
                            args.putInt("dialogsType", DialogsActivity.DIALOGS_TYPE_BOT_SHARE);
                            args.putString("selectAlertString", LocaleController.getString("SendGameToText", R.string.SendGameToText));
                            args.putString("selectAlertStringGroup", LocaleController.getString("SendGameToGroupText", R.string.SendGameToGroupText));
                            DialogsActivity fragment = new DialogsActivity(args);
                            fragment.setDelegate((fragment1, dids, message1, param, topicsFragment) -> {
                                long did = dids.get(0).dialogId;
                                TLRPC.TL_inputMediaGame inputMediaGame = new TLRPC.TL_inputMediaGame();
                                inputMediaGame.id = new TLRPC.TL_inputGameShortName();
                                inputMediaGame.id.short_name = game;
                                inputMediaGame.id.bot_id = MessagesController.getInstance(intentAccount).getInputUser(res.users.get(0));
                                SendMessagesHelper.getInstance(intentAccount).sendGame(MessagesController.getInstance(intentAccount).getInputPeer(did), inputMediaGame, 0, 0);

                                Bundle args1 = new Bundle();
                                args1.putBoolean("scrollToTopOnResume", true);
                                if (DialogObject.isEncryptedDialog(did)) {
                                    args1.putInt("enc_id", DialogObject.getEncryptedChatId(did));
                                } else if (DialogObject.isUserDialog(did)) {
                                    args1.putLong("user_id", did);
                                } else {
                                    args1.putLong("chat_id", -did);
                                }
                                if (MessagesController.getInstance(intentAccount).checkCanOpenChat(args1, fragment1)) {
                                    NotificationCenter.getInstance(intentAccount).postNotificationName(NotificationCenter.closeChats);
                                    actionBarLayout.presentFragment(new ChatActivity(args1), true, false, true, false);
                                }
                                return true;
                            });
                            boolean removeLast;
                            if (AndroidUtilities.isTablet()) {
                                removeLast = layersActionBarLayout.getFragmentStack().size() > 0 && layersActionBarLayout.getFragmentStack().get(layersActionBarLayout.getFragmentStack().size() - 1) instanceof DialogsActivity;
                            } else {
                                removeLast = actionBarLayout.getFragmentStack().size() > 1 && actionBarLayout.getFragmentStack().get(actionBarLayout.getFragmentStack().size() - 1) instanceof DialogsActivity;
                            }
                            actionBarLayout.presentFragment(fragment, removeLast, true, true, false);
                            if (SecretMediaViewer.hasInstance() && SecretMediaViewer.getInstance().isVisible()) {
                                SecretMediaViewer.getInstance().closePhoto(false, false);
                            } else if (PhotoViewer.hasInstance() && PhotoViewer.getInstance().isVisible()) {
                                PhotoViewer.getInstance().closePhoto(false, true);
                            } else if (ArticleViewer.hasInstance() && ArticleViewer.getInstance().isVisible()) {
                                ArticleViewer.getInstance().close(false, true);
                            }
                            if (GroupCallActivity.groupCallInstance != null) {
                                GroupCallActivity.groupCallInstance.dismiss();
                            }
                            drawerLayoutContainer.setAllowOpenDrawer(false, false);
                            if (AndroidUtilities.isTablet()) {
                                actionBarLayout.rebuildFragments(INavigationLayout.REBUILD_FLAG_REBUILD_LAST);
                                rightActionBarLayout.rebuildFragments(INavigationLayout.REBUILD_FLAG_REBUILD_LAST);
                            } else {
                                drawerLayoutContainer.setAllowOpenDrawer(true, false);
                            }
                        } else if (botChat != null || botChannel != null) {
                            final TLRPC.User user = !res.users.isEmpty() ? res.users.get(0) : null;
                            if (user == null || user.bot && user.bot_nochats) {
                                try {
                                    if (!mainFragmentsStack.isEmpty()) {
                                        BulletinFactory.of(mainFragmentsStack.get(mainFragmentsStack.size() - 1)).createErrorBulletin(LocaleController.getString("BotCantJoinGroups", R.string.BotCantJoinGroups)).show();
                                    }
                                } catch (Exception e) {
                                    FileLog.e(e);
                                }
                                return;
                            }
                            Bundle args = new Bundle();
                            args.putBoolean("onlySelect", true);
                            args.putInt("dialogsType", DialogsActivity.DIALOGS_TYPE_ADD_USERS_TO);
                            args.putBoolean("resetDelegate", false);
                            args.putBoolean("closeFragment", false);
                            args.putBoolean("allowGroups", botChat != null);
                            args.putBoolean("allowChannels", botChannel != null);
                            final String botHash = TextUtils.isEmpty(botChat) ? (TextUtils.isEmpty(botChannel) ? null : botChannel) : botChat;
//                            args.putString("addToGroupAlertString", LocaleController.formatString("AddToTheGroupAlertText", R.string.AddToTheGroupAlertText, UserObject.getUserName(user), "%1$s"));
                            DialogsActivity fragment = new DialogsActivity(args);
                            fragment.setDelegate((fragment12, dids, message1, param, topicsFragment) -> {
                                long did = dids.get(0).dialogId;

                                TLRPC.Chat chat = MessagesController.getInstance(currentAccount).getChat(-did);
                                if (chat != null && (chat.creator || chat.admin_rights != null && chat.admin_rights.add_admins)) {
                                    MessagesController.getInstance(intentAccount).checkIsInChat(false, chat, user, (isInChatAlready, currentRights, currentRank) -> AndroidUtilities.runOnUIThread(() -> {
                                        TLRPC.TL_chatAdminRights requestingRights = null;
                                        if (botChatAdminParams != null) {
                                            String[] adminParams = botChatAdminParams.split("\\+| ");
                                            requestingRights = new TLRPC.TL_chatAdminRights();
                                            final int count = adminParams.length;
                                            for (int i = 0; i < count; ++i) {
                                                String adminParam = adminParams[i];
                                                switch (adminParam) {
                                                    case "change_info":
                                                        requestingRights.change_info = true;
                                                        break;
                                                    case "post_messages":
                                                        requestingRights.post_messages = true;
                                                        break;
                                                    case "edit_messages":
                                                        requestingRights.edit_messages = true;
                                                        break;
                                                    case "add_admins":
                                                    case "promote_members":
                                                        requestingRights.add_admins = true;
                                                        break;
                                                    case "delete_messages":
                                                        requestingRights.delete_messages = true;
                                                        break;
                                                    case "ban_users":
                                                    case "restrict_members":
                                                        requestingRights.ban_users = true;
                                                        break;
                                                    case "invite_users":
                                                        requestingRights.invite_users = true;
                                                        break;
                                                    case "pin_messages":
                                                        requestingRights.pin_messages = true;
                                                        break;
                                                    case "manage_video_chats":
                                                    case "manage_call":
                                                        requestingRights.manage_call = true;
                                                        break;
                                                    case "manage_chat":
                                                    case "other":
                                                        requestingRights.other = true;
                                                        break;
                                                    case "anonymous":
                                                        requestingRights.anonymous = true;
                                                        break;
                                                }
                                            }
                                        }
                                        TLRPC.TL_chatAdminRights editRights = null;
                                        if (requestingRights != null || currentRights != null) {
                                            if (requestingRights == null) {
                                                editRights = currentRights;
                                            } else if (currentRights == null) {
                                                editRights = requestingRights;
                                            } else {
                                                editRights = currentRights;
                                                editRights.change_info = requestingRights.change_info || editRights.change_info;
                                                editRights.post_messages = requestingRights.post_messages || editRights.post_messages;
                                                editRights.edit_messages = requestingRights.edit_messages || editRights.edit_messages;
                                                editRights.add_admins = requestingRights.add_admins || editRights.add_admins;
                                                editRights.delete_messages = requestingRights.delete_messages || editRights.delete_messages;
                                                editRights.ban_users = requestingRights.ban_users || editRights.ban_users;
                                                editRights.invite_users = requestingRights.invite_users || editRights.invite_users;
                                                editRights.pin_messages = requestingRights.pin_messages || editRights.pin_messages;
                                                editRights.manage_call = requestingRights.manage_call || editRights.manage_call;
                                                editRights.anonymous = requestingRights.anonymous || editRights.anonymous;
                                                editRights.other = requestingRights.other || editRights.other;
                                            }
                                        }
                                        if (isInChatAlready && requestingRights == null && !TextUtils.isEmpty(botHash)) {
                                            Runnable onFinish = () -> {
                                                NotificationCenter.getInstance(intentAccount).postNotificationName(NotificationCenter.closeChats);

                                                Bundle args1 = new Bundle();
                                                args1.putBoolean("scrollToTopOnResume", true);
                                                args1.putLong("chat_id", chat.id);
                                                if (!MessagesController.getInstance(currentAccount).checkCanOpenChat(args1, fragment)) {
                                                    return;
                                                }
                                                ChatActivity chatActivity = new ChatActivity(args1);
                                                presentFragment(chatActivity, true, false);
                                            };
                                            MessagesController.getInstance(currentAccount).addUserToChat(chat.id, user, 0, botHash, fragment, true, onFinish, null);
                                        } else {
                                            ChatRightsEditActivity editRightsActivity = new ChatRightsEditActivity(user.id, -did, editRights, null, null, currentRank, ChatRightsEditActivity.TYPE_ADD_BOT, true, !isInChatAlready, botHash);
                                            editRightsActivity.setDelegate(new ChatRightsEditActivity.ChatRightsEditActivityDelegate() {
                                                @Override
                                                public void didSetRights(int rights, TLRPC.TL_chatAdminRights rightsAdmin, TLRPC.TL_chatBannedRights rightsBanned, String rank) {
                                                    fragment.removeSelfFromStack();
                                                    NotificationCenter.getInstance(intentAccount).postNotificationName(NotificationCenter.closeChats);
                                                }

                                                @Override
                                                public void didChangeOwner(TLRPC.User user) {
                                                }
                                            });
                                            actionBarLayout.presentFragment(editRightsActivity, false);
                                        }
                                    }));
                                } else {
                                    AlertDialog.Builder builder = new AlertDialog.Builder(this);
                                    builder.setTitle(LocaleController.getString("AddBot", R.string.AddBot));
                                    String chatName = chat == null ? "" : chat.title;
                                    builder.setMessage(AndroidUtilities.replaceTags(LocaleController.formatString("AddMembersAlertNamesText", R.string.AddMembersAlertNamesText, UserObject.getUserName(user), chatName)));
                                    builder.setNegativeButton(LocaleController.getString("Cancel", R.string.Cancel), null);
                                    builder.setPositiveButton(LocaleController.getString("AddBot", R.string.AddBot), (di, i) -> {
                                        Bundle args12 = new Bundle();
                                        args12.putBoolean("scrollToTopOnResume", true);
                                        args12.putLong("chat_id", -did);

                                        ChatActivity chatActivity = new ChatActivity(args12);
                                        NotificationCenter.getInstance(intentAccount).postNotificationName(NotificationCenter.closeChats);
                                        MessagesController.getInstance(intentAccount).addUserToChat(-did, user, 0, botHash, chatActivity, null);
                                        actionBarLayout.presentFragment(chatActivity, true, false, true, false);
                                    });
                                    builder.show();
                                }
                                return true;
                            });
                            presentFragment(fragment);
                        } else {

                            long dialog_id;
                            boolean isBot = false;
                            Bundle args = new Bundle();
                            if (!res.chats.isEmpty()) {
                                args.putLong("chat_id", res.chats.get(0).id);
                                dialog_id = -res.chats.get(0).id;
                            } else {
                                args.putLong("user_id", res.users.get(0).id);
                                dialog_id = res.users.get(0).id;
                            }
                            if (botUser != null && res.users.size() > 0 && res.users.get(0).bot) {
                                args.putString("botUser", botUser);
                                isBot = true;
                            }
                            if (navigateToPremiumBot) {
                                navigateToPremiumBot = false;
                                args.putBoolean("premium_bot", true);
                            }
                            if (messageId != null) {
                                args.putInt("message_id", messageId);
                            }
                            if (voicechat != null) {
                                args.putString("voicechat", voicechat);
                            }
                            if (livestream != null) {
                                args.putString("livestream", livestream);
                            }
                            if (videoTimestamp >= 0) {
                                args.putInt("video_timestamp", videoTimestamp);
                            }
                            if (attachMenuBotToOpen != null) {
                                args.putString("attach_bot", attachMenuBotToOpen);
                            }
                            if (setAsAttachBot != null) {
                                args.putString("attach_bot_start_command", setAsAttachBot);
                            }
                            BaseFragment lastFragment = !mainFragmentsStack.isEmpty() && voicechat == null ? mainFragmentsStack.get(mainFragmentsStack.size() - 1) : null;
                            if (lastFragment == null || MessagesController.getInstance(intentAccount).checkCanOpenChat(args, lastFragment)) {
                                if (isBot && lastFragment instanceof ChatActivity && ((ChatActivity) lastFragment).getDialogId() == dialog_id) {
                                    ((ChatActivity) lastFragment).setBotUser(botUser);
                                } else {
                                    TLRPC.Chat chat = MessagesController.getInstance(currentAccount).getChat(-dialog_id);
                                    if (chat != null && chat.forum) {
                                        Integer topicId = threadId;
                                        if (topicId == null) {
                                            topicId = messageId;
                                        }
                                        if (topicId != null && topicId != 0) {
                                            openForumFromLink(dialog_id, topicId, messageId, () -> {
                                                try {
                                                    dismissLoading.run();
                                                } catch (Exception e) {
                                                    FileLog.e(e);
                                                }
                                            });
                                        } else {
                                            Bundle bundle = new Bundle();
                                            bundle.putLong("chat_id", -dialog_id);
                                            presentFragment(new TopicsFragment(bundle));
                                            try {
                                                dismissLoading.run();
                                            } catch (Exception e) {
                                                FileLog.e(e);
                                            }
                                        }
                                    } else {
                                        MessagesController.getInstance(intentAccount).ensureMessagesLoaded(dialog_id, messageId == null ? 0 : messageId, new MessagesController.MessagesLoadedCallback() {
                                            @Override
                                            public void onMessagesLoaded(boolean fromCache) {
                                                try {
                                                    dismissLoading.run();
                                                } catch (Exception e) {
                                                    FileLog.e(e);
                                                }
                                                if (!LaunchActivity.this.isFinishing()) {
                                                    BaseFragment voipLastFragment;
                                                    if (livestream == null || !(lastFragment instanceof ChatActivity) || ((ChatActivity) lastFragment).getDialogId() != dialog_id) {
                                                        if (lastFragment instanceof ChatActivity && ((ChatActivity) lastFragment).getDialogId() == dialog_id && messageId == null) {
                                                            ChatActivity chatActivity = (ChatActivity) lastFragment;
                                                            ViewGroup v = chatActivity.getChatListView();
                                                            AndroidUtilities.shakeViewSpring(v, 5);
                                                            BotWebViewVibrationEffect.APP_ERROR.vibrate();

                                                            v = chatActivity.getChatActivityEnterView();
                                                            for (int i = 0; i < v.getChildCount(); i++) {
                                                                AndroidUtilities.shakeViewSpring(v.getChildAt(i), 5);
                                                            }
                                                            v = chatActivity.getActionBar();
                                                            for (int i = 0; i < v.getChildCount(); i++) {
                                                                AndroidUtilities.shakeViewSpring(v.getChildAt(i), 5);
                                                            }
                                                            voipLastFragment = lastFragment;
                                                        } else {
                                                            ChatActivity fragment = new ChatActivity(args);
                                                            actionBarLayout.presentFragment(fragment);
                                                            voipLastFragment = fragment;
                                                        }
                                                    } else {
                                                        voipLastFragment = lastFragment;
                                                    }

                                                    AndroidUtilities.runOnUIThread(() -> {
                                                        if (livestream != null) {
                                                            AccountInstance accountInstance = AccountInstance.getInstance(currentAccount);
                                                            ChatObject.Call cachedCall = accountInstance.getMessagesController().getGroupCall(-dialog_id, false);
                                                            if (cachedCall != null) {
                                                                VoIPHelper.startCall(accountInstance.getMessagesController().getChat(-dialog_id), accountInstance.getMessagesController().getInputPeer(dialog_id), null, false, cachedCall == null || !cachedCall.call.rtmp_stream, LaunchActivity.this, voipLastFragment, accountInstance);
                                                            } else {
                                                                TLRPC.ChatFull chatFull = accountInstance.getMessagesController().getChatFull(-dialog_id);
                                                                if (chatFull != null) {
                                                                    if (chatFull.call == null) {
                                                                        if (voipLastFragment.getParentActivity() != null) {
                                                                            BulletinFactory.of(voipLastFragment).createSimpleBulletin(R.raw.linkbroken, LocaleController.getString("InviteExpired", R.string.InviteExpired)).show();
                                                                        }
                                                                    } else {
                                                                        accountInstance.getMessagesController().getGroupCall(-dialog_id, true, () -> AndroidUtilities.runOnUIThread(() -> {
                                                                            ChatObject.Call call = accountInstance.getMessagesController().getGroupCall(-dialog_id, false);
                                                                            VoIPHelper.startCall(accountInstance.getMessagesController().getChat(-dialog_id), accountInstance.getMessagesController().getInputPeer(dialog_id), null, false, call == null || !call.call.rtmp_stream, LaunchActivity.this, voipLastFragment, accountInstance);
                                                                        }));
                                                                    }
                                                                }
                                                            }
                                                        }
                                                    }, 150);
                                                }
                                            }

                                            @Override
                                            public void onError() {
                                                if (!LaunchActivity.this.isFinishing()) {
                                                    BaseFragment fragment = mainFragmentsStack.get(mainFragmentsStack.size() - 1);
                                                    AlertsCreator.showSimpleAlert(fragment, LocaleController.getString("JoinToGroupErrorNotExist", R.string.JoinToGroupErrorNotExist));
                                                }
                                                try {
                                                    dismissLoading.run();
                                                } catch (Exception e) {
                                                    FileLog.e(e);
                                                }
                                            }
                                        });
                                    }
                                    hideProgressDialog = false;
                                }
                            }
                        }
                    } else {
                        try {
                            if (!mainFragmentsStack.isEmpty()) {
                                BaseFragment fragment = mainFragmentsStack.get(mainFragmentsStack.size() - 1);
                                if (fragment instanceof ChatActivity) {
                                    ((ChatActivity) fragment).shakeContent();
                                }
                                if (error != null && error.text != null && error.text.startsWith("FLOOD_WAIT")) {
                                    BulletinFactory.of(fragment).createErrorBulletin(LocaleController.getString("FloodWait", R.string.FloodWait)).show();
                                } else if (AndroidUtilities.isNumeric(username)) {
                                    BulletinFactory.of(fragment).createErrorBulletin(LocaleController.getString("NoPhoneFound", R.string.NoPhoneFound)).show();
                                } else {
                                    BulletinFactory.of(fragment).createErrorBulletin(LocaleController.getString("NoUsernameFound", R.string.NoUsernameFound)).show();
                                }
                            }
                        } catch (Exception e) {
                            FileLog.e(e);
                        }
                    }

                    if (hideProgressDialog) {
                        try {
                            dismissLoading.run();
                        } catch (Exception e) {
                            FileLog.e(e);
                        }
                    }
                }
            }, ConnectionsManager.RequestFlagFailOnServerErrors));
        } else if (group != null) {
            if (state == 0 || state == 3) {
                final TLRPC.TL_messages_checkChatInvite req = new TLRPC.TL_messages_checkChatInvite();
                req.hash = group;
                requestId[0] = ConnectionsManager.getInstance(intentAccount).sendRequest(req, (response, error) -> AndroidUtilities.runOnUIThread(() -> {
                    if (!LaunchActivity.this.isFinishing()) {
                        boolean hideProgressDialog = true;
                        if (error == null && actionBarLayout != null) {
                            TLRPC.ChatInvite invite = (TLRPC.ChatInvite) response;
                            if (invite.chat != null && (!ChatObject.isLeftFromChat(invite.chat) || !invite.chat.kicked && (ChatObject.isPublic(invite.chat) || invite instanceof TLRPC.TL_chatInvitePeek || invite.chat.has_geo))) {
                                MessagesController.getInstance(intentAccount).putChat(invite.chat, false);
                                ArrayList<TLRPC.Chat> chats = new ArrayList<>();
                                chats.add(invite.chat);
                                MessagesStorage.getInstance(intentAccount).putUsersAndChats(null, chats, false, true);
                                Bundle args = new Bundle();
                                args.putLong("chat_id", invite.chat.id);
                                if (mainFragmentsStack.isEmpty() || MessagesController.getInstance(intentAccount).checkCanOpenChat(args, mainFragmentsStack.get(mainFragmentsStack.size() - 1))) {
                                    boolean[] canceled = new boolean[1];
                                    progressDialog.setOnCancelListener(dialog -> canceled[0] = true);
                                    if (invite.chat.forum) {
                                        Bundle bundle = new Bundle();
                                        bundle.putLong("chat_id", invite.chat.id);
                                        presentFragment(new TopicsFragment(bundle));
                                    } else {
                                        MessagesController.getInstance(intentAccount).ensureMessagesLoaded(-invite.chat.id, 0, new MessagesController.MessagesLoadedCallback() {
                                            @Override
                                            public void onMessagesLoaded(boolean fromCache) {
                                                try {
                                                    dismissLoading.run();
                                                } catch (Exception e) {
                                                    FileLog.e(e);
                                                }
                                                if (canceled[0]) {
                                                    return;
                                                }
                                                ChatActivity fragment = new ChatActivity(args);
                                                if (invite instanceof TLRPC.TL_chatInvitePeek) {
                                                    fragment.setChatInvite(invite);
                                                }
                                                actionBarLayout.presentFragment(fragment);
                                            }

                                            @Override
                                            public void onError() {
                                                if (!LaunchActivity.this.isFinishing()) {
                                                    BaseFragment fragment = mainFragmentsStack.get(mainFragmentsStack.size() - 1);
                                                    AlertsCreator.showSimpleAlert(fragment, LocaleController.getString("JoinToGroupErrorNotExist", R.string.JoinToGroupErrorNotExist));
                                                }
                                                try {
                                                    dismissLoading.run();
                                                } catch (Exception e) {
                                                    FileLog.e(e);
                                                }
                                            }
                                        });
                                        hideProgressDialog = false;
                                    }

                                }
                            } else {
                                BaseFragment fragment = mainFragmentsStack.get(mainFragmentsStack.size() - 1);
                                fragment.showDialog(new JoinGroupAlert(LaunchActivity.this, invite, group, fragment, (fragment instanceof ChatActivity ? ((ChatActivity) fragment).themeDelegate : null)));
                            }
                        } else {
                            AlertDialog.Builder builder = new AlertDialog.Builder(LaunchActivity.this);
                            builder.setTitle(LocaleController.getString("NekoX", R.string.NekoX));
                            if (error.text.startsWith("FLOOD_WAIT")) {
                                builder.setMessage(LocaleController.getString("FloodWait", R.string.FloodWait));
                            } else if (error.text.startsWith("INVITE_HASH_EXPIRED")) {
                                builder.setTitle(LocaleController.getString("ExpiredLink", R.string.ExpiredLink));
                                builder.setMessage(LocaleController.getString("InviteExpired", R.string.InviteExpired));
                            } else {
                                builder.setMessage(LocaleController.getString("JoinToGroupErrorNotExist", R.string.JoinToGroupErrorNotExist));
                            }
                            builder.setPositiveButton(LocaleController.getString("OK", R.string.OK), null);
                            showAlertDialog(builder);
                        }

                        try {
                            if (hideProgressDialog) {
                                dismissLoading.run();
                            }
                        } catch (Exception e) {
                            FileLog.e(e);
                        }
                    }
                }), ConnectionsManager.RequestFlagFailOnServerErrors);
            } else if (state == 1) {
                TLRPC.TL_messages_importChatInvite req = new TLRPC.TL_messages_importChatInvite();
                req.hash = group;
                ConnectionsManager.getInstance(intentAccount).sendRequest(req, (response, error) -> {
                    if (error == null) {
                        TLRPC.Updates updates = (TLRPC.Updates) response;
                        MessagesController.getInstance(intentAccount).processUpdates(updates, false);
                    }
                    AndroidUtilities.runOnUIThread(() -> {
                        if (!LaunchActivity.this.isFinishing()) {
                            try {
                                dismissLoading.run();
                            } catch (Exception e) {
                                FileLog.e(e);
                            }
                            if (error == null) {
                                if (actionBarLayout != null) {
                                    TLRPC.Updates updates = (TLRPC.Updates) response;
                                    if (!updates.chats.isEmpty()) {
                                        TLRPC.Chat chat = updates.chats.get(0);
                                        chat.left = false;
                                        chat.kicked = false;
                                        MessagesController.getInstance(intentAccount).putUsers(updates.users, false);
                                        MessagesController.getInstance(intentAccount).putChats(updates.chats, false);
                                        Bundle args = new Bundle();
                                        args.putLong("chat_id", chat.id);
                                        if (mainFragmentsStack.isEmpty() || MessagesController.getInstance(intentAccount).checkCanOpenChat(args, mainFragmentsStack.get(mainFragmentsStack.size() - 1))) {
                                            ChatActivity fragment = new ChatActivity(args);
                                            NotificationCenter.getInstance(intentAccount).postNotificationName(NotificationCenter.closeChats);
                                            actionBarLayout.presentFragment(fragment, false, true, true, false);
                                        }
                                    }
                                }
                            } else {
                                AlertDialog.Builder builder = new AlertDialog.Builder(LaunchActivity.this);
                                builder.setTitle(LocaleController.getString("NekoX", R.string.NekoX));
                                if (error.text.startsWith("FLOOD_WAIT")) {
                                    builder.setMessage(LocaleController.getString("FloodWait", R.string.FloodWait));
                                } else if (error.text.equals("USERS_TOO_MUCH")) {
                                    builder.setMessage(LocaleController.getString("JoinToGroupErrorFull", R.string.JoinToGroupErrorFull));
                                } else {
                                    builder.setMessage(LocaleController.getString("JoinToGroupErrorNotExist", R.string.JoinToGroupErrorNotExist));
                                }
                                builder.setPositiveButton(LocaleController.getString("OK", R.string.OK), null);
                                showAlertDialog(builder);
                            }
                        }
                    });
                }, ConnectionsManager.RequestFlagFailOnServerErrors);
            }
        } else if (sticker != null) {
            if (!mainFragmentsStack.isEmpty()) {
                TLRPC.InputStickerSet input;
                if ("emoji".equals(sticker)) {
                    input = new TLRPC.TL_inputStickerSetAnimatedEmoji();
                } else if (sticker.startsWith("dice/")) {
                    TLRPC.TL_inputStickerSetDice stickerset = new TLRPC.TL_inputStickerSetDice();
                    stickerset.emoticon = StrUtil.subAfter(sticker, "dice/", true);
                    input = stickerset;
                } else {
                    TLRPC.TL_inputStickerSetShortName stickerset = new TLRPC.TL_inputStickerSetShortName();
                    stickerset.short_name = sticker != null ? sticker : emoji;
                    input = stickerset;
                }
                BaseFragment fragment = mainFragmentsStack.get(mainFragmentsStack.size() - 1);
                StickersAlert alert;
                if (fragment instanceof ChatActivity) {
                    ChatActivity chatActivity = (ChatActivity) fragment;
                    alert = new StickersAlert(LaunchActivity.this, fragment, input, null, chatActivity.getChatActivityEnterViewForStickers(), chatActivity.getResourceProvider());
                    alert.setCalcMandatoryInsets(chatActivity.isKeyboardVisible());
                } else {
                    alert = new StickersAlert(LaunchActivity.this, fragment, input, null, null);
                }
                alert.probablyEmojis = emoji != null;
                fragment.showDialog(alert);
            }
            return;
        } else if (emoji != null) {
            if (!mainFragmentsStack.isEmpty()) {
                TLRPC.TL_inputStickerSetShortName stickerset = new TLRPC.TL_inputStickerSetShortName();
                stickerset.short_name = sticker != null ? sticker : emoji;
                ArrayList<TLRPC.InputStickerSet> sets = new ArrayList<>(1);
                sets.add(stickerset);
                BaseFragment fragment = mainFragmentsStack.get(mainFragmentsStack.size() - 1);
                EmojiPacksAlert alert;
                if (fragment instanceof ChatActivity) {
                    ChatActivity chatActivity = (ChatActivity) fragment;
                    alert = new EmojiPacksAlert(fragment, LaunchActivity.this, chatActivity.getResourceProvider(), sets);
                    alert.setCalcMandatoryInsets(chatActivity.isKeyboardVisible());
                } else {
                    alert = new EmojiPacksAlert(fragment, LaunchActivity.this, null, sets);
                }
                fragment.showDialog(alert);
            }
            return;
        } else if (message != null) {
            Bundle args = new Bundle();
            args.putBoolean("onlySelect", true);
            args.putInt("dialogsType", DialogsActivity.DIALOGS_TYPE_FORWARD);
            DialogsActivity fragment = new DialogsActivity(args);
            fragment.setDelegate((fragment13, dids, m, param, topicsFragment) -> {
                long did = dids.get(0).dialogId;
                Bundle args13 = new Bundle();
                args13.putBoolean("scrollToTopOnResume", true);
                args13.putBoolean("hasUrl", hasUrl);
                if (DialogObject.isEncryptedDialog(did)) {
                    args13.putInt("enc_id", DialogObject.getEncryptedChatId(did));
                } else if (DialogObject.isUserDialog(did)) {
                    args13.putLong("user_id", did);
                } else {
                    args13.putLong("chat_id", -did);
                }
                if (MessagesController.getInstance(intentAccount).checkCanOpenChat(args13, fragment13)) {
                    NotificationCenter.getInstance(intentAccount).postNotificationName(NotificationCenter.closeChats);
                    MediaDataController.getInstance(intentAccount).saveDraft(did, 0, message, null, null, false);
                    actionBarLayout.presentFragment(new ChatActivity(args13), true, false, true, false);
                }
                return true;
            });
            presentFragment(fragment, false, true);
        } else if (auth != null) {
            final int bot_id = Utilities.parseInt(auth.get("bot_id"));
            if (bot_id == 0) {
                return;
            }
            final String payload = auth.get("payload");
            final String nonce = auth.get("nonce");
            final String callbackUrl = auth.get("callback_url");
            final TLRPC.TL_account_getAuthorizationForm req = new TLRPC.TL_account_getAuthorizationForm();
            req.bot_id = bot_id;
            req.scope = auth.get("scope");
            req.public_key = auth.get("public_key");
            requestId[0] = ConnectionsManager.getInstance(intentAccount).sendRequest(req, (response, error) -> {
                final TLRPC.TL_account_authorizationForm authorizationForm = (TLRPC.TL_account_authorizationForm) response;
                if (authorizationForm != null) {
                    TLRPC.TL_account_getPassword req2 = new TLRPC.TL_account_getPassword();
                    requestId[0] = ConnectionsManager.getInstance(intentAccount).sendRequest(req2, (response1, error1) -> AndroidUtilities.runOnUIThread(() -> {
                        try {
                            dismissLoading.run();
                        } catch (Exception e) {
                            FileLog.e(e);
                        }
                        if (response1 != null) {
                            TLRPC.account_Password accountPassword = (TLRPC.account_Password) response1;
                            MessagesController.getInstance(intentAccount).putUsers(authorizationForm.users, false);
                            presentFragment(new PassportActivity(PassportActivity.TYPE_PASSWORD, req.bot_id, req.scope, req.public_key, payload, nonce, callbackUrl, authorizationForm, accountPassword));
                        }
                    }));
                } else {
                    AndroidUtilities.runOnUIThread(() -> {
                        try {
                            dismissLoading.run();
                            if ("APP_VERSION_OUTDATED".equals(error.text)) {
                                AlertsCreator.showUpdateAppAlert(LaunchActivity.this, LocaleController.getString("UpdateAppAlert", R.string.UpdateAppAlert), true);
                            } else {
                                showAlertDialog(AlertsCreator.createSimpleAlert(LaunchActivity.this, LocaleController.getString("ErrorOccurred", R.string.ErrorOccurred) + "\n" + error.text));
                            }
                        } catch (Exception e) {
                            FileLog.e(e);
                        }
                    });
                }
            });
        } else if (unsupportedUrl != null) {
            TLRPC.TL_help_getDeepLinkInfo req = new TLRPC.TL_help_getDeepLinkInfo();
            req.path = unsupportedUrl;
            requestId[0] = ConnectionsManager.getInstance(currentAccount).sendRequest(req, (response, error) -> AndroidUtilities.runOnUIThread(() -> {
                try {
                    dismissLoading.run();
                } catch (Exception e) {
                    FileLog.e(e);
                }

                if (response instanceof TLRPC.TL_help_deepLinkInfo) {
                    TLRPC.TL_help_deepLinkInfo res = (TLRPC.TL_help_deepLinkInfo) response;
                    AlertsCreator.showUpdateAppAlert(LaunchActivity.this, res.message, res.update_app);
                }
            }));
        } else if (lang != null) {
            TLRPC.TL_langpack_getLanguage req = new TLRPC.TL_langpack_getLanguage();
            req.lang_code = lang;
            req.lang_pack = "android";
            requestId[0] = ConnectionsManager.getInstance(currentAccount).sendRequest(req, (response, error) -> AndroidUtilities.runOnUIThread(() -> {
                try {
                    dismissLoading.run();
                } catch (Exception e) {
                    FileLog.e(e);
                }
                if (response instanceof TLRPC.TL_langPackLanguage) {
                    TLRPC.TL_langPackLanguage res = (TLRPC.TL_langPackLanguage) response;
                    AlertsCreator.createLanguageAlert(LaunchActivity.this, res).show();
                } else if (error != null) {
                    if ("LANG_CODE_NOT_SUPPORTED".equals(error.text)) {
                        showAlertDialog(AlertsCreator.createSimpleAlert(LaunchActivity.this, LocaleController.getString("LanguageUnsupportedError", R.string.LanguageUnsupportedError)));
                    } else {
                        showAlertDialog(AlertsCreator.createSimpleAlert(LaunchActivity.this, LocaleController.getString("ErrorOccurred", R.string.ErrorOccurred) + "\n" + error.text));
                    }
                }
            }));
        } else if (wallPaper != null) {
            boolean ok = false;
            if (TextUtils.isEmpty(wallPaper.slug)) {
                try {
                    WallpapersListActivity.ColorWallpaper colorWallpaper;
                    if (wallPaper.settings.third_background_color != 0) {
                        colorWallpaper = new WallpapersListActivity.ColorWallpaper(Theme.COLOR_BACKGROUND_SLUG, wallPaper.settings.background_color, wallPaper.settings.second_background_color, wallPaper.settings.third_background_color, wallPaper.settings.fourth_background_color);
                    } else {
                        colorWallpaper = new WallpapersListActivity.ColorWallpaper(Theme.COLOR_BACKGROUND_SLUG, wallPaper.settings.background_color, wallPaper.settings.second_background_color, AndroidUtilities.getWallpaperRotation(wallPaper.settings.rotation, false));
                    }
                    ThemePreviewActivity wallpaperActivity = new ThemePreviewActivity(colorWallpaper, null, true, false);
                    AndroidUtilities.runOnUIThread(() -> presentFragment(wallpaperActivity));
                    ok = true;
                } catch (Exception e) {
                    FileLog.e(e);
                }
            }
            if (!ok) {
                TLRPC.TL_account_getWallPaper req = new TLRPC.TL_account_getWallPaper();
                TLRPC.TL_inputWallPaperSlug inputWallPaperSlug = new TLRPC.TL_inputWallPaperSlug();
                inputWallPaperSlug.slug = wallPaper.slug;
                req.wallpaper = inputWallPaperSlug;
                requestId[0] = ConnectionsManager.getInstance(currentAccount).sendRequest(req, (response, error) -> AndroidUtilities.runOnUIThread(() -> {
                    try {
                        dismissLoading.run();
                    } catch (Exception e) {
                        FileLog.e(e);
                    }
                    if (response instanceof TLRPC.TL_wallPaper) {
                        TLRPC.TL_wallPaper res = (TLRPC.TL_wallPaper) response;
                        Object object;
                        if (res.pattern) {
                            WallpapersListActivity.ColorWallpaper colorWallpaper = new WallpapersListActivity.ColorWallpaper(res.slug, wallPaper.settings.background_color, wallPaper.settings.second_background_color, wallPaper.settings.third_background_color, wallPaper.settings.fourth_background_color, AndroidUtilities.getWallpaperRotation(wallPaper.settings.rotation, false), wallPaper.settings.intensity / 100.0f, wallPaper.settings.motion, null);
                            colorWallpaper.pattern = res;
                            object = colorWallpaper;
                        } else {
                            object = res;
                        }
                        ThemePreviewActivity wallpaperActivity = new ThemePreviewActivity(object, null, true, false);
                        wallpaperActivity.setInitialModes(wallPaper.settings.blur, wallPaper.settings.motion);
                        presentFragment(wallpaperActivity);
                    } else {
                        showAlertDialog(AlertsCreator.createSimpleAlert(LaunchActivity.this, LocaleController.getString("ErrorOccurred", R.string.ErrorOccurred) + "\n" + error.text));
                    }
                }));
            }
        } else if (theme != null) {
            cancelRunnable = () -> {
                loadingThemeFileName = null;
                loadingThemeWallpaperName = null;
                loadingThemeWallpaper = null;
                loadingThemeInfo = null;
                loadingThemeProgressDialog = null;
                loadingTheme = null;

                if (progress != null) {
                    progress.end();
                }
            };
            TLRPC.TL_account_getTheme req = new TLRPC.TL_account_getTheme();
            req.format = "android";
            TLRPC.TL_inputThemeSlug inputThemeSlug = new TLRPC.TL_inputThemeSlug();
            inputThemeSlug.slug = theme;
            req.theme = inputThemeSlug;
            requestId[0] = ConnectionsManager.getInstance(currentAccount).sendRequest(req, (response, error) -> AndroidUtilities.runOnUIThread(() -> {
                int notFound = 2;
                if (response instanceof TLRPC.TL_theme) {
                    TLRPC.TL_theme t = (TLRPC.TL_theme) response;
                    TLRPC.ThemeSettings settings = null;
                    if (t.settings.size() > 0) {
                        settings = t.settings.get(0);
                    }
                    if (settings != null) {
                        String key = Theme.getBaseThemeKey(settings);
                        Theme.ThemeInfo info = Theme.getTheme(key);
                        if (info != null) {
                            TLRPC.TL_wallPaper object;
                            if (settings.wallpaper instanceof TLRPC.TL_wallPaper) {
                                object = (TLRPC.TL_wallPaper) settings.wallpaper;
                                File path = FileLoader.getInstance(currentAccount).getPathToAttach(object.document, true);
                                if (!path.exists()) {
                                    loadingThemeProgressDialog = progressDialog;
                                    loadingThemeAccent = true;
                                    loadingThemeInfo = info;
                                    loadingTheme = t;
                                    loadingThemeWallpaper = object;
                                    loadingThemeWallpaperName = FileLoader.getAttachFileName(object.document);
                                    FileLoader.getInstance(currentAccount).loadFile(object.document, object, FileLoader.PRIORITY_NORMAL, 1);
                                    return;
                                }
                            } else {
                                object = null;
                            }
                            try {
                                dismissLoading.run();
                            } catch (Exception e) {
                                FileLog.e(e);
                            }
                            notFound = 0;
                            openThemeAccentPreview(t, object, info);
                        } else {
                            notFound = 1;
                        }
                    } else if (t.document != null) {
                        loadingThemeAccent = false;
                        loadingTheme = t;
                        loadingThemeFileName = FileLoader.getAttachFileName(loadingTheme.document);
                        loadingThemeProgressDialog = progressDialog;
                        FileLoader.getInstance(currentAccount).loadFile(loadingTheme.document, t, FileLoader.PRIORITY_NORMAL, 1);
                        notFound = 0;
                    } else {
                        notFound = 1;
                    }
                } else if (error != null && "THEME_FORMAT_INVALID".equals(error.text)) {
                    notFound = 1;
                }
                if (notFound != 0) {
                    try {
                        dismissLoading.run();
                    } catch (Exception e) {
                        FileLog.e(e);
                    }
                    if (notFound == 1) {
                        showAlertDialog(AlertsCreator.createSimpleAlert(LaunchActivity.this, LocaleController.getString("Theme", R.string.Theme), LocaleController.getString("ThemeNotSupported", R.string.ThemeNotSupported)));
                    } else {
                        showAlertDialog(AlertsCreator.createSimpleAlert(LaunchActivity.this, LocaleController.getString("Theme", R.string.Theme), LocaleController.getString("ThemeNotFound", R.string.ThemeNotFound)));
                    }
                }
            }));
        } else if (channelId != null && messageId != null) {
            if (threadId != null) {
                TLRPC.Chat chat = MessagesController.getInstance(intentAccount).getChat(channelId);
                if (chat != null) {
                    requestId[0] = runCommentRequest(intentAccount, dismissLoading, messageId, commentId, threadId, chat);
                } else {
                    TLRPC.TL_channels_getChannels req = new TLRPC.TL_channels_getChannels();
                    TLRPC.TL_inputChannel inputChannel = new TLRPC.TL_inputChannel();
                    inputChannel.channel_id = channelId;
                    req.id.add(inputChannel);
                    requestId[0] = ConnectionsManager.getInstance(currentAccount).sendRequest(req, (response, error) -> AndroidUtilities.runOnUIThread(() -> {
                        boolean notFound = true;
                        if (response instanceof TLRPC.TL_messages_chats) {
                            TLRPC.TL_messages_chats res = (TLRPC.TL_messages_chats) response;
                            if (!res.chats.isEmpty()) {
                                notFound = false;
                                MessagesController.getInstance(currentAccount).putChats(res.chats, false);
                                requestId[0] = runCommentRequest(intentAccount, dismissLoading, messageId, commentId, threadId, res.chats.get(0));
                            }
                        }
                        if (notFound) {
                            try {
                                dismissLoading.run();
                            } catch (Exception e) {
                                FileLog.e(e);
                            }
                            showAlertDialog(AlertsCreator.createNoAccessAlert(LaunchActivity.this, LocaleController.getString(R.string.DialogNotAvailable), LocaleController.getString(R.string.LinkNotFound), null));
                        }
                    }));
                }
            } else {
                Bundle args = new Bundle();
                args.putLong("chat_id", channelId);
                args.putInt("message_id", messageId);
                TLRPC.Chat chatLocal = MessagesController.getInstance(currentAccount).getChat(channelId);
                if (chatLocal != null && chatLocal.forum) {
                    openForumFromLink(-channelId, 0, messageId,  () -> {
                        try {
                            dismissLoading.run();
                        } catch (Exception e) {
                            FileLog.e(e);
                        }
                    });
                } else {
                    BaseFragment lastFragment = !mainFragmentsStack.isEmpty() ? mainFragmentsStack.get(mainFragmentsStack.size() - 1) : null;
                    if (lastFragment == null || MessagesController.getInstance(intentAccount).checkCanOpenChat(args, lastFragment)) {
                        AndroidUtilities.runOnUIThread(() -> {
                            if (!actionBarLayout.presentFragment(new ChatActivity(args))) {
                                TLRPC.TL_channels_getChannels req = new TLRPC.TL_channels_getChannels();
                                TLRPC.TL_inputChannel inputChannel = new TLRPC.TL_inputChannel();
                                inputChannel.channel_id = channelId;
                                req.id.add(inputChannel);
                                requestId[0] = ConnectionsManager.getInstance(currentAccount).sendRequest(req, (response, error) -> AndroidUtilities.runOnUIThread(() -> {
                                    try {
                                        dismissLoading.run();
                                    } catch (Exception e) {
                                        FileLog.e(e);
                                    }
                                    boolean notFound = true;
                                    if (response instanceof TLRPC.TL_messages_chats) {
                                        TLRPC.TL_messages_chats res = (TLRPC.TL_messages_chats) response;
                                        if (!res.chats.isEmpty()) {
                                            notFound = false;
                                            MessagesController.getInstance(currentAccount).putChats(res.chats, false);
                                            TLRPC.Chat chat = res.chats.get(0);
                                            if (chat != null && chat.forum) {
                                                if (threadId != null) {
                                                    openForumFromLink(-channelId, threadId, messageId, null);
                                                } else {
                                                    openForumFromLink(-channelId, messageId, null, null);
                                                }
                                            }
                                            if (lastFragment == null || MessagesController.getInstance(intentAccount).checkCanOpenChat(args, lastFragment)) {
                                                actionBarLayout.presentFragment(new ChatActivity(args));
                                            }
                                        }
                                    }
                                    if (notFound) {
                                        showAlertDialog(AlertsCreator.createNoAccessAlert(LaunchActivity.this, LocaleController.getString(R.string.DialogNotAvailable), LocaleController.getString(R.string.LinkNotFound), null));
                                    }
                                }));
                            }
                        });
                    }
                }
            }
        }

        if (requestId[0] != 0) {
            final Runnable cancelRunnableFinal = cancelRunnable;
            progressDialog.setOnCancelListener(dialog -> {
                ConnectionsManager.getInstance(intentAccount).cancelRequest(requestId[0], true);
                if (cancelRunnableFinal != null) {
                    cancelRunnableFinal.run();
                }
            });
            if (progress != null) {
                progress.onCancel(() -> {
                    ConnectionsManager.getInstance(intentAccount).cancelRequest(requestId[0], true);
                    if (cancelRunnableFinal != null) {
                        cancelRunnableFinal.run();
                    }
                });
            }
            try {
                if (progress != null) {
                    progress.init();
                } else {
                    progressDialog.showDelayed(300);
                }
            } catch (Exception ignore) {}
        }
    }

    private void openForumFromLink(long dialogId, int topicId, Integer messageId, Runnable onOpened) {
        if (messageId == null) {
            Bundle bundle = new Bundle();
            bundle.putLong("chat_id", -dialogId);
            presentFragment(new TopicsFragment(bundle));

            if (onOpened != null) {
                onOpened.run();
            }
            return;
        }
        TLRPC.TL_channels_getMessages req = new TLRPC.TL_channels_getMessages();
        req.channel = MessagesController.getInstance(currentAccount).getInputChannel(-dialogId);
        req.id.add(messageId);
        ConnectionsManager.getInstance(currentAccount).sendRequest(req, (res, err) -> {
            AndroidUtilities.runOnUIThread(() -> {
                TLRPC.Message message = null;
                if (res instanceof TLRPC.messages_Messages) {
                    ArrayList<TLRPC.Message> messages = ((TLRPC.messages_Messages) res).messages;
                    for (int i = 0; i < messages.size(); ++i) {
                        if (messages.get(i) != null && messages.get(i).id == messageId) {
                            message = messages.get(i);
                            break;
                        }
                    }
                }

                if (message != null) {
                    runCommentRequest(currentAccount, null, message.id, null, MessageObject.getTopicId(message, MessagesController.getInstance(currentAccount).isForum(message)), MessagesController.getInstance(currentAccount).getChat(-dialogId), onOpened);
                    return;
                }

                Bundle bundle = new Bundle();
                bundle.putLong("chat_id", -dialogId);
                presentFragment(new TopicsFragment(bundle));

                if (onOpened != null) {
                    onOpened.run();
                }
            });
        });
    }

    private List<TLRPC.TL_contact> findContacts(String userName, String userPhone, boolean allowSelf) {
        final MessagesController messagesController = MessagesController.getInstance(currentAccount);
        final ContactsController contactsController = ContactsController.getInstance(currentAccount);
        final List<TLRPC.TL_contact> contacts = new ArrayList<>(contactsController.contacts);
        final List<TLRPC.TL_contact> foundContacts = new ArrayList<>();

        if (userPhone != null) {
            userPhone = PhoneFormat.stripExceptNumbers(userPhone);
            TLRPC.TL_contact contact = contactsController.contactsByPhone.get(userPhone);
            if (contact == null) {
                String shortUserPhone = userPhone.substring(Math.max(0, userPhone.length() - 7));
                contact = contactsController.contactsByShortPhone.get(shortUserPhone);
            }
            if (contact != null) {
                final TLRPC.User user = messagesController.getUser(contact.user_id);
                if (user != null && (!user.self || allowSelf)) {
                    foundContacts.add(contact);
                } else {
                    // disable search by name
                    userName = null;
                }
            }
        }

        if (foundContacts.isEmpty() && userName != null) {
            final String query1 = userName.trim().toLowerCase();
            if (!TextUtils.isEmpty(query1)) {
                String query2 = LocaleController.getInstance().getTranslitString(query1);
                if (query1.equals(query2) || query2.length() == 0) {
                    query2 = null;
                }
                final String[] queries = new String[]{query1, query2};
                for (int i = 0, size = contacts.size(); i < size; i++) {
                    final TLRPC.TL_contact contact = contacts.get(i);
                    if (contact != null) {
                        final TLRPC.User user = messagesController.getUser(contact.user_id);
                        if (user != null) {
                            if (user.self && !allowSelf) {
                                continue;
                            }

                            final String[] names = new String[3];
                            names[0] = ContactsController.formatName(user.first_name, user.last_name).toLowerCase();
                            names[1] = LocaleController.getInstance().getTranslitString(names[0]);
                            if (names[0].equals(names[1])) {
                                names[1] = null;
                            }
                            if (UserObject.isReplyUser(user)) {
                                names[2] = LocaleController.getString("RepliesTitle", R.string.RepliesTitle).toLowerCase();
                            } else if (user.self) {
                                names[2] = LocaleController.getString("SavedMessages", R.string.SavedMessages).toLowerCase();
                            }

                            boolean found = false;
                            for (String q : queries) {
                                if (q == null) {
                                    continue;
                                }
                                for (int j = 0; j < names.length; j++) {
                                    final String name = names[j];
                                    if (name != null && (name.startsWith(q) || name.contains(" " + q))) {
                                        found = true;
                                        break;
                                    }
                                }
                                String username = UserObject.getPublicUsername(user);
                                if (!found && username != null && username.startsWith(q)) {
                                    found = true;
                                }
                                if (found) {
                                    foundContacts.add(contact);
                                    break;
                                }
                            }
                        }
                    }
                }
            }
        }

        return foundContacts;
    }

    private void createUpdateUI() {
        if (sideMenuContainer == null) {
            return;
        }
        updateLayout = new FrameLayout(this) {

            private Paint paint = new Paint();
            private Matrix matrix = new Matrix();
            private LinearGradient updateGradient;
            private int lastGradientWidth;

            @Override
            public void draw(Canvas canvas) {
                if (updateGradient != null) {
                    paint.setColor(0xffffffff);
                    paint.setShader(updateGradient);
                    updateGradient.setLocalMatrix(matrix);
                    canvas.drawRect(0, 0, getMeasuredWidth(), getMeasuredHeight(), paint);
                    updateLayoutIcon.setBackgroundGradientDrawable(updateGradient);
                    updateLayoutIcon.draw(canvas);
                }
                super.draw(canvas);
            }

            @Override
            protected void onMeasure(int widthMeasureSpec, int heightMeasureSpec) {
                super.onMeasure(widthMeasureSpec, heightMeasureSpec);
                int width = MeasureSpec.getSize(widthMeasureSpec);
                if (lastGradientWidth != width) {
                    updateGradient = new LinearGradient(0, 0, width, 0, new int[]{0xff69BF72, 0xff53B3AD}, new float[]{0.0f, 1.0f}, Shader.TileMode.CLAMP);
                    lastGradientWidth = width;
                }
            }
        };
        updateLayout.setWillNotDraw(false);
        updateLayout.setVisibility(View.INVISIBLE);
        updateLayout.setTranslationY(AndroidUtilities.dp(44));
        if (Build.VERSION.SDK_INT >= 21) {
            updateLayout.setBackground(Theme.getSelectorDrawable(0x40ffffff, false));
        }
        sideMenuContainer.addView(updateLayout, LayoutHelper.createFrame(LayoutHelper.MATCH_PARENT, 44, Gravity.LEFT | Gravity.BOTTOM));
        updateLayout.setOnClickListener(v -> {
            if (!SharedConfig.isAppUpdateAvailable()) {
                return;
            }
            if (updateLayoutIcon.getIcon() == MediaActionDrawable.ICON_DOWNLOAD) {
                FileLoader.getInstance(currentAccount).loadFile(SharedConfig.pendingAppUpdate.document, "update", FileLoader.PRIORITY_NORMAL, 1);
                updateAppUpdateViews(true);
            } else if (updateLayoutIcon.getIcon() == MediaActionDrawable.ICON_CANCEL) {
                FileLoader.getInstance(currentAccount).cancelLoadFile(SharedConfig.pendingAppUpdate.document);
                updateAppUpdateViews(true);
            } else {
                AndroidUtilities.openForView(SharedConfig.pendingAppUpdate.document, true, this);
            }
        });
        updateLayoutIcon = new RadialProgress2(updateLayout);
        updateLayoutIcon.setColors(0xffffffff, 0xffffffff, 0xffffffff, 0xffffffff);
        updateLayoutIcon.setProgressRect(AndroidUtilities.dp(22), AndroidUtilities.dp(11), AndroidUtilities.dp(22 + 22), AndroidUtilities.dp(11 + 22));
        updateLayoutIcon.setCircleRadius(AndroidUtilities.dp(11));
        updateLayoutIcon.setAsMini();

        updateTextView = new SimpleTextView(this);
        updateTextView.setTextSize(15);
        updateTextView.setTypeface(AndroidUtilities.getTypeface("fonts/rmedium.ttf"));
        updateTextView.setText(LocaleController.getString("AppUpdate", R.string.AppUpdate));
        updateTextView.setTextColor(0xffffffff);
        updateTextView.setGravity(Gravity.LEFT);
        updateLayout.addView(updateTextView, LayoutHelper.createFrame(LayoutHelper.WRAP_CONTENT, LayoutHelper.WRAP_CONTENT, Gravity.CENTER_VERTICAL, 74, 0, 0, 0));

        updateSizeTextView = new TextView(this);
        updateSizeTextView.setTextSize(TypedValue.COMPLEX_UNIT_DIP, 15);
        updateSizeTextView.setTypeface(AndroidUtilities.getTypeface("fonts/rmedium.ttf"));
        updateSizeTextView.setGravity(Gravity.RIGHT);
        updateSizeTextView.setTextColor(0xffffffff);
        updateLayout.addView(updateSizeTextView, LayoutHelper.createFrame(LayoutHelper.WRAP_CONTENT, LayoutHelper.WRAP_CONTENT, Gravity.CENTER_VERTICAL | Gravity.RIGHT, 0, 0, 17, 0));
    }

    private void updateAppUpdateViews(boolean animated) {
        if (sideMenuContainer == null) {
            return;
        }
        if (SharedConfig.isAppUpdateAvailable()) {
            View prevUpdateLayout = updateLayout;
            createUpdateUI();
            updateSizeTextView.setText(AndroidUtilities.formatFileSize(SharedConfig.pendingAppUpdate.document.size));
            String fileName = FileLoader.getAttachFileName(SharedConfig.pendingAppUpdate.document);
            File path = FileLoader.getInstance(currentAccount).getPathToAttach(SharedConfig.pendingAppUpdate.document, true);
            boolean showSize;
            if (path.exists()) {
                updateLayoutIcon.setIcon(MediaActionDrawable.ICON_UPDATE, true, false);
                updateTextView.setText(LocaleController.getString("AppUpdateNow", R.string.AppUpdateNow));
                showSize = false;
            } else {
                if (FileLoader.getInstance(currentAccount).isLoadingFile(fileName)) {
                    updateLayoutIcon.setIcon(MediaActionDrawable.ICON_CANCEL, true, false);
                    updateLayoutIcon.setProgress(0, false);
                    Float p = ImageLoader.getInstance().getFileProgress(fileName);
                    updateTextView.setText(LocaleController.formatString("AppUpdateDownloading", R.string.AppUpdateDownloading, (int) ((p != null ? p : 0.0f) * 100)));
                    showSize = false;
                } else {
                    updateLayoutIcon.setIcon(MediaActionDrawable.ICON_DOWNLOAD, true, false);
                    updateTextView.setText(LocaleController.getString("AppUpdate", R.string.AppUpdate));
                    showSize = true;
                }
            }
            if (showSize) {
                if (updateSizeTextView.getTag() != null) {
                    if (animated) {
                        updateSizeTextView.setTag(null);
                        updateSizeTextView.animate().alpha(1.0f).scaleX(1.0f).scaleY(1.0f).setDuration(180).start();
                    } else {
                        updateSizeTextView.setAlpha(1.0f);
                        updateSizeTextView.setScaleX(1.0f);
                        updateSizeTextView.setScaleY(1.0f);
                    }
                }
            } else {
                if (updateSizeTextView.getTag() == null) {
                    if (animated) {
                        updateSizeTextView.setTag(1);
                        updateSizeTextView.animate().alpha(0.0f).scaleX(0.0f).scaleY(0.0f).setDuration(180).start();
                    } else {
                        updateSizeTextView.setAlpha(0.0f);
                        updateSizeTextView.setScaleX(0.0f);
                        updateSizeTextView.setScaleY(0.0f);
                    }
                }
            }
            if (updateLayout.getTag() != null) {
                return;
            }
            updateLayout.setVisibility(View.VISIBLE);
            updateLayout.setTag(1);
            if (animated) {
                updateLayout.animate().translationY(0).setInterpolator(CubicBezierInterpolator.EASE_OUT).setListener(null).setDuration(180).withEndAction(() -> {
                    if (prevUpdateLayout != null) {
                        ViewGroup parent = (ViewGroup) prevUpdateLayout.getParent();
                        parent.removeView(prevUpdateLayout);
                    }
                }).start();
            } else {
                updateLayout.setTranslationY(0);
                if (prevUpdateLayout != null) {
                    ViewGroup parent = (ViewGroup) prevUpdateLayout.getParent();
                    parent.removeView(prevUpdateLayout);
                }
            }
            sideMenu.setPadding(0, 0, 0, AndroidUtilities.dp(44));
        } else {
            if (updateLayout == null || updateLayout.getTag() == null) {
                return;
            }
            updateLayout.setTag(null);
            if (animated) {
                updateLayout.animate().translationY(AndroidUtilities.dp(44)).setInterpolator(CubicBezierInterpolator.EASE_OUT).setListener(new AnimatorListenerAdapter() {
                    @Override
                    public void onAnimationEnd(Animator animation) {
                        if (updateLayout.getTag() == null) {
                            updateLayout.setVisibility(View.INVISIBLE);
                        }
                    }
                }).setDuration(180).start();
            } else {
                updateLayout.setTranslationY(AndroidUtilities.dp(44));
                updateLayout.setVisibility(View.INVISIBLE);
            }
            sideMenu.setPadding(0, 0, 0, 0);
        }
    }

    public void checkAppUpdate(boolean force) {
        if (BuildVars.isFdroid || BuildVars.isPlay) return;
        if (NekoXConfig.autoUpdateReleaseChannel == 0) return;
        if (!force && System.currentTimeMillis() < NekoConfig.lastUpdateCheckTime.Long() + 48 * 60 * 60 * 1000L) return;
        NekoConfig.lastUpdateCheckTime.setConfigLong(System.currentTimeMillis());
        FileLog.d("checking update");

        final int accountNum = currentAccount;
        InternalUpdater.checkUpdate((res, error) -> AndroidUtilities.runOnUIThread(() -> {
            if (res != null) {
                SharedConfig.setNewAppVersionAvailable(res);
                SharedConfig.saveConfig();
                if (res.can_not_skip) {
                    showUpdateActivity(accountNum, res, false);
                } else {
                    drawerLayoutAdapter.notifyDataSetChanged();
                    try {
                        (new UpdateAppAlertDialog(LaunchActivity.this, res, accountNum)).show();
                    } catch (Exception e) {
                        FileLog.e(e);
                    }
                }
            } else {
                if (force) {
                    if (error)
                        Toast.makeText(LaunchActivity.this, LocaleController.getString("ErrorOccurred", R.string.ErrorOccurred), Toast.LENGTH_SHORT).show();
                    else
                        Toast.makeText(LaunchActivity.this, LocaleController.getString("VersionUpdateNoUpdate", R.string.VersionUpdateNoUpdate), Toast.LENGTH_SHORT).show();
                }
                SharedConfig.setNewAppVersionAvailable(null);
                drawerLayoutAdapter.notifyDataSetChanged();
            }
            NotificationCenter.getGlobalInstance().postNotificationName(NotificationCenter.appUpdateAvailable);
        }));
    }

    public AlertDialog showAlertDialog(AlertDialog.Builder builder) {
        try {
            if (visibleDialog != null) {
                visibleDialog.dismiss();
                visibleDialog = null;
            }
        } catch (Exception e) {
            FileLog.e(e);
        }
        try {
            visibleDialog = builder.show();
            visibleDialog.setCanceledOnTouchOutside(true);
            visibleDialog.setOnDismissListener(dialog -> {
                if (visibleDialog != null) {
                    if (visibleDialog == localeDialog) {
                        BaseFragment fragment = actionBarLayout == null ? null : actionBarLayout.getLastFragment();
                        try {
                            String shorname = LocaleController.getInstance().getCurrentLocaleInfo().shortName;
                            if (fragment != null) {
                                BulletinFactory.of(fragment).createSimpleBulletin(
                                    R.raw.msg_translate,
                                    getStringForLanguageAlert(shorname.equals("en") ? englishLocaleStrings : systemLocaleStrings, "ChangeLanguageLater", R.string.ChangeLanguageLater)
                                ).setDuration(Bulletin.DURATION_PROLONG).show();
                            } else {
                                BulletinFactory.of(Bulletin.BulletinWindow.make(LaunchActivity.this), null).createSimpleBulletin(
                                    R.raw.msg_translate,
                                    getStringForLanguageAlert(shorname.equals("en") ? englishLocaleStrings : systemLocaleStrings, "ChangeLanguageLater", R.string.ChangeLanguageLater)
                                ).setDuration(Bulletin.DURATION_PROLONG).show();
                            }
                        } catch (Exception e) {
                            FileLog.e(e);
                        }
                        localeDialog = null;
                    } else if (visibleDialog == proxyErrorDialog) {
                        SharedConfig.setProxyEnable(false);
                        NotificationCenter.getGlobalInstance().postNotificationName(NotificationCenter.proxySettingsChanged);
                        proxyErrorDialog = null;
                    }
                }
                visibleDialog = null;
            });
            return visibleDialog;
        } catch (Exception e) {
            FileLog.e(e);
        }
        return null;
    }

    public void showBulletin(Function<BulletinFactory, Bulletin> createBulletin) {
        BaseFragment topFragment = null;
        if (!layerFragmentsStack.isEmpty()) {
            topFragment = layerFragmentsStack.get(layerFragmentsStack.size() - 1);
        } else if (!rightFragmentsStack.isEmpty()) {
            topFragment = rightFragmentsStack.get(rightFragmentsStack.size() - 1);
        } else if (!mainFragmentsStack.isEmpty()) {
            topFragment = mainFragmentsStack.get(mainFragmentsStack.size() - 1);
        }
        if (BulletinFactory.canShowBulletin(topFragment)) {
            createBulletin.apply(BulletinFactory.of(topFragment)).show();
        }
    }

    public void setNavigateToPremiumBot(boolean val) {
        navigateToPremiumBot = val;
    }

    public void setNavigateToPremiumGiftCallback(Runnable val) {
        navigateToPremiumGiftCallback = val;
    }

    @Override
    public void onNewIntent(Intent intent) {
        super.onNewIntent(intent);
        handleIntent(intent, true, false, false);
    }

    public void onNewIntent(Intent intent, Browser.Progress progress) {
        super.onNewIntent(intent);
        handleIntent(intent, true, false, false, progress);
    }

    @Override
    public boolean didSelectDialogs(DialogsActivity dialogsFragment, ArrayList<MessagesStorage.TopicKey> dids, CharSequence message, boolean param, TopicsFragment topicsFragment) {
        final int account = dialogsFragment != null ? dialogsFragment.getCurrentAccount() : currentAccount;

        if (exportingChatUri != null) {
            Uri uri = exportingChatUri;
            ArrayList<Uri> documentsUris = documentsUrisArray != null ? new ArrayList<>(documentsUrisArray) : null;
            final AlertDialog progressDialog = new AlertDialog(this, AlertDialog.ALERT_TYPE_SPINNER);
            SendMessagesHelper.getInstance(account).prepareImportHistory(dids.get(0).dialogId, exportingChatUri, documentsUrisArray, (result) -> {
                if (result != 0) {
                    Bundle args = new Bundle();
                    args.putBoolean("scrollToTopOnResume", true);
                    if (!AndroidUtilities.isTablet()) {
                        NotificationCenter.getInstance(account).postNotificationName(NotificationCenter.closeChats);
                    }
                    if (DialogObject.isUserDialog(result)) {
                        args.putLong("user_id", result);
                    } else {
                        args.putLong("chat_id", -result);
                    }
                    ChatActivity fragment = new ChatActivity(args);
                    fragment.setOpenImport();
                    actionBarLayout.presentFragment(fragment, dialogsFragment != null || param, dialogsFragment == null, true, false);
                } else {
                    documentsUrisArray = documentsUris;
                    if (documentsUrisArray == null) {
                        documentsUrisArray = new ArrayList<>();
                    }
                    documentsUrisArray.add(0, uri);
                    openDialogsToSend(true);
                }
                try {
                    progressDialog.dismiss();
                } catch (Exception e) {
                    FileLog.e(e);
                }
            });
            try {
                progressDialog.showDelayed(300);
            } catch (Exception ignore) {

            }
        } else {
            boolean notify = dialogsFragment == null || dialogsFragment.notify;
            final ChatActivity fragment;
            if (dids.size() <= 1) {
                final long did = dids.get(0).dialogId;

                Bundle args = new Bundle();
                args.putBoolean("scrollToTopOnResume", true);
                if (!AndroidUtilities.isTablet()) {
                    NotificationCenter.getInstance(account).postNotificationName(NotificationCenter.closeChats);
                }
                if (DialogObject.isEncryptedDialog(did)) {
                    args.putInt("enc_id", DialogObject.getEncryptedChatId(did));
                } else if (DialogObject.isUserDialog(did)) {
                    args.putLong("user_id", did);
                } else {
                    args.putLong("chat_id", -did);
                }
                if (!MessagesController.getInstance(account).checkCanOpenChat(args, dialogsFragment)) {
                    return false;
                }
                fragment = new ChatActivity(args);
                ForumUtilities.applyTopic(fragment, dids.get(0));
            } else {
                fragment = null;
            }

            int attachesCount = 0;
            if (contactsToSend != null) {
                attachesCount += contactsToSend.size();
            }
            if (videoPath != null) {
                attachesCount++;
            }
            if (photoPathsArray != null) {
                attachesCount += photoPathsArray.size();
            }
            if (documentsPathsArray != null) {
                attachesCount += documentsPathsArray.size();
            }
            if (documentsUrisArray != null) {
                attachesCount += documentsUrisArray.size();
            }
            if (videoPath == null && photoPathsArray == null && documentsPathsArray == null && documentsUrisArray == null && sendingText != null) {
                attachesCount++;
            }

            for (int i = 0; i < dids.size(); i++) {
                final long did = dids.get(i).dialogId;
                if (AlertsCreator.checkSlowMode(this, currentAccount, did, attachesCount > 1)) {
                    return false;
                }
            }

            if (topicsFragment != null) {
                topicsFragment.removeSelfFromStack();
            }
            boolean presentedFragmentWithRemoveLast = false;
            if (contactsToSend != null && contactsToSend.size() == 1 && !mainFragmentsStack.isEmpty()) {
                presentedFragmentWithRemoveLast = true;
                PhonebookShareAlert alert = new PhonebookShareAlert(mainFragmentsStack.get(mainFragmentsStack.size() - 1), null, null, contactsToSendUri, null, null, null);
                alert.setDelegate((user, notify2, scheduleDate) -> {
                    if (fragment != null) {
                        actionBarLayout.presentFragment(fragment, true, false, true, false);
                    }
                    AccountInstance accountInstance = AccountInstance.getInstance(UserConfig.selectedAccount);
                    for (int i = 0; i < dids.size(); i++) {
                        long did = dids.get(i).dialogId;
                        int topicId = dids.get(i).topicId;
                        MessageObject replyToMsg = null;
                        if (topicId != 0) {
                            TLRPC.TL_forumTopic topic = accountInstance.getMessagesController().getTopicsController().findTopic(-did, topicId);
                            if (topic != null && topic.topicStartMessage != null) {
                                replyToMsg = new MessageObject(accountInstance.getCurrentAccount(), topic.topicStartMessage, false, false);
                                replyToMsg.isTopicMainMessage = true;
                            }
                        }

                        SendMessagesHelper.getInstance(account).sendMessage(user, did, replyToMsg, replyToMsg, null, null, notify2, scheduleDate);
                        if (!TextUtils.isEmpty(message)) {
                            SendMessagesHelper.prepareSendingText(accountInstance, message.toString(), did, notify, 0);
                        }
                    }
                });
                mainFragmentsStack.get(mainFragmentsStack.size() - 1).showDialog(alert);
            } else {
                String captionToSend = null;
                for (int i = 0; i < dids.size(); i++) {
                    final long did = dids.get(i).dialogId;
                    final int topicId = dids.get(i).topicId;

                    AccountInstance accountInstance = AccountInstance.getInstance(UserConfig.selectedAccount);
                    MessageObject replyToMsg = null;
                    if (topicId != 0) {
                        TLRPC.TL_forumTopic topic = accountInstance.getMessagesController().getTopicsController().findTopic(-did, topicId);
                        if (topic != null && topic.topicStartMessage != null) {
                            replyToMsg = new MessageObject(accountInstance.getCurrentAccount(), topic.topicStartMessage, false, false);
                            replyToMsg.isTopicMainMessage = true;
                        }
                    }
                    boolean photosEditorOpened = false, videoEditorOpened = false;
                    if (fragment != null) {
                        boolean withoutAnimation = dialogsFragment == null || (videoPath != null || (photoPathsArray != null && photoPathsArray.size() > 0));
                        actionBarLayout.presentFragment(fragment, dialogsFragment != null, withoutAnimation, true, false);
                        presentedFragmentWithRemoveLast = dialogsFragment != null;
                        if (videoPath != null && topicId == 0) {
                            fragment.openVideoEditor(videoPath, sendingText);
                            videoEditorOpened = true;
                            sendingText = null;
                        } else if (photoPathsArray != null && photoPathsArray.size() > 0 && topicId == 0) {
                            photosEditorOpened = fragment.openPhotosEditor(photoPathsArray, message == null || message.length() == 0 ? sendingText : message);
                            if (photosEditorOpened) {
                                sendingText = null;
                            }
                        }
                    } else {
                        if (videoPath != null) {
                            if (sendingText != null && sendingText.length() <= 1024) {
                                captionToSend = sendingText;
                                sendingText = null;
                            }
                            ArrayList<String> arrayList = new ArrayList<>();
                            arrayList.add(videoPath);
                            SendMessagesHelper.prepareSendingDocuments(accountInstance, arrayList, arrayList, null, captionToSend, null, did, replyToMsg, replyToMsg, null, null, notify, 0);
                        }
                    }
                    if (photoPathsArray != null && !photosEditorOpened) {
                        if (sendingText != null && sendingText.length() <= 1024 && photoPathsArray.size() == 1) {
                            photoPathsArray.get(0).caption = sendingText;
                            sendingText = null;
                        }
                        SendMessagesHelper.prepareSendingMedia(accountInstance, photoPathsArray, did, replyToMsg, replyToMsg, null, false, false, null, notify, 0, false);
                    }
                    if (documentsPathsArray != null || documentsUrisArray != null) {
                        if (sendingText != null && sendingText.length() <= 1024 && ((documentsPathsArray != null ? documentsPathsArray.size() : 0) + (documentsUrisArray != null ? documentsUrisArray.size() : 0)) == 1) {
                            captionToSend = sendingText;
                            sendingText = null;
                        }
                        SendMessagesHelper.prepareSendingDocuments(accountInstance, documentsPathsArray, documentsOriginalPathsArray, documentsUrisArray, captionToSend, documentsMimeType, did, replyToMsg, replyToMsg, null, null, notify, 0);
                    }
                    if (sendingLocation != null) {
                        SendMessagesHelper.prepareSendingLocation(accountInstance, sendingLocation, did);
                        sendingText = null;
                    }
                    if (sendingText != null) {
                        SendMessagesHelper.prepareSendingText(accountInstance, sendingText, did, topicId, notify, 0);
                    }
                    if (contactsToSend != null && !contactsToSend.isEmpty()) {
                        for (int a = 0; a < contactsToSend.size(); a++) {
                            TLRPC.User user = contactsToSend.get(a);
                            SendMessagesHelper.getInstance(account).sendMessage(user, did, replyToMsg, replyToMsg, null, null, notify, 0);
                        }
                    }
                    if (!TextUtils.isEmpty(message) && !videoEditorOpened && !photosEditorOpened) {
                        SendMessagesHelper.prepareSendingText(accountInstance, message.toString(), did, topicId, notify, 0);
                    }
                }
            }
            if (dialogsFragment != null && fragment == null) {
                if (!presentedFragmentWithRemoveLast) {
                    dialogsFragment.finishFragment();
                }
            }
        }

        photoPathsArray = null;
        videoPath = null;
        sendingText = null;
        sendingLocation = null;
        documentsPathsArray = null;
        documentsOriginalPathsArray = null;
        contactsToSend = null;
        contactsToSendUri = null;
        exportingChatUri = null;
        return true;
    }

    private void onFinish() {
        if (lockRunnable != null) {
            AndroidUtilities.cancelRunOnUIThread(lockRunnable);
            lockRunnable = null;
        }
        if (finished) {
            return;
        }
        finished = true;
        if (currentAccount != -1) {
            NotificationCenter.getInstance(currentAccount).removeObserver(this, NotificationCenter.appDidLogout);
            NotificationCenter.getInstance(currentAccount).removeObserver(this, NotificationCenter.mainUserInfoChanged);
            NotificationCenter.getInstance(currentAccount).removeObserver(this, NotificationCenter.didUpdateConnectionState);
            NotificationCenter.getInstance(currentAccount).removeObserver(this, NotificationCenter.needShowAlert);
            NotificationCenter.getInstance(currentAccount).removeObserver(this, NotificationCenter.wasUnableToFindCurrentLocation);
            NotificationCenter.getInstance(currentAccount).removeObserver(this, NotificationCenter.openArticle);
            NotificationCenter.getInstance(currentAccount).removeObserver(this, NotificationCenter.hasNewContactsToImport);
            NotificationCenter.getInstance(currentAccount).removeObserver(this, NotificationCenter.needShowPlayServicesAlert);
            NotificationCenter.getInstance(currentAccount).removeObserver(this, NotificationCenter.fileLoaded);
            NotificationCenter.getInstance(currentAccount).removeObserver(this, NotificationCenter.fileLoadProgressChanged);
            NotificationCenter.getInstance(currentAccount).removeObserver(this, NotificationCenter.fileLoadFailed);
            NotificationCenter.getInstance(currentAccount).removeObserver(this, NotificationCenter.historyImportProgressChanged);
            NotificationCenter.getInstance(currentAccount).removeObserver(this, NotificationCenter.groupCallUpdated);
            NotificationCenter.getInstance(currentAccount).removeObserver(this, NotificationCenter.stickersImportComplete);
            NotificationCenter.getInstance(currentAccount).removeObserver(this, NotificationCenter.newSuggestionsAvailable);
            NotificationCenter.getInstance(currentAccount).removeObserver(this, NotificationCenter.currentUserShowLimitReachedDialog);
            NotificationCenter.getInstance(currentAccount).removeObserver(this, NotificationCenter.currentUserPremiumStatusChanged);
        }

        NotificationCenter.getGlobalInstance().removeObserver(this, NotificationCenter.needShowAlert);
        NotificationCenter.getGlobalInstance().removeObserver(this, NotificationCenter.didSetNewWallpapper);
        NotificationCenter.getGlobalInstance().removeObserver(this, NotificationCenter.suggestedLangpack);
        NotificationCenter.getGlobalInstance().removeObserver(this, NotificationCenter.reloadInterface);
        NotificationCenter.getGlobalInstance().removeObserver(this, NotificationCenter.didSetNewTheme);
        NotificationCenter.getGlobalInstance().removeObserver(this, NotificationCenter.needSetDayNightTheme);
        NotificationCenter.getGlobalInstance().removeObserver(this, NotificationCenter.needCheckSystemBarColors);
        NotificationCenter.getGlobalInstance().removeObserver(this, NotificationCenter.closeOtherAppActivities);
        NotificationCenter.getGlobalInstance().removeObserver(this, NotificationCenter.didSetPasscode);
        NotificationCenter.getGlobalInstance().removeObserver(this, NotificationCenter.notificationsCountUpdated);
        NotificationCenter.getGlobalInstance().removeObserver(this, NotificationCenter.screenStateChanged);
        NotificationCenter.getGlobalInstance().removeObserver(this, NotificationCenter.showBulletin);
        NotificationCenter.getGlobalInstance().removeObserver(this, NotificationCenter.appUpdateAvailable);
        NotificationCenter.getGlobalInstance().removeObserver(this, NotificationCenter.requestPermissions);
        // NekoX
        NotificationCenter.getGlobalInstance().removeObserver(drawerLayoutAdapter, NotificationCenter.proxySettingsChanged);
        NotificationCenter.getGlobalInstance().removeObserver(drawerLayoutAdapter, NotificationCenter.updateUserStatus);


        LiteMode.removeOnPowerSaverAppliedListener(this::onPowerSaver);
    }

    private void onPowerSaver(boolean applied) {
        if (Build.VERSION.SDK_INT < Build.VERSION_CODES.LOLLIPOP || actionBarLayout == null || !applied || LiteMode.getPowerSaverLevel() >= 100) {
            return;
        }
        BaseFragment lastFragment = actionBarLayout.getLastFragment();
        if (lastFragment == null || lastFragment instanceof LiteModeSettingsActivity) {
            return;
        }
        int percent = LiteMode.getBatteryLevel();
        BulletinFactory.of(lastFragment).createSimpleBulletin(
            new BatteryDrawable(percent / 100F, Color.WHITE, lastFragment.getThemedColor(Theme.key_dialogSwipeRemove), 1.3f),
            LocaleController.getString("LowPowerEnabledTitle", R.string.LowPowerEnabledTitle),
            LocaleController.formatString("LowPowerEnabledSubtitle", R.string.LowPowerEnabledSubtitle, String.format("%d%%", percent)),
            LocaleController.getString("Disable", R.string.Disable),
            () -> presentFragment(new LiteModeSettingsActivity())
        ).setDuration(Bulletin.DURATION_PROLONG).show();
    }

    public void presentFragment(INavigationLayout.NavigationParams params) {
        actionBarLayout.presentFragment(params);
    }

    public void presentFragment(BaseFragment fragment) {
        actionBarLayout.presentFragment(fragment);
    }

    public boolean presentFragment(final BaseFragment fragment, final boolean removeLast, boolean forceWithoutAnimation) {
        return actionBarLayout.presentFragment(fragment, removeLast, forceWithoutAnimation, true, false);
    }

    public INavigationLayout getActionBarLayout() {
        return actionBarLayout;
    }

    public INavigationLayout getLayersActionBarLayout() {
        return layersActionBarLayout;
    }

    public INavigationLayout getRightActionBarLayout() {
        return rightActionBarLayout;
    }

    @FunctionalInterface
    public interface Callback {

        void invoke(Intent data);

    }

    public HashMap<Integer, Callback> callbacks = new HashMap<>();

    @Override
    protected void onActivityResult(int requestCode, int resultCode, Intent data) {
        if (SharedConfig.passcodeHash.length() != 0 && SharedConfig.lastPauseTime != 0) {
            SharedConfig.lastPauseTime = 0;
            if (BuildVars.LOGS_ENABLED) {
                FileLog.d("reset lastPauseTime onActivityResult");
            }
            UserConfig.getInstance(currentAccount).saveConfig(false);
        }
        if (requestCode == 105) {
            if (Build.VERSION.SDK_INT >= Build.VERSION_CODES.M) {
                if (ApplicationLoader.canDrawOverlays = Settings.canDrawOverlays(this)) {
                    if (GroupCallActivity.groupCallInstance != null) {
                        GroupCallActivity.groupCallInstance.dismissInternal();
                    }
                    AndroidUtilities.runOnUIThread(() -> {
                        GroupCallPip.clearForce();
                        GroupCallPip.updateVisibility(LaunchActivity.this);
                    }, 200);
                }
            }
            return;
        }
        super.onActivityResult(requestCode, resultCode, data);

       if (requestCode == SCREEN_CAPTURE_REQUEST_CODE) {
            if (resultCode == Activity.RESULT_OK) {
                VoIPService service = VoIPService.getSharedInstance();
                if (service != null) {
                    VideoCapturerDevice.mediaProjectionPermissionResultData = data;
                    service.createCaptureDevice(true);
                }
            }
        } else if (callbacks.containsKey(requestCode)) {

            callbacks.remove(requestCode).invoke(data);

            return;

        }
        ThemeEditorView editorView = ThemeEditorView.getInstance();
        if (editorView != null) {
            editorView.onActivityResult(requestCode, resultCode, data);
        }
        if (actionBarLayout.getFragmentStack().size() != 0) {
            BaseFragment fragment = actionBarLayout.getFragmentStack().get(actionBarLayout.getFragmentStack().size() - 1);
            fragment.onActivityResultFragment(requestCode, resultCode, data);
        }
        if (AndroidUtilities.isTablet()) {
            if (rightActionBarLayout.getFragmentStack().size() != 0) {
                BaseFragment fragment = rightActionBarLayout.getFragmentStack().get(rightActionBarLayout.getFragmentStack().size() - 1);
                fragment.onActivityResultFragment(requestCode, resultCode, data);
            }
            if (layersActionBarLayout.getFragmentStack().size() != 0) {
                BaseFragment fragment = layersActionBarLayout.getFragmentStack().get(layersActionBarLayout.getFragmentStack().size() - 1);
                fragment.onActivityResultFragment(requestCode, resultCode, data);
            }
            NotificationCenter.getGlobalInstance().postNotificationName(NotificationCenter.onActivityResultReceived, requestCode, resultCode, data);
        }
    }

    @Override
    public void onRequestPermissionsResult(int requestCode, String[] permissions, int[] grantResults) {
        super.onRequestPermissionsResult(requestCode, permissions, grantResults);
        if (!checkPermissionsResult(requestCode, permissions, grantResults)) return;

        if (actionBarLayout.getFragmentStack().size() != 0) {
            BaseFragment fragment = actionBarLayout.getFragmentStack().get(actionBarLayout.getFragmentStack().size() - 1);
            fragment.onRequestPermissionsResultFragment(requestCode, permissions, grantResults);
        }
        if (AndroidUtilities.isTablet()) {
            if (rightActionBarLayout.getFragmentStack().size() != 0) {
                BaseFragment fragment = rightActionBarLayout.getFragmentStack().get(rightActionBarLayout.getFragmentStack().size() - 1);
                fragment.onRequestPermissionsResultFragment(requestCode, permissions, grantResults);
            }
            if (layersActionBarLayout.getFragmentStack().size() != 0) {
                BaseFragment fragment = layersActionBarLayout.getFragmentStack().get(layersActionBarLayout.getFragmentStack().size() - 1);
                fragment.onRequestPermissionsResultFragment(requestCode, permissions, grantResults);
            }
        }

        VoIPFragment.onRequestPermissionsResult(requestCode, permissions, grantResults);
        NotificationCenter.getGlobalInstance().postNotificationName(NotificationCenter.onRequestPermissionResultReceived, requestCode, permissions, grantResults);

        if (requestedPermissions.get(requestCode, -1) >= 0) {
            int type = requestedPermissions.get(requestCode, -1);
            requestedPermissions.delete(requestCode);
            NotificationCenter.getGlobalInstance().postNotificationName(NotificationCenter.permissionsGranted, type);
        }
    }

    @Override
    protected void onPause() {
        super.onPause();
        isResumed = false;
        NotificationCenter.getGlobalInstance().postNotificationName(NotificationCenter.stopAllHeavyOperations, 4096);
        ApplicationLoader.mainInterfacePaused = true;
        int account = currentAccount;
        Utilities.stageQueue.postRunnable(() -> {
            ApplicationLoader.mainInterfacePausedStageQueue = true;
            ApplicationLoader.mainInterfacePausedStageQueueTime = 0;
            if (VoIPService.getSharedInstance() == null) {
                MessagesController.getInstance(account).ignoreSetOnline = false;
            }
        });
        onPasscodePause();
        try {
            if (actionBarLayout != null) {
                actionBarLayout.onPause();
            }
            if (AndroidUtilities.isTablet()) {
                if (rightActionBarLayout != null) {
                rightActionBarLayout.onPause();
            }
            if (layersActionBarLayout != null) {
                layersActionBarLayout.onPause();}
            }
            if (passcodeView != null) {
                passcodeView.onPause();
            }
        } catch (Exception ignored) {
        }
        for (PasscodeView overlay : overlayPasscodeViews) {
            overlay.onPause();
        }
        ConnectionsManager.getInstance(currentAccount).setAppPaused(true, false);
        if (PhotoViewer.hasInstance() && PhotoViewer.getInstance().isVisible()) {
            PhotoViewer.getInstance().onPause();
        }

        if (VoIPFragment.getInstance() != null) {
            VoIPFragment.onPause();
        }
    }

    @Override
    protected void onStart() {
        super.onStart();
        Browser.bindCustomTabsService(this);
        ApplicationLoader.mainInterfaceStopped = false;
        GroupCallPip.updateVisibility(this);
        if (GroupCallActivity.groupCallInstance != null) {
            GroupCallActivity.groupCallInstance.onResume();
        }
    }

    @Override
    protected void onStop() {
        super.onStop();
        Browser.unbindCustomTabsService(this);
        ApplicationLoader.mainInterfaceStopped = true;
        GroupCallPip.updateVisibility(this);
        if (GroupCallActivity.groupCallInstance != null) {
            GroupCallActivity.groupCallInstance.onPause();
        }
    }

    @Override
    protected void onDestroy() {
        if (PhotoViewer.getPipInstance() != null) {
            PhotoViewer.getPipInstance().destroyPhotoViewer();
        }
        if (PhotoViewer.hasInstance()) {
            PhotoViewer.getInstance().destroyPhotoViewer();
        }
        if (SecretMediaViewer.hasInstance()) {
            SecretMediaViewer.getInstance().destroyPhotoViewer();
        }
        if (ArticleViewer.hasInstance()) {
            ArticleViewer.getInstance().destroyArticleViewer();
        }
        if (ContentPreviewViewer.hasInstance()) {
            ContentPreviewViewer.getInstance().destroy();
        }
        if (GroupCallActivity.groupCallInstance != null) {
            GroupCallActivity.groupCallInstance.dismissInternal();
        }
        PipRoundVideoView pipRoundVideoView = PipRoundVideoView.getInstance();
        MediaController.getInstance().setBaseActivity(this, false);
        MediaController.getInstance().setFeedbackView(feedbackView, false);
        if (pipRoundVideoView != null) {
            pipRoundVideoView.close(false);
        }
        Theme.destroyResources();
        EmbedBottomSheet embedBottomSheet = EmbedBottomSheet.getInstance();
        if (embedBottomSheet != null) {
            embedBottomSheet.destroy();
        }
        ThemeEditorView editorView = ThemeEditorView.getInstance();
        if (editorView != null) {
            editorView.destroy();
        }
        try {
            if (visibleDialog != null) {
                visibleDialog.dismiss();
                visibleDialog = null;
            }
        } catch (Exception e) {
            FileLog.e(e);
        }
        try {
            if (onGlobalLayoutListener != null) {
                final View view = getWindow().getDecorView().getRootView();
                view.getViewTreeObserver().removeOnGlobalLayoutListener(onGlobalLayoutListener);
            }
        } catch (Exception e) {
            FileLog.e(e);
        }
        super.onDestroy();
        onFinish();
        FloatingDebugController.onDestroy();
    }

    @Override
    protected void onUserLeaveHint() {
        for (Runnable callback : onUserLeaveHintListeners) {
            callback.run();
        }
        if (actionBarLayout != null) {
            actionBarLayout.onUserLeaveHint();
        }
    }

    View feedbackView;

    @Override
    protected void onResume() {
        super.onResume();
        isResumed = true;
        if (onResumeStaticCallback != null) {
            onResumeStaticCallback.run();
            onResumeStaticCallback = null;
        }
        if (Theme.selectedAutoNightType == Theme.AUTO_NIGHT_TYPE_SYSTEM) {
            Theme.checkAutoNightThemeConditions();
        }
        checkWasMutedByAdmin(true);
        //FileLog.d("UI resume time = " + (SystemClock.elapsedRealtime() - ApplicationLoader.startTime));
        NotificationCenter.getGlobalInstance().postNotificationName(NotificationCenter.startAllHeavyOperations, 4096);
        MediaController.getInstance().setFeedbackView(feedbackView = actionBarLayout.getView(), true);
        ApplicationLoader.mainInterfacePaused = false;
        MessagesController.getInstance(currentAccount).sortDialogs(null);
        showLanguageAlert(false);
        Utilities.stageQueue.postRunnable(() -> {
            ApplicationLoader.mainInterfacePausedStageQueue = false;
            ApplicationLoader.mainInterfacePausedStageQueueTime = System.currentTimeMillis();
        });
        checkFreeDiscSpace(0);
        MediaController.checkGallery();
        onPasscodeResume();
        if (passcodeView == null || passcodeView.getVisibility() != View.VISIBLE) {
            actionBarLayout.onResume();
            if (AndroidUtilities.isTablet()) {
                if (rightActionBarLayout != null) {
                    rightActionBarLayout.onResume();
                }
                if (layersActionBarLayout != null) {
                    layersActionBarLayout.onResume();
                }
            }
        } else {
            actionBarLayout.dismissDialogs();
            if (AndroidUtilities.isTablet()) {
                if (rightActionBarLayout != null) {
                    rightActionBarLayout.dismissDialogs();
                }
                if (layersActionBarLayout != null) {
                    layersActionBarLayout.dismissDialogs();
                }
            }
            passcodeView.onResume();

            for (PasscodeView overlay : overlayPasscodeViews) {
                overlay.onResume();
            }
        }

        ConnectionsManager.getInstance(currentAccount).setAppPaused(false, false);
        updateCurrentConnectionState(currentAccount);

        if (PhotoViewer.hasInstance() && PhotoViewer.getInstance().isVisible()) {
            PhotoViewer.getInstance().onResume();
        }
        PipRoundVideoView pipRoundVideoView = PipRoundVideoView.getInstance();
        if (pipRoundVideoView != null && MediaController.getInstance().isMessagePaused()) {
            MessageObject messageObject = MediaController.getInstance().getPlayingMessageObject();
            if (messageObject != null) {
                MediaController.getInstance().seekToProgress(messageObject, messageObject.audioProgress);
            }
        }
        if (UserConfig.getInstance(UserConfig.selectedAccount).unacceptedTermsOfService != null) {
            showTosActivity(UserConfig.selectedAccount, UserConfig.getInstance(UserConfig.selectedAccount).unacceptedTermsOfService);
        } else if (SharedConfig.pendingAppUpdate != null && SharedConfig.pendingAppUpdate.can_not_skip) {
            showUpdateActivity(UserConfig.selectedAccount, SharedConfig.pendingAppUpdate, true);
        }
        checkAppUpdate(false);

        if (Build.VERSION.SDK_INT >= Build.VERSION_CODES.M) {
            ApplicationLoader.canDrawOverlays = Settings.canDrawOverlays(this);
        }
        if (VoIPFragment.getInstance() != null) {
            VoIPFragment.onResume();
        }
        invalidateTabletMode();
    }

    private void invalidateTabletMode() {
        Boolean wasTablet = AndroidUtilities.getWasTablet();
        if (wasTablet == null) {
            return;
        }
        AndroidUtilities.resetWasTabletFlag();
        if (wasTablet != AndroidUtilities.isTablet()) {
            long dialogId = 0;
            int topicId = 0;
            if (wasTablet) {
                mainFragmentsStack.addAll(rightFragmentsStack);
                mainFragmentsStack.addAll(layerFragmentsStack);
                rightFragmentsStack.clear();
                layerFragmentsStack.clear();
            } else {
                List<BaseFragment> fragments = new ArrayList<>(mainFragmentsStack);
                mainFragmentsStack.clear();
                rightFragmentsStack.clear();
                layerFragmentsStack.clear();
                for (BaseFragment fragment : fragments) {
                    if (fragment instanceof DialogsActivity && ((DialogsActivity) fragment).isMainDialogList() && !((DialogsActivity) fragment).isArchive()) {
                        mainFragmentsStack.add(fragment);
                    } else if (fragment instanceof ChatActivity && !((ChatActivity) fragment).isInScheduleMode()) {
                        rightFragmentsStack.add(fragment);
                        if (dialogId == 0) {
                            dialogId = ((ChatActivity) fragment).getDialogId();
                            topicId = ((ChatActivity) fragment).getTopicId();
                        }
                    } else {
                        layerFragmentsStack.add(fragment);
                    }
                }
            }

            setupActionBarLayout();
            actionBarLayout.rebuildFragments(INavigationLayout.REBUILD_FLAG_REBUILD_LAST);
            if (AndroidUtilities.isTablet()) {
                rightActionBarLayout.rebuildFragments(INavigationLayout.REBUILD_FLAG_REBUILD_LAST);
                layersActionBarLayout.rebuildFragments(INavigationLayout.REBUILD_FLAG_REBUILD_LAST);

                for (BaseFragment fragment : mainFragmentsStack) {
                    if (fragment instanceof DialogsActivity && ((DialogsActivity) fragment).isMainDialogList()) {
                        ((DialogsActivity) fragment).setOpenedDialogId(dialogId, topicId);
                    }
                }
            }
        }
    }

    @Override
    public void onConfigurationChanged(Configuration newConfig) {
        AndroidUtilities.checkDisplaySize(this, newConfig);
        super.onConfigurationChanged(newConfig);
        checkLayout();
        PipRoundVideoView pipRoundVideoView = PipRoundVideoView.getInstance();
        if (pipRoundVideoView != null) {
            pipRoundVideoView.onConfigurationChanged();
        }
        EmbedBottomSheet embedBottomSheet = EmbedBottomSheet.getInstance();
        if (embedBottomSheet != null) {
            embedBottomSheet.onConfigurationChanged(newConfig);
        }
        PhotoViewer photoViewer = PhotoViewer.getPipInstance();
        if (photoViewer != null) {
            photoViewer.onConfigurationChanged(newConfig);
        }
        ThemeEditorView editorView = ThemeEditorView.getInstance();
        if (editorView != null) {
            editorView.onConfigurationChanged();
        }
        if (Theme.selectedAutoNightType == Theme.AUTO_NIGHT_TYPE_SYSTEM) {
            Theme.checkAutoNightThemeConditions();
        }
    }

    @Override
    public void onMultiWindowModeChanged(boolean isInMultiWindowMode) {
        AndroidUtilities.isInMultiwindow = isInMultiWindowMode;
        checkLayout();
    }

    @Override
    @SuppressWarnings("unchecked")
    public void didReceivedNotification(int id, final int account, Object... args) {
        if (id == NotificationCenter.appDidLogout) {
            switchToAvailableAccountOrLogout();
        } else if (id == NotificationCenter.closeOtherAppActivities) {
            if (args[0] != this) {
                onFinish();
                finish();
            }
        } else if (id == NotificationCenter.didUpdateConnectionState) {
            int state = ConnectionsManager.getInstance(account).getConnectionState();
            if (currentConnectionState != state) {
                if (BuildVars.LOGS_ENABLED) {
                    FileLog.d("switch to state " + state);
                }
                currentConnectionState = state;
                updateCurrentConnectionState(account);
            }
        } else if (id == NotificationCenter.mainUserInfoChanged) {
            drawerLayoutAdapter.notifyDataSetChanged();
        } else if (id == NotificationCenter.needShowAlert) {
            final Integer reason = (Integer) args[0];
            if (reason == 6 || reason == 3 && proxyErrorDialog != null) {
                return;
            } else if (reason == 4) {
                showTosActivity(account, (TLRPC.TL_help_termsOfService) args[1]);
                return;
            }
            BaseFragment fragment = null;
            if (!mainFragmentsStack.isEmpty()) {
                fragment = mainFragmentsStack.get(mainFragmentsStack.size() - 1);
            }

            AlertDialog.Builder builder = new AlertDialog.Builder(this);
            builder.setTitle(LocaleController.getString("NekoX", R.string.NekoX));
            if (fragment != null) {
                Map<String, Integer> colorsReplacement = new HashMap<>();
                colorsReplacement.put("info1.**", fragment.getThemedColor(Theme.key_dialogTopBackground));
                colorsReplacement.put("info2.**", fragment.getThemedColor(Theme.key_dialogTopBackground));
                builder.setTopAnimation(R.raw.not_available, AlertsCreator.NEW_DENY_DIALOG_TOP_ICON_SIZE, false, fragment.getThemedColor(Theme.key_dialogTopBackground), colorsReplacement);
                builder.setTopAnimationIsNew(true);
            }
            if (reason != 2 && reason != 3) {
                builder.setNegativeButton(LocaleController.getString("MoreInfo", R.string.MoreInfo), (dialogInterface, i) -> {
                    if (!mainFragmentsStack.isEmpty()) {
                        MessagesController.getInstance(account).openByUserName("spambot", mainFragmentsStack.get(mainFragmentsStack.size() - 1), 1);
                    }
                });
            }
            if (reason == 5) {
                builder.setMessage(LocaleController.getString("NobodyLikesSpam3", R.string.NobodyLikesSpam3));
                builder.setPositiveButton(LocaleController.getString("OK", R.string.OK), null);
            } else if (reason == 0) {
                builder.setMessage(LocaleController.getString("NobodyLikesSpam1", R.string.NobodyLikesSpam1));
                builder.setPositiveButton(LocaleController.getString("OK", R.string.OK), null);
            } else if (reason == 1) {
                builder.setMessage(LocaleController.getString("NobodyLikesSpam2", R.string.NobodyLikesSpam2));
                builder.setPositiveButton(LocaleController.getString("OK", R.string.OK), null);
            } else if (reason == 2) {
                SpannableStringBuilder span = SpannableStringBuilder.valueOf((String) args[1]);
                String type = (String) args[2];
                if (type.startsWith("PREMIUM_GIFT_SELF_REQUIRED_")) {
                    String msg = (String) args[1];
                    int start = msg.indexOf('*'), end = msg.indexOf('*', start + 1);
                    if (start != -1 && end != -1 && start != end) {
                        span.replace(start, end + 1, msg.substring(start + 1, end));
                        span.setSpan(new ClickableSpan() {
                            @Override
                            public void onClick(@NonNull View widget) {
                                getActionBarLayout().presentFragment(new PremiumPreviewFragment("gift"));
                            }

                            @Override
                            public void updateDrawState(@NonNull TextPaint ds) {
                                super.updateDrawState(ds);
                                ds.setUnderlineText(false);
                            }
                        }, start, end - 1, Spannable.SPAN_EXCLUSIVE_EXCLUSIVE);
                    }
                }
                builder.setMessage(span);
                if (type.startsWith("AUTH_KEY_DROP_")) {
                    builder.setPositiveButton(LocaleController.getString("Cancel", R.string.Cancel), null);
                    builder.setNegativeButton(LocaleController.getString("LogOut", R.string.LogOut), (dialog, which) -> MessagesController.getInstance(currentAccount).performLogout(2));
                } else if (type.startsWith("PREMIUM_")) {
                    builder.setTitle(LocaleController.getString(R.string.TelegramPremium));
                    builder.setPositiveButton(LocaleController.getString("OK", R.string.OK), null);
                } else {
                    builder.setPositiveButton(LocaleController.getString("OK", R.string.OK), null);
                }
            } else if (reason == 3) {
                builder.setTitle(LocaleController.getString("Proxy", R.string.Proxy));
                if (args.length > 1) {
//                    builder.setMessage(LocaleController.getString("WsNoDC4", R.string.WsNoDC4));
                } else {
                    builder.setMessage(LocaleController.getString("UseProxyTelegramError", R.string.UseProxyTelegramError));
                }
                builder.setPositiveButton(LocaleController.getString("OK", R.string.OK), null);
                proxyErrorDialog = showAlertDialog(builder);
                return;
            }
            if (!mainFragmentsStack.isEmpty()) {
                mainFragmentsStack.get(mainFragmentsStack.size() - 1).showDialog(builder.create());
            }
        } else if (id == NotificationCenter.wasUnableToFindCurrentLocation) {
            final HashMap<String, MessageObject> waitingForLocation = (HashMap<String, MessageObject>) args[0];
            AlertDialog.Builder builder = new AlertDialog.Builder(this);
            builder.setTitle(LocaleController.getString("NekoX", R.string.NekoX));
            builder.setPositiveButton(LocaleController.getString("OK", R.string.OK), null);
            builder.setNegativeButton(LocaleController.getString("ShareYouLocationUnableManually", R.string.ShareYouLocationUnableManually), (dialogInterface, i) -> {
                if (mainFragmentsStack.isEmpty()) {
                    return;
                }
                BaseFragment lastFragment = mainFragmentsStack.get(mainFragmentsStack.size() - 1);
                if (!AndroidUtilities.isMapsInstalled(lastFragment)) {
                    return;
                }
                LocationActivity fragment = new LocationActivity(0);
                fragment.setDelegate((location, live, notify, scheduleDate) -> {
                    for (HashMap.Entry<String, MessageObject> entry : waitingForLocation.entrySet()) {
                        MessageObject messageObject = entry.getValue();
                        SendMessagesHelper.getInstance(account).sendMessage(location, messageObject.getDialogId(), messageObject, null, null, null, notify, scheduleDate);
                    }
                });
                presentFragment(fragment);
            });
            builder.setMessage(LocaleController.getString("ShareYouLocationUnable", R.string.ShareYouLocationUnable));
            if (!mainFragmentsStack.isEmpty()) {
                mainFragmentsStack.get(mainFragmentsStack.size() - 1).showDialog(builder.create());
            }
        } else if (id == NotificationCenter.didSetNewWallpapper) {
            if (sideMenu != null) {
                View child = sideMenu.getChildAt(0);
                if (child != null) {
                    child.invalidate();
                }
            }
            if (backgroundTablet != null) {
                backgroundTablet.setBackgroundImage(Theme.getCachedWallpaper(), Theme.isWallpaperMotion());
            }
        } else if (id == NotificationCenter.didSetPasscode) {
            if (SharedConfig.passcodeHash.length() > 0 && !SharedConfig.allowScreenCapture && !NekoXConfig.disableFlagSecure) {
                try {
                    getWindow().setFlags(WindowManager.LayoutParams.FLAG_SECURE, WindowManager.LayoutParams.FLAG_SECURE);
                } catch (Exception e) {
                    FileLog.e(e);
                }
            } else if (!AndroidUtilities.hasFlagSecureFragment()) {
                try {
                    getWindow().clearFlags(WindowManager.LayoutParams.FLAG_SECURE);
                } catch (Exception e) {
                    FileLog.e(e);
                }
            }
        } else if (id == NotificationCenter.reloadInterface) {
            boolean last = mainFragmentsStack.size() > 1 && mainFragmentsStack.get(mainFragmentsStack.size() - 1) instanceof ProfileActivity;
            if (last) {
                ProfileActivity profileActivity = (ProfileActivity) mainFragmentsStack.get(mainFragmentsStack.size() - 1);
                if (!profileActivity.isSettings()) {
                    last = false;
                }
            }
            rebuildAllFragments(last);
        } else if (id == NotificationCenter.suggestedLangpack) {
            showLanguageAlert(false);
        } else if (id == NotificationCenter.openArticle) {
            if (mainFragmentsStack.isEmpty()) {
                return;
            }
            ArticleViewer.getInstance().setParentActivity(this, mainFragmentsStack.get(mainFragmentsStack.size() - 1));
            ArticleViewer.getInstance().open((TLRPC.TL_webPage) args[0], (String) args[1]);
        } else if (id == NotificationCenter.hasNewContactsToImport) {
            if (actionBarLayout == null || actionBarLayout.getFragmentStack().isEmpty()) {
                return;
            }
            final int type = (Integer) args[0];
            final HashMap<String, ContactsController.Contact> contactHashMap = (HashMap<String, ContactsController.Contact>) args[1];
            final boolean first = (Boolean) args[2];
            final boolean schedule = (Boolean) args[3];
            BaseFragment fragment = actionBarLayout.getFragmentStack().get(actionBarLayout.getFragmentStack().size() - 1);

            AlertDialog.Builder builder = new AlertDialog.Builder(LaunchActivity.this);
            builder.setTopAnimation(R.raw.permission_request_contacts, AlertsCreator.PERMISSIONS_REQUEST_TOP_ICON_SIZE, false, Theme.getColor(Theme.key_dialogTopBackground));
            builder.setTitle(LocaleController.getString("UpdateContactsTitle", R.string.UpdateContactsTitle));
            builder.setMessage(LocaleController.getString("UpdateContactsMessage", R.string.UpdateContactsMessage));
            builder.setPositiveButton(LocaleController.getString("OK", R.string.OK), (dialogInterface, i) -> ContactsController.getInstance(account).syncPhoneBookByAlert(contactHashMap, first, schedule, false));
            builder.setNegativeButton(LocaleController.getString("Cancel", R.string.Cancel), (dialog, which) -> ContactsController.getInstance(account).syncPhoneBookByAlert(contactHashMap, first, schedule, true));
            builder.setOnBackButtonListener((dialogInterface, i) -> ContactsController.getInstance(account).syncPhoneBookByAlert(contactHashMap, first, schedule, true));
            AlertDialog dialog = builder.create();
            fragment.showDialog(dialog);
            dialog.setCanceledOnTouchOutside(false);
        } else if (id == NotificationCenter.didSetNewTheme) {
            Boolean nightTheme = (Boolean) args[0];
            if (!nightTheme) {
                if (sideMenu != null) {
                    sideMenu.setBackgroundColor(Theme.getColor(Theme.key_chats_menuBackground));
                    sideMenu.setGlowColor(Theme.getColor(Theme.key_chats_menuBackground));
                    sideMenu.setListSelectorColor(Theme.getColor(Theme.key_listSelector));
                    sideMenu.getAdapter().notifyDataSetChanged();
                }
                if (Build.VERSION.SDK_INT >= Build.VERSION_CODES.LOLLIPOP) {
                    try {
                        setTaskDescription(new ActivityManager.TaskDescription(null, null, Theme.getColor(Theme.key_actionBarDefault) | 0xff000000));
                    } catch (Exception ignore) {

                    }
                }
            }
            drawerLayoutContainer.setBehindKeyboardColor(Theme.getColor(Theme.key_windowBackgroundWhite));
            boolean checkNavigationBarColor = true;
            if (args.length > 1) {
                checkNavigationBarColor = (boolean) args[1];
            }
            checkSystemBarColors(args.length > 2 && (boolean) args[2], true, checkNavigationBarColor && !isNavigationBarColorFrozen && !actionBarLayout.isTransitionAnimationInProgress());
        } else if (id == NotificationCenter.needSetDayNightTheme) {
            boolean instant = false;
            if (Build.VERSION.SDK_INT >= 21 && args[2] != null) {
                if (themeSwitchImageView.getVisibility() == View.VISIBLE) {
                    return;
                }
                try {
                    int[] pos = (int[]) args[2];
                    boolean toDark = (Boolean) args[4];
                    RLottieImageView darkThemeView = (RLottieImageView) args[5];
                    int w = drawerLayoutContainer.getMeasuredWidth();
                    int h = drawerLayoutContainer.getMeasuredHeight();
                    if (!toDark) {
                        darkThemeView.setVisibility(View.INVISIBLE);
                    }
                    rippleAbove = null;
                    if (args.length > 6) {
                        rippleAbove = (View) args[6];
                    }

                    isNavigationBarColorFrozen = true;

                    invalidateCachedViews(drawerLayoutContainer);
                    if (rippleAbove != null && rippleAbove.getBackground() != null) {
                        rippleAbove.getBackground().setAlpha(0);
                    }
                    Bitmap bitmap = AndroidUtilities.snapshotView(drawerLayoutContainer);
                    if (rippleAbove != null && rippleAbove.getBackground() != null) {
                        rippleAbove.getBackground().setAlpha(255);
                    }
                    frameLayout.removeView(themeSwitchImageView);
                    if (toDark) {
                        frameLayout.addView(themeSwitchImageView, 0, LayoutHelper.createFrame(LayoutHelper.MATCH_PARENT, LayoutHelper.MATCH_PARENT));
                        themeSwitchSunView.setVisibility(View.GONE);
                    } else {
                        frameLayout.addView(themeSwitchImageView, 1, LayoutHelper.createFrame(LayoutHelper.MATCH_PARENT, LayoutHelper.MATCH_PARENT));
                        themeSwitchSunView.setTranslationX(pos[0] - AndroidUtilities.dp(14));
                        themeSwitchSunView.setTranslationY(pos[1] - AndroidUtilities.dp(14));
                        themeSwitchSunView.setVisibility(View.VISIBLE);
                        themeSwitchSunView.invalidate();
                    }
                    themeSwitchImageView.setImageBitmap(bitmap);
                    themeSwitchImageView.setVisibility(View.VISIBLE);
                    themeSwitchSunDrawable = darkThemeView.getAnimatedDrawable();
                    float finalRadius = (float) Math.max(Math.sqrt((w - pos[0]) * (w - pos[0]) + (h - pos[1]) * (h - pos[1])), Math.sqrt(pos[0] * pos[0] + (h - pos[1]) * (h - pos[1])));
                    float finalRadius2 = (float) Math.max(Math.sqrt((w - pos[0]) * (w - pos[0]) + pos[1] * pos[1]), Math.sqrt(pos[0] * pos[0] + pos[1] * pos[1]));
                    finalRadius = Math.max(finalRadius, finalRadius2);
                    Animator anim = ViewAnimationUtils.createCircularReveal(toDark ? drawerLayoutContainer : themeSwitchImageView, pos[0], pos[1], toDark ? 0 : finalRadius, toDark ? finalRadius : 0);
                    anim.setDuration(400);
                    anim.setInterpolator(Easings.easeInOutQuad);
                    anim.addListener(new AnimatorListenerAdapter() {
                        @Override
                        public void onAnimationEnd(Animator animation) {
                            rippleAbove = null;
                            drawerLayoutContainer.invalidate();
                            themeSwitchImageView.invalidate();
                            themeSwitchImageView.setImageDrawable(null);
                            themeSwitchImageView.setVisibility(View.GONE);
                            themeSwitchSunView.setVisibility(View.GONE);
                            NotificationCenter.getGlobalInstance().postNotificationName(NotificationCenter.themeAccentListUpdated);
                            if (!toDark) {
                                darkThemeView.setVisibility(View.VISIBLE);
                            }
                            DrawerProfileCell.switchingTheme = false;
                        }
                    });
                    if (rippleAbove != null) {
                        ValueAnimator invalidateAnimator = ValueAnimator.ofFloat(0, 1);
                        invalidateAnimator.addUpdateListener(a -> frameLayout.invalidate());
                        invalidateAnimator.setDuration(anim.getDuration());
                        invalidateAnimator.start();
                    }
                    AndroidUtilities.runOnUIThread(() -> {
                        if (isNavigationBarColorFrozen) {
                            isNavigationBarColorFrozen = false;
                            checkSystemBarColors(false, true);
                        }
                    }, toDark ? (h - pos[1]) / AndroidUtilities.dp(2.25f) : 50);
                    anim.start();
                    instant = true;
                } catch (Throwable e) {
                    FileLog.e(e);
                    try {
                        themeSwitchImageView.setImageDrawable(null);
                        frameLayout.removeView(themeSwitchImageView);
                        DrawerProfileCell.switchingTheme = false;
                    } catch (Exception e2) {
                        FileLog.e(e2);
                    }
                }
            } else {
                DrawerProfileCell.switchingTheme = false;
            }
            Theme.ThemeInfo theme = (Theme.ThemeInfo) args[0];
            boolean nightTheme = (Boolean) args[1];
            int accentId = (Integer) args[3];
            Runnable calcInBackgroundEnd = args.length > 7 ? (Runnable) args[7] : null;
            actionBarLayout.animateThemedValues(theme, accentId, nightTheme, instant, calcInBackgroundEnd);
            if (AndroidUtilities.isTablet()) {
                layersActionBarLayout.animateThemedValues(theme, accentId, nightTheme, instant);
                rightActionBarLayout.animateThemedValues(theme, accentId, nightTheme, instant);
            }
        } else if (id == NotificationCenter.notificationsCountUpdated) {
            if (sideMenu != null) {
                Integer accountNum = (Integer) args[0];
                int count = sideMenu.getChildCount();
                for (int a = 0; a < count; a++) {
                    View child = sideMenu.getChildAt(a);
                    if (child instanceof DrawerUserCell) {
                        if (((DrawerUserCell) child).getAccountNumber() == accountNum) {
                            child.invalidate();
                            break;
                        }
                    }
                }
            }
        } else if (id == NotificationCenter.fileLoaded) {
            String path = (String) args[0];
            if (SharedConfig.isAppUpdateAvailable()) {
                String name = FileLoader.getAttachFileName(SharedConfig.pendingAppUpdate.document);
                if (name.equals(path)) {
                    updateAppUpdateViews(true);
                }
            }
            if (loadingThemeFileName != null) {
                if (loadingThemeFileName.equals(path)) {
                    loadingThemeFileName = null;
                    File locFile = new File(ApplicationLoader.getFilesDirFixed(), "remote" + loadingTheme.id + ".attheme");
                    Theme.ThemeInfo themeInfo = Theme.fillThemeValues(locFile, loadingTheme.title, loadingTheme);
                    if (themeInfo != null) {
                        if (themeInfo.pathToWallpaper != null) {
                            File file = new File(themeInfo.pathToWallpaper);
                            if (!file.exists()) {
                                TLRPC.TL_account_getWallPaper req = new TLRPC.TL_account_getWallPaper();
                                TLRPC.TL_inputWallPaperSlug inputWallPaperSlug = new TLRPC.TL_inputWallPaperSlug();
                                inputWallPaperSlug.slug = themeInfo.slug;
                                req.wallpaper = inputWallPaperSlug;
                                ConnectionsManager.getInstance(themeInfo.account).sendRequest(req, (response, error) -> AndroidUtilities.runOnUIThread(() -> {
                                    if (response instanceof TLRPC.TL_wallPaper) {
                                        TLRPC.TL_wallPaper wallPaper = (TLRPC.TL_wallPaper) response;
                                        loadingThemeInfo = themeInfo;
                                        loadingThemeWallpaperName = FileLoader.getAttachFileName(wallPaper.document);
                                        loadingThemeWallpaper = wallPaper;
                                        FileLoader.getInstance(themeInfo.account).loadFile(wallPaper.document, wallPaper, FileLoader.PRIORITY_NORMAL, 1);
                                    } else {
                                        onThemeLoadFinish();
                                    }
                                }));
                                return;
                            }
                        }
                        Theme.ThemeInfo finalThemeInfo = Theme.applyThemeFile(locFile, loadingTheme.title, loadingTheme, true);
                        if (finalThemeInfo != null) {
                            presentFragment(new ThemePreviewActivity(finalThemeInfo, true, ThemePreviewActivity.SCREEN_TYPE_PREVIEW, false, false));
                        }
                    }
                    onThemeLoadFinish();
                }
            } else if (loadingThemeWallpaperName != null) {
                if (loadingThemeWallpaperName.equals(path)) {
                    loadingThemeWallpaperName = null;
                    File file = (File) args[1];
                    if (loadingThemeAccent) {
                        openThemeAccentPreview(loadingTheme, loadingThemeWallpaper, loadingThemeInfo);
                        onThemeLoadFinish();
                    } else {
                        Theme.ThemeInfo info = loadingThemeInfo;
                        Utilities.globalQueue.postRunnable(() -> {
                            info.createBackground(file, info.pathToWallpaper);
                            AndroidUtilities.runOnUIThread(() -> {
                                if (loadingTheme == null) {
                                    return;
                                }
                                File locFile = new File(ApplicationLoader.getFilesDirFixed(), "remote" + loadingTheme.id + ".attheme");
                                Theme.ThemeInfo finalThemeInfo = Theme.applyThemeFile(locFile, loadingTheme.title, loadingTheme, true);
                                if (finalThemeInfo != null) {
                                    presentFragment(new ThemePreviewActivity(finalThemeInfo, true, ThemePreviewActivity.SCREEN_TYPE_PREVIEW, false, false));
                                }
                                onThemeLoadFinish();
                            });
                        });
                    }
                }
            }
        } else if (id == NotificationCenter.fileLoadFailed) {
            String path = (String) args[0];
            if (path.equals(loadingThemeFileName) || path.equals(loadingThemeWallpaperName)) {
                onThemeLoadFinish();
            }
            if (SharedConfig.isAppUpdateAvailable()) {
                String name = FileLoader.getAttachFileName(SharedConfig.pendingAppUpdate.document);
                if (name.equals(path)) {
                    updateAppUpdateViews(true);
                }
            }
        } else if (id == NotificationCenter.screenStateChanged) {
            if (ApplicationLoader.mainInterfacePaused) {
                return;
            }
            if (ApplicationLoader.isScreenOn) {
                onPasscodeResume();
            } else {
                onPasscodePause();
            }
        } else if (id == NotificationCenter.needCheckSystemBarColors) {
            boolean useCurrentFragment = args.length > 0 && (boolean) args[0];
            checkSystemBarColors(useCurrentFragment);
        } else if (id == NotificationCenter.historyImportProgressChanged) {
            if (args.length > 1 && !mainFragmentsStack.isEmpty()) {
                AlertsCreator.processError(currentAccount, (TLRPC.TL_error) args[2], mainFragmentsStack.get(mainFragmentsStack.size() - 1), (TLObject) args[1]);
            }
        } else if (id == NotificationCenter.stickersImportComplete) {
            MediaDataController.getInstance(account).toggleStickerSet(this, (TLObject) args[0], 2, !mainFragmentsStack.isEmpty() ? mainFragmentsStack.get(mainFragmentsStack.size() - 1) : null, false, true);
        } else if (id == NotificationCenter.newSuggestionsAvailable) {
            sideMenu.invalidateViews();
        } else if (id == NotificationCenter.showBulletin) {
            if (!mainFragmentsStack.isEmpty()) {
                int type = (int) args[0];

                FrameLayout container = null;
                BaseFragment fragment = null;
                if (GroupCallActivity.groupCallUiVisible && GroupCallActivity.groupCallInstance != null) {
                    container = GroupCallActivity.groupCallInstance.getContainer();
                }

                if (container == null) {
                    fragment = mainFragmentsStack.get(mainFragmentsStack.size() - 1);
                }

                switch (type) {
                    case Bulletin.TYPE_NAME_CHANGED: {
                        long peerId = (long) args[1];
                        String text = peerId > 0 ? LocaleController.getString("YourNameChanged", R.string.YourNameChanged) : LocaleController.getString("ChannelTitleChanged", R.string.ChannelTitleChanged);
                        (container != null ? BulletinFactory.of(container, null) : BulletinFactory.of(fragment)).createErrorBulletin(text).show();
                        break;
                    }
                    case Bulletin.TYPE_BIO_CHANGED: {
                        long peerId = (long) args[1];
                        String text = peerId > 0 ? LocaleController.getString("YourBioChanged", R.string.YourBioChanged) : LocaleController.getString("ChannelDescriptionChanged", R.string.ChannelDescriptionChanged);
                        (container != null ? BulletinFactory.of(container, null) : BulletinFactory.of(fragment)).createErrorBulletin(text).show();
                        break;
                    }
                    case Bulletin.TYPE_STICKER: {
                        TLRPC.Document sticker = (TLRPC.Document) args[1];
                        int bulletinType = (int) args[2];
                        StickerSetBulletinLayout layout = new StickerSetBulletinLayout(this, null, bulletinType, sticker, null);
                        int duration = Bulletin.DURATION_SHORT;
                        if (bulletinType == StickerSetBulletinLayout.TYPE_REPLACED_TO_FAVORITES || bulletinType == StickerSetBulletinLayout.TYPE_REPLACED_TO_FAVORITES_GIFS) {
                            duration = 3500;
                        }
                        if (fragment != null) {
                            Bulletin.make(fragment, layout, duration).show();
                        } else {
                            Bulletin.make(container, layout, duration).show();
                        }
                        break;
                    }
                    case Bulletin.TYPE_ERROR:
                        if (fragment != null) {
                            BulletinFactory.of(fragment).createErrorBulletin((String) args[1]).show();
                        } else {
                            BulletinFactory.of(container, null).createErrorBulletin((String) args[1]).show();
                        }
                        break;
                    case Bulletin.TYPE_SUCCESS:
                        if (fragment != null) {
                            BulletinFactory.of(fragment).createSuccessBulletin((String) args[1]).show();
                        } else {
                            BulletinFactory.of(container, null).createSuccessBulletin((String) args[1]).show();
                        }
                        break;
                    case Bulletin.TYPE_ERROR_SUBTITLE:
                        if (fragment != null) {
                            BulletinFactory.of(fragment).createErrorBulletinSubtitle((String) args[1], (String) args[2], fragment.getResourceProvider()).show();
                        } else {
                            BulletinFactory.of(container, null).createErrorBulletinSubtitle((String) args[1], (String) args[2], null).show();
                        }
                        break;
                    case Bulletin.TYPE_APP_ICON: {
                        LauncherIconController.LauncherIcon icon = (LauncherIconController.LauncherIcon) args[1];
                        AppIconBulletinLayout layout = new AppIconBulletinLayout(this, icon, null);
                        int duration = Bulletin.DURATION_SHORT;
                        if (fragment != null) {
                            Bulletin.make(fragment, layout, duration).show();
                        } else {
                            Bulletin.make(container, layout, duration).show();
                        }
                        break;
                    }
                }
            }
        } else if (id == NotificationCenter.groupCallUpdated) {
            checkWasMutedByAdmin(false);
        } else if (id == NotificationCenter.fileLoadProgressChanged) {
            if (updateTextView != null && SharedConfig.isAppUpdateAvailable()) {
                String location = (String) args[0];
                String fileName = FileLoader.getAttachFileName(SharedConfig.pendingAppUpdate.document);
                if (fileName != null && fileName.equals(location)) {
                    Long loadedSize = (Long) args[1];
                    Long totalSize = (Long) args[2];
                    float loadProgress = loadedSize / (float) totalSize;
                    updateLayoutIcon.setProgress(loadProgress, true);
                    updateTextView.setText(LocaleController.formatString("AppUpdateDownloading", R.string.AppUpdateDownloading, (int) (loadProgress * 100)));
                }
            }
        } else if (id == NotificationCenter.appUpdateAvailable) {
            updateAppUpdateViews(mainFragmentsStack.size() == 1);
        } else if (id == NotificationCenter.currentUserShowLimitReachedDialog) {
            if (!mainFragmentsStack.isEmpty()) {
                BaseFragment fragment = mainFragmentsStack.get(mainFragmentsStack.size() - 1);
                if (fragment.getParentActivity() != null) {
                    fragment.showDialog(new LimitReachedBottomSheet(fragment, fragment.getParentActivity(), (int) args[0], currentAccount));
                }
            }
        } else if (id == NotificationCenter.currentUserPremiumStatusChanged) {
            if (drawerLayoutAdapter != null) {
                drawerLayoutAdapter.notifyDataSetChanged();
            }
            MessagesController.getMainSettings(currentAccount).edit().remove("transcribeButtonPressed").apply();
        } else if (id == NotificationCenter.requestPermissions) {
            int type = (int) args[0];
            String[] permissions = null;
            if (type == BLUETOOTH_CONNECT_TYPE) {
                if (Build.VERSION.SDK_INT >= Build.VERSION_CODES.S) {
                    permissions = new String[]{
                            Manifest.permission.BLUETOOTH_CONNECT
                    };
                }
            }
            if (permissions != null) {
                requsetPermissionsPointer++;
                requestedPermissions.put(requsetPermissionsPointer, type);
                ActivityCompat.requestPermissions(
                        this,
                        permissions,
                        requsetPermissionsPointer
                );
            }
        } else if (id == NotificationCenter.chatSwithcedToForum) {
            long chatId = (long) args[0];
            ForumUtilities.switchAllFragmentsInStackToForum(chatId, actionBarLayout);
        }
    }

    private void invalidateCachedViews(View parent) {
        int layerType = parent.getLayerType();
        if (layerType != View.LAYER_TYPE_NONE) {
            parent.invalidate();
        }
        if (parent instanceof ViewGroup) {
            ViewGroup viewGroup = (ViewGroup) parent;
            for (int i = 0; i < viewGroup.getChildCount(); i++) {
                invalidateCachedViews(viewGroup.getChildAt(i));
            }
        }
    }

    private void checkWasMutedByAdmin(boolean checkOnly) {
        VoIPService voIPService = VoIPService.getSharedInstance();
        if (voIPService != null && voIPService.groupCall != null) {
            boolean wasMuted = wasMutedByAdminRaisedHand;
            ChatObject.Call call = voIPService.groupCall;
            TLRPC.InputPeer peer = voIPService.getGroupCallPeer();
            long did;
            if (peer != null) {
                if (peer.user_id != 0) {
                    did = peer.user_id;
                } else if (peer.chat_id != 0) {
                    did = -peer.chat_id;
                } else {
                    did = -peer.channel_id;
                }
            } else {
                did = UserConfig.getInstance(currentAccount).clientUserId;
            }
            TLRPC.TL_groupCallParticipant participant = call.participants.get(did);
            boolean mutedByAdmin = participant != null && !participant.can_self_unmute && participant.muted;
            wasMutedByAdminRaisedHand = mutedByAdmin && participant.raise_hand_rating != 0;

            if (!checkOnly && wasMuted && !wasMutedByAdminRaisedHand && !mutedByAdmin && GroupCallActivity.groupCallInstance == null) {
                showVoiceChatTooltip(UndoView.ACTION_VOIP_CAN_NOW_SPEAK);
            }
        } else {
            wasMutedByAdminRaisedHand = false;
        }
    }

    private void showVoiceChatTooltip(int action) {
        VoIPService voIPService = VoIPService.getSharedInstance();
        if (voIPService == null || mainFragmentsStack.isEmpty() || voIPService.groupCall == null) {
            return;
        }
        TLRPC.Chat chat = voIPService.getChat();
        BaseFragment fragment = actionBarLayout.getFragmentStack().get(actionBarLayout.getFragmentStack().size() - 1);
        if (fragment instanceof ChatActivity) {
            ChatActivity chatActivity = (ChatActivity) fragment;
            if (chatActivity.getDialogId() == -chat.id) {
                chat = null;
            }
            UndoView undoView = chatActivity.getUndoView();
            if (undoView != null) {
                undoView.showWithAction(0, action, chat);
            }
        } else if (fragment instanceof DialogsActivity) {
            DialogsActivity dialogsActivity = (DialogsActivity) fragment;
            dialogsActivity.getUndoView().showWithAction(0, action, chat);
        } else if (fragment instanceof ProfileActivity) {
            ProfileActivity profileActivity = (ProfileActivity) fragment;
            profileActivity.getUndoView().showWithAction(0, action, chat);
        }

        if (action == UndoView.ACTION_VOIP_CAN_NOW_SPEAK && VoIPService.getSharedInstance() != null) {
            VoIPService.getSharedInstance().playAllowTalkSound();
        }
    }

    private String getStringForLanguageAlert(HashMap<String, String> map, String key, int intKey) {
        String value = map.get(key);
        if (value == null) {
            return LocaleController.getString(key, intKey);
        }
        return value;
    }

    private void openThemeAccentPreview(TLRPC.TL_theme t, TLRPC.TL_wallPaper wallPaper, Theme.ThemeInfo info) {
        int lastId = info.lastAccentId;
        Theme.ThemeAccent accent = info.createNewAccent(t, currentAccount);
        info.prevAccentId = info.currentAccentId;
        info.setCurrentAccentId(accent.id);
        accent.pattern = wallPaper;
        presentFragment(new ThemePreviewActivity(info, lastId != info.lastAccentId, ThemePreviewActivity.SCREEN_TYPE_PREVIEW, false, false));
    }

    private void onThemeLoadFinish() {
        if (loadingThemeProgressDialog != null) {
            try {
                loadingThemeProgressDialog.dismiss();
            } finally {
                loadingThemeProgressDialog = null;
            }
        }
        loadingThemeWallpaperName = null;
        loadingThemeWallpaper = null;
        loadingThemeInfo = null;
        loadingThemeFileName = null;
        loadingTheme = null;
    }

    private boolean checkFreeDiscSpaceShown;
    private long alreadyShownFreeDiscSpaceAlertForced;
    private long lastSpaceAlert;
    private static LaunchActivity staticInstanceForAlerts;
    private void checkFreeDiscSpace(final int force) {
        staticInstanceForAlerts = this;
        AutoDeleteMediaTask.run();
        SharedConfig.checkLogsToDelete();
        if (Build.VERSION.SDK_INT >= 26 && force == 0 || checkFreeDiscSpaceShown) {
            return;
        }
        Utilities.globalQueue.postRunnable(() -> {
            if (!UserConfig.getInstance(currentAccount).isClientActivated()) {
                return;
            }
            try {
                SharedPreferences preferences = MessagesController.getGlobalMainSettings();
                if ((force == 2 || force == 1) && Math.abs(alreadyShownFreeDiscSpaceAlertForced - System.currentTimeMillis()) > 1000 * 60 * 4 || Math.abs(preferences.getLong("last_space_check", 0) - System.currentTimeMillis()) >= 3 * 24 * 3600 * 1000) {
                    File path = FileLoader.getDirectory(FileLoader.MEDIA_DIR_CACHE);
                    if (path == null) {
                        return;
                    }
                    long freeSpace;
                    StatFs statFs = new StatFs(path.getAbsolutePath());
                    if (Build.VERSION.SDK_INT < 18) {
                        freeSpace = Math.abs(statFs.getAvailableBlocks() * statFs.getBlockSize());
                    } else {
                        freeSpace = statFs.getAvailableBlocksLong() * statFs.getBlockSizeLong();
                    }
                    if (force > 0 || freeSpace < 1024 * 1024 * 50) {
                        if (force > 0) {
                            alreadyShownFreeDiscSpaceAlertForced = System.currentTimeMillis();
                        }
                        preferences.edit().putLong("last_space_check", System.currentTimeMillis()).apply();
                        AndroidUtilities.runOnUIThread(() -> {
                            if (checkFreeDiscSpaceShown) {
                                return;
                            }
                            try {
                                Dialog dialog = AlertsCreator.createFreeSpaceDialog(LaunchActivity.this);
                                dialog.setOnDismissListener(di -> {
                                    checkFreeDiscSpaceShown = false;
                                });
                                checkFreeDiscSpaceShown = true;
                                dialog.show();
                            } catch (Throwable ignore) {

                            }
                        });
                    }
                }
            } catch (Throwable ignore) {

            }
        }, 2000);
    }
    public static void checkFreeDiscSpaceStatic(final int force) {
        if (staticInstanceForAlerts != null) {
            staticInstanceForAlerts.checkFreeDiscSpace(force);
        }
    }

    private void showLanguageAlertInternal(LocaleController.LocaleInfo systemInfo, LocaleController.LocaleInfo englishInfo, String systemLang) {
        try {
            loadingLocaleDialog = false;
            boolean firstSystem = systemInfo.builtIn || LocaleController.getInstance().isCurrentLocalLocale();
            AlertDialog.Builder builder = new AlertDialog.Builder(LaunchActivity.this);
            builder.setTitle(getStringForLanguageAlert(systemLocaleStrings, "ChooseYourLanguage", R.string.ChooseYourLanguage));
            builder.setSubtitle(getStringForLanguageAlert(englishLocaleStrings, "ChooseYourLanguage", R.string.ChooseYourLanguage));
            LinearLayout linearLayout = new LinearLayout(LaunchActivity.this);
            linearLayout.setOrientation(LinearLayout.VERTICAL);
            final LanguageCell[] cells = new LanguageCell[2];
            final LocaleController.LocaleInfo[] selectedLanguage = new LocaleController.LocaleInfo[1];
            final LocaleController.LocaleInfo[] locales = new LocaleController.LocaleInfo[2];
            final String englishName = getStringForLanguageAlert(systemLocaleStrings, "English", R.string.English);
            locales[0] = firstSystem ? systemInfo : englishInfo;
            locales[1] = firstSystem ? englishInfo : systemInfo;
            selectedLanguage[0] = firstSystem ? systemInfo : englishInfo;

            for (int a = 0; a < 2; a++) {
                cells[a] = new LanguageCell(LaunchActivity.this);
                cells[a].setLanguage(locales[a], locales[a] == englishInfo ? englishName : null, true);
                cells[a].setTag(a);
                cells[a].setBackground(Theme.createSelectorDrawable(Theme.getColor(Theme.key_dialogButtonSelector), 2));
                cells[a].setLanguageSelected(a == 0, false);
                linearLayout.addView(cells[a], LayoutHelper.createLinear(LayoutHelper.MATCH_PARENT, 50));
                cells[a].setOnClickListener(v -> {
                    Integer tag = (Integer) v.getTag();
                    selectedLanguage[0] = ((LanguageCell) v).getCurrentLocale();
                    for (int a1 = 0; a1 < cells.length; a1++) {
                        cells[a1].setLanguageSelected(a1 == tag, true);
                    }
                });
            }
            LanguageCell cell = new LanguageCell(LaunchActivity.this);
            cell.setValue(getStringForLanguageAlert(systemLocaleStrings, "ChooseYourLanguageOther", R.string.ChooseYourLanguageOther), getStringForLanguageAlert(englishLocaleStrings, "ChooseYourLanguageOther", R.string.ChooseYourLanguageOther));
            cell.setBackground(Theme.createSelectorDrawable(Theme.getColor(Theme.key_dialogButtonSelector), 2));
            cell.setOnClickListener(v -> {
                localeDialog = null;
                drawerLayoutContainer.closeDrawer(true);
                presentFragment(new LanguageSelectActivity());
                if (visibleDialog != null) {
                    visibleDialog.dismiss();
                    visibleDialog = null;
                }
            });
            linearLayout.addView(cell, LayoutHelper.createLinear(LayoutHelper.MATCH_PARENT, 50));
            builder.setView(linearLayout);
            builder.setNegativeButton(LocaleController.getString("OK", R.string.OK), (dialog, which) -> {
                LocaleController.getInstance().applyLanguage(selectedLanguage[0], true, false, currentAccount);
                rebuildAllFragments(true);
            });
            localeDialog = showAlertDialog(builder);
            SharedPreferences preferences = MessagesController.getGlobalMainSettings();
            preferences.edit().putString("language_showed2", systemLang).apply();
        } catch (Exception e) {
            FileLog.e(e);
        }
    }

    private int[] tempLocation;
    private void drawRippleAbove(Canvas canvas, View parent) {
        if (parent == null || rippleAbove == null || rippleAbove.getBackground() == null) {
            return;
        }
        if (tempLocation == null) {
            tempLocation = new int[2];
        }
        rippleAbove.getLocationInWindow(tempLocation);
        int x = tempLocation[0], y = tempLocation[1];
        parent.getLocationInWindow(tempLocation);
        x -= tempLocation[0];
        y -= tempLocation[1];
        canvas.save();
        canvas.translate(x, y);
        rippleAbove.getBackground().draw(canvas);
        canvas.restore();
    }

    private void showLanguageAlert(boolean force) {
        if (!UserConfig.getInstance(currentAccount).isClientActivated()) {
            return;
        }
        try {
            if (loadingLocaleDialog || ApplicationLoader.mainInterfacePaused) {
                return;
            }
            SharedPreferences preferences = MessagesController.getGlobalMainSettings();
            String showedLang = preferences.getString("language_showed2", "");
            final String systemLang = MessagesController.getInstance(currentAccount).suggestedLangCode;
            if (!force && showedLang.equals(systemLang)) {
                if (BuildVars.LOGS_ENABLED) {
                    FileLog.d("alert already showed for " + showedLang);
                }
                return;
            }

            final LocaleController.LocaleInfo[] infos = new LocaleController.LocaleInfo[2];
            String arg = systemLang.contains("-") ? systemLang.split("-")[0] : systemLang;
            String alias;
            if ("in".equals(arg)) {
                alias = "id";
            } else if ("iw".equals(arg)) {
                alias = "he";
            } else if ("jw".equals(arg)) {
                alias = "jv";
            } else {
                alias = null;
            }
            for (int a = 0; a < LocaleController.getInstance().languages.size(); a++) {
                LocaleController.LocaleInfo info = LocaleController.getInstance().languages.get(a);
                if (info.shortName.equals("en")) {
                    infos[0] = info;
                }
                if (info.shortName.replace("_", "-").equals(systemLang) || info.shortName.equals(arg) || info.shortName.equals(alias)) {
                    infos[1] = info;
                }
                if (infos[0] != null && infos[1] != null) {
                    break;
                }
            }
            if (infos[0] == null || infos[1] == null || infos[0] == infos[1]) {
                return;
            }
            if (BuildVars.LOGS_ENABLED) {
                FileLog.d("show lang alert for " + infos[0].getKey() + " and " + infos[1].getKey());
            }

            systemLocaleStrings = null;
            englishLocaleStrings = null;
            loadingLocaleDialog = true;

            TLRPC.TL_langpack_getStrings req = new TLRPC.TL_langpack_getStrings();
            req.lang_code = infos[1].getLangCode();
            req.keys.add("English");
            req.keys.add("ChooseYourLanguage");
            req.keys.add("ChooseYourLanguageOther");
            req.keys.add("ChangeLanguageLater");
            ConnectionsManager.getInstance(currentAccount).sendRequest(req, (response, error) -> {
                final HashMap<String, String> keys = new HashMap<>();
                if (response != null) {
                    TLRPC.Vector vector = (TLRPC.Vector) response;
                    for (int a = 0; a < vector.objects.size(); a++) {
                        final TLRPC.LangPackString string = (TLRPC.LangPackString) vector.objects.get(a);
                        keys.put(string.key, string.value);
                    }
                }
                AndroidUtilities.runOnUIThread(() -> {
                    systemLocaleStrings = keys;
                    if (englishLocaleStrings != null && systemLocaleStrings != null) {
                        showLanguageAlertInternal(infos[1], infos[0], systemLang);
                    }
                });
            }, ConnectionsManager.RequestFlagWithoutLogin);

            req = new TLRPC.TL_langpack_getStrings();
            req.lang_code = infos[0].getLangCode();
            req.keys.add("English");
            req.keys.add("ChooseYourLanguage");
            req.keys.add("ChooseYourLanguageOther");
            req.keys.add("ChangeLanguageLater");
            ConnectionsManager.getInstance(currentAccount).sendRequest(req, (response, error) -> {
                final HashMap<String, String> keys = new HashMap<>();
                if (response != null) {
                    TLRPC.Vector vector = (TLRPC.Vector) response;
                    for (int a = 0; a < vector.objects.size(); a++) {
                        final TLRPC.LangPackString string = (TLRPC.LangPackString) vector.objects.get(a);
                        keys.put(string.key, string.value);
                    }
                }
                AndroidUtilities.runOnUIThread(() -> {
                    englishLocaleStrings = keys;
                    if (englishLocaleStrings != null && systemLocaleStrings != null) {
                        showLanguageAlertInternal(infos[1], infos[0], systemLang);
                    }
                });
            }, ConnectionsManager.RequestFlagWithoutLogin);
        } catch (Exception e) {
            FileLog.e(e);
        }
    }

    private void onPasscodePause() {
        if (lockRunnable != null) {
            if (BuildVars.LOGS_ENABLED) {
                FileLog.d("cancel lockRunnable onPasscodePause");
            }
            AndroidUtilities.cancelRunOnUIThread(lockRunnable);
            lockRunnable = null;
        }
        if (SharedConfig.passcodeHash.length() != 0) {
            SharedConfig.lastPauseTime = (int) (SystemClock.elapsedRealtime() / 1000);
            lockRunnable = new Runnable() {
                @Override
                public void run() {
                    if (lockRunnable == this) {
                        if (AndroidUtilities.needShowPasscode(true)) {
                            if (BuildVars.LOGS_ENABLED) {
                                FileLog.d("lock app");
                            }
                            showPasscodeActivity(true, false, -1, -1, null, null);
                            try {
                                NotificationsController.getInstance(UserConfig.selectedAccount).showNotifications();
                            } catch (Exception e) {
                                FileLog.e(e);
                            }
                        } else {
                            if (BuildVars.LOGS_ENABLED) {
                                FileLog.d("didn't pass lock check");
                            }
                        }
                        lockRunnable = null;
                    }
                }
            };
            if (SharedConfig.appLocked || SharedConfig.autoLockIn == 1) {
                AndroidUtilities.runOnUIThread(lockRunnable, 1000);
                if (BuildVars.LOGS_ENABLED) {
                    FileLog.d("schedule app lock in " + 1000);
                }
            } else if (SharedConfig.autoLockIn != 0) {
                if (BuildVars.LOGS_ENABLED) {
                    FileLog.d("schedule app lock in " + (((long) SharedConfig.autoLockIn) * 1000 + 1000));
                }
                AndroidUtilities.runOnUIThread(lockRunnable, ((long) SharedConfig.autoLockIn) * 1000 + 1000);
            }
        } else {
            SharedConfig.lastPauseTime = 0;
        }
        SharedConfig.saveConfig();
    }

    public void addOverlayPasscodeView(PasscodeView overlay) {
        overlayPasscodeViews.add(overlay);
    }

    public void removeOverlayPasscodeView(PasscodeView overlay) {
        overlayPasscodeViews.remove(overlay);
    }

    private void onPasscodeResume() {
        if (lockRunnable != null) {
            if (BuildVars.LOGS_ENABLED) {
                FileLog.d("cancel lockRunnable onPasscodeResume");
            }
            AndroidUtilities.cancelRunOnUIThread(lockRunnable);
            lockRunnable = null;
        }
        if (AndroidUtilities.needShowPasscode(true)) {
            showPasscodeActivity(true, false, -1, -1, null, null);
        }
        if (SharedConfig.lastPauseTime != 0) {
            SharedConfig.lastPauseTime = 0;
            SharedConfig.saveConfig();
            if (BuildVars.LOGS_ENABLED) {
                FileLog.d("reset lastPauseTime onPasscodeResume");
            }
        }
    }

    private void updateCurrentConnectionState(int account) {
        if (actionBarLayout == null) {
            return;
        }
        String title = null;
        int titleId = 0;
        Runnable action = null;
        currentConnectionState = ConnectionsManager.getInstance(currentAccount).getConnectionState();
        if (currentConnectionState == ConnectionsManager.ConnectionStateWaitingForNetwork) {
            title = "WaitingForNetwork";
            titleId = R.string.WaitingForNetwork;
        } else if (currentConnectionState == ConnectionsManager.ConnectionStateUpdating) {
            title = "Updating";
            titleId = R.string.Updating;
        } else if (currentConnectionState == ConnectionsManager.ConnectionStateConnectingToProxy) {
            title = "ConnectingToProxy";
            titleId = R.string.ConnectingToProxy;
        } else if (currentConnectionState == ConnectionsManager.ConnectionStateConnecting) {
            title = "Connecting";
            titleId = R.string.Connecting;
        }
        if (currentConnectionState == ConnectionsManager.ConnectionStateConnecting || currentConnectionState == ConnectionsManager.ConnectionStateConnectingToProxy) {
            action = () -> {
                BaseFragment lastFragment = null;
                if (AndroidUtilities.isTablet()) {
                    if (!layerFragmentsStack.isEmpty()) {
                        lastFragment = layerFragmentsStack.get(layerFragmentsStack.size() - 1);
                    }
                } else {
                    if (!mainFragmentsStack.isEmpty()) {
                        lastFragment = mainFragmentsStack.get(mainFragmentsStack.size() - 1);
                    }
                }
                if (lastFragment instanceof ProxyListActivity || lastFragment instanceof ProxySettingsActivity) {
                    return;
                }
                presentFragment(new ProxyListActivity());
            };
        }
        actionBarLayout.setTitleOverlayText(title, titleId, action);
    }

    public void hideVisibleActionMode() {
        if (visibleActionMode == null) {
            return;
        }
        visibleActionMode.finish();
    }

    @Override
    protected void onSaveInstanceState(Bundle outState) {
        try {
            super.onSaveInstanceState(outState);
            BaseFragment lastFragment = null;
            if (AndroidUtilities.isTablet()) {
                if (layersActionBarLayout != null && !layersActionBarLayout.getFragmentStack().isEmpty()) {
                    lastFragment = layersActionBarLayout.getFragmentStack().get(layersActionBarLayout.getFragmentStack().size() - 1);
                } else if (rightActionBarLayout != null && !rightActionBarLayout.getFragmentStack().isEmpty()) {
                    lastFragment = rightActionBarLayout.getFragmentStack().get(rightActionBarLayout.getFragmentStack().size() - 1);
                } else if (!actionBarLayout.getFragmentStack().isEmpty()) {
                    lastFragment = actionBarLayout.getFragmentStack().get(actionBarLayout.getFragmentStack().size() - 1);
                }
            } else {
                if (!actionBarLayout.getFragmentStack().isEmpty()) {
                    lastFragment = actionBarLayout.getFragmentStack().get(actionBarLayout.getFragmentStack().size() - 1);
                }
            }

            if (lastFragment != null) {
                Bundle args = lastFragment.getArguments();
                if (lastFragment instanceof ChatActivity && args != null) {
                    outState.putBundle("args", args);
                    outState.putString("fragment", "chat");
                } else if (lastFragment instanceof GroupCreateFinalActivity && args != null) {
                    outState.putBundle("args", args);
                    outState.putString("fragment", "group");
                } else if (lastFragment instanceof WallpapersListActivity) {
                    outState.putString("fragment", "wallpapers");
                } else if (lastFragment instanceof ProfileActivity) {
                    ProfileActivity profileActivity = (ProfileActivity) lastFragment;
                    if (profileActivity.isSettings()) {
                        outState.putString("fragment", "settings");
                    } else if (profileActivity.isChat() && args != null) {
                        outState.putBundle("args", args);
                        outState.putString("fragment", "chat_profile");
                    }
                } else if (lastFragment instanceof ChannelCreateActivity && args != null && args.getInt("step") == 0) {
                    outState.putBundle("args", args);
                    outState.putString("fragment", "channel");
                }
                lastFragment.saveSelfArgs(outState);
            }
        } catch (Exception e) {
            FileLog.e(e);
        }
    }

    @Override
    public void onBackPressed() {
        try {
            if (FloatingDebugController.onBackPressed()) {
                return;
            }
            if (passcodeView != null && passcodeView.getVisibility() == View.VISIBLE) {
                finish();
                return;
            }
            if (ContentPreviewViewer.hasInstance() && ContentPreviewViewer.getInstance().isVisible()) {
            ContentPreviewViewer.getInstance().closeWithMenu();
        } if (SecretMediaViewer.hasInstance() && SecretMediaViewer.getInstance().isVisible()) {
                SecretMediaViewer.getInstance().closePhoto(true, false);
            } else if (PhotoViewer.hasInstance() && PhotoViewer.getInstance().isVisible()) {
                PhotoViewer.getInstance().closePhoto(true, false);
            } else if (ArticleViewer.hasInstance() && ArticleViewer.getInstance().isVisible()) {
                ArticleViewer.getInstance().close(true, false);
            } else if (drawerLayoutContainer.isDrawerOpened()) {
                drawerLayoutContainer.closeDrawer(false);
            } else if (AndroidUtilities.isTablet()) {
                if (layersActionBarLayout != null && layersActionBarLayout.getView().getVisibility() == View.VISIBLE) {
                    layersActionBarLayout.onBackPressed();
                } else if (rightActionBarLayout != null) {

                    if (rightActionBarLayout.getView().getVisibility() == View.VISIBLE && !rightActionBarLayout.getFragmentStack().isEmpty()) {
                        BaseFragment lastFragment = rightActionBarLayout.getFragmentStack().get(rightActionBarLayout.getFragmentStack().size() - 1);
                        if (lastFragment.onBackPressed()) {
                    lastFragment.finishFragment();
                    }
                } else {
                        actionBarLayout.onBackPressed();
                    }
                }
            } else {
                actionBarLayout.onBackPressed();
            }
        } catch (Exception ignored) {
        }
    }

    @Override
    public void onLowMemory() {
        super.onLowMemory();
        if (actionBarLayout != null) {
            actionBarLayout.onLowMemory();
            if (AndroidUtilities.isTablet()) {
                if (rightActionBarLayout != null) {
                    rightActionBarLayout.onLowMemory();
                }
                if (layersActionBarLayout != null) {
                    layersActionBarLayout.onLowMemory();
                }
            }
        }
    }

    @Override
    public void onActionModeStarted(ActionMode mode) {
        super.onActionModeStarted(mode);
        visibleActionMode = mode;
        try {
            Menu menu = mode.getMenu();
            if (menu != null) {
                boolean extended = actionBarLayout.extendActionMode(menu);
                if (!extended && AndroidUtilities.isTablet()) {
                    extended = rightActionBarLayout.extendActionMode(menu);
                    if (!extended) {
                        layersActionBarLayout.extendActionMode(menu);
                    }
                }
            }
        } catch (Exception e) {
            FileLog.e(e);
        }
        if (Build.VERSION.SDK_INT >= 23 && mode.getType() == ActionMode.TYPE_FLOATING) {
            return;
        }
        actionBarLayout.onActionModeStarted(mode);
        if (AndroidUtilities.isTablet()) {
            rightActionBarLayout.onActionModeStarted(mode);
            layersActionBarLayout.onActionModeStarted(mode);
        }
    }

    @Override
    public void onActionModeFinished(ActionMode mode) {
        super.onActionModeFinished(mode);
        if (visibleActionMode == mode) {
            visibleActionMode = null;
        }
        if (Build.VERSION.SDK_INT >= 23 && mode.getType() == ActionMode.TYPE_FLOATING) {
            return;
        }
        actionBarLayout.onActionModeFinished(mode);
        if (AndroidUtilities.isTablet()) {
            rightActionBarLayout.onActionModeFinished(mode);
            layersActionBarLayout.onActionModeFinished(mode);
        }
    }

    @Override
    public boolean onPreIme() {
        if (SecretMediaViewer.hasInstance() && SecretMediaViewer.getInstance().isVisible()) {
            SecretMediaViewer.getInstance().closePhoto(true, false);
            return true;
        } else if (PhotoViewer.hasInstance() && PhotoViewer.getInstance().isVisible()) {
            PhotoViewer.getInstance().closePhoto(true, false);
            return true;
        } else if (ArticleViewer.hasInstance() && ArticleViewer.getInstance().isVisible()) {
            ArticleViewer.getInstance().close(true, false);
            return true;
        }
        return false;
    }

    @Override
    public boolean dispatchKeyEvent(KeyEvent event) {
        int keyCode = event.getKeyCode();
        if (event.getAction() == KeyEvent.ACTION_DOWN && (event.getKeyCode() == KeyEvent.KEYCODE_VOLUME_UP || event.getKeyCode() == KeyEvent.KEYCODE_VOLUME_DOWN)) {
            if (VoIPService.getSharedInstance() != null) {
                if (Build.VERSION.SDK_INT >= 32) {
                    boolean oldValue = WebRtcAudioTrack.isSpeakerMuted();
                    AudioManager am = (AudioManager) getSystemService(AUDIO_SERVICE);
                    int minVolume = am.getStreamMinVolume(AudioManager.STREAM_VOICE_CALL);
                    boolean mute = am.getStreamVolume(AudioManager.STREAM_VOICE_CALL) == minVolume && event.getKeyCode() == KeyEvent.KEYCODE_VOLUME_DOWN;
                    WebRtcAudioTrack.setSpeakerMute(mute);
                    if (oldValue != WebRtcAudioTrack.isSpeakerMuted()) {
                        showVoiceChatTooltip(mute ? UndoView.ACTION_VOIP_SOUND_MUTED : UndoView.ACTION_VOIP_SOUND_UNMUTED);
                    }
                }
            } else if (!mainFragmentsStack.isEmpty() && (!PhotoViewer.hasInstance() || !PhotoViewer.getInstance().isVisible()) && event.getRepeatCount() == 0) {
                BaseFragment fragment = mainFragmentsStack.get(mainFragmentsStack.size() - 1);
                if (fragment instanceof ChatActivity) {
                    if (((ChatActivity) fragment).maybePlayVisibleVideo()) {
                        return true;
                    }
                }
                if (AndroidUtilities.isTablet() && !rightFragmentsStack.isEmpty()) {
                    fragment = rightFragmentsStack.get(rightFragmentsStack.size() - 1);
                    if (fragment instanceof ChatActivity) {
                        if (((ChatActivity) fragment).maybePlayVisibleVideo()) {
                            return true;
                        }
                    }
                }
            }
        }
        try {
            return super.dispatchKeyEvent(event);
        } catch (Exception e) {
            FileLog.e(e);
        }
        return false;
    }

    @Override
    public boolean onKeyUp(int keyCode, KeyEvent event) {
        if (keyCode == KeyEvent.KEYCODE_MENU && !SharedConfig.isWaitingForPasscodeEnter) {
            if (PhotoViewer.hasInstance() && PhotoViewer.getInstance().isVisible()) {
                return super.onKeyUp(keyCode, event);
            } else if (ArticleViewer.hasInstance() && ArticleViewer.getInstance().isVisible()) {
                return super.onKeyUp(keyCode, event);
            }
            if (AndroidUtilities.isTablet()) {
                if (layersActionBarLayout.getView().getVisibility() == View.VISIBLE && !layersActionBarLayout.getFragmentStack().isEmpty()) {
                    layersActionBarLayout.getView().onKeyUp(keyCode, event);
                } else if (rightActionBarLayout.getView().getVisibility() == View.VISIBLE && !rightActionBarLayout.getFragmentStack().isEmpty()) {
                    rightActionBarLayout.getView().onKeyUp(keyCode, event);
                } else {
                    actionBarLayout.getView().onKeyUp(keyCode, event);
                }
            } else {
                if (actionBarLayout.getFragmentStack().size() == 1) {
                    if (!drawerLayoutContainer.isDrawerOpened()) {
                        if (getCurrentFocus() != null) {
                            AndroidUtilities.hideKeyboard(getCurrentFocus());
                        }
                        drawerLayoutContainer.openDrawer(false);
                    } else {
                        drawerLayoutContainer.closeDrawer(false);
                    }
                } else {
                    actionBarLayout.getView().onKeyUp(keyCode, event);
                }
            }
        }
        return super.onKeyUp(keyCode, event);
    }

    @Override
    public boolean needPresentFragment(INavigationLayout layout, INavigationLayout.NavigationParams params) {
        BaseFragment fragment = params.fragment;
        boolean removeLast = params.removeLast;
        boolean forceWithoutAnimation = params.noAnimation;

        if (ArticleViewer.hasInstance() && ArticleViewer.getInstance().isVisible()) {
            ArticleViewer.getInstance().close(false, true);
        }
        if (AndroidUtilities.isTablet() && layersActionBarLayout != null) {
            drawerLayoutContainer.setAllowOpenDrawer(!(fragment instanceof LoginActivity || fragment instanceof IntroActivity || fragment instanceof CountrySelectActivity) && (layersActionBarLayout == null || layersActionBarLayout.getView().getVisibility() != View.VISIBLE), true);
            if (fragment instanceof DialogsActivity) {
                DialogsActivity dialogsActivity = (DialogsActivity) fragment;
                if (dialogsActivity.isMainDialogList() && layout != actionBarLayout) {
                    actionBarLayout.removeAllFragments();
                    actionBarLayout.presentFragment(params.setRemoveLast(removeLast).setNoAnimation(forceWithoutAnimation).setCheckPresentFromDelegate(false));
                    layersActionBarLayout.removeAllFragments();
                    layersActionBarLayout.getView().setVisibility(View.GONE);
                    drawerLayoutContainer.setAllowOpenDrawer(true, false);
                    if (!tabletFullSize) {
                        shadowTabletSide.setVisibility(View.VISIBLE);
                        if (rightActionBarLayout.getFragmentStack().isEmpty()) {
                            backgroundTablet.setVisibility(View.VISIBLE);
                        }
                    }
                    return false;
                }
            }
            if (fragment instanceof ChatActivity && !((ChatActivity) fragment).isInScheduleMode()) {
                if (!tabletFullSize && layout == rightActionBarLayout || tabletFullSize && layout == actionBarLayout) {
                    boolean result = !(tabletFullSize && layout == actionBarLayout && actionBarLayout.getFragmentStack().size() == 1);
                    if (!layersActionBarLayout.getFragmentStack().isEmpty()) {
                        for (int a = 0; a < layersActionBarLayout.getFragmentStack().size() - 1; a++) {
                            layersActionBarLayout.removeFragmentFromStack(layersActionBarLayout.getFragmentStack().get(0));
                            a--;
                        }
                        layersActionBarLayout.closeLastFragment(!forceWithoutAnimation);
                    }
                    if (!result) {
                        actionBarLayout.presentFragment(params.setNoAnimation(forceWithoutAnimation).setCheckPresentFromDelegate(false));
                    }
                    return result;
                } else if (!tabletFullSize && layout != rightActionBarLayout) {
                    rightActionBarLayout.getView().setVisibility(View.VISIBLE);
                    backgroundTablet.setVisibility(View.GONE);
                    rightActionBarLayout.removeAllFragments();
                    rightActionBarLayout.presentFragment(params.setNoAnimation(true).setRemoveLast(removeLast).setCheckPresentFromDelegate(false));
                    if (!layersActionBarLayout.getFragmentStack().isEmpty()) {
                        for (int a = 0; a < layersActionBarLayout.getFragmentStack().size() - 1; a++) {
                            layersActionBarLayout.removeFragmentFromStack(layersActionBarLayout.getFragmentStack().get(0));
                            a--;
                        }
                        layersActionBarLayout.closeLastFragment(!forceWithoutAnimation);
                    }
                    return false;
                } else if (tabletFullSize && layout != actionBarLayout) {
                    actionBarLayout.presentFragment(params.setRemoveLast(actionBarLayout.getFragmentStack().size() > 1).setNoAnimation(forceWithoutAnimation).setCheckPresentFromDelegate(false));
                    if (!layersActionBarLayout.getFragmentStack().isEmpty()) {
                        for (int a = 0; a < layersActionBarLayout.getFragmentStack().size() - 1; a++) {
                            layersActionBarLayout.removeFragmentFromStack(layersActionBarLayout.getFragmentStack().get(0));
                            a--;
                        }
                        layersActionBarLayout.closeLastFragment(!forceWithoutAnimation);
                    }
                    return false;
                } else {
                    if (!layersActionBarLayout.getFragmentStack().isEmpty()) {
                        for (int a = 0; a < layersActionBarLayout.getFragmentStack().size() - 1; a++) {
                            layersActionBarLayout.removeFragmentFromStack(layersActionBarLayout.getFragmentStack().get(0));
                            a--;
                        }
                        layersActionBarLayout.closeLastFragment(!forceWithoutAnimation);
                    }
                    actionBarLayout.presentFragment(params.setRemoveLast(actionBarLayout.getFragmentStack().size() > 1).setNoAnimation(forceWithoutAnimation).setCheckPresentFromDelegate(false));
                    return false;
                }
            } else if (layout != layersActionBarLayout) {
                layersActionBarLayout.getView().setVisibility(View.VISIBLE);
                drawerLayoutContainer.setAllowOpenDrawer(false, true);

                int account = -1;
                for (int a : SharedConfig.activeAccounts) {
                    if (UserConfig.getInstance(a).isClientActivated()) {
                        account = a;
                        break;
                    }
                }

                if (fragment instanceof LoginActivity && account == -1) {
                    backgroundTablet.setVisibility(View.VISIBLE);
                    shadowTabletSide.setVisibility(View.GONE);
                    shadowTablet.setBackgroundColor(0x00000000);
                } else {
                    shadowTablet.setBackgroundColor(0x7f000000);
                }
                layersActionBarLayout.presentFragment(params.setRemoveLast(removeLast).setNoAnimation(forceWithoutAnimation).setCheckPresentFromDelegate(false));
                return false;
            }
        } else {
            boolean allow = true; // TODO: Make it a flag inside fragment itself, maybe BaseFragment#isDrawerOpenAllowed()?
            if (fragment instanceof LoginActivity || fragment instanceof IntroActivity) {
                if (mainFragmentsStack.size() == 0 || mainFragmentsStack.get(0) instanceof IntroActivity) {
                    allow = false;
                }
            } else if (fragment instanceof CountrySelectActivity) {
                if (mainFragmentsStack.size() == 1) {
                    allow = false;
                }
            }
            drawerLayoutContainer.setAllowOpenDrawer(allow, false);
        }
        return true;
    }

    @Override
    public boolean needAddFragmentToStack(BaseFragment fragment, INavigationLayout layout) {
        if (AndroidUtilities.isTablet()) {
            drawerLayoutContainer.setAllowOpenDrawer(!(fragment instanceof LoginActivity || fragment instanceof IntroActivity || fragment instanceof CountrySelectActivity) && layersActionBarLayout.getView().getVisibility() != View.VISIBLE, true);
            if (fragment instanceof DialogsActivity) {
                DialogsActivity dialogsActivity = (DialogsActivity) fragment;
                if (dialogsActivity.isMainDialogList() && layout != actionBarLayout) {
                    actionBarLayout.removeAllFragments();
                    actionBarLayout.addFragmentToStack(fragment);
                    layersActionBarLayout.removeAllFragments();
                    layersActionBarLayout.getView().setVisibility(View.GONE);
                    drawerLayoutContainer.setAllowOpenDrawer(true, false);
                    if (!tabletFullSize) {
                        shadowTabletSide.setVisibility(View.VISIBLE);
                        if (rightActionBarLayout.getFragmentStack().isEmpty()) {
                            backgroundTablet.setVisibility(View.VISIBLE);
                        }
                    }
                    return false;
                }
            } else if (fragment instanceof ChatActivity && !((ChatActivity) fragment).isInScheduleMode()) {
                if (!tabletFullSize && layout != rightActionBarLayout) {
                    rightActionBarLayout.getView().setVisibility(View.VISIBLE);
                    backgroundTablet.setVisibility(View.GONE);
                    rightActionBarLayout.removeAllFragments();
                    rightActionBarLayout.addFragmentToStack(fragment);
                    if (!layersActionBarLayout.getFragmentStack().isEmpty()) {
                        for (int a = 0; a < layersActionBarLayout.getFragmentStack().size() - 1; a++) {
                            layersActionBarLayout.removeFragmentFromStack(layersActionBarLayout.getFragmentStack().get(0));
                            a--;
                        }
                        layersActionBarLayout.closeLastFragment(true);
                    }
                    return false;
                } else if (tabletFullSize && layout != actionBarLayout) {
                    actionBarLayout.addFragmentToStack(fragment);
                    if (!layersActionBarLayout.getFragmentStack().isEmpty()) {
                        for (int a = 0; a < layersActionBarLayout.getFragmentStack().size() - 1; a++) {
                            layersActionBarLayout.removeFragmentFromStack(layersActionBarLayout.getFragmentStack().get(0));
                            a--;
                        }
                        layersActionBarLayout.closeLastFragment(true);
                    }
                    return false;
                }
            } else if (layout != layersActionBarLayout) {
                layersActionBarLayout.getView().setVisibility(View.VISIBLE);
                drawerLayoutContainer.setAllowOpenDrawer(false, true);

                int account = -1;
                for (int a : SharedConfig.activeAccounts) {
                    if (UserConfig.getInstance(a).isClientActivated()) {
                        account = a;
                        break;
                    }
                }

                if (fragment instanceof LoginActivity && account == -1) {
                    backgroundTablet.setVisibility(View.VISIBLE);
                    shadowTabletSide.setVisibility(View.GONE);
                    shadowTablet.setBackgroundColor(0x00000000);
                } else {
                    shadowTablet.setBackgroundColor(0x7f000000);
                }
                layersActionBarLayout.addFragmentToStack(fragment);
                return false;
            }
        } else {
            boolean allow = true;
            if (fragment instanceof LoginActivity || fragment instanceof IntroActivity) {
                if (mainFragmentsStack.size() == 0 || mainFragmentsStack.get(0) instanceof IntroActivity) {
                    allow = false;
                }
            } else if (fragment instanceof CountrySelectActivity) {
                if (mainFragmentsStack.size() == 1) {
                    allow = false;
                }
            }
            drawerLayoutContainer.setAllowOpenDrawer(allow, false);
        }
        return true;
    }

    @Override
    public boolean needCloseLastFragment(INavigationLayout layout) {
        if (AndroidUtilities.isTablet()) {
            if (layout == actionBarLayout && layout.getFragmentStack().size() <= 1) {
                onFinish();
                finish();
                return false;
            } else if (layout == rightActionBarLayout) {
                if (!tabletFullSize) {
                    backgroundTablet.setVisibility(View.VISIBLE);
                }
            } else if (layout == layersActionBarLayout && actionBarLayout.getFragmentStack().isEmpty() && layersActionBarLayout.getFragmentStack().size() == 1) {
                onFinish();
                finish();
                return false;
            }
        } else {
            if (layout.getFragmentStack().size() <= 1) {
                onFinish();
                finish();
                return false;
            }
            if (layout.getFragmentStack().size() >= 2 && !(layout.getFragmentStack().get(0) instanceof LoginActivity)) {
                drawerLayoutContainer.setAllowOpenDrawer(true, false);
            }
        }
        return true;
    }

    public void rebuildAllFragments(boolean last) {
        if (layersActionBarLayout != null) {
            layersActionBarLayout.rebuildAllFragmentViews(last, last);
        } else {
            actionBarLayout.rebuildAllFragmentViews(last, last);
        }
    }

    @Override
    public void onRebuildAllFragments(INavigationLayout layout, boolean last) {
        if (AndroidUtilities.isTablet()) {
            if (layout == layersActionBarLayout) {
                rightActionBarLayout.rebuildAllFragmentViews(last, last);
                actionBarLayout.rebuildAllFragmentViews(last, last);
            }
        }
        drawerLayoutAdapter.notifyDataSetChanged();
    }

    public static BaseFragment getLastFragment() {
        if (instance != null && instance.getActionBarLayout() != null) {
            return instance.getActionBarLayout().getLastFragment();
        }
        return null;
    }

}<|MERGE_RESOLUTION|>--- conflicted
+++ resolved
@@ -2558,17 +2558,14 @@
                                             open_settings = 4;
                                         } else if (url.contains("change_number")) {
                                             open_settings = 5;
-<<<<<<< HEAD
-                                        } else if (url.contains("neko")) {
-                                            open_settings = 100;
-=======
                                         } else if (url.contains("?enablelogs")) {
                                             open_settings = 7;
                                         } else if (url.contains("?sendlogs")) {
                                             open_settings = 8;
                                         } else if (url.contains("?disablelogs")) {
                                             open_settings = 9;
->>>>>>> bab9943e
+                                        } else if (url.contains("neko")) {
+                                            open_settings = 100;
                                         } else {
                                             open_settings = 1;
                                         }
