--- conflicted
+++ resolved
@@ -972,44 +972,7 @@
                 return;
             }
             AndroidUtilities.hideKeyboard(searchItem.getSearchField());
-<<<<<<< HEAD
-            Calendar calendar = JalaliCalendar.mInstance();
-            int year = calendar.get(Calendar.YEAR);
-            int monthOfYear = calendar.get(Calendar.MONTH);
-            int dayOfMonth = calendar.get(Calendar.DAY_OF_MONTH);
-            try {
-                DatePickerDialog dialog = new DatePickerDialog(getParentActivity(), (view1, year1, month, dayOfMonth1) -> {
-                    Calendar calendar1 = JalaliCalendar.mInstance();
-                    calendar1.clear();
-                    calendar1.set(year1, month, dayOfMonth1);
-                    int date = (int) (calendar1.getTime().getTime() / 1000);
-                    loadMessages(true);
-                }, year, monthOfYear, dayOfMonth);
-                final DatePicker datePicker = dialog.getDatePicker();
-                datePicker.setMinDate(1375315200000L);
-                datePicker.setMaxDate(System.currentTimeMillis());
-                dialog.setButton(DialogInterface.BUTTON_POSITIVE, LocaleController.getString("JumpToDate", R.string.JumpToDate), dialog);
-                dialog.setButton(DialogInterface.BUTTON_NEGATIVE, LocaleController.getString("Cancel", R.string.Cancel), (dialog12, which) -> {
-
-                });
-                if (Build.VERSION.SDK_INT >= 21) {
-                    dialog.setOnShowListener(dialog1 -> {
-                        int count = datePicker.getChildCount();
-                        for (int a = 0; a < count; a++) {
-                            View child = datePicker.getChildAt(a);
-                            ViewGroup.LayoutParams layoutParams = child.getLayoutParams();
-                            layoutParams.width = LayoutHelper.MATCH_PARENT;
-                            child.setLayoutParams(layoutParams);
-                        }
-                    });
-                }
-                showDialog(dialog);
-            } catch (Exception e) {
-                FileLog.e(e);
-            }
-=======
             showDialog(AlertsCreator.createCalendarPickerDialog(getParentActivity(), 1375315200000L, param -> loadMessages(true)).create());
->>>>>>> 4992f231
         });
 
         searchCountText = new SimpleTextView(context);
