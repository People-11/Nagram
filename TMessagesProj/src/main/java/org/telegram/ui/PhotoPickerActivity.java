--- conflicted
+++ resolved
@@ -52,10 +52,10 @@
 import androidx.recyclerview.widget.GridLayoutManager;
 import androidx.recyclerview.widget.RecyclerView;
 
-<<<<<<< HEAD
 import org.jetbrains.annotations.NotNull;
-=======
->>>>>>> 4a95c2fc
+import androidx.recyclerview.widget.GridLayoutManager;
+import androidx.recyclerview.widget.RecyclerView;
+
 import org.telegram.messenger.AndroidUtilities;
 import org.telegram.messenger.ApplicationLoader;
 import org.telegram.messenger.ChatObject;
@@ -107,7 +107,6 @@
 import java.util.Locale;
 import java.util.concurrent.atomic.AtomicBoolean;
 
-<<<<<<< HEAD
 import kotlin.Unit;
 import tw.nekomimi.nekogram.NekoConfig;
 import tw.nekomimi.nekogram.transtale.TranslateDb;
@@ -115,8 +114,6 @@
 import tw.nekomimi.nekogram.transtale.TranslatorKt;
 import tw.nekomimi.nekogram.utils.AlertUtil;
 
-=======
->>>>>>> 4a95c2fc
 public class PhotoPickerActivity extends BaseFragment implements NotificationCenter.NotificationCenterDelegate {
 
     public interface PhotoPickerActivityDelegate {
@@ -1131,15 +1128,9 @@
                             itemCells[a].setTextAndIcon(LocaleController.getString("Translate", R.string.Translate), R.drawable.ic_translate);
                         } else if (num == 1) {
                             if (UserObject.isUserSelf(user)) {
-<<<<<<< HEAD
                                 itemCells[a].setTextAndIcon(LocaleController.getString("SetReminder", R.string.SetReminder), R.drawable.baseline_date_range_24);
                             } else {
                                 itemCells[a].setTextAndIcon(LocaleController.getString("ScheduleMessage", R.string.ScheduleMessage), R.drawable.baseline_date_range_24);
-=======
-                                itemCells[a].setTextAndIcon(LocaleController.getString("SetReminder", R.string.SetReminder), R.drawable.msg_calendar2);
-                            } else {
-                                itemCells[a].setTextAndIcon(LocaleController.getString("ScheduleMessage", R.string.ScheduleMessage), R.drawable.msg_calendar2);
->>>>>>> 4a95c2fc
                             }
                         } else if (num == 2) {
                             itemCells[a].setTextAndIcon(LocaleController.getString("SendWithoutSound", R.string.SendWithoutSound), R.drawable.baseline_notifications_off_24);
@@ -2041,15 +2032,9 @@
                 case 3: {
                     TextCell cell = (TextCell) holder.itemView;
                     if (position < recentSearches.size()) {
-<<<<<<< HEAD
                         cell.setTextAndIcon(recentSearches.get(position), R.drawable.baseline_schedule_24, false);
                     } else {
                         cell.setTextAndIcon(LocaleController.getString("ClearRecentHistory", R.string.ClearRecentHistory), R.drawable.baseline_delete_sweep_24, false);
-=======
-                        cell.setTextAndIcon(recentSearches.get(position), R.drawable.msg_recent, false);
-                    } else {
-                        cell.setTextAndIcon(LocaleController.getString("ClearRecentHistory", R.string.ClearRecentHistory), R.drawable.msg_clear_recent, false);
->>>>>>> 4a95c2fc
                     }
                     break;
                 }
