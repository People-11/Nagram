--- conflicted
+++ resolved
@@ -1102,17 +1102,13 @@
                             } else {
                                 itemCells[a].setTextAndIcon(LocaleController.getString("ScheduleMessage", R.string.ScheduleMessage), R.drawable.baseline_date_range_24);
                             }
-<<<<<<< HEAD
                         } else if (num == 2) {
-=======
-                        } else {
->>>>>>> 418f478a
                             itemCells[a].setTextAndIcon(LocaleController.getString("SendWithoutSound", R.string.SendWithoutSound), R.drawable.input_notify_off);
                         }
                         itemCells[a].setMinimumWidth(AndroidUtilities.dp(196));
 
                         sendPopupLayout.addView(itemCells[a], LayoutHelper.createLinear(LayoutHelper.MATCH_PARENT, 48));
-                        int chatId;
+                        long chatId;
                         if (chat != null) {
                             chatId = chat.id;
                         } else if (user != null) {
@@ -1125,15 +1121,10 @@
                                 sendPopupWindow.dismiss();
                             }
                             if (num == 0) {
-<<<<<<< HEAD
                                 translateComment(TranslateDb.getChatLanguage(chatId, TranslatorKt.getCode2Locale(NekoConfig.translateInputLang)));
                             } else if (num == 1) {
                                 AlertsCreator.createScheduleDatePickerDialog(getParentActivity(), chatActivity.getDialogId(), this::sendSelectedPhotos);
                             } else if (num == 2) {
-=======
-                                AlertsCreator.createScheduleDatePickerDialog(getParentActivity(), chatActivity.getDialogId(), this::sendSelectedPhotos);
-                            } else {
->>>>>>> 418f478a
                                 sendSelectedPhotos(true, 0);
                             }
                         });
