/*
 * This is the source code of Telegram for Android v. 5.x.x.
 * It is licensed under GNU GPL v. 2 or later.
 * You should have received a copy of the license in this archive (see LICENSE).
 *
 * Copyright Nikolai Kudashov, 2013-2018.
 */

package org.telegram.ui;

import android.Manifest;
import android.animation.Animator;
import android.animation.AnimatorListenerAdapter;
import android.animation.AnimatorSet;
import android.animation.ObjectAnimator;
import android.animation.StateListAnimator;
import android.animation.ValueAnimator;
import android.annotation.SuppressLint;
import android.app.Activity;
import android.app.Dialog;
import android.content.Context;
import android.content.DialogInterface;
import android.content.Intent;
import android.content.SharedPreferences;
import android.content.pm.PackageManager;
import android.content.res.Configuration;
import android.database.DataSetObserver;
import android.graphics.Bitmap;
import android.graphics.Canvas;
import android.graphics.Color;
import android.graphics.Outline;
import android.graphics.Paint;
import android.graphics.Point;
import android.graphics.PorterDuff;
import android.graphics.PorterDuffColorFilter;
import android.graphics.Rect;
import android.graphics.RectF;
import android.graphics.Typeface;
import android.graphics.drawable.ColorDrawable;
import android.graphics.drawable.Drawable;
import android.graphics.drawable.GradientDrawable;
import android.os.Build;
import android.os.Bundle;
import android.os.SystemClock;
import android.text.SpannableStringBuilder;
import android.text.Spanned;
import android.text.TextPaint;
import android.text.TextUtils;
import android.text.style.ForegroundColorSpan;
import android.util.Property;
import android.util.SparseArray;
import android.util.SparseIntArray;
import android.util.TypedValue;
import android.view.Display;
import android.view.Gravity;
import android.view.MotionEvent;
import android.view.VelocityTracker;
import android.view.View;
import android.view.ViewGroup;
import android.view.ViewOutlineProvider;
import android.view.ViewTreeObserver;
import android.view.WindowManager;
import android.view.accessibility.AccessibilityNodeInfo;
import android.view.animation.AccelerateInterpolator;
import android.view.animation.DecelerateInterpolator;
import android.widget.EditText;
import android.widget.FrameLayout;
import android.widget.ImageView;
import android.widget.TextView;
import android.widget.Toast;

import androidx.annotation.Keep;
import androidx.core.content.ContextCompat;
import androidx.core.graphics.ColorUtils;
import androidx.core.view.NestedScrollingParent3;
import androidx.core.view.NestedScrollingParentHelper;
import androidx.core.view.ViewCompat;
import androidx.recyclerview.widget.DefaultItemAnimator;
import androidx.recyclerview.widget.DiffUtil;
import androidx.recyclerview.widget.LinearLayoutManager;
import androidx.recyclerview.widget.RecyclerView;
import androidx.viewpager.widget.PagerAdapter;
import androidx.viewpager.widget.ViewPager;

import com.jakewharton.processphoenix.ProcessPhoenix;

import org.apache.commons.lang3.StringUtils;
import org.telegram.PhoneFormat.PhoneFormat;
import org.telegram.messenger.AndroidUtilities;
import org.telegram.messenger.ApplicationLoader;
import org.telegram.messenger.BuildConfig;
import org.telegram.messenger.BuildVars;
import org.telegram.messenger.ChatObject;
import org.telegram.messenger.ContactsController;
import org.telegram.messenger.FileLoader;
import org.telegram.messenger.FileLog;
import org.telegram.messenger.ImageLoader;
import org.telegram.messenger.ImageLocation;
import org.telegram.messenger.ImageReceiver;
import org.telegram.messenger.LocaleController;
import org.telegram.messenger.MediaController;
import org.telegram.messenger.MediaDataController;
import org.telegram.messenger.MessageObject;
import org.telegram.messenger.MessagesController;
import org.telegram.messenger.NotificationCenter;
import org.telegram.messenger.NotificationsController;
import org.telegram.messenger.R;
import org.telegram.messenger.SharedConfig;
import org.telegram.messenger.UserConfig;
import org.telegram.messenger.UserObject;
import org.telegram.messenger.Utilities;
import org.telegram.messenger.browser.Browser;
import org.telegram.tgnet.ConnectionsManager;
import org.telegram.tgnet.SerializedData;
import org.telegram.tgnet.TLObject;
import org.telegram.tgnet.TLRPC;
import org.telegram.ui.ActionBar.ActionBar;
import org.telegram.ui.ActionBar.ActionBarMenu;
import org.telegram.ui.ActionBar.ActionBarMenuItem;
import org.telegram.ui.ActionBar.AlertDialog;
import org.telegram.ui.ActionBar.BackDrawable;
import org.telegram.ui.ActionBar.BaseFragment;
import org.telegram.ui.ActionBar.SimpleTextView;
import org.telegram.ui.ActionBar.Theme;
import org.telegram.ui.ActionBar.ThemeDescription;
import org.telegram.ui.Cells.AboutLinkCell;
import org.telegram.ui.Cells.DividerCell;
import org.telegram.ui.Cells.GraySectionCell;
import org.telegram.ui.Cells.HeaderCell;
import org.telegram.ui.Cells.NotificationsCheckCell;
import org.telegram.ui.Cells.SettingsSearchCell;
import org.telegram.ui.Cells.ShadowSectionCell;
import org.telegram.ui.Cells.TextCell;
import org.telegram.ui.Cells.TextDetailCell;
import org.telegram.ui.Cells.TextInfoPrivacyCell;
import org.telegram.ui.Cells.UserCell;
import org.telegram.ui.Components.AlertsCreator;
import org.telegram.ui.Components.AnimatedFileDrawable;
import org.telegram.ui.Components.AnimationProperties;
import org.telegram.ui.Components.AudioPlayerAlert;
import org.telegram.ui.Components.AvatarDrawable;
import org.telegram.ui.Components.BackupImageView;
import org.telegram.ui.Components.BulletinFactory;
import org.telegram.ui.Components.CombinedDrawable;
import org.telegram.ui.Components.CrossfadeDrawable;
import org.telegram.ui.Components.CubicBezierInterpolator;
import org.telegram.ui.Components.FragmentContextView;
import org.telegram.ui.Components.IdenticonDrawable;
import org.telegram.ui.Components.ImageUpdater;
import org.telegram.ui.Components.LayoutHelper;
import org.telegram.ui.Components.ProfileGalleryView;
import org.telegram.ui.Components.RLottieDrawable;
import org.telegram.ui.Components.RLottieImageView;
import org.telegram.ui.Components.RadialProgressView;
import org.telegram.ui.Components.RecyclerListView;
import org.telegram.ui.Components.ScamDrawable;
import org.telegram.ui.Components.SharedMediaLayout;
import org.telegram.ui.Components.StickerEmptyView;
import org.telegram.ui.Components.TimerDrawable;
import org.telegram.ui.Components.UndoView;
import org.telegram.ui.Components.voip.VoIPHelper;

import java.io.File;
import java.util.ArrayList;
import java.util.Arrays;
import java.util.Collections;
import java.util.Comparator;
import java.util.HashMap;
import java.util.HashSet;
import java.util.LinkedHashSet;
<<<<<<< HEAD
import java.util.Random;
=======
import java.util.Locale;
>>>>>>> ca13bc97
import java.util.Set;
import java.util.concurrent.CountDownLatch;

import cn.hutool.core.thread.ThreadUtil;
import cn.hutool.core.util.RuntimeUtil;
import cn.hutool.core.util.StrUtil;
import kotlin.Unit;
import libv2ray.Libv2ray;
import tw.nekomimi.nekogram.BottomBuilder;
import tw.nekomimi.nekogram.NekoConfig;
import tw.nekomimi.nekogram.NekoXConfig;
import tw.nekomimi.nekogram.NekoXSettingActivity;
import tw.nekomimi.nekogram.parts.DialogTransKt;
import tw.nekomimi.nekogram.settings.NekoSettingsActivity;
import tw.nekomimi.nekogram.utils.AlertUtil;
import tw.nekomimi.nekogram.utils.EnvUtil;
import tw.nekomimi.nekogram.utils.FileUtil;
import tw.nekomimi.nekogram.utils.LangsKt;
import tw.nekomimi.nekogram.utils.ProxyUtil;
import tw.nekomimi.nekogram.utils.ShareUtil;
import tw.nekomimi.nekogram.utils.UIUtil;

public class ProfileActivity extends BaseFragment implements NotificationCenter.NotificationCenterDelegate, DialogsActivity.DialogsActivityDelegate, SharedMediaLayout.SharedMediaPreloaderDelegate, ImageUpdater.ImageUpdaterDelegate {

    private RecyclerListView listView;
    private RecyclerListView searchListView;
    private LinearLayoutManager layoutManager;
    private ListAdapter listAdapter;
    private SearchAdapter searchAdapter;
    private SimpleTextView[] nameTextView = new SimpleTextView[2];
    private SimpleTextView[] onlineTextView = new SimpleTextView[2];
    private AudioPlayerAlert.ClippingTextViewSwitcher mediaCounterTextView;
    private SimpleTextView idTextView;
    private RLottieImageView writeButton;
    private AnimatorSet writeButtonAnimation;
    private Drawable lockIconDrawable;
    private Drawable verifiedDrawable;
    private Drawable verifiedCheckDrawable;
    private CrossfadeDrawable verifiedCrossfadeDrawable;
    private ScamDrawable scamDrawable;
    private UndoView undoView;
    private OverlaysView overlaysView;
    private SharedMediaLayout sharedMediaLayout;
    private StickerEmptyView emptyView;
    private boolean sharedMediaLayoutAttached;
    private SharedMediaLayout.SharedMediaPreloader sharedMediaPreloader;

    private RLottieDrawable cameraDrawable;

    private FrameLayout avatarContainer;
    private FrameLayout avatarContainer2;
    private AvatarImageView avatarImage;
    private View avatarOverlay;
    private AnimatorSet avatarAnimation;
    private RadialProgressView avatarProgressView;
    private ImageView timeItem;
    private TimerDrawable timerDrawable;
    private ProfileGalleryView avatarsViewPager;
    private PagerIndicatorView avatarsViewPagerIndicatorView;
    private AvatarDrawable avatarDrawable;
    private ImageUpdater imageUpdater;
    private int avatarColor;

    private int overlayCountVisible;

    private int lastMeasuredContentWidth;
    private int lastMeasuredContentHeight;
    private int listContentHeight;
    private boolean openingAvatar;

    private boolean doNotSetForeground;

    private boolean[] isOnline = new boolean[1];

    private boolean callItemVisible;
    private boolean videoCallItemVisible;
    private boolean editItemVisible;
    private ActionBarMenuItem animatingItem;
    private ActionBarMenuItem callItem;
    private ActionBarMenuItem videoCallItem;
    private ActionBarMenuItem editItem;
    private ActionBarMenuItem otherItem;
    private ActionBarMenuItem searchItem;
    protected float headerShadowAlpha = 1.0f;
    private TopView topView;
    private int user_id;
    private int chat_id;
    private long dialog_id;
    private boolean creatingChat;
    private boolean userBlocked;
    private boolean reportSpam;
    private long mergeDialogId;
    private boolean expandPhoto;
    private boolean needSendMessage;
    private boolean hasVoiceChatItem;

    private boolean scrolling;

    private boolean canSearchMembers;

    private boolean loadingUsers;
    private SparseArray<TLRPC.ChatParticipant> participantsMap = new SparseArray<>();
    private boolean usersEndReached;

    private int banFromGroup;
    private boolean openAnimationInProgress;
    private boolean transitionAnimationInProress;
    private boolean recreateMenuAfterAnimation;
    private int playProfileAnimation;
    private boolean allowProfileAnimation = true;
    private float extraHeight;
    private float initialAnimationExtraHeight;
    private float animationProgress;

    private int searchTransitionOffset;
    private float searchTransitionProgress;
    private Animator searchViewTransition;
    private boolean searchMode;

    private HashMap<Integer, Integer> positionToOffset = new HashMap<>();

    private float avatarX;
    private float avatarY;
    private float avatarScale;
    private float nameX;
    private float nameY;
    private float onlineX;
    private float onlineY;
    private float idX;
    private float idY;
    private float expandProgress;
    private float listViewVelocityY;
    private ValueAnimator expandAnimator;
    private float currentExpanAnimatorFracture;
    private float[] expandAnimatorValues = new float[]{0f, 1f};
    private boolean isInLandscapeMode;
    private boolean allowPullingDown;
    private boolean isPulledDown;

    private Paint whitePaint = new Paint();

    private boolean isBot;

    private TLRPC.ChatFull chatInfo;
    private TLRPC.UserFull userInfo;

    private String currentBio;

    private int selectedUser;
    private int onlineCount = -1;
    private ArrayList<Integer> sortedUsers;

    private TLRPC.EncryptedChat currentEncryptedChat;
    private TLRPC.Chat currentChat;
    private TLRPC.BotInfo botInfo;
    private TLRPC.ChannelParticipant currentChannelParticipant;

    private TLRPC.FileLocation avatar;
    private TLRPC.FileLocation avatarBig;

    private final static int add_contact = 1;
    private final static int block_contact = 2;
    private final static int share_contact = 3;
    private final static int edit_contact = 4;
    private final static int delete_contact = 5;
    private final static int leave_group = 7;
    private final static int invite_to_group = 9;
    private final static int share = 10;
    private final static int qr_code = 11;
    private final static int edit_channel = 12;
    private final static int add_shortcut = 14;
    private final static int call_item = 15;
    private final static int video_call_item = 16;
    private final static int search_members = 17;
    private final static int add_member = 18;
    private final static int statistics = 19;
    private final static int start_secret_chat = 20;
    private final static int gallery_menu_save = 21;
    private final static int event_log = 42;
    private final static int view_discussion = 22;

    private final static int edit_name = 30;
    private final static int logout = 31;
    private final static int search_button = 32;
    private final static int set_as_main = 33;
    private final static int edit_avatar = 34;
    private final static int delete_avatar = 35;
    private final static int add_photo = 36;

    private Rect rect = new Rect();

    private int rowCount;

    private int setAvatarRow;
    private int setAvatarSectionRow;
    private int numberSectionRow;
    private int numberRow;
    private int setUsernameRow;
    private int bioRow;
    private int settingsSectionRow;
    private int settingsSectionRow2;
    private int notificationRow;
    private int nekoRow;
    private int languageRow;
    private int privacyRow;
    private int dataRow;
    private int chatRow;
    private int stickersRow;
    private int filtersRow;
    private int devicesRow;
    private int devicesSectionRow;
    private int helpHeaderRow;
    private int questionRow;
    private int faqRow;
    private int policyRow;
    private int helpSectionCell;
    private int debugHeaderRow;
    private int sendLogsRow;
    private int clearLogsRow;
    private int switchBackendRow;
    private int versionRow;

    private int emptyRow;
    private int bottomPaddingRow;
    private int infoHeaderRow;
    private int phoneRow;
    private int locationRow;
    private int userInfoRow;
    private int channelInfoRow;
    private int usernameRow;
    private int notificationsDividerRow;
    private int notificationsRow;
    private int infoSectionRow;
    private int sendMessageRow;
    private int reportRow;

    private int settingsTimerRow;
    private int settingsKeyRow;
    private int secretSettingsSectionRow;

    private int membersHeaderRow;
    private int membersStartRow;
    private int membersEndRow;
    private int addMemberRow;
    private int subscribersRow;
    private int administratorsRow;
    private int blockedUsersRow;
    private int membersSectionRow;

    private int sharedMediaRow;

    private int unblockRow;
    private int joinRow;
    private int lastSectionRow;

    private int transitionIndex;
    private final ArrayList<TLRPC.ChatParticipant> visibleChatParticipants = new ArrayList<>();
    private final ArrayList<Integer> visibleSortedUsers = new ArrayList<>();
    private int usersForceShowingIn = 0;

    private boolean hideNumber;

    private boolean firstLayout = true;
    private boolean invalidateScroll = true;

    private final Property<ProfileActivity, Float> HEADER_SHADOW = new AnimationProperties.FloatProperty<ProfileActivity>("headerShadow") {
        @Override
        public void setValue(ProfileActivity object, float value) {
            headerShadowAlpha = value;
            topView.invalidate();
        }

        @Override
        public Float get(ProfileActivity object) {
            return headerShadowAlpha;
        }
    };

    public PhotoViewer.PhotoViewerProvider provider = new PhotoViewer.EmptyPhotoViewerProvider() {

        @Override
        public PhotoViewer.PlaceProviderObject getPlaceForPhoto(MessageObject messageObject, TLRPC.FileLocation fileLocation, int index, boolean needPreview) {
            if (fileLocation == null) {
                return null;
            }

            TLRPC.FileLocation photoBig = null;
            if (user_id != 0) {
                TLRPC.User user = getMessagesController().getUser(user_id);
                if (user != null && user.photo != null && user.photo.photo_big != null) {
                    photoBig = user.photo.photo_big;
                }
            } else if (chat_id != 0) {
                TLRPC.Chat chat = getMessagesController().getChat(chat_id);
                if (chat != null && chat.photo != null && chat.photo.photo_big != null) {
                    photoBig = chat.photo.photo_big;
                }
            }

            if (photoBig != null && photoBig.local_id == fileLocation.local_id && photoBig.volume_id == fileLocation.volume_id && photoBig.dc_id == fileLocation.dc_id) {
                int[] coords = new int[2];
                avatarImage.getLocationInWindow(coords);
                PhotoViewer.PlaceProviderObject object = new PhotoViewer.PlaceProviderObject();
                object.viewX = coords[0];
                object.viewY = coords[1] - (Build.VERSION.SDK_INT >= 21 ? 0 : AndroidUtilities.statusBarHeight);
                object.parentView = avatarImage;
                object.imageReceiver = avatarImage.getImageReceiver();
                if (user_id != 0) {
                    object.dialogId = user_id;
                } else if (chat_id != 0) {
                    object.dialogId = -chat_id;
                }
                object.thumb = object.imageReceiver.getBitmapSafe();
                object.size = -1;
                object.radius = avatarImage.getImageReceiver().getRoundRadius();
                object.scale = avatarContainer.getScaleX();
                object.canEdit = user_id == getUserConfig().clientUserId;
                return object;
            }
            return null;
        }

        @Override
        public void willHidePhotoViewer() {
            avatarImage.getImageReceiver().setVisible(true, true);
        }

        @Override
        public void openPhotoForEdit(String file, String thumb, boolean isVideo) {
            imageUpdater.openPhotoForEdit(file, thumb, 0, isVideo);
        }
    };
    private boolean fragmentOpened;

    public class AvatarImageView extends BackupImageView {

        private final RectF rect = new RectF();
        private final Paint placeholderPaint;

        private ImageReceiver foregroundImageReceiver;
        private float foregroundAlpha;
        private ImageReceiver.BitmapHolder drawableHolder;

        public AvatarImageView(Context context) {
            super(context);
            foregroundImageReceiver = new ImageReceiver(this);
            placeholderPaint = new Paint(Paint.ANTI_ALIAS_FLAG);
            placeholderPaint.setColor(Color.BLACK);
        }

        public void setForegroundImage(ImageLocation imageLocation, String imageFilter, Drawable thumb) {
            foregroundImageReceiver.setImage(imageLocation, imageFilter, thumb, 0, null, null, 0);
            if (drawableHolder != null) {
                drawableHolder.release();
                drawableHolder = null;
            }
        }

        public void setForegroundImageDrawable(ImageReceiver.BitmapHolder holder) {
            if (holder != null) {
                foregroundImageReceiver.setImageBitmap(holder.drawable);
            }
            if (drawableHolder != null) {
                drawableHolder.release();
                drawableHolder = null;
            }
            drawableHolder = holder;
        }

        public float getForegroundAlpha() {
            return foregroundAlpha;
        }

        public void setForegroundAlpha(float value) {
            foregroundAlpha = value;
            invalidate();
        }

        public void clearForeground() {
            AnimatedFileDrawable drawable = foregroundImageReceiver.getAnimation();
            if (drawable != null) {
                drawable.removeSecondParentView(avatarImage);
            }
            foregroundImageReceiver.clearImage();
            if (drawableHolder != null) {
                drawableHolder.release();
                drawableHolder = null;
            }
            foregroundAlpha = 0f;
            invalidate();
        }

        protected void onDetachedFromWindow() {
            super.onDetachedFromWindow();
            foregroundImageReceiver.onDetachedFromWindow();
            if (drawableHolder != null) {
                drawableHolder.release();
                drawableHolder = null;
            }
        }

        @Override
        protected void onAttachedToWindow() {
            super.onAttachedToWindow();
            foregroundImageReceiver.onAttachedToWindow();
        }

        @Override
        public void setRoundRadius(int value) {
            super.setRoundRadius(value);
            foregroundImageReceiver.setRoundRadius(value);
        }

        @Override
        protected void onDraw(Canvas canvas) {
            if (foregroundAlpha < 1f) {
                imageReceiver.setImageCoords(0, 0, getMeasuredWidth(), getMeasuredHeight());
                imageReceiver.draw(canvas);
            }
            if (foregroundAlpha > 0f) {
                if (foregroundImageReceiver.getDrawable() != null) {
                    foregroundImageReceiver.setImageCoords(0, 0, getMeasuredWidth(), getMeasuredHeight());
                    foregroundImageReceiver.setAlpha(foregroundAlpha);
                    foregroundImageReceiver.draw(canvas);
                } else {
                    rect.set(0f, 0f, getMeasuredWidth(), getMeasuredHeight());
                    placeholderPaint.setAlpha((int) (foregroundAlpha * 255f));
                    final int radius = foregroundImageReceiver.getRoundRadius()[0];
                    canvas.drawRoundRect(rect, radius, radius, placeholderPaint);
                }
            }
        }

        @Override
        public void invalidate() {
            super.invalidate();
            if (avatarsViewPager != null) {
                BackupImageView imageView = avatarsViewPager.getCurrentItemView();
                avatarsViewPager.invalidate();
            }
        }
    }

    private class TopView extends View {

        private int currentColor;
        private Paint paint = new Paint();

        public TopView(Context context) {
            super(context);
        }

        @Override
        protected void onMeasure(int widthMeasureSpec, int heightMeasureSpec) {
            setMeasuredDimension(MeasureSpec.getSize(widthMeasureSpec), MeasureSpec.getSize(widthMeasureSpec) + AndroidUtilities.dp(3));
        }

        @Override
        public void setBackgroundColor(int color) {
            if (color != currentColor) {
                currentColor = color;
                paint.setColor(color);
                invalidate();
            }
        }

        @Override
        protected void onDraw(Canvas canvas) {
            final int height = ActionBar.getCurrentActionBarHeight() + (actionBar.getOccupyStatusBar() ? AndroidUtilities.statusBarHeight : 0);
            final float v = extraHeight + height + searchTransitionOffset;

            int y1 = (int) (v * (1.0f - mediaHeaderAnimationProgress));

            if (y1 != 0) {
                paint.setColor(currentColor);
                canvas.drawRect(0, 0, getMeasuredWidth(), y1, paint);
            }
            if (y1 != v) {
                int color = Theme.getColor(Theme.key_windowBackgroundWhite);
                paint.setColor(color);
                canvas.drawRect(0, y1, getMeasuredWidth(), v, paint);
            }

            if (parentLayout != null) {
                parentLayout.drawHeaderShadow(canvas, (int) (headerShadowAlpha * 255), (int) v);
            }
        }
    }

    private class OverlaysView extends View implements ProfileGalleryView.Callback {

        private final int statusBarHeight = actionBar.getOccupyStatusBar() && !inBubbleMode ? AndroidUtilities.statusBarHeight : 0;

        private final Rect topOverlayRect = new Rect();
        private final Rect bottomOverlayRect = new Rect();
        private final RectF rect = new RectF();

        private final GradientDrawable topOverlayGradient;
        private final GradientDrawable bottomOverlayGradient;
        private final ValueAnimator animator;
        private final float[] animatorValues = new float[]{0f, 1f};
        private final Paint backgroundPaint;
        private final Paint barPaint;
        private final Paint selectedBarPaint;

        private final GradientDrawable[] pressedOverlayGradient = new GradientDrawable[2];
        private final boolean[] pressedOverlayVisible = new boolean[2];
        private final float[] pressedOverlayAlpha = new float[2];

        private boolean isOverlaysVisible;
        private float currentAnimationValue;
        private float alpha = 0f;
        private float[] alphas = null;
        private long lastTime;
        private float previousSelectedProgress;
        private int previousSelectedPotision = -1;
        private float currentProgress;
        private int selectedPosition;

        private float currentLoadingAnimationProgress;
        private int currentLoadingAnimationDirection = 1;

        public OverlaysView(Context context) {
            super(context);
            setVisibility(GONE);

            barPaint = new Paint(Paint.ANTI_ALIAS_FLAG);
            barPaint.setColor(0x55ffffff);
            selectedBarPaint = new Paint(Paint.ANTI_ALIAS_FLAG);
            selectedBarPaint.setColor(0xffffffff);

            topOverlayGradient = new GradientDrawable(GradientDrawable.Orientation.TOP_BOTTOM, new int[]{0x42000000, 0});
            topOverlayGradient.setShape(GradientDrawable.RECTANGLE);

            bottomOverlayGradient = new GradientDrawable(GradientDrawable.Orientation.BOTTOM_TOP, new int[]{0x42000000, 0});
            bottomOverlayGradient.setShape(GradientDrawable.RECTANGLE);

            for (int i = 0; i < 2; i++) {
                final GradientDrawable.Orientation orientation = i == 0 ? GradientDrawable.Orientation.LEFT_RIGHT : GradientDrawable.Orientation.RIGHT_LEFT;
                pressedOverlayGradient[i] = new GradientDrawable(orientation, new int[]{0x32000000, 0});
                pressedOverlayGradient[i].setShape(GradientDrawable.RECTANGLE);
            }

            backgroundPaint = new Paint(Paint.ANTI_ALIAS_FLAG);
            backgroundPaint.setColor(Color.BLACK);
            backgroundPaint.setAlpha(66);
            animator = ValueAnimator.ofFloat(0f, 1f);
            animator.setDuration(250);
            animator.setInterpolator(CubicBezierInterpolator.EASE_BOTH);
            animator.addUpdateListener(anim -> {
                float value = AndroidUtilities.lerp(animatorValues, currentAnimationValue = anim.getAnimatedFraction());
                setAlphaValue(value, true);
            });
            animator.addListener(new AnimatorListenerAdapter() {
                @Override
                public void onAnimationEnd(Animator animation) {
                    if (!isOverlaysVisible) {
                        setVisibility(GONE);
                    }
                }

                @Override
                public void onAnimationStart(Animator animation) {
                    setVisibility(VISIBLE);
                }
            });
        }

        public void saveCurrentPageProgress() {
            previousSelectedProgress = currentProgress;
            previousSelectedPotision = selectedPosition;
            currentLoadingAnimationProgress = 0.0f;
            currentLoadingAnimationDirection = 1;
        }

        public void setAlphaValue(float value, boolean self) {
            if (Build.VERSION.SDK_INT > 18) {
                int alpha = (int) (255 * value);
                topOverlayGradient.setAlpha(alpha);
                bottomOverlayGradient.setAlpha(alpha);
                backgroundPaint.setAlpha((int) (66 * value));
                barPaint.setAlpha((int) (0x55 * value));
                selectedBarPaint.setAlpha(alpha);
                this.alpha = value;
            } else {
                setAlpha(value);
            }
            if (!self) {
                currentAnimationValue = value;
            }
            invalidate();
        }

        public boolean isOverlaysVisible() {
            return isOverlaysVisible;
        }

        public void setOverlaysVisible() {
            isOverlaysVisible = true;
            setVisibility(VISIBLE);
        }

        public void setOverlaysVisible(boolean overlaysVisible, float durationFactor) {
            if (overlaysVisible != isOverlaysVisible) {
                isOverlaysVisible = overlaysVisible;
                animator.cancel();
                final float value = AndroidUtilities.lerp(animatorValues, currentAnimationValue);
                if (overlaysVisible) {
                    animator.setDuration((long) ((1f - value) * 250f / durationFactor));
                } else {
                    animator.setDuration((long) (value * 250f / durationFactor));
                }
                animatorValues[0] = value;
                animatorValues[1] = overlaysVisible ? 1f : 0f;
                animator.start();
            }
        }

        @Override
        protected void onSizeChanged(int w, int h, int oldw, int oldh) {
            final int actionBarHeight = statusBarHeight + ActionBar.getCurrentActionBarHeight();
            final float k = 0.5f;
            topOverlayRect.set(0, 0, w, (int) (actionBarHeight * k));
            bottomOverlayRect.set(0, (int) (h - AndroidUtilities.dp(72f) * k), w, h);
            topOverlayGradient.setBounds(0, topOverlayRect.bottom, w, actionBarHeight + AndroidUtilities.dp(16f));
            bottomOverlayGradient.setBounds(0, h - AndroidUtilities.dp(72f) - AndroidUtilities.dp(24f), w, bottomOverlayRect.top);
            pressedOverlayGradient[0].setBounds(0, 0, w / 5, h);
            pressedOverlayGradient[1].setBounds(w - (w / 5), 0, w, h);
        }

        @Override
        protected void onDraw(Canvas canvas) {
            for (int i = 0; i < 2; i++) {
                if (pressedOverlayAlpha[i] > 0f) {
                    pressedOverlayGradient[i].setAlpha((int) (pressedOverlayAlpha[i] * 255));
                    pressedOverlayGradient[i].draw(canvas);
                }
            }

            topOverlayGradient.draw(canvas);
            bottomOverlayGradient.draw(canvas);
            canvas.drawRect(topOverlayRect, backgroundPaint);
            canvas.drawRect(bottomOverlayRect, backgroundPaint);

            int count = avatarsViewPager.getRealCount();
            selectedPosition = avatarsViewPager.getRealPosition();

            if (alphas == null || alphas.length != count) {
                alphas = new float[count];
                Arrays.fill(alphas, 0.0f);
            }

            boolean invalidate = false;

            long newTime = SystemClock.elapsedRealtime();
            long dt = (newTime - lastTime);
            if (dt < 0 || dt > 20) {
                dt = 17;
            }
            lastTime = newTime;

            if (count > 1 && count <= 20) {
                if (overlayCountVisible == 0) {
                    alpha = 0.0f;
                    overlayCountVisible = 3;
                } else if (overlayCountVisible == 1) {
                    alpha = 0.0f;
                    overlayCountVisible = 2;
                }
                if (overlayCountVisible == 2) {
                    barPaint.setAlpha((int) (0x55 * alpha));
                    selectedBarPaint.setAlpha((int) (0xff * alpha));
                }
                int width = (getMeasuredWidth() - AndroidUtilities.dp(5 * 2) - AndroidUtilities.dp(2 * (count - 1))) / count;
                int y = AndroidUtilities.dp(4) + (Build.VERSION.SDK_INT >= 21 && !inBubbleMode ? AndroidUtilities.statusBarHeight : 0);
                for (int a = 0; a < count; a++) {
                    int x = AndroidUtilities.dp(5 + a * 2) + width * a;
                    float progress;
                    int baseAlpha = 0x55;
                    if (a == previousSelectedPotision && Math.abs(previousSelectedProgress - 1.0f) > 0.0001f) {
                        progress = previousSelectedProgress;
                        canvas.save();
                        canvas.clipRect(x + width * progress, y, x + width, y + AndroidUtilities.dp(2));
                        rect.set(x, y, x + width, y + AndroidUtilities.dp(2));
                        barPaint.setAlpha((int) (0x55 * alpha));
                        canvas.drawRoundRect(rect, AndroidUtilities.dp(1), AndroidUtilities.dp(1), barPaint);
                        baseAlpha = 0x50;
                        canvas.restore();
                        invalidate = true;
                    } else if (a == selectedPosition) {
                        if (avatarsViewPager.isCurrentItemVideo()) {
                            progress = currentProgress = avatarsViewPager.getCurrentItemProgress();
                            if (progress <= 0 && avatarsViewPager.isLoadingCurrentVideo() || currentLoadingAnimationProgress > 0.0f) {
                                currentLoadingAnimationProgress += currentLoadingAnimationDirection * dt / 500.0f;
                                if (currentLoadingAnimationProgress > 1.0f) {
                                    currentLoadingAnimationProgress = 1.0f;
                                    currentLoadingAnimationDirection *= -1;
                                } else if (currentLoadingAnimationProgress <= 0) {
                                    currentLoadingAnimationProgress = 0.0f;
                                    currentLoadingAnimationDirection *= -1;
                                }
                            }
                            rect.set(x, y, x + width, y + AndroidUtilities.dp(2));
                            barPaint.setAlpha((int) ((0x55 + 0x30 * currentLoadingAnimationProgress) * alpha));
                            canvas.drawRoundRect(rect, AndroidUtilities.dp(1), AndroidUtilities.dp(1), barPaint);
                            invalidate = true;
                            baseAlpha = 0x50;
                        } else {
                            progress = currentProgress = 1.0f;
                        }
                    } else {
                        progress = 1.0f;
                    }
                    rect.set(x, y, x + width * progress, y + AndroidUtilities.dp(2));

                    if (a != selectedPosition) {
                        if (overlayCountVisible == 3) {
                            barPaint.setAlpha((int) (AndroidUtilities.lerp(baseAlpha, 0xff, CubicBezierInterpolator.EASE_BOTH.getInterpolation(alphas[a])) * alpha));
                        }
                    } else {
                        alphas[a] = 0.75f;
                    }

                    canvas.drawRoundRect(rect, AndroidUtilities.dp(1), AndroidUtilities.dp(1), a == selectedPosition ? selectedBarPaint : barPaint);
                }

                if (overlayCountVisible == 2) {
                    if (alpha < 1.0f) {
                        alpha += dt / 180.0f;
                        if (alpha > 1.0f) {
                            alpha = 1.0f;
                        }
                        invalidate = true;
                    } else {
                        overlayCountVisible = 3;
                    }
                } else if (overlayCountVisible == 3) {
                    for (int i = 0; i < alphas.length; i++) {
                        if (i != selectedPosition && alphas[i] > 0.0f) {
                            alphas[i] -= dt / 500.0f;
                            if (alphas[i] <= 0.0f) {
                                alphas[i] = 0.0f;
                                if (i == previousSelectedPotision) {
                                    previousSelectedPotision = -1;
                                }
                            }
                            invalidate = true;
                        } else if (i == previousSelectedPotision) {
                            previousSelectedPotision = -1;
                        }
                    }
                }
            }

            for (int i = 0; i < 2; i++) {
                if (pressedOverlayVisible[i]) {
                    if (pressedOverlayAlpha[i] < 1f) {
                        pressedOverlayAlpha[i] += dt / 180.0f;
                        if (pressedOverlayAlpha[i] > 1f) {
                            pressedOverlayAlpha[i] = 1f;
                        }
                        invalidate = true;
                    }
                } else {
                    if (pressedOverlayAlpha[i] > 0f) {
                        pressedOverlayAlpha[i] -= dt / 180.0f;
                        if (pressedOverlayAlpha[i] < 0f) {
                            pressedOverlayAlpha[i] = 0f;
                        }
                        invalidate = true;
                    }
                }
            }

            if (invalidate) {
                postInvalidateOnAnimation();
            }
        }

        @Override
        public void onClick() {

            if (imageUpdater != null) {
                TLRPC.User user = MessagesController.getInstance(currentAccount).getUser(UserConfig.getInstance(currentAccount).getClientUserId());
                if (user == null) {
                    user = UserConfig.getInstance(currentAccount).getCurrentUser();
                }
                if (user == null) {
                    return;
                }
                imageUpdater.openMenu(user.photo != null && user.photo.photo_big != null && !(user.photo instanceof TLRPC.TL_userProfilePhotoEmpty), () -> MessagesController.getInstance(currentAccount).deleteUserPhoto(null), dialog -> {
                });
            } else {
                openAvatar();
            }

        }

        @Override
        public void onPhotosLoaded() {
            updateProfileData();
        }

        @Override
        public void onVideoSet() {
            invalidate();
        }
    }

    private class NestedFrameLayout extends FrameLayout implements NestedScrollingParent3 {

        private NestedScrollingParentHelper nestedScrollingParentHelper;

        public NestedFrameLayout(Context context) {
            super(context);
            nestedScrollingParentHelper = new NestedScrollingParentHelper(this);
        }

        @Override
        public void onNestedScroll(View target, int dxConsumed, int dyConsumed, int dxUnconsumed, int dyUnconsumed, int type, int[] consumed) {
            if (target == listView && sharedMediaLayoutAttached) {
                RecyclerListView innerListView = sharedMediaLayout.getCurrentListView();
                int top = sharedMediaLayout.getTop();
                if (top == 0) {
                    consumed[1] = dyUnconsumed;
                    innerListView.scrollBy(0, dyUnconsumed);
                }
            }
        }

        @Override
        public void onNestedScroll(View target, int dxConsumed, int dyConsumed, int dxUnconsumed, int dyUnconsumed, int type) {

        }

        @Override
        public boolean onNestedPreFling(View target, float velocityX, float velocityY) {
            return super.onNestedPreFling(target, velocityX, velocityY);
        }

        @Override
        public void onNestedPreScroll(View target, int dx, int dy, int[] consumed, int type) {
            if (target == listView && sharedMediaRow != -1 && sharedMediaLayoutAttached) {
                boolean searchVisible = actionBar.isSearchFieldVisible();
                int t = sharedMediaLayout.getTop();
                if (dy < 0) {
                    boolean scrolledInner = false;
                    if (t <= 0) {
                        RecyclerListView innerListView = sharedMediaLayout.getCurrentListView();
                        LinearLayoutManager linearLayoutManager = (LinearLayoutManager) innerListView.getLayoutManager();
                        int pos = linearLayoutManager.findFirstVisibleItemPosition();
                        if (pos != RecyclerView.NO_POSITION) {
                            RecyclerView.ViewHolder holder = innerListView.findViewHolderForAdapterPosition(pos);
                            int top = holder != null ? holder.itemView.getTop() : -1;
                            int paddingTop = innerListView.getPaddingTop();
                            if (top != paddingTop || pos != 0) {
                                consumed[1] = pos != 0 ? dy : Math.max(dy, (top - paddingTop));
                                innerListView.scrollBy(0, dy);
                                scrolledInner = true;
                            }
                        }
                    }
                    if (searchVisible) {
                        if (!scrolledInner && t < 0) {
                            consumed[1] = dy - Math.max(t, dy);
                        } else {
                            consumed[1] = dy;
                        }
                    }
                } else {
                    if (searchVisible) {
                        RecyclerListView innerListView = sharedMediaLayout.getCurrentListView();
                        consumed[1] = dy;
                        if (t > 0) {
                            consumed[1] -= Math.min(consumed[1], dy);
                        }
                        if (consumed[1] > 0) {
                            innerListView.scrollBy(0, consumed[1]);
                        }
                    }
                }
            }
        }

        @Override
        public boolean onStartNestedScroll(View child, View target, int axes, int type) {
            return sharedMediaRow != -1 && axes == ViewCompat.SCROLL_AXIS_VERTICAL;
        }

        @Override
        public void onNestedScrollAccepted(View child, View target, int axes, int type) {
            nestedScrollingParentHelper.onNestedScrollAccepted(child, target, axes);
        }

        @Override
        public void onStopNestedScroll(View target, int type) {
            nestedScrollingParentHelper.onStopNestedScroll(target);
        }

        @Override
        public void onStopNestedScroll(View child) {

        }
    }

    private class PagerIndicatorView extends View {

        private final RectF indicatorRect = new RectF();

        private final TextPaint textPaint;
        private final Paint backgroundPaint;

        private final ValueAnimator animator;
        private final float[] animatorValues = new float[]{0f, 1f};

        private final PagerAdapter adapter = avatarsViewPager.getAdapter();

        private boolean isIndicatorVisible;

        public PagerIndicatorView(Context context) {
            super(context);
            setVisibility(GONE);

            textPaint = new TextPaint(Paint.ANTI_ALIAS_FLAG);
            textPaint.setColor(Color.WHITE);
            textPaint.setTypeface(Typeface.SANS_SERIF);
            textPaint.setTextAlign(Paint.Align.CENTER);
            textPaint.setTextSize(AndroidUtilities.dpf2(15f));
            backgroundPaint = new Paint(Paint.ANTI_ALIAS_FLAG);
            backgroundPaint.setColor(0x26000000);
            animator = ValueAnimator.ofFloat(0f, 1f);
            animator.setInterpolator(CubicBezierInterpolator.EASE_BOTH);
            animator.addUpdateListener(a -> {
                final float value = AndroidUtilities.lerp(animatorValues, a.getAnimatedFraction());
                if (searchItem != null && !isPulledDown) {
                    searchItem.setScaleX(1f - value);
                    searchItem.setScaleY(1f - value);
                    searchItem.setAlpha(1f - value);
                }
                if (editItemVisible) {
                    editItem.setScaleX(1f - value);
                    editItem.setScaleY(1f - value);
                    editItem.setAlpha(1f - value);
                }
                if (callItemVisible) {
                    callItem.setScaleX(1f - value);
                    callItem.setScaleY(1f - value);
                    callItem.setAlpha(1f - value);
                }
                if (videoCallItemVisible) {
                    videoCallItem.setScaleX(1f - value);
                    videoCallItem.setScaleY(1f - value);
                    videoCallItem.setAlpha(1f - value);
                }
                setScaleX(value);
                setScaleY(value);
                setAlpha(value);
            });
            boolean expanded = expandPhoto;
            animator.addListener(new AnimatorListenerAdapter() {
                @Override
                public void onAnimationEnd(Animator animation) {
                    if (isIndicatorVisible) {
                        if (searchItem != null) {
                            searchItem.setVisibility(GONE);
                        }
                        if (editItemVisible) {
                            editItem.setVisibility(GONE);
                        }
                        if (callItemVisible) {
                            callItem.setVisibility(GONE);
                        }
                        if (videoCallItemVisible) {
                            videoCallItem.setVisibility(GONE);
                        }
                    } else {
                        setVisibility(GONE);
                    }
                }

                @Override
                public void onAnimationStart(Animator animation) {
                    if (searchItem != null && !expanded) {
                        searchItem.setVisibility(VISIBLE);
                    }
                    if (editItemVisible) {
                        editItem.setVisibility(VISIBLE);
                    }
                    if (callItemVisible) {
                        callItem.setVisibility(VISIBLE);
                    }
                    if (videoCallItemVisible) {
                        videoCallItem.setVisibility(VISIBLE);
                    }
                    setVisibility(VISIBLE);
                }
            });
            avatarsViewPager.addOnPageChangeListener(new ViewPager.OnPageChangeListener() {

                private int prevPage;

                @Override
                public void onPageScrolled(int position, float positionOffset, int positionOffsetPixels) {
                }

                @Override
                public void onPageSelected(int position) {
                    int realPosition = avatarsViewPager.getRealPosition(position);
                    invalidateIndicatorRect(prevPage != realPosition);
                    prevPage = realPosition;
                    updateAvatarItems();
                }

                @Override
                public void onPageScrollStateChanged(int state) {
                }
            });
            adapter.registerDataSetObserver(new DataSetObserver() {
                @Override
                public void onChanged() {
                    int count = avatarsViewPager.getRealCount();
                    if (overlayCountVisible == 0 && count > 1 && count <= 20 && overlaysView.isOverlaysVisible()) {
                        overlayCountVisible = 1;
                    }
                    invalidateIndicatorRect(false);
                    refreshVisibility(1f);
                    updateAvatarItems();
                }
            });
        }

        private void updateAvatarItemsInternal() {
            /*if (otherItem == null || avatarsViewPager == null) {
                return;
            }
            if (isPulledDown) {
                int position = avatarsViewPager.getRealPosition();
                if (position == 0) {
                    otherItem.hideSubItem(set_as_main);
                    otherItem.showSubItem(add_photo);
                } else {
                    otherItem.showSubItem(set_as_main);
                    otherItem.hideSubItem(add_photo);
                }
            }*/
        }

        private void updateAvatarItems() {
            /*if (imageUpdater == null) {
                return;
            }
            if (otherItem.isSubMenuShowing()) {
                AndroidUtilities.runOnUIThread(this::updateAvatarItemsInternal, 500);
            } else {
                updateAvatarItemsInternal();
            }*/
        }

        public boolean isIndicatorVisible() {
            return isIndicatorVisible;
        }

        public boolean isIndicatorFullyVisible() {
            return isIndicatorVisible && !animator.isRunning();
        }

        public void setIndicatorVisible(boolean indicatorVisible, float durationFactor) {
            if (indicatorVisible != isIndicatorVisible) {
                isIndicatorVisible = indicatorVisible;
                animator.cancel();
                final float value = AndroidUtilities.lerp(animatorValues, animator.getAnimatedFraction());
                if (durationFactor <= 0f) {
                    animator.setDuration(0);
                } else if (indicatorVisible) {
                    animator.setDuration((long) ((1f - value) * 250f / durationFactor));
                } else {
                    animator.setDuration((long) (value * 250f / durationFactor));
                }
                animatorValues[0] = value;
                animatorValues[1] = indicatorVisible ? 1f : 0f;
                animator.start();
            }
        }

        public void refreshVisibility(float durationFactor) {
            setIndicatorVisible(isPulledDown && avatarsViewPager.getRealCount() > 20, durationFactor);
        }

        @Override
        protected void onSizeChanged(int w, int h, int oldw, int oldh) {
            invalidateIndicatorRect(false);
        }

        private void invalidateIndicatorRect(boolean pageChanged) {
            if (pageChanged) {
                overlaysView.saveCurrentPageProgress();
            }
            overlaysView.invalidate();
            final float textWidth = textPaint.measureText(getCurrentTitle());
            indicatorRect.right = getMeasuredWidth() - AndroidUtilities.dp(54f);
            indicatorRect.left = indicatorRect.right - (textWidth + AndroidUtilities.dpf2(16f));
            indicatorRect.top = (actionBar.getOccupyStatusBar() ? AndroidUtilities.statusBarHeight : 0) + AndroidUtilities.dp(15f);
            indicatorRect.bottom = indicatorRect.top + AndroidUtilities.dp(26);
            setPivotX(indicatorRect.centerX());
            setPivotY(indicatorRect.centerY());
            invalidate();
        }

        @Override
        protected void onDraw(Canvas canvas) {
            final float radius = AndroidUtilities.dpf2(12);
            canvas.drawRoundRect(indicatorRect, radius, radius, backgroundPaint);
            canvas.drawText(getCurrentTitle(), indicatorRect.centerX(), indicatorRect.top + AndroidUtilities.dpf2(18.5f), textPaint);
        }

        private String getCurrentTitle() {
            return adapter.getPageTitle(avatarsViewPager.getCurrentItem()).toString();
        }

        private ActionBarMenuItem getSecondaryMenuItem() {
            if (callItemVisible) {
                return callItem;
            } else if (editItemVisible) {
                return editItem;
            } else if (searchItem != null) {
                return searchItem;
            } else {
                return null;
            }
        }
    }

    public ProfileActivity(Bundle args) {
        this(args, null);
    }

    public ProfileActivity(Bundle args, SharedMediaLayout.SharedMediaPreloader preloader) {
        super(args);
        sharedMediaPreloader = preloader;
    }

    @Override
    public boolean onFragmentCreate() {
        user_id = arguments.getInt("user_id", 0);
        chat_id = arguments.getInt("chat_id", 0);
        banFromGroup = arguments.getInt("ban_chat_id", 0);
        reportSpam = arguments.getBoolean("reportSpam", false);
        if (!expandPhoto) {
            expandPhoto = arguments.getBoolean("expandPhoto", false);
            if (expandPhoto) {
                needSendMessage = true;
            }
        }
        if (user_id != 0) {
            dialog_id = arguments.getLong("dialog_id", 0);
            if (dialog_id != 0) {
                currentEncryptedChat = getMessagesController().getEncryptedChat((int) (dialog_id >> 32));
            }
            TLRPC.User user = getMessagesController().getUser(user_id);
            if (user == null) {
                return false;
            }

            getNotificationCenter().addObserver(this, NotificationCenter.contactsDidLoad);
            getNotificationCenter().addObserver(this, NotificationCenter.encryptedChatCreated);
            getNotificationCenter().addObserver(this, NotificationCenter.encryptedChatUpdated);
            getNotificationCenter().addObserver(this, NotificationCenter.blockedUsersDidLoad);
            getNotificationCenter().addObserver(this, NotificationCenter.botInfoDidLoad);
            getNotificationCenter().addObserver(this, NotificationCenter.userInfoDidLoad);
            NotificationCenter.getGlobalInstance().addObserver(this, NotificationCenter.reloadInterface);

            userBlocked = getMessagesController().blockePeers.indexOfKey(user_id) >= 0;
            if (user.bot) {
                isBot = true;
                getMediaDataController().loadBotInfo(user.id, true, classGuid);
            }
            userInfo = getMessagesController().getUserFull(user_id);
            getMessagesController().loadFullUser(getMessagesController().getUser(user_id), classGuid, true);
            participantsMap = null;

            if (UserObject.isUserSelf(user)) {
                imageUpdater = new ImageUpdater(true);
                imageUpdater.setOpenWithFrontfaceCamera(true);
                imageUpdater.parentFragment = this;
                imageUpdater.setDelegate(this);
                getMediaDataController().checkFeaturedStickers();
                getMessagesController().loadSuggestedFilters();
                getMessagesController().loadUserInfo(getUserConfig().getCurrentUser(), true, classGuid);
            }
        } else if (chat_id != 0) {
            currentChat = getMessagesController().getChat(chat_id);
            if (currentChat == null) {
                final CountDownLatch countDownLatch = new CountDownLatch(1);
                getMessagesStorage().getStorageQueue().postRunnable(() -> {
                    currentChat = getMessagesStorage().getChat(chat_id);
                    countDownLatch.countDown();
                });
                try {
                    countDownLatch.await();
                } catch (Exception e) {
                    FileLog.e(e);
                }
                if (currentChat != null) {
                    getMessagesController().putChat(currentChat, true);
                } else {
                    return false;
                }
            }

            if (currentChat.megagroup) {
                getChannelParticipants(true);
            } else {
                participantsMap = null;
            }
            getNotificationCenter().addObserver(this, NotificationCenter.chatInfoDidLoad);
            getNotificationCenter().addObserver(this, NotificationCenter.chatOnlineCountDidLoad);
            getNotificationCenter().addObserver(this, NotificationCenter.groupCallUpdated);

            sortedUsers = new ArrayList<>();
            updateOnlineCount(true);
            if (chatInfo == null) {
                chatInfo = getMessagesController().getChatFull(chat_id);
            }
            if (ChatObject.isChannel(currentChat)) {
                getMessagesController().loadFullChat(chat_id, classGuid, true);
            } else if (chatInfo == null) {
                chatInfo = getMessagesStorage().loadChatInfo(chat_id, false, null, false, false);
            }
        } else {
            return false;
        }
        if (sharedMediaPreloader == null) {
            sharedMediaPreloader = new SharedMediaLayout.SharedMediaPreloader(this);
        }
        sharedMediaPreloader.addDelegate(this);

        getNotificationCenter().addObserver(this, NotificationCenter.updateInterfaces);
        getNotificationCenter().addObserver(this, NotificationCenter.didReceiveNewMessages);
        getNotificationCenter().addObserver(this, NotificationCenter.closeChats);
        NotificationCenter.getGlobalInstance().addObserver(this, NotificationCenter.emojiDidLoad);
        updateRowsIds();
        if (listAdapter != null) {
            listAdapter.notifyDataSetChanged();
        }

        if (arguments.containsKey("nearby_distance")) {
            getMessagesController().preloadGreetingsSticker();
        }

        if (arguments.containsKey("preload_messages")) {
            getMessagesController().ensureMessagesLoaded(user_id, 0, null);
        }

        return true;
    }

    private void generateLink() {
        TLRPC.TL_messages_exportChatInvite req = new TLRPC.TL_messages_exportChatInvite();
        req.peer = getMessagesController().getInputPeer(-chat_id);
        final int reqId = getConnectionsManager().sendRequest(req, (response, error) -> AndroidUtilities.runOnUIThread(() -> {
            if (error == null) {
                TLRPC.TL_chatInviteExported invite = (TLRPC.TL_chatInviteExported) response;
                ProxyUtil.showQrDialog(getParentActivity(), invite.link, imageSize -> Bitmap.createScaledBitmap(avatarImage.getImageReceiver().getBitmap(), imageSize, imageSize, true));
            } else {
                AlertUtil.showToast(error);
            }
        }));
        getConnectionsManager().bindRequestToGuid(reqId, classGuid);
    }

    @Override
    public void onFragmentDestroy() {
        super.onFragmentDestroy();
        if (sharedMediaLayout != null) {
            sharedMediaLayout.onDestroy();
        }
        if (sharedMediaPreloader != null) {
            sharedMediaPreloader.onDestroy(this);
        }
        if (sharedMediaPreloader != null) {
            sharedMediaPreloader.removeDelegate(this);
        }

        getNotificationCenter().removeObserver(this, NotificationCenter.updateInterfaces);
        getNotificationCenter().removeObserver(this, NotificationCenter.closeChats);
        getNotificationCenter().removeObserver(this, NotificationCenter.didReceiveNewMessages);
        NotificationCenter.getGlobalInstance().removeObserver(this, NotificationCenter.emojiDidLoad);
        if (avatarsViewPager != null) {
            avatarsViewPager.onDestroy();
        }
        if (user_id != 0) {
            getNotificationCenter().removeObserver(this, NotificationCenter.contactsDidLoad);
            getNotificationCenter().removeObserver(this, NotificationCenter.encryptedChatCreated);
            getNotificationCenter().removeObserver(this, NotificationCenter.encryptedChatUpdated);
            getNotificationCenter().removeObserver(this, NotificationCenter.blockedUsersDidLoad);
            getNotificationCenter().removeObserver(this, NotificationCenter.botInfoDidLoad);
            getNotificationCenter().removeObserver(this, NotificationCenter.userInfoDidLoad);
            NotificationCenter.getGlobalInstance().removeObserver(this, NotificationCenter.reloadInterface);
            getMessagesController().cancelLoadFullUser(user_id);
        } else if (chat_id != 0) {
            getNotificationCenter().removeObserver(this, NotificationCenter.chatInfoDidLoad);
            getNotificationCenter().removeObserver(this, NotificationCenter.chatOnlineCountDidLoad);
            getNotificationCenter().removeObserver(this, NotificationCenter.groupCallUpdated);
        }
        if (avatarImage != null) {
            avatarImage.setImageDrawable(null);
        }
        if (imageUpdater != null) {
            imageUpdater.clear();
        }
    }

    @Override
    protected ActionBar createActionBar(Context context) {
        ActionBar actionBar = new ActionBar(context) {

            @Override
            public boolean onTouchEvent(MotionEvent event) {
                avatarContainer.getHitRect(rect);
                if (rect.contains((int) event.getX(), (int) event.getY())) {
                    return false;
                }
                return super.onTouchEvent(event);
            }
        };
        actionBar.setBackgroundColor(Color.TRANSPARENT);
        actionBar.setItemsBackgroundColor(AvatarDrawable.getButtonColorForId(user_id != 0 || ChatObject.isChannel(chat_id, currentAccount) && !currentChat.megagroup ? 5 : chat_id), false);
        actionBar.setItemsColor(Theme.getColor(Theme.key_actionBarDefaultIcon), false);
        actionBar.setBackButtonDrawable(new BackDrawable(false));
        actionBar.setCastShadows(false);
        actionBar.setAddToContainer(false);
        actionBar.setClipContent(true);
        actionBar.setOccupyStatusBar(Build.VERSION.SDK_INT >= 21 && !AndroidUtilities.isTablet() && !inBubbleMode);
        return actionBar;
    }

    @Override
    public View createView(Context context) {
        Theme.createProfileResources(context);

        searchTransitionOffset = 0;
        searchTransitionProgress = 1f;
        searchMode = false;
        hasOwnBackground = true;
        extraHeight = AndroidUtilities.dp(88f);
        actionBar.setActionBarMenuOnItemClick(new ActionBar.ActionBarMenuOnItemClick() {
            @Override
            public void onItemClick(final int id) {
                if (getParentActivity() == null) {
                    return;
                }
                if (id == -1) {
                    finishFragment();
                } else if (id == block_contact) {
                    TLRPC.User user = getMessagesController().getUser(user_id);
                    if (user == null) {
                        return;
                    }
                    if (!isBot || MessagesController.isSupportUser(user)) {
                        if (userBlocked) {
                            getMessagesController().unblockPeer(user_id);
                            if (BulletinFactory.canShowBulletin(ProfileActivity.this)) {
                                BulletinFactory.createBanBulletin(ProfileActivity.this, false).show();
                            }
                        } else {
                            if (reportSpam) {
                                AlertsCreator.showBlockReportSpamAlert(ProfileActivity.this, user_id, user, null, currentEncryptedChat, false, null, param -> {
                                    if (param == 1) {
                                        getNotificationCenter().removeObserver(ProfileActivity.this, NotificationCenter.closeChats);
                                        getNotificationCenter().postNotificationName(NotificationCenter.closeChats);
                                        playProfileAnimation = 0;
                                        finishFragment();
                                    } else {
                                        getNotificationCenter().postNotificationName(NotificationCenter.peerSettingsDidLoad, (long) user_id);
                                    }
                                });
                            } else {
                                AlertDialog.Builder builder = new AlertDialog.Builder(getParentActivity());
                                builder.setTitle(LocaleController.getString("BlockUser", R.string.BlockUser));
                                builder.setMessage(AndroidUtilities.replaceTags(LocaleController.formatString("AreYouSureBlockContact2", R.string.AreYouSureBlockContact2, ContactsController.formatName(user.first_name, user.last_name))));
                                builder.setPositiveButton(LocaleController.getString("BlockContact", R.string.BlockContact), (dialogInterface, i) -> {
                                    getMessagesController().blockPeer(user_id);
                                    if (BulletinFactory.canShowBulletin(ProfileActivity.this)) {
                                        BulletinFactory.createBanBulletin(ProfileActivity.this, true).show();
                                    }
                                });
                                builder.setNegativeButton(LocaleController.getString("Cancel", R.string.Cancel), null);
                                AlertDialog dialog = builder.create();
                                showDialog(dialog);
                                TextView button = (TextView) dialog.getButton(DialogInterface.BUTTON_POSITIVE);
                                if (button != null) {
                                    button.setTextColor(Theme.getColor(Theme.key_dialogTextRed2));
                                }
                            }
                        }
                    } else {
                        if (!userBlocked) {
                            getMessagesController().blockPeer(user_id);
                        } else {
                            getMessagesController().unblockPeer(user_id);
                            getSendMessagesHelper().sendMessage("/start", user_id, null, null, null, false, null, null, null, true, 0);
                            finishFragment();
                        }
                    }
                } else if (id == add_contact) {
                    TLRPC.User user = getMessagesController().getUser(user_id);
                    Bundle args = new Bundle();
                    args.putInt("user_id", user.id);
                    args.putBoolean("addContact", true);
                    presentFragment(new ContactAddActivity(args));
                } else if (id == share_contact) {
                    Bundle args = new Bundle();
                    args.putBoolean("onlySelect", true);
                    args.putInt("dialogsType", 3);
                    args.putString("selectAlertString", LocaleController.getString("SendContactToText", R.string.SendContactToText));
                    args.putString("selectAlertStringGroup", LocaleController.getString("SendContactToGroupText", R.string.SendContactToGroupText));
                    DialogsActivity fragment = new DialogsActivity(args);
                    fragment.setDelegate(ProfileActivity.this);
                    presentFragment(fragment);
                } else if (id == edit_contact) {
                    Bundle args = new Bundle();
                    args.putInt("user_id", user_id);
                    presentFragment(new ContactAddActivity(args));
                } else if (id == delete_contact) {
                    final TLRPC.User user = getMessagesController().getUser(user_id);
                    if (user == null || getParentActivity() == null) {
                        return;
                    }
                    AlertDialog.Builder builder = new AlertDialog.Builder(getParentActivity());
                    builder.setTitle(LocaleController.getString("DeleteContact", R.string.DeleteContact));
                    builder.setMessage(LocaleController.getString("AreYouSureDeleteContact", R.string.AreYouSureDeleteContact));
                    builder.setPositiveButton(LocaleController.getString("Delete", R.string.Delete), (dialogInterface, i) -> {
                        ArrayList<TLRPC.User> arrayList = new ArrayList<>();
                        arrayList.add(user);
                        getContactsController().deleteContact(arrayList, true);
                    });
                    builder.setNegativeButton(LocaleController.getString("Cancel", R.string.Cancel), null);
                    AlertDialog dialog = builder.create();
                    showDialog(dialog);
                    TextView button = (TextView) dialog.getButton(DialogInterface.BUTTON_POSITIVE);
                    if (button != null) {
                        button.setTextColor(Theme.getColor(Theme.key_dialogTextRed2));
                    }
                } else if (id == leave_group) {
                    leaveChatPressed();
                } else if (id == event_log) {
                    presentFragment(new ChannelAdminLogActivity(currentChat));
                } else if (id == edit_channel) {
                    Bundle args = new Bundle();
                    args.putInt("chat_id", chat_id);
                    ChatEditActivity fragment = new ChatEditActivity(args);
                    fragment.setInfo(chatInfo);
                    presentFragment(fragment);
                } else if (id == invite_to_group) {
                    final TLRPC.User user = getMessagesController().getUser(user_id);
                    if (user == null) {
                        return;
                    }
                    Bundle args = new Bundle();
                    args.putBoolean("onlySelect", true);
                    args.putInt("dialogsType", 2);
                    args.putString("addToGroupAlertString", LocaleController.formatString("AddToTheGroupAlertText", R.string.AddToTheGroupAlertText, UserObject.getUserName(user), "%1$s"));
                    DialogsActivity fragment = new DialogsActivity(args);
                    fragment.setDelegate((fragment1, dids, message, param) -> {
                        long did = dids.get(0);
                        Bundle args1 = new Bundle();
                        args1.putBoolean("scrollToTopOnResume", true);
                        args1.putInt("chat_id", -(int) did);
                        if (!getMessagesController().checkCanOpenChat(args1, fragment1)) {
                            return;
                        }

                        getNotificationCenter().removeObserver(ProfileActivity.this, NotificationCenter.closeChats);
                        getNotificationCenter().postNotificationName(NotificationCenter.closeChats);
                        getMessagesController().addUserToChat(-(int) did, user, 0, null, ProfileActivity.this, null);
                        presentFragment(new ChatActivity(args1), true);
                        removeSelfFromStack();
                    });
                    presentFragment(fragment);
                } else if (id == share || id == qr_code) {
                    try {
                        String text = null;
                        if (user_id != 0) {
                            TLRPC.User user = getMessagesController().getUser(user_id);
                            if (user == null || StrUtil.isBlank(user.username)) {
                                return;
                            }
                            if (botInfo != null && userInfo != null && !TextUtils.isEmpty(userInfo.about) && id == share) {
                                text = String.format("%s https://" + getMessagesController().linkPrefix + "/%s", userInfo.about, user.username);
                            } else {
                                text = String.format("https://" + getMessagesController().linkPrefix + "/%s", user.username);
                            }
                        } else if (chat_id != 0) {
                            TLRPC.Chat chat = getMessagesController().getChat(chat_id);
                            if (chat == null) {
                                return;
                            }
                            if (chatInfo != null && !TextUtils.isEmpty(chatInfo.about) && id == share) {
                                text = String.format("%s\nhttps://" + getMessagesController().linkPrefix + "/%s", chatInfo.about, chat.username);
                            } else if (StrUtil.isNotBlank(chat.username)) {
                                text = String.format("https://" + getMessagesController().linkPrefix + "/%s", chat.username);
                            } else if (id == qr_code && ChatObject.canUserDoAdminAction(chat, ChatObject.ACTION_INVITE)) {
                                if (chatInfo != null && chatInfo.exported_invite != null) {
                                    text = chatInfo.exported_invite.link;
                                } else {
                                    generateLink();
                                    return;
                                }
                            }
                        }
                        if (TextUtils.isEmpty(text)) {
                            return;
                        }
                        if (id == share) {
                            Intent intent = new Intent(Intent.ACTION_SEND);
                            intent.setType("text/plain");
                            intent.putExtra(Intent.EXTRA_TEXT, text);
                            startActivityForResult(Intent.createChooser(intent, LocaleController.getString("BotShare", R.string.BotShare)), 500);
                        } else {
                            if (BuildVars.DEBUG_PRIVATE_VERSION) {
                                AlertUtil.showToast(text);
                            }
                            ProxyUtil.showQrDialog(getParentActivity(), text, avatarImage.getImageReceiver().getBitmap() == null ? null : imageSize -> Bitmap.createScaledBitmap(avatarImage.getImageReceiver().getBitmap(), imageSize, imageSize, true));
                        }
                    } catch (Exception e) {
                        FileLog.e(e);
                    }
                } else if (id == add_shortcut) {
                    try {
                        long did;
                        if (currentEncryptedChat != null) {
                            did = ((long) currentEncryptedChat.id) << 32;
                        } else if (user_id != 0) {
                            did = user_id;
                        } else if (chat_id != 0) {
                            did = -chat_id;
                        } else {
                            return;
                        }
                        getMediaDataController().installShortcut(did);
                    } catch (Exception e) {
                        FileLog.e(e);
                    }
                } else if (id == call_item || id == video_call_item) {
                    if (user_id != 0) {
                        TLRPC.User user = getMessagesController().getUser(user_id);
                        if (user != null) {
                            VoIPHelper.startCall(user, id == video_call_item, userInfo != null && userInfo.video_calls_available, getParentActivity(), userInfo, getAccountInstance());
                        }
                    } else if (chat_id != 0) {
                        ChatObject.Call call = getMessagesController().getGroupCall(chat_id, false);
                        if (call == null) {
                            VoIPHelper.showGroupCallAlert(ProfileActivity.this, currentChat, null, false, getAccountInstance());
                        } else {
                            VoIPHelper.startCall(currentChat, null, null, false, getParentActivity(), ProfileActivity.this, getAccountInstance());
                        }
                    }
                } else if (id == search_members) {
                    Bundle args = new Bundle();
                    args.putInt("chat_id", chat_id);
                    args.putInt("type", ChatUsersActivity.TYPE_USERS);
                    args.putBoolean("open_search", true);
                    ChatUsersActivity fragment = new ChatUsersActivity(args);
                    fragment.setInfo(chatInfo);
                    presentFragment(fragment);
                } else if (id == add_member) {
                    openAddMember();
                } else if (id == statistics) {
                    TLRPC.Chat chat = getMessagesController().getChat(chat_id);
                    Bundle args = new Bundle();
                    args.putInt("chat_id", chat_id);
                    args.putBoolean("is_megagroup", chat.megagroup);
                    StatisticActivity fragment = new StatisticActivity(args);
                    presentFragment(fragment);
                } else if (id == view_discussion) {
                    openDiscussion();
                } else if (id == start_secret_chat) {
                    AlertDialog.Builder builder = new AlertDialog.Builder(getParentActivity());
                    builder.setTitle(LocaleController.getString("AreYouSureSecretChatTitle", R.string.AreYouSureSecretChatTitle));
                    builder.setMessage(LocaleController.getString("AreYouSureSecretChat", R.string.AreYouSureSecretChat));
                    builder.setPositiveButton(LocaleController.getString("Start", R.string.Start), (dialogInterface, i) -> {
                        creatingChat = true;
                        getSecretChatHelper().startSecretChat(getParentActivity(), getMessagesController().getUser(user_id));
                    });
                    builder.setNegativeButton(LocaleController.getString("Cancel", R.string.Cancel), null);
                    showDialog(builder.create());
                } else if (id == gallery_menu_save) {
                    if (getParentActivity() == null) {
                        return;
                    }
                    if (Build.VERSION.SDK_INT >= 23 && getParentActivity().checkSelfPermission(Manifest.permission.WRITE_EXTERNAL_STORAGE) != PackageManager.PERMISSION_GRANTED) {
                        getParentActivity().requestPermissions(new String[]{Manifest.permission.WRITE_EXTERNAL_STORAGE}, 4);
                        return;
                    }
                    ImageLocation location = avatarsViewPager.getImageLocation(avatarsViewPager.getRealPosition());
                    if (location == null) {
                        return;
                    }
                    final boolean isVideo = location.imageType == FileLoader.IMAGE_TYPE_ANIMATION;
                    File f = FileLoader.getPathToAttach(location.location, isVideo ? "mp4" : null, true);
                    if (f.exists()) {
                        MediaController.saveFile(f.toString(), getParentActivity(), 0, null, null, () -> {
                            if (getParentActivity() == null) {
                                return;
                            }
                            BulletinFactory.createSaveToGalleryBulletin(ProfileActivity.this, isVideo).show();
                        });
                    }
                } else if (id == logout) {
                    presentFragment(new LogoutActivity());
                } else if (id == set_as_main) {
                    int position = avatarsViewPager.getRealPosition();
                    TLRPC.Photo photo = avatarsViewPager.getPhoto(position);
                    if (photo == null) {
                        return;
                    }
                    avatarsViewPager.startMovePhotoToBegin(position);

                    TLRPC.TL_photos_updateProfilePhoto req = new TLRPC.TL_photos_updateProfilePhoto();
                    req.id = new TLRPC.TL_inputPhoto();
                    req.id.id = photo.id;
                    req.id.access_hash = photo.access_hash;
                    req.id.file_reference = photo.file_reference;
                    UserConfig userConfig = getUserConfig();
                    getConnectionsManager().sendRequest(req, (response, error) -> AndroidUtilities.runOnUIThread(() -> {
                        avatarsViewPager.finishSettingMainPhoto();
                        if (response instanceof TLRPC.TL_photos_photo) {
                            TLRPC.TL_photos_photo photos_photo = (TLRPC.TL_photos_photo) response;
                            getMessagesController().putUsers(photos_photo.users, false);
                            TLRPC.User user = getMessagesController().getUser(userConfig.clientUserId);
                            if (photos_photo.photo instanceof TLRPC.TL_photo) {
                                avatarsViewPager.replaceFirstPhoto(photo, photos_photo.photo);
                                if (user != null) {
                                    user.photo.photo_id = photos_photo.photo.id;
                                    userConfig.setCurrentUser(user);
                                    userConfig.saveConfig(true);
                                }
                            }
                        }
                    }));
                    undoView.showWithAction(user_id, UndoView.ACTION_PROFILE_PHOTO_CHANGED, photo.video_sizes.isEmpty() ? null : 1);
                    TLRPC.User user = getMessagesController().getUser(userConfig.clientUserId);

                    TLRPC.PhotoSize bigSize = FileLoader.getClosestPhotoSizeWithSize(photo.sizes, 800);
                    if (user != null) {
                        TLRPC.PhotoSize smallSize = FileLoader.getClosestPhotoSizeWithSize(photo.sizes, 90);
                        user.photo.photo_id = photo.id;
                        user.photo.photo_small = smallSize.location;
                        user.photo.photo_big = bigSize.location;
                        userConfig.setCurrentUser(user);
                        userConfig.saveConfig(true);
                        NotificationCenter.getInstance(currentAccount).postNotificationName(NotificationCenter.mainUserInfoChanged);
                        updateProfileData();
                    }
                    avatarsViewPager.commitMoveToBegin();
                } else if (id == edit_avatar) {
                    int position = avatarsViewPager.getRealPosition();
                    ImageLocation location = avatarsViewPager.getImageLocation(position);
                    if (location == null) {
                        return;
                    }

                    File f = FileLoader.getPathToAttach(PhotoViewer.getFileLocation(location), PhotoViewer.getFileLocationExt(location), true);
                    boolean isVideo = location.imageType == FileLoader.IMAGE_TYPE_ANIMATION;
                    String thumb;
                    if (isVideo) {
                        ImageLocation imageLocation = avatarsViewPager.getRealImageLocation(position);
                        thumb = FileLoader.getPathToAttach(PhotoViewer.getFileLocation(imageLocation), PhotoViewer.getFileLocationExt(imageLocation), true).getAbsolutePath();
                    } else {
                        thumb = null;
                    }
                    imageUpdater.openPhotoForEdit(f.getAbsolutePath(), thumb, 0, isVideo);
                } else if (id == delete_avatar) {
                    AlertDialog.Builder builder = new AlertDialog.Builder(getParentActivity());
                    ImageLocation location = avatarsViewPager.getImageLocation(avatarsViewPager.getRealPosition());
                    if (location == null) {
                        return;
                    }
                    if (location.imageType == FileLoader.IMAGE_TYPE_ANIMATION) {
                        builder.setTitle(LocaleController.getString("AreYouSureDeleteVideoTitle", R.string.AreYouSureDeleteVideoTitle));
                        builder.setMessage(LocaleController.formatString("AreYouSureDeleteVideo", R.string.AreYouSureDeleteVideo));
                    } else {
                        builder.setTitle(LocaleController.getString("AreYouSureDeletePhotoTitle", R.string.AreYouSureDeletePhotoTitle));
                        builder.setMessage(LocaleController.formatString("AreYouSureDeletePhoto", R.string.AreYouSureDeletePhoto));
                    }
                    builder.setPositiveButton(LocaleController.getString("Delete", R.string.Delete), (dialogInterface, i) -> {
                        int position = avatarsViewPager.getRealPosition();
                        TLRPC.Photo photo = avatarsViewPager.getPhoto(position);
                        if (avatarsViewPager.getRealCount() == 1) {
                            setForegroundImage(true);
                        }
                        if (photo == null || avatarsViewPager.getRealPosition() == 0) {
                            getMessagesController().deleteUserPhoto(null);
                        } else {
                            TLRPC.TL_inputPhoto inputPhoto = new TLRPC.TL_inputPhoto();
                            inputPhoto.id = photo.id;
                            inputPhoto.access_hash = photo.access_hash;
                            inputPhoto.file_reference = photo.file_reference;
                            if (inputPhoto.file_reference == null) {
                                inputPhoto.file_reference = new byte[0];
                            }
                            getMessagesController().deleteUserPhoto(inputPhoto);
                            getMessagesStorage().clearUserPhoto(user_id, photo.id);
                        }
                        if (avatarsViewPager.removePhotoAtIndex(position)) {
                            avatarsViewPager.setVisibility(View.GONE);
                            avatarImage.setForegroundAlpha(1f);
                            avatarContainer.setVisibility(View.VISIBLE);
                            doNotSetForeground = true;
                            final View view = layoutManager.findViewByPosition(0);
                            if (view != null) {
                                listView.smoothScrollBy(0, view.getTop() - AndroidUtilities.dp(88), CubicBezierInterpolator.EASE_OUT_QUINT);
                            }
                        }
                    });
                    builder.setNegativeButton(LocaleController.getString("Cancel", R.string.Cancel), null);
                    AlertDialog alertDialog = builder.create();
                    showDialog(alertDialog);
                    TextView button = (TextView) alertDialog.getButton(DialogInterface.BUTTON_POSITIVE);
                    if (button != null) {
                        button.setTextColor(Theme.getColor(Theme.key_dialogTextRed2));
                    }
                } else if (id == add_photo) {
                    onWriteButtonClick();
                }
            }
        });

        if (sharedMediaLayout != null) {
            sharedMediaLayout.onDestroy();
        }
        final long did;
        if (dialog_id != 0) {
            did = dialog_id;
        } else if (user_id != 0) {
            did = user_id;
        } else {
            did = -chat_id;
        }
        ArrayList<Integer> users = chatInfo != null && chatInfo.participants != null && chatInfo.participants.participants.size() > 5 ? sortedUsers : null;
        sharedMediaLayout = new SharedMediaLayout(context, did, sharedMediaPreloader, userInfo != null ? userInfo.common_chats_count : 0, sortedUsers, chatInfo, users != null, this) {
            @Override
            protected void onSelectedTabChanged() {
                updateSelectedMediaTabText();
            }

            @Override
            protected boolean canShowSearchItem() {
                return mediaHeaderVisible;
            }

            @Override
            protected void onSearchStateChanged(boolean expanded) {
                if (SharedConfig.smoothKeyboard) {
                    AndroidUtilities.removeAdjustResize(getParentActivity(), classGuid);
                }
                listView.stopScroll();
<<<<<<< HEAD
                avatarContainer.setVisibility(expanded ? INVISIBLE : VISIBLE);
                nameTextView[1].setVisibility(expanded ? INVISIBLE : VISIBLE);
                if (Math.min(1f, extraHeight / AndroidUtilities.dp(88f)) > 0.85 && !searchMode && NekoConfig.showIdAndDc)
                    idTextView.setVisibility(expanded ? INVISIBLE : VISIBLE);
                onlineTextView[1].setVisibility(expanded ? INVISIBLE : VISIBLE);
                mediaCounterTextView.setVisibility(expanded ? INVISIBLE : VISIBLE);
=======
                avatarContainer2.setPivotY(avatarContainer.getPivotY() + avatarContainer.getMeasuredHeight() / 2f);
                avatarContainer2.setPivotX(avatarContainer2.getMeasuredWidth() / 2f);
                AndroidUtilities.updateViewVisibilityAnimated(avatarContainer2, !expanded, 0.95f, true);

>>>>>>> ca13bc97
                callItem.setVisibility(expanded || !callItemVisible ? GONE : INVISIBLE);
                videoCallItem.setVisibility(expanded || !videoCallItemVisible ? GONE : INVISIBLE);
                editItem.setVisibility(expanded || !editItemVisible ? GONE : INVISIBLE);
                otherItem.setVisibility(expanded ? GONE : INVISIBLE);
            }

            @Override
            protected boolean onMemberClick(TLRPC.ChatParticipant participant, boolean isLong) {
                return ProfileActivity.this.onMemberClick(participant, isLong);
            }
        };
        sharedMediaLayout.setLayoutParams(new RecyclerView.LayoutParams(RecyclerView.LayoutParams.MATCH_PARENT, RecyclerView.LayoutParams.MATCH_PARENT));

        ActionBarMenu menu = actionBar.createMenu();

        if (imageUpdater != null) {
            searchItem = menu.addItem(search_button, R.drawable.ic_ab_search).setIsSearchField(true).setActionBarMenuItemSearchListener(new ActionBarMenuItem.ActionBarMenuItemSearchListener() {

                @Override
                public Animator getCustomToggleTransition() {
                    searchMode = !searchMode;
                    if (!searchMode) {
                        searchItem.clearFocusOnSearchView();
                    }
                    if (searchMode) {
                        searchItem.getSearchField().setText("");
                    }
                    return searchExpandTransition(searchMode);
                }

                @Override
                public void onTextChanged(EditText editText) {
                    searchAdapter.search(editText.getText().toString().toLowerCase());
                }
            });
            searchItem.setContentDescription(LocaleController.getString("SearchInSettings", R.string.SearchInSettings));
            searchItem.setSearchFieldHint(LocaleController.getString("SearchInSettings", R.string.SearchInSettings));
            sharedMediaLayout.getSearchItem().setVisibility(View.GONE);
            if (expandPhoto) {
                searchItem.setVisibility(View.GONE);
            }
        }

        videoCallItem = menu.addItem(video_call_item, R.drawable.profile_video);
        videoCallItem.setContentDescription(LocaleController.getString("VideoCall", R.string.VideoCall));
        if (chat_id != 0) {
            callItem = menu.addItem(call_item, R.drawable.baseline_keyboard_voice_24);
            callItem.setContentDescription(LocaleController.getString("VoipGroupVoiceChat", R.string.VoipGroupVoiceChat));
        } else {
            callItem = menu.addItem(call_item, R.drawable.ic_call);
            callItem.setContentDescription(LocaleController.getString("Call", R.string.Call));
        }
        editItem = menu.addItem(edit_channel, R.drawable.group_edit_profile);
        editItem.setContentDescription(LocaleController.getString("Edit", R.string.Edit));
        otherItem = menu.addItem(10, R.drawable.ic_ab_other);
        otherItem.setContentDescription(LocaleController.getString("AccDescrMoreOptions", R.string.AccDescrMoreOptions));

        int scrollTo;
        int scrollToPosition = 0;
        Object writeButtonTag = null;
        if (listView != null && imageUpdater != null) {
            scrollTo = layoutManager.findFirstVisibleItemPosition();
            View topView = layoutManager.findViewByPosition(scrollTo);
            if (topView != null) {
                scrollToPosition = topView.getTop() - listView.getPaddingTop();
            } else {
                scrollTo = -1;
            }
            writeButtonTag = writeButton.getTag();
        } else {
            scrollTo = -1;
        }

        createActionBarMenu(false);

        listAdapter = new ListAdapter(context);
        searchAdapter = new SearchAdapter(context);
        avatarDrawable = new AvatarDrawable();
        avatarDrawable.setProfile(true);

        fragmentView = new NestedFrameLayout(context) {

            private boolean ignoreLayout;
            private Paint grayPaint = new Paint();

            @Override
            public boolean hasOverlappingRendering() {
                return false;
            }

            @Override
            protected void onMeasure(int widthMeasureSpec, int heightMeasureSpec) {
                final int actionBarHeight = ActionBar.getCurrentActionBarHeight() + (actionBar.getOccupyStatusBar() ? AndroidUtilities.statusBarHeight : 0);
                if (listView != null) {
                    FrameLayout.LayoutParams layoutParams = (FrameLayout.LayoutParams) listView.getLayoutParams();
                    if (layoutParams.topMargin != actionBarHeight) {
                        layoutParams.topMargin = actionBarHeight;
                    }
                }
                if (searchListView != null) {
                    FrameLayout.LayoutParams layoutParams = (FrameLayout.LayoutParams) searchListView.getLayoutParams();
                    if (layoutParams.topMargin != actionBarHeight) {
                        layoutParams.topMargin = actionBarHeight;
                    }
                }

                int height = MeasureSpec.getSize(heightMeasureSpec);
                super.onMeasure(widthMeasureSpec, MeasureSpec.makeMeasureSpec(height, MeasureSpec.EXACTLY));

                boolean changed = false;
                if (lastMeasuredContentWidth != getMeasuredWidth() || lastMeasuredContentHeight != getMeasuredHeight()) {
                    changed = lastMeasuredContentWidth != 0 && lastMeasuredContentWidth != getMeasuredWidth();
                    listContentHeight = 0;
                    int count = listAdapter.getItemCount();
                    lastMeasuredContentWidth = getMeasuredWidth();
                    lastMeasuredContentHeight = getMeasuredHeight();
                    int ws = MeasureSpec.makeMeasureSpec(getMeasuredWidth(), MeasureSpec.EXACTLY);
                    int hs = MeasureSpec.makeMeasureSpec(listView.getMeasuredHeight(), MeasureSpec.UNSPECIFIED);
                    positionToOffset.clear();
                    for (int i = 0; i < count; i++) {
                        int type = listAdapter.getItemViewType(i);
                        positionToOffset.put(i, listContentHeight);
                        if (type == 13) {
                            listContentHeight += listView.getMeasuredHeight();
                        } else {
                            RecyclerView.ViewHolder holder = listAdapter.createViewHolder(null, type);
                            listAdapter.onBindViewHolder(holder, i);
                            holder.itemView.measure(ws, hs);
                            listContentHeight += holder.itemView.getMeasuredHeight();
                        }
                    }

                    if (emptyView != null) {
                        ((LayoutParams) emptyView.getLayoutParams()).topMargin = AndroidUtilities.dp(88) + AndroidUtilities.statusBarHeight;
                    }
                }

                if (!fragmentOpened && (expandPhoto || openAnimationInProgress && playProfileAnimation == 2)) {
                    ignoreLayout = true;

                    if (expandPhoto) {
                        if (searchItem != null) {
                            searchItem.setAlpha(0.0f);
                            searchItem.setEnabled(false);
                        }
                        nameTextView[1].setTextColor(Color.WHITE);
                        onlineTextView[1].setTextColor(Color.argb(179, 255, 255, 255));
                        idTextView.setTextColor(Color.argb(179, 255, 255, 255));
                        actionBar.setItemsBackgroundColor(Theme.ACTION_BAR_WHITE_SELECTOR_COLOR, false);
                        actionBar.setItemsColor(Color.WHITE, false);
                        overlaysView.setOverlaysVisible();
                        overlaysView.setAlphaValue(1.0f, false);
                        avatarImage.setForegroundAlpha(1.0f);
                        avatarContainer.setVisibility(View.GONE);
                        avatarsViewPager.resetCurrentItem();
                        avatarsViewPager.setVisibility(View.VISIBLE);
                        expandPhoto = false;
                    }

                    allowPullingDown = true;
                    isPulledDown = true;
                    /*if (otherItem != null) {
                        otherItem.showSubItem(gallery_menu_save);
                        if (imageUpdater != null) {
                            otherItem.showSubItem(edit_avatar);
                            otherItem.showSubItem(delete_avatar);
                            otherItem.hideSubItem(logout);
                        }
                    }*/
                    currentExpanAnimatorFracture = 1.0f;

                    int paddingTop;
                    int paddingBottom;
                    if (isInLandscapeMode) {
                        paddingTop = AndroidUtilities.dp(88f);
                        paddingBottom = 0;
                    } else {
                        paddingTop = listView.getMeasuredWidth();
                        paddingBottom = Math.max(0, getMeasuredHeight() - (listContentHeight + AndroidUtilities.dp(88) + actionBarHeight));
                    }
                    if (banFromGroup != 0) {
                        paddingBottom += AndroidUtilities.dp(48);
                        listView.setBottomGlowOffset(AndroidUtilities.dp(48));
                    } else {
                        listView.setBottomGlowOffset(0);
                    }
                    initialAnimationExtraHeight = paddingTop - actionBarHeight;
                    layoutManager.scrollToPositionWithOffset(0, -actionBarHeight);
                    listView.setPadding(0, paddingTop, 0, paddingBottom);
                    measureChildWithMargins(listView, widthMeasureSpec, 0, heightMeasureSpec, 0);
                    listView.layout(0, actionBarHeight, listView.getMeasuredWidth(), actionBarHeight + listView.getMeasuredHeight());
                    ignoreLayout = false;
                } else if (fragmentOpened && !openAnimationInProgress && !firstLayout) {
                    ignoreLayout = true;

                    int paddingTop;
                    int paddingBottom;
                    if (isInLandscapeMode || AndroidUtilities.isTablet()) {
                        paddingTop = AndroidUtilities.dp(88f);
                        paddingBottom = 0;
                    } else {
                        paddingTop = listView.getMeasuredWidth();
                        paddingBottom = Math.max(0, getMeasuredHeight() - (listContentHeight + AndroidUtilities.dp(88) + actionBarHeight));
                    }
                    if (banFromGroup != 0) {
                        paddingBottom += AndroidUtilities.dp(48);
                        listView.setBottomGlowOffset(AndroidUtilities.dp(48));
                    } else {
                        listView.setBottomGlowOffset(0);
                    }
                    int currentPaddingTop = listView.getPaddingTop();
                    View view = null;
                    int pos = RecyclerView.NO_POSITION;
                    for (int i = 0; i < listView.getChildCount(); i++) {
                        int p = listView.getChildAdapterPosition(listView.getChildAt(i));
                        if (p != RecyclerView.NO_POSITION) {
                            view = listView.getChildAt(i);
                            pos = p;
                            break;
                        }
                    }
                    if (view == null) {
                        view = listView.getChildAt(0);
                        if (view != null) {
                            RecyclerView.ViewHolder holder = listView.findContainingViewHolder(view);
                            pos = holder.getAdapterPosition();
                            if (pos == RecyclerView.NO_POSITION) {
                                pos = holder.getPosition();
                            }
                        }
                    }

                    int top = paddingTop;
                    if (view != null) {
                        top = view.getTop();
                    }
                    boolean layout = false;
                    if (actionBar.isSearchFieldVisible() && sharedMediaRow >= 0) {
                        layoutManager.scrollToPositionWithOffset(sharedMediaRow, -paddingTop);
                        layout = true;
                    } else if (invalidateScroll || currentPaddingTop != paddingTop) {
                        if (savedScrollPosition >= 0) {
                            layoutManager.scrollToPositionWithOffset(savedScrollPosition, savedScrollOffset - paddingTop);
                        } else if ((!changed || !allowPullingDown) && view != null) {
                            if (pos == 0 && !allowPullingDown && top > AndroidUtilities.dp(88)) {
                                top = AndroidUtilities.dp(88);
                            }
                            layoutManager.scrollToPositionWithOffset(pos, top - paddingTop);
                            layout = true;
                        } else {
                            layoutManager.scrollToPositionWithOffset(0, AndroidUtilities.dp(88) - paddingTop);
                        }
                    }
                    if (currentPaddingTop != paddingTop || listView.getPaddingBottom() != paddingBottom) {
                        listView.setPadding(0, paddingTop, 0, paddingBottom);
                        layout = true;
                    }
                    if (layout) {
                        measureChildWithMargins(listView, widthMeasureSpec, 0, heightMeasureSpec, 0);
                        try {
                            listView.layout(0, actionBarHeight, listView.getMeasuredWidth(), actionBarHeight + listView.getMeasuredHeight());
                        } catch (Exception e) {
                            FileLog.e(e);
                        }
                    }
                    ignoreLayout = false;
                }
            }

            @Override
            protected void onLayout(boolean changed, int left, int top, int right, int bottom) {
                super.onLayout(changed, left, top, right, bottom);
                savedScrollPosition = -1;
                firstLayout = false;
                invalidateScroll = false;
                checkListViewScroll();
            }

            @Override
            public void requestLayout() {
                if (ignoreLayout) {
                    return;
                }
                super.requestLayout();
            }

            private final ArrayList<View> sortedChildren = new ArrayList<>();
            private final Comparator<View> viewComparator = (view, view2) -> (int) (view.getY() - view2.getY());


            @Override
            protected void dispatchDraw(Canvas canvas) {
                whitePaint.setColor(Theme.getColor(Theme.key_windowBackgroundWhite));
                if (listView.getVisibility() == VISIBLE) {
                    grayPaint.setColor(Theme.getColor(Theme.key_windowBackgroundGray));
                    if (transitionAnimationInProress) {
                        whitePaint.setAlpha((int) (255 * listView.getAlpha()));
                    }
                    if (transitionAnimationInProress) {
                        grayPaint.setAlpha((int) (255 * listView.getAlpha()));
                    }

                    int count = listView.getChildCount();
                    sortedChildren.clear();
                    boolean hasRemovingItems = false;
                    for (int i = 0; i < count; i++) {
                        View child = listView.getChildAt(i);
                        if (listView.getChildAdapterPosition(child) != RecyclerView.NO_POSITION) {
                            sortedChildren.add(listView.getChildAt(i));
                        } else {
                            hasRemovingItems = true;
                        }
                    }
                    Collections.sort(sortedChildren, viewComparator);
                    boolean hasBackground = false;
                    float lastY = listView.getY();
                    count = sortedChildren.size();
                    if (!openAnimationInProgress && count > 0 && !hasRemovingItems) {
                        lastY += sortedChildren.get(0).getY();
                    }
                    float alpha = 1f;
                    for (int i = 0; i < count; i++) {
                        View child = sortedChildren.get(i);
                        boolean currentHasBackground = child.getBackground() != null;
                        int currentY = (int) (listView.getY() + child.getY());
                        if (hasBackground == currentHasBackground) {
                            if (child.getAlpha() == 1f) {
                                alpha = 1f;
                            }
                            continue;
                        }
                        if (hasBackground) {
                            canvas.drawRect(listView.getX(), lastY, listView.getX() + listView.getMeasuredWidth(), currentY, grayPaint);
                        } else {
                            if (alpha != 1f) {
                                canvas.drawRect(listView.getX(), lastY, listView.getX() + listView.getMeasuredWidth(), currentY, grayPaint);
                                whitePaint.setAlpha((int) (255 * alpha));
                                canvas.drawRect(listView.getX(), lastY, listView.getX() + listView.getMeasuredWidth(), currentY, whitePaint);
                                whitePaint.setAlpha(255);
                            } else {
                                canvas.drawRect(listView.getX(), lastY, listView.getX() + listView.getMeasuredWidth(), currentY, whitePaint);
                            }
                        }
                        hasBackground = currentHasBackground;
                        lastY = currentY;
                        alpha = child.getAlpha();
                    }

                    if (hasBackground) {
                        canvas.drawRect(listView.getX(), lastY, listView.getX() + listView.getMeasuredWidth(), listView.getBottom(), grayPaint);
                    } else {
                        if (alpha != 1f) {
                            canvas.drawRect(listView.getX(), lastY, listView.getX() + listView.getMeasuredWidth(), listView.getBottom(), grayPaint);
                            whitePaint.setAlpha((int) (255 * alpha));
                            canvas.drawRect(listView.getX(), lastY, listView.getX() + listView.getMeasuredWidth(), listView.getBottom(), whitePaint);
                            whitePaint.setAlpha(255);
                        } else {
                            canvas.drawRect(listView.getX(), lastY, listView.getX() + listView.getMeasuredWidth(), listView.getBottom(), whitePaint);
                        }
                    }
                } else {
                    int top = searchListView.getTop();
                    canvas.drawRect(0, top + extraHeight + searchTransitionOffset, getMeasuredWidth(), top + getMeasuredHeight(), whitePaint);
                }
                super.dispatchDraw(canvas);
                if (profileTransitionInProgress && parentLayout.fragmentsStack.size() > 1) {
                    BaseFragment fragment = parentLayout.fragmentsStack.get(parentLayout.fragmentsStack.size() - 2);
                    if (fragment instanceof ChatActivity) {
                        ChatActivity chatActivity = (ChatActivity) fragment;
                        FragmentContextView fragmentContextView = chatActivity.getFragmentContextView();

                        if (fragmentContextView != null && fragmentContextView.isCallStyle()) {
                            float progress = extraHeight / AndroidUtilities.dpf2(fragmentContextView.getStyleHeight());
                            if (progress > 1f) {
                                progress = 1f;
                            }
                            canvas.save();
                            canvas.translate(fragmentContextView.getX(), fragmentContextView.getY());
                            fragmentContextView.setDrawOverlay(true);
                            fragmentContextView.setCollapseTransition(true, extraHeight, progress);
                            fragmentContextView.draw(canvas);
                            fragmentContextView.setCollapseTransition(false, extraHeight, progress);
                            fragmentContextView.setDrawOverlay(false);
                            canvas.restore();
                        }
                    }
                }
            }
        };
        fragmentView.setWillNotDraw(false);
        FrameLayout frameLayout = (FrameLayout) fragmentView;

        listView = new RecyclerListView(context) {

            private VelocityTracker velocityTracker;

            @Override
            protected boolean allowSelectChildAtPosition(View child) {
                return child != sharedMediaLayout;
            }

            @Override
            public boolean hasOverlappingRendering() {
                return false;
            }

            @Override
            protected void requestChildOnScreen(View child, View focused) {

            }

            @Override
            public void invalidate() {
                super.invalidate();
                if (fragmentView != null) {
                    fragmentView.invalidate();
                }
            }

            @Override
            public boolean onTouchEvent(MotionEvent e) {
                final int action = e.getAction();
                if (action == MotionEvent.ACTION_DOWN) {
                    if (velocityTracker == null) {
                        velocityTracker = VelocityTracker.obtain();
                    } else {
                        velocityTracker.clear();
                    }
                    velocityTracker.addMovement(e);
                } else if (action == MotionEvent.ACTION_MOVE) {
                    if (velocityTracker != null) {
                        velocityTracker.addMovement(e);
                        velocityTracker.computeCurrentVelocity(1000);
                        listViewVelocityY = velocityTracker.getYVelocity(e.getPointerId(e.getActionIndex()));
                    }
                } else if (action == MotionEvent.ACTION_UP || action == MotionEvent.ACTION_CANCEL) {
                    if (velocityTracker != null) {
                        velocityTracker.recycle();
                        velocityTracker = null;
                    }
                }
                final boolean result = super.onTouchEvent(e);
                if (action == MotionEvent.ACTION_UP || action == MotionEvent.ACTION_CANCEL) {
                    if (allowPullingDown) {
                        final View view = layoutManager.findViewByPosition(0);
                        if (view != null) {
                            if (isPulledDown) {
                                final int actionBarHeight = ActionBar.getCurrentActionBarHeight() + (actionBar.getOccupyStatusBar() ? AndroidUtilities.statusBarHeight : 0);
                                listView.smoothScrollBy(0, view.getTop() - listView.getMeasuredWidth() + actionBarHeight, CubicBezierInterpolator.EASE_OUT_QUINT);
                            } else {
                                listView.smoothScrollBy(0, view.getTop() - AndroidUtilities.dp(88), CubicBezierInterpolator.EASE_OUT_QUINT);
                            }
                        }
                    }
                }
                return result;
            }

            @Override
            public boolean drawChild(Canvas canvas, View child, long drawingTime) {
                if (getItemAnimator().isRunning() && child.getBackground() == null && child.getTranslationY() != 0) {
                    boolean useAlpha = listView.getChildAdapterPosition(child) == sharedMediaRow && child.getAlpha() != 1f;
                    if (useAlpha) {
                        whitePaint.setAlpha((int) (255 * listView.getAlpha() * child.getAlpha()));
                    }
                    canvas.drawRect(listView.getX(), child.getY(), listView.getX() + listView.getMeasuredWidth(), child.getY() + child.getHeight(), whitePaint);
                    if (useAlpha) {
                        whitePaint.setAlpha((int) (255 * listView.getAlpha()));
                    }
                }
                return super.drawChild(canvas, child, drawingTime);
            }
        };
        listView.setVerticalScrollBarEnabled(false);
        DefaultItemAnimator defaultItemAnimator = new DefaultItemAnimator() {

            int animationIndex = -1;

            @Override
            protected void onAllAnimationsDone() {
                super.onAllAnimationsDone();
                getNotificationCenter().onAnimationFinish(animationIndex);
            }

            @Override
            public void runPendingAnimations() {
                boolean removalsPending = !mPendingRemovals.isEmpty();
                boolean movesPending = !mPendingMoves.isEmpty();
                boolean changesPending = !mPendingChanges.isEmpty();
                boolean additionsPending = !mPendingAdditions.isEmpty();
                if (removalsPending || movesPending || additionsPending || changesPending) {
                    ValueAnimator valueAnimator = ValueAnimator.ofFloat(0, 1f);
                    valueAnimator.addUpdateListener(valueAnimator1 -> listView.invalidate());
                    valueAnimator.setDuration(getMoveDuration());
                    valueAnimator.start();
                    animationIndex = getNotificationCenter().setAnimationInProgress(animationIndex, null);
                }
                super.runPendingAnimations();
            }

            @Override
            protected long getAddAnimationDelay(long removeDuration, long moveDuration, long changeDuration) {
                return 0;
            }

            @Override
            protected long getMoveAnimationDelay() {
                return 0;
            }

            @Override
            public long getMoveDuration() {
                return 220;
            }

            @Override
            public long getRemoveDuration() {
                return 220;
            }

            @Override
            public long getAddDuration() {
                return 220;
            }
        };
        listView.setItemAnimator(defaultItemAnimator);
        defaultItemAnimator.setSupportsChangeAnimations(false);
        defaultItemAnimator.setDelayAnimations(false);
        listView.setClipToPadding(false);
        listView.setHideIfEmpty(false);

        layoutManager = new LinearLayoutManager(context) {

            @Override
            public boolean supportsPredictiveItemAnimations() {
                return imageUpdater != null;
            }

            @Override
            public int scrollVerticallyBy(int dy, RecyclerView.Recycler recycler, RecyclerView.State state) {
                final View view = layoutManager.findViewByPosition(0);
                if (view != null && !openingAvatar) {
                    final int canScroll = view.getTop() - AndroidUtilities.dp(88);
                    if (!allowPullingDown && canScroll > dy) {
                        dy = canScroll;
                        if (avatarsViewPager.hasImages() && avatarImage.getImageReceiver().hasNotThumb() && !isInLandscapeMode && !AndroidUtilities.isTablet()) {
                            allowPullingDown = avatarBig == null;
                        }
                    } else if (allowPullingDown) {
                        if (dy >= canScroll) {
                            dy = canScroll;
                            allowPullingDown = false;
                        } else if (listView.getScrollState() == RecyclerListView.SCROLL_STATE_DRAGGING) {
                            if (!isPulledDown) {
                                dy /= 2;
                            }
                        }
                    }
                }
                return super.scrollVerticallyBy(dy, recycler, state);
            }
        };
        layoutManager.setOrientation(LinearLayoutManager.VERTICAL);
        listView.setLayoutManager(layoutManager);
        listView.setGlowColor(0);
        listView.setAdapter(listAdapter);
        frameLayout.addView(listView, LayoutHelper.createFrame(LayoutHelper.MATCH_PARENT, LayoutHelper.MATCH_PARENT, Gravity.TOP | Gravity.LEFT));
        listView.setOnItemClickListener(new RecyclerListView.OnItemClickListenerExtended() {

            private int pressCount = 0;

            @Override
            public void onItemClick(View view, int position, float x, float y) {
                if (getParentActivity() == null) {
                    return;
                }
                if (position == settingsKeyRow) {
                    Bundle args = new Bundle();
                    args.putInt("chat_id", (int) (dialog_id >> 32));
                    presentFragment(new IdenticonActivity(args));
                } else if (position == settingsTimerRow) {
                    showDialog(AlertsCreator.createTTLAlert(getParentActivity(), currentEncryptedChat).create());
                } else if (position == notificationsRow) {
                    if (LocaleController.isRTL && x <= AndroidUtilities.dp(76) || !LocaleController.isRTL && x >= view.getMeasuredWidth() - AndroidUtilities.dp(76)) {
                        NotificationsCheckCell checkCell = (NotificationsCheckCell) view;
                        boolean checked = !checkCell.isChecked();

                        boolean defaultEnabled = getNotificationsController().isGlobalNotificationsEnabled(did);

                        if (checked) {
                            SharedPreferences preferences = MessagesController.getNotificationsSettings(currentAccount);
                            SharedPreferences.Editor editor = preferences.edit();
                            if (defaultEnabled) {
                                editor.remove("notify2_" + did);
                            } else {
                                editor.putInt("notify2_" + did, 0);
                            }
                            getMessagesStorage().setDialogFlags(did, 0);
                            editor.commit();
                            TLRPC.Dialog dialog = getMessagesController().dialogs_dict.get(did);
                            if (dialog != null) {
                                dialog.notify_settings = new TLRPC.TL_peerNotifySettings();
                            }
                        } else {
                            int untilTime = Integer.MAX_VALUE;
                            SharedPreferences preferences = MessagesController.getNotificationsSettings(currentAccount);
                            SharedPreferences.Editor editor = preferences.edit();
                            long flags;
                            if (!defaultEnabled) {
                                editor.remove("notify2_" + did);
                                flags = 0;
                            } else {
                                editor.putInt("notify2_" + did, 2);
                                flags = 1;
                            }
                            getNotificationsController().removeNotificationsForDialog(did);
                            getMessagesStorage().setDialogFlags(did, flags);
                            editor.commit();
                            TLRPC.Dialog dialog = getMessagesController().dialogs_dict.get(did);
                            if (dialog != null) {
                                dialog.notify_settings = new TLRPC.TL_peerNotifySettings();
                                if (defaultEnabled) {
                                    dialog.notify_settings.mute_until = untilTime;
                                }
                            }
                        }
                        getNotificationsController().updateServerNotificationsSettings(did);
                        checkCell.setChecked(checked);
                        RecyclerListView.Holder holder = (RecyclerListView.Holder) listView.findViewHolderForPosition(notificationsRow);
                        if (holder != null) {
                            listAdapter.onBindViewHolder(holder, notificationsRow);
                        }
                        return;
                    }
                    AlertsCreator.showCustomNotificationsDialog(ProfileActivity.this, did, -1, null, currentAccount, param -> listAdapter.notifyItemChanged(notificationsRow));
                } else if (position == unblockRow) {
                    getMessagesController().unblockPeer(user_id);
                    if (BulletinFactory.canShowBulletin(ProfileActivity.this)) {
                        BulletinFactory.createBanBulletin(ProfileActivity.this, false).show();
                    }
                } else if (position == sendMessageRow) {
                    onWriteButtonClick();
                } else if (position == reportRow) {
                    AlertsCreator.createReportAlert(getParentActivity(), getDialogId(), 0, ProfileActivity.this);
                } else if (position >= membersStartRow && position < membersEndRow) {
                    TLRPC.ChatParticipant participant;
                    if (!sortedUsers.isEmpty()) {
                        participant = chatInfo.participants.participants.get(sortedUsers.get(position - membersStartRow));
                    } else {
                        participant = chatInfo.participants.participants.get(position - membersStartRow);
                    }
                    onMemberClick(participant, false);
                } else if (position == addMemberRow) {
                    openAddMember();
                } else if (position == usernameRow) {

                    final String username;
                    if (user_id != 0) {
                        final TLRPC.User user = getMessagesController().getUser(user_id);
                        if (user == null || user.username == null) {
                            return;
                        }
                        username = user.username;
                    } else if (chat_id != 0) {
                        final TLRPC.Chat chat = getMessagesController().getChat(chat_id);
                        if (chat == null || chat.username == null) {
                            return;
                        }
                        username = chat.username;
                    } else {
                        return;
                    }

                    BottomBuilder builder = new BottomBuilder(getParentActivity());
                    builder.addTitle("@" + username);

                    if (chatInfo != null && chatInfo.can_set_username) {
                        builder.addItem(LocaleController.getString("Edit", R.string.Edit), R.drawable.baseline_edit_24, __ -> {
                            ChatEditTypeActivity fragment = new ChatEditTypeActivity(chat_id, chatInfo.can_set_location);
                            fragment.setInfo(chatInfo);
                            presentFragment(fragment);
                            return Unit.INSTANCE;
                        });
                    }

                    builder.addItem(LocaleController.getString("Copy", R.string.Copy), R.drawable.baseline_content_copy_24, __ -> {
                        AlertUtil.copyAndAlert("@" + username);
                        return Unit.INSTANCE;
                    });

                    builder.addItem(LocaleController.getString("CopyLink", R.string.CopyLink), R.drawable.baseline_link_24, __ -> {
                        AlertUtil.copyAndAlert("https://t.me/" + username);
                        return Unit.INSTANCE;
                    });

                    builder.show();

                } else if (position == locationRow) {
                    if (chatInfo.location instanceof TLRPC.TL_channelLocation) {
                        LocationActivity fragment = new LocationActivity(LocationActivity.LOCATION_TYPE_GROUP_VIEW);
                        fragment.setChatLocation(chat_id, (TLRPC.TL_channelLocation) chatInfo.location);
                        presentFragment(fragment);
                    }
                } else if (position == joinRow) {
                    getMessagesController().addUserToChat(currentChat.id, getUserConfig().getCurrentUser(), 0, null, ProfileActivity.this, null);
                    NotificationCenter.getGlobalInstance().postNotificationName(NotificationCenter.closeSearchByActiveAction);
                } else if (position == subscribersRow) {
                    Bundle args = new Bundle();
                    args.putInt("chat_id", chat_id);
                    args.putInt("type", ChatUsersActivity.TYPE_USERS);
                    ChatUsersActivity fragment = new ChatUsersActivity(args);
                    fragment.setInfo(chatInfo);
                    presentFragment(fragment);
                } else if (position == administratorsRow) {
                    Bundle args = new Bundle();
                    args.putInt("chat_id", chat_id);
                    args.putInt("type", ChatUsersActivity.TYPE_ADMIN);
                    ChatUsersActivity fragment = new ChatUsersActivity(args);
                    fragment.setInfo(chatInfo);
                    presentFragment(fragment);
                } else if (position == blockedUsersRow) {
                    Bundle args = new Bundle();
                    args.putInt("chat_id", chat_id);
                    args.putInt("type", ChatUsersActivity.TYPE_BANNED);
                    ChatUsersActivity fragment = new ChatUsersActivity(args);
                    fragment.setInfo(chatInfo);
                    presentFragment(fragment);
                } else if (position == notificationRow) {
                    presentFragment(new NotificationsSettingsActivity());
                } else if (position == privacyRow) {
                    presentFragment(new PrivacySettingsActivity());
                } else if (position == dataRow) {
                    presentFragment(new DataSettingsActivity());
                } else if (position == chatRow) {
                    presentFragment(new ThemeActivity(ThemeActivity.THEME_TYPE_BASIC));
                } else if (position == stickersRow) {
                    presentFragment(new StickersActivity(MediaDataController.TYPE_IMAGE));
                } else if (position == filtersRow) {
                    presentFragment(new FiltersSetupActivity());
                } else if (position == devicesRow) {
                    presentFragment(new SessionsActivity(0));
                } else if (position == nekoRow) {
                    presentFragment(new NekoSettingsActivity());
                } else if (position == questionRow) {
                    Browser.openUrl(getParentActivity(), "https://t.me/NekogramX");
                } else if (position == faqRow) {
                    Browser.openUrl(getParentActivity(), NekoXConfig.FAQ_URL);
                } else if (position == policyRow) {
                    Browser.openUrl(getParentActivity(), "https://github.com/NekoX-Dev/NekoX/wiki/Privacy-Policy");
                } else if (position == sendLogsRow) {
                    sendLogs();
                } else if (position == clearLogsRow) {
                    AlertDialog pro = AlertUtil.showProgress(getParentActivity());
                    pro.show();
                    UIUtil.runOnIoDispatcher(() -> {
                        FileUtil.delete(new File(EnvUtil.getTelegramPath(), "logs"));
                        ThreadUtil.sleep(100L);
                        LangsKt.uDismiss(pro);
                    });
                } else if (position == switchBackendRow) {
                    if (getParentActivity() == null) {
                        return;
                    }
                    AlertDialog.Builder builder1 = new AlertDialog.Builder(getParentActivity());
                    builder1.setMessage(LocaleController.getString("AreYouSure", R.string.AreYouSure));
                    builder1.setTitle(LocaleController.getString("AppName", R.string.AppName));
                    builder1.setPositiveButton(LocaleController.getString("OK", R.string.OK), (dialogInterface, i) -> {
                        SharedConfig.pushAuthKey = null;
                        SharedConfig.pushAuthKeyId = null;
                        SharedConfig.saveConfig();
                        ConnectionsManager.getInstance(currentAccount).switchBackend();
                    });
                    builder1.setNegativeButton(LocaleController.getString("Cancel", R.string.Cancel), null);
                    showDialog(builder1.create());
                } else if (position == languageRow) {
                    presentFragment(new LanguageSelectActivity());
                } else if (position == setUsernameRow) {

                    TLRPC.User user = UserConfig.getInstance(currentAccount).getCurrentUser();

                    if (user == null || TextUtils.isEmpty(user.username)) {
                        presentFragment(new ChangeUsernameActivity());
                        return;
                    }

                    BottomBuilder builder = new BottomBuilder(getParentActivity());
                    builder.addTitle("@" + user.username);

                    builder.addItem(LocaleController.getString("Edit", R.string.Edit), R.drawable.baseline_edit_24, __ -> {
                        presentFragment(new ChangeUsernameActivity());
                        return Unit.INSTANCE;
                    });

                    builder.addItem(LocaleController.getString("Copy", R.string.Copy), R.drawable.baseline_content_copy_24, __ -> {
                        AlertUtil.copyAndAlert("@" + user.username);
                        return Unit.INSTANCE;
                    });

                    builder.addItem(LocaleController.getString("CopyLink", R.string.CopyLink), R.drawable.baseline_link_24, __ -> {
                        AlertUtil.copyAndAlert("https://t.me/" + user.username);
                        return Unit.INSTANCE;
                    });

                    builder.show();

                } else if (position == bioRow) {
                    if (userInfo != null) {
                        presentFragment(new ChangeBioActivity());
                    }
                } else if (position == channelInfoRow || position == userInfoRow || position == locationRow) {

                    BottomBuilder builder = new BottomBuilder(getParentActivity());

                    builder.addItem(LocaleController.getString("Copy", R.string.Copy), R.drawable.baseline_content_copy_24, __ -> {
                        try {
                            String about;
                            if (position == locationRow) {
                                about = chatInfo != null && chatInfo.location instanceof TLRPC.TL_channelLocation ? ((TLRPC.TL_channelLocation) chatInfo.location).address : null;
                            } else if (position == channelInfoRow) {
                                about = chatInfo != null ? chatInfo.about : null;
                            } else {
                                about = userInfo != null ? userInfo.about : null;
                            }
                            if (!TextUtils.isEmpty(about)) {
                                AlertUtil.copyAndAlert(about);
                            }
                        } catch (Exception e) {
                            FileLog.e(e);
                        }
                        return Unit.INSTANCE;
                    });

                    builder.addItem(LocaleController.getString("Translate", R.string.Translate), R.drawable.ic_translate, __ -> {
                        try {
                            String about;
                            if (position == locationRow) {
                                about = chatInfo != null && chatInfo.location instanceof TLRPC.TL_channelLocation ? ((TLRPC.TL_channelLocation) chatInfo.location).address : null;
                            } else if (position == channelInfoRow) {
                                about = chatInfo != null ? chatInfo.about : null;
                            } else {
                                about = userInfo != null ? userInfo.about : null;
                            }
                            if (!TextUtils.isEmpty(about)) {
                                DialogTransKt.startTrans(getParentActivity(), about);
                            }
                        } catch (Exception e) {
                            FileLog.e(e);
                        }
                        return Unit.INSTANCE;
                    });

                    builder.show();

                } else if (position == numberRow) {

                    TLRPC.User user = UserConfig.getInstance(currentAccount).getCurrentUser();
                    String number;
                    if (user == null || StrUtil.isBlank(user.phone)) {
                        return;
                    }

                    number = PhoneFormat.getInstance().format("+" + user.phone);

                    BottomBuilder builder = new BottomBuilder(getParentActivity());

                    builder.addTitle(number);

                    builder.addItem(LocaleController.getString("Edit", R.string.Edit), R.drawable.baseline_edit_24, __ -> {
                        presentFragment(new ActionIntroActivity(ActionIntroActivity.ACTION_TYPE_CHANGE_PHONE_NUMBER));
                        return Unit.INSTANCE;
                    });

                    builder.addItem(LocaleController.getString("Call", R.string.Call), R.drawable.baseline_call_24, __ -> {
                        AlertUtil.call(user.phone);
                        return Unit.INSTANCE;
                    });

                    builder.addItem(LocaleController.getString("Copy", R.string.Copy), R.drawable.baseline_content_copy_24, __ -> {
                        AlertUtil.copyAndAlert(number);
                        return Unit.INSTANCE;
                    });

                    builder.addItem(LocaleController.getString("ShareContact", R.string.ShareContact), R.drawable.baseline_forward_24, __ -> {
                        Bundle args = new Bundle();
                        args.putBoolean("onlySelect", true);
                        args.putInt("dialogsType", 3);
                        args.putString("selectAlertString", LocaleController.getString("SendContactToText", R.string.SendContactToText));
                        args.putString("selectAlertStringGroup", LocaleController.getString("SendContactToGroupText", R.string.SendContactToGroupText));
                        DialogsActivity fragment = new DialogsActivity(args);
                        fragment.setDelegate(ProfileActivity.this);
                        presentFragment(fragment);
                        return Unit.INSTANCE;
                    });

                    builder.addItem(LocaleController.getString("Hide", R.string.Hide), R.drawable.baseline_remove_circle_24, __ -> {
                        hideNumber = true;
                        updateListAnimated(false);
                        return Unit.INSTANCE;
                    });

                    showDialog(builder.create());

                } else if (position == phoneRow) {
                    final TLRPC.User user = getMessagesController().getUser(user_id);
                    if (user == null || user.phone == null || user.phone.length() == 0 || getParentActivity() == null
                            || (NekoConfig.hidePhone && user.id == UserConfig.getInstance(currentAccount).getClientUserId())) {
                        return;
                    }

                    String number = PhoneFormat.getInstance().format("+" + user.phone);

                    BottomBuilder builder = new BottomBuilder(getParentActivity());

                    builder.addTitle(number);

                    builder.addItem(LocaleController.getString("Call", R.string.Call), R.drawable.baseline_call_24, __ -> {
                        AlertUtil.call(user.phone);
                        return Unit.INSTANCE;
                    });

                    builder.addItem(LocaleController.getString("Copy", R.string.Copy), R.drawable.baseline_content_copy_24, __ -> {
                        AlertUtil.copyAndAlert(number);
                        return Unit.INSTANCE;
                    });

                    builder.addItem(LocaleController.getString("ShareContact", R.string.ShareContact), R.drawable.baseline_forward_24, __ -> {
                        Bundle args = new Bundle();
                        args.putBoolean("onlySelect", true);
                        args.putInt("dialogsType", 3);
                        args.putString("selectAlertString", LocaleController.getString("SendContactToText", R.string.SendContactToText));
                        args.putString("selectAlertStringGroup", LocaleController.getString("SendContactToGroupText", R.string.SendContactToGroupText));
                        DialogsActivity fragment = new DialogsActivity(args);
                        fragment.setDelegate(ProfileActivity.this);
                        presentFragment(fragment);
                        return Unit.INSTANCE;
                    });

                    builder.addItem(LocaleController.getString("Hide", R.string.Hide), R.drawable.baseline_remove_circle_24, __ -> {
                        hideNumber = true;
                        updateListAnimated(false);
                        return Unit.INSTANCE;
                    });

                    showDialog(builder.create());

                } else if (position == setAvatarRow) {
                } else if (position == versionRow) {
                    TextInfoPrivacyCell cell = (TextInfoPrivacyCell) view;
                    if (BuildVars.LOGS_ENABLED) pressCount++;
                    if (pressCount == 8) NekoXConfig.developerModeEntrance = true;

                    BottomBuilder builder = new BottomBuilder(getParentActivity());
                    String message = cell.getTextView().getText().toString();
                    try {
                        if (!BuildVars.isMini) {
                            message += "\n" + Libv2ray.checkVersionX()
                                    .replace("Lib", "AndroidLibV2rayLite")
                                    .replace("Core", "v2ray-core");
                        }
                    } catch (Exception ignored) {
                    }
                    builder.addTitle(message);
                    String finalMessage = message;
                    builder.addItem(LocaleController.getString("Copy", R.string.Copy), R.drawable.baseline_content_copy_24, (it) -> {
                        AndroidUtilities.addToClipboard(finalMessage);
                        AlertUtil.showToast(LocaleController.getString("TextCopied", R.string.TextCopied));
                        return Unit.INSTANCE;
                    });
                    builder.addItem(BuildVars.LOGS_ENABLED ? LocaleController.getString("DebugMenuDisableLogs", R.string.DebugMenuDisableLogs) : LocaleController.getString("DebugMenuEnableLogs", R.string.DebugMenuEnableLogs), R.drawable.baseline_bug_report_24, (it) -> {
                        BuildVars.LOGS_ENABLED = BuildVars.DEBUG_VERSION = !BuildVars.LOGS_ENABLED;
                        SharedPreferences sharedPreferences = ApplicationLoader.applicationContext.getSharedPreferences("systemConfig", Context.MODE_PRIVATE);
                        sharedPreferences.edit().putBoolean("logsEnabled", BuildVars.LOGS_ENABLED).apply();

                        updateListAnimated(false);
                        return Unit.INSTANCE;
                    });
                    builder.addItem(LocaleController.getString("SwitchVersion", R.string.SwitchVersion), R.drawable.baseline_replay_24, (it) -> {
                        Browser.openUrl(ProfileActivity.this.getParentActivity(), "https://github.com/NekoX-Dev/NekoX/releases");
                        return Unit.INSTANCE;
                    });

                    if (NekoXConfig.developerModeEntrance || NekoXConfig.developerMode) {
                        builder.addItem(LocaleController.getString("DeveloperSettings", R.string.DeveloperSettings), R.drawable.baseline_developer_mode_24, (it) -> {
                            BottomBuilder devBuilder = new BottomBuilder(ProfileActivity.this.getParentActivity());
                            devBuilder.addTitle(LocaleController.getString("DevModeTitle", R.string.DevModeTitle), LocaleController.getString("DevModeNotice", R.string.DevModeNotice));
                            devBuilder.addItem(LocaleController.getString("Continue", R.string.Continue), R.drawable.baseline_warning_24, true, (__) -> {
                                ProfileActivity.this.presentFragment(new NekoXSettingActivity());
                                return Unit.INSTANCE;
                            });
                            devBuilder.addCancelItem();
                            devBuilder.show();
                            return Unit.INSTANCE;
                        });
                    }
                    builder.show();
                } else {
                    ProfileActivity.this.processOnClickOrPress(position);
                }
            }
        });

        listView.setOnItemLongClickListener(new RecyclerListView.OnItemLongClickListener() {

            private int pressCount = 0;

            @Override
            public boolean onItemClick(View view, int position) {
                if (position == versionRow) {
                    pressCount++;
                    if (pressCount >= 2 || BuildVars.DEBUG_PRIVATE_VERSION) {
                        AlertDialog.Builder builder = new AlertDialog.Builder(getParentActivity());
                        builder.setTitle(LocaleController.getString("DebugMenu", R.string.DebugMenu));
                        CharSequence[] items;
                        items = new CharSequence[]{
                                LocaleController.getString("DebugMenuImportContacts", R.string.DebugMenuImportContacts),
                                LocaleController.getString("DebugMenuReloadContacts", R.string.DebugMenuReloadContacts),
                                LocaleController.getString("DebugMenuResetContacts", R.string.DebugMenuResetContacts),
                                LocaleController.getString("DebugMenuResetDialogs", R.string.DebugMenuResetDialogs),
                                BuildVars.LOGS_ENABLED ? LocaleController.getString("DebugMenuDisableLogs", R.string.DebugMenuDisableLogs) : LocaleController.getString("DebugMenuEnableLogs", R.string.DebugMenuEnableLogs),
                                SharedConfig.inappCamera ? LocaleController.getString("DebugMenuDisableCamera", R.string.DebugMenuDisableCamera) : LocaleController.getString("DebugMenuEnableCamera", R.string.DebugMenuEnableCamera),
                                LocaleController.getString("DebugMenuClearMediaCache", R.string.DebugMenuClearMediaCache),
                                LocaleController.getString("DebugMenuCallSettings", R.string.DebugMenuCallSettings),
                                null,
                                BuildVars.DEBUG_PRIVATE_VERSION ? "Check for app updates" : null,
                                LocaleController.getString("DebugMenuReadAllDialogs", R.string.DebugMenuReadAllDialogs),
                                SharedConfig.pauseMusicOnRecord ? LocaleController.getString("DebugMenuDisablePauseMusic", R.string.DebugMenuDisablePauseMusic) : LocaleController.getString("DebugMenuEnablePauseMusic", R.string.DebugMenuEnablePauseMusic),
                                BuildVars.DEBUG_VERSION && !AndroidUtilities.isTablet() && Build.VERSION.SDK_INT >= 23 ? (SharedConfig.smoothKeyboard ? LocaleController.getString("DebugMenuDisableSmoothKeyboard", R.string.DebugMenuDisableSmoothKeyboard) : LocaleController.getString("DebugMenuEnableSmoothKeyboard", R.string.DebugMenuEnableSmoothKeyboard)) : null,
                                BuildVars.DEBUG_PRIVATE_VERSION ? (SharedConfig.disableVoiceAudioEffects ? "Enable voip audio effects" : "Disable voip audio effects") : null,
                                Build.VERSION.SDK_INT >= 21 ? (SharedConfig.noStatusBar ? "Show status bar background" : "Hide status bar background") : null,
                                "Scan accounts"
                        };
                        builder.setItems(items, (dialog, which) -> {
                            if (which == 0) {
                                getUserConfig().syncContacts = true;
                                getUserConfig().saveConfig(false);
                                getContactsController().forceImportContacts();
                            } else if (which == 1) {
                                getContactsController().loadContacts(false, 0);
                            } else if (which == 2) {
                                getContactsController().resetImportedContacts();
                            } else if (which == 3) {
                                getMessagesController().forceResetDialogs();
                            } else if (which == 4) {
                                BuildVars.LOGS_ENABLED = BuildVars.DEBUG_VERSION = !BuildVars.LOGS_ENABLED;
                                SharedPreferences sharedPreferences = ApplicationLoader.applicationContext.getSharedPreferences("systemConfig", Context.MODE_PRIVATE);
                                sharedPreferences.edit().putBoolean("logsEnabled", BuildVars.LOGS_ENABLED).commit();
                                updateListAnimated(false);
                            } else if (which == 5) {
                                SharedConfig.toggleInappCamera();
                            } else if (which == 6) {
                                getMessagesStorage().clearSentMedia();
                                SharedConfig.setNoSoundHintShowed(false);
                                SharedPreferences.Editor editor = MessagesController.getGlobalMainSettings().edit();
                                editor.remove("archivehint").remove("proximityhint").remove("archivehint_l").remove("gifhint").remove("soundHint").remove("themehint").remove("filterhint").commit();
                                SharedConfig.textSelectionHintShows = 0;
                                SharedConfig.lockRecordAudioVideoHint = 0;
                                SharedConfig.stickersReorderingHintUsed = false;
                            } else if (which == 7) {
                                VoIPHelper.showCallDebugSettings(getParentActivity());
                            } else if (which == 8) {
                                NekoConfig.toggleResidentNotification();
                            } else if (which == 9) {
                            } else if (which == 10) {
                                getMessagesStorage().readAllDialogs(-1);
                            } else if (which == 11) {
                                SharedConfig.togglePauseMusicOnRecord();
                            } else if (which == 12) {
                                SharedConfig.toggleSmoothKeyboard();
                                if (SharedConfig.smoothKeyboard && getParentActivity() != null) {
                                    getParentActivity().getWindow().setSoftInputMode(WindowManager.LayoutParams.SOFT_INPUT_ADJUST_RESIZE);
                                }
                            } else if (which == 13) {
                                SharedConfig.toggleDisableVoiceAudioEffects();
                            } else if (which == 14) {
                                SharedConfig.toggleNoStatusBar();
                                if (getParentActivity() != null) {
                                    if (SharedConfig.noStatusBar) {
                                        getParentActivity().getWindow().setStatusBarColor(0);
                                    } else {
                                        getParentActivity().getWindow().setStatusBarColor(0x33000000);
                                    }
                                }
                            } else if (which == 15) {
                                SharedConfig.activeAccounts.clear();
                                int maxAccounts;

                                File filesDir = ApplicationLoader.applicationContext.getFilesDir();
                                if (new File(filesDir, "account31").isDirectory()) {
                                    maxAccounts = 32;
                                } else {
                                    maxAccounts = 16;
                                }

                                for (int i = 0; i < maxAccounts; i++) {
                                    SharedPreferences perf;
                                    if (i == 0) {
                                        perf = ApplicationLoader.applicationContext.getSharedPreferences("userconfing", Context.MODE_PRIVATE);
                                    } else {
                                        perf = ApplicationLoader.applicationContext.getSharedPreferences("userconfig" + i, Context.MODE_PRIVATE);
                                    }
                                    if (StrUtil.isNotBlank(perf.getString("user", null))) {
                                        SharedConfig.activeAccounts.add(i);
                                    }
                                }

                                ApplicationLoader.applicationContext.getSharedPreferences("mainconfig", Activity.MODE_PRIVATE).edit()
                                        .putString("active_accounts", StringUtils.join(SharedConfig.activeAccounts, ","))
                                        .commit();

                                ProcessPhoenix.triggerRebirth(getParentActivity(), new Intent(getParentActivity(), LaunchActivity.class));
                            }
                        });
                        builder.setNegativeButton(LocaleController.getString("Cancel", R.string.Cancel), null);
                        showDialog(builder.create());
                    } else {
                        try {
                            Toast.makeText(getParentActivity(), "¯\\_(ツ)_/¯", Toast.LENGTH_SHORT).show();
                        } catch (Exception e) {
                            FileLog.e(e);
                        }
                    }
                    return true;
                } else if (position >= membersStartRow && position < membersEndRow) {
                    final TLRPC.ChatParticipant participant;
                    if (!sortedUsers.isEmpty()) {
                        participant = visibleChatParticipants.get(sortedUsers.get(position - membersStartRow));
                    } else {
                        participant = visibleChatParticipants.get(position - membersStartRow);
                    }
                    return onMemberClick(participant, true);
                } else {
                    return processOnClickOrPress(position);
                }
            }
        });

        if (searchItem != null) {
            searchListView = new RecyclerListView(context);
            searchListView.setVerticalScrollBarEnabled(false);
            searchListView.setLayoutManager(new LinearLayoutManager(context, LinearLayoutManager.VERTICAL, false));
            searchListView.setGlowColor(Theme.getColor(Theme.key_avatar_backgroundActionBarBlue));
            searchListView.setAdapter(searchAdapter);
            searchListView.setItemAnimator(null);
            searchListView.setVisibility(View.GONE);
            searchListView.setLayoutAnimation(null);
            searchListView.setBackgroundColor(Theme.getColor(Theme.key_windowBackgroundWhite));
            frameLayout.addView(searchListView, LayoutHelper.createFrame(LayoutHelper.MATCH_PARENT, LayoutHelper.MATCH_PARENT, Gravity.TOP | Gravity.LEFT));
            searchListView.setOnItemClickListener((view, position) -> {
                if (position < 0) {
                    return;
                }
                Object object = numberRow;
                boolean add = true;
                if (searchAdapter.searchWas) {
                    if (position < searchAdapter.searchResults.size()) {
                        object = searchAdapter.searchResults.get(position);
                    } else {
                        position -= searchAdapter.searchResults.size() + 1;
                        if (position >= 0 && position < searchAdapter.faqSearchResults.size()) {
                            object = searchAdapter.faqSearchResults.get(position);
                        }
                    }
                } else {
                    if (!searchAdapter.recentSearches.isEmpty()) {
                        position--;
                    }
                    if (position >= 0 && position < searchAdapter.recentSearches.size()) {
                        object = searchAdapter.recentSearches.get(position);
                    } else {
                        position -= searchAdapter.recentSearches.size() + 1;
                        if (position >= 0 && position < searchAdapter.faqSearchArray.size()) {
                            object = searchAdapter.faqSearchArray.get(position);
                            add = false;
                        }
                    }
                }
                if (object instanceof SearchAdapter.SearchResult) {
                    SearchAdapter.SearchResult result = (SearchAdapter.SearchResult) object;
                    result.open();
                } else if (object instanceof MessagesController.FaqSearchResult) {
                    MessagesController.FaqSearchResult result = (MessagesController.FaqSearchResult) object;
                    NotificationCenter.getInstance(currentAccount).postNotificationName(NotificationCenter.openArticle, searchAdapter.faqWebPage, result.url);
                }
                if (add && object != null) {
                    searchAdapter.addRecent(object);
                }
            });
            searchListView.setOnItemLongClickListener((view, position) -> {
                if (searchAdapter.isSearchWas() || searchAdapter.recentSearches.isEmpty()) {
                    return false;
                }
                AlertDialog.Builder builder = new AlertDialog.Builder(getParentActivity());
                builder.setTitle(LocaleController.getString("AppName", R.string.AppName));
                builder.setMessage(LocaleController.getString("ClearSearch", R.string.ClearSearch));
                builder.setPositiveButton(LocaleController.getString("ClearButton", R.string.ClearButton).toUpperCase(), (dialogInterface, i) -> searchAdapter.clearRecent());
                builder.setNegativeButton(LocaleController.getString("Cancel", R.string.Cancel), null);
                showDialog(builder.create());
                return true;
            });
            searchListView.setOnScrollListener(new RecyclerView.OnScrollListener() {
                @Override
                public void onScrollStateChanged(RecyclerView recyclerView, int newState) {
                    if (newState == RecyclerView.SCROLL_STATE_DRAGGING) {
                        AndroidUtilities.hideKeyboard(getParentActivity().getCurrentFocus());
                    }
                }
            });
            searchListView.setAnimateEmptyView(true, 1);

            emptyView = new StickerEmptyView(context, null, 1);
            emptyView.setAnimateLayoutChange(true);
            emptyView.subtitle.setVisibility(View.GONE);
            emptyView.setVisibility(View.GONE);
            frameLayout.addView(emptyView);

            searchAdapter.loadFaqWebPage();
        }

        if (banFromGroup != 0) {
            TLRPC.Chat chat = getMessagesController().getChat(banFromGroup);
            if (currentChannelParticipant == null) {
                TLRPC.TL_channels_getParticipant req = new TLRPC.TL_channels_getParticipant();
                req.channel = MessagesController.getInputChannel(chat);
                req.user_id = getMessagesController().getInputUser(user_id);
                getConnectionsManager().sendRequest(req, (response, error) -> {
                    if (response != null) {
                        AndroidUtilities.runOnUIThread(() -> currentChannelParticipant = ((TLRPC.TL_channels_channelParticipant) response).participant);
                    }
                });
            }
            FrameLayout frameLayout1 = new FrameLayout(context) {
                @Override
                protected void onDraw(Canvas canvas) {
                    int bottom = Theme.chat_composeShadowDrawable.getIntrinsicHeight();
                    Theme.chat_composeShadowDrawable.setBounds(0, 0, getMeasuredWidth(), bottom);
                    Theme.chat_composeShadowDrawable.draw(canvas);
                    canvas.drawRect(0, bottom, getMeasuredWidth(), getMeasuredHeight(), Theme.chat_composeBackgroundPaint);
                }
            };
            frameLayout1.setWillNotDraw(false);

            frameLayout.addView(frameLayout1, LayoutHelper.createFrame(LayoutHelper.MATCH_PARENT, 51, Gravity.LEFT | Gravity.BOTTOM));
            frameLayout1.setOnClickListener(v -> {
                ChatRightsEditActivity fragment = new ChatRightsEditActivity(user_id, banFromGroup, null, chat.default_banned_rights, currentChannelParticipant != null ? currentChannelParticipant.banned_rights : null, "", ChatRightsEditActivity.TYPE_BANNED, true, false);
                fragment.setDelegate(new ChatRightsEditActivity.ChatRightsEditActivityDelegate() {
                    @Override
                    public void didSetRights(int rights, TLRPC.TL_chatAdminRights rightsAdmin, TLRPC.TL_chatBannedRights rightsBanned, String rank) {
                        removeSelfFromStack();
                    }

                    @Override
                    public void didChangeOwner(TLRPC.User user) {
                        undoView.showWithAction(-chat_id, currentChat.megagroup ? UndoView.ACTION_OWNER_TRANSFERED_GROUP : UndoView.ACTION_OWNER_TRANSFERED_CHANNEL, user);
                    }
                });
                presentFragment(fragment);
            });

            TextView textView = new TextView(context);
            textView.setTextColor(Theme.getColor(Theme.key_windowBackgroundWhiteRedText));
            textView.setTextSize(TypedValue.COMPLEX_UNIT_DIP, 15);
            textView.setGravity(Gravity.CENTER);
            textView.setTypeface(AndroidUtilities.getTypeface("fonts/rmedium.ttf"));
            textView.setText(LocaleController.getString("BanFromTheGroup", R.string.BanFromTheGroup));
            frameLayout1.addView(textView, LayoutHelper.createFrame(LayoutHelper.WRAP_CONTENT, LayoutHelper.WRAP_CONTENT, Gravity.CENTER, 0, 1, 0, 0));

            listView.setPadding(0, AndroidUtilities.dp(88), 0, AndroidUtilities.dp(48));
            listView.setBottomGlowOffset(AndroidUtilities.dp(48));
        } else {
            listView.setPadding(0, AndroidUtilities.dp(88), 0, 0);
        }

        topView = new TopView(context);
        topView.setBackgroundColor(Theme.getColor(Theme.key_avatar_backgroundActionBarBlue));
        frameLayout.addView(topView);

        avatarContainer = new FrameLayout(context);
        avatarContainer2 = new FrameLayout(context);
        frameLayout.addView(avatarContainer2,  LayoutHelper.createFrame(LayoutHelper.MATCH_PARENT, LayoutHelper.MATCH_PARENT));
        avatarContainer.setPivotX(0);
        avatarContainer.setPivotY(0);
        avatarContainer2.addView(avatarContainer, LayoutHelper.createFrame(42, 42, Gravity.TOP | Gravity.LEFT, 64, 0, 0, 0));
        avatarImage = new AvatarImageView(context) {
            @Override
            public void onInitializeAccessibilityNodeInfo(AccessibilityNodeInfo info) {
                super.onInitializeAccessibilityNodeInfo(info);
                if (getImageReceiver().hasNotThumb()) {
                    info.setText(LocaleController.getString("AccDescrProfilePicture", R.string.AccDescrProfilePicture));
                    if (Build.VERSION.SDK_INT >= Build.VERSION_CODES.LOLLIPOP) {
                        info.addAction(new AccessibilityNodeInfo.AccessibilityAction(AccessibilityNodeInfo.ACTION_CLICK, LocaleController.getString("Open", R.string.Open)));
                        info.addAction(new AccessibilityNodeInfo.AccessibilityAction(AccessibilityNodeInfo.ACTION_LONG_CLICK, LocaleController.getString("AccDescrOpenInPhotoViewer", R.string.AccDescrOpenInPhotoViewer)));
                    }
                } else {
                    info.setVisibleToUser(false);
                }
            }
        };
        avatarImage.setRoundRadius(AndroidUtilities.dp(21));
        avatarImage.setPivotX(0);
        avatarImage.setPivotY(0);
        avatarContainer.addView(avatarImage, LayoutHelper.createFrame(LayoutHelper.MATCH_PARENT, LayoutHelper.MATCH_PARENT));
        avatarContainer.setOnClickListener(v -> {
            if (imageUpdater != null) {
                TLRPC.User user = MessagesController.getInstance(currentAccount).getUser(UserConfig.getInstance(currentAccount).getClientUserId());
                if (user == null) {
                    user = UserConfig.getInstance(currentAccount).getCurrentUser();
                }
                if (user == null) {
                    return;
                }
                imageUpdater.openMenu(user.photo != null && user.photo.photo_big != null && !(user.photo instanceof TLRPC.TL_userProfilePhotoEmpty), () -> MessagesController.getInstance(currentAccount).deleteUserPhoto(null), dialog -> {
                });
            } else {
                openAvatar();
            }
        });

        avatarProgressView = new RadialProgressView(context) {
            private Paint paint = new Paint(Paint.ANTI_ALIAS_FLAG);

            {
                paint.setColor(0x55000000);
            }

            @Override
            protected void onDraw(Canvas canvas) {
                if (avatarImage != null && avatarImage.getImageReceiver().hasNotThumb()) {
                    paint.setAlpha((int) (0x55 * avatarImage.getImageReceiver().getCurrentAlpha()));
                    canvas.drawCircle(getMeasuredWidth() / 2.0f, getMeasuredHeight() / 2.0f, getMeasuredWidth() / 2.0f, paint);
                }
                super.onDraw(canvas);
            }
        };
        avatarProgressView.setSize(AndroidUtilities.dp(26));
        avatarProgressView.setProgressColor(0xffffffff);
        avatarProgressView.setNoProgress(false);
        avatarContainer.addView(avatarProgressView, LayoutHelper.createFrame(LayoutHelper.MATCH_PARENT, LayoutHelper.MATCH_PARENT));

        timeItem = new ImageView(context);
        timeItem.setPadding(AndroidUtilities.dp(10), AndroidUtilities.dp(10), AndroidUtilities.dp(5), AndroidUtilities.dp(5));
        timeItem.setScaleType(ImageView.ScaleType.CENTER);
        timeItem.setImageDrawable(timerDrawable = new TimerDrawable(context));
        frameLayout.addView(timeItem, LayoutHelper.createFrame(34, 34, Gravity.TOP | Gravity.LEFT));
        updateTimeItem();

        showAvatarProgress(false, false);

        if (avatarsViewPager != null) {
            avatarsViewPager.onDestroy();
        }
        overlaysView = new OverlaysView(context);
        avatarsViewPager = new ProfileGalleryView(context, user_id != 0 ? user_id : -chat_id, actionBar, listView, avatarImage, getClassGuid(), overlaysView);
        avatarsViewPager.setChatInfo(chatInfo);
        avatarContainer2.addView(avatarsViewPager);
        avatarContainer2.addView(overlaysView);

        avatarsViewPagerIndicatorView = new PagerIndicatorView(context);
        avatarContainer2.addView(avatarsViewPagerIndicatorView, LayoutHelper.createFrame(LayoutHelper.MATCH_PARENT, LayoutHelper.MATCH_PARENT));

        frameLayout.addView(actionBar);

        for (int a = 0; a < nameTextView.length; a++) {
            if (playProfileAnimation == 0 && a == 0) {
                continue;
            }
            nameTextView[a] = new SimpleTextView(context);
            if (a == 1) {
                nameTextView[a].setTextColor(Theme.getColor(Theme.key_profile_title));
            } else {
                nameTextView[a].setTextColor(Theme.getColor(Theme.key_actionBarDefaultTitle));
            }
            nameTextView[a].setTextSize(18);
            nameTextView[a].setGravity(Gravity.LEFT);
            nameTextView[a].setTypeface(AndroidUtilities.getTypeface("fonts/rmedium.ttf"));
            nameTextView[a].setLeftDrawableTopPadding(-AndroidUtilities.dp(1.3f));
            nameTextView[a].setPivotX(0);
            nameTextView[a].setPivotY(0);
            nameTextView[a].setAlpha(a == 0 ? 0.0f : 1.0f);
            if (a == 1) {
                nameTextView[a].setScrollNonFitText(true);
                nameTextView[a].setImportantForAccessibility(View.IMPORTANT_FOR_ACCESSIBILITY_NO);
                nameTextView[a].setOnLongClickListener(v -> {
                    AlertDialog.Builder builder = new AlertDialog.Builder(getParentActivity());
                    builder.setItems(new CharSequence[]{LocaleController.getString("Copy", R.string.Copy)}, (dialogInterface, i) -> {
                        if (i == 0) {
                            try {
                                AndroidUtilities.addToClipboard(((SimpleTextView) v).getText());
                                Toast.makeText(getParentActivity(), LocaleController.getString("TextCopied", R.string.TextCopied), Toast.LENGTH_SHORT).show();
                            } catch (Exception e) {
                                FileLog.e(e);
                            }
                        }
                    });
                    showDialog(builder.create());
                    return false;
                });
            }
            avatarContainer2.addView(nameTextView[a], LayoutHelper.createFrame(LayoutHelper.WRAP_CONTENT, LayoutHelper.WRAP_CONTENT, Gravity.LEFT | Gravity.TOP, 118, 0, a == 0 ? 48 : 0, 0));
        }
        for (int a = 0; a < onlineTextView.length; a++) {
            onlineTextView[a] = new SimpleTextView(context);
            onlineTextView[a].setTextColor(Theme.getColor(Theme.key_avatar_subtitleInProfileBlue));
            onlineTextView[a].setTextSize(14);
            onlineTextView[a].setGravity(Gravity.LEFT);
            onlineTextView[a].setAlpha(a == 0 || a == 2 ? 0.0f : 1.0f);
            if (a > 0) {
                onlineTextView[a].setImportantForAccessibility(View.IMPORTANT_FOR_ACCESSIBILITY_NO);
            }
            avatarContainer2.addView(onlineTextView[a], LayoutHelper.createFrame(LayoutHelper.WRAP_CONTENT, LayoutHelper.WRAP_CONTENT, Gravity.LEFT | Gravity.TOP, 118, 0, a == 0 ? 48 : 8, 0));
        }

        idTextView = new SimpleTextView(context);
        idTextView.setTextColor(Theme.getColor(Theme.key_avatar_subtitleInProfileBlue));
        idTextView.setTextSize(14);
        idTextView.setGravity(Gravity.LEFT);
        idTextView.setAlpha(1.0f);

        frameLayout.addView(idTextView, LayoutHelper.createFrame(LayoutHelper.WRAP_CONTENT, LayoutHelper.WRAP_CONTENT, Gravity.LEFT | Gravity.TOP, 118, 0, 48, 0));

        mediaCounterTextView = new AudioPlayerAlert.ClippingTextViewSwitcher(context) {
            @Override
            protected TextView createTextView() {
                TextView textView = new TextView(context);
                textView.setTextColor(Theme.getColor(Theme.key_player_actionBarSubtitle));
                textView.setTextSize(TypedValue.COMPLEX_UNIT_DIP, 14);
                textView.setSingleLine(true);
                textView.setEllipsize(TextUtils.TruncateAt.END);
                textView.setGravity(Gravity.LEFT);
                return textView;
            }
        };
        mediaCounterTextView.setAlpha(0.0f);
        avatarContainer2.addView(mediaCounterTextView, LayoutHelper.createFrame(LayoutHelper.WRAP_CONTENT, LayoutHelper.WRAP_CONTENT, Gravity.LEFT | Gravity.TOP, 118, 0, 8, 0));
        updateProfileData();

        writeButton = new RLottieImageView(context);
        Drawable drawable = Theme.createSimpleSelectorCircleDrawable(AndroidUtilities.dp(56), Theme.getColor(Theme.key_profile_actionBackground), Theme.getColor(Theme.key_profile_actionPressedBackground));
        if (Build.VERSION.SDK_INT < 21) {
            Drawable shadowDrawable = context.getResources().getDrawable(R.drawable.floating_shadow_profile).mutate();
            shadowDrawable.setColorFilter(new PorterDuffColorFilter(0xff000000, PorterDuff.Mode.SRC_IN));
            CombinedDrawable combinedDrawable = new CombinedDrawable(shadowDrawable, drawable, 0, 0);
            combinedDrawable.setIconSize(AndroidUtilities.dp(56), AndroidUtilities.dp(56));
            drawable = combinedDrawable;
        }
        writeButton.setBackgroundDrawable(drawable);
        if (user_id != 0) {
            if (imageUpdater != null) {
                writeButton.setImageResource(R.drawable.baseline_edit_24);
                writeButton.setContentDescription(LocaleController.getString("AccDescrChangeProfilePicture", R.string.AccDescrChangeProfilePicture));
                writeButton.setPadding(AndroidUtilities.dp(2), 0, 0, AndroidUtilities.dp(2));
            } else {
                writeButton.setImageResource(R.drawable.baseline_chat_bubble_24);
                writeButton.setContentDescription(LocaleController.getString("AccDescrOpenChat", R.string.AccDescrOpenChat));
            }
        } else {
            writeButton.setImageResource(R.drawable.baseline_chat_bubble_24);
            writeButton.setContentDescription(LocaleController.getString("ViewDiscussion", R.string.ViewDiscussion));
        }
        writeButton.setColorFilter(new PorterDuffColorFilter(Theme.getColor(Theme.key_profile_actionIcon), PorterDuff.Mode.SRC_IN));
        writeButton.setScaleType(ImageView.ScaleType.CENTER);
        if (Build.VERSION.SDK_INT >= 21) {
            StateListAnimator animator = new StateListAnimator();
            animator.addState(new int[]{android.R.attr.state_pressed}, ObjectAnimator.ofFloat(writeButton, View.TRANSLATION_Z, AndroidUtilities.dp(2), AndroidUtilities.dp(4)).setDuration(200));
            animator.addState(new int[]{}, ObjectAnimator.ofFloat(writeButton, View.TRANSLATION_Z, AndroidUtilities.dp(4), AndroidUtilities.dp(2)).setDuration(200));
            writeButton.setStateListAnimator(animator);
            writeButton.setOutlineProvider(new ViewOutlineProvider() {
                @SuppressLint("NewApi")
                @Override
                public void getOutline(View view, Outline outline) {
                    outline.setOval(0, 0, AndroidUtilities.dp(56), AndroidUtilities.dp(56));
                }
            });
        }
        frameLayout.addView(writeButton, LayoutHelper.createFrame(Build.VERSION.SDK_INT >= 21 ? 56 : 60, Build.VERSION.SDK_INT >= 21 ? 56 : 60, Gravity.RIGHT | Gravity.TOP, 0, 0, 16, 0));
        writeButton.setOnClickListener(v -> {
            if (writeButton.getTag() != null) {
                return;
            }
            onWriteButtonClick();
        });
        needLayout(false);

        if (scrollTo != -1) {
            //layoutManager.scrollToPositionWithOffset(scrollTo, scrollToPosition);

            if (writeButtonTag != null) {
                writeButton.setTag(0);
                writeButton.setScaleX(0.2f);
                writeButton.setScaleY(0.2f);
                writeButton.setAlpha(0.0f);
            }
        }

        listView.setOnScrollListener(new RecyclerView.OnScrollListener() {

            @Override
            public void onScrollStateChanged(RecyclerView recyclerView, int newState) {
                if (newState == RecyclerView.SCROLL_STATE_DRAGGING) {
                    AndroidUtilities.hideKeyboard(getParentActivity().getCurrentFocus());
                }
                if (openingAvatar && newState != RecyclerView.SCROLL_STATE_SETTLING) {
                    openingAvatar = false;
                }
                if (searchItem != null) {
                    scrolling = newState != RecyclerView.SCROLL_STATE_IDLE;
                    searchItem.setEnabled(!scrolling && !isPulledDown);
                }
            }

            @Override
            public void onScrolled(RecyclerView recyclerView, int dx, int dy) {
                checkListViewScroll();
                if (participantsMap != null && !usersEndReached && layoutManager.findLastVisibleItemPosition() > membersEndRow - 8) {
                    getChannelParticipants(false);
                }
            }
        });

        undoView = new UndoView(context);
        frameLayout.addView(undoView, LayoutHelper.createFrame(LayoutHelper.MATCH_PARENT, LayoutHelper.WRAP_CONTENT, Gravity.BOTTOM | Gravity.LEFT, 8, 0, 8, 8));

        expandAnimator = ValueAnimator.ofFloat(0f, 1f);
        expandAnimator.addUpdateListener(anim -> {
            final int newTop = ActionBar.getCurrentActionBarHeight() + (actionBar.getOccupyStatusBar() ? AndroidUtilities.statusBarHeight : 0);
            final float value = AndroidUtilities.lerp(expandAnimatorValues, currentExpanAnimatorFracture = anim.getAnimatedFraction());

            avatarContainer.setScaleX(avatarScale);
            avatarContainer.setScaleY(avatarScale);
            avatarContainer.setTranslationX(AndroidUtilities.lerp(avatarX, 0f, value));
            avatarContainer.setTranslationY(AndroidUtilities.lerp((float) Math.ceil(avatarY), 0f, value));
            avatarImage.setRoundRadius((int) AndroidUtilities.lerp(AndroidUtilities.dpf2(21f), 0f, value));
            if (searchItem != null) {
                searchItem.setAlpha(1.0f - value);
            }

            if (extraHeight > AndroidUtilities.dp(88f) && expandProgress < 0.33f) {
                refreshNameAndOnlineXY();
            }

            if (scamDrawable != null) {
                scamDrawable.setColor(ColorUtils.blendARGB(Theme.getColor(Theme.key_avatar_subtitleInProfileBlue), Color.argb(179, 255, 255, 255), value));
            }

            if (lockIconDrawable != null) {
                lockIconDrawable.setColorFilter(ColorUtils.blendARGB(Theme.getColor(Theme.key_chat_lockIcon), Color.WHITE, value), PorterDuff.Mode.SRC_IN);
            }

            if (verifiedCrossfadeDrawable != null) {
                verifiedCrossfadeDrawable.setProgress(value);
            }

            final float k = AndroidUtilities.dpf2(8f);

            final float nameTextViewXEnd = AndroidUtilities.dpf2(16f) - nameTextView[1].getLeft();
            final float nameTextViewYEnd = newTop + extraHeight - AndroidUtilities.dpf2(38f) - nameTextView[1].getBottom();
            final float nameTextViewCx = k + nameX + (nameTextViewXEnd - nameX) / 2f;
            final float nameTextViewCy = k + nameY + (nameTextViewYEnd - nameY) / 2f;
            final float nameTextViewX = (1 - value) * (1 - value) * nameX + 2 * (1 - value) * value * nameTextViewCx + value * value * nameTextViewXEnd;
            final float nameTextViewY = (1 - value) * (1 - value) * nameY + 2 * (1 - value) * value * nameTextViewCy + value * value * nameTextViewYEnd;

            final float onlineTextViewXEnd = AndroidUtilities.dpf2(16f) - onlineTextView[1].getLeft();
            final float onlineTextViewYEnd = newTop + extraHeight - AndroidUtilities.dpf2(18f) - onlineTextView[1].getBottom();
            final float onlineTextViewCx = k + onlineX + (onlineTextViewXEnd - onlineX) / 2f;
            final float onlineTextViewCy = k + onlineY + (onlineTextViewYEnd - onlineY) / 2f;
            final float onlineTextViewX = (1 - value) * (1 - value) * onlineX + 2 * (1 - value) * value * onlineTextViewCx + value * value * onlineTextViewXEnd;
            final float onlineTextViewY = (1 - value) * (1 - value) * onlineY + 2 * (1 - value) * value * onlineTextViewCy + value * value * onlineTextViewYEnd;

            final float idTextViewXEnd = AndroidUtilities.dpf2(16f) - idTextView.getLeft();
            final float idTextViewYEnd = newTop + extraHeight - AndroidUtilities.dpf2(3f) - idTextView.getBottom();
            final float idTextViewCx = k + idX + (idTextViewXEnd - idX) / 2f;
            final float idTextViewCy = k + idY + (idTextViewYEnd - idY) / 2f;
            final float idTextViewX = (1 - value) * (1 - value) * idX + 2 * (1 - value) * value * idTextViewCx + value * value * idTextViewXEnd;
            final float idTextViewY = (1 - value) * (1 - value) * idY + 2 * (1 - value) * value * idTextViewCy + value * value * idTextViewYEnd;

            nameTextView[1].setTranslationX(nameTextViewX);
            nameTextView[1].setTranslationY(nameTextViewY);
            onlineTextView[1].setTranslationX(onlineTextViewX);
            onlineTextView[1].setTranslationY(onlineTextViewY);
            mediaCounterTextView.setTranslationX(onlineTextViewX);
            mediaCounterTextView.setTranslationY(onlineTextViewY);
            idTextView.setTranslationX(idTextViewX);
            idTextView.setTranslationY(idTextViewY);
            final Object onlineTextViewTag = onlineTextView[1].getTag();
            int statusColor;
            if (onlineTextViewTag instanceof String) {
                statusColor = Theme.getColor((String) onlineTextViewTag);
            } else {
                statusColor = Theme.getColor(Theme.key_avatar_subtitleInProfileBlue);
            }
            onlineTextView[1].setTextColor(ColorUtils.blendARGB(statusColor, Color.argb(179, 255, 255, 255), value));
            idTextView.setTextColor(ColorUtils.blendARGB(Theme.getColor(Theme.key_avatar_subtitleInProfileBlue), Color.argb(179, 255, 255, 255), value));
            if (extraHeight > AndroidUtilities.dp(88f)) {
                nameTextView[1].setPivotY(AndroidUtilities.lerp(0, nameTextView[1].getMeasuredHeight(), value));
                nameTextView[1].setScaleX(AndroidUtilities.lerp(1.12f, 1.67f, value));
                nameTextView[1].setScaleY(AndroidUtilities.lerp(1.12f, 1.67f, value));
            }

            needLayoutText(Math.min(1f, extraHeight / AndroidUtilities.dp(88f)));

            nameTextView[1].setTextColor(ColorUtils.blendARGB(Theme.getColor(Theme.key_profile_title), Color.WHITE, value));
            actionBar.setItemsColor(ColorUtils.blendARGB(Theme.getColor(Theme.key_actionBarDefaultIcon), Color.WHITE, value), false);

            avatarImage.setForegroundAlpha(value);

            final FrameLayout.LayoutParams params = (FrameLayout.LayoutParams) avatarContainer.getLayoutParams();
            params.width = (int) AndroidUtilities.lerp(AndroidUtilities.dpf2(42f), listView.getMeasuredWidth() / avatarScale, value);
            params.height = (int) AndroidUtilities.lerp(AndroidUtilities.dpf2(42f), (extraHeight + newTop) / avatarScale, value);
            params.leftMargin = (int) AndroidUtilities.lerp(AndroidUtilities.dpf2(64f), 0f, value);
            avatarContainer.requestLayout();
        });
        expandAnimator.setInterpolator(CubicBezierInterpolator.EASE_BOTH);
        expandAnimator.addListener(new AnimatorListenerAdapter() {
            @Override
            public void onAnimationStart(Animator animation) {

            }

            @Override
            public void onAnimationEnd(Animator animation) {
                actionBar.setItemsBackgroundColor(isPulledDown ? Theme.ACTION_BAR_WHITE_SELECTOR_COLOR : Theme.getColor(Theme.key_avatar_actionBarSelectorBlue), false);
                avatarImage.clearForeground();
                doNotSetForeground = false;
            }
        });
        updateRowsIds();

        updateSelectedMediaTabText();

        return fragmentView;
    }

    public long getDialogId() {
        if (dialog_id != 0) {
            return dialog_id;
        } else if (user_id != 0) {
            return user_id;
        } else {
            return -chat_id;
        }
    }

    public TLRPC.Chat getCurrentChat() {
        return currentChat;
    }

    private void openAvatar() {
        if (listView.getScrollState() == RecyclerView.SCROLL_STATE_DRAGGING) {
            return;
        }
        if (user_id != 0) {
            TLRPC.User user = getMessagesController().getUser(user_id);
            if (user.photo != null && user.photo.photo_big != null) {
                PhotoViewer.getInstance().setParentActivity(getParentActivity());
                if (user.photo.dc_id != 0) {
                    user.photo.photo_big.dc_id = user.photo.dc_id;
                }
                PhotoViewer.getInstance().openPhoto(user.photo.photo_big, provider);
            }
        } else if (chat_id != 0) {
            TLRPC.Chat chat = getMessagesController().getChat(chat_id);
            if (chat.photo != null && chat.photo.photo_big != null) {
                PhotoViewer.getInstance().setParentActivity(getParentActivity());
                if (chat.photo.dc_id != 0) {
                    chat.photo.photo_big.dc_id = chat.photo.dc_id;
                }
                ImageLocation videoLocation;
                if (chatInfo != null && (chatInfo.chat_photo instanceof TLRPC.TL_photo) && !chatInfo.chat_photo.video_sizes.isEmpty()) {
                    videoLocation = ImageLocation.getForPhoto(chatInfo.chat_photo.video_sizes.get(0), chatInfo.chat_photo);
                } else {
                    videoLocation = null;
                }
                PhotoViewer.getInstance().openPhotoWithVideo(chat.photo.photo_big, videoLocation, provider);
            }
        }
    }

    private void onWriteButtonClick() {
        if (user_id != 0) {
            if (imageUpdater != null) {
                presentFragment(new ChangeNameActivity());
            } else {
                if (playProfileAnimation != 0 && parentLayout.fragmentsStack.get(parentLayout.fragmentsStack.size() - 2) instanceof ChatActivity) {
                    finishFragment();
                } else {
                    TLRPC.User user = getMessagesController().getUser(user_id);
                    if (user == null || user instanceof TLRPC.TL_userEmpty) {
                        return;
                    }
                    Bundle args = new Bundle();
                    args.putInt("user_id", user_id);
                    if (!getMessagesController().checkCanOpenChat(args, ProfileActivity.this)) {
                        return;
                    }
                    if (!AndroidUtilities.isTablet()) {
                        getNotificationCenter().removeObserver(ProfileActivity.this, NotificationCenter.closeChats);
                        getNotificationCenter().postNotificationName(NotificationCenter.closeChats);
                    }
                    int distance = getArguments().getInt("nearby_distance", -1);
                    if (distance >= 0) {
                        args.putInt("nearby_distance", distance);
                    }
                    ChatActivity chatActivity = new ChatActivity(args);
                    chatActivity.setPreloadedSticker(getMessagesController().getPreloadedSticker(), false);
                    presentFragment(chatActivity, true);
                    if (AndroidUtilities.isTablet()) {
                        finishFragment();
                    }
                }
            }
        } else {
            openDiscussion();
        }
    }

    private void openDiscussion() {
        if (chatInfo == null || chatInfo.linked_chat_id == 0) {
            return;
        }
        Bundle args = new Bundle();
        args.putInt("chat_id", chatInfo.linked_chat_id);
        if (!getMessagesController().checkCanOpenChat(args, ProfileActivity.this)) {
            return;
        }
        presentFragment(new ChatActivity(args));
    }

    public boolean onMemberClick(TLRPC.ChatParticipant participant, boolean isLong) {
        return onMemberClick(participant, isLong, false);
    }

    public boolean onMemberClick(TLRPC.ChatParticipant participant, boolean isLong, boolean resultOnly) {
        if (getParentActivity() == null) {
            return false;
        }
        if (isLong) {
            TLRPC.User user = getMessagesController().getUser(participant.user_id);
            if (user == null || participant.user_id == getUserConfig().getClientUserId()) {
                return false;
            }
            selectedUser = participant.user_id;
            boolean allowKick;
            boolean canEditAdmin;
            boolean canRestrict;
            boolean editingAdmin;
            final TLRPC.ChannelParticipant channelParticipant;

            if (ChatObject.isChannel(currentChat)) {
                channelParticipant = ((TLRPC.TL_chatChannelParticipant) participant).channelParticipant;
                TLRPC.User u = getMessagesController().getUser(participant.user_id);
                canEditAdmin = ChatObject.canAddAdmins(currentChat);
                if (canEditAdmin && (channelParticipant instanceof TLRPC.TL_channelParticipantCreator || channelParticipant instanceof TLRPC.TL_channelParticipantAdmin && !channelParticipant.can_edit)) {
                    canEditAdmin = false;
                }
                allowKick = canRestrict = ChatObject.canBlockUsers(currentChat) && (!(channelParticipant instanceof TLRPC.TL_channelParticipantAdmin || channelParticipant instanceof TLRPC.TL_channelParticipantCreator) || channelParticipant.can_edit);
                editingAdmin = channelParticipant instanceof TLRPC.TL_channelParticipantAdmin;
            } else {
                channelParticipant = null;
                allowKick = currentChat.creator || participant instanceof TLRPC.TL_chatParticipant && (ChatObject.canBlockUsers(currentChat) || participant.inviter_id == getUserConfig().getClientUserId());
                canEditAdmin = currentChat.creator;
                canRestrict = currentChat.creator;
                editingAdmin = participant instanceof TLRPC.TL_chatParticipantAdmin;
            }

            ArrayList<String> items = resultOnly ? null : new ArrayList<>();
            ArrayList<Integer> icons = resultOnly ? null : new ArrayList<>();
            final ArrayList<Integer> actions = resultOnly ? null : new ArrayList<>();
            boolean hasRemove = false;

            if (canEditAdmin) {
                if (resultOnly) {
                    return true;
                }
                items.add(editingAdmin ? LocaleController.getString("EditAdminRights", R.string.EditAdminRights) : LocaleController.getString("SetAsAdmin", R.string.SetAsAdmin));
                icons.add(R.drawable.baseline_stars_24);
                actions.add(0);
            }
            if (canRestrict) {
                if (resultOnly) {
                    return true;
                }
                items.add(LocaleController.getString("ChangePermissions", R.string.ChangePermissions));
                icons.add(R.drawable.baseline_block_24);
                actions.add(1);
            }
            if (allowKick) {
                if (resultOnly) {
                    return true;
                }
                items.add(LocaleController.getString("KickFromGroup", R.string.KickFromGroup));
                icons.add(R.drawable.baseline_remove_circle_24);
                actions.add(2);
                hasRemove = true;
            }
            if (resultOnly) {
                return false;
            }

            if (items.isEmpty()) {
                return false;
            }
            AlertDialog.Builder builder = new AlertDialog.Builder(getParentActivity());
            builder.setItems(items.toArray(new CharSequence[0]), AndroidUtilities.toIntArray(icons), (dialogInterface, i) -> {
                if (actions.get(i) == 2) {
                    kickUser(selectedUser, participant);
                } else {
                    int action = actions.get(i);
                    if (action == 1 && (channelParticipant instanceof TLRPC.TL_channelParticipantAdmin || participant instanceof TLRPC.TL_chatParticipantAdmin)) {
                        AlertDialog.Builder builder2 = new AlertDialog.Builder(getParentActivity());
                        builder2.setTitle(LocaleController.getString("NekoX", R.string.NekoX));
                        builder2.setMessage(LocaleController.formatString("AdminWillBeRemoved", R.string.AdminWillBeRemoved, ContactsController.formatName(user.first_name, user.last_name)));
                        builder2.setPositiveButton(LocaleController.getString("OK", R.string.OK), (dialog, which) -> {
                            if (channelParticipant != null) {
                                openRightsEdit(action, user, participant, channelParticipant.admin_rights, channelParticipant.banned_rights, channelParticipant.rank, editingAdmin);
                            } else {
                                openRightsEdit(action, user, participant, null, null, "", editingAdmin);
                            }
                        });
                        builder2.setNegativeButton(LocaleController.getString("Cancel", R.string.Cancel), null);
                        showDialog(builder2.create());
                    } else {
                        if (channelParticipant != null) {
                            openRightsEdit(action, user, participant, channelParticipant.admin_rights, channelParticipant.banned_rights, channelParticipant.rank, editingAdmin);
                        } else {
                            openRightsEdit(action, user, participant, null, null, "", editingAdmin);
                        }
                    }
                }
            });
            AlertDialog alertDialog = builder.create();
            showDialog(alertDialog);
            if (hasRemove) {
                alertDialog.setItemColor(items.size() - 1, Theme.getColor(Theme.key_dialogTextRed2), Theme.getColor(Theme.key_dialogRedIcon));
            }
        } else {
            if (participant.user_id == getUserConfig().getClientUserId()) {
                return false;
            }
            Bundle args = new Bundle();
            args.putInt("user_id", participant.user_id);
            args.putBoolean("preload_messages", true);
            presentFragment(new ProfileActivity(args));
        }
        return true;
    }

    private void openRightsEdit(int action, TLRPC.User user, TLRPC.ChatParticipant participant, TLRPC.TL_chatAdminRights adminRights, TLRPC.TL_chatBannedRights bannedRights, String rank, boolean editingAdmin) {
        boolean[] needShowBulletin = new boolean[1];
        ChatRightsEditActivity fragment = new ChatRightsEditActivity(user.id, chat_id, adminRights, currentChat.default_banned_rights, bannedRights, rank, action, true, false, participant) {
            @Override
            protected void onTransitionAnimationEnd(boolean isOpen, boolean backward) {
                if (!isOpen && backward && needShowBulletin[0] && BulletinFactory.canShowBulletin(ProfileActivity.this)) {
                    BulletinFactory.createPromoteToAdminBulletin(ProfileActivity.this, user.first_name).show();
                }
            }
        };
        fragment.setDelegate(new ChatRightsEditActivity.ChatRightsEditActivityDelegate() {
            @Override
            public void didSetRights(int rights, TLRPC.TL_chatAdminRights rightsAdmin, TLRPC.TL_chatBannedRights rightsBanned, String rank) {
                if (action == 0) {
                    if (participant instanceof TLRPC.TL_chatChannelParticipant) {
                        TLRPC.TL_chatChannelParticipant channelParticipant1 = ((TLRPC.TL_chatChannelParticipant) participant);
                        if (rights == 1) {
                            channelParticipant1.channelParticipant = new TLRPC.TL_channelParticipantAdmin();
                            channelParticipant1.channelParticipant.flags |= 4;
                        } else {
                            channelParticipant1.channelParticipant = new TLRPC.TL_channelParticipant();
                        }
                        channelParticipant1.channelParticipant.inviter_id = getUserConfig().getClientUserId();
                        channelParticipant1.channelParticipant.user_id = participant.user_id;
                        channelParticipant1.channelParticipant.date = participant.date;
                        channelParticipant1.channelParticipant.banned_rights = rightsBanned;
                        channelParticipant1.channelParticipant.admin_rights = rightsAdmin;
                        channelParticipant1.channelParticipant.rank = rank;
                    } else if (participant != null) {
                        TLRPC.ChatParticipant newParticipant;
                        if (rights == 1) {
                            newParticipant = new TLRPC.TL_chatParticipantAdmin();
                        } else {
                            newParticipant = new TLRPC.TL_chatParticipant();
                        }
                        newParticipant.user_id = participant.user_id;
                        newParticipant.date = participant.date;
                        newParticipant.inviter_id = participant.inviter_id;
                        int index = chatInfo.participants.participants.indexOf(participant);
                        if (index >= 0) {
                            chatInfo.participants.participants.set(index, newParticipant);
                        }
                    }
                    if (rights == 1 && !editingAdmin) {
                        needShowBulletin[0] = true;
                    }
                } else if (action == 1) {
                    if (rights == 0) {
                        if (currentChat.megagroup && chatInfo != null && chatInfo.participants != null) {
                            boolean changed = false;
                            for (int a = 0; a < chatInfo.participants.participants.size(); a++) {
                                TLRPC.ChannelParticipant p = ((TLRPC.TL_chatChannelParticipant) chatInfo.participants.participants.get(a)).channelParticipant;
                                if (p.user_id == participant.user_id) {
                                    chatInfo.participants_count--;
                                    chatInfo.participants.participants.remove(a);
                                    changed = true;
                                    break;
                                }
                            }
                            if (chatInfo != null && chatInfo.participants != null) {
                                for (int a = 0; a < chatInfo.participants.participants.size(); a++) {
                                    TLRPC.ChatParticipant p = chatInfo.participants.participants.get(a);
                                    if (p.user_id == participant.user_id) {
                                        chatInfo.participants.participants.remove(a);
                                        changed = true;
                                        break;
                                    }
                                }
                            }
                            if (changed) {
                                updateListAnimated(true);
                            }
                        }
                    }
                }
            }

            @Override
            public void didChangeOwner(TLRPC.User user) {
                undoView.showWithAction(-chat_id, currentChat.megagroup ? UndoView.ACTION_OWNER_TRANSFERED_GROUP : UndoView.ACTION_OWNER_TRANSFERED_CHANNEL, user);
            }
        });
        presentFragment(fragment);
    }

    private boolean processOnClickOrPress(final int position) {

<<<<<<< HEAD
        // NekoX: move long lick actions to click

=======
            AlertDialog.Builder builder = new AlertDialog.Builder(getParentActivity());
            ArrayList<CharSequence> items = new ArrayList<>();
            final ArrayList<Integer> actions = new ArrayList<>();
            if (position == phoneRow) {
                if (userInfo != null && userInfo.phone_calls_available) {
                    items.add(LocaleController.getString("CallViaTelegram", R.string.CallViaTelegram));
                    actions.add(2);
                    if (Build.VERSION.SDK_INT >= 18 && userInfo.video_calls_available) {
                        items.add(LocaleController.getString("VideoCallViaTelegram", R.string.VideoCallViaTelegram));
                        actions.add(3);
                    }
                }
                items.add(LocaleController.getString("Call", R.string.Call));
                actions.add(0);
            }
            items.add(LocaleController.getString("Copy", R.string.Copy));
            actions.add(1);
            builder.setItems(items.toArray(new CharSequence[0]), (dialogInterface, i) -> {
                i = actions.get(i);
                if (i == 0) {
                    try {
                        Intent intent = new Intent(Intent.ACTION_DIAL, Uri.parse("tel:+" + user.phone));
                        intent.addFlags(Intent.FLAG_ACTIVITY_NEW_TASK);
                        getParentActivity().startActivityForResult(intent, 500);
                    } catch (Exception e) {
                        FileLog.e(e);
                    }
                } else if (i == 1) {
                    try {
                        android.content.ClipboardManager clipboard = (android.content.ClipboardManager) ApplicationLoader.applicationContext.getSystemService(Context.CLIPBOARD_SERVICE);
                        android.content.ClipData clip = android.content.ClipData.newPlainText("label", "+" + user.phone);
                        clipboard.setPrimaryClip(clip);
                        BulletinFactory.of(this).createCopyBulletin(LocaleController.getString("PhoneCopied", R.string.PhoneCopied)).show();
                    } catch (Exception e) {
                        FileLog.e(e);
                    }
                } else if (i == 2 || i == 3) {
                    VoIPHelper.startCall(user, i == 3, userInfo != null && userInfo.video_calls_available, getParentActivity(), userInfo, getAccountInstance());
                }
            });
            showDialog(builder.create());
            return true;
        } else if (position == channelInfoRow || position == userInfoRow || position == locationRow || position == bioRow) {
            if (position == bioRow && (userInfo == null || TextUtils.isEmpty(userInfo.about))) {
                return false;
            }
            AlertDialog.Builder builder = new AlertDialog.Builder(getParentActivity());
            builder.setItems(new CharSequence[]{LocaleController.getString("Copy", R.string.Copy)}, (dialogInterface, i) -> {
                try {
                    String about;
                    if (position == locationRow) {
                        about = chatInfo != null && chatInfo.location instanceof TLRPC.TL_channelLocation ? ((TLRPC.TL_channelLocation) chatInfo.location).address : null;
                    } else if (position == channelInfoRow) {
                        about = chatInfo != null ? chatInfo.about : null;
                    } else {
                        about = userInfo != null ? userInfo.about : null;
                    }
                    if (TextUtils.isEmpty(about)) {
                        return;
                    }
                    AndroidUtilities.addToClipboard(about);
                    if (position == bioRow) {
                        BulletinFactory.of(this).createCopyBulletin(LocaleController.getString("BioCopied", R.string.BioCopied)).show();
                    } else {
                        BulletinFactory.of(this).createCopyBulletin(LocaleController.getString("TextCopied", R.string.TextCopied)).show();
                    }
                } catch (Exception e) {
                    FileLog.e(e);
                }
            });
            showDialog(builder.create());
            return true;
        }
>>>>>>> ca13bc97
        return false;
    }

    private void leaveChatPressed() {
        AlertsCreator.createClearOrDeleteDialogAlert(ProfileActivity.this, false, currentChat, null, false, true, (param) -> {
            playProfileAnimation = 0;
            getNotificationCenter().removeObserver(ProfileActivity.this, NotificationCenter.closeChats);
            getNotificationCenter().postNotificationName(NotificationCenter.closeChats);
            finishFragment();
            getNotificationCenter().postNotificationName(NotificationCenter.needDeleteDialog, (long) -currentChat.id, null, currentChat, param);
        });
    }

    private void getChannelParticipants(boolean reload) {
        if (loadingUsers || participantsMap == null || chatInfo == null) {
            return;
        }
        loadingUsers = true;
        final int delay = participantsMap.size() != 0 && reload ? 300 : 0;

        final TLRPC.TL_channels_getParticipants req = new TLRPC.TL_channels_getParticipants();
        req.channel = getMessagesController().getInputChannel(chat_id);
        req.filter = new TLRPC.TL_channelParticipantsRecent();
        req.offset = reload ? 0 : participantsMap.size();
        req.limit = 200;
        int reqId = getConnectionsManager().sendRequest(req, (response, error) -> AndroidUtilities.runOnUIThread(() -> {
            if (error == null) {
                TLRPC.TL_channels_channelParticipants res = (TLRPC.TL_channels_channelParticipants) response;
                getMessagesController().putUsers(res.users, false);
                if (res.users.size() < 200) {
                    usersEndReached = true;
                }
                if (req.offset == 0) {
                    participantsMap.clear();
                    chatInfo.participants = new TLRPC.TL_chatParticipants();
                    getMessagesStorage().putUsersAndChats(res.users, null, true, true);
                    getMessagesStorage().updateChannelUsers(chat_id, res.participants);
                }
                for (int a = 0; a < res.participants.size(); a++) {
                    TLRPC.TL_chatChannelParticipant participant = new TLRPC.TL_chatChannelParticipant();
                    participant.channelParticipant = res.participants.get(a);
                    participant.inviter_id = participant.channelParticipant.inviter_id;
                    participant.user_id = participant.channelParticipant.user_id;
                    participant.date = participant.channelParticipant.date;
                    if (participantsMap.indexOfKey(participant.user_id) < 0) {
                        if (chatInfo.participants == null) {
                            chatInfo.participants = new TLRPC.TL_chatParticipants();
                        }
                        chatInfo.participants.participants.add(participant);
                        participantsMap.put(participant.user_id, participant);
                    }
                }
            }
            loadingUsers = false;
            updateListAnimated(true);
        }, delay));
        getConnectionsManager().bindRequestToGuid(reqId, classGuid);
    }

    private AnimatorSet headerAnimatorSet;
    private AnimatorSet headerShadowAnimatorSet;
    private float mediaHeaderAnimationProgress;
    private boolean mediaHeaderVisible;
    private Property<ActionBar, Float> ACTIONBAR_HEADER_PROGRESS = new AnimationProperties.FloatProperty<ActionBar>("animationProgress") {
        @Override
        public void setValue(ActionBar object, float value) {
            mediaHeaderAnimationProgress = value;
            topView.invalidate();

            int color1 = Theme.getColor(Theme.key_profile_title);
            int color2 = Theme.getColor(Theme.key_player_actionBarTitle);
            int c = AndroidUtilities.getOffsetColor(color1, color2, value, 1.0f);
            nameTextView[1].setTextColor(c);
            if (lockIconDrawable != null) {
                lockIconDrawable.setColorFilter(c, PorterDuff.Mode.SRC_IN);
            }
            if (scamDrawable != null) {
                color1 = Theme.getColor(Theme.key_avatar_subtitleInProfileBlue);
                scamDrawable.setColor(AndroidUtilities.getOffsetColor(color1, color2, value, 1.0f));
            }

            color1 = Theme.getColor(Theme.key_actionBarDefaultIcon);
            color2 = Theme.getColor(Theme.key_windowBackgroundWhiteGrayText2);
            actionBar.setItemsColor(AndroidUtilities.getOffsetColor(color1, color2, value, 1.0f), false);

            color1 = Theme.getColor(Theme.key_avatar_actionBarSelectorBlue);
            color2 = Theme.getColor(Theme.key_actionBarActionModeDefaultSelector);
            actionBar.setItemsBackgroundColor(AndroidUtilities.getOffsetColor(color1, color2, value, 1.0f), false);

            topView.invalidate();
            otherItem.setIconColor(Theme.getColor(Theme.key_actionBarDefaultIcon));
            callItem.setIconColor(Theme.getColor(Theme.key_actionBarDefaultIcon));
            videoCallItem.setIconColor(Theme.getColor(Theme.key_actionBarDefaultIcon));
            editItem.setIconColor(Theme.getColor(Theme.key_actionBarDefaultIcon));

            if (verifiedDrawable != null) {
                color1 = Theme.getColor(Theme.key_profile_verifiedBackground);
                color2 = Theme.getColor(Theme.key_player_actionBarTitle);
                verifiedDrawable.setColorFilter(AndroidUtilities.getOffsetColor(color1, color2, value, 1.0f), PorterDuff.Mode.SRC_IN);
            }

            if (verifiedCheckDrawable != null) {
                color1 = Theme.getColor(Theme.key_profile_verifiedCheck);
                color2 = Theme.getColor(Theme.key_windowBackgroundWhite);
                verifiedCheckDrawable.setColorFilter(AndroidUtilities.getOffsetColor(color1, color2, value, 1.0f), PorterDuff.Mode.SRC_IN);
            }

            if (avatarsViewPagerIndicatorView.getSecondaryMenuItem() != null && (videoCallItemVisible || editItemVisible || callItemVisible)) {
                needLayoutText(Math.min(1f, extraHeight / AndroidUtilities.dp(88f)));
            }
        }

        @Override
        public Float get(ActionBar object) {
            return mediaHeaderAnimationProgress;
        }
    };

    private void setMediaHeaderVisible(boolean visible) {
        if (mediaHeaderVisible == visible) {
            return;
        }
        mediaHeaderVisible = visible;
        if (headerAnimatorSet != null) {
            headerAnimatorSet.cancel();
        }
        if (headerShadowAnimatorSet != null) {
            headerShadowAnimatorSet.cancel();
        }
        ActionBarMenuItem mediaSearchItem = sharedMediaLayout.getSearchItem();
        if (!mediaHeaderVisible) {
            if (callItemVisible) {
                callItem.setVisibility(View.VISIBLE);
            }
            if (videoCallItemVisible) {
                videoCallItem.setVisibility(View.VISIBLE);
            }
            if (editItemVisible) {
                editItem.setVisibility(View.VISIBLE);
            }
            otherItem.setVisibility(View.VISIBLE);
        } else {
            if (sharedMediaLayout.isSearchItemVisible()) {
                mediaSearchItem.setVisibility(View.VISIBLE);
            }
        }

        ArrayList<Animator> animators = new ArrayList<>();

        animators.add(ObjectAnimator.ofFloat(callItem, View.ALPHA, visible ? 0.0f : 1.0f));
        animators.add(ObjectAnimator.ofFloat(videoCallItem, View.ALPHA, visible ? 0.0f : 1.0f));
        animators.add(ObjectAnimator.ofFloat(otherItem, View.ALPHA, visible ? 0.0f : 1.0f));
        animators.add(ObjectAnimator.ofFloat(editItem, View.ALPHA, visible ? 0.0f : 1.0f));
        animators.add(ObjectAnimator.ofFloat(callItem, View.TRANSLATION_Y, visible ? -AndroidUtilities.dp(10) : 0.0f));
        animators.add(ObjectAnimator.ofFloat(videoCallItem, View.TRANSLATION_Y, visible ? -AndroidUtilities.dp(10) : 0.0f));
        animators.add(ObjectAnimator.ofFloat(otherItem, View.TRANSLATION_Y, visible ? -AndroidUtilities.dp(10) : 0.0f));
        animators.add(ObjectAnimator.ofFloat(editItem, View.TRANSLATION_Y, visible ? -AndroidUtilities.dp(10) : 0.0f));
        animators.add(ObjectAnimator.ofFloat(mediaSearchItem, View.ALPHA, visible ? 1.0f : 0.0f));
        animators.add(ObjectAnimator.ofFloat(mediaSearchItem, View.TRANSLATION_Y, visible ? 0.0f : AndroidUtilities.dp(10)));
        animators.add(ObjectAnimator.ofFloat(actionBar, ACTIONBAR_HEADER_PROGRESS, visible ? 1.0f : 0.0f));
        animators.add(ObjectAnimator.ofFloat(onlineTextView[1], View.ALPHA, visible ? 0.0f : 1.0f));
        animators.add(ObjectAnimator.ofFloat(mediaCounterTextView, View.ALPHA, visible ? 1.0f : 0.0f));
        if (visible) {
            animators.add(ObjectAnimator.ofFloat(this, HEADER_SHADOW, 0.0f));
        }

        headerAnimatorSet = new AnimatorSet();
        headerAnimatorSet.playTogether(animators);
        headerAnimatorSet.setInterpolator(CubicBezierInterpolator.DEFAULT);
        headerAnimatorSet.addListener(new AnimatorListenerAdapter() {
            @Override
            public void onAnimationEnd(Animator animation) {
                if (headerAnimatorSet != null) {
                    if (mediaHeaderVisible) {
                        if (callItemVisible) {
                            callItem.setVisibility(View.INVISIBLE);
                        }
                        if (videoCallItemVisible) {
                            videoCallItem.setVisibility(View.INVISIBLE);
                        }
                        if (editItemVisible) {
                            editItem.setVisibility(View.INVISIBLE);
                        }
                        otherItem.setVisibility(View.INVISIBLE);
                    } else {
                        if (sharedMediaLayout.isSearchItemVisible()) {
                            mediaSearchItem.setVisibility(View.VISIBLE);
                        }
                        headerShadowAnimatorSet = new AnimatorSet();
                        headerShadowAnimatorSet.playTogether(ObjectAnimator.ofFloat(ProfileActivity.this, HEADER_SHADOW, 1.0f));
                        headerShadowAnimatorSet.setDuration(100);
                        headerShadowAnimatorSet.addListener(new AnimatorListenerAdapter() {
                            @Override
                            public void onAnimationEnd(Animator animation) {
                                headerShadowAnimatorSet = null;
                            }
                        });
                        headerShadowAnimatorSet.start();
                    }
                }
                headerAnimatorSet = null;
            }

            @Override
            public void onAnimationCancel(Animator animation) {
                headerAnimatorSet = null;
            }
        });
        headerAnimatorSet.setDuration(150);
        headerAnimatorSet.start();
    }

    private void openAddMember() {
        Bundle args = new Bundle();
        args.putBoolean("addToGroup", true);
        args.putInt("chatId", currentChat.id);
        GroupCreateActivity fragment = new GroupCreateActivity(args);
        fragment.setInfo(chatInfo);
        if (chatInfo != null && chatInfo.participants != null) {
            SparseArray<TLObject> users = new SparseArray<>();
            for (int a = 0; a < chatInfo.participants.participants.size(); a++) {
                users.put(chatInfo.participants.participants.get(a).user_id, null);
            }
            fragment.setIgnoreUsers(users);
        }
        fragment.setDelegate((users, fwdCount) -> {
            HashSet<Integer> currentParticipants = new HashSet<>();
            if (chatInfo.participants.participants != null) {
                for (int i = 0; i < chatInfo.participants.participants.size(); i++) {
                    currentParticipants.add(chatInfo.participants.participants.get(i).user_id);
                }
            }
            for (int a = 0, N = users.size(); a < N; a++) {
                TLRPC.User user = users.get(a);
                getMessagesController().addUserToChat(chat_id, user, fwdCount, null, ProfileActivity.this, null);
                if (!currentParticipants.contains(user.id)) {
                    if (chatInfo.participants == null) {
                        chatInfo.participants = new TLRPC.TL_chatParticipants();
                    }
                    if (ChatObject.isChannel(currentChat)) {
                        TLRPC.TL_chatChannelParticipant channelParticipant1 = new TLRPC.TL_chatChannelParticipant();
                        channelParticipant1.channelParticipant = new TLRPC.TL_channelParticipant();
                        channelParticipant1.channelParticipant.inviter_id = getUserConfig().getClientUserId();
                        channelParticipant1.channelParticipant.user_id = user.id;
                        channelParticipant1.channelParticipant.date = getConnectionsManager().getCurrentTime();
                        channelParticipant1.user_id = user.id;
                        chatInfo.participants.participants.add(channelParticipant1);
                    } else {
                        TLRPC.ChatParticipant participant = new TLRPC.TL_chatParticipant();
                        participant.user_id = user.id;
                        participant.inviter_id = getAccountInstance().getUserConfig().clientUserId;
                        chatInfo.participants.participants.add(participant);
                    }
                    chatInfo.participants_count++;
                    getMessagesController().putUser(user, false);
                }
            }
            updateListAnimated(true);
        });
        presentFragment(fragment);
    }

    private void checkListViewScroll() {
        if (listView.getVisibility() != View.VISIBLE) {
            return;
        }
        if (sharedMediaLayoutAttached) {
            sharedMediaLayout.setVisibleHeight(listView.getMeasuredHeight() - sharedMediaLayout.getTop());
        }

        if (listView.getChildCount() <= 0 || openAnimationInProgress) {
            return;
        }

        int newOffset = 0;
        View child = null;
        for (int i = 0; i < listView.getChildCount(); i++) {
            if (listView.getChildAdapterPosition(listView.getChildAt(i)) == 0) {
                child = listView.getChildAt(i);
                break;
            }
        }
        RecyclerListView.Holder holder = child == null ? null : (RecyclerListView.Holder) listView.findContainingViewHolder(child);
        int top = child == null ? 0 : child.getTop();
        int adapterPosition = holder != null ? holder.getAdapterPosition() : RecyclerView.NO_POSITION;
        if (top >= 0 && adapterPosition == 0) {
            newOffset = top;
        }
        boolean mediaHeaderVisible;
        boolean searchVisible = imageUpdater == null && actionBar.isSearchFieldVisible();
        if (sharedMediaRow != -1 && !searchVisible) {
            holder = (RecyclerListView.Holder) listView.findViewHolderForAdapterPosition(sharedMediaRow);
            mediaHeaderVisible = holder != null && holder.itemView.getTop() <= 0;
        } else {
            mediaHeaderVisible = searchVisible;
        }
        setMediaHeaderVisible(mediaHeaderVisible);

        if (extraHeight != newOffset) {
            extraHeight = newOffset;
            topView.invalidate();
            if (playProfileAnimation != 0) {
                allowProfileAnimation = extraHeight != 0;
            }
            needLayout(true);
        }
    }

    private void updateSelectedMediaTabText() {
        if (sharedMediaLayout == null || mediaCounterTextView == null) {
            return;
        }
        int id = sharedMediaLayout.getClosestTab();
        int[] mediaCount = sharedMediaPreloader.getLastMediaCount();
        if (id == 0) {
            mediaCounterTextView.setText(LocaleController.formatPluralString("Media", mediaCount[MediaDataController.MEDIA_PHOTOVIDEO]));
        } else if (id == 1) {
            mediaCounterTextView.setText(LocaleController.formatPluralString("Files", mediaCount[MediaDataController.MEDIA_FILE]));
        } else if (id == 2) {
            mediaCounterTextView.setText(LocaleController.formatPluralString("Voice", mediaCount[MediaDataController.MEDIA_AUDIO]));
        } else if (id == 3) {
            mediaCounterTextView.setText(LocaleController.formatPluralString("Links", mediaCount[MediaDataController.MEDIA_URL]));
        } else if (id == 4) {
            mediaCounterTextView.setText(LocaleController.formatPluralString("MusicFiles", mediaCount[MediaDataController.MEDIA_MUSIC]));
        } else if (id == 5) {
            mediaCounterTextView.setText(LocaleController.formatPluralString("GIFs", mediaCount[MediaDataController.MEDIA_GIF]));
        } else if (id == 6) {
            mediaCounterTextView.setText(LocaleController.formatPluralString("CommonGroups", userInfo.common_chats_count));
        } else if (id == 7) {
            mediaCounterTextView.setText(onlineTextView[1].getText());
        }
    }

    private void needLayout(boolean animated) {
        final int newTop = (actionBar.getOccupyStatusBar() ? AndroidUtilities.statusBarHeight : 0) + ActionBar.getCurrentActionBarHeight();

        FrameLayout.LayoutParams layoutParams;
        if (listView != null && !openAnimationInProgress) {
            layoutParams = (FrameLayout.LayoutParams) listView.getLayoutParams();
            if (layoutParams.topMargin != newTop) {
                layoutParams.topMargin = newTop;
                listView.setLayoutParams(layoutParams);
            }
        }

        if (avatarContainer != null) {
            final float diff = Math.min(1f, extraHeight / AndroidUtilities.dp(88f));

            listView.setTopGlowOffset((int) extraHeight);

            listView.setOverScrollMode(extraHeight > AndroidUtilities.dp(88f) && extraHeight < listView.getMeasuredWidth() - newTop ? View.OVER_SCROLL_NEVER : View.OVER_SCROLL_ALWAYS);

            if (writeButton != null) {
                writeButton.setTranslationY((actionBar.getOccupyStatusBar() ? AndroidUtilities.statusBarHeight : 0) + ActionBar.getCurrentActionBarHeight() + extraHeight + searchTransitionOffset - AndroidUtilities.dp(29.5f));

                if (!openAnimationInProgress) {
                    boolean setVisible = diff > 0.2f && !searchMode && (imageUpdater == null || setAvatarRow == -1);
                    if (setVisible && chat_id != 0) {
                        setVisible = ChatObject.isChannel(currentChat) && !currentChat.megagroup && chatInfo != null && chatInfo.linked_chat_id != 0 && infoHeaderRow != -1;
                    }
                    boolean currentVisible = writeButton.getTag() == null;
                    if (setVisible != currentVisible) {
                        if (setVisible) {
                            writeButton.setTag(null);
                        } else {
                            writeButton.setTag(0);
                        }
                        if (writeButtonAnimation != null) {
                            AnimatorSet old = writeButtonAnimation;
                            writeButtonAnimation = null;
                            old.cancel();
                        }
                        if (animated) {
                            writeButtonAnimation = new AnimatorSet();
                            if (setVisible) {
                                writeButtonAnimation.setInterpolator(new DecelerateInterpolator());
                                writeButtonAnimation.playTogether(
                                        ObjectAnimator.ofFloat(writeButton, View.SCALE_X, 1.0f),
                                        ObjectAnimator.ofFloat(writeButton, View.SCALE_Y, 1.0f),
                                        ObjectAnimator.ofFloat(writeButton, View.ALPHA, 1.0f)
                                );
                            } else {
                                writeButtonAnimation.setInterpolator(new AccelerateInterpolator());
                                writeButtonAnimation.playTogether(
                                        ObjectAnimator.ofFloat(writeButton, View.SCALE_X, 0.2f),
                                        ObjectAnimator.ofFloat(writeButton, View.SCALE_Y, 0.2f),
                                        ObjectAnimator.ofFloat(writeButton, View.ALPHA, 0.0f)
                                );
                            }
                            writeButtonAnimation.setDuration(150);
                            writeButtonAnimation.addListener(new AnimatorListenerAdapter() {
                                @Override
                                public void onAnimationEnd(Animator animation) {
                                    if (writeButtonAnimation != null && writeButtonAnimation.equals(animation)) {
                                        writeButtonAnimation = null;
                                    }
                                }
                            });
                            writeButtonAnimation.start();
                        } else {
                            writeButton.setScaleX(setVisible ? 1.0f : 0.2f);
                            writeButton.setScaleY(setVisible ? 1.0f : 0.2f);
                            writeButton.setAlpha(setVisible ? 1.0f : 0.0f);
                        }
                    }
                }
            }

            avatarX = -AndroidUtilities.dpf2(47f) * diff;
            avatarY = (actionBar.getOccupyStatusBar() ? AndroidUtilities.statusBarHeight : 0) + ActionBar.getCurrentActionBarHeight() / 2.0f * (1.0f + diff) - 21 * AndroidUtilities.density + 27 * AndroidUtilities.density * diff + actionBar.getTranslationY();

            float h = openAnimationInProgress ? initialAnimationExtraHeight : extraHeight;
            if (h > AndroidUtilities.dp(88f) || isPulledDown) {
                expandProgress = Math.max(0f, Math.min(1f, (h - AndroidUtilities.dp(88f)) / (listView.getMeasuredWidth() - newTop - AndroidUtilities.dp(88f))));
                avatarScale = AndroidUtilities.lerp((42f + 18f) / 42f, (42f + 42f + 18f) / 42f, Math.min(1f, expandProgress * 3f));

                final float durationFactor = Math.min(AndroidUtilities.dpf2(2000f), Math.max(AndroidUtilities.dpf2(1100f), Math.abs(listViewVelocityY))) / AndroidUtilities.dpf2(1100f);

                if (allowPullingDown && (openingAvatar || expandProgress >= 0.33f)) {
                    if (!isPulledDown) {
                        /*if (otherItem != null) {
                            otherItem.showSubItem(gallery_menu_save);
                            if (imageUpdater != null) {
                                otherItem.showSubItem(add_photo);
                                otherItem.showSubItem(edit_avatar);
                                otherItem.showSubItem(delete_avatar);
                                otherItem.hideSubItem(set_as_main);
                                otherItem.hideSubItem(logout);
                            }
                        }*/
                        if (searchItem != null) {
                            searchItem.setEnabled(false);
                        }
                        isPulledDown = true;
                        overlaysView.setOverlaysVisible(true, durationFactor);
                        avatarsViewPagerIndicatorView.refreshVisibility(durationFactor);
                        expandAnimator.cancel();
                        float value = AndroidUtilities.lerp(expandAnimatorValues, currentExpanAnimatorFracture);
                        expandAnimatorValues[0] = value;
                        expandAnimatorValues[1] = 1f;
                        expandAnimator.setDuration((long) ((1f - value) * 250f / durationFactor));
                        expandAnimator.addListener(new AnimatorListenerAdapter() {
                            @Override
                            public void onAnimationStart(Animator animation) {
                                setForegroundImage(false);
                                avatarsViewPager.setAnimatedFileMaybe(avatarImage.getImageReceiver().getAnimation());
                                avatarsViewPager.resetCurrentItem();
                            }

                            @Override
                            public void onAnimationEnd(Animator animation) {
                                expandAnimator.removeListener(this);
                                topView.setBackgroundColor(Color.BLACK);
                                avatarContainer.setVisibility(View.GONE);
                                avatarsViewPager.setVisibility(View.VISIBLE);
                            }
                        });
                        expandAnimator.start();
                    }
                    ViewGroup.LayoutParams params = avatarsViewPager.getLayoutParams();
                    params.width = listView.getMeasuredWidth();
                    params.height = (int) (h + newTop);
                    avatarsViewPager.requestLayout();
                    if (!expandAnimator.isRunning()) {
                        float additionalTranslationY = 0;
                        if (openAnimationInProgress && playProfileAnimation == 2) {
                            additionalTranslationY = -(1.0f - animationProgress) * AndroidUtilities.dp(50);
                        }
                        nameTextView[1].setTranslationX(AndroidUtilities.dpf2(16f) - nameTextView[1].getLeft());
                        nameTextView[1].setTranslationY(newTop + h - AndroidUtilities.dpf2(38f) - nameTextView[1].getBottom() + additionalTranslationY);
                        onlineTextView[1].setTranslationX(AndroidUtilities.dpf2(16f) - onlineTextView[1].getLeft());
                        onlineTextView[1].setTranslationY(newTop + h - AndroidUtilities.dpf2(18f) - onlineTextView[1].getBottom() + additionalTranslationY);
                        mediaCounterTextView.setTranslationX(onlineTextView[1].getTranslationX());
                        mediaCounterTextView.setTranslationY(onlineTextView[1].getTranslationY());
                        idTextView.setTranslationX(AndroidUtilities.dpf2(16f) - onlineTextView[1].getLeft());
                        idTextView.setTranslationY(newTop + h - AndroidUtilities.dpf2(3f) - idTextView.getBottom() + additionalTranslationY);
                    }
                } else {
                    if (isPulledDown) {
                        isPulledDown = false;
                        /*if (otherItem != null) {
                            otherItem.hideSubItem(gallery_menu_save);
                            if (imageUpdater != null) {
                                otherItem.hideSubItem(set_as_main);
                                otherItem.hideSubItem(edit_avatar);
                                otherItem.hideSubItem(delete_avatar);
                                otherItem.showSubItem(add_photo);
                                otherItem.showSubItem(logout);
                            }
                        }*/
                        if (searchItem != null) {
                            searchItem.setEnabled(!scrolling);
                        }
                        overlaysView.setOverlaysVisible(false, durationFactor);
                        avatarsViewPagerIndicatorView.refreshVisibility(durationFactor);
                        expandAnimator.cancel();
                        avatarImage.getImageReceiver().setAllowStartAnimation(true);
                        avatarImage.getImageReceiver().startAnimation();

                        float value = AndroidUtilities.lerp(expandAnimatorValues, currentExpanAnimatorFracture);
                        expandAnimatorValues[0] = value;
                        expandAnimatorValues[1] = 0f;
                        if (!isInLandscapeMode) {
                            expandAnimator.setDuration((long) (value * 250f / durationFactor));
                        } else {
                            expandAnimator.setDuration(0);
                        }
                        topView.setBackgroundColor(Theme.getColor(Theme.key_avatar_backgroundActionBarBlue));

                        if (!doNotSetForeground) {
                            BackupImageView imageView = avatarsViewPager.getCurrentItemView();
                            if (imageView != null) {
                                avatarImage.setForegroundImageDrawable(imageView.getImageReceiver().getDrawableSafe());
                            }
                        }
                        avatarImage.setForegroundAlpha(1f);
                        avatarContainer.setVisibility(View.VISIBLE);
                        avatarsViewPager.setVisibility(View.GONE);
                        expandAnimator.start();
                    }

                    avatarContainer.setScaleX(avatarScale);
                    avatarContainer.setScaleY(avatarScale);

                    if (expandAnimator == null || !expandAnimator.isRunning()) {
                        refreshNameAndOnlineXY();
                        nameTextView[1].setTranslationX(nameX);
                        nameTextView[1].setTranslationY(nameY);
                        onlineTextView[1].setTranslationX(onlineX);
                        onlineTextView[1].setTranslationY(onlineY);
                        mediaCounterTextView.setTranslationX(onlineX);
                        mediaCounterTextView.setTranslationY(onlineY);
                        idTextView.setTranslationX(idX);
                        idTextView.setTranslationY(idY);
                    }
                }
            }

            if (openAnimationInProgress && playProfileAnimation == 2) {
                float avX = 0;
                float avY = (actionBar.getOccupyStatusBar() ? AndroidUtilities.statusBarHeight : 0) + ActionBar.getCurrentActionBarHeight() / 2.0f - 21 * AndroidUtilities.density + actionBar.getTranslationY();

                nameTextView[0].setTranslationX(0);
                nameTextView[0].setTranslationY((float) Math.floor(avY) + AndroidUtilities.dp(1.3f));
                onlineTextView[0].setTranslationX(0);
                onlineTextView[0].setTranslationY((float) Math.floor(avY) + AndroidUtilities.dp(24));
                nameTextView[0].setScaleX(1.0f);
                nameTextView[0].setScaleY(1.0f);

                nameTextView[1].setPivotY(nameTextView[1].getMeasuredHeight());
                nameTextView[1].setScaleX(1.67f);
                nameTextView[1].setScaleY(1.67f);

                avatarScale = AndroidUtilities.lerp(1.0f, (42f + 42f + 18f) / 42f, animationProgress);

                avatarImage.setRoundRadius((int) AndroidUtilities.lerp(AndroidUtilities.dpf2(21f), 0f, animationProgress));
                avatarContainer.setTranslationX(AndroidUtilities.lerp(avX, 0, animationProgress));
                avatarContainer.setTranslationY(AndroidUtilities.lerp((float) Math.ceil(avY), 0f, animationProgress));
                float extra = (avatarContainer.getMeasuredWidth() - AndroidUtilities.dp(42)) * avatarScale;
                timeItem.setTranslationX(avatarContainer.getX() + AndroidUtilities.dp(16) + extra);
                timeItem.setTranslationY(avatarContainer.getY() + AndroidUtilities.dp(15) + extra);
                avatarContainer.setScaleX(avatarScale);
                avatarContainer.setScaleY(avatarScale);

                overlaysView.setAlphaValue(animationProgress, false);
                actionBar.setItemsColor(ColorUtils.blendARGB(Theme.getColor(Theme.key_actionBarDefaultIcon), Color.WHITE, animationProgress), false);

                if (scamDrawable != null) {
                    scamDrawable.setColor(ColorUtils.blendARGB(Theme.getColor(Theme.key_avatar_subtitleInProfileBlue), Color.argb(179, 255, 255, 255), animationProgress));
                }
                if (lockIconDrawable != null) {
                    lockIconDrawable.setColorFilter(ColorUtils.blendARGB(Theme.getColor(Theme.key_chat_lockIcon), Color.WHITE, animationProgress), PorterDuff.Mode.SRC_IN);
                }
                if (verifiedCrossfadeDrawable != null) {
                    verifiedCrossfadeDrawable.setProgress(animationProgress);
                    nameTextView[1].invalidate();
                }

                final FrameLayout.LayoutParams params = (FrameLayout.LayoutParams) avatarContainer.getLayoutParams();
                params.width = params.height = (int) AndroidUtilities.lerp(AndroidUtilities.dpf2(42f), (extraHeight + newTop) / avatarScale, animationProgress);
                params.leftMargin = (int) AndroidUtilities.lerp(AndroidUtilities.dpf2(64f), 0f, animationProgress);
                avatarContainer.requestLayout();
            } else if (extraHeight <= AndroidUtilities.dp(88f)) {
                avatarScale = (42 + 18 * diff) / 42.0f;
                float nameScale = 1.0f + 0.12f * diff;
                if (expandAnimator == null || !expandAnimator.isRunning()) {
                    avatarContainer.setScaleX(avatarScale);
                    avatarContainer.setScaleY(avatarScale);
                    avatarContainer.setTranslationX(avatarX);
                    avatarContainer.setTranslationY((float) Math.ceil(avatarY));
                    float extra = AndroidUtilities.dp(42) * avatarScale - AndroidUtilities.dp(42);
                    timeItem.setTranslationX(avatarContainer.getX() + AndroidUtilities.dp(16) + extra);
                    timeItem.setTranslationY(avatarContainer.getY() + AndroidUtilities.dp(15) + extra);
                }
                nameX = -21 * AndroidUtilities.density * diff;
                nameY = (float) Math.floor(avatarY) + AndroidUtilities.dp(1.3f) + AndroidUtilities.dp(7) * diff;
                onlineX = -21 * AndroidUtilities.density * diff;
                onlineY = (float) Math.floor(avatarY) + AndroidUtilities.dp(24) + (float) Math.floor(11 * AndroidUtilities.density) * diff;
                idX = -21 * AndroidUtilities.density * diff;
                idY = (float) Math.floor(avatarY) + AndroidUtilities.dp(32) + (float) Math.floor(22 * AndroidUtilities.density) * diff;
                for (int a = 0; a < nameTextView.length; a++) {
                    if (nameTextView[a] == null) {
                        continue;
                    }
                    if (expandAnimator == null || !expandAnimator.isRunning()) {
                        nameTextView[a].setTranslationX(nameX);
                        nameTextView[a].setTranslationY(nameY);

                        onlineTextView[a].setTranslationX(onlineX);
                        onlineTextView[a].setTranslationY(onlineY);
                        idTextView.setTranslationX(idX);
                        idTextView.setTranslationY(idY);
                        if (a == 1) {
                            mediaCounterTextView.setTranslationX(onlineX);
                            mediaCounterTextView.setTranslationY(onlineY);
                        }
                    }
                    nameTextView[a].setScaleX(nameScale);
                    nameTextView[a].setScaleY(nameScale);
                }

                if (diff > 0.85 && !searchMode && NekoConfig.showIdAndDc) {
                    idTextView.setVisibility(View.VISIBLE);
                } else {
                    idTextView.setVisibility(View.GONE);
                }
            }

            if (!openAnimationInProgress && (expandAnimator == null || !expandAnimator.isRunning())) {
                needLayoutText(diff);
            }
        }

        if (isPulledDown || overlaysView.animator != null && overlaysView.animator.isRunning()) {
            final ViewGroup.LayoutParams overlaysLp = overlaysView.getLayoutParams();
            overlaysLp.width = listView.getMeasuredWidth();
            overlaysLp.height = (int) (extraHeight + newTop);
            overlaysView.requestLayout();
        }
    }

    private void setForegroundImage(boolean secondParent) {
        Drawable drawable = avatarImage.getImageReceiver().getDrawable();
        if (drawable instanceof AnimatedFileDrawable) {
            AnimatedFileDrawable fileDrawable = (AnimatedFileDrawable) drawable;
            avatarImage.setForegroundImage(null, null, fileDrawable);
            if (secondParent) {
                fileDrawable.addSecondParentView(avatarImage);
            }
        } else {
            ImageLocation location = avatarsViewPager.getImageLocation(0);
            String filter;
            if (location != null && location.imageType == FileLoader.IMAGE_TYPE_ANIMATION) {
                filter = ImageLoader.AUTOPLAY_FILTER;
            } else {
                filter = null;
            }
            avatarImage.setForegroundImage(location, filter, drawable);
        }
    }

    private void refreshNameAndOnlineXY() {
        nameX = AndroidUtilities.dp(-21f) + avatarContainer.getMeasuredWidth() * (avatarScale - (42f + 18f) / 42f);
        nameY = (float) Math.floor(avatarY) + AndroidUtilities.dp(1.3f) + AndroidUtilities.dp(7f) + avatarContainer.getMeasuredHeight() * (avatarScale - (42f + 18f) / 42f) / 2f;
        onlineX = AndroidUtilities.dp(-21f) + avatarContainer.getMeasuredWidth() * (avatarScale - (42f + 18f) / 42f);
        onlineY = (float) Math.floor(avatarY) + AndroidUtilities.dp(24) + (float) Math.floor(11 * AndroidUtilities.density) + avatarContainer.getMeasuredHeight() * (avatarScale - (42f + 18f) / 42f) / 2f;
        idX = AndroidUtilities.dp(-21f) + avatarImage.getMeasuredWidth() * (avatarScale - (42f + 18f) / 42f);
        idY = (float) Math.floor(avatarY) + AndroidUtilities.dp(32) + (float) Math.floor(22 * AndroidUtilities.density) + avatarImage.getMeasuredHeight() * (avatarScale - (42f + 18f) / 42f) / 2f;
    }

    public RecyclerListView getListView() {
        return listView;
    }

    private void needLayoutText(float diff) {
        FrameLayout.LayoutParams layoutParams;
        float scale = nameTextView[1].getScaleX();
        float maxScale = extraHeight > AndroidUtilities.dp(88f) ? 1.67f : 1.12f;

        if (extraHeight > AndroidUtilities.dp(88f) && scale != maxScale) {
            return;
        }

        int viewWidth = AndroidUtilities.isTablet() ? AndroidUtilities.dp(490) : AndroidUtilities.displaySize.x;
        ActionBarMenuItem item = avatarsViewPagerIndicatorView.getSecondaryMenuItem();
        int extra = 0;
        if (editItemVisible) {
            extra += 48;
        }
        if (callItemVisible) {
            extra += 48;
        }
        if (videoCallItemVisible) {
            extra += 48;
        }
        if (searchItem != null) {
            extra += 48;
        }
        int buttonsWidth = AndroidUtilities.dp(118 + 8 + (40 + extra * (1.0f - mediaHeaderAnimationProgress)));
        int minWidth = viewWidth - buttonsWidth;

        int width = (int) (viewWidth - buttonsWidth * Math.max(0.0f, 1.0f - (diff != 1.0f ? diff * 0.15f / (1.0f - diff) : 1.0f)) - nameTextView[1].getTranslationX());
        float width2 = nameTextView[1].getPaint().measureText(nameTextView[1].getText().toString()) * scale + nameTextView[1].getSideDrawablesSize();
        layoutParams = (FrameLayout.LayoutParams) nameTextView[1].getLayoutParams();
        int prevWidth = layoutParams.width;
        if (width < width2) {
            layoutParams.width = Math.max(minWidth, (int) Math.ceil((width - AndroidUtilities.dp(24)) / (scale + ((maxScale - scale) * 7.0f))));
        } else {
            layoutParams.width = (int) Math.ceil(width2);
        }
        layoutParams.width = (int) Math.min((viewWidth - nameTextView[1].getX()) / scale - AndroidUtilities.dp(8), layoutParams.width);
        if (layoutParams.width != prevWidth) {
            nameTextView[1].requestLayout();
        }

        width2 = onlineTextView[1].getPaint().measureText(onlineTextView[1].getText().toString());
        layoutParams = (FrameLayout.LayoutParams) onlineTextView[1].getLayoutParams();
        FrameLayout.LayoutParams layoutParams2 = (FrameLayout.LayoutParams) mediaCounterTextView.getLayoutParams();
        prevWidth = layoutParams.width;
        layoutParams2.rightMargin = layoutParams.rightMargin = (int) Math.ceil(onlineTextView[1].getTranslationX() + AndroidUtilities.dp(8) + AndroidUtilities.dp(40) * (1.0f - diff));
        if (width < width2) {
            layoutParams2.width = layoutParams.width = (int) Math.ceil(width);
        } else {
            layoutParams2.width = layoutParams.width = LayoutHelper.WRAP_CONTENT;
        }
        if (prevWidth != layoutParams.width) {
            onlineTextView[1].requestLayout();
            mediaCounterTextView.requestLayout();
        }

        width2 = idTextView.getPaint().measureText(idTextView.getText().toString());
        layoutParams = (FrameLayout.LayoutParams) idTextView.getLayoutParams();
        prevWidth = layoutParams.width;
        layoutParams.rightMargin = (int) Math.ceil(idTextView.getTranslationX() + AndroidUtilities.dp(8) + AndroidUtilities.dp(40) * (1.0f - diff));
        if (width < width2) {
            layoutParams.width = (int) Math.ceil(width);
        } else {
            layoutParams.width = LayoutHelper.WRAP_CONTENT;
        }
        if (prevWidth != layoutParams.width) {
            idTextView.requestLayout();
        }
    }

    private void fixLayout() {
        if (fragmentView == null) {
            return;
        }
        fragmentView.getViewTreeObserver().addOnPreDrawListener(new ViewTreeObserver.OnPreDrawListener() {
            @Override
            public boolean onPreDraw() {
                if (fragmentView != null) {
                    checkListViewScroll();
                    needLayout(true);
                    fragmentView.getViewTreeObserver().removeOnPreDrawListener(this);
                }
                return true;
            }
        });
    }

    @Override
    public void onConfigurationChanged(Configuration newConfig) {
        super.onConfigurationChanged(newConfig);
        if (sharedMediaLayout != null) {
            sharedMediaLayout.onConfigurationChanged(newConfig);
        }
        invalidateIsInLandscapeMode();
        if (isInLandscapeMode && isPulledDown) {
            final View view = layoutManager.findViewByPosition(0);
            if (view != null) {
                listView.scrollBy(0, view.getTop() - AndroidUtilities.dp(88));
            }
        }
        fixLayout();
    }

    private void invalidateIsInLandscapeMode() {
        final Point size = new Point();
        final Display display = getParentActivity().getWindowManager().getDefaultDisplay();
        display.getSize(size);
        isInLandscapeMode = size.x > size.y;
    }

    @SuppressWarnings("unchecked")
    @Override
    public void didReceivedNotification(int id, int account, final Object... args) {
        if (id == NotificationCenter.updateInterfaces) {
            int mask = (Integer) args[0];
            boolean infoChanged = (mask & MessagesController.UPDATE_MASK_AVATAR) != 0 || (mask & MessagesController.UPDATE_MASK_NAME) != 0 || (mask & MessagesController.UPDATE_MASK_STATUS) != 0;
            if (user_id != 0) {
                if (infoChanged) {
                    updateProfileData();
                }
                if ((mask & MessagesController.UPDATE_MASK_PHONE) != 0) {
                    if (listView != null) {
                        RecyclerListView.Holder holder = (RecyclerListView.Holder) listView.findViewHolderForPosition(phoneRow);
                        if (holder != null) {
                            listAdapter.onBindViewHolder(holder, phoneRow);
                        }
                    }
                }
            } else if (chat_id != 0) {
                if ((mask & MessagesController.UPDATE_MASK_CHAT) != 0 || (mask & MessagesController.UPDATE_MASK_CHAT_AVATAR) != 0 || (mask & MessagesController.UPDATE_MASK_CHAT_NAME) != 0 || (mask & MessagesController.UPDATE_MASK_CHAT_MEMBERS) != 0 || (mask & MessagesController.UPDATE_MASK_STATUS) != 0) {
                    if ((mask & MessagesController.UPDATE_MASK_CHAT) != 0) {
                        updateListAnimated(true);
                    } else {
                        updateOnlineCount(true);
                    }
                    updateProfileData();
                }
                if (infoChanged) {
                    if (listView != null) {
                        int count = listView.getChildCount();
                        for (int a = 0; a < count; a++) {
                            View child = listView.getChildAt(a);
                            if (child instanceof UserCell) {
                                ((UserCell) child).update(mask);
                            }
                        }
                    }
                }
            }
        } else if (id == NotificationCenter.chatOnlineCountDidLoad) {
            Integer chatId = (Integer) args[0];
            if (chatInfo == null || currentChat == null || currentChat.id != chatId) {
                return;
            }
            chatInfo.online_count = (Integer) args[1];
            updateOnlineCount(true);
            updateProfileData();
        } else if (id == NotificationCenter.contactsDidLoad) {
            createActionBarMenu(true);
        } else if (id == NotificationCenter.encryptedChatCreated) {
            if (creatingChat) {
                AndroidUtilities.runOnUIThread(() -> {
                    getNotificationCenter().removeObserver(ProfileActivity.this, NotificationCenter.closeChats);
                    getNotificationCenter().postNotificationName(NotificationCenter.closeChats);
                    TLRPC.EncryptedChat encryptedChat = (TLRPC.EncryptedChat) args[0];
                    Bundle args2 = new Bundle();
                    args2.putInt("enc_id", encryptedChat.id);
                    if (MessagesController.getInstance(currentAccount).checkCanOpenChat(args2, ProfileActivity.this)) {
                        presentFragment(new ChatActivity(args2), true);
                    }
                });
            }
        } else if (id == NotificationCenter.encryptedChatUpdated) {
            TLRPC.EncryptedChat chat = (TLRPC.EncryptedChat) args[0];
            if (currentEncryptedChat != null && chat.id == currentEncryptedChat.id) {
                currentEncryptedChat = chat;
                updateListAnimated(false);
                updateTimeItem();
            }
        } else if (id == NotificationCenter.blockedUsersDidLoad) {
            boolean oldValue = userBlocked;
            userBlocked = getMessagesController().blockePeers.indexOfKey(user_id) >= 0;
            if (oldValue != userBlocked) {
                createActionBarMenu(true);
                updateListAnimated(false);
            }
        } else if (id == NotificationCenter.groupCallUpdated) {
            Integer chatId = (Integer) args[0];
            if (currentChat != null && chatId == currentChat.id && ChatObject.canManageCalls(currentChat)) {
                TLRPC.ChatFull chatFull = MessagesController.getInstance(currentAccount).getChatFull(chatId);
                if (chatFull != null) {
                    if (chatInfo != null) {
                        chatFull.participants = chatInfo.participants;
                    }
                    chatInfo = chatFull;
                }
                if (chatInfo != null && (chatInfo.call == null && !hasVoiceChatItem || chatInfo.call != null && hasVoiceChatItem)) {
                    createActionBarMenu(false);
                }
            }
        } else if (id == NotificationCenter.chatInfoDidLoad) {
            TLRPC.ChatFull chatFull = (TLRPC.ChatFull) args[0];
            if (chatFull.id == chat_id) {
                boolean byChannelUsers = (Boolean) args[2];
                if (chatInfo instanceof TLRPC.TL_channelFull) {
                    if (chatFull.participants == null) {
                        chatFull.participants = chatInfo.participants;
                    }
                }
                boolean loadChannelParticipants = chatInfo == null && chatFull instanceof TLRPC.TL_channelFull;
                chatInfo = chatFull;
                if (mergeDialogId == 0 && chatInfo.migrated_from_chat_id != 0) {
                    mergeDialogId = -chatInfo.migrated_from_chat_id;
                    getMediaDataController().getMediaCount(mergeDialogId, MediaDataController.MEDIA_PHOTOVIDEO, classGuid, true);
                }
                fetchUsersFromChannelInfo();
                if (avatarsViewPager != null) {
                    avatarsViewPager.setChatInfo(chatInfo);
                }
                updateListAnimated(true);
                TLRPC.Chat newChat = getMessagesController().getChat(chat_id);
                if (newChat != null) {
                    currentChat = newChat;
                    createActionBarMenu(true);
                }
                if (currentChat.megagroup && (loadChannelParticipants || !byChannelUsers)) {
                    getChannelParticipants(true);
                }
                updateTimeItem();
            }
        } else if (id == NotificationCenter.closeChats) {
            removeSelfFromStack();
        } else if (id == NotificationCenter.botInfoDidLoad) {
            TLRPC.BotInfo info = (TLRPC.BotInfo) args[0];
            if (info.user_id == user_id) {
                botInfo = info;
                updateListAnimated(false);
            }
        } else if (id == NotificationCenter.userInfoDidLoad) {
            int uid = (Integer) args[0];
            if (uid == user_id) {
                userInfo = (TLRPC.UserFull) args[1];
                if (imageUpdater != null) {
                    if (!TextUtils.equals(userInfo.about, currentBio)) {
                        listAdapter.notifyItemChanged(bioRow);
                    }
                } else {
                    if (!openAnimationInProgress && !callItemVisible) {
                        createActionBarMenu(true);
                    } else {
                        recreateMenuAfterAnimation = true;
                    }
                    updateListAnimated(false);
                    sharedMediaLayout.setCommonGroupsCount(userInfo.common_chats_count);
                    updateSelectedMediaTabText();
                    if (sharedMediaPreloader == null || sharedMediaPreloader.isMediaWasLoaded()) {
                        resumeDelayedFragmentAnimation();
                        needLayout(true);
                    }
                }
                updateTimeItem();
            }
        } else if (id == NotificationCenter.didReceiveNewMessages) {
            boolean scheduled = (Boolean) args[2];
            if (scheduled) {
                return;
            }
            long did = getDialogId();
            if (did == (Long) args[0]) {
                boolean enc = ((int) did) == 0;
                ArrayList<MessageObject> arr = (ArrayList<MessageObject>) args[1];
                for (int a = 0; a < arr.size(); a++) {
                    MessageObject obj = arr.get(a);
                    if (currentEncryptedChat != null && obj.messageOwner.action instanceof TLRPC.TL_messageEncryptedAction && obj.messageOwner.action.encryptedAction instanceof TLRPC.TL_decryptedMessageActionSetMessageTTL) {
                        TLRPC.TL_decryptedMessageActionSetMessageTTL action = (TLRPC.TL_decryptedMessageActionSetMessageTTL) obj.messageOwner.action.encryptedAction;
                        if (listAdapter != null) {
                            listAdapter.notifyDataSetChanged();
                        }
                    }
                }
            }
        } else if (id == NotificationCenter.emojiDidLoad) {
            if (listView != null) {
                listView.invalidateViews();
            }
        } else if (id == NotificationCenter.reloadInterface) {
            int prevEmptyRow = emptyRow;
            updateRowsIds();
            if (listAdapter != null && prevEmptyRow != emptyRow) {
                if (emptyRow == -1) {
                    listAdapter.notifyItemRemoved(emptyRow);
                } else {
                    listAdapter.notifyItemInserted(emptyRow);
                }
            }
        }
    }

    private void updateTimeItem() {
        if (timerDrawable == null) {
            return;
        }
        if (currentEncryptedChat != null) {
            timerDrawable.setTime(currentEncryptedChat.ttl);
            timeItem.setTag(1);
            timeItem.setVisibility(View.VISIBLE);
        } else if (userInfo != null) {
            timerDrawable.setTime(userInfo.ttl_period);
            if (userInfo.ttl_period != 0) {
                timeItem.setTag(1);
                timeItem.setVisibility(View.VISIBLE);
            } else {
                timeItem.setTag(null);
                timeItem.setVisibility(View.GONE);
            }
        } else if (chatInfo != null) {
            timerDrawable.setTime(chatInfo.ttl_period);
            if (chatInfo.ttl_period != 0) {
                timeItem.setTag(1);
                timeItem.setVisibility(View.VISIBLE);
            } else {
                timeItem.setTag(null);
                timeItem.setVisibility(View.GONE);
            }
        } else {
            timeItem.setTag(null);
            timeItem.setVisibility(View.GONE);
        }
    }

    @Override
    public boolean needDelayOpenAnimation() {
        if (playProfileAnimation == 0) {
            return true;
        }
        return false;
    }

    @Override
    public void mediaCountUpdated() {
        if (sharedMediaLayout != null && sharedMediaPreloader != null) {
            sharedMediaLayout.setNewMediaCounts(sharedMediaPreloader.getLastMediaCount());
        }
        updateSharedMediaRows();
        updateSelectedMediaTabText();

        if (userInfo != null) {
            resumeDelayedFragmentAnimation();
        }
    }

    @Override
    public void onResume() {
        super.onResume();
        if (sharedMediaLayout != null) {
            sharedMediaLayout.onResume();
        }
        invalidateIsInLandscapeMode();
        if (listAdapter != null) {
            // saveScrollPosition();
            firstLayout = true;
            listAdapter.notifyDataSetChanged();
        }

        if (imageUpdater != null) {
            imageUpdater.onResume();
            setParentActivityTitle(LocaleController.getString("Settings", R.string.Settings));
        }

        updateProfileData();
        fixLayout();
        if (nameTextView[1] != null) {
            setParentActivityTitle(nameTextView[1].getText());
        }
    }

    @Override
    public void onPause() {
        super.onPause();
        if (undoView != null) {
            undoView.hide(true, 0);
        }
        if (imageUpdater != null) {
            imageUpdater.onPause();
        }
    }

    @Override
    public boolean isSwipeBackEnabled(MotionEvent event) {
        if (sharedMediaRow == -1 || sharedMediaLayout == null) {
            return true;
        }
        sharedMediaLayout.getHitRect(rect);
        if (!rect.contains((int) event.getX(), (int) event.getY() - actionBar.getMeasuredHeight())) {
            return true;
        }
        return sharedMediaLayout.isCurrentTabFirst();
    }

    public UndoView getUndoView() {
        return undoView;
    }

    public boolean onBackPressed() {
        return actionBar.isEnabled() && (sharedMediaRow == -1 || sharedMediaLayout == null || !sharedMediaLayout.closeActionMode());
    }

    public boolean isSettings() {
        return imageUpdater != null;
    }

    @Override
    protected void onBecomeFullyHidden() {
        if (undoView != null) {
            undoView.hide(true, 0);
        }
    }

    public void setPlayProfileAnimation(int type) {
        SharedPreferences preferences = MessagesController.getGlobalMainSettings();
        if (!AndroidUtilities.isTablet()) {
            if (preferences.getBoolean("view_animations", true)) {
                playProfileAnimation = type;
            } else if (type == 2) {
                expandPhoto = true;
            }
        }
    }

    private void updateSharedMediaRows() {
        if (listAdapter == null) {
            return;
        }
        updateListAnimated(false);
    }

    public boolean isFragmentOpened;

    @Override
    protected void onTransitionAnimationStart(boolean isOpen, boolean backward) {
        isFragmentOpened = isOpen;
        if ((!isOpen && backward || isOpen && !backward) && playProfileAnimation != 0 && allowProfileAnimation && !isPulledDown) {
            openAnimationInProgress = true;
        }
        if (isOpen) {
            if (imageUpdater != null) {
                transitionIndex = getNotificationCenter().setAnimationInProgress(transitionIndex, new int[]{NotificationCenter.dialogsNeedReload, NotificationCenter.closeChats, NotificationCenter.mediaCountDidLoad, NotificationCenter.mediaCountsDidLoad, NotificationCenter.userInfoDidLoad});
            } else {
                transitionIndex = getNotificationCenter().setAnimationInProgress(transitionIndex, new int[]{NotificationCenter.dialogsNeedReload, NotificationCenter.closeChats, NotificationCenter.mediaCountDidLoad, NotificationCenter.mediaCountsDidLoad});
            }
        }
        transitionAnimationInProress = true;
    }

    @Override
    protected void onTransitionAnimationEnd(boolean isOpen, boolean backward) {
        if (isOpen) {
            if (!backward) {
                if (playProfileAnimation != 0 && allowProfileAnimation) {
                    openAnimationInProgress = false;
                    checkListViewScroll();
                    if (recreateMenuAfterAnimation) {
                        createActionBarMenu(true);
                    }
                }
                if (!fragmentOpened) {
                    fragmentOpened = true;
                    invalidateScroll = true;
                    fragmentView.requestLayout();
                }
            }
            getNotificationCenter().onAnimationFinish(transitionIndex);
        }
        transitionAnimationInProress = false;
    }

    @Keep
    public float getAnimationProgress() {
        return animationProgress;
    }

    @Keep
    public void setAnimationProgress(float progress) {
        animationProgress = progress;

        listView.setAlpha(progress);

        listView.setTranslationX(AndroidUtilities.dp(48) - AndroidUtilities.dp(48) * progress);

        int color;
        if (playProfileAnimation == 2 && avatarColor != 0) {
            color = avatarColor;
        } else {
            color = AvatarDrawable.getProfileBackColorForId(user_id != 0 || ChatObject.isChannel(chat_id, currentAccount) && !currentChat.megagroup ? 5 : chat_id);
        }

        int actionBarColor = Theme.getColor(Theme.key_actionBarDefault);
        int r = Color.red(actionBarColor);
        int g = Color.green(actionBarColor);
        int b = Color.blue(actionBarColor);
        int a;

        int rD = (int) ((Color.red(color) - r) * progress);
        int gD = (int) ((Color.green(color) - g) * progress);
        int bD = (int) ((Color.blue(color) - b) * progress);
        int aD;
        topView.setBackgroundColor(Color.rgb(r + rD, g + gD, b + bD));

        color = AvatarDrawable.getIconColorForId(user_id != 0 || ChatObject.isChannel(chat_id, currentAccount) && !currentChat.megagroup ? 5 : chat_id);
        int iconColor = Theme.getColor(Theme.key_actionBarDefaultIcon);
        r = Color.red(iconColor);
        g = Color.green(iconColor);
        b = Color.blue(iconColor);

        rD = (int) ((Color.red(color) - r) * progress);
        gD = (int) ((Color.green(color) - g) * progress);
        bD = (int) ((Color.blue(color) - b) * progress);
        actionBar.setItemsColor(Color.rgb(r + rD, g + gD, b + bD), false);

        color = Theme.getColor(Theme.key_profile_title);
        int titleColor = Theme.getColor(Theme.key_actionBarDefaultTitle);
        r = Color.red(titleColor);
        g = Color.green(titleColor);
        b = Color.blue(titleColor);
        a = Color.alpha(titleColor);

        rD = (int) ((Color.red(color) - r) * progress);
        gD = (int) ((Color.green(color) - g) * progress);
        bD = (int) ((Color.blue(color) - b) * progress);
        aD = (int) ((Color.alpha(color) - a) * progress);
        for (int i = 0; i < 2; i++) {
            if (nameTextView[i] == null || i == 1 && playProfileAnimation == 2) {
                continue;
            }
            nameTextView[i].setTextColor(Color.argb(a + aD, r + rD, g + gD, b + bD));
        }

        color = isOnline[0] ? Theme.getColor(Theme.key_profile_status) : AvatarDrawable.getProfileTextColorForId(user_id != 0 || ChatObject.isChannel(chat_id, currentAccount) && !currentChat.megagroup ? 5 : chat_id);
        int subtitleColor = Theme.getColor(isOnline[0] ? Theme.key_chat_status : Theme.key_actionBarDefaultSubtitle);
        r = Color.red(subtitleColor);
        g = Color.green(subtitleColor);
        b = Color.blue(subtitleColor);
        a = Color.alpha(subtitleColor);

        rD = (int) ((Color.red(color) - r) * progress);
        gD = (int) ((Color.green(color) - g) * progress);
        bD = (int) ((Color.blue(color) - b) * progress);
        aD = (int) ((Color.alpha(color) - a) * progress);
        for (int i = 0; i < 2; i++) {
            if (onlineTextView[i] == null || i == 1 && playProfileAnimation == 2) {
                continue;
            }
            onlineTextView[i].setTextColor(Color.argb(a + aD, r + rD, g + gD, b + bD));
        }
        extraHeight = initialAnimationExtraHeight * progress;
        color = AvatarDrawable.getProfileColorForId(user_id != 0 ? user_id : chat_id);
        int color2 = AvatarDrawable.getColorForId(user_id != 0 ? user_id : chat_id);
        if (color != color2) {
            rD = (int) ((Color.red(color) - Color.red(color2)) * progress);
            gD = (int) ((Color.green(color) - Color.green(color2)) * progress);
            bD = (int) ((Color.blue(color) - Color.blue(color2)) * progress);
            avatarDrawable.setColor(Color.rgb(Color.red(color2) + rD, Color.green(color2) + gD, Color.blue(color2) + bD));
            avatarImage.invalidate();
        }

        topView.invalidate();

        needLayout(true);
        fragmentView.invalidate();
    }

    boolean profileTransitionInProgress;

    @Override
    protected AnimatorSet onCustomTransitionAnimation(final boolean isOpen, final Runnable callback) {
        if (playProfileAnimation != 0 && allowProfileAnimation && !isPulledDown) {
            final AnimatorSet animatorSet = new AnimatorSet();
            animatorSet.setDuration(playProfileAnimation == 2 ? 250 : 180);
            listView.setLayerType(View.LAYER_TYPE_HARDWARE, null);
            ActionBarMenu menu = actionBar.createMenu();
            if (menu.getItem(10) == null) {
                if (animatingItem == null) {
                    animatingItem = menu.addItem(10, R.drawable.ic_ab_other);
                }
            }
            if (isOpen) {
                FrameLayout.LayoutParams layoutParams = (FrameLayout.LayoutParams) onlineTextView[1].getLayoutParams();
                layoutParams.rightMargin = (int) (-21 * AndroidUtilities.density + AndroidUtilities.dp(8));
                onlineTextView[1].setLayoutParams(layoutParams);

                if (playProfileAnimation != 2) {
                    int width = (int) Math.ceil(AndroidUtilities.displaySize.x - AndroidUtilities.dp(118 + 8) + 21 * AndroidUtilities.density);
                    float width2 = nameTextView[1].getPaint().measureText(nameTextView[1].getText().toString()) * 1.12f + nameTextView[1].getSideDrawablesSize();
                    layoutParams = (FrameLayout.LayoutParams) nameTextView[1].getLayoutParams();
                    if (width < width2) {
                        layoutParams.width = (int) Math.ceil(width / 1.12f);
                    } else {
                        layoutParams.width = LayoutHelper.WRAP_CONTENT;
                    }
                    nameTextView[1].setLayoutParams(layoutParams);

                    initialAnimationExtraHeight = AndroidUtilities.dp(88f);
                } else {
                    layoutParams = (FrameLayout.LayoutParams) nameTextView[1].getLayoutParams();
                    layoutParams.width = (int) ((AndroidUtilities.displaySize.x - AndroidUtilities.dp(32)) / 1.67f);
                    nameTextView[1].setLayoutParams(layoutParams);
                }
                fragmentView.setBackgroundColor(0);
                setAnimationProgress(0);
                ArrayList<Animator> animators = new ArrayList<>();
                animators.add(ObjectAnimator.ofFloat(this, "animationProgress", 0.0f, 1.0f));
                if (writeButton != null && writeButton.getTag() == null) {
                    writeButton.setScaleX(0.2f);
                    writeButton.setScaleY(0.2f);
                    writeButton.setAlpha(0.0f);
                    animators.add(ObjectAnimator.ofFloat(writeButton, View.SCALE_X, 1.0f));
                    animators.add(ObjectAnimator.ofFloat(writeButton, View.SCALE_Y, 1.0f));
                    animators.add(ObjectAnimator.ofFloat(writeButton, View.ALPHA, 1.0f));
                }
                if (playProfileAnimation == 2) {
                    avatarColor = AndroidUtilities.calcBitmapColor(avatarImage.getImageReceiver().getBitmap());
                    nameTextView[1].setTextColor(Color.WHITE);
                    onlineTextView[1].setTextColor(Color.argb(179, 255, 255, 255));
                    idTextView.setAlpha(0);
                    idTextView.setTextColor(Color.argb(179, 255, 255, 255));
                    actionBar.setItemsBackgroundColor(Theme.ACTION_BAR_WHITE_SELECTOR_COLOR, false);
                    overlaysView.setOverlaysVisible();
                    animators.add(ObjectAnimator.ofFloat(idTextView, View.ALPHA, 0.0f, 1.0f));
                }
                for (int a = 0; a < 2; a++) {
                    onlineTextView[a].setAlpha(a == 0 ? 1.0f : 0.0f);
                    nameTextView[a].setAlpha(a == 0 ? 1.0f : 0.0f);
                    animators.add(ObjectAnimator.ofFloat(onlineTextView[a], View.ALPHA, a == 0 ? 0.0f : 1.0f));
                    animators.add(ObjectAnimator.ofFloat(nameTextView[a], View.ALPHA, a == 0 ? 0.0f : 1.0f));
                }
                if (timeItem.getTag() != null) {
                    animators.add(ObjectAnimator.ofFloat(timeItem, View.ALPHA, 0.0f));
                    animators.add(ObjectAnimator.ofFloat(timeItem, View.SCALE_X, 0.0f));
                    animators.add(ObjectAnimator.ofFloat(timeItem, View.SCALE_Y, 0.0f));
                }
                if (animatingItem != null) {
                    animatingItem.setAlpha(1.0f);
                    animators.add(ObjectAnimator.ofFloat(animatingItem, View.ALPHA, 0.0f));
                }
                if (callItemVisible) {
                    callItem.setAlpha(0.0f);
                    animators.add(ObjectAnimator.ofFloat(callItem, View.ALPHA, 1.0f));
                }
                if (videoCallItemVisible) {
                    videoCallItem.setAlpha(0.0f);
                    animators.add(ObjectAnimator.ofFloat(videoCallItem, View.ALPHA, 1.0f));
                }
                if (editItemVisible) {
                    editItem.setAlpha(0.0f);
                    animators.add(ObjectAnimator.ofFloat(editItem, View.ALPHA, 1.0f));
                }
                animatorSet.playTogether(animators);
            } else {
                initialAnimationExtraHeight = extraHeight;
                ArrayList<Animator> animators = new ArrayList<>();
                animators.add(ObjectAnimator.ofFloat(this, "animationProgress", 1.0f, 0.0f));
                if (writeButton != null) {
                    animators.add(ObjectAnimator.ofFloat(writeButton, View.SCALE_X, 0.2f));
                    animators.add(ObjectAnimator.ofFloat(writeButton, View.SCALE_Y, 0.2f));
                    animators.add(ObjectAnimator.ofFloat(writeButton, View.ALPHA, 0.0f));
                }
                for (int a = 0; a < 2; a++) {
                    animators.add(ObjectAnimator.ofFloat(onlineTextView[a], View.ALPHA, a == 0 ? 1.0f : 0.0f));
                    animators.add(ObjectAnimator.ofFloat(nameTextView[a], View.ALPHA, a == 0 ? 1.0f : 0.0f));
                }
                if (timeItem.getTag() != null) {
                    animators.add(ObjectAnimator.ofFloat(timeItem, View.ALPHA, 1.0f));
                    animators.add(ObjectAnimator.ofFloat(timeItem, View.SCALE_X, 1.0f));
                    animators.add(ObjectAnimator.ofFloat(timeItem, View.SCALE_Y, 1.0f));
                }
                if (animatingItem != null) {
                    animatingItem.setAlpha(0.0f);
                    animators.add(ObjectAnimator.ofFloat(animatingItem, View.ALPHA, 1.0f));
                }
                if (callItemVisible) {
                    callItem.setAlpha(1.0f);
                    animators.add(ObjectAnimator.ofFloat(callItem, View.ALPHA, 0.0f));
                }
                if (videoCallItemVisible) {
                    videoCallItem.setAlpha(1.0f);
                    animators.add(ObjectAnimator.ofFloat(videoCallItem, View.ALPHA, 0.0f));
                }
                if (editItemVisible) {
                    editItem.setAlpha(1.0f);
                    animators.add(ObjectAnimator.ofFloat(editItem, View.ALPHA, 0.0f));
                }
                animatorSet.playTogether(animators);
            }
            profileTransitionInProgress = true;
            ValueAnimator valueAnimator = ValueAnimator.ofFloat(0, 1f);
            valueAnimator.addUpdateListener(valueAnimator1 -> fragmentView.invalidate());
            animatorSet.playTogether(valueAnimator);

            animatorSet.addListener(new AnimatorListenerAdapter() {
                @Override
                public void onAnimationEnd(Animator animation) {
                    listView.setLayerType(View.LAYER_TYPE_NONE, null);
                    if (animatingItem != null) {
                        ActionBarMenu menu = actionBar.createMenu();
                        menu.clearItems();
                        animatingItem = null;
                    }
                    callback.run();
                    if (playProfileAnimation == 2) {
                        playProfileAnimation = 1;
                        avatarImage.setForegroundAlpha(1.0f);
                        avatarContainer.setVisibility(View.GONE);
                        avatarsViewPager.resetCurrentItem();
                        avatarsViewPager.setVisibility(View.VISIBLE);
                        idTextView.setAlpha(1.0f);
                    }
                    profileTransitionInProgress = false;
                    fragmentView.invalidate();
                }
            });
            animatorSet.setInterpolator(playProfileAnimation == 2 ? CubicBezierInterpolator.DEFAULT : new DecelerateInterpolator());

            AndroidUtilities.runOnUIThread(animatorSet::start, 50);
            return animatorSet;
        }
        return null;
    }

    private void updateOnlineCount(boolean notify) {
        onlineCount = 0;
        int currentTime = getConnectionsManager().getCurrentTime();
        sortedUsers.clear();
        if (chatInfo instanceof TLRPC.TL_chatFull || chatInfo instanceof TLRPC.TL_channelFull && chatInfo.participants_count <= 200 && chatInfo.participants != null) {
            for (int a = 0; a < chatInfo.participants.participants.size(); a++) {
                TLRPC.ChatParticipant participant = chatInfo.participants.participants.get(a);
                TLRPC.User user = getMessagesController().getUser(participant.user_id);
                if (user != null && user.status != null && (user.status.expires > currentTime || user.id == getUserConfig().getClientUserId()) && user.status.expires > 10000) {
                    onlineCount++;
                }
                sortedUsers.add(a);
            }

            try {
                Collections.sort(sortedUsers, (lhs, rhs) -> {
                    TLRPC.User user1 = getMessagesController().getUser(chatInfo.participants.participants.get(rhs).user_id);
                    TLRPC.User user2 = getMessagesController().getUser(chatInfo.participants.participants.get(lhs).user_id);
                    int status1 = 0;
                    int status2 = 0;
                    if (user1 != null) {
                        if (user1.bot) {
                            status1 = -110;
                        } else if (user1.self) {
                            status1 = currentTime + 50000;
                        } else if (user1.status != null) {
                            status1 = user1.status.expires;
                        }
                    }
                    if (user2 != null) {
                        if (user2.bot) {
                            status2 = -110;
                        } else if (user2.self) {
                            status2 = currentTime + 50000;
                        } else if (user2.status != null) {
                            status2 = user2.status.expires;
                        }
                    }
                    if (status1 > 0 && status2 > 0) {
                        if (status1 > status2) {
                            return 1;
                        } else if (status1 < status2) {
                            return -1;
                        }
                        return 0;
                    } else if (status1 < 0 && status2 < 0) {
                        if (status1 > status2) {
                            return 1;
                        } else if (status1 < status2) {
                            return -1;
                        }
                        return 0;
                    } else if (status1 < 0 && status2 > 0 || status1 == 0 && status2 != 0) {
                        return -1;
                    } else if (status2 < 0 && status1 > 0 || status2 == 0 && status1 != 0) {
                        return 1;
                    }
                    return 0;
                });
            } catch (Exception e) {
                FileLog.e(e);
            }

            if (notify && listAdapter != null && membersStartRow > 0) {
                AndroidUtilities.updateVisibleRows(listView);
            }
            if (sharedMediaLayout != null && sharedMediaRow != -1 && (sortedUsers.size() > 5 || usersForceShowingIn == 2) && usersForceShowingIn != 1) {
                sharedMediaLayout.setChatUsers(sortedUsers, chatInfo);
            }
        } else if (chatInfo instanceof TLRPC.TL_channelFull && chatInfo.participants_count > 200) {
            onlineCount = chatInfo.online_count;
        }
    }

    public void setChatInfo(TLRPC.ChatFull value) {
        chatInfo = value;
        if (chatInfo != null && chatInfo.migrated_from_chat_id != 0 && mergeDialogId == 0) {
            mergeDialogId = -chatInfo.migrated_from_chat_id;
            getMediaDataController().getMediaCounts(mergeDialogId, classGuid);
        }
        if (sharedMediaLayout != null) {
            sharedMediaLayout.setChatInfo(chatInfo);
        }
        if (avatarsViewPager != null) {
            avatarsViewPager.setChatInfo(chatInfo);
        }
        fetchUsersFromChannelInfo();
    }

    public void setUserInfo(TLRPC.UserFull value) {
        userInfo = value;
    }

    public boolean canSearchMembers() {
        return canSearchMembers;
    }

    private void fetchUsersFromChannelInfo() {
        if (currentChat == null || !currentChat.megagroup) {
            return;
        }
        if (chatInfo instanceof TLRPC.TL_channelFull && chatInfo.participants != null) {
            for (int a = 0; a < chatInfo.participants.participants.size(); a++) {
                TLRPC.ChatParticipant chatParticipant = chatInfo.participants.participants.get(a);
                participantsMap.put(chatParticipant.user_id, chatParticipant);
            }
        }
    }

    private void kickUser(int uid, TLRPC.ChatParticipant participant) {
        if (uid != 0) {
            TLRPC.User user = getMessagesController().getUser(uid);
            getMessagesController().deleteUserFromChat(chat_id, user, chatInfo);
            if (currentChat != null && user != null && BulletinFactory.canShowBulletin(this)) {
                BulletinFactory.createRemoveFromChatBulletin(this, user, currentChat.title).show();
            }
            if (chatInfo.participants.participants.remove(participant)) {
                updateListAnimated(true);
            }
        } else {
            getNotificationCenter().removeObserver(this, NotificationCenter.closeChats);
            if (AndroidUtilities.isTablet()) {
                getNotificationCenter().postNotificationName(NotificationCenter.closeChats, -(long) chat_id);
            } else {
                getNotificationCenter().postNotificationName(NotificationCenter.closeChats);
            }
            getMessagesController().deleteUserFromChat(chat_id, getMessagesController().getUser(getUserConfig().getClientUserId()), chatInfo);
            playProfileAnimation = 0;
            finishFragment();
        }
    }

    public boolean isChat() {
        return chat_id != 0;
    }

    private void updateRowsIds() {
        int prevRowsCount = rowCount;
        rowCount = 0;

        setAvatarRow = -1;
        setAvatarSectionRow = -1;
        numberSectionRow = -1;
        numberRow = -1;
        setUsernameRow = -1;
        bioRow = -1;
        settingsSectionRow = -1;
        settingsSectionRow2 = -1;
        notificationRow = -1;
        nekoRow = -1;
        languageRow = -1;
        privacyRow = -1;
        dataRow = -1;
        chatRow = -1;
        stickersRow = -1;
        filtersRow = -1;
        devicesRow = -1;
        devicesSectionRow = -1;
        helpHeaderRow = -1;
        questionRow = -1;
        faqRow = -1;
        policyRow = -1;
        helpSectionCell = -1;
        debugHeaderRow = -1;
        sendLogsRow = -1;
        clearLogsRow = -1;
        switchBackendRow = -1;
        versionRow = -1;

        sendMessageRow = -1;
        reportRow = -1;
        emptyRow = -1;
        infoHeaderRow = -1;
        phoneRow = -1;
        userInfoRow = -1;
        locationRow = -1;
        channelInfoRow = -1;
        usernameRow = -1;
        settingsTimerRow = -1;
        settingsKeyRow = -1;
        notificationsDividerRow = -1;
        notificationsRow = -1;
        infoSectionRow = -1;
        secretSettingsSectionRow = -1;
        bottomPaddingRow = -1;

        membersHeaderRow = -1;
        membersStartRow = -1;
        membersEndRow = -1;
        addMemberRow = -1;
        subscribersRow = -1;
        administratorsRow = -1;
        blockedUsersRow = -1;
        membersSectionRow = -1;
        sharedMediaRow = -1;

        unblockRow = -1;
        joinRow = -1;
        lastSectionRow = -1;
        visibleChatParticipants.clear();
        visibleSortedUsers.clear();

        boolean hasMedia = false;
        if (sharedMediaPreloader != null) {
            int[] lastMediaCount = sharedMediaPreloader.getLastMediaCount();
            for (int a = 0; a < lastMediaCount.length; a++) {
                if (lastMediaCount[a] > 0) {
                    hasMedia = true;
                    break;
                }
            }
        }

        if (user_id != 0) {
            if (LocaleController.isRTL) {
                emptyRow = rowCount++;
            }
            TLRPC.User user = getMessagesController().getUser(user_id);

            if (UserObject.isUserSelf(user)) {
                numberSectionRow = rowCount++;
                setUsernameRow = rowCount++;
                if (!hideNumber) {
                    numberRow = rowCount++;
                }
                bioRow = rowCount++;
                settingsSectionRow = rowCount++;
                settingsSectionRow2 = rowCount++;
                notificationRow = rowCount++;
                dataRow = rowCount++;
                privacyRow = rowCount++;
                chatRow = rowCount++;
                filtersRow = rowCount++;
                nekoRow = rowCount++;
                languageRow = rowCount++;
                helpHeaderRow = rowCount++;
                faqRow = rowCount++;
                policyRow = rowCount++;
                if (BuildVars.LOGS_ENABLED) {
                    helpSectionCell = rowCount++;
                    debugHeaderRow = rowCount++;
                }
                if (BuildVars.LOGS_ENABLED) {
                    sendLogsRow = rowCount++;
                    clearLogsRow = rowCount++;
                }
                versionRow = rowCount++;
            } else {
                boolean hasInfo = userInfo != null && !TextUtils.isEmpty(userInfo.about) || user != null && !TextUtils.isEmpty(user.username);
                boolean hasPhone = user != null && !TextUtils.isEmpty(user.phone);

                infoHeaderRow = rowCount++;
                if (user != null && !TextUtils.isEmpty(user.username)) {
                    usernameRow = rowCount++;
                }
                if (!isBot && (hasPhone || !hasInfo) && !hideNumber) {
                    phoneRow = rowCount++;
                }
                if (userInfo != null && !TextUtils.isEmpty(userInfo.about)) {
                    userInfoRow = rowCount++;
                }
                if (phoneRow != -1 || userInfoRow != -1 || usernameRow != -1) {
                    notificationsDividerRow = rowCount++;
                }
                if (user_id != getUserConfig().getClientUserId()) {
                    notificationsRow = rowCount++;
                }
                infoSectionRow = rowCount++;

                if (currentEncryptedChat instanceof TLRPC.TL_encryptedChat) {
                    settingsTimerRow = rowCount++;
                    settingsKeyRow = rowCount++;
                    secretSettingsSectionRow = rowCount++;
                }

                if (user != null && !isBot && currentEncryptedChat == null && user.id != getUserConfig().getClientUserId()) {
                    if (userBlocked) {
                        unblockRow = rowCount++;
                        lastSectionRow = rowCount++;
                    }
                }

                if (hasMedia || userInfo != null && userInfo.common_chats_count != 0) {
                    sharedMediaRow = rowCount++;
                } else if (lastSectionRow == -1 && needSendMessage) {
                    sendMessageRow = rowCount++;
                    reportRow = rowCount++;
                    lastSectionRow = rowCount++;
                }
            }
        } else if (chat_id != 0) {
            if (chatInfo != null && (!TextUtils.isEmpty(chatInfo.about) || chatInfo.location instanceof TLRPC.TL_channelLocation) || !TextUtils.isEmpty(currentChat.username)) {
                if (LocaleController.isRTL && ChatObject.isChannel(currentChat) && chatInfo != null && !currentChat.megagroup && chatInfo.linked_chat_id != 0) {
                    emptyRow = rowCount++;
                }
                infoHeaderRow = rowCount++;
                if (chatInfo != null) {
                    if (!TextUtils.isEmpty(chatInfo.about)) {
                        channelInfoRow = rowCount++;
                    }
                    if (chatInfo.location instanceof TLRPC.TL_channelLocation) {
                        locationRow = rowCount++;
                    }
                }
                if (!TextUtils.isEmpty(currentChat.username)) {
                    usernameRow = rowCount++;
                }
            }
            if (infoHeaderRow != -1) {
                notificationsDividerRow = rowCount++;
            }
            notificationsRow = rowCount++;
            infoSectionRow = rowCount++;

            if (ChatObject.isChannel(currentChat) && !currentChat.megagroup) {
                if (chatInfo != null && (currentChat.creator || chatInfo.can_view_participants)) {
                    membersHeaderRow = rowCount++;
                    subscribersRow = rowCount++;
                    administratorsRow = rowCount++;
                    if (chatInfo.banned_count != 0 || chatInfo.kicked_count != 0) {
                        blockedUsersRow = rowCount++;
                    }
                    membersSectionRow = rowCount++;
                }
            }

            if (ChatObject.isChannel(currentChat)) {
                if (chatInfo != null && currentChat.megagroup && chatInfo.participants != null && !chatInfo.participants.participants.isEmpty()) {
                    if (!ChatObject.isNotInChat(currentChat) && ChatObject.canAddUsers(currentChat) && chatInfo.participants_count < getMessagesController().maxMegagroupCount) {
                        addMemberRow = rowCount++;
                    }
                    int count = chatInfo.participants.participants.size();
                    if ((count <= 5 || !hasMedia || usersForceShowingIn == 1) && usersForceShowingIn != 2) {
                        if (addMemberRow == -1) {
                            membersHeaderRow = rowCount++;
                        }
                        membersStartRow = rowCount;
                        rowCount += count;
                        membersEndRow = rowCount;
                        membersSectionRow = rowCount++;
                        visibleChatParticipants.addAll(chatInfo.participants.participants);
                        if (sortedUsers != null) {
                            visibleSortedUsers.addAll(sortedUsers);
                        }
                        usersForceShowingIn = 1;
                        if (sharedMediaLayout != null) {
                            sharedMediaLayout.setChatUsers(null, null);
                        }
                    } else {
                        if (addMemberRow != -1) {
                            membersSectionRow = rowCount++;
                        }
                        if (sharedMediaLayout != null) {
                            if (!sortedUsers.isEmpty()) {
                                usersForceShowingIn = 2;
                            }
                            sharedMediaLayout.setChatUsers(sortedUsers, chatInfo);
                        }
                    }
                }

                if (lastSectionRow == -1 && currentChat.left && !currentChat.kicked) {
                    joinRow = rowCount++;
                    lastSectionRow = rowCount++;
                }
            } else if (chatInfo != null) {
                if (!(chatInfo.participants instanceof TLRPC.TL_chatParticipantsForbidden)) {
                    if (ChatObject.canAddUsers(currentChat) || currentChat.default_banned_rights == null || !currentChat.default_banned_rights.invite_users) {
                        addMemberRow = rowCount++;
                    }
                    int count = chatInfo.participants.participants.size();
                    if (count <= 5 || !hasMedia) {
                        if (addMemberRow == -1) {
                            membersHeaderRow = rowCount++;
                        }
                        membersStartRow = rowCount;
                        rowCount += chatInfo.participants.participants.size();
                        membersEndRow = rowCount;
                        membersSectionRow = rowCount++;
                        visibleChatParticipants.addAll(chatInfo.participants.participants);
                        if (sortedUsers != null) {
                            visibleSortedUsers.addAll(sortedUsers);
                        }
                        if (sharedMediaLayout != null) {
                            sharedMediaLayout.setChatUsers(null, null);
                        }
                    } else {
                        if (addMemberRow != -1) {
                            membersSectionRow = rowCount++;
                        }
                        if (sharedMediaLayout != null) {
                            sharedMediaLayout.setChatUsers(sortedUsers, chatInfo);
                        }
                    }
                }
            }

            if (hasMedia) {
                sharedMediaRow = rowCount++;
            }
        }
        if (sharedMediaRow == -1) {
            bottomPaddingRow = rowCount++;
        }
        final int actionBarHeight = actionBar != null ? ActionBar.getCurrentActionBarHeight() + (actionBar.getOccupyStatusBar() ? AndroidUtilities.statusBarHeight : 0) : 0;
        if (listView == null || prevRowsCount > rowCount || listContentHeight != 0 && listContentHeight + actionBarHeight + AndroidUtilities.dp(88) < listView.getMeasuredHeight()) {
            lastMeasuredContentWidth = 0;
        }
    }

    private Drawable getScamDrawable(int type) {
        if (scamDrawable == null) {
            scamDrawable = new ScamDrawable(11, type);
            scamDrawable.setColor(Theme.getColor(Theme.key_avatar_subtitleInProfileBlue));
        }
        return scamDrawable;
    }

    private Drawable getLockIconDrawable() {
        if (lockIconDrawable == null) {
            lockIconDrawable = Theme.chat_lockIconDrawable.getConstantState().newDrawable().mutate();
        }
        return lockIconDrawable;
    }

    private Drawable getVerifiedCrossfadeDrawable() {
        if (verifiedCrossfadeDrawable == null) {
            verifiedDrawable = Theme.profile_verifiedDrawable.getConstantState().newDrawable().mutate();
            verifiedCheckDrawable = Theme.profile_verifiedCheckDrawable.getConstantState().newDrawable().mutate();
            verifiedCrossfadeDrawable = new CrossfadeDrawable(new CombinedDrawable(verifiedDrawable, verifiedCheckDrawable), ContextCompat.getDrawable(getParentActivity(), R.drawable.verified_profile));
        }
        return verifiedCrossfadeDrawable;
    }

    private void updateProfileData() {
        if (avatarContainer == null || nameTextView == null) {
            return;
        }
        String onlineTextOverride;
        int currentConnectionState = getConnectionsManager().getConnectionState();
        if (currentConnectionState == ConnectionsManager.ConnectionStateWaitingForNetwork) {
            onlineTextOverride = LocaleController.getString("WaitingForNetwork", R.string.WaitingForNetwork);
        } else if (currentConnectionState == ConnectionsManager.ConnectionStateConnecting) {
            onlineTextOverride = LocaleController.getString("Connecting", R.string.Connecting);
        } else if (currentConnectionState == ConnectionsManager.ConnectionStateUpdating) {
            onlineTextOverride = LocaleController.getString("Updating", R.string.Updating);
        } else if (currentConnectionState == ConnectionsManager.ConnectionStateConnectingToProxy) {
            onlineTextOverride = LocaleController.getString("ConnectingToProxy", R.string.ConnectingToProxy);
        } else {
            onlineTextOverride = null;
        }

        int id = 0;
        if (user_id != 0) {
            TLRPC.User user = getMessagesController().getUser(user_id);
            if (user == null) return;
            TLRPC.FileLocation photoBig = null;
            if (user.photo != null) {
                photoBig = user.photo.photo_big;
            }
            avatarDrawable.setInfo(user);

            final ImageLocation imageLocation = ImageLocation.getForUser(user, true);
            final ImageLocation thumbLocation = ImageLocation.getForUser(user, false);
            final ImageLocation videoLocation = avatarsViewPager.getCurrentVideoLocation(thumbLocation, imageLocation);
            avatarsViewPager.initIfEmpty(imageLocation, thumbLocation);
            String filter;
            if (videoLocation != null && videoLocation.imageType == FileLoader.IMAGE_TYPE_ANIMATION) {
                filter = ImageLoader.AUTOPLAY_FILTER;
            } else {
                filter = null;
            }
            if (avatarBig == null) {
                avatarImage.setImage(videoLocation, filter, thumbLocation, "50_50", avatarDrawable, user);
            }
            if (thumbLocation != null && setAvatarRow != -1 || thumbLocation == null && setAvatarRow == -1) {
                updateListAnimated(false);
                needLayout(true);
            }
            getFileLoader().loadFile(imageLocation, user, null, 0, 1);

            String newString = UserObject.getUserName(user);
            String newString2;
            if (user.id == getUserConfig().getClientUserId()) {
                newString2 = LocaleController.getString("Online", R.string.Online);
            } else if (user.id == 333000 || user.id == 777000 || user.id == 42777) {
                newString2 = LocaleController.getString("ServiceNotifications", R.string.ServiceNotifications);
            } else if (MessagesController.isSupportUser(user)) {
                newString2 = LocaleController.getString("SupportStatus", R.string.SupportStatus);
            } else if (isBot) {
                newString2 = LocaleController.getString("Bot", R.string.Bot);
            } else {
                isOnline[0] = false;
                newString2 = LocaleController.formatUserStatus(currentAccount, user, isOnline);
                if (onlineTextView[1] != null && !mediaHeaderVisible) {
                    String key = isOnline[0] ? Theme.key_profile_status : Theme.key_avatar_subtitleInProfileBlue;
                    onlineTextView[1].setTag(key);
                    if (!isPulledDown) {
                        onlineTextView[1].setTextColor(Theme.getColor(key));
                    }
                }
            }
            for (int a = 0; a < 2; a++) {
                if (nameTextView[a] == null) {
                    continue;
                }
                if (a == 0 && user.id != getUserConfig().getClientUserId() && user.id / 1000 != 777 && user.id / 1000 != 333 && user.phone != null && user.phone.length() != 0 && getContactsController().contactsDict.get(user.id) == null &&
                        (getContactsController().contactsDict.size() != 0 || !getContactsController().isLoadingContacts())) {
                    String phoneString = PhoneFormat.getInstance().format("+" + user.phone);
                    nameTextView[a].setText(phoneString);
                } else {
                    nameTextView[a].setText(Emoji.replaceEmoji(newString, nameTextView[a].getPaint().getFontMetricsInt(), AndroidUtilities.dp(18), false));
                }
                if (a == 0 && onlineTextOverride != null) {
                    onlineTextView[a].setText(onlineTextOverride);
                } else {
                    onlineTextView[a].setText(newString2);
                }
                Drawable leftIcon = currentEncryptedChat != null ? getLockIconDrawable() : null;
                Drawable rightIcon = null;
                if (a == 0) {
                    if (user.scam || user.fake) {
                        rightIcon = getScamDrawable(user.scam ? 0 : 1);
                    } else {
                        rightIcon = getMessagesController().isDialogMuted(dialog_id != 0 ? dialog_id : (long) user_id) ? Theme.chat_muteIconDrawable : null;
                    }
                } else if (user.scam || user.fake) {
                    rightIcon = getScamDrawable(user.scam ? 0 : 1);
                } else if (user.verified) {
                    rightIcon = getVerifiedCrossfadeDrawable();
                }
                nameTextView[a].setLeftDrawable(leftIcon);
                nameTextView[a].setRightDrawable(rightIcon);
            }

            if (user.photo != null && user.photo.dc_id != 0) {
                idTextView.setText("ID: " + user_id + ", DC: " + user.photo.dc_id);
            } else if (UserObject.isUserSelf(user) && getMessagesController().thisDc > 0) {
                idTextView.setText("ID: " + user.id + ", DC: " + getMessagesController().thisDc);
            } else {
                idTextView.setText("ID: " + user_id);
            }
            id = user_id;
            avatarImage.getImageReceiver().setVisible(!PhotoViewer.isShowingImage(photoBig), false);
        } else if (chat_id != 0) {
            TLRPC.Chat chat = getMessagesController().getChat(chat_id);
            if (chat != null) {
                currentChat = chat;
            } else {
                chat = currentChat;
            }

            String statusString;
            String profileStatusString;
            if (ChatObject.isChannel(chat)) {
                if (chatInfo == null || !currentChat.megagroup && (chatInfo.participants_count == 0 || ChatObject.hasAdminRights(currentChat) || chatInfo.can_view_participants)) {
                    if (currentChat.megagroup) {
                        statusString = profileStatusString = LocaleController.getString("Loading", R.string.Loading).toLowerCase();
                    } else {
                        if ((chat.flags & TLRPC.CHAT_FLAG_IS_PUBLIC) != 0) {
                            statusString = profileStatusString = LocaleController.getString("ChannelPublic", R.string.ChannelPublic).toLowerCase();
                        } else {
                            statusString = profileStatusString = LocaleController.getString("ChannelPrivate", R.string.ChannelPrivate).toLowerCase();
                        }
                    }
                } else {
                    if (currentChat.megagroup) {
                        if (onlineCount > 1 && chatInfo.participants_count != 0) {
                            statusString = String.format("%s, %s", LocaleController.formatPluralString("Members", chatInfo.participants_count), LocaleController.formatPluralString("OnlineCount", Math.min(onlineCount, chatInfo.participants_count)));
                            profileStatusString = String.format("%s, %s", LocaleController.formatPluralStringComma("Members", chatInfo.participants_count), LocaleController.formatPluralStringComma("OnlineCount", Math.min(onlineCount, chatInfo.participants_count)));
                        } else {
                            if (chatInfo.participants_count == 0) {
                                if (chat.has_geo) {
                                    statusString = profileStatusString = LocaleController.getString("MegaLocation", R.string.MegaLocation).toLowerCase();
                                } else if (!TextUtils.isEmpty(chat.username)) {
                                    statusString = profileStatusString = LocaleController.getString("MegaPublic", R.string.MegaPublic).toLowerCase();
                                } else {
                                    statusString = profileStatusString = LocaleController.getString("MegaPrivate", R.string.MegaPrivate).toLowerCase();
                                }
                            } else {
                                statusString = LocaleController.formatPluralString("Members", chatInfo.participants_count);
                                profileStatusString = LocaleController.formatPluralStringComma("Members", chatInfo.participants_count);
                            }
                        }
                    } else {
                        int[] result = new int[1];
                        String shortNumber = LocaleController.formatShortNumber(chatInfo.participants_count, result);
                        if (currentChat.megagroup) {
                            statusString = LocaleController.formatPluralString("Members", chatInfo.participants_count);
                            profileStatusString = LocaleController.formatPluralStringComma("Members", chatInfo.participants_count);
                        } else {
                            statusString = LocaleController.formatPluralString("Subscribers", chatInfo.participants_count);
                            profileStatusString = LocaleController.formatPluralStringComma("Subscribers", chatInfo.participants_count);
                        }
                    }
                }
            } else {
                if (ChatObject.isKickedFromChat(chat)) {
                    statusString = profileStatusString = LocaleController.getString("YouWereKicked", R.string.YouWereKicked);
                } else if (ChatObject.isLeftFromChat(chat)) {
                    statusString = profileStatusString = LocaleController.getString("YouLeft", R.string.YouLeft);
                } else {
                    int count = chat.participants_count;
                    if (chatInfo != null) {
                        count = chatInfo.participants.participants.size();
                    }
                    if (count != 0 && onlineCount > 1) {
                        statusString = profileStatusString = String.format("%s, %s", LocaleController.formatPluralString("Members", count), LocaleController.formatPluralString("OnlineCount", onlineCount));
                    } else {
                        statusString = profileStatusString = LocaleController.formatPluralString("Members", count);
                    }
                }
            }

            boolean changed = false;
            for (int a = 0; a < 2; a++) {
                if (nameTextView[a] == null) {
                    continue;
                }
                if (chat.title != null) {
                    if (nameTextView[a].setText(chat.title)) {
                        changed = true;
                    }
                }
                nameTextView[a].setLeftDrawable(null);
                if (a != 0) {
                    if (chat.scam || chat.fake) {
                        nameTextView[a].setRightDrawable(getScamDrawable(chat.scam ? 0 : 1));
                    } else if (chat.verified) {
                        nameTextView[a].setRightDrawable(getVerifiedCrossfadeDrawable());
                    } else {
                        nameTextView[a].setRightDrawable(null);
                    }
                } else {
                    if (chat.scam || chat.fake) {
                        nameTextView[a].setRightDrawable(getScamDrawable(chat.scam ? 0 : 1));
                    } else {
                        nameTextView[a].setRightDrawable(getMessagesController().isDialogMuted(-chat_id) ? Theme.chat_muteIconDrawable : null);
                    }
                }
                if (a == 0 && onlineTextOverride != null) {
                    onlineTextView[a].setText(onlineTextOverride);
                } else {
                    if (currentChat.megagroup && chatInfo != null && onlineCount > 0) {
                        onlineTextView[a].setText(a == 0 ? statusString : profileStatusString);
                    } else if (a == 0 && ChatObject.isChannel(currentChat) && chatInfo != null && chatInfo.participants_count != 0 && (currentChat.megagroup || currentChat.broadcast)) {
                        int[] result = new int[1];
                        String shortNumber = LocaleController.formatShortNumber(chatInfo.participants_count, result);
                        if (currentChat.megagroup) {
                            if (chatInfo.participants_count == 0) {
                                if (chat.has_geo) {
                                    onlineTextView[a].setText(LocaleController.getString("MegaLocation", R.string.MegaLocation).toLowerCase());
                                } else if (!TextUtils.isEmpty(chat.username)) {
                                    onlineTextView[a].setText(LocaleController.getString("MegaPublic", R.string.MegaPublic).toLowerCase());
                                } else {
                                    onlineTextView[a].setText(LocaleController.getString("MegaPrivate", R.string.MegaPrivate).toLowerCase());
                                }
                            } else {
                                onlineTextView[a].setText(LocaleController.formatPluralString("Members", result[0]).replace(String.format("%d", result[0]), shortNumber));
                            }
                        } else {
                            onlineTextView[a].setText(LocaleController.formatPluralString("Subscribers", result[0]).replace(String.format("%d", result[0]), shortNumber));
                        }
                    } else {
                        onlineTextView[a].setText(a == 0 ? statusString : profileStatusString);
                    }
                }
            }
            id = chat_id;
            if (changed) {
                needLayout(true);
            }

            TLRPC.FileLocation photoBig = null;
            if (chat.photo != null) {
                photoBig = chat.photo.photo_big;
            }
            avatarDrawable.setInfo(chat);
            final ImageLocation imageLocation = ImageLocation.getForChat(chat, true);
            final ImageLocation thumbLocation = ImageLocation.getForChat(chat, false);
            final ImageLocation videoLocation = avatarsViewPager.getCurrentVideoLocation(thumbLocation, imageLocation);
            boolean initied = avatarsViewPager.initIfEmpty(imageLocation, thumbLocation);
            if ((imageLocation == null || initied) && isPulledDown) {
                final View view = layoutManager.findViewByPosition(0);
                if (view != null) {
                    listView.smoothScrollBy(0, view.getTop() - AndroidUtilities.dp(88), CubicBezierInterpolator.EASE_OUT_QUINT);
                }
            }
            String filter;
            if (videoLocation != null && videoLocation.imageType == FileLoader.IMAGE_TYPE_ANIMATION) {
                filter = ImageLoader.AUTOPLAY_FILTER;
            } else {
                filter = null;
            }
            if (avatarBig == null) {
                avatarImage.setImage(videoLocation, filter, thumbLocation, "50_50", avatarDrawable, chat);
            }
            getFileLoader().loadFile(imageLocation, chat, null, 0, 1);
            avatarImage.getImageReceiver().setVisible(!PhotoViewer.isShowingImage(photoBig), false);
            if (chat.photo != null && chat.photo.dc_id != 0) {
                idTextView.setText("ID: " + chat_id + ", DC: " + chat.photo.dc_id);
            } else {
                idTextView.setText("ID: " + chat_id);
            }
        }
        if (id != 0) {
            int finalId = id;
            idTextView.setOnClickListener(v -> {
                BottomBuilder builder = new BottomBuilder(getParentActivity());
                builder.addTitle(finalId + "");
                builder.addItem(LocaleController.getString("Copy", R.string.Copy), R.drawable.baseline_content_copy_24, __ -> {
                    AlertUtil.copyAndAlert(finalId + "");
                    return Unit.INSTANCE;
                });
                if (finalId == user_id) {
                    builder.addItem(LocaleController.getString("CopyLink", R.string.CopyLink), R.drawable.baseline_link_24, __ -> {
                        AlertUtil.copyLinkAndAlert("tg://user?id=" + finalId);
                        return Unit.INSTANCE;
                    });
                    builder.addItem(LocaleController.getString("CopyLink", R.string.CopyLink) + " (Android)", R.drawable.baseline_link_24, __ -> {
                        AlertUtil.copyLinkAndAlert("tg://openmessage?user_id=" + finalId);
                        return Unit.INSTANCE;
                    });
                    builder.addItem(LocaleController.getString("CopyLink", R.string.CopyLink) + " (IOS)", R.drawable.baseline_link_24, __ -> {
                        AlertUtil.copyLinkAndAlert("https://t.me/@id" + finalId);
                        return Unit.INSTANCE;
                    });
                } else {
                    builder.addItem(LocaleController.getString("CopyLink", R.string.CopyLink) + " (Android)", R.drawable.baseline_link_24, __ -> {
                        AlertUtil.copyLinkAndAlert("tg://openmessage?chat_id=" + finalId);
                        return Unit.INSTANCE;
                    });
                }
                builder.addItem(LocaleController.getString("Hide", R.string.Hide), R.drawable.baseline_remove_circle_24, __ -> {
                    idTextView.setVisibility(View.GONE);
                    return Unit.INSTANCE;
                });
                builder.show();
            });
        }
    }

    private void createActionBarMenu(boolean animated) {
        if (actionBar == null || otherItem == null) {
            return;
        }
        ActionBarMenu menu = actionBar.createMenu();
        otherItem.removeAllSubItems();
        animatingItem = null;

        editItemVisible = false;
        callItemVisible = false;
        videoCallItemVisible = false;
        canSearchMembers = false;
        boolean selfUser = false;
        if (user_id != 0) {
            TLRPC.User user = getMessagesController().getUser(user_id);
            if (user == null) {
                return;
            }
            if (UserObject.isUserSelf(user)) {
                otherItem.addSubItem(logout, LocaleController.getString("LogOut", R.string.LogOut));
            } else {
                if (userInfo != null && userInfo.phone_calls_available) {
                    callItemVisible = true;
                    videoCallItemVisible = Build.VERSION.SDK_INT >= 18 && userInfo.video_calls_available;
                }
                if (isBot || getContactsController().contactsDict.get(user_id) == null) {
                    if (MessagesController.isSupportUser(user)) {
                        if (userBlocked) {
                            otherItem.addSubItem(block_contact, R.drawable.baseline_block_24, LocaleController.getString("Unblock", R.string.Unblock));
                        }
                    } else {
                        if (isBot) {
                            if (!user.bot_nochats) {
                                otherItem.addSubItem(invite_to_group, R.drawable.baseline_group_add_24, LocaleController.getString("BotInvite", R.string.BotInvite));
                            }
                            otherItem.addSubItem(share, R.drawable.baseline_forward_24, LocaleController.getString("BotShare", R.string.BotShare));
                        } else {
                            otherItem.addSubItem(add_contact, R.drawable.baseline_person_add_24, LocaleController.getString("AddContact", R.string.AddContact));
                        }
                        if (!TextUtils.isEmpty(user.phone)) {
                            otherItem.addSubItem(share_contact, R.drawable.baseline_forward_24, LocaleController.getString("ShareContact", R.string.ShareContact));
                        }
                        if (isBot) {
                            otherItem.addSubItem(block_contact, !userBlocked ? R.drawable.baseline_block_24 : R.drawable.baseline_replay_24, !userBlocked ? LocaleController.getString("BotStop", R.string.BotStop) : LocaleController.getString("BotRestart", R.string.BotRestart));
                        } else {
                            otherItem.addSubItem(block_contact, !userBlocked ? R.drawable.baseline_block_24 : R.drawable.baseline_block_24, !userBlocked ? LocaleController.getString("BlockContact", R.string.BlockContact) : LocaleController.getString("Unblock", R.string.Unblock));
                        }
                    }
                } else {
                    if (!TextUtils.isEmpty(user.phone)) {
                        otherItem.addSubItem(share_contact, R.drawable.baseline_forward_24, LocaleController.getString("ShareContact", R.string.ShareContact));
                    }
                    otherItem.addSubItem(block_contact, !userBlocked ? R.drawable.baseline_block_24 : R.drawable.baseline_block_24, !userBlocked ? LocaleController.getString("BlockContact", R.string.BlockContact) : LocaleController.getString("Unblock", R.string.Unblock));
                    otherItem.addSubItem(edit_contact, R.drawable.baseline_edit_24, LocaleController.getString("EditContact", R.string.EditContact));
                    otherItem.addSubItem(delete_contact, R.drawable.baseline_delete_24, LocaleController.getString("DeleteContact", R.string.DeleteContact));
                }
                if (!UserObject.isDeleted(user) && !isBot && currentEncryptedChat == null && !userBlocked && user_id != 333000 && user_id != 777000 && user_id != 42777) {
                    otherItem.addSubItem(start_secret_chat, R.drawable.baseline_lock_24, LocaleController.getString("StartEncryptedChat", R.string.StartEncryptedChat));
                }
                if (StrUtil.isNotBlank(user.username)) {
                    otherItem.addSubItem(qr_code, R.drawable.wallet_qr, LocaleController.getString("ShareQRCode", R.string.ShareQRCode));
                }
                otherItem.addSubItem(add_shortcut, R.drawable.baseline_home_24, LocaleController.getString("AddShortcut", R.string.AddShortcut));
            }
        } else if (chat_id != 0) {
            TLRPC.Chat chat = getMessagesController().getChat(chat_id);
            hasVoiceChatItem = false;
            if (chat != null && (chat.has_link || (chatInfo != null && chatInfo.linked_chat_id != 0))) {
                String text;
                if (!chat.megagroup) {
                    text = LocaleController.getString("LinkedGroupChat", R.string.LinkedGroupChat);
                } else {
                    text = LocaleController.getString("LinkedChannelChat", R.string.LinkedChannelChat);
                }
                otherItem.addSubItem(view_discussion, R.drawable.baseline_layers_24, text);
            }
            if (ChatObject.isChannel(chat)) {
                if (ChatObject.hasAdminRights(chat) || chat.megagroup) {
                    editItemVisible = true;
                }
                if (chatInfo != null) {
<<<<<<< HEAD
                    if (chat.megagroup && ChatObject.canManageCalls(chat) && chatInfo.call == null) {
                        otherItem.addSubItem(call_item, R.drawable.baseline_keyboard_voice_24, LocaleController.getString("StartVoipChat", R.string.StartVoipChat));
=======
                    if (ChatObject.canManageCalls(chat) && chatInfo.call == null) {
                        otherItem.addSubItem(call_item, R.drawable.msg_voicechat, LocaleController.getString("StartVoipChat", R.string.StartVoipChat));
>>>>>>> ca13bc97
                        hasVoiceChatItem = true;
                    }
                    if (chatInfo.can_view_stats) {
                        otherItem.addSubItem(statistics, R.drawable.msg_stats, LocaleController.getString("Statistics", R.string.Statistics));
                    }
                    ChatObject.Call call = getMessagesController().getGroupCall(chat_id, false);
                    callItemVisible = call != null;
                }
                if (chat.megagroup) {
                    canSearchMembers = true;
                    otherItem.addSubItem(search_members, R.drawable.baseline_search_24, LocaleController.getString("SearchMembers", R.string.SearchMembers));
                    if (!chat.creator && !chat.left && !chat.kicked) {
                        otherItem.addSubItem(leave_group, R.drawable.baseline_exit_to_app_24, LocaleController.getString("LeaveMegaMenu", R.string.LeaveMegaMenu));
                    }
                } else {
                    if (!TextUtils.isEmpty(chat.username)) {
                        otherItem.addSubItem(share, R.drawable.baseline_forward_24, LocaleController.getString("BotShare", R.string.BotShare));
                    }
                    if (!currentChat.creator && !currentChat.left && !currentChat.kicked) {
                        otherItem.addSubItem(leave_group, R.drawable.baseline_exit_to_app_24, LocaleController.getString("LeaveChannelMenu", R.string.LeaveChannelMenu));
                    }
                }
                if (ChatObject.hasAdminRights(currentChat)) {
                    otherItem.addSubItem(event_log, R.drawable.baseline_content_paste_24, LocaleController.getString("EventLog", R.string.EventLog));
                }
            } else {
                if (chatInfo != null) {
                    if (ChatObject.canManageCalls(chat) && chatInfo.call == null) {
                        otherItem.addSubItem(call_item, R.drawable.baseline_keyboard_voice_24, LocaleController.getString("StartVoipChat", R.string.StartVoipChat));
                        hasVoiceChatItem = true;
                    }
                    ChatObject.Call call = getMessagesController().getGroupCall(chat_id, false);
                    callItemVisible = call != null;
                }
                if (ChatObject.canChangeChatInfo(chat)) {
                    editItemVisible = true;
                }
                if (!ChatObject.isKickedFromChat(chat) && !ChatObject.isLeftFromChat(chat)) {
                    canSearchMembers = true;
                    otherItem.addSubItem(search_members, R.drawable.baseline_search_24, LocaleController.getString("SearchMembers", R.string.SearchMembers));
                }
                otherItem.addSubItem(leave_group, R.drawable.baseline_exit_to_app_24, LocaleController.getString("DeleteAndExit", R.string.DeleteAndExit));
            }
            if (StrUtil.isNotBlank(chat.username) || ChatObject.canUserDoAdminAction(chat, ChatObject.ACTION_INVITE)) {
                otherItem.addSubItem(qr_code, R.drawable.wallet_qr, LocaleController.getString("ShareQRCode", R.string.ShareQRCode));
            }
            otherItem.addSubItem(add_shortcut, R.drawable.baseline_home_24, LocaleController.getString("AddShortcut", R.string.AddShortcut));
        }

        /*if (imageUpdater != null) {
            otherItem.addSubItem(add_photo, R.drawable.msg_addphoto, LocaleController.getString("AddPhoto", R.string.AddPhoto));
            otherItem.addSubItem(set_as_main, R.drawable.menu_private, LocaleController.getString("SetAsMain", R.string.SetAsMain));
            otherItem.addSubItem(gallery_menu_save, R.drawable.baseline_image_24, LocaleController.getString("SaveToGallery", R.string.SaveToGallery));
            //otherItem.addSubItem(edit_avatar, R.drawable.photo_paint, LocaleController.getString("EditPhoto", R.string.EditPhoto));
            otherItem.addSubItem(delete_avatar, R.drawable.baseline_delete_24, LocaleController.getString("Delete", R.string.Delete));
        }
        if (selfUser) {
            otherItem.addSubItem(logout, R.drawable.msg_leave, LocaleController.getString("LogOut", R.string.LogOut));
        }
        if (!isPulledDown) {
            otherItem.hideSubItem(gallery_menu_save);
            otherItem.hideSubItem(set_as_main);
            otherItem.showSubItem(add_photo);
            otherItem.hideSubItem(edit_avatar);
            otherItem.hideSubItem(delete_avatar);
        }
<<<<<<< HEAD
*/
        if (callItemVisible) {
            if (callItem.getVisibility() != View.VISIBLE) {
                callItem.setVisibility(View.VISIBLE);
                if (animated) {
                    callItem.setAlpha(0);
                    callItem.animate().alpha(1f).setDuration(150).start();
=======
        if (!mediaHeaderVisible) {
            if (callItemVisible) {
                if (callItem.getVisibility() != View.VISIBLE) {
                    callItem.setVisibility(View.VISIBLE);
                    if (animated) {
                        callItem.setAlpha(0);
                        callItem.animate().alpha(1f).setDuration(150).start();
                    }
>>>>>>> ca13bc97
                }
            } else {
                if (callItem.getVisibility() != View.GONE) {
                    callItem.setVisibility(View.GONE);
                }
            }
            if (videoCallItemVisible) {
                if (videoCallItem.getVisibility() != View.VISIBLE) {
                    videoCallItem.setVisibility(View.VISIBLE);
                    if (animated) {
                        videoCallItem.setAlpha(0);
                        videoCallItem.animate().alpha(1f).setDuration(150).start();
                    }
                }
            } else {
                if (videoCallItem.getVisibility() != View.GONE) {
                    videoCallItem.setVisibility(View.GONE);
                }
            }
            if (editItemVisible) {
                if (editItem.getVisibility() != View.VISIBLE) {
                    editItem.setVisibility(View.VISIBLE);
                    if (animated) {
                        editItem.setAlpha(0);
                        editItem.animate().alpha(1f).setDuration(150).start();
                    }
                }
            } else {
                if (editItem.getVisibility() != View.GONE) {
                    editItem.setVisibility(View.GONE);
                }
            }
        }
        if (avatarsViewPagerIndicatorView != null) {
            if (avatarsViewPagerIndicatorView.isIndicatorFullyVisible()) {
                if (editItemVisible) {
                    editItem.setVisibility(View.GONE);
                    editItem.animate().cancel();
                    editItem.setAlpha(1f);
                }
                if (callItemVisible) {
                    callItem.setVisibility(View.GONE);
                    callItem.animate().cancel();
                    callItem.setAlpha(1f);
                }
                if (videoCallItemVisible) {
                    videoCallItem.setVisibility(View.GONE);
                    videoCallItem.animate().cancel();
                    videoCallItem.setAlpha(1f);
                }
            }
        }
        if (sharedMediaLayout != null) {
            sharedMediaLayout.getSearchItem().requestLayout();
        }
    }

    @Override
    protected void onDialogDismiss(Dialog dialog) {
        if (listView != null) {
            listView.invalidateViews();
        }
    }

    @Override
    public void didSelectDialogs(DialogsActivity
                                         fragment, ArrayList<Long> dids, CharSequence message, boolean param) {
        long did = dids.get(0);
        Bundle args = new Bundle();
        args.putBoolean("scrollToTopOnResume", true);
        int lower_part = (int) did;
        if (lower_part != 0) {
            if (lower_part > 0) {
                args.putInt("user_id", lower_part);
            } else {
                args.putInt("chat_id", -lower_part);
            }
        } else {
            args.putInt("enc_id", (int) (did >> 32));
        }
        if (!getMessagesController().checkCanOpenChat(args, fragment)) {
            return;
        }

        getNotificationCenter().removeObserver(this, NotificationCenter.closeChats);
        getNotificationCenter().postNotificationName(NotificationCenter.closeChats);
        presentFragment(new ChatActivity(args), true);
        removeSelfFromStack();
        TLRPC.User user = getMessagesController().getUser(user_id);
        getSendMessagesHelper().sendMessage(user, did, null, null, null, null, true, 0);
    }

    @Override
    public void onRequestPermissionsResultFragment(int requestCode, String[] permissions,
                                                   int[] grantResults) {
        if (imageUpdater != null) {
            imageUpdater.onRequestPermissionsResultFragment(requestCode, permissions, grantResults);
        }
        if (requestCode == 101 || requestCode == 102) {
            final TLRPC.User user = getMessagesController().getUser(user_id);
            if (user == null) {
                return;
            }
            boolean allGranted = true;
            for (int a = 0; a < grantResults.length; a++) {
                if (grantResults[a] != PackageManager.PERMISSION_GRANTED) {
                    allGranted = false;
                    break;
                }
            }
            if (grantResults.length > 0 && allGranted) {
                VoIPHelper.startCall(user, requestCode == 102, userInfo != null && userInfo.video_calls_available, getParentActivity(), userInfo, getAccountInstance());
            } else {
                VoIPHelper.permissionDenied(getParentActivity(), null, requestCode);
            }
        } else if (requestCode == 103) {
            if (currentChat == null) {
                return;
            }
            boolean allGranted = true;
            for (int a = 0; a < grantResults.length; a++) {
                if (grantResults[a] != PackageManager.PERMISSION_GRANTED) {
                    allGranted = false;
                    break;
                }
            }
            if (grantResults.length > 0 && allGranted) {
                VoIPHelper.startCall(currentChat, null, null, true, getParentActivity(), ProfileActivity.this, getAccountInstance());
            } else {
                VoIPHelper.permissionDenied(getParentActivity(), null, requestCode);
            }
        }
    }

    @Override
    public void dismissCurrentDialog() {
        if (imageUpdater != null && imageUpdater.dismissCurrentDialog(visibleDialog)) {
            return;
        }
        super.dismissCurrentDialog();
    }

    @Override
    public boolean dismissDialogOnPause(Dialog dialog) {
        return (imageUpdater == null || imageUpdater.dismissDialogOnPause(dialog)) && super.dismissDialogOnPause(dialog);
    }

    private Animator searchExpandTransition(boolean enter) {
        if (enter) {
            AndroidUtilities.requestAdjustResize(getParentActivity(), classGuid);
            AndroidUtilities.setAdjustResizeToNothing(getParentActivity(), classGuid);
        }
        if (searchViewTransition != null) {
            searchViewTransition.removeAllListeners();
            searchViewTransition.cancel();
        }
        ValueAnimator valueAnimator = ValueAnimator.ofFloat(searchTransitionProgress, enter ? 0f : 1f);
        float offset = extraHeight;
        searchListView.setTranslationY(offset);
        searchListView.setVisibility(View.VISIBLE);
        searchItem.setVisibility(View.VISIBLE);

        listView.setVisibility(View.VISIBLE);

        needLayout(true);

        avatarContainer.setVisibility(View.VISIBLE);
        nameTextView[1].setVisibility(View.VISIBLE);
        onlineTextView[1].setVisibility(View.VISIBLE);
        if (Math.min(1f, extraHeight / AndroidUtilities.dp(88f)) > 0.85 && !searchMode && NekoConfig.showIdAndDc)
            idTextView.setVisibility(View.VISIBLE);

        actionBar.onSearchFieldVisibilityChanged(searchTransitionProgress > 0.5f);
        if (otherItem != null) {
            otherItem.setVisibility(searchTransitionProgress > 0.5f ? View.VISIBLE : View.GONE);
        }
        searchItem.setVisibility(searchTransitionProgress > 0.5f ? View.VISIBLE : View.GONE);

        searchItem.getSearchContainer().setVisibility(searchTransitionProgress > 0.5f ? View.GONE : View.VISIBLE);
        searchListView.setEmptyView(emptyView);
        avatarContainer.setClickable(false);

        valueAnimator.addUpdateListener(animation -> {
            searchTransitionProgress = (float) valueAnimator.getAnimatedValue();
            float progressHalf = (searchTransitionProgress - 0.5f) / 0.5f;
            float progressHalfEnd = (0.5f - searchTransitionProgress) / 0.5f;
            if (progressHalf < 0) {
                progressHalf = 0f;
            }
            if (progressHalfEnd < 0) {
                progressHalfEnd = 0f;
            }

            searchTransitionOffset = (int) (-offset * (1f - searchTransitionProgress));
            searchListView.setTranslationY(offset * searchTransitionProgress);
            emptyView.setTranslationY(offset * searchTransitionProgress);
            listView.setTranslationY(-offset * (1f - searchTransitionProgress));

            listView.setScaleX(1f - 0.01f * (1f - searchTransitionProgress));
            listView.setScaleY(1f - 0.01f * (1f - searchTransitionProgress));
            listView.setAlpha(searchTransitionProgress);
            needLayout(true);

            listView.setAlpha(progressHalf);

            searchListView.setAlpha(1f - searchTransitionProgress);
            searchListView.setScaleX(1f + 0.05f * searchTransitionProgress);
            searchListView.setScaleY(1f + 0.05f * searchTransitionProgress);
            emptyView.setAlpha(1f - progressHalf);

            avatarContainer.setAlpha(progressHalf);
            nameTextView[1].setAlpha(progressHalf);
            onlineTextView[1].setAlpha(progressHalf);
            idTextView.setAlpha(progressHalf);

            searchItem.getSearchField().setAlpha(progressHalfEnd);
            if (enter && searchTransitionProgress < 0.7f) {
                searchItem.requestFocusOnSearchView();
            }

            searchItem.getSearchContainer().setVisibility(searchTransitionProgress < 0.5f ? View.VISIBLE : View.GONE);
            if (otherItem != null) {
                otherItem.setVisibility(searchTransitionProgress > 0.5f ? View.VISIBLE : View.GONE);
            }
            searchItem.setVisibility(searchTransitionProgress > 0.5f ? View.VISIBLE : View.GONE);

            actionBar.onSearchFieldVisibilityChanged(searchTransitionProgress < 0.5f);

            if (otherItem != null) {
                otherItem.setAlpha(progressHalf);
            }
            searchItem.setAlpha(progressHalf);
            topView.invalidate();
            fragmentView.invalidate();
        });

        valueAnimator.addListener(new AnimatorListenerAdapter() {
            @Override
            public void onAnimationEnd(Animator animation) {
                updateSearchViewState(enter);
                avatarContainer.setClickable(true);
                if (enter) {
                    searchItem.requestFocusOnSearchView();
                }
                needLayout(true);
                searchViewTransition = null;
                fragmentView.invalidate();

                if (enter) {
                    invalidateScroll = true;
                    saveScrollPosition();
                    AndroidUtilities.requestAdjustResize(getParentActivity(), classGuid);
                    emptyView.setPreventMoving(false);
                }
            }
        });

        if (!enter) {
            invalidateScroll = true;
            saveScrollPosition();
            AndroidUtilities.requestAdjustNothing(getParentActivity(), classGuid);
            emptyView.setPreventMoving(true);
        }

        valueAnimator.setDuration(220);
        valueAnimator.setInterpolator(CubicBezierInterpolator.DEFAULT);
        searchViewTransition = valueAnimator;
        return valueAnimator;
    }

    private void updateSearchViewState(boolean enter) {
        int hide = enter ? View.GONE : View.VISIBLE;
        listView.setVisibility(hide);
        searchListView.setVisibility(enter ? View.VISIBLE : View.GONE);
        searchItem.getSearchContainer().setVisibility(enter ? View.VISIBLE : View.GONE);

        actionBar.onSearchFieldVisibilityChanged(enter);

        avatarContainer.setVisibility(hide);
        nameTextView[1].setVisibility(hide);
        onlineTextView[1].setVisibility(hide);
        idTextView.setVisibility(hide);

        if (otherItem != null) {
            otherItem.setAlpha(1f);
            otherItem.setVisibility(hide);
        }
        searchItem.setVisibility(hide);

        avatarContainer.setAlpha(1f);
        nameTextView[1].setAlpha(1f);
        onlineTextView[1].setAlpha(1f);
        idTextView.setAlpha(1f);
        searchItem.setAlpha(1f);
        listView.setAlpha(1f);
        searchListView.setAlpha(1f);
        emptyView.setAlpha(1f);
        if (enter) {
            searchListView.setEmptyView(emptyView);
        } else {
            emptyView.setVisibility(View.GONE);
        }
    }

    @Override
    public void onUploadProgressChanged(float progress) {
        if (avatarProgressView == null) {
            return;
        }
        avatarProgressView.setProgress(progress);
    }

    @Override
    public void didStartUpload(boolean isVideo) {
        if (avatarProgressView == null) {
            return;
        }
        avatarProgressView.setProgress(0.0f);
    }

    @Override
    public void didUploadPhoto(final TLRPC.InputFile photo, final TLRPC.InputFile video,
                               double videoStartTimestamp, String videoPath, TLRPC.PhotoSize bigSize,
                               final TLRPC.PhotoSize smallSize) {
        AndroidUtilities.runOnUIThread(() -> {
            if (photo != null || video != null) {
                TLRPC.TL_photos_uploadProfilePhoto req = new TLRPC.TL_photos_uploadProfilePhoto();
                if (photo != null) {
                    req.file = photo;
                    req.flags |= 1;
                }
                if (video != null) {
                    req.video = video;
                    req.flags |= 2;
                    req.video_start_ts = videoStartTimestamp;
                    req.flags |= 4;
                }
                getConnectionsManager().sendRequest(req, (response, error) -> AndroidUtilities.runOnUIThread(() -> {
                    if (error == null) {
                        TLRPC.User user = getMessagesController().getUser(getUserConfig().getClientUserId());
                        if (user == null) {
                            user = getUserConfig().getCurrentUser();
                            if (user == null) {
                                return;
                            }
                            getMessagesController().putUser(user, false);
                        } else {
                            getUserConfig().setCurrentUser(user);
                        }
                        TLRPC.TL_photos_photo photos_photo = (TLRPC.TL_photos_photo) response;
                        ArrayList<TLRPC.PhotoSize> sizes = photos_photo.photo.sizes;
                        TLRPC.PhotoSize small = FileLoader.getClosestPhotoSizeWithSize(sizes, 150);
                        TLRPC.PhotoSize big = FileLoader.getClosestPhotoSizeWithSize(sizes, 800);
                        TLRPC.VideoSize videoSize = photos_photo.photo.video_sizes.isEmpty() ? null : photos_photo.photo.video_sizes.get(0);
                        user.photo = new TLRPC.TL_userProfilePhoto();
                        user.photo.photo_id = photos_photo.photo.id;
                        if (small != null) {
                            user.photo.photo_small = small.location;
                        }
                        if (big != null) {
                            user.photo.photo_big = big.location;
                        }

                        if (small != null && avatar != null) {
                            File destFile = FileLoader.getPathToAttach(small, true);
                            File src = FileLoader.getPathToAttach(avatar, true);
                            src.renameTo(destFile);
                            String oldKey = avatar.volume_id + "_" + avatar.local_id + "@50_50";
                            String newKey = small.location.volume_id + "_" + small.location.local_id + "@50_50";
                            ImageLoader.getInstance().replaceImageInCache(oldKey, newKey, ImageLocation.getForUser(user, false), false);
                        }
                        if (big != null && avatarBig != null) {
                            File destFile = FileLoader.getPathToAttach(big, true);
                            File src = FileLoader.getPathToAttach(avatarBig, true);
                            src.renameTo(destFile);
                        }
                        if (videoSize != null && videoPath != null) {
                            File destFile = FileLoader.getPathToAttach(videoSize, "mp4", true);
                            File src = new File(videoPath);
                            src.renameTo(destFile);
                        }

                        getMessagesStorage().clearUserPhotos(user.id);
                        ArrayList<TLRPC.User> users = new ArrayList<>();
                        users.add(user);
                        getMessagesStorage().putUsersAndChats(users, null, false, true);
                    }

                    allowPullingDown = !AndroidUtilities.isTablet() && !isInLandscapeMode && avatarImage.getImageReceiver().hasNotThumb();
                    avatar = null;
                    avatarBig = null;
                    updateProfileData();
                    showAvatarProgress(false, true);
                    getNotificationCenter().postNotificationName(NotificationCenter.updateInterfaces, MessagesController.UPDATE_MASK_ALL);
                    getNotificationCenter().postNotificationName(NotificationCenter.mainUserInfoChanged);
                    getUserConfig().saveConfig(true);
                }));
            } else {
                allowPullingDown = false;
                avatar = smallSize.location;
                avatarBig = bigSize.location;
                avatarImage.setImage(ImageLocation.getForLocal(avatar), "50_50", avatarDrawable, null);
                if (setAvatarRow != -1) {
                    updateRowsIds();
                    if (listAdapter != null) {
                        listAdapter.notifyDataSetChanged();
                    }
                    needLayout(true);
                }
                showAvatarProgress(true, false);
                final View view = layoutManager.findViewByPosition(0);
                if (view != null && isPulledDown) {
                    listView.smoothScrollBy(0, view.getTop() - AndroidUtilities.dp(88), CubicBezierInterpolator.EASE_OUT_QUINT);
                }
            }
            actionBar.createMenu().requestLayout();
        });
    }

    private void showAvatarProgress(boolean show, boolean animated) {
        if (avatarProgressView == null) {
            return;
        }
        if (avatarAnimation != null) {
            avatarAnimation.cancel();
            avatarAnimation = null;
        }

        avatarProgressView.setAlpha(0.0f);
        avatarProgressView.setVisibility(View.INVISIBLE);

    }

    @Override
    public void onActivityResultFragment(int requestCode, int resultCode, Intent data) {
        if (imageUpdater != null) {
            imageUpdater.onActivityResult(requestCode, resultCode, data);
        }
    }

    @Override
    public void saveSelfArgs(Bundle args) {
        if (imageUpdater != null && imageUpdater.currentPicturePath != null) {
            args.putString("path", imageUpdater.currentPicturePath);
        }
    }

    @Override
    public void restoreSelfArgs(Bundle args) {
        if (imageUpdater != null) {
            imageUpdater.currentPicturePath = args.getString("path");
        }
    }

    private void sendLogs() {

        File path = new File(EnvUtil.getTelegramPath(), "logs");

        path.mkdirs();

        File logcatFile = new File(path, "NekoX-" + System.currentTimeMillis() + ".log");

        FileUtil.delete(logcatFile);

        try {

            RuntimeUtil.exec("logcat", "-df", logcatFile.getPath()).waitFor();

            RuntimeUtil.exec("logcat", "-c").waitFor();

            ShareUtil.shareFile(getParentActivity(), logcatFile);

        } catch (Exception e) {

            AlertUtil.showToast(e);

        }

    }

    private class ListAdapter extends RecyclerListView.SelectionAdapter {

        private Context mContext;

        public ListAdapter(Context context) {
            mContext = context;
        }

        @Override
        public RecyclerView.ViewHolder onCreateViewHolder(ViewGroup parent, int viewType) {
            View view = null;
            switch (viewType) {
                case 1: {
                    view = new HeaderCell(mContext, 23);
                    break;
                }
                case 2: {
                    final TextDetailCell textDetailCell = new TextDetailCell(mContext);
                    textDetailCell.setContentDescriptionValueFirst(true);
                    view = textDetailCell;
                    break;
                }
                case 3: {
                    view = new AboutLinkCell(mContext, ProfileActivity.this) {
                        @Override
                        protected void didPressUrl(String url) {
                            if (url.startsWith("@")) {
                                getMessagesController().openByUserName(url.substring(1), ProfileActivity.this, 0);
                            } else if (url.startsWith("#")) {
                                DialogsActivity fragment = new DialogsActivity(null);
                                fragment.setSearchString(url);
                                presentFragment(fragment);
                            } else if (url.startsWith("/")) {
                                if (parentLayout.fragmentsStack.size() > 1) {
                                    BaseFragment previousFragment = parentLayout.fragmentsStack.get(parentLayout.fragmentsStack.size() - 2);
                                    if (previousFragment instanceof ChatActivity) {
                                        finishFragment();
                                        ((ChatActivity) previousFragment).chatActivityEnterView.setCommand(null, url, false, false);
                                    }
                                }
                            }
                        }
                    };
                    break;
                }
                case 4: {
                    view = new TextCell(mContext);
                    break;
                }
                case 5: {
                    view = new DividerCell(mContext);
                    view.setPadding(AndroidUtilities.dp(20), AndroidUtilities.dp(4), 0, 0);
                    break;
                }
                case 6: {
                    view = new NotificationsCheckCell(mContext, 23, 70, false);
                    break;
                }
                case 7: {
                    view = new ShadowSectionCell(mContext);
                    break;
                }
                case 8: {
                    view = new UserCell(mContext, addMemberRow == -1 ? 9 : 6, 0, true);
                    break;
                }
                case 11: {
                    view = new View(mContext) {
                        @Override
                        protected void onMeasure(int widthMeasureSpec, int heightMeasureSpec) {
                            super.onMeasure(MeasureSpec.makeMeasureSpec(MeasureSpec.getSize(widthMeasureSpec), MeasureSpec.EXACTLY), MeasureSpec.makeMeasureSpec(AndroidUtilities.dp(32), MeasureSpec.EXACTLY));
                        }
                    };
                    break;
                }
                case 12: {
                    view = new View(mContext) {

                        private int lastPaddingHeight = 0;
                        private int lastListViewHeight = 0;

                        @Override
                        protected void onMeasure(int widthMeasureSpec, int heightMeasureSpec) {
                            if (lastListViewHeight != listView.getMeasuredHeight()) {
                                lastPaddingHeight = 0;
                            }
                            lastListViewHeight = listView.getMeasuredHeight();
                            int n = listView.getChildCount();
                            if (n == listAdapter.getItemCount()) {
                                int totalHeight = 0;
                                for (int i = 0; i < n; i++) {
                                    View view = listView.getChildAt(i);
                                    int p = listView.getChildAdapterPosition(view);
                                    if (p >= 0 && p != bottomPaddingRow) {
                                        totalHeight += listView.getChildAt(i).getMeasuredHeight();
                                    }
                                }
                                int paddingHeight = fragmentView.getMeasuredHeight() - ActionBar.getCurrentActionBarHeight() - AndroidUtilities.statusBarHeight - totalHeight;
                                if (paddingHeight > AndroidUtilities.dp(88)) {
                                    paddingHeight = 0;
                                }
                                if (paddingHeight <= 0) {
                                    paddingHeight = 0;
                                }
                                setMeasuredDimension(listView.getMeasuredWidth(), lastPaddingHeight = paddingHeight);
                            } else {
                                setMeasuredDimension(listView.getMeasuredWidth(), lastPaddingHeight);
                            }
                        }
                    };
                    view.setBackground(new ColorDrawable(Color.TRANSPARENT));
                    break;
                }
                case 13: {
                    if (sharedMediaLayout.getParent() != null) {
                        ((ViewGroup) sharedMediaLayout.getParent()).removeView(sharedMediaLayout);
                    }
                    view = sharedMediaLayout;
                    break;
                }
                case 14: {
                    TextInfoPrivacyCell cell = new TextInfoPrivacyCell(mContext, 10);
                    cell.getTextView().setGravity(Gravity.CENTER_HORIZONTAL);
                    cell.getTextView().setTextColor(Theme.getColor(Theme.key_windowBackgroundWhiteGrayText3));
                    cell.getTextView().setMovementMethod(null);
                    cell.setBackgroundDrawable(Theme.getThemedDrawable(mContext, R.drawable.greydivider_bottom, Theme.key_windowBackgroundGrayShadow));

                    cell.setText("Nekogram X v" + BuildConfig.VERSION_NAME + " " + FileUtil.getAbi() + " " + BuildConfig.BUILD_TYPE);

                    cell.getTextView().setPadding(0, AndroidUtilities.dp(14), 0, AndroidUtilities.dp(14));
                    view = cell;
                    Drawable drawable = Theme.getThemedDrawable(mContext, R.drawable.greydivider_bottom, Theme.key_windowBackgroundGrayShadow);
                    CombinedDrawable combinedDrawable = new CombinedDrawable(new ColorDrawable(Theme.getColor(Theme.key_windowBackgroundGray)), drawable);
                    combinedDrawable.setFullsize(true);
                    view.setBackgroundDrawable(combinedDrawable);
                    break;
                }
            }
            if (viewType != 13) {
                view.setLayoutParams(new RecyclerView.LayoutParams(RecyclerView.LayoutParams.MATCH_PARENT, RecyclerView.LayoutParams.WRAP_CONTENT));
            }
            return new RecyclerListView.Holder(view);
        }

        @Override
        public void onViewAttachedToWindow(RecyclerView.ViewHolder holder) {
            if (holder.itemView == sharedMediaLayout) {
                sharedMediaLayoutAttached = true;
            }
        }

        @Override
        public void onViewDetachedFromWindow(RecyclerView.ViewHolder holder) {
            if (holder.itemView == sharedMediaLayout) {
                sharedMediaLayoutAttached = false;
            }
        }

        @Override
        public void onBindViewHolder(RecyclerView.ViewHolder holder, int position) {
            switch (holder.getItemViewType()) {
                case 1:
                    HeaderCell headerCell = (HeaderCell) holder.itemView;
                    if (position == infoHeaderRow) {
                        if (ChatObject.isChannel(currentChat) && !currentChat.megagroup && channelInfoRow != -1) {
                            headerCell.setText(LocaleController.getString("ReportChatDescription", R.string.ReportChatDescription));
                        } else {
                            headerCell.setText(LocaleController.getString("Info", R.string.Info));
                        }
                    } else if (position == membersHeaderRow) {
                        headerCell.setText(LocaleController.getString("ChannelMembers", R.string.ChannelMembers));
                    } else if (position == settingsSectionRow2) {
                        headerCell.setText(LocaleController.getString("SETTINGS", R.string.SETTINGS));
                    } else if (position == numberSectionRow) {
                        headerCell.setText(LocaleController.getString("Account", R.string.Account));
                    } else if (position == helpHeaderRow) {
                        headerCell.setText(LocaleController.getString("SettingsHelp", R.string.SettingsHelp));
                    } else if (position == debugHeaderRow) {
                        headerCell.setText(LocaleController.getString("SettingsDebug", R.string.SettingsDebug));
                    }
                    break;
                case 2:
                    TextDetailCell detailCell = (TextDetailCell) holder.itemView;
                    if (position == phoneRow) {
                        String text;
                        final TLRPC.User user = getMessagesController().getUser(user_id);
                        if (!TextUtils.isEmpty(user.phone)
                                && !(NekoConfig.hidePhone && user.id == UserConfig.getInstance(currentAccount).getClientUserId())) {
                            text = PhoneFormat.getInstance().format("+" + user.phone);
                        } else {
                            text = LocaleController.getString("PhoneHidden", R.string.PhoneHidden);
                        }
                        detailCell.setTextAndValue(text, LocaleController.getString("PhoneMobile", R.string.PhoneMobile), false);
                    } else if (position == usernameRow) {
                        String text;
                        if (user_id != 0) {
                            final TLRPC.User user = getMessagesController().getUser(user_id);
                            if (user != null && !TextUtils.isEmpty(user.username)) {
                                text = "@" + user.username;
                            } else {
                                text = "-";
                            }
                            detailCell.setTextAndValue(text, LocaleController.getString("Username", R.string.Username), false);
                        } else if (currentChat != null) {
                            TLRPC.Chat chat = getMessagesController().getChat(chat_id);
                            if (chat != null && !TextUtils.isEmpty(chat.username)) {
                                text = "@" + chat.username;
                            } else {
                                text = "-";
                            }
                            detailCell.setTextAndValue(text, LocaleController.getString("Username", R.string.Username), false);
                        }
                    } else if (position == locationRow) {
                        if (chatInfo != null && chatInfo.location instanceof TLRPC.TL_channelLocation) {
                            TLRPC.TL_channelLocation location = (TLRPC.TL_channelLocation) chatInfo.location;
                            detailCell.setTextAndValue(location.address, LocaleController.getString("AttachLocation", R.string.AttachLocation), false);
                        }
                    } else if (position == numberRow) {
                        TLRPC.User user = UserConfig.getInstance(currentAccount).getCurrentUser();
                        String value;
                        if (user != null && user.phone != null && user.phone.length() != 0) {
                            value = PhoneFormat.getInstance().format("+" + user.phone);
                        } else {
                            value = LocaleController.getString("NumberUnknown", R.string.NumberUnknown);
                        }
                        detailCell.setTextAndValue(value, LocaleController.getString("TapToChangePhone", R.string.TapToChangePhone), true);
                        detailCell.setContentDescriptionValueFirst(false);
                    } else if (position == setUsernameRow) {
                        TLRPC.User user = UserConfig.getInstance(currentAccount).getCurrentUser();
                        String value;
                        if (user != null && !TextUtils.isEmpty(user.username)) {
                            value = "@" + user.username;
                        } else {
                            value = LocaleController.getString("UsernameEmpty", R.string.UsernameEmpty);
                        }
                        detailCell.setTextAndValue(value, LocaleController.getString("Username", R.string.Username), true);
                        detailCell.setContentDescriptionValueFirst(true);
                    }
                    break;
                case 3:
                    AboutLinkCell aboutLinkCell = (AboutLinkCell) holder.itemView;
                    if (position == userInfoRow) {
                        aboutLinkCell.setTextAndValue(userInfo.about, LocaleController.getString("UserBio", R.string.UserBio), true);
                    } else if (position == channelInfoRow) {
                        String text = chatInfo.about;
                        while (text.contains("\n\n\n")) {
                            text = text.replace("\n\n\n", "\n\n");
                        }
                        aboutLinkCell.setText(text, true);
                    } else if (position == bioRow) {
                        String value;
                        if (userInfo == null || !TextUtils.isEmpty(userInfo.about)) {
                            value = userInfo == null ? LocaleController.getString("Loading", R.string.Loading) : userInfo.about;
                            aboutLinkCell.setTextAndValue(value, LocaleController.getString("UserBio", R.string.UserBio), false);
                            currentBio = userInfo != null ? userInfo.about : null;
                        } else {
                            aboutLinkCell.setTextAndValue(LocaleController.getString("UserBioDetail", R.string.UserBioDetail), LocaleController.getString("UserBio", R.string.UserBio), false);
                            currentBio = null;
                        }
                    }
                    break;
                case 4:
                    TextCell textCell = (TextCell) holder.itemView;
                    textCell.setColors(Theme.key_windowBackgroundWhiteGrayIcon, Theme.key_windowBackgroundWhiteBlackText);
                    textCell.setTag(Theme.key_windowBackgroundWhiteBlackText);
                    if (position == settingsTimerRow) {
                        TLRPC.EncryptedChat encryptedChat = getMessagesController().getEncryptedChat((int) (dialog_id >> 32));
                        String value;
                        if (encryptedChat.ttl == 0) {
                            value = LocaleController.getString("ShortMessageLifetimeForever", R.string.ShortMessageLifetimeForever);
                        } else {
                            value = LocaleController.formatTTLString(encryptedChat.ttl);
                        }
                        textCell.setTextAndValue(LocaleController.getString("MessageLifetime", R.string.MessageLifetime), value, false);
                    } else if (position == unblockRow) {
                        textCell.setText(LocaleController.getString("Unblock", R.string.Unblock), false);
                        textCell.setColors(null, Theme.key_windowBackgroundWhiteRedText5);
                    } else if (position == settingsKeyRow) {
                        IdenticonDrawable identiconDrawable = new IdenticonDrawable();
                        TLRPC.EncryptedChat encryptedChat = getMessagesController().getEncryptedChat((int) (dialog_id >> 32));
                        identiconDrawable.setEncryptedChat(encryptedChat);
                        textCell.setTextAndValueDrawable(LocaleController.getString("EncryptionKey", R.string.EncryptionKey), identiconDrawable, false);
                    } else if (position == joinRow) {
                        textCell.setColors(null, Theme.key_windowBackgroundWhiteBlueText2);
                        if (currentChat.megagroup) {
                            textCell.setText(LocaleController.getString("ProfileJoinGroup", R.string.ProfileJoinGroup), false);
                        } else {
                            textCell.setText(LocaleController.getString("ProfileJoinChannel", R.string.ProfileJoinChannel), false);
                        }
                    } else if (position == subscribersRow) {
                        if (chatInfo != null) {
                            if (ChatObject.isChannel(currentChat) && !currentChat.megagroup) {
                                textCell.setTextAndValueAndIcon(LocaleController.getString("ChannelSubscribers", R.string.ChannelSubscribers), String.format("%d", chatInfo.participants_count), R.drawable.baseline_group_24, position != membersSectionRow - 1);
                            } else {
                                textCell.setTextAndValueAndIcon(LocaleController.getString("ChannelMembers", R.string.ChannelMembers), String.format("%d", chatInfo.participants_count), R.drawable.baseline_group_24, position != membersSectionRow - 1);
                            }
                        } else {
                            if (ChatObject.isChannel(currentChat) && !currentChat.megagroup) {
                                textCell.setTextAndIcon(LocaleController.getString("ChannelSubscribers", R.string.ChannelSubscribers), R.drawable.baseline_group_24, position != membersSectionRow - 1);
                            } else {
                                textCell.setTextAndIcon(LocaleController.getString("ChannelMembers", R.string.ChannelMembers), R.drawable.baseline_group_24, position != membersSectionRow - 1);
                            }
                        }
                    } else if (position == administratorsRow) {
                        if (chatInfo != null) {
                            textCell.setTextAndValueAndIcon(LocaleController.getString("ChannelAdministrators", R.string.ChannelAdministrators), String.format("%d", chatInfo.admins_count), R.drawable.baseline_stars_24, position != membersSectionRow - 1);
                        } else {
                            textCell.setTextAndIcon(LocaleController.getString("ChannelAdministrators", R.string.ChannelAdministrators), R.drawable.baseline_stars_24, position != membersSectionRow - 1);
                        }
                    } else if (position == blockedUsersRow) {
                        if (chatInfo != null) {
                            textCell.setTextAndValueAndIcon(LocaleController.getString("ChannelBlacklist", R.string.ChannelBlacklist), String.format("%d", Math.max(chatInfo.banned_count, chatInfo.kicked_count)), R.drawable.actions_removed, position != membersSectionRow - 1);
                        } else {
                            textCell.setTextAndIcon(LocaleController.getString("ChannelBlacklist", R.string.ChannelBlacklist), R.drawable.actions_removed, position != membersSectionRow - 1);
                        }
                    } else if (position == addMemberRow) {
                        textCell.setColors(Theme.key_windowBackgroundWhiteBlueIcon, Theme.key_windowBackgroundWhiteBlueButton);
                        textCell.setTextAndIcon(LocaleController.getString("AddMember", R.string.AddMember), R.drawable.baseline_person_add_24, membersSectionRow == -1);
                    } else if (position == sendMessageRow) {
                        textCell.setText(LocaleController.getString("SendMessageLocation", R.string.SendMessageLocation), true);
                    } else if (position == reportRow) {
                        textCell.setText(LocaleController.getString("ReportUserLocation", R.string.ReportUserLocation), false);
                        textCell.setColors(null, Theme.key_windowBackgroundWhiteRedText5);
                    } else if (position == languageRow) {
                        textCell.setTextAndIcon(LocaleController.getString("Language", R.string.Language), R.drawable.baseline_language_24, false);
                    } else if (position == notificationRow) {
                        textCell.setTextAndIcon(LocaleController.getString("NotificationsAndSounds", R.string.NotificationsAndSounds), R.drawable.baseline_notifications_24, true);
                    } else if (position == privacyRow) {
                        textCell.setTextAndIcon(LocaleController.getString("PrivacySettings", R.string.PrivacySettings), R.drawable.baseline_lock_24, true);
                    } else if (position == dataRow) {
                        textCell.setTextAndIcon(LocaleController.getString("DataSettings", R.string.DataSettings), R.drawable.baseline_data_usage_24, true);
                    } else if (position == chatRow) {
                        textCell.setTextAndIcon(LocaleController.getString("ChatSettings", R.string.ChatSettings), R.drawable.baseline_palette_24, true);
                    } else if (position == stickersRow) {
                        textCell.setTextAndIcon(LocaleController.getString("StickersAndMasks", R.string.StickersAndMasks), R.drawable.deproko_baseline_stickers_24, true);
                    } else if (position == nekoRow) {
                        textCell.setTextAndIcon(LocaleController.getString("NekoSettings", R.string.NekoSettings), R.drawable.baseline_extension_24, true);
                    } else if (position == filtersRow) {
                        textCell.setTextAndIcon(LocaleController.getString("Filters", R.string.Filters), R.drawable.baseline_folder_24, true);
                    } else if (position == questionRow) {
                        textCell.setTextAndIcon(LocaleController.getString("NekoXUpdatesChannel", R.string.NekoXUpdatesChannel), R.drawable.baseline_bullhorn_24, true);
                    } else if (position == faqRow) {
                        textCell.setTextAndIcon(LocaleController.getString("NekoXFaq", R.string.NekoXFaq), R.drawable.baseline_help_24, true);
                    } else if (position == policyRow) {
                        textCell.setTextAndIcon(LocaleController.getString("PrivacyPolicy", R.string.PrivacyPolicy), R.drawable.baseline_security_24, true);
                    } else if (position == sendLogsRow) {
                        textCell.setTextAndIcon(LocaleController.getString("DebugSendLogs", R.string.DebugSendLogs), R.drawable.baseline_bug_report_24, true);
                    } else if (position == clearLogsRow) {
                        textCell.setTextAndIcon(LocaleController.getString("DebugClearLogs", R.string.DebugClearLogs), R.drawable.baseline_delete_sweep_24, switchBackendRow != -1);
                    } else if (position == switchBackendRow) {
                        textCell.setText("Switch Backend", false);
                    } else if (position == setAvatarRow) {
                        textCell.setColors(Theme.key_windowBackgroundWhiteBlueIcon, Theme.key_windowBackgroundWhiteBlueButton);
                        textCell.setTextAndIcon(LocaleController.getString("SetProfilePhoto", R.string.SetProfilePhoto), R.drawable.baseline_image_24, false);
                    }
                    break;
                case 6:
                    NotificationsCheckCell checkCell = (NotificationsCheckCell) holder.itemView;
                    if (position == notificationsRow) {
                        SharedPreferences preferences = MessagesController.getNotificationsSettings(currentAccount);
                        long did;
                        if (dialog_id != 0) {
                            did = dialog_id;
                        } else if (user_id != 0) {
                            did = user_id;
                        } else {
                            did = -chat_id;
                        }

                        boolean enabled = false;
                        boolean custom = preferences.getBoolean("custom_" + did, false);
                        boolean hasOverride = preferences.contains("notify2_" + did);
                        int value = preferences.getInt("notify2_" + did, 0);
                        int delta = preferences.getInt("notifyuntil_" + did, 0);
                        String val;
                        if (value == 3 && delta != Integer.MAX_VALUE) {
                            delta -= getConnectionsManager().getCurrentTime();
                            if (delta <= 0) {
                                if (custom) {
                                    val = LocaleController.getString("NotificationsCustom", R.string.NotificationsCustom);
                                } else {
                                    val = LocaleController.getString("NotificationsOn", R.string.NotificationsOn);
                                }
                                enabled = true;
                            } else if (delta < 60 * 60) {
                                val = LocaleController.formatString("WillUnmuteIn", R.string.WillUnmuteIn, LocaleController.formatPluralString("Minutes", delta / 60));
                            } else if (delta < 60 * 60 * 24) {
                                val = LocaleController.formatString("WillUnmuteIn", R.string.WillUnmuteIn, LocaleController.formatPluralString("Hours", (int) Math.ceil(delta / 60.0f / 60)));
                            } else if (delta < 60 * 60 * 24 * 365) {
                                val = LocaleController.formatString("WillUnmuteIn", R.string.WillUnmuteIn, LocaleController.formatPluralString("Days", (int) Math.ceil(delta / 60.0f / 60 / 24)));
                            } else {
                                val = null;
                            }
                        } else {
                            if (value == 0) {
                                if (hasOverride) {
                                    enabled = true;
                                } else {
                                    enabled = getNotificationsController().isGlobalNotificationsEnabled(did);
                                }
                            } else if (value == 1) {
                                enabled = true;
                            }
                            if (enabled && custom) {
                                val = LocaleController.getString("NotificationsCustom", R.string.NotificationsCustom);
                            } else {
                                val = enabled ? LocaleController.getString("NotificationsOn", R.string.NotificationsOn) : LocaleController.getString("NotificationsOff", R.string.NotificationsOff);
                            }
                        }
                        if (val == null) {
                            val = LocaleController.getString("NotificationsOff", R.string.NotificationsOff);
                        }
                        checkCell.setTextAndValueAndCheck(LocaleController.getString("Notifications", R.string.Notifications), val, enabled, false);
                    }
                    break;
                case 7:
                    View sectionCell = holder.itemView;
                    sectionCell.setTag(position);
                    Drawable drawable;
                    if (position == infoSectionRow && lastSectionRow == -1 && secretSettingsSectionRow == -1 && sharedMediaRow == -1 && membersSectionRow == -1 || position == secretSettingsSectionRow || position == lastSectionRow || position == membersSectionRow && lastSectionRow == -1 && sharedMediaRow == -1) {
                        sectionCell.setBackgroundDrawable(Theme.getThemedDrawable(mContext, R.drawable.greydivider_bottom, Theme.key_windowBackgroundGrayShadow));
                    } else {
                        sectionCell.setBackgroundDrawable(Theme.getThemedDrawable(mContext, R.drawable.greydivider, Theme.key_windowBackgroundGrayShadow));
                    }
                    break;
                case 8:
                    UserCell userCell = (UserCell) holder.itemView;
                    TLRPC.ChatParticipant part;
                    try {
                        if (!visibleSortedUsers.isEmpty()) {
                            part = visibleChatParticipants.get(visibleSortedUsers.get(position - membersStartRow));
                        } else {
                            part = visibleChatParticipants.get(position - membersStartRow);
                        }
                    } catch (Exception e) {
                        part = null;
                        FileLog.e(e);
                    }
                    if (part != null) {
                        String role;
                        if (part instanceof TLRPC.TL_chatChannelParticipant) {
                            TLRPC.ChannelParticipant channelParticipant = ((TLRPC.TL_chatChannelParticipant) part).channelParticipant;
                            if (!TextUtils.isEmpty(channelParticipant.rank)) {
                                role = channelParticipant.rank;
                            } else {
                                if (channelParticipant instanceof TLRPC.TL_channelParticipantCreator) {
                                    role = LocaleController.getString("ChannelCreator", R.string.ChannelCreator);
                                } else if (channelParticipant instanceof TLRPC.TL_channelParticipantAdmin) {
                                    role = LocaleController.getString("ChannelAdmin", R.string.ChannelAdmin);
                                } else {
                                    role = null;
                                }
                            }
                        } else {
                            if (part instanceof TLRPC.TL_chatParticipantCreator) {
                                role = LocaleController.getString("ChannelCreator", R.string.ChannelCreator);
                            } else if (part instanceof TLRPC.TL_chatParticipantAdmin) {
                                role = LocaleController.getString("ChannelAdmin", R.string.ChannelAdmin);
                            } else {
                                role = null;
                            }
                        }
                        userCell.setAdminRole(role);
                        userCell.setData(getMessagesController().getUser(part.user_id), null, null, 0, position != membersEndRow - 1);
                    }
                    break;
                case 12:
                    holder.itemView.requestLayout();
                    break;
            }
        }

        @Override
        public boolean isEnabled(RecyclerView.ViewHolder holder) {
            if (holder.itemView instanceof UserCell) {
                UserCell userCell = (UserCell) holder.itemView;
                Object object = userCell.getCurrentObject();
                if (object instanceof TLRPC.User) {
                    TLRPC.User user = (TLRPC.User) object;
                    if (UserObject.isUserSelf(user)) {
                        return false;
                    }
                }
            }
            int type = holder.getItemViewType();
            return type != 1 && type != 5 && type != 7 && type != 9 && type != 10 && type != 11 && type != 12 && type != 13;
        }

        @Override
        public int getItemCount() {
            return rowCount;
        }

        @Override
        public int getItemViewType(int position) {
            if (position == infoHeaderRow || position == membersHeaderRow || position == settingsSectionRow2 ||
                    position == numberSectionRow || position == helpHeaderRow || position == debugHeaderRow) {
                return 1;
            } else if (position == phoneRow || position == usernameRow || position == locationRow ||
                    position == numberRow || position == setUsernameRow) {
                return 2;
            } else if (position == userInfoRow || position == channelInfoRow || position == bioRow) {
                return 3;
            } else if (position == notificationsDividerRow) {
                return 5;
            } else if (position == notificationsRow) {
                return 6;
            } else if (position == infoSectionRow || position == lastSectionRow || position == membersSectionRow ||
                    position == secretSettingsSectionRow || position == settingsSectionRow || position == devicesSectionRow ||
                    position == helpSectionCell || position == setAvatarSectionRow) {
                return 7;
            } else if (position >= membersStartRow && position < membersEndRow) {
                return 8;
            } else if (position == emptyRow) {
                return 11;
            } else if (position == bottomPaddingRow) {
                return 12;
            } else if (position == sharedMediaRow) {
                return 13;
            } else if (position == versionRow) {
                return 14;
            }
            return 4;
        }
    }

    private class SearchAdapter extends RecyclerListView.SelectionAdapter {

        private class SearchResult {

            private String searchTitle;
            private Runnable openRunnable;
            private String rowName;
            private String[] path;
            private int iconResId;
            private int guid;
            private int num;

            public SearchResult(int g, String search, int icon, Runnable open) {
                this(g, search, null, null, null, icon, open);
            }

            public SearchResult(int g, String search, String pathArg1, int icon, Runnable open) {
                this(g, search, null, pathArg1, null, icon, open);
            }

            public SearchResult(int g, String search, String row, String pathArg1, int icon, Runnable open) {
                this(g, search, row, pathArg1, null, icon, open);
            }

            public SearchResult(int g, String search, String row, String pathArg1, String pathArg2, int icon, Runnable open) {
                guid = g;
                searchTitle = search;
                rowName = row;
                openRunnable = open;
                iconResId = icon;
                if (pathArg1 != null && pathArg2 != null) {
                    path = new String[]{pathArg1, pathArg2};
                } else if (pathArg1 != null) {
                    path = new String[]{pathArg1};
                }
            }

            @Override
            public boolean equals(Object obj) {
                if (!(obj instanceof SearchResult)) {
                    return false;
                }
                SearchResult result = (SearchResult) obj;
                return guid == result.guid;
            }

            @Override
            public String toString() {
                SerializedData data = new SerializedData();
                data.writeInt32(num);
                data.writeInt32(1);
                data.writeInt32(guid);
                return Utilities.bytesToHex(data.toByteArray());
            }

            private void open() {
                openRunnable.run();
                AndroidUtilities.scrollToFragmentRow(parentLayout, rowName);
            }
        }

        private SearchResult[] searchArray = new SearchResult[]{
                new SearchResult(500, LocaleController.getString("EditName", R.string.EditName), 0, () -> presentFragment(new ChangeNameActivity())),
                new SearchResult(501, LocaleController.getString("ChangePhoneNumber", R.string.ChangePhoneNumber), 0, () -> presentFragment(new ActionIntroActivity(ActionIntroActivity.ACTION_TYPE_CHANGE_PHONE_NUMBER))),
                new SearchResult(502, LocaleController.getString("AddAnotherAccount", R.string.AddAnotherAccount), 0, () -> {
                    int freeAccount;
                    for (int account = 0; ; account++) {
                        if (!SharedConfig.activeAccounts.contains(account)) {
                            freeAccount = account;
                            break;
                        }
                    }
                    if (freeAccount >= 0) {
                        presentFragment(new LoginActivity(freeAccount));
                    }
                }),
                new SearchResult(503, LocaleController.getString("UserBio", R.string.UserBio), 0, () -> {
                    if (userInfo != null) {
                        presentFragment(new ChangeBioActivity());
                    }
                }),

                new SearchResult(1, LocaleController.getString("NotificationsAndSounds", R.string.NotificationsAndSounds), R.drawable.menu_notifications, () -> presentFragment(new NotificationsSettingsActivity())),
                new SearchResult(2, LocaleController.getString("NotificationsPrivateChats", R.string.NotificationsPrivateChats), LocaleController.getString("NotificationsAndSounds", R.string.NotificationsAndSounds), R.drawable.menu_notifications, () -> presentFragment(new NotificationsCustomSettingsActivity(NotificationsController.TYPE_PRIVATE, new ArrayList<>(), true))),
                new SearchResult(3, LocaleController.getString("NotificationsGroups", R.string.NotificationsGroups), LocaleController.getString("NotificationsAndSounds", R.string.NotificationsAndSounds), R.drawable.menu_notifications, () -> presentFragment(new NotificationsCustomSettingsActivity(NotificationsController.TYPE_GROUP, new ArrayList<>(), true))),
                new SearchResult(4, LocaleController.getString("NotificationsChannels", R.string.NotificationsChannels), LocaleController.getString("NotificationsAndSounds", R.string.NotificationsAndSounds), R.drawable.menu_notifications, () -> presentFragment(new NotificationsCustomSettingsActivity(NotificationsController.TYPE_CHANNEL, new ArrayList<>(), true))),
                new SearchResult(5, LocaleController.getString("VoipNotificationSettings", R.string.VoipNotificationSettings), "callsSectionRow", LocaleController.getString("NotificationsAndSounds", R.string.NotificationsAndSounds), R.drawable.menu_notifications, () -> presentFragment(new NotificationsSettingsActivity())),
                new SearchResult(6, LocaleController.getString("BadgeNumber", R.string.BadgeNumber), "badgeNumberSection", LocaleController.getString("NotificationsAndSounds", R.string.NotificationsAndSounds), R.drawable.menu_notifications, () -> presentFragment(new NotificationsSettingsActivity())),
                new SearchResult(7, LocaleController.getString("InAppNotifications", R.string.InAppNotifications), "inappSectionRow", LocaleController.getString("NotificationsAndSounds", R.string.NotificationsAndSounds), R.drawable.menu_notifications, () -> presentFragment(new NotificationsSettingsActivity())),
                new SearchResult(8, LocaleController.getString("ContactJoined", R.string.ContactJoined), "contactJoinedRow", LocaleController.getString("NotificationsAndSounds", R.string.NotificationsAndSounds), R.drawable.menu_notifications, () -> presentFragment(new NotificationsSettingsActivity())),
                new SearchResult(9, LocaleController.getString("PinnedMessages", R.string.PinnedMessages), "pinnedMessageRow", LocaleController.getString("NotificationsAndSounds", R.string.NotificationsAndSounds), R.drawable.menu_notifications, () -> presentFragment(new NotificationsSettingsActivity())),
                new SearchResult(10, LocaleController.getString("ResetAllNotifications", R.string.ResetAllNotifications), "resetNotificationsRow", LocaleController.getString("NotificationsAndSounds", R.string.NotificationsAndSounds), R.drawable.menu_notifications, () -> presentFragment(new NotificationsSettingsActivity())),

                new SearchResult(100, LocaleController.getString("PrivacySettings", R.string.PrivacySettings), R.drawable.menu_secret, () -> presentFragment(new PrivacySettingsActivity())),
                new SearchResult(101, LocaleController.getString("BlockedUsers", R.string.BlockedUsers), LocaleController.getString("PrivacySettings", R.string.PrivacySettings), R.drawable.menu_secret, () -> presentFragment(new PrivacyUsersActivity())),
                new SearchResult(105, LocaleController.getString("PrivacyPhone", R.string.PrivacyPhone), LocaleController.getString("PrivacySettings", R.string.PrivacySettings), R.drawable.menu_secret, () -> presentFragment(new PrivacyControlActivity(ContactsController.PRIVACY_RULES_TYPE_PHONE, true))),
                new SearchResult(102, LocaleController.getString("PrivacyLastSeen", R.string.PrivacyLastSeen), LocaleController.getString("PrivacySettings", R.string.PrivacySettings), R.drawable.menu_secret, () -> presentFragment(new PrivacyControlActivity(ContactsController.PRIVACY_RULES_TYPE_LASTSEEN, true))),
                new SearchResult(103, LocaleController.getString("PrivacyProfilePhoto", R.string.PrivacyProfilePhoto), LocaleController.getString("PrivacySettings", R.string.PrivacySettings), R.drawable.menu_secret, () -> presentFragment(new PrivacyControlActivity(ContactsController.PRIVACY_RULES_TYPE_PHOTO, true))),
                new SearchResult(104, LocaleController.getString("PrivacyForwards", R.string.PrivacyForwards), LocaleController.getString("PrivacySettings", R.string.PrivacySettings), R.drawable.menu_secret, () -> presentFragment(new PrivacyControlActivity(ContactsController.PRIVACY_RULES_TYPE_FORWARDS, true))),
                new SearchResult(105, LocaleController.getString("PrivacyP2P", R.string.PrivacyP2P), LocaleController.getString("PrivacySettings", R.string.PrivacySettings), R.drawable.menu_secret, () -> presentFragment(new PrivacyControlActivity(ContactsController.PRIVACY_RULES_TYPE_P2P, true))),
                new SearchResult(106, LocaleController.getString("Calls", R.string.Calls), LocaleController.getString("PrivacySettings", R.string.PrivacySettings), R.drawable.menu_secret, () -> presentFragment(new PrivacyControlActivity(ContactsController.PRIVACY_RULES_TYPE_CALLS, true))),
                new SearchResult(107, LocaleController.getString("GroupsAndChannels", R.string.GroupsAndChannels), LocaleController.getString("PrivacySettings", R.string.PrivacySettings), R.drawable.menu_secret, () -> presentFragment(new PrivacyControlActivity(ContactsController.PRIVACY_RULES_TYPE_INVITE, true))),
                new SearchResult(108, LocaleController.getString("Passcode", R.string.Passcode), LocaleController.getString("PrivacySettings", R.string.PrivacySettings), R.drawable.menu_secret, () -> presentFragment(new PasscodeActivity(SharedConfig.passcodeHash.length() > 0 ? 2 : 0))),
                new SearchResult(109, LocaleController.getString("TwoStepVerification", R.string.TwoStepVerification), LocaleController.getString("PrivacySettings", R.string.PrivacySettings), R.drawable.menu_secret, () -> presentFragment(new TwoStepVerificationActivity())),
                new SearchResult(110, LocaleController.getString("SessionsTitle", R.string.SessionsTitle), R.drawable.menu_secret, () -> presentFragment(new SessionsActivity(0))),
                getMessagesController().autoarchiveAvailable ? new SearchResult(121, LocaleController.getString("ArchiveAndMute", R.string.ArchiveAndMute), "newChatsRow", LocaleController.getString("PrivacySettings", R.string.PrivacySettings), R.drawable.menu_secret, () -> presentFragment(new PrivacySettingsActivity())) : null,
                new SearchResult(112, LocaleController.getString("DeleteAccountIfAwayFor2", R.string.DeleteAccountIfAwayFor2), "deleteAccountRow", LocaleController.getString("PrivacySettings", R.string.PrivacySettings), R.drawable.menu_secret, () -> presentFragment(new PrivacySettingsActivity())),
                new SearchResult(113, LocaleController.getString("PrivacyPaymentsClear", R.string.PrivacyPaymentsClear), "paymentsClearRow", LocaleController.getString("PrivacySettings", R.string.PrivacySettings), R.drawable.menu_secret, () -> presentFragment(new PrivacySettingsActivity())),
                new SearchResult(114, LocaleController.getString("WebSessionsTitle", R.string.WebSessionsTitle), LocaleController.getString("PrivacySettings", R.string.PrivacySettings), R.drawable.menu_secret, () -> presentFragment(new SessionsActivity(1))),
                new SearchResult(115, LocaleController.getString("SyncContactsDelete", R.string.SyncContactsDelete), "contactsDeleteRow", LocaleController.getString("PrivacySettings", R.string.PrivacySettings), R.drawable.menu_secret, () -> presentFragment(new PrivacySettingsActivity())),
                new SearchResult(116, LocaleController.getString("SyncContacts", R.string.SyncContacts), "contactsSyncRow", LocaleController.getString("PrivacySettings", R.string.PrivacySettings), R.drawable.menu_secret, () -> presentFragment(new PrivacySettingsActivity())),
                new SearchResult(117, LocaleController.getString("SuggestContacts", R.string.SuggestContacts), "contactsSuggestRow", LocaleController.getString("PrivacySettings", R.string.PrivacySettings), R.drawable.menu_secret, () -> presentFragment(new PrivacySettingsActivity())),
                new SearchResult(118, LocaleController.getString("MapPreviewProvider", R.string.MapPreviewProvider), "secretMapRow", LocaleController.getString("PrivacySettings", R.string.PrivacySettings), R.drawable.menu_secret, () -> presentFragment(new PrivacySettingsActivity())),
                new SearchResult(119, LocaleController.getString("SecretWebPage", R.string.SecretWebPage), "secretWebpageRow", LocaleController.getString("PrivacySettings", R.string.PrivacySettings), R.drawable.menu_secret, () -> presentFragment(new PrivacySettingsActivity())),
                new SearchResult(120, LocaleController.getString("Devices", R.string.Devices), R.drawable.menu_secret, () -> presentFragment(new SessionsActivity(0))),

                new SearchResult(200, LocaleController.getString("DataSettings", R.string.DataSettings), R.drawable.menu_data, () -> presentFragment(new DataSettingsActivity())),
                new SearchResult(201, LocaleController.getString("DataUsage", R.string.DataUsage), "usageSectionRow", LocaleController.getString("DataSettings", R.string.DataSettings), R.drawable.menu_data, () -> presentFragment(new DataSettingsActivity())),
                new SearchResult(202, LocaleController.getString("StorageUsage", R.string.StorageUsage), LocaleController.getString("DataSettings", R.string.DataSettings), R.drawable.menu_data, () -> presentFragment(new CacheControlActivity())),
                new SearchResult(203, LocaleController.getString("KeepMedia", R.string.KeepMedia), "keepMediaRow", LocaleController.getString("DataSettings", R.string.DataSettings), LocaleController.getString("StorageUsage", R.string.StorageUsage), R.drawable.menu_data, () -> presentFragment(new CacheControlActivity())),
                new SearchResult(204, LocaleController.getString("ClearMediaCache", R.string.ClearMediaCache), "cacheRow", LocaleController.getString("DataSettings", R.string.DataSettings), LocaleController.getString("StorageUsage", R.string.StorageUsage), R.drawable.menu_data, () -> presentFragment(new CacheControlActivity())),
                new SearchResult(205, LocaleController.getString("LocalDatabase", R.string.LocalDatabase), "databaseRow", LocaleController.getString("DataSettings", R.string.DataSettings), LocaleController.getString("StorageUsage", R.string.StorageUsage), R.drawable.menu_data, () -> presentFragment(new CacheControlActivity())),
                new SearchResult(206, LocaleController.getString("NetworkUsage", R.string.NetworkUsage), LocaleController.getString("DataSettings", R.string.DataSettings), R.drawable.menu_data, () -> presentFragment(new DataUsageActivity())),
                new SearchResult(207, LocaleController.getString("AutomaticMediaDownload", R.string.AutomaticMediaDownload), "mediaDownloadSectionRow", LocaleController.getString("DataSettings", R.string.DataSettings), R.drawable.menu_data, () -> presentFragment(new DataSettingsActivity())),
                new SearchResult(208, LocaleController.getString("WhenUsingMobileData", R.string.WhenUsingMobileData), LocaleController.getString("DataSettings", R.string.DataSettings), R.drawable.menu_data, () -> presentFragment(new DataAutoDownloadActivity(0))),
                new SearchResult(209, LocaleController.getString("WhenConnectedOnWiFi", R.string.WhenConnectedOnWiFi), LocaleController.getString("DataSettings", R.string.DataSettings), R.drawable.menu_data, () -> presentFragment(new DataAutoDownloadActivity(1))),
                new SearchResult(210, LocaleController.getString("WhenRoaming", R.string.WhenRoaming), LocaleController.getString("DataSettings", R.string.DataSettings), R.drawable.menu_data, () -> presentFragment(new DataAutoDownloadActivity(2))),
                new SearchResult(211, LocaleController.getString("ResetAutomaticMediaDownload", R.string.ResetAutomaticMediaDownload), "resetDownloadRow", LocaleController.getString("DataSettings", R.string.DataSettings), R.drawable.menu_data, () -> presentFragment(new DataSettingsActivity())),
                new SearchResult(212, LocaleController.getString("AutoplayMedia", R.string.AutoplayMedia), "autoplayHeaderRow", LocaleController.getString("DataSettings", R.string.DataSettings), R.drawable.menu_data, () -> presentFragment(new DataSettingsActivity())),
                new SearchResult(213, LocaleController.getString("AutoplayGIF", R.string.AutoplayGIF), "autoplayGifsRow", LocaleController.getString("DataSettings", R.string.DataSettings), R.drawable.menu_data, () -> presentFragment(new DataSettingsActivity())),
                new SearchResult(214, LocaleController.getString("AutoplayVideo", R.string.AutoplayVideo), "autoplayVideoRow", LocaleController.getString("DataSettings", R.string.DataSettings), R.drawable.menu_data, () -> presentFragment(new DataSettingsActivity())),
                new SearchResult(215, LocaleController.getString("Streaming", R.string.Streaming), "streamSectionRow", LocaleController.getString("DataSettings", R.string.DataSettings), R.drawable.menu_data, () -> presentFragment(new DataSettingsActivity())),
                new SearchResult(216, LocaleController.getString("EnableStreaming", R.string.EnableStreaming), "enableStreamRow", LocaleController.getString("DataSettings", R.string.DataSettings), R.drawable.menu_data, () -> presentFragment(new DataSettingsActivity())),
                new SearchResult(217, LocaleController.getString("Calls", R.string.Calls), "callsSectionRow", LocaleController.getString("DataSettings", R.string.DataSettings), R.drawable.menu_data, () -> presentFragment(new DataSettingsActivity())),
                new SearchResult(218, LocaleController.getString("VoipUseLessData", R.string.VoipUseLessData), "useLessDataForCallsRow", LocaleController.getString("DataSettings", R.string.DataSettings), R.drawable.menu_data, () -> presentFragment(new DataSettingsActivity())),
                new SearchResult(219, LocaleController.getString("VoipQuickReplies", R.string.VoipQuickReplies), "quickRepliesRow", LocaleController.getString("DataSettings", R.string.DataSettings), R.drawable.menu_data, () -> presentFragment(new DataSettingsActivity())),
                new SearchResult(220, LocaleController.getString("ProxySettings", R.string.ProxySettings), LocaleController.getString("DataSettings", R.string.DataSettings), R.drawable.menu_data, () -> presentFragment(new ProxyListActivity())),
                new SearchResult(221, LocaleController.getString("UseProxyForCalls", R.string.UseProxyForCalls), "callsRow", LocaleController.getString("DataSettings", R.string.DataSettings), LocaleController.getString("ProxySettings", R.string.ProxySettings), R.drawable.menu_data, () -> presentFragment(new ProxyListActivity())),
                new SearchResult(111, LocaleController.getString("PrivacyDeleteCloudDrafts", R.string.PrivacyDeleteCloudDrafts), "clearDraftsRow", LocaleController.getString("DataSettings", R.string.DataSettings), R.drawable.menu_data, () -> presentFragment(new DataSettingsActivity())),

                new SearchResult(300, LocaleController.getString("ChatSettings", R.string.ChatSettings), R.drawable.menu_chats, () -> presentFragment(new ThemeActivity(ThemeActivity.THEME_TYPE_BASIC))),
                new SearchResult(301, LocaleController.getString("TextSizeHeader", R.string.TextSizeHeader), "textSizeHeaderRow", LocaleController.getString("ChatSettings", R.string.ChatSettings), R.drawable.menu_chats, () -> presentFragment(new ThemeActivity(ThemeActivity.THEME_TYPE_BASIC))),
                new SearchResult(302, LocaleController.getString("ChatBackground", R.string.ChatBackground), LocaleController.getString("ChatSettings", R.string.ChatSettings), R.drawable.menu_chats, () -> presentFragment(new WallpapersListActivity(WallpapersListActivity.TYPE_ALL))),
                new SearchResult(303, LocaleController.getString("SetColor", R.string.SetColor), null, LocaleController.getString("ChatSettings", R.string.ChatSettings), LocaleController.getString("ChatBackground", R.string.ChatBackground), R.drawable.menu_chats, () -> presentFragment(new WallpapersListActivity(WallpapersListActivity.TYPE_COLOR))),
                new SearchResult(304, LocaleController.getString("ResetChatBackgrounds", R.string.ResetChatBackgrounds), "resetRow", LocaleController.getString("ChatSettings", R.string.ChatSettings), LocaleController.getString("ChatBackground", R.string.ChatBackground), R.drawable.menu_chats, () -> presentFragment(new WallpapersListActivity(WallpapersListActivity.TYPE_ALL))),
                new SearchResult(305, LocaleController.getString("AutoNightTheme", R.string.AutoNightTheme), LocaleController.getString("ChatSettings", R.string.ChatSettings), R.drawable.menu_chats, () -> presentFragment(new ThemeActivity(ThemeActivity.THEME_TYPE_NIGHT))),
                new SearchResult(306, LocaleController.getString("ColorTheme", R.string.ColorTheme), "themeHeaderRow", LocaleController.getString("ChatSettings", R.string.ChatSettings), R.drawable.menu_chats, () -> presentFragment(new ThemeActivity(ThemeActivity.THEME_TYPE_BASIC))),
                new SearchResult(307, LocaleController.getString("ChromeCustomTabs", R.string.ChromeCustomTabs), "customTabsRow", LocaleController.getString("ChatSettings", R.string.ChatSettings), R.drawable.menu_chats, () -> presentFragment(new ThemeActivity(ThemeActivity.THEME_TYPE_BASIC))),
                new SearchResult(308, LocaleController.getString("DirectShare", R.string.DirectShare), "directShareRow", LocaleController.getString("ChatSettings", R.string.ChatSettings), R.drawable.menu_chats, () -> presentFragment(new ThemeActivity(ThemeActivity.THEME_TYPE_BASIC))),
                new SearchResult(309, LocaleController.getString("EnableAnimations", R.string.EnableAnimations), "enableAnimationsRow", LocaleController.getString("ChatSettings", R.string.ChatSettings), R.drawable.menu_chats, () -> presentFragment(new ThemeActivity(ThemeActivity.THEME_TYPE_BASIC))),
                new SearchResult(310, LocaleController.getString("RaiseToSpeak", R.string.RaiseToSpeak), "raiseToSpeakRow", LocaleController.getString("ChatSettings", R.string.ChatSettings), R.drawable.menu_chats, () -> presentFragment(new ThemeActivity(ThemeActivity.THEME_TYPE_BASIC))),
                new SearchResult(311, LocaleController.getString("SendByEnter", R.string.SendByEnter), "sendByEnterRow", LocaleController.getString("ChatSettings", R.string.ChatSettings), R.drawable.menu_chats, () -> presentFragment(new ThemeActivity(ThemeActivity.THEME_TYPE_BASIC))),
                new SearchResult(312, LocaleController.getString("SaveToGallerySettings", R.string.SaveToGallerySettings), "saveToGalleryRow", LocaleController.getString("ChatSettings", R.string.ChatSettings), R.drawable.menu_chats, () -> presentFragment(new ThemeActivity(ThemeActivity.THEME_TYPE_BASIC))),
                new SearchResult(312, LocaleController.getString("DistanceUnits", R.string.DistanceUnits), "distanceRow", LocaleController.getString("ChatSettings", R.string.ChatSettings), R.drawable.menu_chats, () -> presentFragment(new ThemeActivity(ThemeActivity.THEME_TYPE_BASIC))),
                new SearchResult(313, LocaleController.getString("StickersAndMasks", R.string.StickersAndMasks), LocaleController.getString("ChatSettings", R.string.ChatSettings), R.drawable.menu_chats, () -> presentFragment(new StickersActivity(MediaDataController.TYPE_IMAGE))),
                new SearchResult(314, LocaleController.getString("SuggestStickers", R.string.SuggestStickers), "suggestRow", LocaleController.getString("ChatSettings", R.string.ChatSettings), LocaleController.getString("StickersAndMasks", R.string.StickersAndMasks), R.drawable.menu_chats, () -> presentFragment(new StickersActivity(MediaDataController.TYPE_IMAGE))),
                new SearchResult(315, LocaleController.getString("FeaturedStickers", R.string.FeaturedStickers), null, LocaleController.getString("ChatSettings", R.string.ChatSettings), LocaleController.getString("StickersAndMasks", R.string.StickersAndMasks), R.drawable.menu_chats, () -> presentFragment(new FeaturedStickersActivity())),
                new SearchResult(316, LocaleController.getString("Masks", R.string.Masks), null, LocaleController.getString("ChatSettings", R.string.ChatSettings), LocaleController.getString("StickersAndMasks", R.string.StickersAndMasks), R.drawable.menu_chats, () -> presentFragment(new StickersActivity(MediaDataController.TYPE_MASK))),
                new SearchResult(317, LocaleController.getString("ArchivedStickers", R.string.ArchivedStickers), null, LocaleController.getString("ChatSettings", R.string.ChatSettings), LocaleController.getString("StickersAndMasks", R.string.StickersAndMasks), R.drawable.menu_chats, () -> presentFragment(new ArchivedStickersActivity(MediaDataController.TYPE_IMAGE))),
                new SearchResult(317, LocaleController.getString("ArchivedMasks", R.string.ArchivedMasks), null, LocaleController.getString("ChatSettings", R.string.ChatSettings), LocaleController.getString("StickersAndMasks", R.string.StickersAndMasks), R.drawable.menu_chats, () -> presentFragment(new ArchivedStickersActivity(MediaDataController.TYPE_MASK))),

                new SearchResult(400, LocaleController.getString("Language", R.string.Language), R.drawable.menu_language, () -> presentFragment(new LanguageSelectActivity())),

                new SearchResult(402, LocaleController.getString("AskAQuestion", R.string.AskAQuestion), LocaleController.getString("SettingsHelp", R.string.SettingsHelp), R.drawable.menu_help, () -> showDialog(AlertsCreator.createSupportAlert(ProfileActivity.this))),
                new SearchResult(403, LocaleController.getString("TelegramFAQ", R.string.TelegramFAQ), LocaleController.getString("SettingsHelp", R.string.SettingsHelp), R.drawable.menu_help, () -> Browser.openUrl(getParentActivity(), LocaleController.getString("TelegramFaqUrl", R.string.TelegramFaqUrl))),
                new SearchResult(404, LocaleController.getString("PrivacyPolicy", R.string.PrivacyPolicy), LocaleController.getString("SettingsHelp", R.string.SettingsHelp), R.drawable.menu_help, () -> Browser.openUrl(getParentActivity(), LocaleController.getString("PrivacyPolicyUrl", R.string.PrivacyPolicyUrl))),
        };
        private ArrayList<MessagesController.FaqSearchResult> faqSearchArray = new ArrayList<>();

        private Context mContext;
        private ArrayList<CharSequence> resultNames = new ArrayList<>();
        private ArrayList<SearchResult> searchResults = new ArrayList<>();
        private ArrayList<MessagesController.FaqSearchResult> faqSearchResults = new ArrayList<>();
        private ArrayList<Object> recentSearches = new ArrayList<>();
        private boolean searchWas;
        private Runnable searchRunnable;
        private String lastSearchString;
        private TLRPC.WebPage faqWebPage;
        private boolean loadingFaqPage;

        public SearchAdapter(Context context) {
            mContext = context;

            HashMap<Integer, SearchResult> resultHashMap = new HashMap<>();
            for (int a = 0; a < searchArray.length; a++) {
                if (searchArray[a] == null) {
                    continue;
                }
                resultHashMap.put(searchArray[a].guid, searchArray[a]);
            }
            Set<String> set = MessagesController.getGlobalMainSettings().getStringSet("settingsSearchRecent2", null);
            if (set != null) {
                for (String value : set) {
                    try {
                        SerializedData data = new SerializedData(Utilities.hexToBytes(value));
                        int num = data.readInt32(false);
                        int type = data.readInt32(false);
                        if (type == 0) {
                            String title = data.readString(false);
                            int count = data.readInt32(false);
                            String[] path = null;
                            if (count > 0) {
                                path = new String[count];
                                for (int a = 0; a < count; a++) {
                                    path[a] = data.readString(false);
                                }
                            }
                            String url = data.readString(false);
                            MessagesController.FaqSearchResult result = new MessagesController.FaqSearchResult(title, path, url);
                            result.num = num;
                            recentSearches.add(result);
                        } else if (type == 1) {
                            SearchResult result = resultHashMap.get(data.readInt32(false));
                            if (result != null) {
                                result.num = num;
                                recentSearches.add(result);
                            }
                        }
                    } catch (Exception ignore) {

                    }
                }
            }
            Collections.sort(recentSearches, (o1, o2) -> {
                int n1 = getNum(o1);
                int n2 = getNum(o2);
                if (n1 < n2) {
                    return -1;
                } else if (n1 > n2) {
                    return 1;
                }
                return 0;
            });
        }

        private void loadFaqWebPage() {
            faqWebPage = getMessagesController().faqWebPage;
            if (faqWebPage != null) {
                faqSearchArray.addAll(getMessagesController().faqSearchArray);
            }
            if (faqWebPage != null || loadingFaqPage) {
                return;
            }
            loadingFaqPage = true;
            final TLRPC.TL_messages_getWebPage req2 = new TLRPC.TL_messages_getWebPage();
            req2.url = LocaleController.getString("TelegramFaqUrl", R.string.TelegramFaqUrl);
            req2.hash = 0;
            getConnectionsManager().sendRequest(req2, (response2, error2) -> {
                if (response2 instanceof TLRPC.WebPage) {
                    ArrayList<MessagesController.FaqSearchResult> arrayList = new ArrayList<>();
                    TLRPC.WebPage page = (TLRPC.WebPage) response2;
                    if (page.cached_page != null) {
                        for (int a = 0, N = page.cached_page.blocks.size(); a < N; a++) {
                            TLRPC.PageBlock block = page.cached_page.blocks.get(a);
                            if (block instanceof TLRPC.TL_pageBlockList) {
                                String paragraph = null;
                                if (a != 0) {
                                    TLRPC.PageBlock prevBlock = page.cached_page.blocks.get(a - 1);
                                    if (prevBlock instanceof TLRPC.TL_pageBlockParagraph) {
                                        TLRPC.TL_pageBlockParagraph pageBlockParagraph = (TLRPC.TL_pageBlockParagraph) prevBlock;
                                        paragraph = ArticleViewer.getPlainText(pageBlockParagraph.text).toString();
                                    }
                                }
                                TLRPC.TL_pageBlockList list = (TLRPC.TL_pageBlockList) block;
                                for (int b = 0, N2 = list.items.size(); b < N2; b++) {
                                    TLRPC.PageListItem item = list.items.get(b);
                                    if (item instanceof TLRPC.TL_pageListItemText) {
                                        TLRPC.TL_pageListItemText itemText = (TLRPC.TL_pageListItemText) item;
                                        String url = ArticleViewer.getUrl(itemText.text);
                                        String text = ArticleViewer.getPlainText(itemText.text).toString();
                                        if (TextUtils.isEmpty(url) || TextUtils.isEmpty(text)) {
                                            continue;
                                        }
                                        String[] path;
                                        if (paragraph != null) {
                                            path = new String[]{LocaleController.getString("SettingsSearchFaq", R.string.SettingsSearchFaq), paragraph};
                                        } else {
                                            path = new String[]{LocaleController.getString("SettingsSearchFaq", R.string.SettingsSearchFaq)};
                                        }
                                        arrayList.add(new MessagesController.FaqSearchResult(text, path, url));
                                    }
                                }
                            } else if (block instanceof TLRPC.TL_pageBlockAnchor) {
                                break;
                            }
                        }
                        faqWebPage = page;
                    }
                    AndroidUtilities.runOnUIThread(() -> {
                        faqSearchArray.addAll(arrayList);
                        getMessagesController().faqSearchArray = arrayList;
                        getMessagesController().faqWebPage = faqWebPage;
                        if (!searchWas) {
                            notifyDataSetChanged();
                        }
                    });
                }
                loadingFaqPage = false;
            });
        }

        @Override
        public int getItemCount() {
            if (searchWas) {
                return searchResults.size() + (faqSearchResults.isEmpty() ? 0 : 1 + faqSearchResults.size());
            }
            return (recentSearches.isEmpty() ? 0 : recentSearches.size() + 1) + (faqSearchArray.isEmpty() ? 0 : faqSearchArray.size() + 1);
        }

        @Override
        public boolean isEnabled(RecyclerView.ViewHolder holder) {
            return holder.getItemViewType() == 0;
        }

        @Override
        public void onBindViewHolder(RecyclerView.ViewHolder holder, int position) {
            switch (holder.getItemViewType()) {
                case 0: {
                    SettingsSearchCell searchCell = (SettingsSearchCell) holder.itemView;
                    if (searchWas) {
                        if (position < searchResults.size()) {
                            SearchResult result = searchResults.get(position);
                            SearchResult prevResult = position > 0 ? searchResults.get(position - 1) : null;
                            int icon;
                            if (prevResult != null && prevResult.iconResId == result.iconResId) {
                                icon = 0;
                            } else {
                                icon = result.iconResId;
                            }
                            searchCell.setTextAndValueAndIcon(resultNames.get(position), result.path, icon, position < searchResults.size() - 1);
                        } else {
                            position -= searchResults.size() + 1;
                            MessagesController.FaqSearchResult result = faqSearchResults.get(position);
                            searchCell.setTextAndValue(resultNames.get(position + searchResults.size()), result.path, true, position < searchResults.size() - 1);
                        }
                    } else {
                        if (!recentSearches.isEmpty()) {
                            position--;
                        }
                        if (position < recentSearches.size()) {
                            Object object = recentSearches.get(position);
                            if (object instanceof SearchResult) {
                                SearchResult result = (SearchResult) object;
                                searchCell.setTextAndValue(result.searchTitle, result.path, false, position < recentSearches.size() - 1);
                            } else if (object instanceof MessagesController.FaqSearchResult) {
                                MessagesController.FaqSearchResult result = (MessagesController.FaqSearchResult) object;
                                searchCell.setTextAndValue(result.title, result.path, true, position < recentSearches.size() - 1);
                            }
                        } else {
                            position -= recentSearches.size() + 1;
                            MessagesController.FaqSearchResult result = faqSearchArray.get(position);
                            searchCell.setTextAndValue(result.title, result.path, true, position < recentSearches.size() - 1);
                        }
                    }
                    break;
                }
                case 1: {
                    GraySectionCell sectionCell = (GraySectionCell) holder.itemView;
                    sectionCell.setText(LocaleController.getString("SettingsFaqSearchTitle", R.string.SettingsFaqSearchTitle));
                    break;
                }
                case 2: {
                    HeaderCell headerCell = (HeaderCell) holder.itemView;
                    headerCell.setText(LocaleController.getString("SettingsRecent", R.string.SettingsRecent));
                    break;
                }
            }
        }

        @Override
        public RecyclerView.ViewHolder onCreateViewHolder(ViewGroup parent, int viewType) {
            View view;
            switch (viewType) {
                case 0:
                    view = new SettingsSearchCell(mContext);
                    break;
                case 1:
                    view = new GraySectionCell(mContext);
                    break;
                case 2:
                default:
                    view = new HeaderCell(mContext, 16);
                    break;
            }
            view.setLayoutParams(new RecyclerView.LayoutParams(RecyclerView.LayoutParams.MATCH_PARENT, RecyclerView.LayoutParams.WRAP_CONTENT));
            return new RecyclerListView.Holder(view);
        }

        @Override
        public int getItemViewType(int position) {
            if (searchWas) {
                if (position < searchResults.size()) {
                    return 0;
                } else if (position == searchResults.size()) {
                    return 1;
                }
            } else {
                if (position == 0) {
                    if (!recentSearches.isEmpty()) {
                        return 2;
                    } else {
                        return 1;
                    }
                } else if (!recentSearches.isEmpty() && position == recentSearches.size() + 1) {
                    return 1;
                }
            }
            return 0;
        }

        public void addRecent(Object object) {
            int index = recentSearches.indexOf(object);
            if (index >= 0) {
                recentSearches.remove(index);
            }
            recentSearches.add(0, object);
            if (!searchWas) {
                notifyDataSetChanged();
            }
            if (recentSearches.size() > 20) {
                recentSearches.remove(recentSearches.size() - 1);
            }
            LinkedHashSet<String> toSave = new LinkedHashSet<>();
            for (int a = 0, N = recentSearches.size(); a < N; a++) {
                Object o = recentSearches.get(a);
                if (o instanceof SearchResult) {
                    ((SearchResult) o).num = a;
                } else if (o instanceof MessagesController.FaqSearchResult) {
                    ((MessagesController.FaqSearchResult) o).num = a;
                }
                toSave.add(o.toString());
            }
            MessagesController.getGlobalMainSettings().edit().putStringSet("settingsSearchRecent2", toSave).commit();
        }

        public void clearRecent() {
            recentSearches.clear();
            MessagesController.getGlobalMainSettings().edit().remove("settingsSearchRecent2").commit();
            notifyDataSetChanged();
        }

        private int getNum(Object o) {
            if (o instanceof SearchResult) {
                return ((SearchResult) o).num;
            } else if (o instanceof MessagesController.FaqSearchResult) {
                return ((MessagesController.FaqSearchResult) o).num;
            }
            return 0;
        }

        public void search(String text) {
            lastSearchString = text;
            if (searchRunnable != null) {
                Utilities.searchQueue.cancelRunnable(searchRunnable);
                searchRunnable = null;
            }
            if (TextUtils.isEmpty(text)) {
                searchWas = false;
                searchResults.clear();
                faqSearchResults.clear();
                resultNames.clear();
                emptyView.stickerView.getImageReceiver().startAnimation();
                emptyView.title.setText(LocaleController.getString("SettingsNoRecent", R.string.SettingsNoRecent));
                notifyDataSetChanged();
                return;
            }
            Utilities.searchQueue.postRunnable(searchRunnable = () -> {
                ArrayList<SearchResult> results = new ArrayList<>();
                ArrayList<MessagesController.FaqSearchResult> faqResults = new ArrayList<>();
                ArrayList<CharSequence> names = new ArrayList<>();
                String[] searchArgs = text.split(" ");
                String[] translitArgs = new String[searchArgs.length];
                for (int a = 0; a < searchArgs.length; a++) {
                    translitArgs[a] = LocaleController.getInstance().getTranslitString(searchArgs[a]);
                    if (translitArgs[a].equals(searchArgs[a])) {
                        translitArgs[a] = null;
                    }
                }

                for (int a = 0; a < searchArray.length; a++) {
                    SearchResult result = searchArray[a];
                    if (result == null) {
                        continue;
                    }
                    String title = " " + result.searchTitle.toLowerCase();
                    SpannableStringBuilder stringBuilder = null;
                    for (int i = 0; i < searchArgs.length; i++) {
                        if (searchArgs[i].length() != 0) {
                            String searchString = searchArgs[i];
                            int index = title.indexOf(" " + searchString);
                            if (index < 0 && translitArgs[i] != null) {
                                searchString = translitArgs[i];
                                index = title.indexOf(" " + searchString);
                            }
                            if (index >= 0) {
                                if (stringBuilder == null) {
                                    stringBuilder = new SpannableStringBuilder(result.searchTitle);
                                }
                                stringBuilder.setSpan(new ForegroundColorSpan(Theme.getColor(Theme.key_windowBackgroundWhiteBlueText4)), index, index + searchString.length(), Spanned.SPAN_EXCLUSIVE_EXCLUSIVE);
                            } else {
                                break;
                            }
                        }
                        if (stringBuilder != null && i == searchArgs.length - 1) {
                            if (result.guid == 502) {
                                int freeAccount;
                                for (int account = 0; ; account++) {
                                    if (!SharedConfig.activeAccounts.contains(account)) {
                                        freeAccount = account;
                                        break;
                                    }
                                }
                                if (freeAccount < 0) {
                                    continue;
                                }
                            }
                            results.add(result);
                            names.add(stringBuilder);
                        }
                    }
                }
                if (faqWebPage != null) {
                    for (int a = 0, N = faqSearchArray.size(); a < N; a++) {
                        MessagesController.FaqSearchResult result = faqSearchArray.get(a);
                        String title = " " + result.title.toLowerCase();
                        SpannableStringBuilder stringBuilder = null;
                        for (int i = 0; i < searchArgs.length; i++) {
                            if (searchArgs[i].length() != 0) {
                                String searchString = searchArgs[i];
                                int index = title.indexOf(" " + searchString);
                                if (index < 0 && translitArgs[i] != null) {
                                    searchString = translitArgs[i];
                                    index = title.indexOf(" " + searchString);
                                }
                                if (index >= 0) {
                                    if (stringBuilder == null) {
                                        stringBuilder = new SpannableStringBuilder(result.title);
                                    }
                                    stringBuilder.setSpan(new ForegroundColorSpan(Theme.getColor(Theme.key_windowBackgroundWhiteBlueText4)), index, index + searchString.length(), Spanned.SPAN_EXCLUSIVE_EXCLUSIVE);
                                } else {
                                    break;
                                }
                            }
                            if (stringBuilder != null && i == searchArgs.length - 1) {
                                faqResults.add(result);
                                names.add(stringBuilder);
                            }
                        }
                    }
                }

                AndroidUtilities.runOnUIThread(() -> {
                    if (!text.equals(lastSearchString)) {
                        return;
                    }
                    if (!searchWas) {
                        emptyView.stickerView.getImageReceiver().startAnimation();
                        emptyView.title.setText(LocaleController.getString("SettingsNoResults", R.string.SettingsNoResults));
                    }
                    searchWas = true;
                    searchResults = results;
                    faqSearchResults = faqResults;
                    resultNames = names;
                    notifyDataSetChanged();
                    emptyView.stickerView.getImageReceiver().startAnimation();
                });
            }, 300);
        }

        public boolean isSearchWas() {
            return searchWas;
        }
    }

    @Override
    public ArrayList<ThemeDescription> getThemeDescriptions() {
        ThemeDescription.ThemeDescriptionDelegate themeDelegate = () -> {
            if (listView != null) {
                int count = listView.getChildCount();
                for (int a = 0; a < count; a++) {
                    View child = listView.getChildAt(a);
                    if (child instanceof UserCell) {
                        ((UserCell) child).update(0);
                    }
                }
            }
            if (!isPulledDown) {
                if (onlineTextView[1] != null) {
                    final Object onlineTextViewTag = onlineTextView[1].getTag();
                    if (onlineTextViewTag instanceof String) {
                        onlineTextView[1].setTextColor(Theme.getColor((String) onlineTextViewTag));
                    }
                }
                if (lockIconDrawable != null) {
                    lockIconDrawable.setColorFilter(Theme.getColor(Theme.key_chat_lockIcon), PorterDuff.Mode.SRC_IN);
                }
                if (scamDrawable != null) {
                    scamDrawable.setColor(Theme.getColor(Theme.key_avatar_subtitleInProfileBlue));
                }
                nameTextView[1].setBackgroundColor(Theme.getColor(Theme.key_avatar_backgroundActionBarBlue));
                nameTextView[1].setTextColor(Theme.getColor(Theme.key_profile_title));
                idTextView.setTextColor(Theme.getColor(Theme.key_avatar_subtitleInProfileBlue));
                actionBar.setItemsColor(Theme.getColor(Theme.key_actionBarDefaultIcon), false);
                actionBar.setItemsBackgroundColor(Theme.getColor(Theme.key_avatar_actionBarSelectorBlue), false);
            }
        };
        ArrayList<ThemeDescription> arrayList = new ArrayList<>();
        if (sharedMediaLayout != null) {
            arrayList.addAll(sharedMediaLayout.getThemeDescriptions());
        }

        arrayList.add(new ThemeDescription(listView, 0, null, null, null, null, Theme.key_windowBackgroundWhite));
        arrayList.add(new ThemeDescription(searchListView, 0, null, null, null, null, Theme.key_windowBackgroundWhite));
        arrayList.add(new ThemeDescription(listView, 0, null, null, null, null, Theme.key_windowBackgroundGray));
        arrayList.add(new ThemeDescription(actionBar, ThemeDescription.FLAG_AB_SUBMENUBACKGROUND, null, null, null, null, Theme.key_actionBarDefaultSubmenuBackground));
        arrayList.add(new ThemeDescription(actionBar, ThemeDescription.FLAG_AB_SUBMENUITEM, null, null, null, null, Theme.key_actionBarDefaultSubmenuItem));
        arrayList.add(new ThemeDescription(actionBar, ThemeDescription.FLAG_AB_SUBMENUITEM | ThemeDescription.FLAG_IMAGECOLOR, null, null, null, null, Theme.key_actionBarDefaultSubmenuItemIcon));
        arrayList.add(new ThemeDescription(null, 0, null, null, null, themeDelegate, Theme.key_actionBarDefaultIcon));
        arrayList.add(new ThemeDescription(null, 0, null, null, null, themeDelegate, Theme.key_avatar_actionBarSelectorBlue));
        arrayList.add(new ThemeDescription(null, 0, null, null, null, themeDelegate, Theme.key_chat_lockIcon));
        arrayList.add(new ThemeDescription(null, 0, null, null, null, themeDelegate, Theme.key_avatar_subtitleInProfileBlue));
        arrayList.add(new ThemeDescription(null, 0, null, null, null, themeDelegate, Theme.key_avatar_backgroundActionBarBlue));
        arrayList.add(new ThemeDescription(null, 0, null, null, null, themeDelegate, Theme.key_profile_title));
        arrayList.add(new ThemeDescription(null, 0, null, null, null, themeDelegate, Theme.key_profile_status));
        arrayList.add(new ThemeDescription(null, 0, null, null, null, themeDelegate, Theme.key_avatar_subtitleInProfileBlue));

        if (mediaCounterTextView != null) {
            arrayList.add(new ThemeDescription(mediaCounterTextView.getTextView(), ThemeDescription.FLAG_TEXTCOLOR, null, null, null, themeDelegate, Theme.key_player_actionBarSubtitle));
            arrayList.add(new ThemeDescription(mediaCounterTextView.getNextTextView(), ThemeDescription.FLAG_TEXTCOLOR, null, null, null, themeDelegate, Theme.key_player_actionBarSubtitle));
        }

        arrayList.add(new ThemeDescription(topView, ThemeDescription.FLAG_BACKGROUND, null, null, null, null, Theme.key_avatar_backgroundActionBarBlue));
        arrayList.add(new ThemeDescription(listView, ThemeDescription.FLAG_SELECTOR, null, null, null, null, Theme.key_listSelector));
        arrayList.add(new ThemeDescription(listView, 0, new Class[]{View.class}, Theme.dividerPaint, null, null, Theme.key_divider));

        arrayList.add(new ThemeDescription(avatarImage, 0, null, null, Theme.avatarDrawables, null, Theme.key_avatar_text));
        arrayList.add(new ThemeDescription(avatarImage, 0, null, null, new Drawable[]{avatarDrawable}, null, Theme.key_avatar_backgroundInProfileBlue));

        arrayList.add(new ThemeDescription(writeButton, ThemeDescription.FLAG_IMAGECOLOR, null, null, null, null, Theme.key_profile_actionIcon));
        arrayList.add(new ThemeDescription(writeButton, ThemeDescription.FLAG_BACKGROUNDFILTER, null, null, null, null, Theme.key_profile_actionBackground));
        arrayList.add(new ThemeDescription(writeButton, ThemeDescription.FLAG_BACKGROUNDFILTER | ThemeDescription.FLAG_DRAWABLESELECTEDSTATE, null, null, null, null, Theme.key_profile_actionPressedBackground));

        arrayList.add(new ThemeDescription(listView, ThemeDescription.FLAG_CHECKTAG, new Class[]{TextCell.class}, new String[]{"textView"}, null, null, null, Theme.key_windowBackgroundWhiteBlackText));
        arrayList.add(new ThemeDescription(listView, ThemeDescription.FLAG_CHECKTAG, new Class[]{TextCell.class}, new String[]{"textView"}, null, null, null, Theme.key_windowBackgroundWhiteGreenText2));
        arrayList.add(new ThemeDescription(listView, ThemeDescription.FLAG_CHECKTAG, new Class[]{TextCell.class}, new String[]{"textView"}, null, null, null, Theme.key_windowBackgroundWhiteRedText5));
        arrayList.add(new ThemeDescription(listView, ThemeDescription.FLAG_CHECKTAG, new Class[]{TextCell.class}, new String[]{"textView"}, null, null, null, Theme.key_windowBackgroundWhiteBlueText2));
        arrayList.add(new ThemeDescription(listView, ThemeDescription.FLAG_CHECKTAG, new Class[]{TextCell.class}, new String[]{"textView"}, null, null, null, Theme.key_windowBackgroundWhiteBlueButton));
        arrayList.add(new ThemeDescription(listView, 0, new Class[]{TextCell.class}, new String[]{"valueTextView"}, null, null, null, Theme.key_windowBackgroundWhiteValueText));
        arrayList.add(new ThemeDescription(listView, ThemeDescription.FLAG_CHECKTAG, new Class[]{TextCell.class}, new String[]{"imageView"}, null, null, null, Theme.key_windowBackgroundWhiteGrayIcon));
        arrayList.add(new ThemeDescription(listView, ThemeDescription.FLAG_CHECKTAG, new Class[]{TextCell.class}, new String[]{"imageView"}, null, null, null, Theme.key_windowBackgroundWhiteBlueIcon));

        arrayList.add(new ThemeDescription(listView, 0, new Class[]{TextDetailCell.class}, new String[]{"textView"}, null, null, null, Theme.key_windowBackgroundWhiteBlackText));
        arrayList.add(new ThemeDescription(listView, 0, new Class[]{TextDetailCell.class}, new String[]{"valueTextView"}, null, null, null, Theme.key_windowBackgroundWhiteGrayText2));

        arrayList.add(new ThemeDescription(listView, 0, new Class[]{HeaderCell.class}, new String[]{"textView"}, null, null, null, Theme.key_windowBackgroundWhiteBlueHeader));

        arrayList.add(new ThemeDescription(listView, 0, new Class[]{NotificationsCheckCell.class}, new String[]{"textView"}, null, null, null, Theme.key_windowBackgroundWhiteBlackText));
        arrayList.add(new ThemeDescription(listView, 0, new Class[]{NotificationsCheckCell.class}, new String[]{"valueTextView"}, null, null, null, Theme.key_windowBackgroundWhiteGrayText2));
        arrayList.add(new ThemeDescription(listView, 0, new Class[]{NotificationsCheckCell.class}, new String[]{"checkBox"}, null, null, null, Theme.key_switchTrack));
        arrayList.add(new ThemeDescription(listView, 0, new Class[]{NotificationsCheckCell.class}, new String[]{"checkBox"}, null, null, null, Theme.key_switchTrackChecked));

        arrayList.add(new ThemeDescription(listView, ThemeDescription.FLAG_TEXTCOLOR, new Class[]{UserCell.class}, new String[]{"adminTextView"}, null, null, null, Theme.key_profile_creatorIcon));
        arrayList.add(new ThemeDescription(listView, 0, new Class[]{UserCell.class}, new String[]{"imageView"}, null, null, null, Theme.key_windowBackgroundWhiteGrayIcon));
        arrayList.add(new ThemeDescription(listView, 0, new Class[]{UserCell.class}, new String[]{"nameTextView"}, null, null, null, Theme.key_windowBackgroundWhiteBlackText));
        arrayList.add(new ThemeDescription(listView, 0, new Class[]{UserCell.class}, new String[]{"statusColor"}, null, null, themeDelegate, Theme.key_windowBackgroundWhiteGrayText));
        arrayList.add(new ThemeDescription(listView, 0, new Class[]{UserCell.class}, new String[]{"statusOnlineColor"}, null, null, themeDelegate, Theme.key_windowBackgroundWhiteBlueText));
        arrayList.add(new ThemeDescription(listView, 0, new Class[]{UserCell.class}, null, Theme.avatarDrawables, null, Theme.key_avatar_text));
        arrayList.add(new ThemeDescription(null, 0, null, null, null, themeDelegate, Theme.key_avatar_backgroundRed));
        arrayList.add(new ThemeDescription(null, 0, null, null, null, themeDelegate, Theme.key_avatar_backgroundOrange));
        arrayList.add(new ThemeDescription(null, 0, null, null, null, themeDelegate, Theme.key_avatar_backgroundViolet));
        arrayList.add(new ThemeDescription(null, 0, null, null, null, themeDelegate, Theme.key_avatar_backgroundGreen));
        arrayList.add(new ThemeDescription(null, 0, null, null, null, themeDelegate, Theme.key_avatar_backgroundCyan));
        arrayList.add(new ThemeDescription(null, 0, null, null, null, themeDelegate, Theme.key_avatar_backgroundBlue));
        arrayList.add(new ThemeDescription(null, 0, null, null, null, themeDelegate, Theme.key_avatar_backgroundPink));

        arrayList.add(new ThemeDescription(undoView, ThemeDescription.FLAG_BACKGROUNDFILTER, null, null, null, null, Theme.key_undo_background));
        arrayList.add(new ThemeDescription(undoView, 0, new Class[]{UndoView.class}, new String[]{"undoImageView"}, null, null, null, Theme.key_undo_cancelColor));
        arrayList.add(new ThemeDescription(undoView, 0, new Class[]{UndoView.class}, new String[]{"undoTextView"}, null, null, null, Theme.key_undo_cancelColor));
        arrayList.add(new ThemeDescription(undoView, 0, new Class[]{UndoView.class}, new String[]{"infoTextView"}, null, null, null, Theme.key_undo_infoColor));
        arrayList.add(new ThemeDescription(undoView, 0, new Class[]{UndoView.class}, new String[]{"textPaint"}, null, null, null, Theme.key_undo_infoColor));
        arrayList.add(new ThemeDescription(undoView, 0, new Class[]{UndoView.class}, new String[]{"progressPaint"}, null, null, null, Theme.key_undo_infoColor));
        arrayList.add(new ThemeDescription(undoView, ThemeDescription.FLAG_IMAGECOLOR, new Class[]{UndoView.class}, new String[]{"leftImageView"}, null, null, null, Theme.key_undo_infoColor));

        arrayList.add(new ThemeDescription(listView, ThemeDescription.FLAG_TEXTCOLOR, new Class[]{AboutLinkCell.class}, Theme.profile_aboutTextPaint, null, null, Theme.key_windowBackgroundWhiteBlackText));
        arrayList.add(new ThemeDescription(listView, ThemeDescription.FLAG_LINKCOLOR, new Class[]{AboutLinkCell.class}, Theme.profile_aboutTextPaint, null, null, Theme.key_windowBackgroundWhiteLinkText));
        arrayList.add(new ThemeDescription(listView, 0, new Class[]{AboutLinkCell.class}, Theme.linkSelectionPaint, null, null, Theme.key_windowBackgroundWhiteLinkSelection));

        arrayList.add(new ThemeDescription(listView, ThemeDescription.FLAG_BACKGROUNDFILTER, new Class[]{ShadowSectionCell.class}, null, null, null, Theme.key_windowBackgroundGrayShadow));

        arrayList.add(new ThemeDescription(listView, ThemeDescription.FLAG_BACKGROUNDFILTER, new Class[]{TextInfoPrivacyCell.class}, null, null, null, Theme.key_windowBackgroundGrayShadow));
        arrayList.add(new ThemeDescription(listView, 0, new Class[]{TextInfoPrivacyCell.class}, new String[]{"textView"}, null, null, null, Theme.key_windowBackgroundWhiteGrayText4));

        arrayList.add(new ThemeDescription(searchListView, 0, new Class[]{HeaderCell.class}, new String[]{"textView"}, null, null, null, Theme.key_windowBackgroundWhiteBlueHeader));

        arrayList.add(new ThemeDescription(searchListView, 0, new Class[]{GraySectionCell.class}, new String[]{"textView"}, null, null, null, Theme.key_graySectionText));
        arrayList.add(new ThemeDescription(searchListView, ThemeDescription.FLAG_CELLBACKGROUNDCOLOR, new Class[]{GraySectionCell.class}, null, null, null, Theme.key_graySection));

        arrayList.add(new ThemeDescription(searchListView, 0, new Class[]{SettingsSearchCell.class}, new String[]{"textView"}, null, null, null, Theme.key_windowBackgroundWhiteBlackText));
        arrayList.add(new ThemeDescription(searchListView, 0, new Class[]{SettingsSearchCell.class}, new String[]{"valueTextView"}, null, null, null, Theme.key_windowBackgroundWhiteGrayText2));
        arrayList.add(new ThemeDescription(searchListView, 0, new Class[]{SettingsSearchCell.class}, new String[]{"imageView"}, null, null, null, Theme.key_windowBackgroundWhiteGrayIcon));

        if (mediaHeaderVisible) {
            arrayList.add(new ThemeDescription(nameTextView[1], 0, null, null, new Drawable[]{verifiedCheckDrawable}, null, Theme.key_player_actionBarTitle));
            arrayList.add(new ThemeDescription(nameTextView[1], 0, null, null, new Drawable[]{verifiedDrawable}, null, Theme.key_windowBackgroundWhite));
        } else {
            arrayList.add(new ThemeDescription(nameTextView[1], 0, null, null, new Drawable[]{verifiedCheckDrawable}, null, Theme.key_profile_verifiedCheck));
            arrayList.add(new ThemeDescription(nameTextView[1], 0, null, null, new Drawable[]{verifiedDrawable}, null, Theme.key_profile_verifiedBackground));
        }

        return arrayList;
    }

    public void updateListAnimated(boolean updateOnlineCount) {
        if (listAdapter == null) {
            if (updateOnlineCount) {
                updateOnlineCount(false);
            }
            updateRowsIds();
            return;
        }

        DiffCallback diffCallback = new DiffCallback();
        diffCallback.oldRowCount = rowCount;
        diffCallback.fillPositions(diffCallback.oldPositionToItem);
        diffCallback.oldChatParticipant.clear();
        diffCallback.oldChatParticipantSorted.clear();
        diffCallback.oldChatParticipant.addAll(visibleChatParticipants);
        diffCallback.oldChatParticipantSorted.addAll(visibleSortedUsers);
        diffCallback.oldMembersStartRow = membersStartRow;
        diffCallback.oldMembersEndRow = membersEndRow;
        if (updateOnlineCount) {
            updateOnlineCount(false);
        }
        saveScrollPosition();
        updateRowsIds();
        diffCallback.fillPositions(diffCallback.newPositionToItem);
        DiffUtil.calculateDiff(diffCallback).dispatchUpdatesTo(listAdapter);
        if (savedScrollPosition >= 0) {
            layoutManager.scrollToPositionWithOffset(savedScrollPosition, savedScrollOffset - listView.getPaddingTop());
        }
        AndroidUtilities.updateVisibleRows(listView);
    }

    int savedScrollPosition = -1;
    int savedScrollOffset;

    private void saveScrollPosition() {
        if (listView != null && layoutManager != null && listView.getChildCount() > 0) {
            View view = null;
            int position = -1;
            int top = Integer.MAX_VALUE;
            for (int i = 0; i < listView.getChildCount(); i++) {
                int childPosition = listView.getChildAdapterPosition(listView.getChildAt(i));
                View child = listView.getChildAt(i);
                if (childPosition != RecyclerListView.NO_POSITION && child.getTop() < top) {
                    view = child;
                    position = childPosition;
                    top = child.getTop();
                }
            }
            if (view != null) {
                savedScrollPosition = position;
                savedScrollOffset = view.getTop();
                if (savedScrollPosition == 0 && !allowPullingDown && savedScrollOffset > AndroidUtilities.dp(88)) {
                    savedScrollOffset = AndroidUtilities.dp(88);
                }

                layoutManager.scrollToPositionWithOffset(position, view.getTop() - listView.getPaddingTop());
            }
        }
    }

    private class DiffCallback extends DiffUtil.Callback {

        int oldRowCount;

        SparseIntArray oldPositionToItem = new SparseIntArray();
        SparseIntArray newPositionToItem = new SparseIntArray();
        ArrayList<TLRPC.ChatParticipant> oldChatParticipant = new ArrayList<>();
        ArrayList<Integer> oldChatParticipantSorted = new ArrayList<>();
        int oldMembersStartRow;
        int oldMembersEndRow;

        @Override
        public int getOldListSize() {
            return oldRowCount;
        }

        @Override
        public int getNewListSize() {
            return rowCount;
        }

        @Override
        public boolean areItemsTheSame(int oldItemPosition, int newItemPosition) {
            if (newItemPosition >= membersStartRow && newItemPosition < membersEndRow) {
                if (oldItemPosition >= oldMembersStartRow && oldItemPosition < oldMembersEndRow) {
                    TLRPC.ChatParticipant oldItem;
                    TLRPC.ChatParticipant newItem;
                    if (!oldChatParticipantSorted.isEmpty()) {
                        oldItem = oldChatParticipant.get(oldChatParticipantSorted.get(oldItemPosition - oldMembersStartRow));
                    } else {
                        oldItem = oldChatParticipant.get(oldItemPosition - oldMembersStartRow);
                    }

                    if (!sortedUsers.isEmpty()) {
                        newItem = visibleChatParticipants.get(visibleSortedUsers.get(newItemPosition - membersStartRow));
                    } else {
                        newItem = visibleChatParticipants.get(newItemPosition - membersStartRow);
                    }
                    return oldItem.user_id == newItem.user_id;
                }
            }
            int oldIndex = oldPositionToItem.get(oldItemPosition, -1);
            int newIndex = newPositionToItem.get(newItemPosition, -1);
            return oldIndex == newIndex && oldIndex >= 0;
        }

        @Override
        public boolean areContentsTheSame(int oldItemPosition, int newItemPosition) {
            return areItemsTheSame(oldItemPosition, newItemPosition);
        }

        public void fillPositions(SparseIntArray sparseIntArray) {
            sparseIntArray.clear();
            int pointer = 0;
            put(++pointer, setAvatarRow, sparseIntArray);
            put(++pointer, setAvatarSectionRow, sparseIntArray);
            put(++pointer, numberSectionRow, sparseIntArray);
            put(++pointer, numberRow, sparseIntArray);
            put(++pointer, setUsernameRow, sparseIntArray);
            put(++pointer, bioRow, sparseIntArray);
            put(++pointer, settingsSectionRow, sparseIntArray);
            put(++pointer, settingsSectionRow2, sparseIntArray);
            put(++pointer, notificationRow, sparseIntArray);
            put(++pointer, languageRow, sparseIntArray);
            put(++pointer, privacyRow, sparseIntArray);
            put(++pointer, dataRow, sparseIntArray);
            put(++pointer, chatRow, sparseIntArray);
            put(++pointer, filtersRow, sparseIntArray);
            put(++pointer, devicesRow, sparseIntArray);
            put(++pointer, devicesSectionRow, sparseIntArray);
            put(++pointer, helpHeaderRow, sparseIntArray);
            put(++pointer, questionRow, sparseIntArray);
            put(++pointer, faqRow, sparseIntArray);
            put(++pointer, policyRow, sparseIntArray);
            put(++pointer, helpSectionCell, sparseIntArray);
            put(++pointer, debugHeaderRow, sparseIntArray);
            put(++pointer, sendLogsRow, sparseIntArray);
            put(++pointer, clearLogsRow, sparseIntArray);
            put(++pointer, switchBackendRow, sparseIntArray);
            put(++pointer, versionRow, sparseIntArray);
            put(++pointer, emptyRow, sparseIntArray);
            put(++pointer, bottomPaddingRow, sparseIntArray);
            put(++pointer, infoHeaderRow, sparseIntArray);
            put(++pointer, phoneRow, sparseIntArray);
            put(++pointer, locationRow, sparseIntArray);
            put(++pointer, userInfoRow, sparseIntArray);
            put(++pointer, channelInfoRow, sparseIntArray);
            put(++pointer, usernameRow, sparseIntArray);
            put(++pointer, notificationsDividerRow, sparseIntArray);
            put(++pointer, notificationsRow, sparseIntArray);
            put(++pointer, infoSectionRow, sparseIntArray);
            put(++pointer, sendMessageRow, sparseIntArray);
            put(++pointer, reportRow, sparseIntArray);
            put(++pointer, settingsTimerRow, sparseIntArray);
            put(++pointer, settingsKeyRow, sparseIntArray);
            put(++pointer, secretSettingsSectionRow, sparseIntArray);
            put(++pointer, membersHeaderRow, sparseIntArray);
            put(++pointer, addMemberRow, sparseIntArray);
            put(++pointer, subscribersRow, sparseIntArray);
            put(++pointer, administratorsRow, sparseIntArray);
            put(++pointer, blockedUsersRow, sparseIntArray);
            put(++pointer, membersSectionRow, sparseIntArray);
            put(++pointer, sharedMediaRow, sparseIntArray);
            put(++pointer, unblockRow, sparseIntArray);
            put(++pointer, joinRow, sparseIntArray);
            put(++pointer, lastSectionRow, sparseIntArray);
        }

        private void put(int id, int position, SparseIntArray sparseIntArray) {
            if (position >= 0) {
                sparseIntArray.put(position, id);
            }
        }
    }
}<|MERGE_RESOLUTION|>--- conflicted
+++ resolved
@@ -92,6 +92,7 @@
 import org.telegram.messenger.BuildVars;
 import org.telegram.messenger.ChatObject;
 import org.telegram.messenger.ContactsController;
+import org.telegram.messenger.Emoji;
 import org.telegram.messenger.FileLoader;
 import org.telegram.messenger.FileLog;
 import org.telegram.messenger.ImageLoader;
@@ -168,11 +169,8 @@
 import java.util.HashMap;
 import java.util.HashSet;
 import java.util.LinkedHashSet;
-<<<<<<< HEAD
 import java.util.Random;
-=======
 import java.util.Locale;
->>>>>>> ca13bc97
 import java.util.Set;
 import java.util.concurrent.CountDownLatch;
 
@@ -1930,19 +1928,13 @@
                     AndroidUtilities.removeAdjustResize(getParentActivity(), classGuid);
                 }
                 listView.stopScroll();
-<<<<<<< HEAD
-                avatarContainer.setVisibility(expanded ? INVISIBLE : VISIBLE);
-                nameTextView[1].setVisibility(expanded ? INVISIBLE : VISIBLE);
-                if (Math.min(1f, extraHeight / AndroidUtilities.dp(88f)) > 0.85 && !searchMode && NekoConfig.showIdAndDc)
-                    idTextView.setVisibility(expanded ? INVISIBLE : VISIBLE);
-                onlineTextView[1].setVisibility(expanded ? INVISIBLE : VISIBLE);
-                mediaCounterTextView.setVisibility(expanded ? INVISIBLE : VISIBLE);
-=======
                 avatarContainer2.setPivotY(avatarContainer.getPivotY() + avatarContainer.getMeasuredHeight() / 2f);
                 avatarContainer2.setPivotX(avatarContainer2.getMeasuredWidth() / 2f);
                 AndroidUtilities.updateViewVisibilityAnimated(avatarContainer2, !expanded, 0.95f, true);
 
->>>>>>> ca13bc97
+                if (Math.min(1f, extraHeight / AndroidUtilities.dp(88f)) > 0.85 && !searchMode && NekoConfig.showIdAndDc)
+                    idTextView.setVisibility(expanded ? INVISIBLE : VISIBLE);
+
                 callItem.setVisibility(expanded || !callItemVisible ? GONE : INVISIBLE);
                 videoCallItem.setVisibility(expanded || !videoCallItemVisible ? GONE : INVISIBLE);
                 editItem.setVisibility(expanded || !editItemVisible ? GONE : INVISIBLE);
@@ -3875,84 +3867,8 @@
 
     private boolean processOnClickOrPress(final int position) {
 
-<<<<<<< HEAD
         // NekoX: move long lick actions to click
 
-=======
-            AlertDialog.Builder builder = new AlertDialog.Builder(getParentActivity());
-            ArrayList<CharSequence> items = new ArrayList<>();
-            final ArrayList<Integer> actions = new ArrayList<>();
-            if (position == phoneRow) {
-                if (userInfo != null && userInfo.phone_calls_available) {
-                    items.add(LocaleController.getString("CallViaTelegram", R.string.CallViaTelegram));
-                    actions.add(2);
-                    if (Build.VERSION.SDK_INT >= 18 && userInfo.video_calls_available) {
-                        items.add(LocaleController.getString("VideoCallViaTelegram", R.string.VideoCallViaTelegram));
-                        actions.add(3);
-                    }
-                }
-                items.add(LocaleController.getString("Call", R.string.Call));
-                actions.add(0);
-            }
-            items.add(LocaleController.getString("Copy", R.string.Copy));
-            actions.add(1);
-            builder.setItems(items.toArray(new CharSequence[0]), (dialogInterface, i) -> {
-                i = actions.get(i);
-                if (i == 0) {
-                    try {
-                        Intent intent = new Intent(Intent.ACTION_DIAL, Uri.parse("tel:+" + user.phone));
-                        intent.addFlags(Intent.FLAG_ACTIVITY_NEW_TASK);
-                        getParentActivity().startActivityForResult(intent, 500);
-                    } catch (Exception e) {
-                        FileLog.e(e);
-                    }
-                } else if (i == 1) {
-                    try {
-                        android.content.ClipboardManager clipboard = (android.content.ClipboardManager) ApplicationLoader.applicationContext.getSystemService(Context.CLIPBOARD_SERVICE);
-                        android.content.ClipData clip = android.content.ClipData.newPlainText("label", "+" + user.phone);
-                        clipboard.setPrimaryClip(clip);
-                        BulletinFactory.of(this).createCopyBulletin(LocaleController.getString("PhoneCopied", R.string.PhoneCopied)).show();
-                    } catch (Exception e) {
-                        FileLog.e(e);
-                    }
-                } else if (i == 2 || i == 3) {
-                    VoIPHelper.startCall(user, i == 3, userInfo != null && userInfo.video_calls_available, getParentActivity(), userInfo, getAccountInstance());
-                }
-            });
-            showDialog(builder.create());
-            return true;
-        } else if (position == channelInfoRow || position == userInfoRow || position == locationRow || position == bioRow) {
-            if (position == bioRow && (userInfo == null || TextUtils.isEmpty(userInfo.about))) {
-                return false;
-            }
-            AlertDialog.Builder builder = new AlertDialog.Builder(getParentActivity());
-            builder.setItems(new CharSequence[]{LocaleController.getString("Copy", R.string.Copy)}, (dialogInterface, i) -> {
-                try {
-                    String about;
-                    if (position == locationRow) {
-                        about = chatInfo != null && chatInfo.location instanceof TLRPC.TL_channelLocation ? ((TLRPC.TL_channelLocation) chatInfo.location).address : null;
-                    } else if (position == channelInfoRow) {
-                        about = chatInfo != null ? chatInfo.about : null;
-                    } else {
-                        about = userInfo != null ? userInfo.about : null;
-                    }
-                    if (TextUtils.isEmpty(about)) {
-                        return;
-                    }
-                    AndroidUtilities.addToClipboard(about);
-                    if (position == bioRow) {
-                        BulletinFactory.of(this).createCopyBulletin(LocaleController.getString("BioCopied", R.string.BioCopied)).show();
-                    } else {
-                        BulletinFactory.of(this).createCopyBulletin(LocaleController.getString("TextCopied", R.string.TextCopied)).show();
-                    }
-                } catch (Exception e) {
-                    FileLog.e(e);
-                }
-            });
-            showDialog(builder.create());
-            return true;
-        }
->>>>>>> ca13bc97
         return false;
     }
 
@@ -6178,13 +6094,8 @@
                     editItemVisible = true;
                 }
                 if (chatInfo != null) {
-<<<<<<< HEAD
-                    if (chat.megagroup && ChatObject.canManageCalls(chat) && chatInfo.call == null) {
+                    if (ChatObject.canManageCalls(chat) && chatInfo.call == null) {
                         otherItem.addSubItem(call_item, R.drawable.baseline_keyboard_voice_24, LocaleController.getString("StartVoipChat", R.string.StartVoipChat));
-=======
-                    if (ChatObject.canManageCalls(chat) && chatInfo.call == null) {
-                        otherItem.addSubItem(call_item, R.drawable.msg_voicechat, LocaleController.getString("StartVoipChat", R.string.StartVoipChat));
->>>>>>> ca13bc97
                         hasVoiceChatItem = true;
                     }
                     if (chatInfo.can_view_stats) {
@@ -6234,7 +6145,9 @@
             otherItem.addSubItem(add_shortcut, R.drawable.baseline_home_24, LocaleController.getString("AddShortcut", R.string.AddShortcut));
         }
 
-        /*if (imageUpdater != null) {
+        // NekoX-TODO: Check Chnage
+
+        if (imageUpdater != null) {
             otherItem.addSubItem(add_photo, R.drawable.msg_addphoto, LocaleController.getString("AddPhoto", R.string.AddPhoto));
             otherItem.addSubItem(set_as_main, R.drawable.menu_private, LocaleController.getString("SetAsMain", R.string.SetAsMain));
             otherItem.addSubItem(gallery_menu_save, R.drawable.baseline_image_24, LocaleController.getString("SaveToGallery", R.string.SaveToGallery));
@@ -6251,15 +6164,6 @@
             otherItem.hideSubItem(edit_avatar);
             otherItem.hideSubItem(delete_avatar);
         }
-<<<<<<< HEAD
-*/
-        if (callItemVisible) {
-            if (callItem.getVisibility() != View.VISIBLE) {
-                callItem.setVisibility(View.VISIBLE);
-                if (animated) {
-                    callItem.setAlpha(0);
-                    callItem.animate().alpha(1f).setDuration(150).start();
-=======
         if (!mediaHeaderVisible) {
             if (callItemVisible) {
                 if (callItem.getVisibility() != View.VISIBLE) {
@@ -6268,7 +6172,6 @@
                         callItem.setAlpha(0);
                         callItem.animate().alpha(1f).setDuration(150).start();
                     }
->>>>>>> ca13bc97
                 }
             } else {
                 if (callItem.getVisibility() != View.GONE) {
