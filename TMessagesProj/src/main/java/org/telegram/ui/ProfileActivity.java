--- conflicted
+++ resolved
@@ -3639,24 +3639,16 @@
             if (searchItem != null) {
                 searchItem.setAlpha(1.0f - value);
                 searchItem.setScaleY(1.0f - value);
-<<<<<<< HEAD
-                searchItem.setVisibility(searchItem.getAlpha() == 0f ? View.GONE : View.VISIBLE);
-//                if (qrItem != null && searchItem.getVisibility() == View.VISIBLE) {
+                searchItem.setVisibility(View.VISIBLE);
+                searchItem.setClickable(searchItem.getAlpha() > .5f);
+                // NekoX: Move official qrItem into bottom menu when click id
+//                if (qrItem != null) {
 //                    float translation = AndroidUtilities.dp(48) * value;
+//                    if (searchItem.getVisibility() == View.VISIBLE)
+//                        translation += AndroidUtilities.dp(48);
 //                    qrItem.setTranslationX(translation);
 //                    avatarsViewPagerIndicatorView.setTranslationX(translation - AndroidUtilities.dp(48));
 //                }
-=======
-                searchItem.setVisibility(View.VISIBLE);
-                searchItem.setClickable(searchItem.getAlpha() > .5f);
-                if (qrItem != null) {
-                    float translation = AndroidUtilities.dp(48) * value;
-//                    if (searchItem.getVisibility() == View.VISIBLE)
-//                        translation += AndroidUtilities.dp(48);
-                    qrItem.setTranslationX(translation);
-                    avatarsViewPagerIndicatorView.setTranslationX(translation - AndroidUtilities.dp(48));
-                }
->>>>>>> ad6629f6
             }
 
             if (extraHeight > AndroidUtilities.dp(88f) && expandProgress < 0.33f) {
@@ -4598,7 +4590,6 @@
                         }
                     }
 
-<<<<<<< HEAD
 //                    if (qrItem != null) {
 //                        boolean setQrVisible = diff > 0.5f;
 //                        if (setQrVisible != isQrItemVisible) {
@@ -4634,54 +4625,12 @@
 //                                qrItemAnimation.start();
 //                            } else {
 //                                qrItem.setAlpha(setQrVisible ? 1.0f : 0.0f);
-//                                qrItem.setTranslationX(setQrVisible ? 0f : AndroidUtilities.dp(48f));
-//                                avatarsViewPagerIndicatorView.setTranslationX(setQrVisible ? 0f : -AndroidUtilities.dp(48f));
+//                                float translation = AndroidUtilities.dp(48) * qrItem.getAlpha();
+//                                qrItem.setTranslationX(translation);
+//                                avatarsViewPagerIndicatorView.setTranslationX(translation - AndroidUtilities.dp(48));
 //                            }
 //                        }
 //                    }
-=======
-                    if (qrItem != null) {
-                        boolean setQrVisible = diff > 0.5f;
-                        if (setQrVisible != isQrItemVisible) {
-                            isQrItemVisible = setQrVisible;
-                            if (qrItemAnimation != null) {
-                                qrItemAnimation.cancel();
-                                qrItemAnimation = null;
-                            }
-                            if (animated) {
-                                qrItemAnimation = new AnimatorSet();
-                                if (setQrVisible) {
-                                    qrItemAnimation.setInterpolator(new DecelerateInterpolator());
-                                    qrItemAnimation.playTogether(
-                                            ObjectAnimator.ofFloat(qrItem, View.ALPHA, 1.0f),
-                                            ObjectAnimator.ofFloat(qrItem, View.SCALE_Y, 1f),
-                                            ObjectAnimator.ofFloat(avatarsViewPagerIndicatorView, View.TRANSLATION_X, -AndroidUtilities.dp(48))
-                                    );
-                                } else {
-                                    qrItemAnimation.setInterpolator(new AccelerateInterpolator());
-                                    qrItemAnimation.playTogether(
-                                            ObjectAnimator.ofFloat(qrItem, View.ALPHA, 0.0f),
-                                            ObjectAnimator.ofFloat(qrItem, View.SCALE_Y, 0f),
-                                            ObjectAnimator.ofFloat(avatarsViewPagerIndicatorView, View.TRANSLATION_X, 0)
-                                    );
-                                }
-                                qrItemAnimation.setDuration(150);
-                                qrItemAnimation.addListener(new AnimatorListenerAdapter() {
-                                    @Override
-                                    public void onAnimationEnd(Animator animation) {
-                                        qrItemAnimation = null;
-                                    }
-                                });
-                                qrItemAnimation.start();
-                            } else {
-                                qrItem.setAlpha(setQrVisible ? 1.0f : 0.0f);
-                                float translation = AndroidUtilities.dp(48) * qrItem.getAlpha();
-                                qrItem.setTranslationX(translation);
-                                avatarsViewPagerIndicatorView.setTranslationX(translation - AndroidUtilities.dp(48));
-                            }
-                        }
-                    }
->>>>>>> ad6629f6
                 }
             }
 
@@ -6484,7 +6433,6 @@
                 idTextView.setText("ID: " + chatId);
             }
         }
-<<<<<<< HEAD
         if (id != 0) {
             long finalId = id;
             idTextView.setOnClickListener(v -> {
@@ -6519,16 +6467,12 @@
                 });
                 builder.show();
             });
-=======
-
-        if (qrItem != null) {
-            qrItem.setVisibility(searchTransitionProgress > 0.5f && isQrNeedVisible() ? View.VISIBLE : View.GONE);
->>>>>>> ad6629f6
-        }
-
+
+            // NekoX: Move official qrItem into bottom menu when click id
 //        if (qrItem != null) {
-//            qrItem.setVisibility(isQrNeedVisible() ? View.VISIBLE : View.GONE);
+//            qrItem.setVisibility(searchTransitionProgress > 0.5f && isQrNeedVisible() ? View.VISIBLE : View.GONE);
 //        }
+        }
     }
 
     private void createActionBarMenu(boolean animated) {
