/*
 * This is the source code of Telegram for Android v. 5.x.x.
 * It is licensed under GNU GPL v. 2 or later.
 * You should have received a copy of the license in this archive (see LICENSE).
 *
 * Copyright Nikolai Kudashov, 2013-2018.
 */

package org.telegram.ui;

import android.Manifest;
import android.animation.Animator;
import android.animation.AnimatorListenerAdapter;
import android.animation.AnimatorSet;
import android.animation.ObjectAnimator;
import android.animation.ValueAnimator;
import android.app.Activity;
import android.app.Dialog;
import android.content.Context;
import android.content.DialogInterface;
import android.content.Intent;
import android.content.SharedPreferences;
import android.content.pm.PackageManager;
import android.content.res.Configuration;
import android.database.DataSetObserver;
import android.graphics.Bitmap;
import android.graphics.Canvas;
import android.graphics.Color;
import android.graphics.Paint;
import android.graphics.Point;
import android.graphics.PorterDuff;
import android.graphics.PorterDuffColorFilter;
import android.graphics.Rect;
import android.graphics.RectF;
import android.graphics.Typeface;
import android.graphics.drawable.ColorDrawable;
import android.graphics.drawable.Drawable;
import android.graphics.drawable.GradientDrawable;
import android.net.Uri;
import android.os.Build;
import android.os.Bundle;
import android.os.SystemClock;
import android.text.SpannableStringBuilder;
import android.text.Spanned;
import android.text.TextPaint;
import android.text.TextUtils;
import android.text.style.ForegroundColorSpan;
import android.util.Property;
import android.util.SparseIntArray;
import android.util.TypedValue;
import android.view.Display;
import android.view.Gravity;
import android.view.MotionEvent;
import android.view.VelocityTracker;
import android.view.View;
import android.view.ViewGroup;
import android.view.ViewTreeObserver;
import android.view.WindowManager;
import android.view.accessibility.AccessibilityNodeInfo;
import android.view.animation.AccelerateInterpolator;
import android.view.animation.DecelerateInterpolator;
import android.widget.EditText;
import android.widget.FrameLayout;
import android.widget.ImageView;
import android.widget.TextView;
import android.widget.Toast;

import androidx.annotation.Keep;
import androidx.collection.LongSparseArray;
import androidx.core.content.ContextCompat;
import androidx.core.graphics.ColorUtils;
import androidx.core.view.NestedScrollingParent3;
import androidx.core.view.NestedScrollingParentHelper;
import androidx.core.view.ViewCompat;
import androidx.recyclerview.widget.DefaultItemAnimator;
import androidx.recyclerview.widget.DiffUtil;
import androidx.recyclerview.widget.LinearLayoutManager;
import androidx.recyclerview.widget.RecyclerView;
import androidx.viewpager.widget.PagerAdapter;
import androidx.viewpager.widget.ViewPager;

<<<<<<< HEAD
import com.jakewharton.processphoenix.ProcessPhoenix;

import org.apache.commons.lang3.StringUtils;
import com.google.android.exoplayer2.util.Log;

=======
>>>>>>> c1c2ebaf
import org.telegram.PhoneFormat.PhoneFormat;
import org.telegram.messenger.AndroidUtilities;
import org.telegram.messenger.ApplicationLoader;
import org.telegram.messenger.BuildConfig;
import org.telegram.messenger.BuildVars;
import org.telegram.messenger.ChatObject;
import org.telegram.messenger.ChatThemeController;
import org.telegram.messenger.ContactsController;
import org.telegram.messenger.DialogObject;
import org.telegram.messenger.FileLoader;
import org.telegram.messenger.FileLog;
import org.telegram.messenger.ImageLoader;
import org.telegram.messenger.ImageLocation;
import org.telegram.messenger.ImageReceiver;
import org.telegram.messenger.LocaleController;
import org.telegram.messenger.MediaController;
import org.telegram.messenger.MediaDataController;
import org.telegram.messenger.MessageObject;
import org.telegram.messenger.MessagesController;
import org.telegram.messenger.NotificationCenter;
import org.telegram.messenger.NotificationsController;
import org.telegram.messenger.R;
import org.telegram.messenger.SharedConfig;
import org.telegram.messenger.UserConfig;
import org.telegram.messenger.UserObject;
import org.telegram.messenger.Utilities;
import org.telegram.messenger.browser.Browser;
import org.telegram.tgnet.ConnectionsManager;
import org.telegram.tgnet.SerializedData;
import org.telegram.tgnet.TLObject;
import org.telegram.tgnet.TLRPC;
import org.telegram.ui.ActionBar.ActionBar;
import org.telegram.ui.ActionBar.ActionBarLayout;
import org.telegram.ui.ActionBar.ActionBarMenu;
import org.telegram.ui.ActionBar.ActionBarMenuItem;
import org.telegram.ui.ActionBar.AlertDialog;
import org.telegram.ui.ActionBar.BackDrawable;
import org.telegram.ui.ActionBar.BaseFragment;
import org.telegram.ui.ActionBar.SimpleTextView;
import org.telegram.ui.ActionBar.Theme;
import org.telegram.ui.ActionBar.ThemeDescription;
import org.telegram.ui.Cells.AboutLinkCell;
import org.telegram.ui.Cells.DividerCell;
import org.telegram.ui.Cells.GraySectionCell;
import org.telegram.ui.Cells.HeaderCell;
import org.telegram.ui.Cells.NotificationsCheckCell;
import org.telegram.ui.Cells.SettingsSearchCell;
import org.telegram.ui.Cells.SettingsSuggestionCell;
import org.telegram.ui.Cells.ShadowSectionCell;
import org.telegram.ui.Cells.TextCell;
import org.telegram.ui.Cells.TextDetailCell;
import org.telegram.ui.Cells.TextInfoPrivacyCell;
import org.telegram.ui.Cells.UserCell;
import org.telegram.ui.Components.AlertsCreator;
import org.telegram.ui.Components.AnimatedFileDrawable;
import org.telegram.ui.Components.AnimationProperties;
import org.telegram.ui.Components.AudioPlayerAlert;
import org.telegram.ui.Components.AvatarDrawable;
import org.telegram.ui.Components.BackupImageView;
import org.telegram.ui.Components.BulletinFactory;
import org.telegram.ui.Components.ChatAvatarContainer;
import org.telegram.ui.Components.CombinedDrawable;
import org.telegram.ui.Components.CrossfadeDrawable;
import org.telegram.ui.Components.CubicBezierInterpolator;
import org.telegram.ui.Components.FragmentContextView;
import org.telegram.ui.Components.HintView;
import org.telegram.ui.Components.IdenticonDrawable;
import org.telegram.ui.Components.ImageUpdater;
import org.telegram.ui.Components.LayoutHelper;
import org.telegram.ui.Components.ProfileGalleryView;
import org.telegram.ui.Components.RLottieDrawable;
import org.telegram.ui.Components.RLottieImageView;
import org.telegram.ui.Components.RadialProgressView;
import org.telegram.ui.Components.RecyclerListView;
import org.telegram.ui.Components.ScamDrawable;
import org.telegram.ui.Components.SharedMediaLayout;
import org.telegram.ui.Components.StickerEmptyView;
import org.telegram.ui.Components.TimerDrawable;
import org.telegram.ui.Components.UndoView;
import org.telegram.ui.Components.voip.VoIPHelper;

import java.io.File;
import java.util.ArrayList;
import java.util.Arrays;
import java.util.Collections;
import java.util.Comparator;
import java.util.HashMap;
import java.util.HashSet;
import java.util.LinkedHashSet;
import java.util.Set;
import java.util.concurrent.CountDownLatch;

import cn.hutool.core.thread.ThreadUtil;
import cn.hutool.core.util.ArrayUtil;
import cn.hutool.core.util.RuntimeUtil;
import cn.hutool.core.util.StrUtil;
import kotlin.Unit;
import libv2ray.Libv2ray;
import tw.nekomimi.nekogram.BottomBuilder;
import tw.nekomimi.nekogram.InternalUpdater;
import tw.nekomimi.nkmr.NekomuraConfig;
import tw.nekomimi.nekogram.NekoXConfig;
import tw.nekomimi.nekogram.NekoXSettingActivity;
import tw.nekomimi.nekogram.parts.DialogTransKt;
import tw.nekomimi.nekogram.settings.NekoSettingsActivity;
import tw.nekomimi.nekogram.utils.AlertUtil;
import tw.nekomimi.nekogram.utils.EnvUtil;
import tw.nekomimi.nekogram.utils.FileUtil;
import tw.nekomimi.nekogram.utils.LangsKt;
import tw.nekomimi.nekogram.utils.ProxyUtil;
import tw.nekomimi.nekogram.utils.ShareUtil;
import tw.nekomimi.nekogram.utils.UIUtil;
import tw.nekomimi.nkmr.NekomuraConfig;

public class ProfileActivity extends BaseFragment implements NotificationCenter.NotificationCenterDelegate, DialogsActivity.DialogsActivityDelegate, SharedMediaLayout.SharedMediaPreloaderDelegate, ImageUpdater.ImageUpdaterDelegate, SharedMediaLayout.Delegate {

    private RecyclerListView listView;
    private RecyclerListView searchListView;
    private LinearLayoutManager layoutManager;
    private ListAdapter listAdapter;
    private SearchAdapter searchAdapter;
    private SimpleTextView[] nameTextView = new SimpleTextView[2];
    private SimpleTextView[] onlineTextView = new SimpleTextView[2];
    private AudioPlayerAlert.ClippingTextViewSwitcher mediaCounterTextView;
    private SimpleTextView idTextView;
    private RLottieImageView writeButton;
    private AnimatorSet writeButtonAnimation;
    private AnimatorSet qrItemAnimation;
    private Drawable lockIconDrawable;
    private Drawable verifiedDrawable;
    private Drawable verifiedCheckDrawable;
    private CrossfadeDrawable verifiedCrossfadeDrawable;
    private ScamDrawable scamDrawable;
    private UndoView undoView;
    private OverlaysView overlaysView;
    private SharedMediaLayout sharedMediaLayout;
    private StickerEmptyView emptyView;
    private boolean sharedMediaLayoutAttached;
    private SharedMediaLayout.SharedMediaPreloader sharedMediaPreloader;

    private RLottieDrawable cameraDrawable;

    private HintView fwdRestrictedHint;
    private FrameLayout avatarContainer;
    private FrameLayout avatarContainer2;
    private AvatarImageView avatarImage;
    private View avatarOverlay;
    private AnimatorSet avatarAnimation;
    private RadialProgressView avatarProgressView;
    private ImageView timeItem;
    private TimerDrawable timerDrawable;
    private ProfileGalleryView avatarsViewPager;
    private PagerIndicatorView avatarsViewPagerIndicatorView;
    private AvatarDrawable avatarDrawable;
    private ImageUpdater imageUpdater;
    private int avatarColor;

    private int overlayCountVisible;

    private ImageLocation prevLoadedImageLocation;

    private int lastMeasuredContentWidth;
    private int lastMeasuredContentHeight;
    private int listContentHeight;
    private boolean openingAvatar;

    private boolean doNotSetForeground;

    private boolean[] isOnline = new boolean[1];

    private boolean callItemVisible;
    private boolean videoCallItemVisible;
    private boolean editItemVisible;
    private ActionBarMenuItem animatingItem;
    private ActionBarMenuItem callItem;
    private ActionBarMenuItem videoCallItem;
    private ActionBarMenuItem editItem;
    private ActionBarMenuItem otherItem;
    private ActionBarMenuItem searchItem;
    private ActionBarMenuItem qrItem;
    protected float headerShadowAlpha = 1.0f;
    private TopView topView;
    private long userId;
    private long chatId;
    private long dialogId;
    private boolean creatingChat;
    private boolean userBlocked;
    private boolean reportSpam;
    private long mergeDialogId;
    private boolean expandPhoto;
    private boolean needSendMessage;
    private boolean hasVoiceChatItem;

    private boolean scrolling;

    private boolean canSearchMembers;

    private boolean loadingUsers;
    private LongSparseArray<TLRPC.ChatParticipant> participantsMap = new LongSparseArray<>();
    private boolean usersEndReached;

    private long banFromGroup;
    private boolean openAnimationInProgress;
    private boolean transitionAnimationInProress;
    private boolean recreateMenuAfterAnimation;
    private int playProfileAnimation;
    private boolean needTimerImage;
    private boolean allowProfileAnimation = true;
    private float extraHeight;
    private float initialAnimationExtraHeight;
    private float animationProgress;

    private int searchTransitionOffset;
    private float searchTransitionProgress;
    private Animator searchViewTransition;
    private boolean searchMode;

    private HashMap<Integer, Integer> positionToOffset = new HashMap<>();

    private float avatarX;
    private float avatarY;
    private float avatarScale;
    private float nameX;
    private float nameY;
    private float onlineX;
    private float onlineY;
    private float idX;
    private float idY;
    private float expandProgress;
    private float listViewVelocityY;
    private ValueAnimator expandAnimator;
    private float currentExpanAnimatorFracture;
    private float[] expandAnimatorValues = new float[]{0f, 1f};
    private boolean isInLandscapeMode;
    private boolean allowPullingDown;
    private boolean isPulledDown;

    private Paint whitePaint = new Paint();

    private boolean isBot;

    private TLRPC.ChatFull chatInfo;
    private TLRPC.UserFull userInfo;

    private String currentBio;

    private long selectedUser;
    private int onlineCount = -1;
    private ArrayList<Integer> sortedUsers;

    private TLRPC.EncryptedChat currentEncryptedChat;
    private TLRPC.Chat currentChat;
    private TLRPC.BotInfo botInfo;
    private TLRPC.ChannelParticipant currentChannelParticipant;

    private TLRPC.FileLocation avatar;
    private TLRPC.FileLocation avatarBig;
    private ImageLocation uploadingImageLocation;

    private final static int add_contact = 1;
    private final static int block_contact = 2;
    private final static int share_contact = 3;
    private final static int edit_contact = 4;
    private final static int delete_contact = 5;
    private final static int leave_group = 7;
    private final static int invite_to_group = 9;
    private final static int share = 10;
    private final static int qr_code = 11;
    private final static int edit_channel = 12;
    private final static int add_shortcut = 14;
    private final static int call_item = 15;
    private final static int video_call_item = 16;
    private final static int search_members = 17;
    private final static int add_member = 18;
    private final static int statistics = 19;
    private final static int start_secret_chat = 20;
    private final static int gallery_menu_save = 21;
    private final static int event_log = 42;
    private final static int view_discussion = 22;

    private final static int edit_name = 30;
    private final static int logout = 31;
    private final static int search_button = 32;
    private final static int set_as_main = 33;
    private final static int edit_avatar = 34;
    private final static int delete_avatar = 35;
    private final static int add_photo = 36;
    private final static int qr_button = 37;

    private Rect rect = new Rect();

    private int rowCount;

    private int setAvatarRow;
    private int setAvatarSectionRow;
    private int numberSectionRow;
    private int numberRow;
    private int setUsernameRow;
    private int bioRow;
    private int phoneSuggestionSectionRow;
    private int phoneSuggestionRow;
    private int passwordSuggestionSectionRow;
    private int passwordSuggestionRow;
    private int settingsSectionRow;
    private int settingsSectionRow2;
    private int notificationRow;
    private int nekoRow;
    private int languageRow;
    private int privacyRow;
    private int dataRow;
    private int chatRow;
    private int stickersRow;
    private int filtersRow;
    private int devicesRow;
    private int devicesSectionRow;
    private int helpHeaderRow;
    private int questionRow;
    private int faqRow;
    private int policyRow;
    private int helpSectionCell;
    private int debugHeaderRow;
    private int sendLogsRow;
    private int sendLastLogsRow;
    private int clearLogsRow;
    private int switchBackendRow;
    private int versionRow;
    private int emptyRow;
    private int bottomPaddingRow;
    private int infoHeaderRow;
    private int phoneRow;
    private int locationRow;
    private int userInfoRow;
    private int channelInfoRow;
    private int usernameRow;
    private int notificationsDividerRow;
    private int notificationsRow;
    private int infoSectionRow;
    private int sendMessageRow;
    private int reportRow;

    private int settingsTimerRow;
    private int settingsKeyRow;
    private int secretSettingsSectionRow;

    private int membersHeaderRow;
    private int membersStartRow;
    private int membersEndRow;
    private int addMemberRow;
    private int subscribersRow;
    private int subscribersRequestsRow;
    private int administratorsRow;
    private int blockedUsersRow;
    private int membersSectionRow;

    private int sharedMediaRow;

    private int unblockRow;
    private int joinRow;
    private int lastSectionRow;

    private int transitionIndex;
    private final ArrayList<TLRPC.ChatParticipant> visibleChatParticipants = new ArrayList<>();
    private final ArrayList<Integer> visibleSortedUsers = new ArrayList<>();
    private int usersForceShowingIn = 0;

    private boolean hideNumber;

    private boolean firstLayout = true;
    private boolean invalidateScroll = true;
    private boolean isQrItemVisible;

    PinchToZoomHelper pinchToZoomHelper;

    private View transitionOnlineText;
    private int actionBarAnimationColorFrom = 0;
    private int navigationBarAnimationColorFrom = 0;

    private final Property<ProfileActivity, Float> HEADER_SHADOW = new AnimationProperties.FloatProperty<ProfileActivity>("headerShadow") {
        @Override
        public void setValue(ProfileActivity object, float value) {
            headerShadowAlpha = value;
            topView.invalidate();
        }

        @Override
        public Float get(ProfileActivity object) {
            return headerShadowAlpha;
        }
    };

    public PhotoViewer.PhotoViewerProvider provider = new PhotoViewer.EmptyPhotoViewerProvider() {

        @Override
        public PhotoViewer.PlaceProviderObject getPlaceForPhoto(MessageObject messageObject, TLRPC.FileLocation fileLocation, int index, boolean needPreview) {
            if (fileLocation == null) {
                return null;
            }

            TLRPC.FileLocation photoBig = null;
            if (userId != 0) {
                TLRPC.User user = getMessagesController().getUser(userId);
                if (user != null && user.photo != null && user.photo.photo_big != null) {
                    photoBig = user.photo.photo_big;
                }
            } else if (chatId != 0) {
                TLRPC.Chat chat = getMessagesController().getChat(chatId);
                if (chat != null && chat.photo != null && chat.photo.photo_big != null) {
                    photoBig = chat.photo.photo_big;
                }
            }

            if (photoBig != null && photoBig.local_id == fileLocation.local_id && photoBig.volume_id == fileLocation.volume_id && photoBig.dc_id == fileLocation.dc_id) {
                int[] coords = new int[2];
                avatarImage.getLocationInWindow(coords);
                PhotoViewer.PlaceProviderObject object = new PhotoViewer.PlaceProviderObject();
                object.viewX = coords[0];
                object.viewY = coords[1] - (Build.VERSION.SDK_INT >= 21 ? 0 : AndroidUtilities.statusBarHeight);
                object.parentView = avatarImage;
                object.imageReceiver = avatarImage.getImageReceiver();
                if (userId != 0) {
                    object.dialogId = userId;
                } else if (chatId != 0) {
                    object.dialogId = -chatId;
                }
                object.thumb = object.imageReceiver.getBitmapSafe();
                object.size = -1;
                object.radius = avatarImage.getImageReceiver().getRoundRadius();
                object.scale = avatarContainer.getScaleX();
                object.canEdit = userId == getUserConfig().clientUserId;
                return object;
            }
            return null;
        }

        @Override
        public void willHidePhotoViewer() {
            avatarImage.getImageReceiver().setVisible(true, true);
        }

        @Override
        public void openPhotoForEdit(String file, String thumb, boolean isVideo) {
            imageUpdater.openPhotoForEdit(file, thumb, 0, isVideo);
        }
    };
    private boolean fragmentOpened;

    public static class AvatarImageView extends BackupImageView {

        private final RectF rect = new RectF();
        private final Paint placeholderPaint;

        private ImageReceiver foregroundImageReceiver;
        private float foregroundAlpha;
        private ImageReceiver.BitmapHolder drawableHolder;

        ProfileGalleryView avatarsViewPager;

        public void setAvatarsViewPager(ProfileGalleryView avatarsViewPager) {
            this.avatarsViewPager = avatarsViewPager;
        }

        public AvatarImageView(Context context) {
            super(context);
            foregroundImageReceiver = new ImageReceiver(this);
            placeholderPaint = new Paint(Paint.ANTI_ALIAS_FLAG);
            placeholderPaint.setColor(Color.BLACK);
        }

        public void setForegroundImage(ImageLocation imageLocation, String imageFilter, Drawable thumb) {
            foregroundImageReceiver.setImage(imageLocation, imageFilter, thumb, 0, null, null, 0);
            if (drawableHolder != null) {
                drawableHolder.release();
                drawableHolder = null;
            }
        }

        public void setForegroundImageDrawable(ImageReceiver.BitmapHolder holder) {
            if (holder != null) {
                foregroundImageReceiver.setImageBitmap(holder.drawable);
            }
            if (drawableHolder != null) {
                drawableHolder.release();
                drawableHolder = null;
            }
            drawableHolder = holder;
        }

        public float getForegroundAlpha() {
            return foregroundAlpha;
        }

        public void setForegroundAlpha(float value) {
            foregroundAlpha = value;
            invalidate();
        }

        public void clearForeground() {
            AnimatedFileDrawable drawable = foregroundImageReceiver.getAnimation();
            if (drawable != null) {
                drawable.removeSecondParentView(this);
            }
            foregroundImageReceiver.clearImage();
            if (drawableHolder != null) {
                drawableHolder.release();
                drawableHolder = null;
            }
            foregroundAlpha = 0f;
            invalidate();
        }

        protected void onDetachedFromWindow() {
            super.onDetachedFromWindow();
            foregroundImageReceiver.onDetachedFromWindow();
            if (drawableHolder != null) {
                drawableHolder.release();
                drawableHolder = null;
            }
        }

        @Override
        protected void onAttachedToWindow() {
            super.onAttachedToWindow();
            foregroundImageReceiver.onAttachedToWindow();
        }

        @Override
        public void setRoundRadius(int value) {
            super.setRoundRadius(value);
            foregroundImageReceiver.setRoundRadius(value);
        }

        @Override
        protected void onDraw(Canvas canvas) {
            if (foregroundAlpha < 1f) {
                imageReceiver.setImageCoords(0, 0, getMeasuredWidth(), getMeasuredHeight());
                imageReceiver.draw(canvas);
            }
            if (foregroundAlpha > 0f) {
                if (foregroundImageReceiver.getDrawable() != null) {
                    foregroundImageReceiver.setImageCoords(0, 0, getMeasuredWidth(), getMeasuredHeight());
                    foregroundImageReceiver.setAlpha(foregroundAlpha);
                    foregroundImageReceiver.draw(canvas);
                } else {
                    rect.set(0f, 0f, getMeasuredWidth(), getMeasuredHeight());
                    placeholderPaint.setAlpha((int) (foregroundAlpha * 255f));
                    final int radius = foregroundImageReceiver.getRoundRadius()[0];
                    canvas.drawRoundRect(rect, radius, radius, placeholderPaint);
                }
            }
        }

        @Override
        public void invalidate() {
            super.invalidate();
            if (avatarsViewPager != null) {
                avatarsViewPager.invalidate();
            }
        }
    }

    private class TopView extends View {

        private int currentColor;
        private Paint paint = new Paint();

        public TopView(Context context) {
            super(context);
        }

        @Override
        protected void onMeasure(int widthMeasureSpec, int heightMeasureSpec) {
            setMeasuredDimension(MeasureSpec.getSize(widthMeasureSpec), MeasureSpec.getSize(widthMeasureSpec) + AndroidUtilities.dp(3));
        }

        @Override
        public void setBackgroundColor(int color) {
            if (color != currentColor) {
                currentColor = color;
                paint.setColor(color);
                invalidate();
            }
        }

        @Override
        protected void onDraw(Canvas canvas) {
            final int height = ActionBar.getCurrentActionBarHeight() + (actionBar.getOccupyStatusBar() ? AndroidUtilities.statusBarHeight : 0);
            final float v = extraHeight + height + searchTransitionOffset;

            int y1 = (int) (v * (1.0f - mediaHeaderAnimationProgress));

            if (y1 != 0) {
                paint.setColor(currentColor);
                canvas.drawRect(0, 0, getMeasuredWidth(), y1, paint);
            }
            if (y1 != v) {
                int color = Theme.getColor(Theme.key_windowBackgroundWhite);
                paint.setColor(color);
                canvas.drawRect(0, y1, getMeasuredWidth(), v, paint);
            }

            if (parentLayout != null) {
                parentLayout.drawHeaderShadow(canvas, (int) (headerShadowAlpha * 255), (int) v);
            }
        }
    }

    private class OverlaysView extends View implements ProfileGalleryView.Callback {

        private final int statusBarHeight = actionBar.getOccupyStatusBar() && !inBubbleMode ? AndroidUtilities.statusBarHeight : 0;

        private final Rect topOverlayRect = new Rect();
        private final Rect bottomOverlayRect = new Rect();
        private final RectF rect = new RectF();

        private final GradientDrawable topOverlayGradient;
        private final GradientDrawable bottomOverlayGradient;
        private final ValueAnimator animator;
        private final float[] animatorValues = new float[]{0f, 1f};
        private final Paint backgroundPaint;
        private final Paint barPaint;
        private final Paint selectedBarPaint;

        private final GradientDrawable[] pressedOverlayGradient = new GradientDrawable[2];
        private final boolean[] pressedOverlayVisible = new boolean[2];
        private final float[] pressedOverlayAlpha = new float[2];

        private boolean isOverlaysVisible;
        private float currentAnimationValue;
        private float alpha = 0f;
        private float[] alphas = null;
        private long lastTime;
        private float previousSelectedProgress;
        private int previousSelectedPotision = -1;
        private float currentProgress;
        private int selectedPosition;

        private float currentLoadingAnimationProgress;
        private int currentLoadingAnimationDirection = 1;

        public OverlaysView(Context context) {
            super(context);
            setVisibility(GONE);

            barPaint = new Paint(Paint.ANTI_ALIAS_FLAG);
            barPaint.setColor(0x55ffffff);
            selectedBarPaint = new Paint(Paint.ANTI_ALIAS_FLAG);
            selectedBarPaint.setColor(0xffffffff);

            topOverlayGradient = new GradientDrawable(GradientDrawable.Orientation.TOP_BOTTOM, new int[]{0x42000000, 0});
            topOverlayGradient.setShape(GradientDrawable.RECTANGLE);

            bottomOverlayGradient = new GradientDrawable(GradientDrawable.Orientation.BOTTOM_TOP, new int[]{0x42000000, 0});
            bottomOverlayGradient.setShape(GradientDrawable.RECTANGLE);

            for (int i = 0; i < 2; i++) {
                final GradientDrawable.Orientation orientation = i == 0 ? GradientDrawable.Orientation.LEFT_RIGHT : GradientDrawable.Orientation.RIGHT_LEFT;
                pressedOverlayGradient[i] = new GradientDrawable(orientation, new int[]{0x32000000, 0});
                pressedOverlayGradient[i].setShape(GradientDrawable.RECTANGLE);
            }

            backgroundPaint = new Paint(Paint.ANTI_ALIAS_FLAG);
            backgroundPaint.setColor(Color.BLACK);
            backgroundPaint.setAlpha(66);
            animator = ValueAnimator.ofFloat(0f, 1f);
            animator.setDuration(250);
            animator.setInterpolator(CubicBezierInterpolator.EASE_BOTH);
            animator.addUpdateListener(anim -> {
                float value = AndroidUtilities.lerp(animatorValues, currentAnimationValue = anim.getAnimatedFraction());
                setAlphaValue(value, true);
            });
            animator.addListener(new AnimatorListenerAdapter() {
                @Override
                public void onAnimationEnd(Animator animation) {
                    if (!isOverlaysVisible) {
                        setVisibility(GONE);
                    }
                }

                @Override
                public void onAnimationStart(Animator animation) {
                    setVisibility(VISIBLE);
                }
            });
        }

        public void saveCurrentPageProgress() {
            previousSelectedProgress = currentProgress;
            previousSelectedPotision = selectedPosition;
            currentLoadingAnimationProgress = 0.0f;
            currentLoadingAnimationDirection = 1;
        }

        public void setAlphaValue(float value, boolean self) {
            if (Build.VERSION.SDK_INT > 18) {
                int alpha = (int) (255 * value);
                topOverlayGradient.setAlpha(alpha);
                bottomOverlayGradient.setAlpha(alpha);
                backgroundPaint.setAlpha((int) (66 * value));
                barPaint.setAlpha((int) (0x55 * value));
                selectedBarPaint.setAlpha(alpha);
                this.alpha = value;
            } else {
                setAlpha(value);
            }
            if (!self) {
                currentAnimationValue = value;
            }
            invalidate();
        }

        public boolean isOverlaysVisible() {
            return isOverlaysVisible;
        }

        public void setOverlaysVisible() {
            isOverlaysVisible = true;
            setVisibility(VISIBLE);
        }

        public void setOverlaysVisible(boolean overlaysVisible, float durationFactor) {
            if (overlaysVisible != isOverlaysVisible) {
                isOverlaysVisible = overlaysVisible;
                animator.cancel();
                final float value = AndroidUtilities.lerp(animatorValues, currentAnimationValue);
                if (overlaysVisible) {
                    animator.setDuration((long) ((1f - value) * 250f / durationFactor));
                } else {
                    animator.setDuration((long) (value * 250f / durationFactor));
                }
                animatorValues[0] = value;
                animatorValues[1] = overlaysVisible ? 1f : 0f;
                animator.start();
            }
        }

        @Override
        protected void onSizeChanged(int w, int h, int oldw, int oldh) {
            final int actionBarHeight = statusBarHeight + ActionBar.getCurrentActionBarHeight();
            final float k = 0.5f;
            topOverlayRect.set(0, 0, w, (int) (actionBarHeight * k));
            bottomOverlayRect.set(0, (int) (h - AndroidUtilities.dp(72f) * k), w, h);
            topOverlayGradient.setBounds(0, topOverlayRect.bottom, w, actionBarHeight + AndroidUtilities.dp(16f));
            bottomOverlayGradient.setBounds(0, h - AndroidUtilities.dp(72f) - AndroidUtilities.dp(24f), w, bottomOverlayRect.top);
            pressedOverlayGradient[0].setBounds(0, 0, w / 5, h);
            pressedOverlayGradient[1].setBounds(w - (w / 5), 0, w, h);
        }

        @Override
        protected void onDraw(Canvas canvas) {
            for (int i = 0; i < 2; i++) {
                if (pressedOverlayAlpha[i] > 0f) {
                    pressedOverlayGradient[i].setAlpha((int) (pressedOverlayAlpha[i] * 255));
                    pressedOverlayGradient[i].draw(canvas);
                }
            }

            topOverlayGradient.draw(canvas);
            bottomOverlayGradient.draw(canvas);
            canvas.drawRect(topOverlayRect, backgroundPaint);
            canvas.drawRect(bottomOverlayRect, backgroundPaint);

            int count = avatarsViewPager.getRealCount();
            selectedPosition = avatarsViewPager.getRealPosition();

            if (alphas == null || alphas.length != count) {
                alphas = new float[count];
                Arrays.fill(alphas, 0.0f);
            }

            boolean invalidate = false;

            long newTime = SystemClock.elapsedRealtime();
            long dt = (newTime - lastTime);
            if (dt < 0 || dt > 20) {
                dt = 17;
            }
            lastTime = newTime;

            if (count > 1 && count <= 20) {
                if (overlayCountVisible == 0) {
                    alpha = 0.0f;
                    overlayCountVisible = 3;
                } else if (overlayCountVisible == 1) {
                    alpha = 0.0f;
                    overlayCountVisible = 2;
                }
                if (overlayCountVisible == 2) {
                    barPaint.setAlpha((int) (0x55 * alpha));
                    selectedBarPaint.setAlpha((int) (0xff * alpha));
                }
                int width = (getMeasuredWidth() - AndroidUtilities.dp(5 * 2) - AndroidUtilities.dp(2 * (count - 1))) / count;
                int y = AndroidUtilities.dp(4) + (Build.VERSION.SDK_INT >= 21 && !inBubbleMode ? AndroidUtilities.statusBarHeight : 0);
                for (int a = 0; a < count; a++) {
                    int x = AndroidUtilities.dp(5 + a * 2) + width * a;
                    float progress;
                    int baseAlpha = 0x55;
                    if (a == previousSelectedPotision && Math.abs(previousSelectedProgress - 1.0f) > 0.0001f) {
                        progress = previousSelectedProgress;
                        canvas.save();
                        canvas.clipRect(x + width * progress, y, x + width, y + AndroidUtilities.dp(2));
                        rect.set(x, y, x + width, y + AndroidUtilities.dp(2));
                        barPaint.setAlpha((int) (0x55 * alpha));
                        canvas.drawRoundRect(rect, AndroidUtilities.dp(1), AndroidUtilities.dp(1), barPaint);
                        baseAlpha = 0x50;
                        canvas.restore();
                        invalidate = true;
                    } else if (a == selectedPosition) {
                        if (avatarsViewPager.isCurrentItemVideo()) {
                            progress = currentProgress = avatarsViewPager.getCurrentItemProgress();
                            if (progress <= 0 && avatarsViewPager.isLoadingCurrentVideo() || currentLoadingAnimationProgress > 0.0f) {
                                currentLoadingAnimationProgress += currentLoadingAnimationDirection * dt / 500.0f;
                                if (currentLoadingAnimationProgress > 1.0f) {
                                    currentLoadingAnimationProgress = 1.0f;
                                    currentLoadingAnimationDirection *= -1;
                                } else if (currentLoadingAnimationProgress <= 0) {
                                    currentLoadingAnimationProgress = 0.0f;
                                    currentLoadingAnimationDirection *= -1;
                                }
                            }
                            rect.set(x, y, x + width, y + AndroidUtilities.dp(2));
                            barPaint.setAlpha((int) ((0x55 + 0x30 * currentLoadingAnimationProgress) * alpha));
                            canvas.drawRoundRect(rect, AndroidUtilities.dp(1), AndroidUtilities.dp(1), barPaint);
                            invalidate = true;
                            baseAlpha = 0x50;
                        } else {
                            progress = currentProgress = 1.0f;
                        }
                    } else {
                        progress = 1.0f;
                    }
                    rect.set(x, y, x + width * progress, y + AndroidUtilities.dp(2));

                    if (a != selectedPosition) {
                        if (overlayCountVisible == 3) {
                            barPaint.setAlpha((int) (AndroidUtilities.lerp(baseAlpha, 0xff, CubicBezierInterpolator.EASE_BOTH.getInterpolation(alphas[a])) * alpha));
                        }
                    } else {
                        alphas[a] = 0.75f;
                    }

                    canvas.drawRoundRect(rect, AndroidUtilities.dp(1), AndroidUtilities.dp(1), a == selectedPosition ? selectedBarPaint : barPaint);
                }

                if (overlayCountVisible == 2) {
                    if (alpha < 1.0f) {
                        alpha += dt / 180.0f;
                        if (alpha > 1.0f) {
                            alpha = 1.0f;
                        }
                        invalidate = true;
                    } else {
                        overlayCountVisible = 3;
                    }
                } else if (overlayCountVisible == 3) {
                    for (int i = 0; i < alphas.length; i++) {
                        if (i != selectedPosition && alphas[i] > 0.0f) {
                            alphas[i] -= dt / 500.0f;
                            if (alphas[i] <= 0.0f) {
                                alphas[i] = 0.0f;
                                if (i == previousSelectedPotision) {
                                    previousSelectedPotision = -1;
                                }
                            }
                            invalidate = true;
                        } else if (i == previousSelectedPotision) {
                            previousSelectedPotision = -1;
                        }
                    }
                }
            }

            for (int i = 0; i < 2; i++) {
                if (pressedOverlayVisible[i]) {
                    if (pressedOverlayAlpha[i] < 1f) {
                        pressedOverlayAlpha[i] += dt / 180.0f;
                        if (pressedOverlayAlpha[i] > 1f) {
                            pressedOverlayAlpha[i] = 1f;
                        }
                        invalidate = true;
                    }
                } else {
                    if (pressedOverlayAlpha[i] > 0f) {
                        pressedOverlayAlpha[i] -= dt / 180.0f;
                        if (pressedOverlayAlpha[i] < 0f) {
                            pressedOverlayAlpha[i] = 0f;
                        }
                        invalidate = true;
                    }
                }
            }

            if (invalidate) {
                postInvalidateOnAnimation();
            }
        }

        @Override
        public void onClick() {

            if (imageUpdater != null) {
                TLRPC.User user = MessagesController.getInstance(currentAccount).getUser(UserConfig.getInstance(currentAccount).getClientUserId());
                if (user == null) {
                    user = UserConfig.getInstance(currentAccount).getCurrentUser();
                }
                if (user == null) {
                    return;
                }
                imageUpdater.openMenu(user.photo != null && user.photo.photo_big != null && !(user.photo instanceof TLRPC.TL_userProfilePhotoEmpty), () -> MessagesController.getInstance(currentAccount).deleteUserPhoto(null), dialog -> {
                });
            } else {
                openAvatar();
            }

        }

        @Override
        public void onPhotosLoaded() {
            updateProfileData();
        }

        @Override
        public void onVideoSet() {
            invalidate();
        }
    }

    private class NestedFrameLayout extends FrameLayout implements NestedScrollingParent3 {

        private NestedScrollingParentHelper nestedScrollingParentHelper;

        public NestedFrameLayout(Context context) {
            super(context);
            nestedScrollingParentHelper = new NestedScrollingParentHelper(this);
        }

        @Override
        public void onNestedScroll(View target, int dxConsumed, int dyConsumed, int dxUnconsumed, int dyUnconsumed, int type, int[] consumed) {
            if (target == listView && sharedMediaLayoutAttached) {
                RecyclerListView innerListView = sharedMediaLayout.getCurrentListView();
                int top = sharedMediaLayout.getTop();
                if (top == 0) {
                    consumed[1] = dyUnconsumed;
                    innerListView.scrollBy(0, dyUnconsumed);
                }
            }
        }

        @Override
        public void onNestedScroll(View target, int dxConsumed, int dyConsumed, int dxUnconsumed, int dyUnconsumed, int type) {

        }

        @Override
        public boolean onNestedPreFling(View target, float velocityX, float velocityY) {
            return super.onNestedPreFling(target, velocityX, velocityY);
        }

        @Override
        public void onNestedPreScroll(View target, int dx, int dy, int[] consumed, int type) {
            if (target == listView && sharedMediaRow != -1 && sharedMediaLayoutAttached) {
                boolean searchVisible = actionBar.isSearchFieldVisible();
                int t = sharedMediaLayout.getTop();
                if (dy < 0) {
                    boolean scrolledInner = false;
                    if (t <= 0) {
                        RecyclerListView innerListView = sharedMediaLayout.getCurrentListView();
                        LinearLayoutManager linearLayoutManager = (LinearLayoutManager) innerListView.getLayoutManager();
                        int pos = linearLayoutManager.findFirstVisibleItemPosition();
                        if (pos != RecyclerView.NO_POSITION) {
                            RecyclerView.ViewHolder holder = innerListView.findViewHolderForAdapterPosition(pos);
                            int top = holder != null ? holder.itemView.getTop() : -1;
                            int paddingTop = innerListView.getPaddingTop();
                            if (top != paddingTop || pos != 0) {
                                consumed[1] = pos != 0 ? dy : Math.max(dy, (top - paddingTop));
                                innerListView.scrollBy(0, dy);
                                scrolledInner = true;
                            }
                        }
                    }
                    if (searchVisible) {
                        if (!scrolledInner && t < 0) {
                            consumed[1] = dy - Math.max(t, dy);
                        } else {
                            consumed[1] = dy;
                        }
                    }
                } else {
                    if (searchVisible) {
                        RecyclerListView innerListView = sharedMediaLayout.getCurrentListView();
                        consumed[1] = dy;
                        if (t > 0) {
                            consumed[1] -= dy;
                        }
                        if (consumed[1] > 0) {
                            innerListView.scrollBy(0, consumed[1]);
                        }
                    }
                }
            }
        }

        @Override
        public boolean onStartNestedScroll(View child, View target, int axes, int type) {
            return sharedMediaRow != -1 && axes == ViewCompat.SCROLL_AXIS_VERTICAL;
        }

        @Override
        public void onNestedScrollAccepted(View child, View target, int axes, int type) {
            nestedScrollingParentHelper.onNestedScrollAccepted(child, target, axes);
        }

        @Override
        public void onStopNestedScroll(View target, int type) {
            nestedScrollingParentHelper.onStopNestedScroll(target);
        }

        @Override
        public void onStopNestedScroll(View child) {

        }
    }

    private class PagerIndicatorView extends View {

        private final RectF indicatorRect = new RectF();

        private final TextPaint textPaint;
        private final Paint backgroundPaint;

        private final ValueAnimator animator;
        private final float[] animatorValues = new float[]{0f, 1f};

        private final PagerAdapter adapter = avatarsViewPager.getAdapter();

        private boolean isIndicatorVisible;

        public PagerIndicatorView(Context context) {
            super(context);
            setVisibility(GONE);

            textPaint = new TextPaint(Paint.ANTI_ALIAS_FLAG);
            textPaint.setColor(Color.WHITE);
            textPaint.setTypeface(Typeface.SANS_SERIF);
            textPaint.setTextAlign(Paint.Align.CENTER);
            textPaint.setTextSize(AndroidUtilities.dpf2(15f));
            backgroundPaint = new Paint(Paint.ANTI_ALIAS_FLAG);
            backgroundPaint.setColor(0x26000000);
            animator = ValueAnimator.ofFloat(0f, 1f);
            animator.setInterpolator(CubicBezierInterpolator.EASE_BOTH);
            animator.addUpdateListener(a -> {
                final float value = AndroidUtilities.lerp(animatorValues, a.getAnimatedFraction());
                if (searchItem != null && !isPulledDown) {
                    searchItem.setScaleX(1f - value);
                    searchItem.setScaleY(1f - value);
                    searchItem.setAlpha(1f - value);
                }
                if (editItemVisible) {
                    editItem.setScaleX(1f - value);
                    editItem.setScaleY(1f - value);
                    editItem.setAlpha(1f - value);
                }
                if (callItemVisible) {
                    callItem.setScaleX(1f - value);
                    callItem.setScaleY(1f - value);
                    callItem.setAlpha(1f - value);
                }
                if (videoCallItemVisible) {
                    videoCallItem.setScaleX(1f - value);
                    videoCallItem.setScaleY(1f - value);
                    videoCallItem.setAlpha(1f - value);
                }
                setScaleX(value);
                setScaleY(value);
                setAlpha(value);
            });
            boolean expanded = expandPhoto;
            animator.addListener(new AnimatorListenerAdapter() {
                @Override
                public void onAnimationEnd(Animator animation) {
                    if (isIndicatorVisible) {
                        if (searchItem != null) {
                            searchItem.setVisibility(GONE);
                        }
                        if (editItemVisible) {
                            editItem.setVisibility(GONE);
                        }
                        if (callItemVisible) {
                            callItem.setVisibility(GONE);
                        }
                        if (videoCallItemVisible) {
                            videoCallItem.setVisibility(GONE);
                        }
                    } else {
                        setVisibility(GONE);
                    }
                }

                @Override
                public void onAnimationStart(Animator animation) {
                    if (searchItem != null && !expanded) {
                        searchItem.setVisibility(VISIBLE);
                    }
                    if (editItemVisible) {
                        editItem.setVisibility(VISIBLE);
                    }
                    if (callItemVisible) {
                        callItem.setVisibility(VISIBLE);
                    }
                    if (videoCallItemVisible) {
                        videoCallItem.setVisibility(VISIBLE);
                    }
                    setVisibility(VISIBLE);
                }
            });
            avatarsViewPager.addOnPageChangeListener(new ViewPager.OnPageChangeListener() {

                private int prevPage;

                @Override
                public void onPageScrolled(int position, float positionOffset, int positionOffsetPixels) {
                }

                @Override
                public void onPageSelected(int position) {
                    int realPosition = avatarsViewPager.getRealPosition(position);
                    invalidateIndicatorRect(prevPage != realPosition);
                    prevPage = realPosition;
                    updateAvatarItems();
                }

                @Override
                public void onPageScrollStateChanged(int state) {
                }
            });
            adapter.registerDataSetObserver(new DataSetObserver() {
                @Override
                public void onChanged() {
                    int count = avatarsViewPager.getRealCount();
                    if (overlayCountVisible == 0 && count > 1 && count <= 20 && overlaysView.isOverlaysVisible()) {
                        overlayCountVisible = 1;
                    }
                    invalidateIndicatorRect(false);
                    refreshVisibility(1f);
                    updateAvatarItems();
                }
            });
        }

        private void updateAvatarItemsInternal() {
            /*if (otherItem == null || avatarsViewPager == null) {
                return;
            }
            if (isPulledDown) {
                int position = avatarsViewPager.getRealPosition();
                if (position == 0) {
                    otherItem.hideSubItem(set_as_main);
                    otherItem.showSubItem(add_photo);
                } else {
                    otherItem.showSubItem(set_as_main);
                    otherItem.hideSubItem(add_photo);
                }
            }*/
        }

        private void updateAvatarItems() {
            /*if (imageUpdater == null) {
                return;
            }
            if (otherItem.isSubMenuShowing()) {
                AndroidUtilities.runOnUIThread(this::updateAvatarItemsInternal, 500);
            } else {
                updateAvatarItemsInternal();
            }*/
        }

        public boolean isIndicatorVisible() {
            return isIndicatorVisible;
        }

        public boolean isIndicatorFullyVisible() {
            return isIndicatorVisible && !animator.isRunning();
        }

        public void setIndicatorVisible(boolean indicatorVisible, float durationFactor) {
            if (indicatorVisible != isIndicatorVisible) {
                isIndicatorVisible = indicatorVisible;
                animator.cancel();
                final float value = AndroidUtilities.lerp(animatorValues, animator.getAnimatedFraction());
                if (durationFactor <= 0f) {
                    animator.setDuration(0);
                } else if (indicatorVisible) {
                    animator.setDuration((long) ((1f - value) * 250f / durationFactor));
                } else {
                    animator.setDuration((long) (value * 250f / durationFactor));
                }
                animatorValues[0] = value;
                animatorValues[1] = indicatorVisible ? 1f : 0f;
                animator.start();
            }
        }

        public void refreshVisibility(float durationFactor) {
            setIndicatorVisible(isPulledDown && avatarsViewPager.getRealCount() > 20, durationFactor);
        }

        @Override
        protected void onSizeChanged(int w, int h, int oldw, int oldh) {
            invalidateIndicatorRect(false);
        }

        private void invalidateIndicatorRect(boolean pageChanged) {
            if (pageChanged) {
                overlaysView.saveCurrentPageProgress();
            }
            overlaysView.invalidate();
            final float textWidth = textPaint.measureText(getCurrentTitle());
            indicatorRect.right = getMeasuredWidth() - AndroidUtilities.dp(54f) - (qrItem != null ? AndroidUtilities.dp(48) : 0);
            indicatorRect.left = indicatorRect.right - (textWidth + AndroidUtilities.dpf2(16f));
            indicatorRect.top = (actionBar.getOccupyStatusBar() ? AndroidUtilities.statusBarHeight : 0) + AndroidUtilities.dp(15f);
            indicatorRect.bottom = indicatorRect.top + AndroidUtilities.dp(26);
            setPivotX(indicatorRect.centerX());
            setPivotY(indicatorRect.centerY());
            invalidate();
        }

        @Override
        protected void onDraw(Canvas canvas) {
            final float radius = AndroidUtilities.dpf2(12);
            canvas.drawRoundRect(indicatorRect, radius, radius, backgroundPaint);
            canvas.drawText(getCurrentTitle(), indicatorRect.centerX(), indicatorRect.top + AndroidUtilities.dpf2(18.5f), textPaint);
        }

        private String getCurrentTitle() {
            return adapter.getPageTitle(avatarsViewPager.getCurrentItem()).toString();
        }

        private ActionBarMenuItem getSecondaryMenuItem() {
            if (callItemVisible) {
                return callItem;
            } else if (editItemVisible) {
                return editItem;
            } else if (searchItem != null) {
                return searchItem;
            } else {
                return null;
            }
        }
    }

    public ProfileActivity(Bundle args) {
        this(args, null);
    }

    public ProfileActivity(Bundle args, SharedMediaLayout.SharedMediaPreloader preloader) {
        super(args);
        sharedMediaPreloader = preloader;
    }

    @Override
    public boolean onFragmentCreate() {
        userId = arguments.getLong("user_id", 0);
        chatId = arguments.getLong("chat_id", 0);
        banFromGroup = arguments.getLong("ban_chat_id", 0);
        reportSpam = arguments.getBoolean("reportSpam", false);
        if (!expandPhoto) {
            expandPhoto = arguments.getBoolean("expandPhoto", false);
            if (expandPhoto) {
                needSendMessage = true;
            }
        }
        if (userId != 0) {
            dialogId = arguments.getLong("dialog_id", 0);
            if (dialogId != 0) {
                currentEncryptedChat = getMessagesController().getEncryptedChat(DialogObject.getEncryptedChatId(dialogId));
            }
            TLRPC.User user = getMessagesController().getUser(userId);
            if (user == null) {
                return false;
            }

            getNotificationCenter().addObserver(this, NotificationCenter.contactsDidLoad);
            getNotificationCenter().addObserver(this, NotificationCenter.newSuggestionsAvailable);
            getNotificationCenter().addObserver(this, NotificationCenter.encryptedChatCreated);
            getNotificationCenter().addObserver(this, NotificationCenter.encryptedChatUpdated);
            getNotificationCenter().addObserver(this, NotificationCenter.blockedUsersDidLoad);
            getNotificationCenter().addObserver(this, NotificationCenter.botInfoDidLoad);
            getNotificationCenter().addObserver(this, NotificationCenter.userInfoDidLoad);
            NotificationCenter.getGlobalInstance().addObserver(this, NotificationCenter.reloadInterface);

            userBlocked = getMessagesController().blockePeers.indexOfKey(userId) >= 0;
            if (user.bot) {
                isBot = true;
                getMediaDataController().loadBotInfo(user.id, user.id, true, classGuid);
            }
            userInfo = getMessagesController().getUserFull(userId);
            getMessagesController().loadFullUser(getMessagesController().getUser(userId), classGuid, true);
            participantsMap = null;

            if (UserObject.isUserSelf(user)) {
                imageUpdater = new ImageUpdater(true);
                imageUpdater.setOpenWithFrontfaceCamera(true);
                imageUpdater.parentFragment = this;
                imageUpdater.setDelegate(this);
                getMediaDataController().checkFeaturedStickers();
                getMessagesController().loadSuggestedFilters();
                getMessagesController().loadUserInfo(getUserConfig().getCurrentUser(), true, classGuid);
            }
            actionBarAnimationColorFrom = arguments.getInt("actionBarColor", 0);
        } else if (chatId != 0) {
            currentChat = getMessagesController().getChat(chatId);
            if (currentChat == null) {
                final CountDownLatch countDownLatch = new CountDownLatch(1);
                getMessagesStorage().getStorageQueue().postRunnable(() -> {
                    currentChat = getMessagesStorage().getChat(chatId);
                    countDownLatch.countDown();
                });
                try {
                    countDownLatch.await();
                } catch (Exception e) {
                    FileLog.e(e);
                }
                if (currentChat != null) {
                    getMessagesController().putChat(currentChat, true);
                } else {
                    return false;
                }
            }

            if (currentChat.megagroup) {
                getChannelParticipants(true);
            } else {
                participantsMap = null;
            }
            getNotificationCenter().addObserver(this, NotificationCenter.chatInfoDidLoad);
            getNotificationCenter().addObserver(this, NotificationCenter.chatOnlineCountDidLoad);
            getNotificationCenter().addObserver(this, NotificationCenter.groupCallUpdated);

            sortedUsers = new ArrayList<>();
            updateOnlineCount(true);
            if (chatInfo == null) {
                chatInfo = getMessagesController().getChatFull(chatId);
            }
            if (ChatObject.isChannel(currentChat)) {
                getMessagesController().loadFullChat(chatId, classGuid, true);
            } else if (chatInfo == null) {
                chatInfo = getMessagesStorage().loadChatInfo(chatId, false, null, false, false);
            }
        } else {
            return false;
        }
        if (sharedMediaPreloader == null) {
            sharedMediaPreloader = new SharedMediaLayout.SharedMediaPreloader(this);
        }
        sharedMediaPreloader.addDelegate(this);

        getNotificationCenter().addObserver(this, NotificationCenter.updateInterfaces);
        getNotificationCenter().addObserver(this, NotificationCenter.didReceiveNewMessages);
        getNotificationCenter().addObserver(this, NotificationCenter.closeChats);
        NotificationCenter.getGlobalInstance().addObserver(this, NotificationCenter.emojiLoaded);
        updateRowsIds();
        if (listAdapter != null) {
            listAdapter.notifyDataSetChanged();
        }

        if (arguments.containsKey("preload_messages")) {
            getMessagesController().ensureMessagesLoaded(userId, 0, null);
        }

        return true;
    }

    private void generateLink() {
        TLRPC.TL_messages_exportChatInvite req = new TLRPC.TL_messages_exportChatInvite();
        req.peer = getMessagesController().getInputPeer(-chatId);
        final int reqId = getConnectionsManager().sendRequest(req, (response, error) -> AndroidUtilities.runOnUIThread(() -> {
            if (error == null) {
                TLRPC.TL_chatInviteExported invite = (TLRPC.TL_chatInviteExported) response;
                ProxyUtil.showQrDialog(getParentActivity(), invite.link, imageSize -> Bitmap.createScaledBitmap(avatarImage.getImageReceiver().getBitmap(), imageSize, imageSize, true));
            } else {
                AlertUtil.showToast(error);
            }
        }));
        getConnectionsManager().bindRequestToGuid(reqId, classGuid);
    }

    @Override
    public void onFragmentDestroy() {
        super.onFragmentDestroy();
        if (sharedMediaLayout != null) {
            sharedMediaLayout.onDestroy();
        }
        if (sharedMediaPreloader != null) {
            sharedMediaPreloader.onDestroy(this);
        }
        if (sharedMediaPreloader != null) {
            sharedMediaPreloader.removeDelegate(this);
        }

        getNotificationCenter().removeObserver(this, NotificationCenter.updateInterfaces);
        getNotificationCenter().removeObserver(this, NotificationCenter.closeChats);
        getNotificationCenter().removeObserver(this, NotificationCenter.didReceiveNewMessages);
        NotificationCenter.getGlobalInstance().removeObserver(this, NotificationCenter.emojiLoaded);
        if (avatarsViewPager != null) {
            avatarsViewPager.onDestroy();
        }
        if (userId != 0) {
            getNotificationCenter().removeObserver(this, NotificationCenter.newSuggestionsAvailable);
            getNotificationCenter().removeObserver(this, NotificationCenter.contactsDidLoad);
            getNotificationCenter().removeObserver(this, NotificationCenter.encryptedChatCreated);
            getNotificationCenter().removeObserver(this, NotificationCenter.encryptedChatUpdated);
            getNotificationCenter().removeObserver(this, NotificationCenter.blockedUsersDidLoad);
            getNotificationCenter().removeObserver(this, NotificationCenter.botInfoDidLoad);
            getNotificationCenter().removeObserver(this, NotificationCenter.userInfoDidLoad);
            NotificationCenter.getGlobalInstance().removeObserver(this, NotificationCenter.reloadInterface);
            getMessagesController().cancelLoadFullUser(userId);
        } else if (chatId != 0) {
            getNotificationCenter().removeObserver(this, NotificationCenter.chatInfoDidLoad);
            getNotificationCenter().removeObserver(this, NotificationCenter.chatOnlineCountDidLoad);
            getNotificationCenter().removeObserver(this, NotificationCenter.groupCallUpdated);
        }
        if (avatarImage != null) {
            avatarImage.setImageDrawable(null);
        }
        if (imageUpdater != null) {
            imageUpdater.clear();
        }
        if (pinchToZoomHelper != null) {
            pinchToZoomHelper.clear();
        }
    }

    @Override
    protected ActionBar createActionBar(Context context) {
        ActionBar actionBar = new ActionBar(context) {

            @Override
            public boolean onTouchEvent(MotionEvent event) {
                avatarContainer.getHitRect(rect);
                if (rect.contains((int) event.getX(), (int) event.getY())) {
                    return false;
                }
                return super.onTouchEvent(event);
            }
        };
        actionBar.setBackgroundColor(Color.TRANSPARENT);
        actionBar.setItemsBackgroundColor(AvatarDrawable.getButtonColorForId(userId != 0 || ChatObject.isChannel(chatId, currentAccount) && !currentChat.megagroup ? 5 : chatId), false);
        actionBar.setItemsColor(Theme.getColor(Theme.key_actionBarDefaultIcon), false);
        actionBar.setBackButtonDrawable(new BackDrawable(false));
        actionBar.setCastShadows(false);
        actionBar.setAddToContainer(false);
        actionBar.setClipContent(true);
        actionBar.setOccupyStatusBar(Build.VERSION.SDK_INT >= 21 && !AndroidUtilities.isTablet() && !inBubbleMode);
        return actionBar;
    }

    @Override
    public View createView(Context context) {
        Theme.createProfileResources(context);
        Theme.createChatResources(context, false);

        searchTransitionOffset = 0;
        searchTransitionProgress = 1f;
        searchMode = false;
        hasOwnBackground = true;
        extraHeight = AndroidUtilities.dp(88f);
        actionBar.setActionBarMenuOnItemClick(new ActionBar.ActionBarMenuOnItemClick() {
            @Override
            public void onItemClick(final int id) {
                if (getParentActivity() == null) {
                    return;
                }
                if (id == -1) {
                    finishFragment();
                } else if (id == block_contact) {
                    TLRPC.User user = getMessagesController().getUser(userId);
                    if (user == null) {
                        return;
                    }
                    if (!isBot || MessagesController.isSupportUser(user)) {
                        if (userBlocked) {
                            getMessagesController().unblockPeer(userId);
                            if (BulletinFactory.canShowBulletin(ProfileActivity.this)) {
                                BulletinFactory.createBanBulletin(ProfileActivity.this, false).show();
                            }
                        } else {
                            if (reportSpam) {
                                AlertsCreator.showBlockReportSpamAlert(ProfileActivity.this, userId, user, null, currentEncryptedChat, false, null, param -> {
                                    if (param == 1) {
                                        getNotificationCenter().removeObserver(ProfileActivity.this, NotificationCenter.closeChats);
                                        getNotificationCenter().postNotificationName(NotificationCenter.closeChats);
                                        playProfileAnimation = 0;
                                        finishFragment();
                                    } else {
                                        getNotificationCenter().postNotificationName(NotificationCenter.peerSettingsDidLoad, userId);
                                    }
                                }, null);
                            } else {
                                AlertDialog.Builder builder = new AlertDialog.Builder(getParentActivity());
                                builder.setTitle(LocaleController.getString("BlockUser", R.string.BlockUser));
                                builder.setMessage(AndroidUtilities.replaceTags(LocaleController.formatString("AreYouSureBlockContact2", R.string.AreYouSureBlockContact2, ContactsController.formatName(user.first_name, user.last_name))));
                                builder.setPositiveButton(LocaleController.getString("BlockContact", R.string.BlockContact), (dialogInterface, i) -> {
                                    getMessagesController().blockPeer(userId);
                                    if (BulletinFactory.canShowBulletin(ProfileActivity.this)) {
                                        BulletinFactory.createBanBulletin(ProfileActivity.this, true).show();
                                    }
                                });
                                builder.setNegativeButton(LocaleController.getString("Cancel", R.string.Cancel), null);
                                AlertDialog dialog = builder.create();
                                showDialog(dialog);
                                TextView button = (TextView) dialog.getButton(DialogInterface.BUTTON_POSITIVE);
                                if (button != null) {
                                    button.setTextColor(Theme.getColor(Theme.key_dialogTextRed2));
                                }
                            }
                        }
                    } else {
                        if (!userBlocked) {
                            getMessagesController().blockPeer(userId);
                        } else {
                            getMessagesController().unblockPeer(userId);
                            getSendMessagesHelper().sendMessage("/start", userId, null, null, null, false, null, null, null, true, 0, null);
                            finishFragment();
                        }
                    }
                } else if (id == add_contact) {
                    TLRPC.User user = getMessagesController().getUser(userId);
                    Bundle args = new Bundle();
                    args.putLong("user_id", user.id);
                    args.putBoolean("addContact", true);
                    presentFragment(new ContactAddActivity(args));
                } else if (id == share_contact) {
                    Bundle args = new Bundle();
                    args.putBoolean("onlySelect", true);
                    args.putInt("dialogsType", 3);
                    args.putString("selectAlertString", LocaleController.getString("SendContactToText", R.string.SendContactToText));
                    args.putString("selectAlertStringGroup", LocaleController.getString("SendContactToGroupText", R.string.SendContactToGroupText));
                    DialogsActivity fragment = new DialogsActivity(args);
                    fragment.setDelegate(ProfileActivity.this);
                    presentFragment(fragment);
                } else if (id == edit_contact) {
                    Bundle args = new Bundle();
                    args.putLong("user_id", userId);
                    presentFragment(new ContactAddActivity(args));
                } else if (id == delete_contact) {
                    final TLRPC.User user = getMessagesController().getUser(userId);
                    if (user == null || getParentActivity() == null) {
                        return;
                    }
                    AlertDialog.Builder builder = new AlertDialog.Builder(getParentActivity());
                    builder.setTitle(LocaleController.getString("DeleteContact", R.string.DeleteContact));
                    builder.setMessage(LocaleController.getString("AreYouSureDeleteContact", R.string.AreYouSureDeleteContact));
                    builder.setPositiveButton(LocaleController.getString("Delete", R.string.Delete), (dialogInterface, i) -> {
                        ArrayList<TLRPC.User> arrayList = new ArrayList<>();
                        arrayList.add(user);
                        getContactsController().deleteContact(arrayList, true);
                    });
                    builder.setNegativeButton(LocaleController.getString("Cancel", R.string.Cancel), null);
                    AlertDialog dialog = builder.create();
                    showDialog(dialog);
                    TextView button = (TextView) dialog.getButton(DialogInterface.BUTTON_POSITIVE);
                    if (button != null) {
                        button.setTextColor(Theme.getColor(Theme.key_dialogTextRed2));
                    }
                } else if (id == leave_group) {
                    leaveChatPressed();
                } else if (id == event_log) {
                    presentFragment(new ChannelAdminLogActivity(currentChat));
                } else if (id == edit_channel) {
                    Bundle args = new Bundle();
                    args.putLong("chat_id", chatId);
                    ChatEditActivity fragment = new ChatEditActivity(args);
                    fragment.setInfo(chatInfo);
                    presentFragment(fragment);
                } else if (id == invite_to_group) {
                    final TLRPC.User user = getMessagesController().getUser(userId);
                    if (user == null) {
                        return;
                    }
                    Bundle args = new Bundle();
                    args.putBoolean("onlySelect", true);
                    args.putInt("dialogsType", 2);
                    args.putString("addToGroupAlertString", LocaleController.formatString("AddToTheGroupAlertText", R.string.AddToTheGroupAlertText, UserObject.getUserName(user), "%1$s"));
                    DialogsActivity fragment = new DialogsActivity(args);
                    fragment.setDelegate((fragment1, dids, message, param) -> {
                        long did = dids.get(0);
                        Bundle args1 = new Bundle();
                        args1.putBoolean("scrollToTopOnResume", true);
                        args1.putLong("chat_id", -did);
                        if (!getMessagesController().checkCanOpenChat(args1, fragment1)) {
                            return;
                        }

                        getNotificationCenter().removeObserver(ProfileActivity.this, NotificationCenter.closeChats);
                        getNotificationCenter().postNotificationName(NotificationCenter.closeChats);
                        getMessagesController().addUserToChat(-did, user, 0, null, ProfileActivity.this, null);
                        presentFragment(new ChatActivity(args1), true);
                        removeSelfFromStack();
                    });
                    presentFragment(fragment);
                } else if (id == share || id == qr_code) {
                    try {
                        String text = null;
                        if (userId != 0) {
                            TLRPC.User user = getMessagesController().getUser(userId);
                            if (user == null || StrUtil.isBlank(user.username)) {
                                return;
                            }
                            if (botInfo != null && userInfo != null && !TextUtils.isEmpty(userInfo.about) && id == share) {
                                text = String.format("%s https://" + getMessagesController().linkPrefix + "/%s", userInfo.about, user.username);
                            } else {
                                text = String.format("https://" + getMessagesController().linkPrefix + "/%s", user.username);
                            }
                        } else if (chatId != 0) {
                            TLRPC.Chat chat = getMessagesController().getChat(chatId);
                            if (chat == null) {
                                return;
                            }
                            if (chatInfo != null && !TextUtils.isEmpty(chatInfo.about) && id == share) {
                                text = String.format("%s\nhttps://" + getMessagesController().linkPrefix + "/%s", chatInfo.about, chat.username);
                            } else if (StrUtil.isNotBlank(chat.username)) {
                                text = String.format("https://" + getMessagesController().linkPrefix + "/%s", chat.username);
                            } else if (id == qr_code && ChatObject.canUserDoAdminAction(chat, ChatObject.ACTION_INVITE)) {
                                if (chatInfo != null && chatInfo.exported_invite != null) {
                                    text = chatInfo.exported_invite.link;
                                } else {
                                    generateLink();
                                    return;
                                }
                            }
                        }
                        if (TextUtils.isEmpty(text)) {
                            return;
                        }
                        if (id == share) {
                            Intent intent = new Intent(Intent.ACTION_SEND);
                            intent.setType("text/plain");
                            intent.putExtra(Intent.EXTRA_TEXT, text);
                            startActivityForResult(Intent.createChooser(intent, LocaleController.getString("BotShare", R.string.BotShare)), 500);
                        } else {
                            if (BuildVars.DEBUG_PRIVATE_VERSION) {
                                AlertUtil.showToast(text);
                            }
                            ProxyUtil.showQrDialog(getParentActivity(), text, avatarImage.getImageReceiver().getBitmap() == null ? null : imageSize -> Bitmap.createScaledBitmap(avatarImage.getImageReceiver().getBitmap(), imageSize, imageSize, true));
                        }
                    } catch (Exception e) {
                        FileLog.e(e);
                    }
                } else if (id == add_shortcut) {
                    try {
                        long did;
                        if (currentEncryptedChat != null) {
                            did = DialogObject.makeEncryptedDialogId(currentEncryptedChat.id);
                        } else if (userId != 0) {
                            did = userId;
                        } else if (chatId != 0) {
                            did = -chatId;
                        } else {
                            return;
                        }
                        getMediaDataController().installShortcut(did);
                    } catch (Exception e) {
                        FileLog.e(e);
                    }
                } else if (id == call_item || id == video_call_item) {
                    if (userId != 0) {
                        TLRPC.User user = getMessagesController().getUser(userId);
                        if (user != null) {
                            VoIPHelper.startCall(user, id == video_call_item, userInfo != null && userInfo.video_calls_available, getParentActivity(), userInfo, getAccountInstance());
                        }
                    } else if (chatId != 0) {
                        ChatObject.Call call = getMessagesController().getGroupCall(chatId, false);
                        if (call == null) {
                            VoIPHelper.showGroupCallAlert(ProfileActivity.this, currentChat, null, false, getAccountInstance());
                        } else {
                            VoIPHelper.startCall(currentChat, null, null, false, getParentActivity(), ProfileActivity.this, getAccountInstance());
                        }
                    }
                } else if (id == search_members) {
                    Bundle args = new Bundle();
                    args.putLong("chat_id", chatId);
                    args.putInt("type", ChatUsersActivity.TYPE_USERS);
                    args.putBoolean("open_search", true);
                    ChatUsersActivity fragment = new ChatUsersActivity(args);
                    fragment.setInfo(chatInfo);
                    presentFragment(fragment);
                } else if (id == add_member) {
                    openAddMember();
                } else if (id == statistics) {
                    TLRPC.Chat chat = getMessagesController().getChat(chatId);
                    Bundle args = new Bundle();
                    args.putLong("chat_id", chatId);
                    args.putBoolean("is_megagroup", chat.megagroup);
                    StatisticActivity fragment = new StatisticActivity(args);
                    presentFragment(fragment);
                } else if (id == view_discussion) {
                    openDiscussion();
                } else if (id == start_secret_chat) {
                    AlertDialog.Builder builder = new AlertDialog.Builder(getParentActivity());
                    builder.setTitle(LocaleController.getString("AreYouSureSecretChatTitle", R.string.AreYouSureSecretChatTitle));
                    builder.setMessage(LocaleController.getString("AreYouSureSecretChat", R.string.AreYouSureSecretChat));
                    builder.setPositiveButton(LocaleController.getString("Start", R.string.Start), (dialogInterface, i) -> {
                        creatingChat = true;
                        getSecretChatHelper().startSecretChat(getParentActivity(), getMessagesController().getUser(userId));
                    });
                    builder.setNegativeButton(LocaleController.getString("Cancel", R.string.Cancel), null);
                    showDialog(builder.create());
                } else if (id == gallery_menu_save) {
                    if (getParentActivity() == null) {
                        return;
                    }
                    if (Build.VERSION.SDK_INT >= 23 && (Build.VERSION.SDK_INT <= 28 || BuildVars.NO_SCOPED_STORAGE) && getParentActivity().checkSelfPermission(Manifest.permission.WRITE_EXTERNAL_STORAGE) != PackageManager.PERMISSION_GRANTED) {
                        getParentActivity().requestPermissions(new String[]{Manifest.permission.WRITE_EXTERNAL_STORAGE}, 4);
                        return;
                    }
                    ImageLocation location = avatarsViewPager.getImageLocation(avatarsViewPager.getRealPosition());
                    if (location == null) {
                        return;
                    }
                    final boolean isVideo = location.imageType == FileLoader.IMAGE_TYPE_ANIMATION;
                    File f = FileLoader.getPathToAttach(location.location, isVideo ? "mp4" : null, true);
                    if (f.exists()) {
                        MediaController.saveFile(f.toString(), getParentActivity(), 0, null, null, () -> {
                            if (getParentActivity() == null) {
                                return;
                            }
                            BulletinFactory.createSaveToGalleryBulletin(ProfileActivity.this, isVideo, null).show();
                        });
                    }
                } else if (id == logout) {
                    presentFragment(new LogoutActivity());
                } else if (id == set_as_main) {
                    int position = avatarsViewPager.getRealPosition();
                    TLRPC.Photo photo = avatarsViewPager.getPhoto(position);
                    if (photo == null) {
                        return;
                    }
                    avatarsViewPager.startMovePhotoToBegin(position);

                    TLRPC.TL_photos_updateProfilePhoto req = new TLRPC.TL_photos_updateProfilePhoto();
                    req.id = new TLRPC.TL_inputPhoto();
                    req.id.id = photo.id;
                    req.id.access_hash = photo.access_hash;
                    req.id.file_reference = photo.file_reference;
                    UserConfig userConfig = getUserConfig();
                    getConnectionsManager().sendRequest(req, (response, error) -> AndroidUtilities.runOnUIThread(() -> {
                        avatarsViewPager.finishSettingMainPhoto();
                        if (response instanceof TLRPC.TL_photos_photo) {
                            TLRPC.TL_photos_photo photos_photo = (TLRPC.TL_photos_photo) response;
                            getMessagesController().putUsers(photos_photo.users, false);
                            TLRPC.User user = getMessagesController().getUser(userConfig.clientUserId);
                            if (photos_photo.photo instanceof TLRPC.TL_photo) {
                                avatarsViewPager.replaceFirstPhoto(photo, photos_photo.photo);
                                if (user != null) {
                                    user.photo.photo_id = photos_photo.photo.id;
                                    userConfig.setCurrentUser(user);
                                    userConfig.saveConfig(true);
                                }
                            }
                        }
                    }));
                    undoView.showWithAction(userId, UndoView.ACTION_PROFILE_PHOTO_CHANGED, photo.video_sizes.isEmpty() ? null : 1);
                    TLRPC.User user = getMessagesController().getUser(userConfig.clientUserId);

                    TLRPC.PhotoSize bigSize = FileLoader.getClosestPhotoSizeWithSize(photo.sizes, 800);
                    if (user != null) {
                        TLRPC.PhotoSize smallSize = FileLoader.getClosestPhotoSizeWithSize(photo.sizes, 90);
                        user.photo.photo_id = photo.id;
                        user.photo.photo_small = smallSize.location;
                        user.photo.photo_big = bigSize.location;
                        userConfig.setCurrentUser(user);
                        userConfig.saveConfig(true);
                        NotificationCenter.getInstance(currentAccount).postNotificationName(NotificationCenter.mainUserInfoChanged);
                        updateProfileData();
                    }
                    avatarsViewPager.commitMoveToBegin();
                } else if (id == edit_avatar) {
                    int position = avatarsViewPager.getRealPosition();
                    ImageLocation location = avatarsViewPager.getImageLocation(position);
                    if (location == null) {
                        return;
                    }

                    File f = FileLoader.getPathToAttach(PhotoViewer.getFileLocation(location), PhotoViewer.getFileLocationExt(location), true);
                    boolean isVideo = location.imageType == FileLoader.IMAGE_TYPE_ANIMATION;
                    String thumb;
                    if (isVideo) {
                        ImageLocation imageLocation = avatarsViewPager.getRealImageLocation(position);
                        thumb = FileLoader.getPathToAttach(PhotoViewer.getFileLocation(imageLocation), PhotoViewer.getFileLocationExt(imageLocation), true).getAbsolutePath();
                    } else {
                        thumb = null;
                    }
                    imageUpdater.openPhotoForEdit(f.getAbsolutePath(), thumb, 0, isVideo);
                } else if (id == delete_avatar) {
                    AlertDialog.Builder builder = new AlertDialog.Builder(getParentActivity());
                    ImageLocation location = avatarsViewPager.getImageLocation(avatarsViewPager.getRealPosition());
                    if (location == null) {
                        return;
                    }
                    if (location.imageType == FileLoader.IMAGE_TYPE_ANIMATION) {
                        builder.setTitle(LocaleController.getString("AreYouSureDeleteVideoTitle", R.string.AreYouSureDeleteVideoTitle));
                        builder.setMessage(LocaleController.formatString("AreYouSureDeleteVideo", R.string.AreYouSureDeleteVideo));
                    } else {
                        builder.setTitle(LocaleController.getString("AreYouSureDeletePhotoTitle", R.string.AreYouSureDeletePhotoTitle));
                        builder.setMessage(LocaleController.formatString("AreYouSureDeletePhoto", R.string.AreYouSureDeletePhoto));
                    }
                    builder.setPositiveButton(LocaleController.getString("Delete", R.string.Delete), (dialogInterface, i) -> {
                        int position = avatarsViewPager.getRealPosition();
                        TLRPC.Photo photo = avatarsViewPager.getPhoto(position);
                        if (avatarsViewPager.getRealCount() == 1) {
                            setForegroundImage(true);
                        }
                        if (photo == null || avatarsViewPager.getRealPosition() == 0) {
                            getMessagesController().deleteUserPhoto(null);
                        } else {
                            TLRPC.TL_inputPhoto inputPhoto = new TLRPC.TL_inputPhoto();
                            inputPhoto.id = photo.id;
                            inputPhoto.access_hash = photo.access_hash;
                            inputPhoto.file_reference = photo.file_reference;
                            if (inputPhoto.file_reference == null) {
                                inputPhoto.file_reference = new byte[0];
                            }
                            getMessagesController().deleteUserPhoto(inputPhoto);
                            getMessagesStorage().clearUserPhoto(userId, photo.id);
                        }
                        if (avatarsViewPager.removePhotoAtIndex(position)) {
                            avatarsViewPager.setVisibility(View.GONE);
                            avatarImage.setForegroundAlpha(1f);
                            avatarContainer.setVisibility(View.VISIBLE);
                            doNotSetForeground = true;
                            final View view = layoutManager.findViewByPosition(0);
                            if (view != null) {
                                listView.smoothScrollBy(0, view.getTop() - AndroidUtilities.dp(88), CubicBezierInterpolator.EASE_OUT_QUINT);
                            }
                        }
                    });
                    builder.setNegativeButton(LocaleController.getString("Cancel", R.string.Cancel), null);
                    AlertDialog alertDialog = builder.create();
                    showDialog(alertDialog);
                    TextView button = (TextView) alertDialog.getButton(DialogInterface.BUTTON_POSITIVE);
                    if (button != null) {
                        button.setTextColor(Theme.getColor(Theme.key_dialogTextRed2));
                    }
                } else if (id == add_photo) {
                    onWriteButtonClick();
                } else if (id == qr_button) {
                    Bundle args = new Bundle();
                    args.putLong("chat_id", chatId);
                    args.putLong("user_id", userId);
                    presentFragment(new QrActivity(args));
                }
            }
        });

        if (sharedMediaLayout != null) {
            sharedMediaLayout.onDestroy();
        }
        final long did;
        if (dialogId != 0) {
            did = dialogId;
        } else if (userId != 0) {
            did = userId;
        } else {
            did = -chatId;
        }
        ArrayList<Integer> users = chatInfo != null && chatInfo.participants != null && chatInfo.participants.participants.size() > 5 ? sortedUsers : null;
        sharedMediaLayout = new SharedMediaLayout(context, did, sharedMediaPreloader, userInfo != null ? userInfo.common_chats_count : 0, sortedUsers, chatInfo, users != null, this, this, SharedMediaLayout.VIEW_TYPE_PROFILE_ACTIVITY) {
            @Override
            protected void onSelectedTabChanged() {
                updateSelectedMediaTabText();
            }

            @Override
            protected boolean canShowSearchItem() {
                return mediaHeaderVisible;
            }

            @Override
            protected void onSearchStateChanged(boolean expanded) {
                if (SharedConfig.smoothKeyboard) {
                    AndroidUtilities.removeAdjustResize(getParentActivity(), classGuid);
                }
                listView.stopScroll();
                avatarContainer2.setPivotY(avatarContainer.getPivotY() + avatarContainer.getMeasuredHeight() / 2f);
                avatarContainer2.setPivotX(avatarContainer2.getMeasuredWidth() / 2f);
                AndroidUtilities.updateViewVisibilityAnimated(avatarContainer2, !expanded, 0.95f, true);

                if (Math.min(1f, extraHeight / AndroidUtilities.dp(88f)) > 0.85 && !searchMode && NekomuraConfig.showIdAndDc.Bool())
                    idTextView.setVisibility(expanded ? INVISIBLE : VISIBLE);

                callItem.setVisibility(expanded || !callItemVisible ? GONE : INVISIBLE);
                videoCallItem.setVisibility(expanded || !videoCallItemVisible ? GONE : INVISIBLE);
                editItem.setVisibility(expanded || !editItemVisible ? GONE : INVISIBLE);
                otherItem.setVisibility(expanded ? GONE : INVISIBLE);
                if (qrItem != null) {
                    qrItem.setVisibility(expanded ? GONE : INVISIBLE);
                }
            }

            @Override
            protected boolean onMemberClick(TLRPC.ChatParticipant participant, boolean isLong) {
                return ProfileActivity.this.onMemberClick(participant, isLong);
            }
        };
        sharedMediaLayout.setLayoutParams(new RecyclerView.LayoutParams(RecyclerView.LayoutParams.MATCH_PARENT, RecyclerView.LayoutParams.MATCH_PARENT));

        ActionBarMenu menu = actionBar.createMenu();

        if (userId == getUserConfig().clientUserId) {
            qrItem = menu.addItem(qr_button, R.drawable.msg_qr_mini, getResourceProvider());
            qrItem.setVisibility(isQrNeedVisible() ? View.VISIBLE : View.GONE);
            qrItem.setContentDescription(LocaleController.getString("AuthAnotherClientScan", R.string.AuthAnotherClientScan));
        }
        if (imageUpdater != null) {
            searchItem = menu.addItem(search_button, R.drawable.ic_ab_search).setIsSearchField(true).setActionBarMenuItemSearchListener(new ActionBarMenuItem.ActionBarMenuItemSearchListener() {

                @Override
                public Animator getCustomToggleTransition() {
                    searchMode = !searchMode;
                    if (!searchMode) {
                        searchItem.clearFocusOnSearchView();
                    }
                    if (searchMode) {
                        searchItem.getSearchField().setText("");
                    }
                    return searchExpandTransition(searchMode);
                }

                @Override
                public void onTextChanged(EditText editText) {
                    searchAdapter.search(editText.getText().toString().toLowerCase());
                }
            });
            searchItem.setContentDescription(LocaleController.getString("SearchInSettings", R.string.SearchInSettings));
            searchItem.setSearchFieldHint(LocaleController.getString("SearchInSettings", R.string.SearchInSettings));
            sharedMediaLayout.getSearchItem().setVisibility(View.GONE);
            if (expandPhoto) {
                searchItem.setVisibility(View.GONE);
            }
        }

        videoCallItem = menu.addItem(video_call_item, R.drawable.profile_video);
        videoCallItem.setContentDescription(LocaleController.getString("VideoCall", R.string.VideoCall));
        if (chatId != 0) {
            callItem = menu.addItem(call_item, R.drawable.baseline_keyboard_voice_24);
            if (ChatObject.isChannelOrGiga(currentChat)) {
                callItem.setContentDescription(LocaleController.getString("VoipChannelVoiceChat", R.string.VoipChannelVoiceChat));
            } else {
                callItem.setContentDescription(LocaleController.getString("VoipGroupVoiceChat", R.string.VoipGroupVoiceChat));
            }
        } else {
            callItem = menu.addItem(call_item, R.drawable.ic_call);
            callItem.setContentDescription(LocaleController.getString("Call", R.string.Call));
        }
        editItem = menu.addItem(edit_channel, R.drawable.group_edit_profile);
        editItem.setContentDescription(LocaleController.getString("Edit", R.string.Edit));
        otherItem = menu.addItem(10, R.drawable.ic_ab_other);
        otherItem.setContentDescription(LocaleController.getString("AccDescrMoreOptions", R.string.AccDescrMoreOptions));

        int scrollTo;
        int scrollToPosition = 0;
        Object writeButtonTag = null;
        if (listView != null && imageUpdater != null) {
            scrollTo = layoutManager.findFirstVisibleItemPosition();
            View topView = layoutManager.findViewByPosition(scrollTo);
            if (topView != null) {
                scrollToPosition = topView.getTop() - listView.getPaddingTop();
            } else {
                scrollTo = -1;
            }
            writeButtonTag = writeButton.getTag();
        } else {
            scrollTo = -1;
        }

        createActionBarMenu(false);

        listAdapter = new ListAdapter(context);
        searchAdapter = new SearchAdapter(context);
        avatarDrawable = new AvatarDrawable();
        avatarDrawable.setProfile(true);

        fragmentView = new NestedFrameLayout(context) {

            @Override
            public boolean dispatchTouchEvent(MotionEvent ev) {
                if (pinchToZoomHelper.isInOverlayMode()) {
                    return pinchToZoomHelper.onTouchEvent(ev);
                }
                if (sharedMediaLayout != null && sharedMediaLayout.isInFastScroll() && sharedMediaLayout.isPinnedToTop()) {
                    return sharedMediaLayout.dispatchFastScrollEvent(ev);
                }
                if (sharedMediaLayout != null && sharedMediaLayout.checkPinchToZoom(ev)) {
                    return true;
                }
                return super.dispatchTouchEvent(ev);
            }

            private boolean ignoreLayout;
            private Paint grayPaint = new Paint();

            @Override
            public boolean hasOverlappingRendering() {
                return false;
            }

            @Override
            protected void onMeasure(int widthMeasureSpec, int heightMeasureSpec) {
                final int actionBarHeight = ActionBar.getCurrentActionBarHeight() + (actionBar.getOccupyStatusBar() ? AndroidUtilities.statusBarHeight : 0);
                if (listView != null) {
                    FrameLayout.LayoutParams layoutParams = (FrameLayout.LayoutParams) listView.getLayoutParams();
                    if (layoutParams.topMargin != actionBarHeight) {
                        layoutParams.topMargin = actionBarHeight;
                    }
                }
                if (searchListView != null) {
                    FrameLayout.LayoutParams layoutParams = (FrameLayout.LayoutParams) searchListView.getLayoutParams();
                    if (layoutParams.topMargin != actionBarHeight) {
                        layoutParams.topMargin = actionBarHeight;
                    }
                }

                int height = MeasureSpec.getSize(heightMeasureSpec);
                super.onMeasure(widthMeasureSpec, MeasureSpec.makeMeasureSpec(height, MeasureSpec.EXACTLY));

                boolean changed = false;
                if (lastMeasuredContentWidth != getMeasuredWidth() || lastMeasuredContentHeight != getMeasuredHeight()) {
                    changed = lastMeasuredContentWidth != 0 && lastMeasuredContentWidth != getMeasuredWidth();
                    listContentHeight = 0;
                    int count = listAdapter.getItemCount();
                    lastMeasuredContentWidth = getMeasuredWidth();
                    lastMeasuredContentHeight = getMeasuredHeight();
                    int ws = MeasureSpec.makeMeasureSpec(getMeasuredWidth(), MeasureSpec.EXACTLY);
                    int hs = MeasureSpec.makeMeasureSpec(listView.getMeasuredHeight(), MeasureSpec.UNSPECIFIED);
                    positionToOffset.clear();
                    for (int i = 0; i < count; i++) {
                        int type = listAdapter.getItemViewType(i);
                        positionToOffset.put(i, listContentHeight);
                        if (type == 13) {
                            listContentHeight += listView.getMeasuredHeight();
                        } else {
                            RecyclerView.ViewHolder holder = listAdapter.createViewHolder(null, type);
                            listAdapter.onBindViewHolder(holder, i);
                            holder.itemView.measure(ws, hs);
                            listContentHeight += holder.itemView.getMeasuredHeight();
                        }
                    }

                    if (emptyView != null) {
                        ((LayoutParams) emptyView.getLayoutParams()).topMargin = AndroidUtilities.dp(88) + AndroidUtilities.statusBarHeight;
                    }
                }

                if (!fragmentOpened && (expandPhoto || openAnimationInProgress && playProfileAnimation == 2)) {
                    ignoreLayout = true;

                    if (expandPhoto) {
                        if (searchItem != null) {
                            searchItem.setAlpha(0.0f);
                            searchItem.setEnabled(false);
                            searchItem.setVisibility(GONE);
                        }
                        nameTextView[1].setTextColor(Color.WHITE);
                        onlineTextView[1].setTextColor(Color.argb(179, 255, 255, 255));
                        idTextView.setTextColor(Color.argb(179, 255, 255, 255));
                        actionBar.setItemsBackgroundColor(Theme.ACTION_BAR_WHITE_SELECTOR_COLOR, false);
                        actionBar.setItemsColor(Color.WHITE, false);
                        overlaysView.setOverlaysVisible();
                        overlaysView.setAlphaValue(1.0f, false);
                        avatarImage.setForegroundAlpha(1.0f);
                        avatarContainer.setVisibility(View.GONE);
                        avatarsViewPager.resetCurrentItem();
                        avatarsViewPager.setVisibility(View.VISIBLE);
                        expandPhoto = false;
                    }

                    allowPullingDown = true;
                    isPulledDown = true;
                    /*if (otherItem != null) {
                        if (!getMessagesController().isChatNoForwards(currentChat)) {
                            otherItem.showSubItem(gallery_menu_save);
                        } else {
                            otherItem.hideSubItem(gallery_menu_save);
                        }
                        if (imageUpdater != null) {
                            otherItem.showSubItem(edit_avatar);
                            otherItem.showSubItem(delete_avatar);
                            otherItem.hideSubItem(logout);
                        }
                    }*/
                    currentExpanAnimatorFracture = 1.0f;

                    int paddingTop;
                    int paddingBottom;
                    if (isInLandscapeMode) {
                        paddingTop = AndroidUtilities.dp(88f);
                        paddingBottom = 0;
                    } else {
                        paddingTop = listView.getMeasuredWidth();
                        paddingBottom = Math.max(0, getMeasuredHeight() - (listContentHeight + AndroidUtilities.dp(88) + actionBarHeight));
                    }
                    if (banFromGroup != 0) {
                        paddingBottom += AndroidUtilities.dp(48);
                        listView.setBottomGlowOffset(AndroidUtilities.dp(48));
                    } else {
                        listView.setBottomGlowOffset(0);
                    }
                    initialAnimationExtraHeight = paddingTop - actionBarHeight;
                    layoutManager.scrollToPositionWithOffset(0, -actionBarHeight);
                    listView.setPadding(0, paddingTop, 0, paddingBottom);
                    measureChildWithMargins(listView, widthMeasureSpec, 0, heightMeasureSpec, 0);
                    listView.layout(0, actionBarHeight, listView.getMeasuredWidth(), actionBarHeight + listView.getMeasuredHeight());
                    ignoreLayout = false;
                } else if (fragmentOpened && !openAnimationInProgress && !firstLayout) {
                    ignoreLayout = true;

                    int paddingTop;
                    int paddingBottom;
                    if (isInLandscapeMode || AndroidUtilities.isTablet()) {
                        paddingTop = AndroidUtilities.dp(88f);
                        paddingBottom = 0;
                    } else {
                        paddingTop = listView.getMeasuredWidth();
                        paddingBottom = Math.max(0, getMeasuredHeight() - (listContentHeight + AndroidUtilities.dp(88) + actionBarHeight));
                    }
                    if (banFromGroup != 0) {
                        paddingBottom += AndroidUtilities.dp(48);
                        listView.setBottomGlowOffset(AndroidUtilities.dp(48));
                    } else {
                        listView.setBottomGlowOffset(0);
                    }
                    int currentPaddingTop = listView.getPaddingTop();
                    View view = null;
                    int pos = RecyclerView.NO_POSITION;
                    for (int i = 0; i < listView.getChildCount(); i++) {
                        int p = listView.getChildAdapterPosition(listView.getChildAt(i));
                        if (p != RecyclerView.NO_POSITION) {
                            view = listView.getChildAt(i);
                            pos = p;
                            break;
                        }
                    }
                    if (view == null) {
                        view = listView.getChildAt(0);
                        if (view != null) {
                            RecyclerView.ViewHolder holder = listView.findContainingViewHolder(view);
                            pos = holder.getAdapterPosition();
                            if (pos == RecyclerView.NO_POSITION) {
                                pos = holder.getPosition();
                            }
                        }
                    }

                    int top = paddingTop;
                    if (view != null) {
                        top = view.getTop();
                    }
                    boolean layout = false;
                    if (actionBar.isSearchFieldVisible() && sharedMediaRow >= 0) {
                        layoutManager.scrollToPositionWithOffset(sharedMediaRow, -paddingTop);
                        layout = true;
                    } else if (invalidateScroll || currentPaddingTop != paddingTop) {
                        if (savedScrollPosition >= 0) {
                            layoutManager.scrollToPositionWithOffset(savedScrollPosition, savedScrollOffset - paddingTop);
                        } else if ((!changed || !allowPullingDown) && view != null) {
                            if (pos == 0 && !allowPullingDown && top > AndroidUtilities.dp(88)) {
                                top = AndroidUtilities.dp(88);
                            }
                            layoutManager.scrollToPositionWithOffset(pos, top - paddingTop);
                            layout = true;
                        } else {
                            layoutManager.scrollToPositionWithOffset(0, AndroidUtilities.dp(88) - paddingTop);
                        }
                    }
                    if (currentPaddingTop != paddingTop || listView.getPaddingBottom() != paddingBottom) {
                        listView.setPadding(0, paddingTop, 0, paddingBottom);
                        layout = true;
                    }
                    if (layout) {
                        measureChildWithMargins(listView, widthMeasureSpec, 0, heightMeasureSpec, 0);
                        try {
                            listView.layout(0, actionBarHeight, listView.getMeasuredWidth(), actionBarHeight + listView.getMeasuredHeight());
                        } catch (Exception e) {
                            FileLog.e(e);
                        }
                    }
                    ignoreLayout = false;
                }
            }

            @Override
            protected void onLayout(boolean changed, int left, int top, int right, int bottom) {
                super.onLayout(changed, left, top, right, bottom);
                savedScrollPosition = -1;
                firstLayout = false;
                invalidateScroll = false;
                checkListViewScroll();
            }

            @Override
            public void requestLayout() {
                if (ignoreLayout) {
                    return;
                }
                super.requestLayout();
            }

            private final ArrayList<View> sortedChildren = new ArrayList<>();
            private final Comparator<View> viewComparator = (view, view2) -> (int) (view.getY() - view2.getY());


            @Override
            protected void dispatchDraw(Canvas canvas) {
                whitePaint.setColor(Theme.getColor(Theme.key_windowBackgroundWhite));
                if (listView.getVisibility() == VISIBLE) {
                    grayPaint.setColor(Theme.getColor(Theme.key_windowBackgroundGray));
                    if (transitionAnimationInProress) {
                        whitePaint.setAlpha((int) (255 * listView.getAlpha()));
                    }
                    if (transitionAnimationInProress) {
                        grayPaint.setAlpha((int) (255 * listView.getAlpha()));
                    }

                    int count = listView.getChildCount();
                    sortedChildren.clear();
                    boolean hasRemovingItems = false;
                    for (int i = 0; i < count; i++) {
                        View child = listView.getChildAt(i);
                        if (listView.getChildAdapterPosition(child) != RecyclerView.NO_POSITION) {
                            sortedChildren.add(listView.getChildAt(i));
                        } else {
                            hasRemovingItems = true;
                        }
                    }
                    Collections.sort(sortedChildren, viewComparator);
                    boolean hasBackground = false;
                    float lastY = listView.getY();
                    count = sortedChildren.size();
                    if (!openAnimationInProgress && count > 0 && !hasRemovingItems) {
                        lastY += sortedChildren.get(0).getY();
                    }
                    float alpha = 1f;
                    for (int i = 0; i < count; i++) {
                        View child = sortedChildren.get(i);
                        boolean currentHasBackground = child.getBackground() != null;
                        int currentY = (int) (listView.getY() + child.getY());
                        if (hasBackground == currentHasBackground) {
                            if (child.getAlpha() == 1f) {
                                alpha = 1f;
                            }
                            continue;
                        }
                        if (hasBackground) {
                            canvas.drawRect(listView.getX(), lastY, listView.getX() + listView.getMeasuredWidth(), currentY, grayPaint);
                        } else {
                            if (alpha != 1f) {
                                canvas.drawRect(listView.getX(), lastY, listView.getX() + listView.getMeasuredWidth(), currentY, grayPaint);
                                whitePaint.setAlpha((int) (255 * alpha));
                                canvas.drawRect(listView.getX(), lastY, listView.getX() + listView.getMeasuredWidth(), currentY, whitePaint);
                                whitePaint.setAlpha(255);
                            } else {
                                canvas.drawRect(listView.getX(), lastY, listView.getX() + listView.getMeasuredWidth(), currentY, whitePaint);
                            }
                        }
                        hasBackground = currentHasBackground;
                        lastY = currentY;
                        alpha = child.getAlpha();
                    }

                    if (hasBackground) {
                        canvas.drawRect(listView.getX(), lastY, listView.getX() + listView.getMeasuredWidth(), listView.getBottom(), grayPaint);
                    } else {
                        if (alpha != 1f) {
                            canvas.drawRect(listView.getX(), lastY, listView.getX() + listView.getMeasuredWidth(), listView.getBottom(), grayPaint);
                            whitePaint.setAlpha((int) (255 * alpha));
                            canvas.drawRect(listView.getX(), lastY, listView.getX() + listView.getMeasuredWidth(), listView.getBottom(), whitePaint);
                            whitePaint.setAlpha(255);
                        } else {
                            canvas.drawRect(listView.getX(), lastY, listView.getX() + listView.getMeasuredWidth(), listView.getBottom(), whitePaint);
                        }
                    }
                } else {
                    int top = searchListView.getTop();
                    canvas.drawRect(0, top + extraHeight + searchTransitionOffset, getMeasuredWidth(), top + getMeasuredHeight(), whitePaint);
                }
                super.dispatchDraw(canvas);
                if (profileTransitionInProgress && parentLayout.fragmentsStack.size() > 1) {
                    BaseFragment fragment = parentLayout.fragmentsStack.get(parentLayout.fragmentsStack.size() - 2);
                    if (fragment instanceof ChatActivity) {
                        ChatActivity chatActivity = (ChatActivity) fragment;
                        FragmentContextView fragmentContextView = chatActivity.getFragmentContextView();

                        if (fragmentContextView != null && fragmentContextView.isCallStyle()) {
                            float progress = extraHeight / AndroidUtilities.dpf2(fragmentContextView.getStyleHeight());
                            if (progress > 1f) {
                                progress = 1f;
                            }
                            canvas.save();
                            canvas.translate(fragmentContextView.getX(), fragmentContextView.getY());
                            fragmentContextView.setDrawOverlay(true);
                            fragmentContextView.setCollapseTransition(true, extraHeight, progress);
                            fragmentContextView.draw(canvas);
                            fragmentContextView.setCollapseTransition(false, extraHeight, progress);
                            fragmentContextView.setDrawOverlay(false);
                            canvas.restore();
                        }
                    }
                }
            }

            @Override
            protected boolean drawChild(Canvas canvas, View child, long drawingTime) {
                if (pinchToZoomHelper.isInOverlayMode() && (child == avatarContainer2 || child == actionBar || child == writeButton)) {
                    return true;
                }
                return super.drawChild(canvas, child, drawingTime);
            }
        };
        fragmentView.setWillNotDraw(false);
        FrameLayout frameLayout = (FrameLayout) fragmentView;

        listView = new RecyclerListView(context) {

            private VelocityTracker velocityTracker;

            @Override
            protected boolean allowSelectChildAtPosition(View child) {
                return child != sharedMediaLayout;
            }

            @Override
            public boolean hasOverlappingRendering() {
                return false;
            }

            @Override
            protected void requestChildOnScreen(View child, View focused) {

            }

            @Override
            public void invalidate() {
                super.invalidate();
                if (fragmentView != null) {
                    fragmentView.invalidate();
                }
            }

            @Override
            public boolean onTouchEvent(MotionEvent e) {
                final int action = e.getAction();
                if (action == MotionEvent.ACTION_DOWN) {
                    if (velocityTracker == null) {
                        velocityTracker = VelocityTracker.obtain();
                    } else {
                        velocityTracker.clear();
                    }
                    velocityTracker.addMovement(e);
                } else if (action == MotionEvent.ACTION_MOVE) {
                    if (velocityTracker != null) {
                        velocityTracker.addMovement(e);
                        velocityTracker.computeCurrentVelocity(1000);
                        listViewVelocityY = velocityTracker.getYVelocity(e.getPointerId(e.getActionIndex()));
                    }
                } else if (action == MotionEvent.ACTION_UP || action == MotionEvent.ACTION_CANCEL) {
                    if (velocityTracker != null) {
                        velocityTracker.recycle();
                        velocityTracker = null;
                    }
                }
                final boolean result = super.onTouchEvent(e);
                if (action == MotionEvent.ACTION_UP || action == MotionEvent.ACTION_CANCEL) {
                    if (allowPullingDown) {
                        final View view = layoutManager.findViewByPosition(0);
                        if (view != null) {
                            if (isPulledDown) {
                                final int actionBarHeight = ActionBar.getCurrentActionBarHeight() + (actionBar.getOccupyStatusBar() ? AndroidUtilities.statusBarHeight : 0);
                                listView.smoothScrollBy(0, view.getTop() - listView.getMeasuredWidth() + actionBarHeight, CubicBezierInterpolator.EASE_OUT_QUINT);
                            } else {
                                listView.smoothScrollBy(0, view.getTop() - AndroidUtilities.dp(88), CubicBezierInterpolator.EASE_OUT_QUINT);
                            }
                        }
                    }
                }
                return result;
            }

            @Override
            public boolean drawChild(Canvas canvas, View child, long drawingTime) {
                if (getItemAnimator().isRunning() && child.getBackground() == null && child.getTranslationY() != 0) {
                    boolean useAlpha = listView.getChildAdapterPosition(child) == sharedMediaRow && child.getAlpha() != 1f;
                    if (useAlpha) {
                        whitePaint.setAlpha((int) (255 * listView.getAlpha() * child.getAlpha()));
                    }
                    canvas.drawRect(listView.getX(), child.getY(), listView.getX() + listView.getMeasuredWidth(), child.getY() + child.getHeight(), whitePaint);
                    if (useAlpha) {
                        whitePaint.setAlpha((int) (255 * listView.getAlpha()));
                    }
                }
                return super.drawChild(canvas, child, drawingTime);
            }
        };
        listView.setVerticalScrollBarEnabled(false);
        DefaultItemAnimator defaultItemAnimator = new DefaultItemAnimator() {

            int animationIndex = -1;

            @Override
            protected void onAllAnimationsDone() {
                super.onAllAnimationsDone();
                getNotificationCenter().onAnimationFinish(animationIndex);
            }

            @Override
            public void runPendingAnimations() {
                boolean removalsPending = !mPendingRemovals.isEmpty();
                boolean movesPending = !mPendingMoves.isEmpty();
                boolean changesPending = !mPendingChanges.isEmpty();
                boolean additionsPending = !mPendingAdditions.isEmpty();
                if (removalsPending || movesPending || additionsPending || changesPending) {
                    ValueAnimator valueAnimator = ValueAnimator.ofFloat(0, 1f);
                    valueAnimator.addUpdateListener(valueAnimator1 -> listView.invalidate());
                    valueAnimator.setDuration(getMoveDuration());
                    valueAnimator.start();
                    animationIndex = getNotificationCenter().setAnimationInProgress(animationIndex, null);
                }
                super.runPendingAnimations();
            }

            @Override
            protected long getAddAnimationDelay(long removeDuration, long moveDuration, long changeDuration) {
                return 0;
            }

            @Override
            protected long getMoveAnimationDelay() {
                return 0;
            }

            @Override
            public long getMoveDuration() {
                return 220;
            }

            @Override
            public long getRemoveDuration() {
                return 220;
            }

            @Override
            public long getAddDuration() {
                return 220;
            }
        };
        listView.setItemAnimator(defaultItemAnimator);
        defaultItemAnimator.setSupportsChangeAnimations(false);
        defaultItemAnimator.setDelayAnimations(false);
        listView.setClipToPadding(false);
        listView.setHideIfEmpty(false);

        layoutManager = new LinearLayoutManager(context) {

            @Override
            public boolean supportsPredictiveItemAnimations() {
                return imageUpdater != null;
            }

            @Override
            public int scrollVerticallyBy(int dy, RecyclerView.Recycler recycler, RecyclerView.State state) {
                final View view = layoutManager.findViewByPosition(0);
                if (view != null && !openingAvatar) {
                    final int canScroll = view.getTop() - AndroidUtilities.dp(88);
                    if (!allowPullingDown && canScroll > dy) {
                        dy = canScroll;
                        if (avatarsViewPager.hasImages() && avatarImage.getImageReceiver().hasNotThumb() && !isInLandscapeMode && !AndroidUtilities.isTablet()) {
                            allowPullingDown = avatarBig == null;
                        }
                    } else if (allowPullingDown) {
                        if (dy >= canScroll) {
                            dy = canScroll;
                            allowPullingDown = false;
                        } else if (listView.getScrollState() == RecyclerListView.SCROLL_STATE_DRAGGING) {
                            if (!isPulledDown) {
                                dy /= 2;
                            }
                        }
                    }
                }
                return super.scrollVerticallyBy(dy, recycler, state);
            }
        };
        layoutManager.setOrientation(LinearLayoutManager.VERTICAL);
        listView.setLayoutManager(layoutManager);
        listView.setGlowColor(0);
        listView.setAdapter(listAdapter);
        frameLayout.addView(listView, LayoutHelper.createFrame(LayoutHelper.MATCH_PARENT, LayoutHelper.MATCH_PARENT, Gravity.TOP | Gravity.LEFT));
        listView.setOnItemClickListener(new RecyclerListView.OnItemClickListenerExtended() {

            private int pressCount = 0;

            @Override
            public void onItemClick(View view, int position, float x, float y) {
                if (getParentActivity() == null) {
                    return;
                }
                if (position == settingsKeyRow) {
                    Bundle args = new Bundle();
                    args.putInt("chat_id", DialogObject.getEncryptedChatId(dialogId));
                    presentFragment(new IdenticonActivity(args));
                } else if (position == settingsTimerRow) {
                    showDialog(AlertsCreator.createTTLAlert(getParentActivity(), currentEncryptedChat, null).create());
                } else if (position == notificationsRow) {
                    if (LocaleController.isRTL && x <= AndroidUtilities.dp(76) || !LocaleController.isRTL && x >= view.getMeasuredWidth() - AndroidUtilities.dp(76)) {
                        NotificationsCheckCell checkCell = (NotificationsCheckCell) view;
                        boolean checked = !checkCell.isChecked();

                        boolean defaultEnabled = getNotificationsController().isGlobalNotificationsEnabled(did);

                        if (checked) {
                            SharedPreferences preferences = MessagesController.getNotificationsSettings(currentAccount);
                            SharedPreferences.Editor editor = preferences.edit();
                            if (defaultEnabled) {
                                editor.remove("notify2_" + did);
                            } else {
                                editor.putInt("notify2_" + did, 0);
                            }
                            getMessagesStorage().setDialogFlags(did, 0);
                            editor.commit();
                            TLRPC.Dialog dialog = getMessagesController().dialogs_dict.get(did);
                            if (dialog != null) {
                                dialog.notify_settings = new TLRPC.TL_peerNotifySettings();
                            }
                        } else {
                            int untilTime = Integer.MAX_VALUE;
                            SharedPreferences preferences = MessagesController.getNotificationsSettings(currentAccount);
                            SharedPreferences.Editor editor = preferences.edit();
                            long flags;
                            if (!defaultEnabled) {
                                editor.remove("notify2_" + did);
                                flags = 0;
                            } else {
                                editor.putInt("notify2_" + did, 2);
                                flags = 1;
                            }
                            getNotificationsController().removeNotificationsForDialog(did);
                            getMessagesStorage().setDialogFlags(did, flags);
                            editor.commit();
                            TLRPC.Dialog dialog = getMessagesController().dialogs_dict.get(did);
                            if (dialog != null) {
                                dialog.notify_settings = new TLRPC.TL_peerNotifySettings();
                                if (defaultEnabled) {
                                    dialog.notify_settings.mute_until = untilTime;
                                }
                            }
                        }
                        getNotificationsController().updateServerNotificationsSettings(did);
                        checkCell.setChecked(checked);
                        RecyclerListView.Holder holder = (RecyclerListView.Holder) listView.findViewHolderForPosition(notificationsRow);
                        if (holder != null) {
                            listAdapter.onBindViewHolder(holder, notificationsRow);
                        }
                        return;
                    }
                    AlertsCreator.showCustomNotificationsDialog(ProfileActivity.this, did, -1, null, currentAccount, param -> listAdapter.notifyItemChanged(notificationsRow));
                } else if (position == unblockRow) {
                    getMessagesController().unblockPeer(userId);
                    if (BulletinFactory.canShowBulletin(ProfileActivity.this)) {
                        BulletinFactory.createBanBulletin(ProfileActivity.this, false).show();
                    }
                } else if (position == sendMessageRow) {
                    onWriteButtonClick();
                } else if (position == reportRow) {
                    AlertsCreator.createReportAlert(getParentActivity(), getDialogId(), 0, ProfileActivity.this);
                } else if (position >= membersStartRow && position < membersEndRow) {
                    TLRPC.ChatParticipant participant;
                    if (!sortedUsers.isEmpty()) {
                        participant = chatInfo.participants.participants.get(sortedUsers.get(position - membersStartRow));
                    } else {
                        participant = chatInfo.participants.participants.get(position - membersStartRow);
                    }
                    onMemberClick(participant, false);
                } else if (position == addMemberRow) {
                    openAddMember();
                } else if (position == usernameRow) {

                    final String username;
                    if (userId != 0) {
                        final TLRPC.User user = getMessagesController().getUser(userId);
                        if (user == null || user.username == null) {
                            return;
                        }
                        username = user.username;
                    } else if (chatId != 0) {
                        final TLRPC.Chat chat = getMessagesController().getChat(chatId);
                        if (chat == null || chat.username == null) {
                            return;
                        }
                        username = chat.username;
                    } else {
                        return;
                    }

                    BottomBuilder builder = new BottomBuilder(getParentActivity());
                    builder.addTitle("@" + username);

                    if (chatInfo != null && chatInfo.can_set_username) {
                        builder.addItem(LocaleController.getString("Edit", R.string.Edit), R.drawable.baseline_edit_24, __ -> {
                            ChatEditTypeActivity fragment = new ChatEditTypeActivity(chatId, chatInfo.can_set_location);
                            fragment.setInfo(chatInfo);
                            presentFragment(fragment);
                            return Unit.INSTANCE;
                        });
                    }

                    builder.addItem(LocaleController.getString("Copy", R.string.Copy), R.drawable.baseline_content_copy_24, __ -> {
                        AlertUtil.copyAndAlert("@" + username);
                        return Unit.INSTANCE;
                    });

                    builder.addItem(LocaleController.getString("CopyLink", R.string.CopyLink), R.drawable.baseline_link_24, __ -> {
                        AlertUtil.copyAndAlert("https://t.me/" + username);
                        return Unit.INSTANCE;
                    });

                    builder.show();

                } else if (position == locationRow) {
                    if (chatInfo.location instanceof TLRPC.TL_channelLocation) {
                        LocationActivity fragment = new LocationActivity(LocationActivity.LOCATION_TYPE_GROUP_VIEW);
                        fragment.setChatLocation(chatId, (TLRPC.TL_channelLocation) chatInfo.location);
                        presentFragment(fragment);
                    }
                } else if (position == joinRow) {
                    getMessagesController().addUserToChat(currentChat.id, getUserConfig().getCurrentUser(), 0, null, ProfileActivity.this, null);
                    NotificationCenter.getGlobalInstance().postNotificationName(NotificationCenter.closeSearchByActiveAction);
                } else if (position == subscribersRow) {
                    Bundle args = new Bundle();
                    args.putLong("chat_id", chatId);
                    args.putInt("type", ChatUsersActivity.TYPE_USERS);
                    ChatUsersActivity fragment = new ChatUsersActivity(args);
                    fragment.setInfo(chatInfo);
                    presentFragment(fragment);
                } else if (position == administratorsRow) {
                    Bundle args = new Bundle();
                    args.putLong("chat_id", chatId);
                    args.putInt("type", ChatUsersActivity.TYPE_ADMIN);
                    ChatUsersActivity fragment = new ChatUsersActivity(args);
                    fragment.setInfo(chatInfo);
                    presentFragment(fragment);
                } else if (position == blockedUsersRow) {
                    Bundle args = new Bundle();
                    args.putLong("chat_id", chatId);
                    args.putInt("type", ChatUsersActivity.TYPE_BANNED);
                    ChatUsersActivity fragment = new ChatUsersActivity(args);
                    fragment.setInfo(chatInfo);
                    presentFragment(fragment);
                } else if (position == notificationRow) {
                    presentFragment(new NotificationsSettingsActivity());
                } else if (position == privacyRow) {
                    presentFragment(new PrivacySettingsActivity());
                } else if (position == dataRow) {
                    presentFragment(new DataSettingsActivity());
                } else if (position == chatRow) {
                    presentFragment(new ThemeActivity(ThemeActivity.THEME_TYPE_BASIC));
                } else if (position == stickersRow) {
                    presentFragment(new StickersActivity(MediaDataController.TYPE_IMAGE));
                } else if (position == filtersRow) {
                    presentFragment(new FiltersSetupActivity());
                } else if (position == devicesRow) {
                    presentFragment(new SessionsActivity(0));
                } else if (position == nekoRow) {
                    presentFragment(new NekoSettingsActivity());
                } else if (position == questionRow) {
                    Browser.openUrl(getParentActivity(), "https://t.me/NekogramX");
                } else if (position == faqRow) {
                    Browser.openUrl(getParentActivity(), NekoXConfig.FAQ_URL);
                } else if (position == policyRow) {
                    Browser.openUrl(getParentActivity(), "https://github.com/NekoX-Dev/NekoX/wiki/Privacy-Policy");
                } else if (position == sendLogsRow) {
                    sendLogs();
                } else if (position == clearLogsRow) {
                    AlertDialog pro = AlertUtil.showProgress(getParentActivity());
                    pro.show();
                    UIUtil.runOnIoDispatcher(() -> {
                        FileUtil.delete(new File(EnvUtil.getTelegramPath(), "logs"));
                        ThreadUtil.sleep(100L);
                        LangsKt.uDismiss(pro);
                    });
                } else if (position == switchBackendRow) {
                    if (getParentActivity() == null) {
                        return;
                    }
                    AlertDialog.Builder builder1 = new AlertDialog.Builder(getParentActivity());
                    builder1.setMessage(LocaleController.getString("AreYouSure", R.string.AreYouSure));
                    builder1.setTitle(LocaleController.getString("AppName", R.string.AppName));
                    builder1.setPositiveButton(LocaleController.getString("OK", R.string.OK), (dialogInterface, i) -> {
                        SharedConfig.pushAuthKey = null;
                        SharedConfig.pushAuthKeyId = null;
                        SharedConfig.saveConfig();
                        ConnectionsManager.getInstance(currentAccount).switchBackend(false);
                    });
                    builder1.setNegativeButton(LocaleController.getString("Cancel", R.string.Cancel), null);
                    showDialog(builder1.create());
                } else if (position == languageRow) {
                    presentFragment(new LanguageSelectActivity());
                } else if (position == setUsernameRow) {

                    TLRPC.User user = UserConfig.getInstance(currentAccount).getCurrentUser();

                    if (user == null || TextUtils.isEmpty(user.username)) {
                        presentFragment(new ChangeUsernameActivity());
                        return;
                    }

                    BottomBuilder builder = new BottomBuilder(getParentActivity());
                    builder.addTitle("@" + user.username);

                    builder.addItem(LocaleController.getString("Edit", R.string.Edit), R.drawable.baseline_edit_24, __ -> {
                        presentFragment(new ChangeUsernameActivity());
                        return Unit.INSTANCE;
                    });

                    builder.addItem(LocaleController.getString("Copy", R.string.Copy), R.drawable.baseline_content_copy_24, __ -> {
                        AlertUtil.copyAndAlert("@" + user.username);
                        return Unit.INSTANCE;
                    });

                    builder.addItem(LocaleController.getString("CopyLink", R.string.CopyLink), R.drawable.baseline_link_24, __ -> {
                        AlertUtil.copyAndAlert("https://t.me/" + user.username);
                        return Unit.INSTANCE;
                    });

                    builder.show();

                } else if (position == bioRow) {
                    if (userInfo != null) {
                        presentFragment(new ChangeBioActivity());
                    }
                } else if (position == channelInfoRow || position == userInfoRow || position == locationRow) {

                    BottomBuilder builder = new BottomBuilder(getParentActivity());

                    builder.addItem(LocaleController.getString("Copy", R.string.Copy), R.drawable.baseline_content_copy_24, __ -> {
                        try {
                            String about;
                            if (position == locationRow) {
                                about = chatInfo != null && chatInfo.location instanceof TLRPC.TL_channelLocation ? ((TLRPC.TL_channelLocation) chatInfo.location).address : null;
                            } else if (position == channelInfoRow) {
                                about = chatInfo != null ? chatInfo.about : null;
                            } else {
                                about = userInfo != null ? userInfo.about : null;
                            }
                            if (!TextUtils.isEmpty(about)) {
                                AlertUtil.copyAndAlert(about);
                            }
                        } catch (Exception e) {
                            FileLog.e(e);
                        }
                        return Unit.INSTANCE;
                    });

                    builder.addItem(LocaleController.getString("Translate", R.string.Translate), R.drawable.ic_translate, __ -> {
                        try {
                            String about;
                            if (position == locationRow) {
                                about = chatInfo != null && chatInfo.location instanceof TLRPC.TL_channelLocation ? ((TLRPC.TL_channelLocation) chatInfo.location).address : null;
                            } else if (position == channelInfoRow) {
                                about = chatInfo != null ? chatInfo.about : null;
                            } else {
                                about = userInfo != null ? userInfo.about : null;
                            }
                            if (!TextUtils.isEmpty(about)) {
                                DialogTransKt.startTrans(getParentActivity(), about);
                            }
                        } catch (Exception e) {
                            FileLog.e(e);
                        }
                        return Unit.INSTANCE;
                    });

                    builder.show();

                } else if (position == numberRow) {

                    TLRPC.User user = UserConfig.getInstance(currentAccount).getCurrentUser();
                    String number;
                    if (user == null || StrUtil.isBlank(user.phone)) {
                        return;
                    }

                    number = PhoneFormat.getInstance().format("+" + user.phone);

                    BottomBuilder builder = new BottomBuilder(getParentActivity());

                    builder.addTitle(number);

                    builder.addItem(LocaleController.getString("Edit", R.string.Edit), R.drawable.baseline_edit_24, __ -> {
                        presentFragment(new ActionIntroActivity(ActionIntroActivity.ACTION_TYPE_CHANGE_PHONE_NUMBER));
                        return Unit.INSTANCE;
                    });

                    builder.addItem(LocaleController.getString("Call", R.string.Call), R.drawable.baseline_call_24, __ -> {
                        AlertUtil.call(user.phone);
                        return Unit.INSTANCE;
                    });

                    builder.addItem(LocaleController.getString("Copy", R.string.Copy), R.drawable.baseline_content_copy_24, __ -> {
                        AlertUtil.copyAndAlert(number);
                        return Unit.INSTANCE;
                    });

                    builder.addItem(LocaleController.getString("ShareContact", R.string.ShareContact), R.drawable.baseline_forward_24, __ -> {
                        Bundle args = new Bundle();
                        args.putBoolean("onlySelect", true);
                        args.putInt("dialogsType", 3);
                        args.putString("selectAlertString", LocaleController.getString("SendContactToText", R.string.SendContactToText));
                        args.putString("selectAlertStringGroup", LocaleController.getString("SendContactToGroupText", R.string.SendContactToGroupText));
                        DialogsActivity fragment = new DialogsActivity(args);
                        fragment.setDelegate(ProfileActivity.this);
                        presentFragment(fragment);
                        return Unit.INSTANCE;
                    });

                    builder.addItem(LocaleController.getString("Hide", R.string.Hide), R.drawable.baseline_remove_circle_24, __ -> {
                        hideNumber = true;
                        updateListAnimated(false);
                        return Unit.INSTANCE;
                    });

                    showDialog(builder.create());

                } else if (position == phoneRow) {
                    final TLRPC.User user = getMessagesController().getUser(userId);

                    String number = PhoneFormat.getInstance().format("+" + user.phone);

                    BottomBuilder builder = new BottomBuilder(getParentActivity());

                    builder.addTitle(number);

                    builder.addItem(LocaleController.getString("Call", R.string.Call), R.drawable.baseline_call_24, __ -> {
                        AlertUtil.call(user.phone);
                        return Unit.INSTANCE;
                    });

                    builder.addItem(LocaleController.getString("Copy", R.string.Copy), R.drawable.baseline_content_copy_24, __ -> {
                        AlertUtil.copyAndAlert(number);
                        return Unit.INSTANCE;
                    });

                    builder.addItem(LocaleController.getString("ShareContact", R.string.ShareContact), R.drawable.baseline_forward_24, __ -> {
                        Bundle args = new Bundle();
                        args.putBoolean("onlySelect", true);
                        args.putInt("dialogsType", 3);
                        args.putString("selectAlertString", LocaleController.getString("SendContactToText", R.string.SendContactToText));
                        args.putString("selectAlertStringGroup", LocaleController.getString("SendContactToGroupText", R.string.SendContactToGroupText));
                        DialogsActivity fragment = new DialogsActivity(args);
                        fragment.setDelegate(ProfileActivity.this);
                        presentFragment(fragment);
                        return Unit.INSTANCE;
                    });

                    builder.addItem(LocaleController.getString("Hide", R.string.Hide), R.drawable.baseline_remove_circle_24, __ -> {
                        hideNumber = true;
                        updateListAnimated(false);
                        return Unit.INSTANCE;
                    });

                    showDialog(builder.create());

                } else if (position == setAvatarRow) {
                } else if (position == versionRow) {
                    TextInfoPrivacyCell cell = (TextInfoPrivacyCell) view;

                    BottomBuilder builder = new BottomBuilder(getParentActivity());
                    String message = cell.getTextView().getText().toString();
                    try {
                        if (!BuildVars.isMini) {
                            message += "\n" + Libv2ray.checkVersionX()
                                    .replace("Lib", "AndroidLibV2rayLite")
                                    .replace("Core", "v2ray-core");
                        }
                    } catch (Exception ignored) {
                    }
                    builder.addTitle(message);
                    String finalMessage = message;
                    builder.addItem(LocaleController.getString("Copy", R.string.Copy), R.drawable.baseline_content_copy_24, (it) -> {
                        AndroidUtilities.addToClipboard(finalMessage);
                        AlertUtil.showToast(LocaleController.getString("TextCopied", R.string.TextCopied));
                        return Unit.INSTANCE;
                    });
                    builder.addItem(BuildVars.LOGS_ENABLED ? LocaleController.getString("DebugMenuDisableLogs", R.string.DebugMenuDisableLogs) : LocaleController.getString("DebugMenuEnableLogs", R.string.DebugMenuEnableLogs), R.drawable.baseline_bug_report_24, (it) -> {
                        BuildVars.LOGS_ENABLED = BuildVars.DEBUG_VERSION = !BuildVars.LOGS_ENABLED;
                        SharedPreferences sharedPreferences = ApplicationLoader.applicationContext.getSharedPreferences("systemConfig", Context.MODE_PRIVATE);
                        sharedPreferences.edit().putBoolean("logsEnabled", BuildVars.LOGS_ENABLED).apply();

                        updateListAnimated(false);
                        return Unit.INSTANCE;
                    });
                    builder.addItem(LocaleController.getString("SwitchVersion", R.string.SwitchVersion), R.drawable.baseline_replay_24, (it) -> {
                        Browser.openUrl(ProfileActivity.this.getParentActivity(), "https://github.com/NekoX-Dev/NekoX/releases");
                        return Unit.INSTANCE;
                    });

                    if (!BuildVars.isFdroid && !BuildVars.isPlay) {
                        builder.addItem(LocaleController.getString("CheckUpdate", R.string.CheckUpdate), R.drawable.baseline_search_24, (it) -> {
                            UIUtil.runOnIoDispatcher(() -> InternalUpdater.checkUpdate(getParentActivity(), false));
                            return Unit.INSTANCE;
                        });

                        String currentChannel = " - ";
                        switch (NekoXConfig.autoUpdateReleaseChannel) {
                            case 0:
                                currentChannel += LocaleController.getString("AutoCheckUpdateOFF", R.string.AutoCheckUpdateOFF);
                                break;
                            case 1:
                                currentChannel += LocaleController.getString("AutoCheckUpdateStable", R.string.AutoCheckUpdateStable);
                                break;
                            case 2:
                                currentChannel += LocaleController.getString("AutoCheckUpdateRc", R.string.AutoCheckUpdateRc);
                                break;
                        }

                        builder.addItem(LocaleController.getString("AutoCheckUpdateSwitch", R.string.AutoCheckUpdateSwitch) + currentChannel, R.drawable.update_black_24, (it) -> {
                            BottomBuilder switchBuilder = new BottomBuilder(getParentActivity());
                            switchBuilder.addTitle(LocaleController.getString("AutoCheckUpdateSwitch", R.string.AutoCheckUpdateSwitch));
                            switchBuilder.addRadioItem(LocaleController.getString("AutoCheckUpdateOFF", R.string.AutoCheckUpdateOFF), NekoXConfig.autoUpdateReleaseChannel == 0, (radioButtonCell) -> {
                                NekoXConfig.setAutoUpdateReleaseChannel(0);
                                switchBuilder.doRadioCheck(radioButtonCell);
                                return Unit.INSTANCE;
                            });
                            switchBuilder.addRadioItem(LocaleController.getString("AutoCheckUpdateStable", R.string.AutoCheckUpdateStable), NekoXConfig.autoUpdateReleaseChannel == 1, (radioButtonCell) -> {
                                NekoXConfig.setAutoUpdateReleaseChannel(1);
                                switchBuilder.doRadioCheck(radioButtonCell);
                                return Unit.INSTANCE;
                            });
                            switchBuilder.addRadioItem(LocaleController.getString("AutoCheckUpdateRc", R.string.AutoCheckUpdateRc), NekoXConfig.autoUpdateReleaseChannel == 2, (radioButtonCell) -> {
                                NekoXConfig.setAutoUpdateReleaseChannel(2);
                                switchBuilder.doRadioCheck(radioButtonCell);
                                return Unit.INSTANCE;
                            });
                            showDialog(switchBuilder.create());
                            return Unit.INSTANCE;
                        });
                    }

                    if (NekomuraConfig.showCensoredFeatures(getUserConfig().clientUserId)) {
                        builder.addItem(LocaleController.getString("DeveloperSettings", R.string.DeveloperSettings), R.drawable.baseline_developer_mode_24, (it) -> {
                            BottomBuilder devBuilder = new BottomBuilder(ProfileActivity.this.getParentActivity());
                            devBuilder.addTitle(LocaleController.getString("DevModeTitle", R.string.DevModeTitle), LocaleController.getString("DevModeNotice", R.string.DevModeNotice));
                            devBuilder.addItem(LocaleController.getString("Continue", R.string.Continue), R.drawable.baseline_warning_24, true, (__) -> {
                                ProfileActivity.this.presentFragment(new NekoXSettingActivity());
                                return Unit.INSTANCE;
                            });
                            devBuilder.addCancelItem();
                            devBuilder.show();
                            return Unit.INSTANCE;
                        });
                    }
                    builder.show();
                } else {
                    ProfileActivity.this.processOnClickOrPress(position);
                }
            }
        });

        listView.setOnItemLongClickListener(new RecyclerListView.OnItemLongClickListener() {

            private int pressCount = 0;

            @Override
            public boolean onItemClick(View view, int position) {
                if (position == versionRow) {
                    pressCount++;
                    if (pressCount >= 2 || BuildVars.DEBUG_PRIVATE_VERSION) {
                        AlertDialog.Builder builder = new AlertDialog.Builder(getParentActivity());
                        builder.setTitle(LocaleController.getString("DebugMenu", R.string.DebugMenu));
                        CharSequence[] items;
                        items = new CharSequence[]{
                                LocaleController.getString("DebugMenuImportContacts", R.string.DebugMenuImportContacts),
                                LocaleController.getString("DebugMenuReloadContacts", R.string.DebugMenuReloadContacts),
                                LocaleController.getString("DebugMenuResetContacts", R.string.DebugMenuResetContacts),
                                LocaleController.getString("DebugMenuResetDialogs", R.string.DebugMenuResetDialogs),
                                BuildVars.DEBUG_VERSION ? null : (BuildVars.LOGS_ENABLED ? LocaleController.getString("DebugMenuDisableLogs", R.string.DebugMenuDisableLogs) : LocaleController.getString("DebugMenuEnableLogs", R.string.DebugMenuEnableLogs)),
                                SharedConfig.inappCamera ? LocaleController.getString("DebugMenuDisableCamera", R.string.DebugMenuDisableCamera) : LocaleController.getString("DebugMenuEnableCamera", R.string.DebugMenuEnableCamera),
                                LocaleController.getString("DebugMenuClearMediaCache", R.string.DebugMenuClearMediaCache),
                                LocaleController.getString("DebugMenuCallSettings", R.string.DebugMenuCallSettings),
                                null,
                                BuildVars.DEBUG_PRIVATE_VERSION || AndroidUtilities.isStandaloneApp() ? LocaleController.getString("DebugMenuCheckAppUpdate", R.string.DebugMenuCheckAppUpdate) : null,
                                LocaleController.getString("DebugMenuReadAllDialogs", R.string.DebugMenuReadAllDialogs),
                                SharedConfig.pauseMusicOnRecord ? LocaleController.getString("DebugMenuDisablePauseMusic", R.string.DebugMenuDisablePauseMusic) : LocaleController.getString("DebugMenuEnablePauseMusic", R.string.DebugMenuEnablePauseMusic),
                                BuildVars.DEBUG_VERSION && !AndroidUtilities.isTablet() && Build.VERSION.SDK_INT >= 23 ? (SharedConfig.smoothKeyboard ? LocaleController.getString("DebugMenuDisableSmoothKeyboard", R.string.DebugMenuDisableSmoothKeyboard) : LocaleController.getString("DebugMenuEnableSmoothKeyboard", R.string.DebugMenuEnableSmoothKeyboard)) : null,
                                BuildVars.DEBUG_PRIVATE_VERSION ? (SharedConfig.disableVoiceAudioEffects ? "Enable voip audio effects" : "Disable voip audio effects") : null,
                                Build.VERSION.SDK_INT >= 21 ? (SharedConfig.noStatusBar ? "Show status bar background" : "Hide status bar background") : null,
                                "Scan accounts",
                                BuildVars.DEBUG_PRIVATE_VERSION ? "Clean app update" : null,
                                BuildVars.DEBUG_PRIVATE_VERSION ? "Reset suggestions" : null,
<<<<<<< HEAD
                                "Reset all notification channels",
=======
                                SharedConfig.drawSnowInChat ? "Hide snow in chat" : "Show snow in chat"
>>>>>>> c1c2ebaf
                        };
                        builder.setItems(items, (dialog, which) -> {
                            if (which == 0) {
                                getUserConfig().syncContacts = true;
                                getUserConfig().saveConfig(false);
                                getContactsController().forceImportContacts();
                            } else if (which == 1) {
                                getContactsController().loadContacts(false, 0);
                            } else if (which == 2) {
                                getContactsController().resetImportedContacts();
                            } else if (which == 3) {
                                getMessagesController().forceResetDialogs();
                            } else if (which == 4) {
                                BuildVars.LOGS_ENABLED = BuildVars.DEBUG_VERSION = !BuildVars.LOGS_ENABLED;
                                SharedPreferences sharedPreferences = ApplicationLoader.applicationContext.getSharedPreferences("systemConfig", Context.MODE_PRIVATE);
                                sharedPreferences.edit().putBoolean("logsEnabled", BuildVars.LOGS_ENABLED).commit();
                                updateListAnimated(false);
                            } else if (which == 5) {
                                SharedConfig.toggleInappCamera();
                            } else if (which == 6) {
                                getMessagesStorage().clearSentMedia();
                                SharedConfig.setNoSoundHintShowed(false);
                                SharedPreferences.Editor editor = MessagesController.getGlobalMainSettings().edit();
                                editor.remove("archivehint").remove("proximityhint").remove("archivehint_l").remove("gifhint").remove("reminderhint").remove("soundHint").remove("themehint").remove("bganimationhint").remove("filterhint").commit();
                                MessagesController.getEmojiSettings(currentAccount).edit().remove("featured_hidden").commit();
                                SharedConfig.textSelectionHintShows = 0;
                                SharedConfig.lockRecordAudioVideoHint = 0;
                                SharedConfig.stickersReorderingHintUsed = false;
                                SharedConfig.forwardingOptionsHintShown = false;
                                SharedConfig.messageSeenHintCount = 3;
                                SharedConfig.emojiInteractionsHintCount = 3;
                                SharedConfig.dayNightThemeSwitchHintCount = 3;
                                SharedConfig.fastScrollHintCount = 3;
                                ChatThemeController.getInstance(currentAccount).clearCache();
                            } else if (which == 7) {
                                VoIPHelper.showCallDebugSettings(getParentActivity());
                            } else if (which == 8) {
                                SharedConfig.toggleRoundCamera16to9();
                            } else if (which == 9) {
                            } else if (which == 10) {
                                getMessagesStorage().readAllDialogs(-1);
                            } else if (which == 11) {
                                SharedConfig.togglePauseMusicOnRecord();
                            } else if (which == 12) {
                                SharedConfig.toggleSmoothKeyboard();
                                if (SharedConfig.smoothKeyboard && getParentActivity() != null) {
                                    getParentActivity().getWindow().setSoftInputMode(WindowManager.LayoutParams.SOFT_INPUT_ADJUST_RESIZE);
                                }
                            } else if (which == 13) {
                                SharedConfig.toggleDisableVoiceAudioEffects();
                            } else if (which == 14) {
                                SharedConfig.toggleNoStatusBar();
                                if (getParentActivity() != null && Build.VERSION.SDK_INT >= 21) {
                                    if (SharedConfig.noStatusBar) {
                                        getParentActivity().getWindow().setStatusBarColor(0);
                                    } else {
                                        getParentActivity().getWindow().setStatusBarColor(0x33000000);
                                    }
                                }
                            } else if (which == 15) {
                                SharedConfig.activeAccounts.clear();
                                int maxAccounts;

                                File filesDir = ApplicationLoader.applicationContext.getFilesDir();
                                if (new File(filesDir, "account31").isDirectory()) {
                                    maxAccounts = 32;
                                } else {
                                    maxAccounts = 16;
                                }

                                for (int i = 0; i < maxAccounts; i++) {
                                    SharedPreferences perf;
                                    if (i == 0) {
                                        perf = ApplicationLoader.applicationContext.getSharedPreferences("userconfing", Context.MODE_PRIVATE);
                                    } else {
                                        perf = ApplicationLoader.applicationContext.getSharedPreferences("userconfig" + i, Context.MODE_PRIVATE);
                                    }
                                    if (StrUtil.isNotBlank(perf.getString("user", null))) {
                                        SharedConfig.activeAccounts.add(i);
                                    }
                                }

                                ApplicationLoader.applicationContext.getSharedPreferences("mainconfig", Activity.MODE_PRIVATE).edit()
                                        .putString("active_accounts", StringUtils.join(SharedConfig.activeAccounts, ","))
                                        .commit();

                                ProcessPhoenix.triggerRebirth(getParentActivity(), new Intent(getParentActivity(), LaunchActivity.class));
                            } else if (which == 16) {
                                SharedConfig.pendingAppUpdate = null;
                                SharedConfig.saveConfig();
                                NotificationCenter.getGlobalInstance().postNotificationName(NotificationCenter.appUpdateAvailable);
                            } else if (which == 17) {
                                Set<String> suggestions = getMessagesController().pendingSuggestions;
                                suggestions.add("VALIDATE_PHONE_NUMBER");
                                suggestions.add("VALIDATE_PASSWORD");
                                getNotificationCenter().postNotificationName(NotificationCenter.newSuggestionsAvailable);
<<<<<<< HEAD
                            } else if (which == 18) {
                                getNotificationsController().cleanupNotificationChannels();
=======
                            }  else if (which == 17) {
                                SharedConfig.toggleDrawSnowInChat();
>>>>>>> c1c2ebaf
                            }
                        });
                        builder.setNegativeButton(LocaleController.getString("Cancel", R.string.Cancel), null);
                        showDialog(builder.create());
                    } else {
                        try {
                            Toast.makeText(getParentActivity(), "¯\\_(ツ)_/¯", Toast.LENGTH_SHORT).show();
                        } catch (Exception e) {
                            FileLog.e(e);
                        }
                    }
                    return true;
                } else if (position >= membersStartRow && position < membersEndRow) {
                    final TLRPC.ChatParticipant participant;
                    if (!sortedUsers.isEmpty()) {
                        participant = visibleChatParticipants.get(sortedUsers.get(position - membersStartRow));
                    } else {
                        participant = visibleChatParticipants.get(position - membersStartRow);
                    }
                    return onMemberClick(participant, true);
                } else {
                    return processOnClickOrPress(position);
                }
            }
        });

        if (searchItem != null) {
            searchListView = new RecyclerListView(context);
            searchListView.setVerticalScrollBarEnabled(false);
            searchListView.setLayoutManager(new LinearLayoutManager(context, LinearLayoutManager.VERTICAL, false));
            searchListView.setGlowColor(Theme.getColor(Theme.key_avatar_backgroundActionBarBlue));
            searchListView.setAdapter(searchAdapter);
            searchListView.setItemAnimator(null);
            searchListView.setVisibility(View.GONE);
            searchListView.setLayoutAnimation(null);
            searchListView.setBackgroundColor(Theme.getColor(Theme.key_windowBackgroundWhite));
            frameLayout.addView(searchListView, LayoutHelper.createFrame(LayoutHelper.MATCH_PARENT, LayoutHelper.MATCH_PARENT, Gravity.TOP | Gravity.LEFT));
            searchListView.setOnItemClickListener((view, position) -> {
                if (position < 0) {
                    return;
                }
                Object object = numberRow;
                boolean add = true;
                if (searchAdapter.searchWas) {
                    if (position < searchAdapter.searchResults.size()) {
                        object = searchAdapter.searchResults.get(position);
                    } else {
                        position -= searchAdapter.searchResults.size() + 1;
                        if (position >= 0 && position < searchAdapter.faqSearchResults.size()) {
                            object = searchAdapter.faqSearchResults.get(position);
                        }
                    }
                } else {
                    if (!searchAdapter.recentSearches.isEmpty()) {
                        position--;
                    }
                    if (position >= 0 && position < searchAdapter.recentSearches.size()) {
                        object = searchAdapter.recentSearches.get(position);
                    } else {
                        position -= searchAdapter.recentSearches.size() + 1;
                        if (position >= 0 && position < searchAdapter.faqSearchArray.size()) {
                            object = searchAdapter.faqSearchArray.get(position);
                            add = false;
                        }
                    }
                }
                if (object instanceof SearchAdapter.SearchResult) {
                    SearchAdapter.SearchResult result = (SearchAdapter.SearchResult) object;
                    result.open();
                } else if (object instanceof MessagesController.FaqSearchResult) {
                    MessagesController.FaqSearchResult result = (MessagesController.FaqSearchResult) object;
                    NotificationCenter.getInstance(currentAccount).postNotificationName(NotificationCenter.openArticle, searchAdapter.faqWebPage, result.url);
                }
                if (add && object != null) {
                    searchAdapter.addRecent(object);
                }
            });
            searchListView.setOnItemLongClickListener((view, position) -> {
                if (searchAdapter.isSearchWas() || searchAdapter.recentSearches.isEmpty()) {
                    return false;
                }
                AlertDialog.Builder builder = new AlertDialog.Builder(getParentActivity());
                builder.setTitle(LocaleController.getString("AppName", R.string.AppName));
                builder.setMessage(LocaleController.getString("ClearSearch", R.string.ClearSearch));
                builder.setPositiveButton(LocaleController.getString("ClearButton", R.string.ClearButton).toUpperCase(), (dialogInterface, i) -> searchAdapter.clearRecent());
                builder.setNegativeButton(LocaleController.getString("Cancel", R.string.Cancel), null);
                showDialog(builder.create());
                return true;
            });
            searchListView.setOnScrollListener(new RecyclerView.OnScrollListener() {
                @Override
                public void onScrollStateChanged(RecyclerView recyclerView, int newState) {
                    if (newState == RecyclerView.SCROLL_STATE_DRAGGING) {
                        AndroidUtilities.hideKeyboard(getParentActivity().getCurrentFocus());
                    }
                }
            });
            searchListView.setAnimateEmptyView(true, 1);

            emptyView = new StickerEmptyView(context, null, 1);
            emptyView.setAnimateLayoutChange(true);
            emptyView.subtitle.setVisibility(View.GONE);
            emptyView.setVisibility(View.GONE);
            frameLayout.addView(emptyView);

            searchAdapter.loadFaqWebPage();
        }

        if (banFromGroup != 0) {
            TLRPC.Chat chat = getMessagesController().getChat(banFromGroup);
            if (currentChannelParticipant == null) {
                TLRPC.TL_channels_getParticipant req = new TLRPC.TL_channels_getParticipant();
                req.channel = MessagesController.getInputChannel(chat);
                req.participant = getMessagesController().getInputPeer(userId);
                getConnectionsManager().sendRequest(req, (response, error) -> {
                    if (response != null) {
                        AndroidUtilities.runOnUIThread(() -> currentChannelParticipant = ((TLRPC.TL_channels_channelParticipant) response).participant);
                    }
                });
            }
            FrameLayout frameLayout1 = new FrameLayout(context) {
                @Override
                protected void onDraw(Canvas canvas) {
                    int bottom = Theme.chat_composeShadowDrawable.getIntrinsicHeight();
                    Theme.chat_composeShadowDrawable.setBounds(0, 0, getMeasuredWidth(), bottom);
                    Theme.chat_composeShadowDrawable.draw(canvas);
                    canvas.drawRect(0, bottom, getMeasuredWidth(), getMeasuredHeight(), Theme.chat_composeBackgroundPaint);
                }
            };
            frameLayout1.setWillNotDraw(false);

            frameLayout.addView(frameLayout1, LayoutHelper.createFrame(LayoutHelper.MATCH_PARENT, 51, Gravity.LEFT | Gravity.BOTTOM));
            frameLayout1.setOnClickListener(v -> {
                ChatRightsEditActivity fragment = new ChatRightsEditActivity(userId, banFromGroup, null, chat.default_banned_rights, currentChannelParticipant != null ? currentChannelParticipant.banned_rights : null, "", ChatRightsEditActivity.TYPE_BANNED, true, false);
                fragment.setDelegate(new ChatRightsEditActivity.ChatRightsEditActivityDelegate() {
                    @Override
                    public void didSetRights(int rights, TLRPC.TL_chatAdminRights rightsAdmin, TLRPC.TL_chatBannedRights rightsBanned, String rank) {
                        removeSelfFromStack();
                    }

                    @Override
                    public void didChangeOwner(TLRPC.User user) {
                        undoView.showWithAction(-chatId, currentChat.megagroup ? UndoView.ACTION_OWNER_TRANSFERED_GROUP : UndoView.ACTION_OWNER_TRANSFERED_CHANNEL, user);
                    }
                });
                presentFragment(fragment);
            });

            TextView textView = new TextView(context);
            textView.setTextColor(Theme.getColor(Theme.key_windowBackgroundWhiteRedText));
            textView.setTextSize(TypedValue.COMPLEX_UNIT_DIP, 15);
            textView.setGravity(Gravity.CENTER);
            textView.setTypeface(AndroidUtilities.getTypeface("fonts/rmedium.ttf"));
            textView.setText(LocaleController.getString("BanFromTheGroup", R.string.BanFromTheGroup));
            frameLayout1.addView(textView, LayoutHelper.createFrame(LayoutHelper.WRAP_CONTENT, LayoutHelper.WRAP_CONTENT, Gravity.CENTER, 0, 1, 0, 0));

            listView.setPadding(0, AndroidUtilities.dp(88), 0, AndroidUtilities.dp(48));
            listView.setBottomGlowOffset(AndroidUtilities.dp(48));
        } else {
            listView.setPadding(0, AndroidUtilities.dp(88), 0, 0);
        }

        topView = new TopView(context);
        topView.setBackgroundColor(Theme.getColor(Theme.key_avatar_backgroundActionBarBlue));
        frameLayout.addView(topView);

        avatarContainer = new FrameLayout(context);
        avatarContainer2 = new FrameLayout(context) {
            @Override
            protected void dispatchDraw(Canvas canvas) {
                super.dispatchDraw(canvas);
                if (transitionOnlineText != null) {
                    canvas.save();
                    canvas.translate(onlineTextView[0].getX(), onlineTextView[0].getY());
                    canvas.saveLayerAlpha(0 ,0, transitionOnlineText.getMeasuredWidth(), transitionOnlineText.getMeasuredHeight(), (int) (255 * (1f - animationProgress)), Canvas.ALL_SAVE_FLAG);
                    transitionOnlineText.draw(canvas);
                    canvas.restore();
                    canvas.restore();
                    invalidate();
                }
            }
        };
        AndroidUtilities.updateViewVisibilityAnimated(avatarContainer2, true, 1f, false);
        frameLayout.addView(avatarContainer2, LayoutHelper.createFrame(LayoutHelper.MATCH_PARENT, LayoutHelper.MATCH_PARENT, Gravity.START, 0, 0, 0, 0));
        avatarContainer.setPivotX(0);
        avatarContainer.setPivotY(0);
        avatarContainer2.addView(avatarContainer, LayoutHelper.createFrame(42, 42, Gravity.TOP | Gravity.LEFT, 64, 0, 0, 0));
        avatarImage = new AvatarImageView(context) {
            @Override
            public void onInitializeAccessibilityNodeInfo(AccessibilityNodeInfo info) {
                super.onInitializeAccessibilityNodeInfo(info);
                if (getImageReceiver().hasNotThumb()) {
                    info.setText(LocaleController.getString("AccDescrProfilePicture", R.string.AccDescrProfilePicture));
                    if (Build.VERSION.SDK_INT >= Build.VERSION_CODES.LOLLIPOP) {
                        info.addAction(new AccessibilityNodeInfo.AccessibilityAction(AccessibilityNodeInfo.ACTION_CLICK, LocaleController.getString("Open", R.string.Open)));
                        info.addAction(new AccessibilityNodeInfo.AccessibilityAction(AccessibilityNodeInfo.ACTION_LONG_CLICK, LocaleController.getString("AccDescrOpenInPhotoViewer", R.string.AccDescrOpenInPhotoViewer)));
                    }
                } else {
                    info.setVisibleToUser(false);
                }
            }
        };
        avatarImage.getImageReceiver().setAllowDecodeSingleFrame(true);
        avatarImage.setRoundRadius(AndroidUtilities.dp(21));
        avatarImage.setPivotX(0);
        avatarImage.setPivotY(0);
        avatarContainer.addView(avatarImage, LayoutHelper.createFrame(LayoutHelper.MATCH_PARENT, LayoutHelper.MATCH_PARENT));
        avatarContainer.setOnClickListener(v -> {
            if (imageUpdater != null) {
                TLRPC.User user = MessagesController.getInstance(currentAccount).getUser(UserConfig.getInstance(currentAccount).getClientUserId());
                if (user == null) {
                    user = UserConfig.getInstance(currentAccount).getCurrentUser();
                }
                if (user == null) {
                    return;
                }
                imageUpdater.openMenu(user.photo != null && user.photo.photo_big != null && !(user.photo instanceof TLRPC.TL_userProfilePhotoEmpty), () -> MessagesController.getInstance(currentAccount).deleteUserPhoto(null), dialog -> {
                });
            } else {
                openAvatar();
            }
        });

        avatarProgressView = new RadialProgressView(context) {
            private Paint paint = new Paint(Paint.ANTI_ALIAS_FLAG);

            {
                paint.setColor(0x55000000);
            }

            @Override
            protected void onDraw(Canvas canvas) {
                if (avatarImage != null && avatarImage.getImageReceiver().hasNotThumb()) {
                    paint.setAlpha((int) (0x55 * avatarImage.getImageReceiver().getCurrentAlpha()));
                    canvas.drawCircle(getMeasuredWidth() / 2.0f, getMeasuredHeight() / 2.0f, getMeasuredWidth() / 2.0f, paint);
                }
                super.onDraw(canvas);
            }
        };
        avatarProgressView.setSize(AndroidUtilities.dp(26));
        avatarProgressView.setProgressColor(0xffffffff);
        avatarProgressView.setNoProgress(false);
        avatarContainer.addView(avatarProgressView, LayoutHelper.createFrame(LayoutHelper.MATCH_PARENT, LayoutHelper.MATCH_PARENT));

        timeItem = new ImageView(context);
        timeItem.setPadding(AndroidUtilities.dp(10), AndroidUtilities.dp(10), AndroidUtilities.dp(5), AndroidUtilities.dp(5));
        timeItem.setScaleType(ImageView.ScaleType.CENTER);
        timeItem.setAlpha(0.0f);
        timeItem.setImageDrawable(timerDrawable = new TimerDrawable(context));
        frameLayout.addView(timeItem, LayoutHelper.createFrame(34, 34, Gravity.TOP | Gravity.LEFT));
        updateTimeItem();

        showAvatarProgress(false, false);

        if (avatarsViewPager != null) {
            avatarsViewPager.onDestroy();
        }
        overlaysView = new OverlaysView(context);
        avatarsViewPager = new ProfileGalleryView(context, userId != 0 ? userId : -chatId, actionBar, listView, avatarImage, getClassGuid(), overlaysView);
        avatarsViewPager.setChatInfo(chatInfo);
        avatarContainer2.addView(avatarsViewPager);
        avatarContainer2.addView(overlaysView);
        avatarImage.setAvatarsViewPager(avatarsViewPager);

        avatarsViewPagerIndicatorView = new PagerIndicatorView(context);
        avatarContainer2.addView(avatarsViewPagerIndicatorView, LayoutHelper.createFrame(LayoutHelper.MATCH_PARENT, LayoutHelper.MATCH_PARENT));

        frameLayout.addView(actionBar);

        for (int a = 0; a < nameTextView.length; a++) {
            if (playProfileAnimation == 0 && a == 0) {
                continue;
            }
            nameTextView[a] = new SimpleTextView(context);
            if (a == 1) {
                nameTextView[a].setTextColor(Theme.getColor(Theme.key_profile_title));
            } else {
                nameTextView[a].setTextColor(Theme.getColor(Theme.key_actionBarDefaultTitle));
            }
            nameTextView[a].setTextSize(18);
            nameTextView[a].setGravity(Gravity.LEFT);
            nameTextView[a].setTypeface(AndroidUtilities.getTypeface("fonts/rmedium.ttf"));
            nameTextView[a].setLeftDrawableTopPadding(-AndroidUtilities.dp(1.3f));
            nameTextView[a].setPivotX(0);
            nameTextView[a].setPivotY(0);
            nameTextView[a].setAlpha(a == 0 ? 0.0f : 1.0f);
            if (a == 1) {
                nameTextView[a].setScrollNonFitText(true);
                nameTextView[a].setImportantForAccessibility(View.IMPORTANT_FOR_ACCESSIBILITY_NO);
                nameTextView[a].setOnLongClickListener(v -> {
                    AlertDialog.Builder builder = new AlertDialog.Builder(getParentActivity());
                    builder.setItems(new CharSequence[]{LocaleController.getString("Copy", R.string.Copy)}, (dialogInterface, i) -> {
                        if (i == 0) {
                            try {
                                AndroidUtilities.addToClipboard(((SimpleTextView) v).getText());
                                Toast.makeText(getParentActivity(), LocaleController.getString("TextCopied", R.string.TextCopied), Toast.LENGTH_SHORT).show();
                            } catch (Exception e) {
                                FileLog.e(e);
                            }
                        }
                    });
                    showDialog(builder.create());
                    return false;
                });
            }
            int rightMargin = a == 0
                    ? (48 + ((callItemVisible && userId != 0) ? 48 : 0))
                    : 0;
            avatarContainer2.addView(nameTextView[a], LayoutHelper.createFrame(LayoutHelper.WRAP_CONTENT, LayoutHelper.WRAP_CONTENT, Gravity.LEFT | Gravity.TOP, 118, 0, rightMargin, 0));
        }
        for (int a = 0; a < onlineTextView.length; a++) {
            onlineTextView[a] = new SimpleTextView(context);
            onlineTextView[a].setTextColor(Theme.getColor(Theme.key_avatar_subtitleInProfileBlue));
            onlineTextView[a].setTextSize(14);
            onlineTextView[a].setGravity(Gravity.LEFT);
            onlineTextView[a].setAlpha(a == 0 || a == 2 ? 0.0f : 1.0f);
            if (a > 0) {
                onlineTextView[a].setImportantForAccessibility(View.IMPORTANT_FOR_ACCESSIBILITY_NO);
            }
            avatarContainer2.addView(onlineTextView[a], LayoutHelper.createFrame(LayoutHelper.WRAP_CONTENT, LayoutHelper.WRAP_CONTENT, Gravity.LEFT | Gravity.TOP, 118, 0, a == 0 ? 48 : 8, 0));
        }

        idTextView = new SimpleTextView(context);
        idTextView.setTextColor(Theme.getColor(Theme.key_avatar_subtitleInProfileBlue));
        idTextView.setTextSize(14);
        idTextView.setGravity(Gravity.LEFT);
        idTextView.setAlpha(1.0f);

        frameLayout.addView(idTextView, LayoutHelper.createFrame(LayoutHelper.WRAP_CONTENT, LayoutHelper.WRAP_CONTENT, Gravity.LEFT | Gravity.TOP, 118, 0, 48, 0));

        mediaCounterTextView = new AudioPlayerAlert.ClippingTextViewSwitcher(context) {
            @Override
            protected TextView createTextView() {
                TextView textView = new TextView(context);
                textView.setTextColor(Theme.getColor(Theme.key_player_actionBarSubtitle));
                textView.setTextSize(TypedValue.COMPLEX_UNIT_DIP, 14);
                textView.setSingleLine(true);
                textView.setEllipsize(TextUtils.TruncateAt.END);
                textView.setGravity(Gravity.LEFT);
                return textView;
            }
        };
        mediaCounterTextView.setAlpha(0.0f);
        avatarContainer2.addView(mediaCounterTextView, LayoutHelper.createFrame(LayoutHelper.WRAP_CONTENT, LayoutHelper.WRAP_CONTENT, Gravity.LEFT | Gravity.TOP, 118, 0, 8, 0));
        updateProfileData();

        writeButton = new RLottieImageView(context);

        Drawable shadowDrawable = context.getResources().getDrawable(R.drawable.floating_shadow_profile).mutate();
        shadowDrawable.setColorFilter(new PorterDuffColorFilter(Color.BLACK, PorterDuff.Mode.SRC_IN));
        CombinedDrawable combinedDrawable = new CombinedDrawable(shadowDrawable,
                Theme.createSimpleSelectorCircleDrawable(AndroidUtilities.dp(56), Theme.getColor(Theme.key_profile_actionBackground), Theme.getColor(Theme.key_profile_actionPressedBackground)),
                0, 0);
        combinedDrawable.setIconSize(AndroidUtilities.dp(56), AndroidUtilities.dp(56));
        writeButton.setBackgroundDrawable(combinedDrawable);
        if (userId != 0) {
            if (imageUpdater != null) {
                writeButton.setImageResource(R.drawable.baseline_edit_24);
                writeButton.setContentDescription(LocaleController.getString("AccDescrChangeProfilePicture", R.string.AccDescrChangeProfilePicture));
                writeButton.setPadding(AndroidUtilities.dp(2), 0, 0, AndroidUtilities.dp(2));
            } else {
                writeButton.setImageResource(R.drawable.baseline_chat_bubble_24);
                writeButton.setContentDescription(LocaleController.getString("AccDescrOpenChat", R.string.AccDescrOpenChat));
            }
        } else {
            writeButton.setImageResource(R.drawable.baseline_chat_bubble_24);
            writeButton.setContentDescription(LocaleController.getString("ViewDiscussion", R.string.ViewDiscussion));
        }
        writeButton.setColorFilter(new PorterDuffColorFilter(Theme.getColor(Theme.key_profile_actionIcon), PorterDuff.Mode.SRC_IN));
        writeButton.setScaleType(ImageView.ScaleType.CENTER);

        frameLayout.addView(writeButton, LayoutHelper.createFrame(60, 60, Gravity.RIGHT | Gravity.TOP, 0, 0, 16, 0));
        writeButton.setOnClickListener(v -> {
            if (writeButton.getTag() != null) {
                return;
            }
            onWriteButtonClick();
        });
        needLayout(false);

        if (scrollTo != -1) {
            if (writeButtonTag != null) {
                writeButton.setTag(0);
                writeButton.setScaleX(0.2f);
                writeButton.setScaleY(0.2f);
                writeButton.setAlpha(0.0f);
            }
        }

        listView.setOnScrollListener(new RecyclerView.OnScrollListener() {

            @Override
            public void onScrollStateChanged(RecyclerView recyclerView, int newState) {
                if (newState == RecyclerView.SCROLL_STATE_DRAGGING) {
                    AndroidUtilities.hideKeyboard(getParentActivity().getCurrentFocus());
                }
                if (openingAvatar && newState != RecyclerView.SCROLL_STATE_SETTLING) {
                    openingAvatar = false;
                }
                if (searchItem != null) {
                    scrolling = newState != RecyclerView.SCROLL_STATE_IDLE;
                    searchItem.setEnabled(!scrolling && !isPulledDown);
                }
                sharedMediaLayout.scrollingByUser = listView.scrollingByUser;
            }

            @Override
            public void onScrolled(RecyclerView recyclerView, int dx, int dy) {
                if (fwdRestrictedHint != null) {
                    fwdRestrictedHint.hide();
                }
                checkListViewScroll();
                if (participantsMap != null && !usersEndReached && layoutManager.findLastVisibleItemPosition() > membersEndRow - 8) {
                    getChannelParticipants(false);
                }
                sharedMediaLayout.setPinnedToTop(sharedMediaLayout.getY() == 0);
            }
        });

        undoView = new UndoView(context);
        frameLayout.addView(undoView, LayoutHelper.createFrame(LayoutHelper.MATCH_PARENT, LayoutHelper.WRAP_CONTENT, Gravity.BOTTOM | Gravity.LEFT, 8, 0, 8, 8));

        expandAnimator = ValueAnimator.ofFloat(0f, 1f);
        expandAnimator.addUpdateListener(anim -> {
            final int newTop = ActionBar.getCurrentActionBarHeight() + (actionBar.getOccupyStatusBar() ? AndroidUtilities.statusBarHeight : 0);
            final float value = AndroidUtilities.lerp(expandAnimatorValues, currentExpanAnimatorFracture = anim.getAnimatedFraction());

            avatarContainer.setScaleX(avatarScale);
            avatarContainer.setScaleY(avatarScale);
            avatarContainer.setTranslationX(AndroidUtilities.lerp(avatarX, 0f, value));
            avatarContainer.setTranslationY(AndroidUtilities.lerp((float) Math.ceil(avatarY), 0f, value));
            avatarImage.setRoundRadius((int) AndroidUtilities.lerp(AndroidUtilities.dpf2(21f), 0f, value));
            if (searchItem != null) {
                searchItem.setAlpha(1.0f - value);
                searchItem.setScaleY(1.0f - value);
                searchItem.setVisibility(searchItem.getAlpha() == 0f ? View.GONE : View.VISIBLE);
                if (qrItem != null && searchItem.getVisibility() == View.VISIBLE) {
                    float translation = AndroidUtilities.dp(48) * value;
                    qrItem.setTranslationX(translation);
                    avatarsViewPagerIndicatorView.setTranslationX(translation - AndroidUtilities.dp(48));
                }
            }

            if (extraHeight > AndroidUtilities.dp(88f) && expandProgress < 0.33f) {
                refreshNameAndOnlineXY();
            }

            if (scamDrawable != null) {
                scamDrawable.setColor(ColorUtils.blendARGB(Theme.getColor(Theme.key_avatar_subtitleInProfileBlue), Color.argb(179, 255, 255, 255), value));
            }

            if (lockIconDrawable != null) {
                lockIconDrawable.setColorFilter(ColorUtils.blendARGB(Theme.getColor(Theme.key_chat_lockIcon), Color.WHITE, value), PorterDuff.Mode.SRC_IN);
            }

            if (verifiedCrossfadeDrawable != null) {
                verifiedCrossfadeDrawable.setProgress(value);
            }

            final float k = AndroidUtilities.dpf2(8f);

            final float nameTextViewXEnd = AndroidUtilities.dpf2(16f) - nameTextView[1].getLeft();
            final float nameTextViewYEnd = newTop + extraHeight - AndroidUtilities.dpf2(38f) - nameTextView[1].getBottom();
            final float nameTextViewCx = k + nameX + (nameTextViewXEnd - nameX) / 2f;
            final float nameTextViewCy = k + nameY + (nameTextViewYEnd - nameY) / 2f;
            final float nameTextViewX = (1 - value) * (1 - value) * nameX + 2 * (1 - value) * value * nameTextViewCx + value * value * nameTextViewXEnd;
            final float nameTextViewY = (1 - value) * (1 - value) * nameY + 2 * (1 - value) * value * nameTextViewCy + value * value * nameTextViewYEnd;

            final float onlineTextViewXEnd = AndroidUtilities.dpf2(16f) - onlineTextView[1].getLeft();
            final float onlineTextViewYEnd = newTop + extraHeight - AndroidUtilities.dpf2(18f) - onlineTextView[1].getBottom();
            final float onlineTextViewCx = k + onlineX + (onlineTextViewXEnd - onlineX) / 2f;
            final float onlineTextViewCy = k + onlineY + (onlineTextViewYEnd - onlineY) / 2f;
            final float onlineTextViewX = (1 - value) * (1 - value) * onlineX + 2 * (1 - value) * value * onlineTextViewCx + value * value * onlineTextViewXEnd;
            final float onlineTextViewY = (1 - value) * (1 - value) * onlineY + 2 * (1 - value) * value * onlineTextViewCy + value * value * onlineTextViewYEnd;

            final float idTextViewXEnd = AndroidUtilities.dpf2(16f) - idTextView.getLeft();
            final float idTextViewYEnd = newTop + extraHeight - AndroidUtilities.dpf2(3f) - idTextView.getBottom();
            final float idTextViewCx = k + idX + (idTextViewXEnd - idX) / 2f;
            final float idTextViewCy = k + idY + (idTextViewYEnd - idY) / 2f;
            final float idTextViewX = (1 - value) * (1 - value) * idX + 2 * (1 - value) * value * idTextViewCx + value * value * idTextViewXEnd;
            final float idTextViewY = (1 - value) * (1 - value) * idY + 2 * (1 - value) * value * idTextViewCy + value * value * idTextViewYEnd;

            nameTextView[1].setTranslationX(nameTextViewX);
            nameTextView[1].setTranslationY(nameTextViewY);
            onlineTextView[1].setTranslationX(onlineTextViewX);
            onlineTextView[1].setTranslationY(onlineTextViewY);
            mediaCounterTextView.setTranslationX(onlineTextViewX);
            mediaCounterTextView.setTranslationY(onlineTextViewY);
            idTextView.setTranslationX(idTextViewX);
            idTextView.setTranslationY(idTextViewY);
            final Object onlineTextViewTag = onlineTextView[1].getTag();
            int statusColor;
            if (onlineTextViewTag instanceof String) {
                statusColor = Theme.getColor((String) onlineTextViewTag);
            } else {
                statusColor = Theme.getColor(Theme.key_avatar_subtitleInProfileBlue);
            }
            onlineTextView[1].setTextColor(ColorUtils.blendARGB(statusColor, Color.argb(179, 255, 255, 255), value));
            idTextView.setTextColor(ColorUtils.blendARGB(Theme.getColor(Theme.key_avatar_subtitleInProfileBlue), Color.argb(179, 255, 255, 255), value));
            if (extraHeight > AndroidUtilities.dp(88f)) {
                nameTextView[1].setPivotY(AndroidUtilities.lerp(0, nameTextView[1].getMeasuredHeight(), value));
                nameTextView[1].setScaleX(AndroidUtilities.lerp(1.12f, 1.67f, value));
                nameTextView[1].setScaleY(AndroidUtilities.lerp(1.12f, 1.67f, value));
            }

            needLayoutText(Math.min(1f, extraHeight / AndroidUtilities.dp(88f)));

            nameTextView[1].setTextColor(ColorUtils.blendARGB(Theme.getColor(Theme.key_profile_title), Color.WHITE, value));
            actionBar.setItemsColor(ColorUtils.blendARGB(Theme.getColor(Theme.key_actionBarDefaultIcon), Color.WHITE, value), false);

            avatarImage.setForegroundAlpha(value);

            final FrameLayout.LayoutParams params = (FrameLayout.LayoutParams) avatarContainer.getLayoutParams();
            params.width = (int) AndroidUtilities.lerp(AndroidUtilities.dpf2(42f), listView.getMeasuredWidth() / avatarScale, value);
            params.height = (int) AndroidUtilities.lerp(AndroidUtilities.dpf2(42f), (extraHeight + newTop) / avatarScale, value);
            params.leftMargin = (int) AndroidUtilities.lerp(AndroidUtilities.dpf2(64f), 0f, value);
            avatarContainer.requestLayout();
        });
        expandAnimator.setInterpolator(CubicBezierInterpolator.EASE_BOTH);
        expandAnimator.addListener(new AnimatorListenerAdapter() {
            @Override
            public void onAnimationStart(Animator animation) {

            }

            @Override
            public void onAnimationEnd(Animator animation) {
                actionBar.setItemsBackgroundColor(isPulledDown ? Theme.ACTION_BAR_WHITE_SELECTOR_COLOR : Theme.getColor(Theme.key_avatar_actionBarSelectorBlue), false);
                avatarImage.clearForeground();
                doNotSetForeground = false;
            }
        });
        updateRowsIds();

        updateSelectedMediaTabText();

        fwdRestrictedHint = new HintView(getParentActivity(), 9);
        fwdRestrictedHint.setAlpha(0);
        frameLayout.addView(fwdRestrictedHint, LayoutHelper.createFrame(LayoutHelper.WRAP_CONTENT, LayoutHelper.WRAP_CONTENT, Gravity.LEFT | Gravity.TOP, 12, 0, 12, 0));
        sharedMediaLayout.setForwardRestrictedHint(fwdRestrictedHint);

        ViewGroup decorView;
        if (Build.VERSION.SDK_INT >= 21) {
            decorView = (ViewGroup) getParentActivity().getWindow().getDecorView();
        } else {
            decorView = frameLayout;
        }
        pinchToZoomHelper = new PinchToZoomHelper(decorView, frameLayout) {

            Paint statusBarPaint;

            @Override
            protected void invalidateViews() {
                super.invalidateViews();
                fragmentView.invalidate();
                for (int i = 0; i < avatarsViewPager.getChildCount(); i++) {
                    avatarsViewPager.getChildAt(i).invalidate();
                }
                if (writeButton != null) {
                    writeButton.invalidate();
                }
            }

            @Override
            protected void drawOverlays(Canvas canvas, float alpha, float parentOffsetX, float parentOffsetY, float clipTop, float clipBottom) {
                if (alpha > 0) {
                    AndroidUtilities.rectTmp.set(0, 0, avatarsViewPager.getMeasuredWidth(), avatarsViewPager.getMeasuredHeight() + AndroidUtilities.dp(30));
                    canvas.saveLayerAlpha(AndroidUtilities.rectTmp, (int) (255 * alpha), Canvas.ALL_SAVE_FLAG);

                    avatarContainer2.draw(canvas);

                    if (actionBar.getOccupyStatusBar()) {
                        if (statusBarPaint == null) {
                            statusBarPaint = new Paint();
                            statusBarPaint.setColor(ColorUtils.setAlphaComponent(Color.BLACK, (int) (255 * 0.2f)));
                        }
                        canvas.drawRect(actionBar.getX(), actionBar.getY(), actionBar.getX() + actionBar.getMeasuredWidth(), actionBar.getY() + AndroidUtilities.statusBarHeight, statusBarPaint);
                    }
                    canvas.save();
                    canvas.translate(actionBar.getX(), actionBar.getY());
                    actionBar.draw(canvas);
                    canvas.restore();

                    if (writeButton != null && writeButton.getVisibility() == View.VISIBLE && writeButton.getAlpha() > 0) {
                        canvas.save();
                        float s = 0.5f + 0.5f * alpha;
                        canvas.scale(s, s, writeButton.getX() + writeButton.getMeasuredWidth() / 2f, writeButton.getY() + writeButton.getMeasuredHeight() / 2f);
                        canvas.translate(writeButton.getX(), writeButton.getY());
                        writeButton.draw(canvas);
                        canvas.restore();
                    }
                    canvas.restore();
                }
            }

            @Override
            protected boolean zoomEnabled(View child, ImageReceiver receiver) {
                if (!super.zoomEnabled(child, receiver)) {
                    return false;
                }
                return listView.getScrollState() != RecyclerView.SCROLL_STATE_DRAGGING;
            }
        };
        pinchToZoomHelper.setCallback(new PinchToZoomHelper.Callback() {
            @Override
            public void onZoomStarted(MessageObject messageObject) {
                listView.cancelClickRunnables(true);
                if (sharedMediaLayout != null && sharedMediaLayout.getCurrentListView() != null) {
                    sharedMediaLayout.getCurrentListView().cancelClickRunnables(true);
                }
                Bitmap bitmap = pinchToZoomHelper.getPhotoImage() == null ? null : pinchToZoomHelper.getPhotoImage().getBitmap();
                if (bitmap != null) {
                    topView.setBackgroundColor(ColorUtils.blendARGB(AndroidUtilities.calcBitmapColor(bitmap), Theme.getColor(Theme.key_windowBackgroundWhite), 0.1f));
                }
            }
        });
        avatarsViewPager.setPinchToZoomHelper(pinchToZoomHelper);
        return fragmentView;
    }

    public long getDialogId() {
        if (dialogId != 0) {
            return dialogId;
        } else if (userId != 0) {
            return userId;
        } else {
            return -chatId;
        }
    }

    public TLRPC.Chat getCurrentChat() {
        return currentChat;
    }

    @Override
    public boolean isFragmentOpened() {
        return isFragmentOpened;
    }

    private void openAvatar() {
        if (listView.getScrollState() == RecyclerView.SCROLL_STATE_DRAGGING) {
            return;
        }
        if (userId != 0) {
            TLRPC.User user = getMessagesController().getUser(userId);
            if (user.photo != null && user.photo.photo_big != null) {
                PhotoViewer.getInstance().setParentActivity(getParentActivity());
                if (user.photo.dc_id != 0) {
                    user.photo.photo_big.dc_id = user.photo.dc_id;
                }
                PhotoViewer.getInstance().openPhoto(user.photo.photo_big, provider);
            }
        } else if (chatId != 0) {
            TLRPC.Chat chat = getMessagesController().getChat(chatId);
            if (chat.photo != null && chat.photo.photo_big != null) {
                PhotoViewer.getInstance().setParentActivity(getParentActivity());
                if (chat.photo.dc_id != 0) {
                    chat.photo.photo_big.dc_id = chat.photo.dc_id;
                }
                ImageLocation videoLocation;
                if (chatInfo != null && (chatInfo.chat_photo instanceof TLRPC.TL_photo) && !chatInfo.chat_photo.video_sizes.isEmpty()) {
                    videoLocation = ImageLocation.getForPhoto(chatInfo.chat_photo.video_sizes.get(0), chatInfo.chat_photo);
                } else {
                    videoLocation = null;
                }
                PhotoViewer.getInstance().openPhotoWithVideo(chat.photo.photo_big, videoLocation, provider);
            }
        }
    }

    private void onWriteButtonClick() {
        if (userId != 0) {
            if (imageUpdater != null) {
                presentFragment(new ChangeNameActivity());
                //TODO: MERGE CONFLICT
                /*
                TLRPC.User user = MessagesController.getInstance(currentAccount).getUser(UserConfig.getInstance(currentAccount).getClientUserId());
                if (user == null) {
                    user = UserConfig.getInstance(currentAccount).getCurrentUser();
                }
                if (user == null) {
                    return;
                }
                imageUpdater.openMenu(user.photo != null && user.photo.photo_big != null && !(user.photo instanceof TLRPC.TL_userProfilePhotoEmpty), () -> {
                    MessagesController.getInstance(currentAccount).deleteUserPhoto(null);
                    cameraDrawable.setCurrentFrame(0);
                }, dialog -> {
                    if (!imageUpdater.isUploadingImage()) {
                        cameraDrawable.setCustomEndFrame(86);
                        writeButton.playAnimation();
                    } else {
                        cameraDrawable.setCurrentFrame(0, false);
                    }
                });
                cameraDrawable.setCurrentFrame(0);
                cameraDrawable.setCustomEndFrame(43);
                writeButton.playAnimation();
                */
            } else {
                if (playProfileAnimation != 0 && parentLayout.fragmentsStack.get(parentLayout.fragmentsStack.size() - 2) instanceof ChatActivity) {
                    finishFragment();
                } else {
                    TLRPC.User user = getMessagesController().getUser(userId);
                    if (user == null || user instanceof TLRPC.TL_userEmpty) {
                        return;
                    }
                    Bundle args = new Bundle();
                    args.putLong("user_id", userId);
                    if (!getMessagesController().checkCanOpenChat(args, ProfileActivity.this)) {
                        return;
                    }
                    boolean removeFragment = arguments.getBoolean("removeFragmentOnChatOpen", true);
                    if (!AndroidUtilities.isTablet() && removeFragment) {
                        getNotificationCenter().removeObserver(ProfileActivity.this, NotificationCenter.closeChats);
                        getNotificationCenter().postNotificationName(NotificationCenter.closeChats);
                    }
                    int distance = getArguments().getInt("nearby_distance", -1);
                    if (distance >= 0) {
                        args.putInt("nearby_distance", distance);
                    }
                    ChatActivity chatActivity = new ChatActivity(args);
                    chatActivity.setPreloadedSticker(getMediaDataController().getGreetingsSticker(), false);
                    presentFragment(chatActivity, removeFragment);
                    if (AndroidUtilities.isTablet()) {
                        finishFragment();
                    }
                }
            }
        } else {
            openDiscussion();
        }
    }

    private void openDiscussion() {
        if (chatInfo == null || chatInfo.linked_chat_id == 0) {
            return;
        }
        Bundle args = new Bundle();
        args.putLong("chat_id", chatInfo.linked_chat_id);
        if (!getMessagesController().checkCanOpenChat(args, ProfileActivity.this)) {
            return;
        }
        presentFragment(new ChatActivity(args));
    }

    public boolean onMemberClick(TLRPC.ChatParticipant participant, boolean isLong) {
        return onMemberClick(participant, isLong, false);
    }

    public boolean onMemberClick(TLRPC.ChatParticipant participant, boolean isLong, boolean resultOnly) {
        if (getParentActivity() == null) {
            return false;
        }
        if (isLong) {
            TLRPC.User user = getMessagesController().getUser(participant.user_id);
            if (user == null || participant.user_id == getUserConfig().getClientUserId()) {
                return false;
            }
            selectedUser = participant.user_id;
            boolean allowKick;
            boolean canEditAdmin;
            boolean canRestrict;
            boolean editingAdmin;
            final TLRPC.ChannelParticipant channelParticipant;

            if (ChatObject.isChannel(currentChat)) {
                channelParticipant = ((TLRPC.TL_chatChannelParticipant) participant).channelParticipant;
                TLRPC.User u = getMessagesController().getUser(participant.user_id);
                canEditAdmin = ChatObject.canAddAdmins(currentChat);
                if (canEditAdmin && (channelParticipant instanceof TLRPC.TL_channelParticipantCreator || channelParticipant instanceof TLRPC.TL_channelParticipantAdmin && !channelParticipant.can_edit)) {
                    canEditAdmin = false;
                }
                allowKick = canRestrict = ChatObject.canBlockUsers(currentChat) && (!(channelParticipant instanceof TLRPC.TL_channelParticipantAdmin || channelParticipant instanceof TLRPC.TL_channelParticipantCreator) || channelParticipant.can_edit);
                if (currentChat.gigagroup) {
                    canRestrict = false;
                }
                editingAdmin = channelParticipant instanceof TLRPC.TL_channelParticipantAdmin;
            } else {
                channelParticipant = null;
                allowKick = currentChat.creator || participant instanceof TLRPC.TL_chatParticipant && (ChatObject.canBlockUsers(currentChat) || participant.inviter_id == getUserConfig().getClientUserId());
                canEditAdmin = currentChat.creator;
                canRestrict = currentChat.creator;
                editingAdmin = participant instanceof TLRPC.TL_chatParticipantAdmin;
            }

            ArrayList<String> items = resultOnly ? null : new ArrayList<>();
            ArrayList<Integer> icons = resultOnly ? null : new ArrayList<>();
            final ArrayList<Integer> actions = resultOnly ? null : new ArrayList<>();
            boolean hasRemove = false;

            if (canEditAdmin) {
                if (resultOnly) {
                    return true;
                }
                items.add(editingAdmin ? LocaleController.getString("EditAdminRights", R.string.EditAdminRights) : LocaleController.getString("SetAsAdmin", R.string.SetAsAdmin));
                icons.add(R.drawable.baseline_stars_24);
                actions.add(0);
            }
            if (canRestrict) {
                if (resultOnly) {
                    return true;
                }
                items.add(LocaleController.getString("ChangePermissions", R.string.ChangePermissions));
                icons.add(R.drawable.baseline_block_24);
                actions.add(1);
            }
            if (allowKick) {
                if (resultOnly) {
                    return true;
                }
                items.add(LocaleController.getString("KickFromGroup", R.string.KickFromGroup));
                icons.add(R.drawable.baseline_remove_circle_24);
                actions.add(2);
                hasRemove = true;
            }
            if (resultOnly) {
                return false;
            }

            if (items.isEmpty()) {
                return false;
            }
            AlertDialog.Builder builder = new AlertDialog.Builder(getParentActivity());
            builder.setItems(items.toArray(new CharSequence[0]), AndroidUtilities.toIntArray(icons), (dialogInterface, i) -> {
                if (actions.get(i) == 2) {
                    kickUser(selectedUser, participant);
                } else {
                    int action = actions.get(i);
                    if (action == 1 && (channelParticipant instanceof TLRPC.TL_channelParticipantAdmin || participant instanceof TLRPC.TL_chatParticipantAdmin)) {
                        AlertDialog.Builder builder2 = new AlertDialog.Builder(getParentActivity());
                        builder2.setTitle(LocaleController.getString("NekoX", R.string.NekoX));
                        builder2.setMessage(LocaleController.formatString("AdminWillBeRemoved", R.string.AdminWillBeRemoved, ContactsController.formatName(user.first_name, user.last_name)));
                        builder2.setPositiveButton(LocaleController.getString("OK", R.string.OK), (dialog, which) -> {
                            if (channelParticipant != null) {
                                openRightsEdit(action, user, participant, channelParticipant.admin_rights, channelParticipant.banned_rights, channelParticipant.rank, editingAdmin);
                            } else {
                                openRightsEdit(action, user, participant, null, null, "", editingAdmin);
                            }
                        });
                        builder2.setNegativeButton(LocaleController.getString("Cancel", R.string.Cancel), null);
                        showDialog(builder2.create());
                    } else {
                        if (channelParticipant != null) {
                            openRightsEdit(action, user, participant, channelParticipant.admin_rights, channelParticipant.banned_rights, channelParticipant.rank, editingAdmin);
                        } else {
                            openRightsEdit(action, user, participant, null, null, "", editingAdmin);
                        }
                    }
                }
            });
            AlertDialog alertDialog = builder.create();
            showDialog(alertDialog);
            if (hasRemove) {
                alertDialog.setItemColor(items.size() - 1, Theme.getColor(Theme.key_dialogTextRed2), Theme.getColor(Theme.key_dialogRedIcon));
            }
        } else {
            if (participant.user_id == getUserConfig().getClientUserId()) {
                return false;
            }
            Bundle args = new Bundle();
            args.putLong("user_id", participant.user_id);
            args.putBoolean("preload_messages", true);
            presentFragment(new ProfileActivity(args));
        }
        return true;
    }

    private void openRightsEdit(int action, TLRPC.User user, TLRPC.ChatParticipant participant, TLRPC.TL_chatAdminRights adminRights, TLRPC.TL_chatBannedRights bannedRights, String rank, boolean editingAdmin) {
        boolean[] needShowBulletin = new boolean[1];
        ChatRightsEditActivity fragment = new ChatRightsEditActivity(user.id, chatId, adminRights, currentChat.default_banned_rights, bannedRights, rank, action, true, false, participant) {
            @Override
            protected void onTransitionAnimationEnd(boolean isOpen, boolean backward) {
                if (!isOpen && backward && needShowBulletin[0] && BulletinFactory.canShowBulletin(ProfileActivity.this)) {
                    BulletinFactory.createPromoteToAdminBulletin(ProfileActivity.this, user.first_name).show();
                }
            }
        };
        fragment.setDelegate(new ChatRightsEditActivity.ChatRightsEditActivityDelegate() {
            @Override
            public void didSetRights(int rights, TLRPC.TL_chatAdminRights rightsAdmin, TLRPC.TL_chatBannedRights rightsBanned, String rank) {
                if (action == 0) {
                    if (participant instanceof TLRPC.TL_chatChannelParticipant) {
                        TLRPC.TL_chatChannelParticipant channelParticipant1 = ((TLRPC.TL_chatChannelParticipant) participant);
                        if (rights == 1) {
                            channelParticipant1.channelParticipant = new TLRPC.TL_channelParticipantAdmin();
                            channelParticipant1.channelParticipant.flags |= 4;
                        } else {
                            channelParticipant1.channelParticipant = new TLRPC.TL_channelParticipant();
                        }
                        channelParticipant1.channelParticipant.inviter_id = getUserConfig().getClientUserId();
                        channelParticipant1.channelParticipant.peer = new TLRPC.TL_peerUser();
                        channelParticipant1.channelParticipant.peer.user_id = participant.user_id;
                        channelParticipant1.channelParticipant.date = participant.date;
                        channelParticipant1.channelParticipant.banned_rights = rightsBanned;
                        channelParticipant1.channelParticipant.admin_rights = rightsAdmin;
                        channelParticipant1.channelParticipant.rank = rank;
                    } else if (participant != null) {
                        TLRPC.ChatParticipant newParticipant;
                        if (rights == 1) {
                            newParticipant = new TLRPC.TL_chatParticipantAdmin();
                        } else {
                            newParticipant = new TLRPC.TL_chatParticipant();
                        }
                        newParticipant.user_id = participant.user_id;
                        newParticipant.date = participant.date;
                        newParticipant.inviter_id = participant.inviter_id;
                        int index = chatInfo.participants.participants.indexOf(participant);
                        if (index >= 0) {
                            chatInfo.participants.participants.set(index, newParticipant);
                        }
                    }
                    if (rights == 1 && !editingAdmin) {
                        needShowBulletin[0] = true;
                    }
                } else if (action == 1) {
                    if (rights == 0) {
                        if (currentChat.megagroup && chatInfo != null && chatInfo.participants != null) {
                            boolean changed = false;
                            for (int a = 0; a < chatInfo.participants.participants.size(); a++) {
                                TLRPC.ChannelParticipant p = ((TLRPC.TL_chatChannelParticipant) chatInfo.participants.participants.get(a)).channelParticipant;
                                if (MessageObject.getPeerId(p.peer) == participant.user_id) {
                                    chatInfo.participants_count--;
                                    chatInfo.participants.participants.remove(a);
                                    changed = true;
                                    break;
                                }
                            }
                            if (chatInfo != null && chatInfo.participants != null) {
                                for (int a = 0; a < chatInfo.participants.participants.size(); a++) {
                                    TLRPC.ChatParticipant p = chatInfo.participants.participants.get(a);
                                    if (p.user_id == participant.user_id) {
                                        chatInfo.participants.participants.remove(a);
                                        changed = true;
                                        break;
                                    }
                                }
                            }
                            if (changed) {
                                updateListAnimated(true);
                            }
                        }
                    }
                }
            }

            @Override
            public void didChangeOwner(TLRPC.User user) {
                undoView.showWithAction(-chatId, currentChat.megagroup ? UndoView.ACTION_OWNER_TRANSFERED_GROUP : UndoView.ACTION_OWNER_TRANSFERED_CHANNEL, user);
            }
        });
        presentFragment(fragment);
    }

    private boolean processOnClickOrPress(final int position) {
        return false;
        // NekoX: move long lick actions to click
    }

    private void leaveChatPressed() {
        AlertsCreator.createClearOrDeleteDialogAlert(ProfileActivity.this, false, currentChat, null, false, true, (param) -> {
            playProfileAnimation = 0;
            getNotificationCenter().removeObserver(ProfileActivity.this, NotificationCenter.closeChats);
            getNotificationCenter().postNotificationName(NotificationCenter.closeChats);
            finishFragment();
            getNotificationCenter().postNotificationName(NotificationCenter.needDeleteDialog, -currentChat.id, null, currentChat, param);
        });
    }

    private void getChannelParticipants(boolean reload) {
        if (loadingUsers || participantsMap == null || chatInfo == null) {
            return;
        }
        loadingUsers = true;
        final int delay = participantsMap.size() != 0 && reload ? 300 : 0;

        final TLRPC.TL_channels_getParticipants req = new TLRPC.TL_channels_getParticipants();
        req.channel = getMessagesController().getInputChannel(chatId);
        req.filter = new TLRPC.TL_channelParticipantsRecent();
        req.offset = reload ? 0 : participantsMap.size();
        req.limit = 200;
        int reqId = getConnectionsManager().sendRequest(req, (response, error) -> AndroidUtilities.runOnUIThread(() -> {
            if (error == null) {
                TLRPC.TL_channels_channelParticipants res = (TLRPC.TL_channels_channelParticipants) response;
                getMessagesController().putUsers(res.users, false);
                getMessagesController().putChats(res.chats, false);
                if (res.users.size() < 200) {
                    usersEndReached = true;
                }
                if (req.offset == 0) {
                    participantsMap.clear();
                    chatInfo.participants = new TLRPC.TL_chatParticipants();
                    getMessagesStorage().putUsersAndChats(res.users, res.chats, true, true);
                    getMessagesStorage().updateChannelUsers(chatId, res.participants);
                }
                for (int a = 0; a < res.participants.size(); a++) {
                    TLRPC.TL_chatChannelParticipant participant = new TLRPC.TL_chatChannelParticipant();
                    participant.channelParticipant = res.participants.get(a);
                    participant.inviter_id = participant.channelParticipant.inviter_id;
                    participant.user_id = MessageObject.getPeerId(participant.channelParticipant.peer);
                    participant.date = participant.channelParticipant.date;
                    if (participantsMap.indexOfKey(participant.user_id) < 0) {
                        if (chatInfo.participants == null) {
                            chatInfo.participants = new TLRPC.TL_chatParticipants();
                        }
                        chatInfo.participants.participants.add(participant);
                        participantsMap.put(participant.user_id, participant);
                    }
                }
            }
            loadingUsers = false;
            updateListAnimated(true);
        }, delay));
        getConnectionsManager().bindRequestToGuid(reqId, classGuid);
    }

    private AnimatorSet headerAnimatorSet;
    private AnimatorSet headerShadowAnimatorSet;
    private float mediaHeaderAnimationProgress;
    private boolean mediaHeaderVisible;
    private Property<ActionBar, Float> ACTIONBAR_HEADER_PROGRESS = new AnimationProperties.FloatProperty<ActionBar>("animationProgress") {
        @Override
        public void setValue(ActionBar object, float value) {
            mediaHeaderAnimationProgress = value;
            topView.invalidate();

            int color1 = Theme.getColor(Theme.key_profile_title);
            int color2 = Theme.getColor(Theme.key_player_actionBarTitle);
            int c = AndroidUtilities.getOffsetColor(color1, color2, value, 1.0f);
            nameTextView[1].setTextColor(c);
            if (lockIconDrawable != null) {
                lockIconDrawable.setColorFilter(c, PorterDuff.Mode.SRC_IN);
            }
            if (scamDrawable != null) {
                color1 = Theme.getColor(Theme.key_avatar_subtitleInProfileBlue);
                scamDrawable.setColor(AndroidUtilities.getOffsetColor(color1, color2, value, 1.0f));
            }

            color1 = Theme.getColor(Theme.key_actionBarDefaultIcon);
            color2 = Theme.getColor(Theme.key_windowBackgroundWhiteGrayText2);
            actionBar.setItemsColor(AndroidUtilities.getOffsetColor(color1, color2, value, 1.0f), false);

            color1 = Theme.getColor(Theme.key_avatar_actionBarSelectorBlue);
            color2 = Theme.getColor(Theme.key_actionBarActionModeDefaultSelector);
            actionBar.setItemsBackgroundColor(AndroidUtilities.getOffsetColor(color1, color2, value, 1.0f), false);

            topView.invalidate();
            otherItem.setIconColor(Theme.getColor(Theme.key_actionBarDefaultIcon));
            callItem.setIconColor(Theme.getColor(Theme.key_actionBarDefaultIcon));
            videoCallItem.setIconColor(Theme.getColor(Theme.key_actionBarDefaultIcon));
            editItem.setIconColor(Theme.getColor(Theme.key_actionBarDefaultIcon));

            if (verifiedDrawable != null) {
                color1 = Theme.getColor(Theme.key_profile_verifiedBackground);
                color2 = Theme.getColor(Theme.key_player_actionBarTitle);
                verifiedDrawable.setColorFilter(AndroidUtilities.getOffsetColor(color1, color2, value, 1.0f), PorterDuff.Mode.SRC_IN);
            }

            if (verifiedCheckDrawable != null) {
                color1 = Theme.getColor(Theme.key_profile_verifiedCheck);
                color2 = Theme.getColor(Theme.key_windowBackgroundWhite);
                verifiedCheckDrawable.setColorFilter(AndroidUtilities.getOffsetColor(color1, color2, value, 1.0f), PorterDuff.Mode.SRC_IN);
            }

            if (avatarsViewPagerIndicatorView.getSecondaryMenuItem() != null && (videoCallItemVisible || editItemVisible || callItemVisible)) {
                needLayoutText(Math.min(1f, extraHeight / AndroidUtilities.dp(88f)));
            }
        }

        @Override
        public Float get(ActionBar object) {
            return mediaHeaderAnimationProgress;
        }
    };

    private void setMediaHeaderVisible(boolean visible) {
        if (mediaHeaderVisible == visible) {
            return;
        }
        mediaHeaderVisible = visible;
        if (headerAnimatorSet != null) {
            headerAnimatorSet.cancel();
        }
        if (headerShadowAnimatorSet != null) {
            headerShadowAnimatorSet.cancel();
        }
        ActionBarMenuItem mediaSearchItem = sharedMediaLayout.getSearchItem();
        if (!mediaHeaderVisible) {
            if (callItemVisible) {
                callItem.setVisibility(View.VISIBLE);
            }
            if (videoCallItemVisible) {
                videoCallItem.setVisibility(View.VISIBLE);
            }
            if (editItemVisible) {
                editItem.setVisibility(View.VISIBLE);
            }
            otherItem.setVisibility(View.VISIBLE);
        } else {
            if (sharedMediaLayout.isSearchItemVisible()) {
                mediaSearchItem.setVisibility(View.VISIBLE);
            }
            if (sharedMediaLayout.isCalendarItemVisible()) {
                sharedMediaLayout.photoVideoOptionsItem.setVisibility(View.VISIBLE);
            } else {
                sharedMediaLayout.photoVideoOptionsItem.setVisibility(View.INVISIBLE);
            }
        }

        ArrayList<Animator> animators = new ArrayList<>();

        animators.add(ObjectAnimator.ofFloat(callItem, View.ALPHA, visible ? 0.0f : 1.0f));
        animators.add(ObjectAnimator.ofFloat(videoCallItem, View.ALPHA, visible ? 0.0f : 1.0f));
        animators.add(ObjectAnimator.ofFloat(otherItem, View.ALPHA, visible ? 0.0f : 1.0f));
        animators.add(ObjectAnimator.ofFloat(editItem, View.ALPHA, visible ? 0.0f : 1.0f));
        animators.add(ObjectAnimator.ofFloat(callItem, View.TRANSLATION_Y, visible ? -AndroidUtilities.dp(10) : 0.0f));
        animators.add(ObjectAnimator.ofFloat(videoCallItem, View.TRANSLATION_Y, visible ? -AndroidUtilities.dp(10) : 0.0f));
        animators.add(ObjectAnimator.ofFloat(otherItem, View.TRANSLATION_Y, visible ? -AndroidUtilities.dp(10) : 0.0f));
        animators.add(ObjectAnimator.ofFloat(editItem, View.TRANSLATION_Y, visible ? -AndroidUtilities.dp(10) : 0.0f));
        animators.add(ObjectAnimator.ofFloat(mediaSearchItem, View.ALPHA, visible ? 1.0f : 0.0f));
        animators.add(ObjectAnimator.ofFloat(mediaSearchItem, View.TRANSLATION_Y, visible ? 0.0f : AndroidUtilities.dp(10)));
        animators.add(ObjectAnimator.ofFloat(sharedMediaLayout.photoVideoOptionsItem, View.ALPHA, visible ? 1.0f : 0.0f));
        animators.add(ObjectAnimator.ofFloat(sharedMediaLayout.photoVideoOptionsItem, View.TRANSLATION_Y, visible ? 0.0f : AndroidUtilities.dp(10)));
        animators.add(ObjectAnimator.ofFloat(actionBar, ACTIONBAR_HEADER_PROGRESS, visible ? 1.0f : 0.0f));
        animators.add(ObjectAnimator.ofFloat(onlineTextView[1], View.ALPHA, visible ? 0.0f : 1.0f));
        animators.add(ObjectAnimator.ofFloat(mediaCounterTextView, View.ALPHA, visible ? 1.0f : 0.0f));
        if (visible) {
            animators.add(ObjectAnimator.ofFloat(this, HEADER_SHADOW, 0.0f));
        }

        headerAnimatorSet = new AnimatorSet();
        headerAnimatorSet.playTogether(animators);
        headerAnimatorSet.setInterpolator(CubicBezierInterpolator.DEFAULT);
        headerAnimatorSet.addListener(new AnimatorListenerAdapter() {
            @Override
            public void onAnimationEnd(Animator animation) {
                if (headerAnimatorSet != null) {
                    if (mediaHeaderVisible) {
                        if (callItemVisible) {
                            callItem.setVisibility(View.INVISIBLE);
                        }
                        if (videoCallItemVisible) {
                            videoCallItem.setVisibility(View.INVISIBLE);
                        }
                        if (editItemVisible) {
                            editItem.setVisibility(View.INVISIBLE);
                        }
                        otherItem.setVisibility(View.INVISIBLE);
                    } else {
                        if (sharedMediaLayout.isSearchItemVisible()) {
                            mediaSearchItem.setVisibility(View.VISIBLE);
                        }

                        sharedMediaLayout.photoVideoOptionsItem.setVisibility(View.INVISIBLE);

                        headerShadowAnimatorSet = new AnimatorSet();
                        headerShadowAnimatorSet.playTogether(ObjectAnimator.ofFloat(ProfileActivity.this, HEADER_SHADOW, 1.0f));
                        headerShadowAnimatorSet.setDuration(100);
                        headerShadowAnimatorSet.addListener(new AnimatorListenerAdapter() {
                            @Override
                            public void onAnimationEnd(Animator animation) {
                                headerShadowAnimatorSet = null;
                            }
                        });
                        headerShadowAnimatorSet.start();
                    }
                }
                headerAnimatorSet = null;
            }

            @Override
            public void onAnimationCancel(Animator animation) {
                headerAnimatorSet = null;
            }
        });
        headerAnimatorSet.setDuration(150);
        headerAnimatorSet.start();
    }

    private void openAddMember() {
        Bundle args = new Bundle();
        args.putBoolean("addToGroup", true);
        args.putLong("chatId", currentChat.id);
        GroupCreateActivity fragment = new GroupCreateActivity(args);
        fragment.setInfo(chatInfo);
        if (chatInfo != null && chatInfo.participants != null) {
            LongSparseArray<TLObject> users = new LongSparseArray<>();
            for (int a = 0; a < chatInfo.participants.participants.size(); a++) {
                users.put(chatInfo.participants.participants.get(a).user_id, null);
            }
            fragment.setIgnoreUsers(users);
        }
        fragment.setDelegate((users, fwdCount) -> {
            HashSet<Long> currentParticipants = new HashSet<>();
            if (chatInfo.participants.participants != null) {
                for (int i = 0; i < chatInfo.participants.participants.size(); i++) {
                    currentParticipants.add(chatInfo.participants.participants.get(i).user_id);
                }
            }
            for (int a = 0, N = users.size(); a < N; a++) {
                TLRPC.User user = users.get(a);
                getMessagesController().addUserToChat(chatId, user, fwdCount, null, ProfileActivity.this, null);
                if (!currentParticipants.contains(user.id)) {
                    if (chatInfo.participants == null) {
                        chatInfo.participants = new TLRPC.TL_chatParticipants();
                    }
                    if (ChatObject.isChannel(currentChat)) {
                        TLRPC.TL_chatChannelParticipant channelParticipant1 = new TLRPC.TL_chatChannelParticipant();
                        channelParticipant1.channelParticipant = new TLRPC.TL_channelParticipant();
                        channelParticipant1.channelParticipant.inviter_id = getUserConfig().getClientUserId();
                        channelParticipant1.channelParticipant.peer = new TLRPC.TL_peerUser();
                        channelParticipant1.channelParticipant.peer.user_id = user.id;
                        channelParticipant1.channelParticipant.date = getConnectionsManager().getCurrentTime();
                        channelParticipant1.user_id = user.id;
                        chatInfo.participants.participants.add(channelParticipant1);
                    } else {
                        TLRPC.ChatParticipant participant = new TLRPC.TL_chatParticipant();
                        participant.user_id = user.id;
                        participant.inviter_id = getAccountInstance().getUserConfig().clientUserId;
                        chatInfo.participants.participants.add(participant);
                    }
                    chatInfo.participants_count++;
                    getMessagesController().putUser(user, false);
                }
            }
            updateListAnimated(true);
        });
        presentFragment(fragment);
    }

    private void checkListViewScroll() {
        if (listView.getVisibility() != View.VISIBLE) {
            return;
        }
        if (sharedMediaLayoutAttached) {
            sharedMediaLayout.setVisibleHeight(listView.getMeasuredHeight() - sharedMediaLayout.getTop());
        }

        if (listView.getChildCount() <= 0 || openAnimationInProgress) {
            return;
        }

        int newOffset = 0;
        View child = null;
        for (int i = 0; i < listView.getChildCount(); i++) {
            if (listView.getChildAdapterPosition(listView.getChildAt(i)) == 0) {
                child = listView.getChildAt(i);
                break;
            }
        }
        RecyclerListView.Holder holder = child == null ? null : (RecyclerListView.Holder) listView.findContainingViewHolder(child);
        int top = child == null ? 0 : child.getTop();
        int adapterPosition = holder != null ? holder.getAdapterPosition() : RecyclerView.NO_POSITION;
        if (top >= 0 && adapterPosition == 0) {
            newOffset = top;
        }
        boolean mediaHeaderVisible;
        boolean searchVisible = imageUpdater == null && actionBar.isSearchFieldVisible();
        if (sharedMediaRow != -1 && !searchVisible) {
            holder = (RecyclerListView.Holder) listView.findViewHolderForAdapterPosition(sharedMediaRow);
            mediaHeaderVisible = holder != null && holder.itemView.getTop() <= 0;
        } else {
            mediaHeaderVisible = searchVisible;
        }
        setMediaHeaderVisible(mediaHeaderVisible);

        if (extraHeight != newOffset) {
            extraHeight = newOffset;
            topView.invalidate();
            if (playProfileAnimation != 0) {
                allowProfileAnimation = extraHeight != 0;
            }
            needLayout(true);
        }
    }

    public void updateSelectedMediaTabText() {
        if (sharedMediaLayout == null || mediaCounterTextView == null) {
            return;
        }
        int id = sharedMediaLayout.getClosestTab();
        int[] mediaCount = sharedMediaPreloader.getLastMediaCount();
        if (id == 0) {
            if (mediaCount[MediaDataController.MEDIA_VIDEOS_ONLY] == 0 && mediaCount[MediaDataController.MEDIA_PHOTOS_ONLY] == 0) {
                mediaCounterTextView.setText(LocaleController.formatPluralString("Media", mediaCount[MediaDataController.MEDIA_PHOTOVIDEO]));
            } else if (sharedMediaLayout.getPhotosVideosTypeFilter() == SharedMediaLayout.FILTER_PHOTOS_ONLY || mediaCount[MediaDataController.MEDIA_VIDEOS_ONLY] == 0) {
                mediaCounterTextView.setText(LocaleController.formatPluralString("Photos", mediaCount[MediaDataController.MEDIA_PHOTOS_ONLY]));
            } else if (sharedMediaLayout.getPhotosVideosTypeFilter() == SharedMediaLayout.FILTER_VIDEOS_ONLY || mediaCount[MediaDataController.MEDIA_PHOTOS_ONLY] == 0) {
                mediaCounterTextView.setText(LocaleController.formatPluralString("Videos", mediaCount[MediaDataController.MEDIA_VIDEOS_ONLY]));
            } else {
                String str = String.format("%s, %s", LocaleController.formatPluralString("Photos", mediaCount[MediaDataController.MEDIA_PHOTOS_ONLY]), LocaleController.formatPluralString("Videos", mediaCount[MediaDataController.MEDIA_VIDEOS_ONLY]));
                mediaCounterTextView.setText(str);
            }
        } else if (id == 1) {
            mediaCounterTextView.setText(LocaleController.formatPluralString("Files", mediaCount[MediaDataController.MEDIA_FILE]));
        } else if (id == 2) {
            mediaCounterTextView.setText(LocaleController.formatPluralString("Voice", mediaCount[MediaDataController.MEDIA_AUDIO]));
        } else if (id == 3) {
            mediaCounterTextView.setText(LocaleController.formatPluralString("Links", mediaCount[MediaDataController.MEDIA_URL]));
        } else if (id == 4) {
            mediaCounterTextView.setText(LocaleController.formatPluralString("MusicFiles", mediaCount[MediaDataController.MEDIA_MUSIC]));
        } else if (id == 5) {
            mediaCounterTextView.setText(LocaleController.formatPluralString("GIFs", mediaCount[MediaDataController.MEDIA_GIF]));
        } else if (id == 6) {
            mediaCounterTextView.setText(LocaleController.formatPluralString("CommonGroups", userInfo.common_chats_count));
        } else if (id == 7) {
            mediaCounterTextView.setText(onlineTextView[1].getText());
        }
    }

    private void needLayout(boolean animated) {
        final int newTop = (actionBar.getOccupyStatusBar() ? AndroidUtilities.statusBarHeight : 0) + ActionBar.getCurrentActionBarHeight();

        FrameLayout.LayoutParams layoutParams;
        if (listView != null && !openAnimationInProgress) {
            layoutParams = (FrameLayout.LayoutParams) listView.getLayoutParams();
            if (layoutParams.topMargin != newTop) {
                layoutParams.topMargin = newTop;
                listView.setLayoutParams(layoutParams);
            }
        }

        if (avatarContainer != null) {
            final float diff = Math.min(1f, extraHeight / AndroidUtilities.dp(88f));

            listView.setTopGlowOffset((int) extraHeight);

            listView.setOverScrollMode(extraHeight > AndroidUtilities.dp(88f) && extraHeight < listView.getMeasuredWidth() - newTop ? View.OVER_SCROLL_NEVER : View.OVER_SCROLL_ALWAYS);

            if (writeButton != null) {
                writeButton.setTranslationY((actionBar.getOccupyStatusBar() ? AndroidUtilities.statusBarHeight : 0) + ActionBar.getCurrentActionBarHeight() + extraHeight + searchTransitionOffset - AndroidUtilities.dp(29.5f));

                if (!openAnimationInProgress) {
                    boolean setVisible = diff > 0.2f && !searchMode && (imageUpdater == null || setAvatarRow == -1);
                    if (setVisible && chatId != 0) {
                        setVisible = ChatObject.isChannel(currentChat) && !currentChat.megagroup && chatInfo != null && chatInfo.linked_chat_id != 0 && infoHeaderRow != -1;
                    }
                    boolean currentVisible = writeButton.getTag() == null;
                    if (setVisible != currentVisible) {
                        if (setVisible) {
                            writeButton.setTag(null);
                        } else {
                            writeButton.setTag(0);
                        }
                        if (writeButtonAnimation != null) {
                            AnimatorSet old = writeButtonAnimation;
                            writeButtonAnimation = null;
                            old.cancel();
                        }
                        if (animated) {
                            writeButtonAnimation = new AnimatorSet();
                            if (setVisible) {
                                writeButtonAnimation.setInterpolator(new DecelerateInterpolator());
                                writeButtonAnimation.playTogether(
                                        ObjectAnimator.ofFloat(writeButton, View.SCALE_X, 1.0f),
                                        ObjectAnimator.ofFloat(writeButton, View.SCALE_Y, 1.0f),
                                        ObjectAnimator.ofFloat(writeButton, View.ALPHA, 1.0f)
                                );
                            } else {
                                writeButtonAnimation.setInterpolator(new AccelerateInterpolator());
                                writeButtonAnimation.playTogether(
                                        ObjectAnimator.ofFloat(writeButton, View.SCALE_X, 0.2f),
                                        ObjectAnimator.ofFloat(writeButton, View.SCALE_Y, 0.2f),
                                        ObjectAnimator.ofFloat(writeButton, View.ALPHA, 0.0f)
                                );
                            }
                            writeButtonAnimation.setDuration(150);
                            writeButtonAnimation.addListener(new AnimatorListenerAdapter() {
                                @Override
                                public void onAnimationEnd(Animator animation) {
                                    if (writeButtonAnimation != null && writeButtonAnimation.equals(animation)) {
                                        writeButtonAnimation = null;
                                    }
                                }
                            });
                            writeButtonAnimation.start();
                        } else {
                            writeButton.setScaleX(setVisible ? 1.0f : 0.2f);
                            writeButton.setScaleY(setVisible ? 1.0f : 0.2f);
                            writeButton.setAlpha(setVisible ? 1.0f : 0.0f);
                        }
                    }

                    if (qrItem != null) {
                        boolean setQrVisible = diff > 0.5f;
                        if (setQrVisible != isQrItemVisible) {
                            isQrItemVisible = setQrVisible;
                            if (qrItemAnimation != null) {
                                qrItemAnimation.cancel();
                                qrItemAnimation = null;
                            }
                            if (animated) {
                                qrItemAnimation = new AnimatorSet();
                                if (setQrVisible) {
                                    qrItemAnimation.setInterpolator(new DecelerateInterpolator());
                                    qrItemAnimation.playTogether(
                                            ObjectAnimator.ofFloat(qrItem, View.ALPHA, 1.0f),
                                            ObjectAnimator.ofFloat(qrItem, View.SCALE_Y, 1f),
                                            ObjectAnimator.ofFloat(avatarsViewPagerIndicatorView, View.TRANSLATION_X, -AndroidUtilities.dp(48))
                                    );
                                } else {
                                    qrItemAnimation.setInterpolator(new AccelerateInterpolator());
                                    qrItemAnimation.playTogether(
                                            ObjectAnimator.ofFloat(qrItem, View.ALPHA, 0.0f),
                                            ObjectAnimator.ofFloat(qrItem, View.SCALE_Y, 0f),
                                            ObjectAnimator.ofFloat(avatarsViewPagerIndicatorView, View.TRANSLATION_X, 0)
                                    );
                                }
                                qrItemAnimation.setDuration(150);
                                qrItemAnimation.addListener(new AnimatorListenerAdapter() {
                                    @Override
                                    public void onAnimationEnd(Animator animation) {
                                        qrItemAnimation = null;
                                    }
                                });
                                qrItemAnimation.start();
                            } else {
                                qrItem.setAlpha(setQrVisible ? 1.0f : 0.0f);
                                qrItem.setTranslationX(setQrVisible ? 0f : AndroidUtilities.dp(48f));
                                avatarsViewPagerIndicatorView.setTranslationX(setQrVisible ? 0f : -AndroidUtilities.dp(48f));
                            }
                        }
                    }
                }
            }

            avatarX = -AndroidUtilities.dpf2(47f) * diff;
            avatarY = (actionBar.getOccupyStatusBar() ? AndroidUtilities.statusBarHeight : 0) + ActionBar.getCurrentActionBarHeight() / 2.0f * (1.0f + diff) - 21 * AndroidUtilities.density + 27 * AndroidUtilities.density * diff + actionBar.getTranslationY();

            float h = openAnimationInProgress ? initialAnimationExtraHeight : extraHeight;
            if (h > AndroidUtilities.dp(88f) || isPulledDown) {
                expandProgress = Math.max(0f, Math.min(1f, (h - AndroidUtilities.dp(88f)) / (listView.getMeasuredWidth() - newTop - AndroidUtilities.dp(88f))));
                avatarScale = AndroidUtilities.lerp((42f + 18f) / 42f, (42f + 42f + 18f) / 42f, Math.min(1f, expandProgress * 3f));

                final float durationFactor = Math.min(AndroidUtilities.dpf2(2000f), Math.max(AndroidUtilities.dpf2(1100f), Math.abs(listViewVelocityY))) / AndroidUtilities.dpf2(1100f);

                if (allowPullingDown && (openingAvatar || expandProgress >= 0.33f)) {
                    if (!isPulledDown) {
                        /*if (otherItem != null) {
                            if (!getMessagesController().isChatNoForwards(currentChat)) {
                                otherItem.showSubItem(gallery_menu_save);
                            } else {
                                otherItem.hideSubItem(gallery_menu_save);
                            }
                            if (imageUpdater != null) {
                                otherItem.showSubItem(add_photo);
                                otherItem.showSubItem(edit_avatar);
                                otherItem.showSubItem(delete_avatar);
                                otherItem.hideSubItem(set_as_main);
                                otherItem.hideSubItem(logout);
                            }
                        }*/
                        if (searchItem != null) {
                            searchItem.setEnabled(false);
                        }
                        isPulledDown = true;
                        overlaysView.setOverlaysVisible(true, durationFactor);
                        avatarsViewPagerIndicatorView.refreshVisibility(durationFactor);
                        avatarsViewPager.setCreateThumbFromParent(true);
                        avatarsViewPager.getAdapter().notifyDataSetChanged();
                        expandAnimator.cancel();
                        float value = AndroidUtilities.lerp(expandAnimatorValues, currentExpanAnimatorFracture);
                        expandAnimatorValues[0] = value;
                        expandAnimatorValues[1] = 1f;
                        expandAnimator.setDuration((long) ((1f - value) * 250f / durationFactor));
                        expandAnimator.addListener(new AnimatorListenerAdapter() {
                            @Override
                            public void onAnimationStart(Animator animation) {
                                setForegroundImage(false);
                                avatarsViewPager.setAnimatedFileMaybe(avatarImage.getImageReceiver().getAnimation());
                                avatarsViewPager.resetCurrentItem();
                            }

                            @Override
                            public void onAnimationEnd(Animator animation) {
                                expandAnimator.removeListener(this);
                                topView.setBackgroundColor(Color.BLACK);
                                avatarContainer.setVisibility(View.GONE);
                                avatarsViewPager.setVisibility(View.VISIBLE);
                            }
                        });
                        expandAnimator.start();
                    }
                    ViewGroup.LayoutParams params = avatarsViewPager.getLayoutParams();
                    params.width = listView.getMeasuredWidth();
                    params.height = (int) (h + newTop);
                    avatarsViewPager.requestLayout();
                    if (!expandAnimator.isRunning()) {
                        float additionalTranslationY = 0;
                        if (openAnimationInProgress && playProfileAnimation == 2) {
                            additionalTranslationY = -(1.0f - animationProgress) * AndroidUtilities.dp(50);
                        }
                        nameTextView[1].setTranslationX(AndroidUtilities.dpf2(16f) - nameTextView[1].getLeft());
                        nameTextView[1].setTranslationY(newTop + h - AndroidUtilities.dpf2(38f) - nameTextView[1].getBottom() + additionalTranslationY);
                        onlineTextView[1].setTranslationX(AndroidUtilities.dpf2(16f) - onlineTextView[1].getLeft());
                        onlineTextView[1].setTranslationY(newTop + h - AndroidUtilities.dpf2(18f) - onlineTextView[1].getBottom() + additionalTranslationY);
                        mediaCounterTextView.setTranslationX(onlineTextView[1].getTranslationX());
                        mediaCounterTextView.setTranslationY(onlineTextView[1].getTranslationY());
                        idTextView.setTranslationX(AndroidUtilities.dpf2(16f) - onlineTextView[1].getLeft());
                        idTextView.setTranslationY(newTop + h - AndroidUtilities.dpf2(3f) - idTextView.getBottom() + additionalTranslationY);
                    }
                } else {
                    if (isPulledDown) {
                        isPulledDown = false;
                        /*if (otherItem != null) {
                            otherItem.hideSubItem(gallery_menu_save);
                            if (imageUpdater != null) {
                                otherItem.hideSubItem(set_as_main);
                                otherItem.hideSubItem(edit_avatar);
                                otherItem.hideSubItem(delete_avatar);
                                otherItem.showSubItem(add_photo);
                                otherItem.showSubItem(logout);
                            }
                        }*/
                        if (searchItem != null) {
                            searchItem.setEnabled(!scrolling);
                        }
                        overlaysView.setOverlaysVisible(false, durationFactor);
                        avatarsViewPagerIndicatorView.refreshVisibility(durationFactor);
                        expandAnimator.cancel();
                        avatarImage.getImageReceiver().setAllowStartAnimation(true);
                        avatarImage.getImageReceiver().startAnimation();

                        float value = AndroidUtilities.lerp(expandAnimatorValues, currentExpanAnimatorFracture);
                        expandAnimatorValues[0] = value;
                        expandAnimatorValues[1] = 0f;
                        if (!isInLandscapeMode) {
                            expandAnimator.setDuration((long) (value * 250f / durationFactor));
                        } else {
                            expandAnimator.setDuration(0);
                        }
                        topView.setBackgroundColor(Theme.getColor(Theme.key_avatar_backgroundActionBarBlue));

                        if (!doNotSetForeground) {
                            BackupImageView imageView = avatarsViewPager.getCurrentItemView();
                            if (imageView != null) {
                                avatarImage.setForegroundImageDrawable(imageView.getImageReceiver().getDrawableSafe());
                            }
                        }
                        avatarImage.setForegroundAlpha(1f);
                        avatarContainer.setVisibility(View.VISIBLE);
                        avatarsViewPager.setVisibility(View.GONE);
                        expandAnimator.start();
                    }

                    avatarContainer.setScaleX(avatarScale);
                    avatarContainer.setScaleY(avatarScale);

                    if (expandAnimator == null || !expandAnimator.isRunning()) {
                        refreshNameAndOnlineXY();
                        nameTextView[1].setTranslationX(nameX);
                        nameTextView[1].setTranslationY(nameY);
                        onlineTextView[1].setTranslationX(onlineX);
                        onlineTextView[1].setTranslationY(onlineY);
                        mediaCounterTextView.setTranslationX(onlineX);
                        mediaCounterTextView.setTranslationY(onlineY);
                        idTextView.setTranslationX(idX);
                        idTextView.setTranslationY(idY);
                    }
                }
            }

            if (openAnimationInProgress && playProfileAnimation == 2) {
                float avX = 0;
                float avY = (actionBar.getOccupyStatusBar() ? AndroidUtilities.statusBarHeight : 0) + ActionBar.getCurrentActionBarHeight() / 2.0f - 21 * AndroidUtilities.density + actionBar.getTranslationY();

                nameTextView[0].setTranslationX(0);
                nameTextView[0].setTranslationY((float) Math.floor(avY) + AndroidUtilities.dp(1.3f));
                onlineTextView[0].setTranslationX(0);
                onlineTextView[0].setTranslationY((float) Math.floor(avY) + AndroidUtilities.dp(24));
                nameTextView[0].setScaleX(1.0f);
                nameTextView[0].setScaleY(1.0f);

                nameTextView[1].setPivotY(nameTextView[1].getMeasuredHeight());
                nameTextView[1].setScaleX(1.67f);
                nameTextView[1].setScaleY(1.67f);

                avatarScale = AndroidUtilities.lerp(1.0f, (42f + 42f + 18f) / 42f, animationProgress);

                avatarImage.setRoundRadius((int) AndroidUtilities.lerp(AndroidUtilities.dpf2(21f), 0f, animationProgress));
                avatarContainer.setTranslationX(AndroidUtilities.lerp(avX, 0, animationProgress));
                avatarContainer.setTranslationY(AndroidUtilities.lerp((float) Math.ceil(avY), 0f, animationProgress));
                float extra = (avatarContainer.getMeasuredWidth() - AndroidUtilities.dp(42)) * avatarScale;
                timeItem.setTranslationX(avatarContainer.getX() + AndroidUtilities.dp(16) + extra);
                timeItem.setTranslationY(avatarContainer.getY() + AndroidUtilities.dp(15) + extra);
                avatarContainer.setScaleX(avatarScale);
                avatarContainer.setScaleY(avatarScale);

                overlaysView.setAlphaValue(animationProgress, false);
                actionBar.setItemsColor(ColorUtils.blendARGB(Theme.getColor(Theme.key_actionBarDefaultIcon), Color.WHITE, animationProgress), false);

                if (scamDrawable != null) {
                    scamDrawable.setColor(ColorUtils.blendARGB(Theme.getColor(Theme.key_avatar_subtitleInProfileBlue), Color.argb(179, 255, 255, 255), animationProgress));
                }
                if (lockIconDrawable != null) {
                    lockIconDrawable.setColorFilter(ColorUtils.blendARGB(Theme.getColor(Theme.key_chat_lockIcon), Color.WHITE, animationProgress), PorterDuff.Mode.SRC_IN);
                }
                if (verifiedCrossfadeDrawable != null) {
                    verifiedCrossfadeDrawable.setProgress(animationProgress);
                    nameTextView[1].invalidate();
                }

                final FrameLayout.LayoutParams params = (FrameLayout.LayoutParams) avatarContainer.getLayoutParams();
                params.width = params.height = (int) AndroidUtilities.lerp(AndroidUtilities.dpf2(42f), (extraHeight + newTop) / avatarScale, animationProgress);
                params.leftMargin = (int) AndroidUtilities.lerp(AndroidUtilities.dpf2(64f), 0f, animationProgress);
                avatarContainer.requestLayout();
            } else if (extraHeight <= AndroidUtilities.dp(88f)) {
                avatarScale = (42 + 18 * diff) / 42.0f;
                float nameScale = 1.0f + 0.12f * diff;
                if (expandAnimator == null || !expandAnimator.isRunning()) {
                    avatarContainer.setScaleX(avatarScale);
                    avatarContainer.setScaleY(avatarScale);
                    avatarContainer.setTranslationX(avatarX);
                    avatarContainer.setTranslationY((float) Math.ceil(avatarY));
                    float extra = AndroidUtilities.dp(42) * avatarScale - AndroidUtilities.dp(42);
                    timeItem.setTranslationX(avatarContainer.getX() + AndroidUtilities.dp(16) + extra);
                    timeItem.setTranslationY(avatarContainer.getY() + AndroidUtilities.dp(15) + extra);
                }
                nameX = -21 * AndroidUtilities.density * diff;
                nameY = (float) Math.floor(avatarY) + AndroidUtilities.dp(1.3f) + AndroidUtilities.dp(7) * diff;
                onlineX = -21 * AndroidUtilities.density * diff;
                onlineY = (float) Math.floor(avatarY) + AndroidUtilities.dp(24) + (float) Math.floor(11 * AndroidUtilities.density) * diff;
                idX = -21 * AndroidUtilities.density * diff;
                idY = (float) Math.floor(avatarY) + AndroidUtilities.dp(32) + (float) Math.floor(22 * AndroidUtilities.density) * diff;
                for (int a = 0; a < nameTextView.length; a++) {
                    if (nameTextView[a] == null) {
                        continue;
                    }
                    if (expandAnimator == null || !expandAnimator.isRunning()) {
                        nameTextView[a].setTranslationX(nameX);
                        nameTextView[a].setTranslationY(nameY);

                        onlineTextView[a].setTranslationX(onlineX);
                        onlineTextView[a].setTranslationY(onlineY);
                        idTextView.setTranslationX(idX);
                        idTextView.setTranslationY(idY);
                        if (a == 1) {
                            mediaCounterTextView.setTranslationX(onlineX);
                            mediaCounterTextView.setTranslationY(onlineY);
                        }
                    }
                    nameTextView[a].setScaleX(nameScale);
                    nameTextView[a].setScaleY(nameScale);
                }

                if (diff > 0.85 && !searchMode && NekomuraConfig.showIdAndDc.Bool()) {
                    idTextView.setVisibility(View.VISIBLE);
                } else {
                    idTextView.setVisibility(View.GONE);
                }
            }

            if (!openAnimationInProgress && (expandAnimator == null || !expandAnimator.isRunning())) {
                needLayoutText(diff);
            }
        }

        if (isPulledDown || overlaysView.animator != null && overlaysView.animator.isRunning()) {
            final ViewGroup.LayoutParams overlaysLp = overlaysView.getLayoutParams();
            overlaysLp.width = listView.getMeasuredWidth();
            overlaysLp.height = (int) (extraHeight + newTop);
            overlaysView.requestLayout();
        }
    }

    private void setForegroundImage(boolean secondParent) {
        Drawable drawable = avatarImage.getImageReceiver().getDrawable();
        if (drawable instanceof AnimatedFileDrawable) {
            AnimatedFileDrawable fileDrawable = (AnimatedFileDrawable) drawable;
            avatarImage.setForegroundImage(null, null, fileDrawable);
            if (secondParent) {
                fileDrawable.addSecondParentView(avatarImage);
            }
        } else {
            ImageLocation location = avatarsViewPager.getImageLocation(0);
            String filter;
            if (location != null && location.imageType == FileLoader.IMAGE_TYPE_ANIMATION) {
                filter = ImageLoader.AUTOPLAY_FILTER;
            } else {
                filter = null;
            }
            avatarImage.setForegroundImage(location, filter, drawable);
        }
    }

    private void refreshNameAndOnlineXY() {
        nameX = AndroidUtilities.dp(-21f) + avatarContainer.getMeasuredWidth() * (avatarScale - (42f + 18f) / 42f);
        nameY = (float) Math.floor(avatarY) + AndroidUtilities.dp(1.3f) + AndroidUtilities.dp(7f) + avatarContainer.getMeasuredHeight() * (avatarScale - (42f + 18f) / 42f) / 2f;
        onlineX = AndroidUtilities.dp(-21f) + avatarContainer.getMeasuredWidth() * (avatarScale - (42f + 18f) / 42f);
        onlineY = (float) Math.floor(avatarY) + AndroidUtilities.dp(24) + (float) Math.floor(11 * AndroidUtilities.density) + avatarContainer.getMeasuredHeight() * (avatarScale - (42f + 18f) / 42f) / 2f;
        idX = AndroidUtilities.dp(-21f) + avatarImage.getMeasuredWidth() * (avatarScale - (42f + 18f) / 42f);
        idY = (float) Math.floor(avatarY) + AndroidUtilities.dp(32) + (float) Math.floor(22 * AndroidUtilities.density) + avatarImage.getMeasuredHeight() * (avatarScale - (42f + 18f) / 42f) / 2f;
    }

    public RecyclerListView getListView() {
        return listView;
    }

    private void needLayoutText(float diff) {
        FrameLayout.LayoutParams layoutParams;
        float scale = nameTextView[1].getScaleX();
        float maxScale = extraHeight > AndroidUtilities.dp(88f) ? 1.67f : 1.12f;

        if (extraHeight > AndroidUtilities.dp(88f) && scale != maxScale) {
            return;
        }

        int viewWidth = AndroidUtilities.isTablet() ? AndroidUtilities.dp(490) : AndroidUtilities.displaySize.x;
        ActionBarMenuItem item = avatarsViewPagerIndicatorView.getSecondaryMenuItem();
        int extra = 0;
        if (editItemVisible) {
            extra += 48;
        }
        if (callItemVisible) {
            extra += 48;
        }
        if (videoCallItemVisible) {
            extra += 48;
        }
        if (searchItem != null) {
            extra += 48;
        }
        int buttonsWidth = AndroidUtilities.dp(118 + 8 + (40 + extra * (1.0f - mediaHeaderAnimationProgress)));
        int minWidth = viewWidth - buttonsWidth;

        int width = (int) (viewWidth - buttonsWidth * Math.max(0.0f, 1.0f - (diff != 1.0f ? diff * 0.15f / (1.0f - diff) : 1.0f)) - nameTextView[1].getTranslationX());
        float width2 = nameTextView[1].getPaint().measureText(nameTextView[1].getText().toString()) * scale + nameTextView[1].getSideDrawablesSize();
        layoutParams = (FrameLayout.LayoutParams) nameTextView[1].getLayoutParams();
        int prevWidth = layoutParams.width;
        if (width < width2) {
            layoutParams.width = Math.max(minWidth, (int) Math.ceil((width - AndroidUtilities.dp(24)) / (scale + ((maxScale - scale) * 7.0f))));
        } else {
            layoutParams.width = (int) Math.ceil(width2);
        }
        layoutParams.width = (int) Math.min((viewWidth - nameTextView[1].getX()) / scale - AndroidUtilities.dp(8), layoutParams.width);
        if (layoutParams.width != prevWidth) {
            nameTextView[1].requestLayout();
        }

        width2 = onlineTextView[1].getPaint().measureText(onlineTextView[1].getText().toString());
        layoutParams = (FrameLayout.LayoutParams) onlineTextView[1].getLayoutParams();
        FrameLayout.LayoutParams layoutParams2 = (FrameLayout.LayoutParams) mediaCounterTextView.getLayoutParams();
        prevWidth = layoutParams.width;
        layoutParams2.rightMargin = layoutParams.rightMargin = (int) Math.ceil(onlineTextView[1].getTranslationX() + AndroidUtilities.dp(8) + AndroidUtilities.dp(40) * (1.0f - diff));
        if (width < width2) {
            layoutParams2.width = layoutParams.width = (int) Math.ceil(width);
        } else {
            layoutParams2.width = layoutParams.width = LayoutHelper.WRAP_CONTENT;
        }
        if (prevWidth != layoutParams.width) {
            onlineTextView[1].requestLayout();
            mediaCounterTextView.requestLayout();
        }

        width2 = idTextView.getPaint().measureText(idTextView.getText().toString());
        layoutParams = (FrameLayout.LayoutParams) idTextView.getLayoutParams();
        prevWidth = layoutParams.width;
        layoutParams.rightMargin = (int) Math.ceil(idTextView.getTranslationX() + AndroidUtilities.dp(8) + AndroidUtilities.dp(40) * (1.0f - diff));
        if (width < width2) {
            layoutParams.width = (int) Math.ceil(width);
        } else {
            layoutParams.width = LayoutHelper.WRAP_CONTENT;
        }
        if (prevWidth != layoutParams.width) {
            idTextView.requestLayout();
        }
    }

    private void fixLayout() {
        if (fragmentView == null) {
            return;
        }
        fragmentView.getViewTreeObserver().addOnPreDrawListener(new ViewTreeObserver.OnPreDrawListener() {
            @Override
            public boolean onPreDraw() {
                if (fragmentView != null) {
                    checkListViewScroll();
                    needLayout(true);
                    fragmentView.getViewTreeObserver().removeOnPreDrawListener(this);
                }
                return true;
            }
        });
    }

    @Override
    public void onConfigurationChanged(Configuration newConfig) {
        super.onConfigurationChanged(newConfig);
        if (sharedMediaLayout != null) {
            sharedMediaLayout.onConfigurationChanged(newConfig);
        }
        invalidateIsInLandscapeMode();
        if (isInLandscapeMode && isPulledDown) {
            final View view = layoutManager.findViewByPosition(0);
            if (view != null) {
                listView.scrollBy(0, view.getTop() - AndroidUtilities.dp(88));
            }
        }
        fixLayout();
    }

    private void invalidateIsInLandscapeMode() {
        final Point size = new Point();
        final Display display = getParentActivity().getWindowManager().getDefaultDisplay();
        display.getSize(size);
        isInLandscapeMode = size.x > size.y;
    }

    @SuppressWarnings("unchecked")
    @Override
    public void didReceivedNotification(int id, int account, final Object... args) {
        if (id == NotificationCenter.updateInterfaces) {
            int mask = (Integer) args[0];
            boolean infoChanged = (mask & MessagesController.UPDATE_MASK_AVATAR) != 0 || (mask & MessagesController.UPDATE_MASK_NAME) != 0 || (mask & MessagesController.UPDATE_MASK_STATUS) != 0;
            if (userId != 0) {
                if (infoChanged) {
                    updateProfileData();
                }
                if ((mask & MessagesController.UPDATE_MASK_PHONE) != 0) {
                    if (listView != null) {
                        RecyclerListView.Holder holder = (RecyclerListView.Holder) listView.findViewHolderForPosition(phoneRow);
                        if (holder != null) {
                            listAdapter.onBindViewHolder(holder, phoneRow);
                        }
                    }
                }
            } else if (chatId != 0) {
                if ((mask & MessagesController.UPDATE_MASK_CHAT) != 0 || (mask & MessagesController.UPDATE_MASK_CHAT_AVATAR) != 0 || (mask & MessagesController.UPDATE_MASK_CHAT_NAME) != 0 || (mask & MessagesController.UPDATE_MASK_CHAT_MEMBERS) != 0 || (mask & MessagesController.UPDATE_MASK_STATUS) != 0) {
                    if ((mask & MessagesController.UPDATE_MASK_CHAT) != 0) {
                        updateListAnimated(true);
                    } else {
                        updateOnlineCount(true);
                    }
                    updateProfileData();
                }
                if (infoChanged) {
                    if (listView != null) {
                        int count = listView.getChildCount();
                        for (int a = 0; a < count; a++) {
                            View child = listView.getChildAt(a);
                            if (child instanceof UserCell) {
                                ((UserCell) child).update(mask);
                            }
                        }
                    }
                }
            }
        } else if (id == NotificationCenter.chatOnlineCountDidLoad) {
            Long chatId = (Long) args[0];
            if (chatInfo == null || currentChat == null || currentChat.id != chatId) {
                return;
            }
            chatInfo.online_count = (Integer) args[1];
            updateOnlineCount(true);
            updateProfileData();
        } else if (id == NotificationCenter.contactsDidLoad) {
            createActionBarMenu(true);
        } else if (id == NotificationCenter.encryptedChatCreated) {
            if (creatingChat) {
                AndroidUtilities.runOnUIThread(() -> {
                    getNotificationCenter().removeObserver(ProfileActivity.this, NotificationCenter.closeChats);
                    getNotificationCenter().postNotificationName(NotificationCenter.closeChats);
                    TLRPC.EncryptedChat encryptedChat = (TLRPC.EncryptedChat) args[0];
                    Bundle args2 = new Bundle();
                    args2.putInt("enc_id", encryptedChat.id);
                    if (MessagesController.getInstance(currentAccount).checkCanOpenChat(args2, ProfileActivity.this)) {
                        presentFragment(new ChatActivity(args2), true);
                    }
                });
            }
        } else if (id == NotificationCenter.encryptedChatUpdated) {
            TLRPC.EncryptedChat chat = (TLRPC.EncryptedChat) args[0];
            if (currentEncryptedChat != null && chat.id == currentEncryptedChat.id) {
                currentEncryptedChat = chat;
                updateListAnimated(false);
                updateTimeItem();
            }
        } else if (id == NotificationCenter.blockedUsersDidLoad) {
            boolean oldValue = userBlocked;
            userBlocked = getMessagesController().blockePeers.indexOfKey(userId) >= 0;
            if (oldValue != userBlocked) {
                createActionBarMenu(true);
                updateListAnimated(false);
            }
        } else if (id == NotificationCenter.groupCallUpdated) {
            Long chatId = (Long) args[0];
            if (currentChat != null && chatId == currentChat.id && ChatObject.canManageCalls(currentChat)) {
                TLRPC.ChatFull chatFull = MessagesController.getInstance(currentAccount).getChatFull(chatId);
                if (chatFull != null) {
                    if (chatInfo != null) {
                        chatFull.participants = chatInfo.participants;
                    }
                    chatInfo = chatFull;
                }
                if (chatInfo != null && (chatInfo.call == null && !hasVoiceChatItem || chatInfo.call != null && hasVoiceChatItem)) {
                    createActionBarMenu(false);
                }
            }
        } else if (id == NotificationCenter.chatInfoDidLoad) {
            TLRPC.ChatFull chatFull = (TLRPC.ChatFull) args[0];
            if (chatFull.id == chatId) {
                boolean byChannelUsers = (Boolean) args[2];
                if (chatInfo instanceof TLRPC.TL_channelFull) {
                    if (chatFull.participants == null) {
                        chatFull.participants = chatInfo.participants;
                    }
                }
                boolean loadChannelParticipants = chatInfo == null && chatFull instanceof TLRPC.TL_channelFull;
                chatInfo = chatFull;
                if (mergeDialogId == 0 && chatInfo.migrated_from_chat_id != 0) {
                    mergeDialogId = -chatInfo.migrated_from_chat_id;
                    getMediaDataController().getMediaCount(mergeDialogId, MediaDataController.MEDIA_PHOTOVIDEO, classGuid, true);
                }
                fetchUsersFromChannelInfo();
                if (avatarsViewPager != null) {
                    avatarsViewPager.setChatInfo(chatInfo);
                }
                updateListAnimated(true);
                TLRPC.Chat newChat = getMessagesController().getChat(chatId);
                if (newChat != null) {
                    currentChat = newChat;
                    createActionBarMenu(true);
                }
                if (currentChat.megagroup && (loadChannelParticipants || !byChannelUsers)) {
                    getChannelParticipants(true);
                }
                updateTimeItem();
            }
        } else if (id == NotificationCenter.closeChats) {
            removeSelfFromStack();
        } else if (id == NotificationCenter.botInfoDidLoad) {
            TLRPC.BotInfo info = (TLRPC.BotInfo) args[0];
            if (info.user_id == userId) {
                botInfo = info;
                updateListAnimated(false);
            }
        } else if (id == NotificationCenter.userInfoDidLoad) {
            long uid = (Long) args[0];
            if (uid == userId) {
                userInfo = (TLRPC.UserFull) args[1];
                if (imageUpdater != null) {
                    if (!TextUtils.equals(userInfo.about, currentBio)) {
                        listAdapter.notifyItemChanged(bioRow);
                    }
                } else {
                    if (!openAnimationInProgress && !callItemVisible) {
                        createActionBarMenu(true);
                    } else {
                        recreateMenuAfterAnimation = true;
                    }
                    updateListAnimated(false);
                    sharedMediaLayout.setCommonGroupsCount(userInfo.common_chats_count);
                    updateSelectedMediaTabText();
                    if (sharedMediaPreloader == null || sharedMediaPreloader.isMediaWasLoaded()) {
                        resumeDelayedFragmentAnimation();
                        needLayout(true);
                    }
                }
                updateTimeItem();
            }
        } else if (id == NotificationCenter.didReceiveNewMessages) {
            boolean scheduled = (Boolean) args[2];
            if (scheduled) {
                return;
            }
            long did = getDialogId();
            if (did == (Long) args[0]) {
                boolean enc = DialogObject.isEncryptedDialog(did);
                ArrayList<MessageObject> arr = (ArrayList<MessageObject>) args[1];
                for (int a = 0; a < arr.size(); a++) {
                    MessageObject obj = arr.get(a);
                    if (currentEncryptedChat != null && obj.messageOwner.action instanceof TLRPC.TL_messageEncryptedAction && obj.messageOwner.action.encryptedAction instanceof TLRPC.TL_decryptedMessageActionSetMessageTTL) {
                        TLRPC.TL_decryptedMessageActionSetMessageTTL action = (TLRPC.TL_decryptedMessageActionSetMessageTTL) obj.messageOwner.action.encryptedAction;
                        if (listAdapter != null) {
                            listAdapter.notifyDataSetChanged();
                        }
                    }
                }
            }
        } else if (id == NotificationCenter.emojiLoaded) {
            if (listView != null) {
                listView.invalidateViews();
            }
        } else if (id == NotificationCenter.reloadInterface) {
            int prevEmptyRow = emptyRow;
            updateListAnimated(false);
        } else if (id == NotificationCenter.newSuggestionsAvailable) {
            int prevRow1 = passwordSuggestionRow;
            int prevRow2 = phoneSuggestionRow;
            updateRowsIds();
            if (prevRow1 != passwordSuggestionRow || prevRow2 != phoneSuggestionRow) {
                listAdapter.notifyDataSetChanged();
            }
        }
    }

    private void updateTimeItem() {
        if (timerDrawable == null) {
            return;
        }
        if (currentEncryptedChat != null) {
            timerDrawable.setTime(currentEncryptedChat.ttl);
            timeItem.setTag(1);
            timeItem.setVisibility(View.VISIBLE);
        } else if (userInfo != null) {
            timerDrawable.setTime(userInfo.ttl_period);
            if (needTimerImage && userInfo.ttl_period != 0) {
                timeItem.setTag(1);
                timeItem.setVisibility(View.VISIBLE);
            } else {
                timeItem.setTag(null);
                timeItem.setVisibility(View.GONE);
            }
        } else if (chatInfo != null) {
            timerDrawable.setTime(chatInfo.ttl_period);
            if (needTimerImage && chatInfo.ttl_period != 0) {
                timeItem.setTag(1);
                timeItem.setVisibility(View.VISIBLE);
            } else {
                timeItem.setTag(null);
                timeItem.setVisibility(View.GONE);
            }
        } else {
            timeItem.setTag(null);
            timeItem.setVisibility(View.GONE);
        }
    }

    @Override
    public boolean needDelayOpenAnimation() {
        if (playProfileAnimation == 0) {
            return true;
        }
        return false;
    }

    @Override
    public void mediaCountUpdated() {
        if (sharedMediaLayout != null && sharedMediaPreloader != null) {
            sharedMediaLayout.setNewMediaCounts(sharedMediaPreloader.getLastMediaCount());
        }
        updateSharedMediaRows();
        updateSelectedMediaTabText();

        if (userInfo != null) {
            resumeDelayedFragmentAnimation();
        }
    }

    @Override
    public void onResume() {
        super.onResume();
        if (sharedMediaLayout != null) {
            sharedMediaLayout.onResume();
        }
        invalidateIsInLandscapeMode();
        if (listAdapter != null) {
            // saveScrollPosition();
            firstLayout = true;
            listAdapter.notifyDataSetChanged();
        }

        if (imageUpdater != null) {
            imageUpdater.onResume();
            setParentActivityTitle(LocaleController.getString("Settings", R.string.Settings));
        }

        updateProfileData();
        fixLayout();
        if (nameTextView[1] != null) {
            setParentActivityTitle(nameTextView[1].getText());
        }
    }

    @Override
    public void onPause() {
        super.onPause();
        if (undoView != null) {
            undoView.hide(true, 0);
        }
        if (imageUpdater != null) {
            imageUpdater.onPause();
        }
    }

    @Override
    public boolean isSwipeBackEnabled(MotionEvent event) {
        if (avatarsViewPager != null && avatarsViewPager.getVisibility() == View.VISIBLE && avatarsViewPager.getRealCount() > 1) {
            avatarsViewPager.getHitRect(rect);
            if (rect.contains((int) event.getX(), (int) event.getY() - actionBar.getMeasuredHeight())) {
                return false;
            }
        }
        if (sharedMediaRow == -1 || sharedMediaLayout == null) {
            return true;
        }
        if (!sharedMediaLayout.isSwipeBackEnabled()) {
            return false;
        }
        sharedMediaLayout.getHitRect(rect);
        if (!rect.contains((int) event.getX(), (int) event.getY() - actionBar.getMeasuredHeight())) {
            return true;
        }
        return sharedMediaLayout.isCurrentTabFirst();
    }

    @Override
    public boolean canBeginSlide() {
        if (!sharedMediaLayout.isSwipeBackEnabled()) {
            return false;
        }
        return super.canBeginSlide();
    }

    public UndoView getUndoView() {
        return undoView;
    }

    public boolean onBackPressed() {
        return actionBar.isEnabled() && (sharedMediaRow == -1 || sharedMediaLayout == null || !sharedMediaLayout.closeActionMode());
    }

    public boolean isSettings() {
        return imageUpdater != null;
    }

    @Override
    protected void onBecomeFullyHidden() {
        if (undoView != null) {
            undoView.hide(true, 0);
        }
    }

    public void setPlayProfileAnimation(int type) {
        SharedPreferences preferences = MessagesController.getGlobalMainSettings();
        if (!AndroidUtilities.isTablet()) {
            needTimerImage = type != 0;
            if (preferences.getBoolean("view_animations", true)) {
                playProfileAnimation = type;
            } else if (type == 2) {
                expandPhoto = true;
            }
        }
    }

    private void updateSharedMediaRows() {
        if (listAdapter == null) {
            return;
        }
        updateListAnimated(false);
    }

    public boolean isFragmentOpened;

    @Override
    protected void onTransitionAnimationStart(boolean isOpen, boolean backward) {
        isFragmentOpened = isOpen;
        if ((!isOpen && backward || isOpen && !backward) && playProfileAnimation != 0 && allowProfileAnimation && !isPulledDown) {
            openAnimationInProgress = true;
        }
        if (isOpen) {
            if (imageUpdater != null) {
                transitionIndex = getNotificationCenter().setAnimationInProgress(transitionIndex, new int[]{NotificationCenter.dialogsNeedReload, NotificationCenter.closeChats, NotificationCenter.mediaCountDidLoad, NotificationCenter.mediaCountsDidLoad, NotificationCenter.userInfoDidLoad});
            } else {
                transitionIndex = getNotificationCenter().setAnimationInProgress(transitionIndex, new int[]{NotificationCenter.dialogsNeedReload, NotificationCenter.closeChats, NotificationCenter.mediaCountDidLoad, NotificationCenter.mediaCountsDidLoad});
            }
            if (Build.VERSION.SDK_INT >= Build.VERSION_CODES.LOLLIPOP && !backward && getParentActivity() != null) {
                navigationBarAnimationColorFrom = getParentActivity().getWindow().getNavigationBarColor();
            }
        }
        transitionAnimationInProress = true;
    }

    @Override
    protected void onTransitionAnimationEnd(boolean isOpen, boolean backward) {
        if (isOpen) {
            if (!backward) {
                if (playProfileAnimation != 0 && allowProfileAnimation) {
                    openAnimationInProgress = false;
                    checkListViewScroll();
                    if (recreateMenuAfterAnimation) {
                        createActionBarMenu(true);
                    }
                }
                if (!fragmentOpened) {
                    fragmentOpened = true;
                    invalidateScroll = true;
                    fragmentView.requestLayout();
                }
            }
            getNotificationCenter().onAnimationFinish(transitionIndex);
        }
        transitionAnimationInProress = false;
    }

    @Keep
    public float getAnimationProgress() {
        return animationProgress;
    }

    @Keep
    public void setAnimationProgress(float progress) {
        animationProgress = progress;

        listView.setAlpha(progress);

        listView.setTranslationX(AndroidUtilities.dp(48) - AndroidUtilities.dp(48) * progress);

        int color;
        if (playProfileAnimation == 2 && avatarColor != 0) {
            color = avatarColor;
        } else {
            color = AvatarDrawable.getProfileBackColorForId(userId != 0 || ChatObject.isChannel(chatId, currentAccount) && !currentChat.megagroup ? 5 : chatId);
        }

        int actionBarColor = actionBarAnimationColorFrom != 0 ? actionBarAnimationColorFrom : Theme.getColor(Theme.key_actionBarDefault);
        int r = Color.red(actionBarColor);
        int g = Color.green(actionBarColor);
        int b = Color.blue(actionBarColor);
        int a;

        int rD = (int) ((Color.red(color) - r) * progress);
        int gD = (int) ((Color.green(color) - g) * progress);
        int bD = (int) ((Color.blue(color) - b) * progress);
        int aD;
        topView.setBackgroundColor(Color.rgb(r + rD, g + gD, b + bD));

        color = AvatarDrawable.getIconColorForId(userId != 0 || ChatObject.isChannel(chatId, currentAccount) && !currentChat.megagroup ? 5 : chatId);
        int iconColor = Theme.getColor(Theme.key_actionBarDefaultIcon);
        r = Color.red(iconColor);
        g = Color.green(iconColor);
        b = Color.blue(iconColor);

        rD = (int) ((Color.red(color) - r) * progress);
        gD = (int) ((Color.green(color) - g) * progress);
        bD = (int) ((Color.blue(color) - b) * progress);
        actionBar.setItemsColor(Color.rgb(r + rD, g + gD, b + bD), false);

        color = Theme.getColor(Theme.key_profile_title);
        int titleColor = Theme.getColor(Theme.key_actionBarDefaultTitle);
        r = Color.red(titleColor);
        g = Color.green(titleColor);
        b = Color.blue(titleColor);
        a = Color.alpha(titleColor);

        rD = (int) ((Color.red(color) - r) * progress);
        gD = (int) ((Color.green(color) - g) * progress);
        bD = (int) ((Color.blue(color) - b) * progress);
        aD = (int) ((Color.alpha(color) - a) * progress);
        for (int i = 0; i < 2; i++) {
            if (nameTextView[i] == null || i == 1 && playProfileAnimation == 2) {
                continue;
            }
            nameTextView[i].setTextColor(Color.argb(a + aD, r + rD, g + gD, b + bD));
        }

        color = isOnline[0] ? Theme.getColor(Theme.key_profile_status) : AvatarDrawable.getProfileTextColorForId(userId != 0 || ChatObject.isChannel(chatId, currentAccount) && !currentChat.megagroup ? 5 : chatId);
        int subtitleColor = Theme.getColor(isOnline[0] ? Theme.key_chat_status : Theme.key_actionBarDefaultSubtitle);
        r = Color.red(subtitleColor);
        g = Color.green(subtitleColor);
        b = Color.blue(subtitleColor);
        a = Color.alpha(subtitleColor);

        rD = (int) ((Color.red(color) - r) * progress);
        gD = (int) ((Color.green(color) - g) * progress);
        bD = (int) ((Color.blue(color) - b) * progress);
        aD = (int) ((Color.alpha(color) - a) * progress);
        for (int i = 0; i < 2; i++) {
            if (onlineTextView[i] == null || i == 1 && playProfileAnimation == 2) {
                continue;
            }
            onlineTextView[i].setTextColor(Color.argb(a + aD, r + rD, g + gD, b + bD));
        }
        extraHeight = initialAnimationExtraHeight * progress;
        color = AvatarDrawable.getProfileColorForId(userId != 0 ? userId : chatId);
        int color2 = AvatarDrawable.getColorForId(userId != 0 ? userId : chatId);
        if (color != color2) {
            rD = (int) ((Color.red(color) - Color.red(color2)) * progress);
            gD = (int) ((Color.green(color) - Color.green(color2)) * progress);
            bD = (int) ((Color.blue(color) - Color.blue(color2)) * progress);
            avatarDrawable.setColor(Color.rgb(Color.red(color2) + rD, Color.green(color2) + gD, Color.blue(color2) + bD));
            avatarImage.invalidate();
        }

        if (navigationBarAnimationColorFrom != 0) {
            color = ColorUtils.blendARGB(navigationBarAnimationColorFrom, getNavigationBarColor(), progress);
            setNavigationBarColor(color);
        }

        topView.invalidate();

        needLayout(true);
        fragmentView.invalidate();
    }

    boolean profileTransitionInProgress;

    @Override
    protected AnimatorSet onCustomTransitionAnimation(final boolean isOpen, final Runnable callback) {
        if (playProfileAnimation != 0 && allowProfileAnimation && !isPulledDown) {
            if (timeItem != null) {
                timeItem.setAlpha(1.0f);
            }
            final AnimatorSet animatorSet = new AnimatorSet();
            animatorSet.setDuration(playProfileAnimation == 2 ? 250 : 180);
            listView.setLayerType(View.LAYER_TYPE_HARDWARE, null);
            ActionBarMenu menu = actionBar.createMenu();
            if (menu.getItem(10) == null) {
                if (animatingItem == null) {
                    animatingItem = menu.addItem(10, R.drawable.ic_ab_other);
                }
            }
            if (isOpen) {
                FrameLayout.LayoutParams layoutParams = (FrameLayout.LayoutParams) onlineTextView[1].getLayoutParams();
                layoutParams.rightMargin = (int) (-21 * AndroidUtilities.density + AndroidUtilities.dp(8));
                onlineTextView[1].setLayoutParams(layoutParams);

                if (playProfileAnimation != 2) {
                    int width = (int) Math.ceil(AndroidUtilities.displaySize.x - AndroidUtilities.dp(118 + 8) + 21 * AndroidUtilities.density);
                    float width2 = nameTextView[1].getPaint().measureText(nameTextView[1].getText().toString()) * 1.12f + nameTextView[1].getSideDrawablesSize();
                    layoutParams = (FrameLayout.LayoutParams) nameTextView[1].getLayoutParams();
                    if (width < width2) {
                        layoutParams.width = (int) Math.ceil(width / 1.12f);
                    } else {
                        layoutParams.width = LayoutHelper.WRAP_CONTENT;
                    }
                    nameTextView[1].setLayoutParams(layoutParams);

                    initialAnimationExtraHeight = AndroidUtilities.dp(88f);
                } else {
                    layoutParams = (FrameLayout.LayoutParams) nameTextView[1].getLayoutParams();
                    layoutParams.width = (int) ((AndroidUtilities.displaySize.x - AndroidUtilities.dp(32)) / 1.67f);
                    nameTextView[1].setLayoutParams(layoutParams);
                }
                fragmentView.setBackgroundColor(0);
                setAnimationProgress(0);
                ArrayList<Animator> animators = new ArrayList<>();
                animators.add(ObjectAnimator.ofFloat(this, "animationProgress", 0.0f, 1.0f));
                if (writeButton != null && writeButton.getTag() == null) {
                    writeButton.setScaleX(0.2f);
                    writeButton.setScaleY(0.2f);
                    writeButton.setAlpha(0.0f);
                    animators.add(ObjectAnimator.ofFloat(writeButton, View.SCALE_X, 1.0f));
                    animators.add(ObjectAnimator.ofFloat(writeButton, View.SCALE_Y, 1.0f));
                    animators.add(ObjectAnimator.ofFloat(writeButton, View.ALPHA, 1.0f));
                }
                if (playProfileAnimation == 2) {
                    avatarColor = AndroidUtilities.calcBitmapColor(avatarImage.getImageReceiver().getBitmap());
                    nameTextView[1].setTextColor(Color.WHITE);
                    onlineTextView[1].setTextColor(Color.argb(179, 255, 255, 255));
                    idTextView.setAlpha(0);
                    idTextView.setTextColor(Color.argb(179, 255, 255, 255));
                    actionBar.setItemsBackgroundColor(Theme.ACTION_BAR_WHITE_SELECTOR_COLOR, false);
                    overlaysView.setOverlaysVisible();
                    animators.add(ObjectAnimator.ofFloat(idTextView, View.ALPHA, 0.0f, 1.0f));
                }
                for (int a = 0; a < 2; a++) {
                    nameTextView[a].setAlpha(a == 0 ? 1.0f : 0.0f);
                    animators.add(ObjectAnimator.ofFloat(nameTextView[a], View.ALPHA, a == 0 ? 0.0f : 1.0f));
                }
                if (timeItem.getTag() != null) {
                    animators.add(ObjectAnimator.ofFloat(timeItem, View.ALPHA, 1.0f, 0.0f));
                    animators.add(ObjectAnimator.ofFloat(timeItem, View.SCALE_X, 1.0f, 0.0f));
                    animators.add(ObjectAnimator.ofFloat(timeItem, View.SCALE_Y, 1.0f, 0.0f));
                }
                if (animatingItem != null) {
                    animatingItem.setAlpha(1.0f);
                    animators.add(ObjectAnimator.ofFloat(animatingItem, View.ALPHA, 0.0f));
                }
                if (callItemVisible && chatId != 0) {
                    callItem.setAlpha(0.0f);
                    animators.add(ObjectAnimator.ofFloat(callItem, View.ALPHA, 1.0f));
                }
                if (videoCallItemVisible) {
                    videoCallItem.setAlpha(0.0f);
                    animators.add(ObjectAnimator.ofFloat(videoCallItem, View.ALPHA, 1.0f));
                }
                if (editItemVisible) {
                    editItem.setAlpha(0.0f);
                    animators.add(ObjectAnimator.ofFloat(editItem, View.ALPHA, 1.0f));
                }

                boolean onlineTextCrosafade = false;
                BaseFragment previousFragment = parentLayout.fragmentsStack.size() > 1 ? parentLayout.fragmentsStack.get(parentLayout.fragmentsStack.size() - 2) : null;
                if (previousFragment instanceof ChatActivity) {
                    ChatAvatarContainer avatarContainer = ((ChatActivity) previousFragment).getAvatarContainer();
                    if (avatarContainer.getSubtitleTextView().getLeftDrawable() != null) {
                        transitionOnlineText = avatarContainer.getSubtitleTextView();
                        avatarContainer2.invalidate();
                        onlineTextCrosafade = true;
                        onlineTextView[0].setAlpha(0f);
                        onlineTextView[1].setAlpha(0f);
                        animators.add(ObjectAnimator.ofFloat(onlineTextView[1], View.ALPHA, 1.0f));
                    }
                }
                if (!onlineTextCrosafade) {
                    for (int a = 0; a < 2; a++) {
                        onlineTextView[a].setAlpha(a == 0 ? 1.0f : 0.0f);
                        animators.add(ObjectAnimator.ofFloat(onlineTextView[a], View.ALPHA, a == 0 ? 0.0f : 1.0f));
                    }
                }
                animatorSet.playTogether(animators);
            } else {
                initialAnimationExtraHeight = extraHeight;
                ArrayList<Animator> animators = new ArrayList<>();
                animators.add(ObjectAnimator.ofFloat(this, "animationProgress", 1.0f, 0.0f));
                if (writeButton != null) {
                    animators.add(ObjectAnimator.ofFloat(writeButton, View.SCALE_X, 0.2f));
                    animators.add(ObjectAnimator.ofFloat(writeButton, View.SCALE_Y, 0.2f));
                    animators.add(ObjectAnimator.ofFloat(writeButton, View.ALPHA, 0.0f));
                }
                for (int a = 0; a < 2; a++) {
                    animators.add(ObjectAnimator.ofFloat(nameTextView[a], View.ALPHA, a == 0 ? 1.0f : 0.0f));
                }
                if (timeItem.getTag() != null) {
                    animators.add(ObjectAnimator.ofFloat(timeItem, View.ALPHA, 0.0f, 1.0f));
                    animators.add(ObjectAnimator.ofFloat(timeItem, View.SCALE_X, 0.0f, 1.0f));
                    animators.add(ObjectAnimator.ofFloat(timeItem, View.SCALE_Y, 0.0f, 1.0f));
                }
                if (animatingItem != null) {
                    animatingItem.setAlpha(0.0f);
                    animators.add(ObjectAnimator.ofFloat(animatingItem, View.ALPHA, 1.0f));
                }
                if (callItemVisible && chatId != 0) {
                    callItem.setAlpha(1.0f);
                    animators.add(ObjectAnimator.ofFloat(callItem, View.ALPHA, 0.0f));
                }
                if (videoCallItemVisible) {
                    videoCallItem.setAlpha(1.0f);
                    animators.add(ObjectAnimator.ofFloat(videoCallItem, View.ALPHA, 0.0f));
                }
                if (editItemVisible) {
                    editItem.setAlpha(1.0f);
                    animators.add(ObjectAnimator.ofFloat(editItem, View.ALPHA, 0.0f));
                }

                boolean crossfadeOnlineText = false;
                BaseFragment previousFragment = parentLayout.fragmentsStack.size() > 1 ? parentLayout.fragmentsStack.get(parentLayout.fragmentsStack.size() - 2) : null;
                if (previousFragment instanceof ChatActivity) {
                    ChatAvatarContainer avatarContainer = ((ChatActivity) previousFragment).getAvatarContainer();
                    if (avatarContainer.getSubtitleTextView().getLeftDrawable() != null) {
                        transitionOnlineText = avatarContainer.getSubtitleTextView();
                        avatarContainer2.invalidate();
                        crossfadeOnlineText = true;
                        animators.add(ObjectAnimator.ofFloat(onlineTextView[0], View.ALPHA, 0.0f));
                        animators.add(ObjectAnimator.ofFloat(onlineTextView[1], View.ALPHA, 0.0f));
                    }
                }
                if (!crossfadeOnlineText) {
                    for (int a = 0; a < 2; a++) {
                        animators.add(ObjectAnimator.ofFloat(onlineTextView[a], View.ALPHA, a == 0 ? 1.0f : 0.0f));
                    }
                }
                animatorSet.playTogether(animators);
            }
            profileTransitionInProgress = true;
            ValueAnimator valueAnimator = ValueAnimator.ofFloat(0, 1f);
            valueAnimator.addUpdateListener(valueAnimator1 -> fragmentView.invalidate());
            animatorSet.playTogether(valueAnimator);

            animatorSet.addListener(new AnimatorListenerAdapter() {
                @Override
                public void onAnimationEnd(Animator animation) {
                    listView.setLayerType(View.LAYER_TYPE_NONE, null);
                    if (animatingItem != null) {
                        ActionBarMenu menu = actionBar.createMenu();
                        menu.clearItems();
                        animatingItem = null;
                    }
                    callback.run();
                    if (playProfileAnimation == 2) {
                        playProfileAnimation = 1;
                        avatarImage.setForegroundAlpha(1.0f);
                        avatarContainer.setVisibility(View.GONE);
                        avatarsViewPager.resetCurrentItem();
                        avatarsViewPager.setVisibility(View.VISIBLE);
                        idTextView.setAlpha(1.0f);
                    }
                    transitionOnlineText = null;
                    avatarContainer2.invalidate();
                    profileTransitionInProgress = false;
                    fragmentView.invalidate();
                }
            });
            animatorSet.setInterpolator(playProfileAnimation == 2 ? CubicBezierInterpolator.DEFAULT : new DecelerateInterpolator());

            AndroidUtilities.runOnUIThread(animatorSet::start, 50);
            return animatorSet;
        }
        return null;
    }

    private void updateOnlineCount(boolean notify) {
        onlineCount = 0;
        int currentTime = getConnectionsManager().getCurrentTime();
        sortedUsers.clear();
        if (chatInfo instanceof TLRPC.TL_chatFull || chatInfo instanceof TLRPC.TL_channelFull && chatInfo.participants_count <= 200 && chatInfo.participants != null) {
            for (int a = 0; a < chatInfo.participants.participants.size(); a++) {
                TLRPC.ChatParticipant participant = chatInfo.participants.participants.get(a);
                TLRPC.User user = getMessagesController().getUser(participant.user_id);
                if (user != null && user.status != null && (user.status.expires > currentTime || user.id == getUserConfig().getClientUserId()) && user.status.expires > 10000) {
                    onlineCount++;
                }
                sortedUsers.add(a);
            }

            try {
                Collections.sort(sortedUsers, (lhs, rhs) -> {
                    TLRPC.User user1 = getMessagesController().getUser(chatInfo.participants.participants.get(rhs).user_id);
                    TLRPC.User user2 = getMessagesController().getUser(chatInfo.participants.participants.get(lhs).user_id);
                    int status1 = 0;
                    int status2 = 0;
                    if (user1 != null) {
                        if (user1.bot) {
                            status1 = -110;
                        } else if (user1.self) {
                            status1 = currentTime + 50000;
                        } else if (user1.status != null) {
                            status1 = user1.status.expires;
                        }
                    }
                    if (user2 != null) {
                        if (user2.bot) {
                            status2 = -110;
                        } else if (user2.self) {
                            status2 = currentTime + 50000;
                        } else if (user2.status != null) {
                            status2 = user2.status.expires;
                        }
                    }
                    if (status1 > 0 && status2 > 0) {
                        if (status1 > status2) {
                            return 1;
                        } else if (status1 < status2) {
                            return -1;
                        }
                        return 0;
                    } else if (status1 < 0 && status2 < 0) {
                        if (status1 > status2) {
                            return 1;
                        } else if (status1 < status2) {
                            return -1;
                        }
                        return 0;
                    } else if (status1 < 0 && status2 > 0 || status1 == 0 && status2 != 0) {
                        return -1;
                    } else if (status2 < 0 && status1 > 0 || status2 == 0 && status1 != 0) {
                        return 1;
                    }
                    return 0;
                });
            } catch (Exception e) {
                FileLog.e(e);
            }

            if (notify && listAdapter != null && membersStartRow > 0) {
                AndroidUtilities.updateVisibleRows(listView);
            }
            if (sharedMediaLayout != null && sharedMediaRow != -1 && (sortedUsers.size() > 5 || usersForceShowingIn == 2) && usersForceShowingIn != 1) {
                sharedMediaLayout.setChatUsers(sortedUsers, chatInfo);
            }
        } else if (chatInfo instanceof TLRPC.TL_channelFull && chatInfo.participants_count > 200) {
            onlineCount = chatInfo.online_count;
        }
    }

    public void setChatInfo(TLRPC.ChatFull value) {
        chatInfo = value;
        if (chatInfo != null && chatInfo.migrated_from_chat_id != 0 && mergeDialogId == 0) {
            mergeDialogId = -chatInfo.migrated_from_chat_id;
            getMediaDataController().getMediaCounts(mergeDialogId, classGuid);
        }
        if (sharedMediaLayout != null) {
            sharedMediaLayout.setChatInfo(chatInfo);
        }
        if (avatarsViewPager != null) {
            avatarsViewPager.setChatInfo(chatInfo);
        }
        fetchUsersFromChannelInfo();
    }

    public void setUserInfo(TLRPC.UserFull value) {
        userInfo = value;
    }

    public boolean canSearchMembers() {
        return canSearchMembers;
    }

    private void fetchUsersFromChannelInfo() {
        if (currentChat == null || !currentChat.megagroup) {
            return;
        }
        if (chatInfo instanceof TLRPC.TL_channelFull && chatInfo.participants != null) {
            for (int a = 0; a < chatInfo.participants.participants.size(); a++) {
                TLRPC.ChatParticipant chatParticipant = chatInfo.participants.participants.get(a);
                participantsMap.put(chatParticipant.user_id, chatParticipant);
            }
        }
    }

    private void kickUser(long uid, TLRPC.ChatParticipant participant) {
        if (uid != 0) {
            TLRPC.User user = getMessagesController().getUser(uid);
            getMessagesController().deleteParticipantFromChat(chatId, user, chatInfo);
            if (currentChat != null && user != null && BulletinFactory.canShowBulletin(this)) {
                BulletinFactory.createRemoveFromChatBulletin(this, user, currentChat.title).show();
            }
            if (chatInfo.participants.participants.remove(participant)) {
                updateListAnimated(true);
            }
        } else {
            getNotificationCenter().removeObserver(this, NotificationCenter.closeChats);
            if (AndroidUtilities.isTablet()) {
                getNotificationCenter().postNotificationName(NotificationCenter.closeChats, -chatId);
            } else {
                getNotificationCenter().postNotificationName(NotificationCenter.closeChats);
            }
            getMessagesController().deleteParticipantFromChat(chatId, getMessagesController().getUser(getUserConfig().getClientUserId()), chatInfo);
            playProfileAnimation = 0;
            finishFragment();
        }
    }

    public boolean isChat() {
        return chatId != 0;
    }

    private void updateRowsIds() {
        int prevRowsCount = rowCount;
        rowCount = 0;

        setAvatarRow = -1;
        setAvatarSectionRow = -1;
        numberSectionRow = -1;
        numberRow = -1;
        setUsernameRow = -1;
        bioRow = -1;
        phoneSuggestionSectionRow = -1;
        phoneSuggestionRow = -1;
        passwordSuggestionSectionRow = -1;
        passwordSuggestionRow = -1;
        settingsSectionRow = -1;
        settingsSectionRow2 = -1;
        notificationRow = -1;
        nekoRow = -1;
        languageRow = -1;
        privacyRow = -1;
        dataRow = -1;
        chatRow = -1;
        stickersRow = -1;
        filtersRow = -1;
        devicesRow = -1;
        devicesSectionRow = -1;
        helpHeaderRow = -1;
        questionRow = -1;
        faqRow = -1;
        policyRow = -1;
        helpSectionCell = -1;
        debugHeaderRow = -1;
        sendLogsRow = -1;
        sendLastLogsRow = -1;
        clearLogsRow = -1;
        switchBackendRow = -1;
        versionRow = -1;

        sendMessageRow = -1;
        reportRow = -1;
        emptyRow = -1;
        infoHeaderRow = -1;
        phoneRow = -1;
        userInfoRow = -1;
        locationRow = -1;
        channelInfoRow = -1;
        usernameRow = -1;
        settingsTimerRow = -1;
        settingsKeyRow = -1;
        notificationsDividerRow = -1;
        notificationsRow = -1;
        infoSectionRow = -1;
        secretSettingsSectionRow = -1;
        bottomPaddingRow = -1;

        membersHeaderRow = -1;
        membersStartRow = -1;
        membersEndRow = -1;
        addMemberRow = -1;
        subscribersRow = -1;
        subscribersRequestsRow = -1;
        administratorsRow = -1;
        blockedUsersRow = -1;
        membersSectionRow = -1;
        sharedMediaRow = -1;

        unblockRow = -1;
        joinRow = -1;
        lastSectionRow = -1;
        visibleChatParticipants.clear();
        visibleSortedUsers.clear();

        boolean hasMedia = false;
        if (sharedMediaPreloader != null) {
            int[] lastMediaCount = sharedMediaPreloader.getLastMediaCount();
            for (int a = 0; a < lastMediaCount.length; a++) {
                if (lastMediaCount[a] > 0) {
                    hasMedia = true;
                    break;
                }
            }
        }

        if (userId != 0) {
            if (LocaleController.isRTL) {
                emptyRow = rowCount++;
            }
            TLRPC.User user = getMessagesController().getUser(userId);

            if (UserObject.isUserSelf(user)) {
                numberSectionRow = rowCount++;
                setUsernameRow = rowCount++;
                if (!hideNumber) {
                    numberRow = rowCount++;
                }
                bioRow = rowCount++;

                settingsSectionRow = rowCount++;

                Set<String> suggestions = getMessagesController().pendingSuggestions;
                if (suggestions.contains("VALIDATE_PHONE_NUMBER")) {
                    phoneSuggestionRow = rowCount++;
                    phoneSuggestionSectionRow = rowCount++;
                }
                if (suggestions.contains("VALIDATE_PASSWORD")) {
                    passwordSuggestionRow = rowCount++;
                    passwordSuggestionSectionRow = rowCount++;
                }

                settingsSectionRow2 = rowCount++;
                notificationRow = rowCount++;
                dataRow = rowCount++;
                privacyRow = rowCount++;
                chatRow = rowCount++;
                filtersRow = rowCount++;
                nekoRow = rowCount++;
                languageRow = rowCount++;
                helpHeaderRow = rowCount++;
                faqRow = rowCount++;
                policyRow = rowCount++;
                if (BuildVars.LOGS_ENABLED) {
                    helpSectionCell = rowCount++;
                    debugHeaderRow = rowCount++;
                }
                if (BuildVars.LOGS_ENABLED) {
                    sendLogsRow = rowCount++;
                    sendLastLogsRow = -1;
                    clearLogsRow = rowCount++;
                }
                versionRow = rowCount++;
            } else {
                boolean hasInfo = userInfo != null && !TextUtils.isEmpty(userInfo.about) || user != null && !TextUtils.isEmpty(user.username);
                boolean hasPhone = user != null && !TextUtils.isEmpty(user.phone);

                infoHeaderRow = rowCount++;
                if (user != null && !TextUtils.isEmpty(user.username)) {
                    usernameRow = rowCount++;
                }
                if (!isBot && (hasPhone || !hasInfo) && !hideNumber) {
                    phoneRow = rowCount++;
                }
                if (userInfo != null && !TextUtils.isEmpty(userInfo.about)) {
                    userInfoRow = rowCount++;
                }
                if (phoneRow != -1 || userInfoRow != -1 || usernameRow != -1) {
                    notificationsDividerRow = rowCount++;
                }
                if (userId != getUserConfig().getClientUserId()) {
                    notificationsRow = rowCount++;
                }
                infoSectionRow = rowCount++;

                if (currentEncryptedChat instanceof TLRPC.TL_encryptedChat) {
                    settingsTimerRow = rowCount++;
                    settingsKeyRow = rowCount++;
                    secretSettingsSectionRow = rowCount++;
                }

                if (user != null && !isBot && currentEncryptedChat == null && user.id != getUserConfig().getClientUserId()) {
                    if (userBlocked) {
                        unblockRow = rowCount++;
                        lastSectionRow = rowCount++;
                    }
                }

                if (hasMedia || userInfo != null && userInfo.common_chats_count != 0) {
                    sharedMediaRow = rowCount++;
                } else if (lastSectionRow == -1 && needSendMessage) {
                    sendMessageRow = rowCount++;
                    reportRow = rowCount++;
                    lastSectionRow = rowCount++;
                }
            }
        } else if (chatId != 0) {
            if (chatInfo != null && (!TextUtils.isEmpty(chatInfo.about) || chatInfo.location instanceof TLRPC.TL_channelLocation) || !TextUtils.isEmpty(currentChat.username)) {
                if (LocaleController.isRTL && ChatObject.isChannel(currentChat) && chatInfo != null && !currentChat.megagroup && chatInfo.linked_chat_id != 0) {
                    emptyRow = rowCount++;
                }
                infoHeaderRow = rowCount++;
                if (chatInfo != null) {
                    if (!TextUtils.isEmpty(chatInfo.about)) {
                        channelInfoRow = rowCount++;
                    }
                    if (chatInfo.location instanceof TLRPC.TL_channelLocation) {
                        locationRow = rowCount++;
                    }
                }
                if (!TextUtils.isEmpty(currentChat.username)) {
                    usernameRow = rowCount++;
                }
            }
            if (infoHeaderRow != -1) {
                notificationsDividerRow = rowCount++;
            }
            notificationsRow = rowCount++;
            infoSectionRow = rowCount++;

            if (ChatObject.isChannel(currentChat) && !currentChat.megagroup) {
                if (chatInfo != null && (currentChat.creator || chatInfo.can_view_participants)) {
                    membersHeaderRow = rowCount++;
                    subscribersRow = rowCount++;
                    if (chatInfo.requests_pending > 0) {
                        subscribersRequestsRow = rowCount++;
                    }
                    administratorsRow = rowCount++;
                    if (chatInfo.banned_count != 0 || chatInfo.kicked_count != 0) {
                        blockedUsersRow = rowCount++;
                    }
                    membersSectionRow = rowCount++;
                }
            }

            if (ChatObject.isChannel(currentChat)) {
                if (chatInfo != null && currentChat.megagroup && chatInfo.participants != null && !chatInfo.participants.participants.isEmpty()) {
                    if (!ChatObject.isNotInChat(currentChat) && ChatObject.canAddUsers(currentChat) && chatInfo.participants_count < getMessagesController().maxMegagroupCount) {
                        addMemberRow = rowCount++;
                    }
                    int count = chatInfo.participants.participants.size();
                    if ((count <= 5 || !hasMedia || usersForceShowingIn == 1) && usersForceShowingIn != 2) {
                        if (addMemberRow == -1) {
                            membersHeaderRow = rowCount++;
                        }
                        membersStartRow = rowCount;
                        rowCount += count;
                        membersEndRow = rowCount;
                        membersSectionRow = rowCount++;
                        visibleChatParticipants.addAll(chatInfo.participants.participants);
                        if (sortedUsers != null) {
                            visibleSortedUsers.addAll(sortedUsers);
                        }
                        usersForceShowingIn = 1;
                        if (sharedMediaLayout != null) {
                            sharedMediaLayout.setChatUsers(null, null);
                        }
                    } else {
                        if (addMemberRow != -1) {
                            membersSectionRow = rowCount++;
                        }
                        if (sharedMediaLayout != null) {
                            if (!sortedUsers.isEmpty()) {
                                usersForceShowingIn = 2;
                            }
                            sharedMediaLayout.setChatUsers(sortedUsers, chatInfo);
                        }
                    }
                }

                if (lastSectionRow == -1 && currentChat.left && !currentChat.kicked) {
                    joinRow = rowCount++;
                    lastSectionRow = rowCount++;
                }
            } else if (chatInfo != null) {
                if (!(chatInfo.participants instanceof TLRPC.TL_chatParticipantsForbidden)) {
                    if (ChatObject.canAddUsers(currentChat) || currentChat.default_banned_rights == null || !currentChat.default_banned_rights.invite_users) {
                        addMemberRow = rowCount++;
                    }
                    int count = chatInfo.participants.participants.size();
                    if (count <= 5 || !hasMedia) {
                        if (addMemberRow == -1) {
                            membersHeaderRow = rowCount++;
                        }
                        membersStartRow = rowCount;
                        rowCount += chatInfo.participants.participants.size();
                        membersEndRow = rowCount;
                        membersSectionRow = rowCount++;
                        visibleChatParticipants.addAll(chatInfo.participants.participants);
                        if (sortedUsers != null) {
                            visibleSortedUsers.addAll(sortedUsers);
                        }
                        if (sharedMediaLayout != null) {
                            sharedMediaLayout.setChatUsers(null, null);
                        }
                    } else {
                        if (addMemberRow != -1) {
                            membersSectionRow = rowCount++;
                        }
                        if (sharedMediaLayout != null) {
                            sharedMediaLayout.setChatUsers(sortedUsers, chatInfo);
                        }
                    }
                }
            }

            if (hasMedia) {
                sharedMediaRow = rowCount++;
            }
        }
        if (sharedMediaRow == -1) {
            bottomPaddingRow = rowCount++;
        }
        final int actionBarHeight = actionBar != null ? ActionBar.getCurrentActionBarHeight() + (actionBar.getOccupyStatusBar() ? AndroidUtilities.statusBarHeight : 0) : 0;
        if (listView == null || prevRowsCount > rowCount || listContentHeight != 0 && listContentHeight + actionBarHeight + AndroidUtilities.dp(88) < listView.getMeasuredHeight()) {
            lastMeasuredContentWidth = 0;
        }
    }

    private Drawable getScamDrawable(int type) {
        if (scamDrawable == null) {
            scamDrawable = new ScamDrawable(11, type);
            scamDrawable.setColor(Theme.getColor(Theme.key_avatar_subtitleInProfileBlue));
        }
        return scamDrawable;
    }

    private Drawable getLockIconDrawable() {
        if (lockIconDrawable == null) {
            lockIconDrawable = Theme.chat_lockIconDrawable.getConstantState().newDrawable().mutate();
        }
        return lockIconDrawable;
    }

    private Drawable getVerifiedCrossfadeDrawable() {
        if (verifiedCrossfadeDrawable == null) {
            verifiedDrawable = Theme.profile_verifiedDrawable.getConstantState().newDrawable().mutate();
            verifiedCheckDrawable = Theme.profile_verifiedCheckDrawable.getConstantState().newDrawable().mutate();
            verifiedCrossfadeDrawable = new CrossfadeDrawable(new CombinedDrawable(verifiedDrawable, verifiedCheckDrawable), ContextCompat.getDrawable(getParentActivity(), R.drawable.verified_profile));
        }
        return verifiedCrossfadeDrawable;
    }

    private void updateProfileData() {
        if (avatarContainer == null || nameTextView == null) {
            return;
        }
        String onlineTextOverride;
        int currentConnectionState = getConnectionsManager().getConnectionState();
        if (currentConnectionState == ConnectionsManager.ConnectionStateWaitingForNetwork) {
            onlineTextOverride = LocaleController.getString("WaitingForNetwork", R.string.WaitingForNetwork);
        } else if (currentConnectionState == ConnectionsManager.ConnectionStateConnecting) {
            onlineTextOverride = LocaleController.getString("Connecting", R.string.Connecting);
        } else if (currentConnectionState == ConnectionsManager.ConnectionStateUpdating) {
            onlineTextOverride = LocaleController.getString("Updating", R.string.Updating);
        } else if (currentConnectionState == ConnectionsManager.ConnectionStateConnectingToProxy) {
            onlineTextOverride = LocaleController.getString("ConnectingToProxy", R.string.ConnectingToProxy);
        } else {
            onlineTextOverride = null;
        }

        long id = 0;
        if (userId != 0) {
            TLRPC.User user = getMessagesController().getUser(userId);
            if (user == null) return;
            TLRPC.FileLocation photoBig = null;
            if (user.photo != null) {
                photoBig = user.photo.photo_big;
            }
            avatarDrawable.setInfo(user);

            final ImageLocation imageLocation = ImageLocation.getForUserOrChat(user, ImageLocation.TYPE_BIG);
            final ImageLocation thumbLocation = ImageLocation.getForUserOrChat(user, ImageLocation.TYPE_SMALL);
            final ImageLocation videoLocation = avatarsViewPager.getCurrentVideoLocation(thumbLocation, imageLocation);
            avatarsViewPager.initIfEmpty(imageLocation, thumbLocation);
            String filter;
            if (videoLocation != null && videoLocation.imageType == FileLoader.IMAGE_TYPE_ANIMATION) {
                filter = ImageLoader.AUTOPLAY_FILTER;
            } else {
                filter = null;
            }
            if (avatarBig == null) {
                avatarImage.setImage(videoLocation, filter, thumbLocation, "50_50", avatarDrawable, user);
            }
            if (thumbLocation != null && setAvatarRow != -1 || thumbLocation == null && setAvatarRow == -1) {
                updateListAnimated(false);
                needLayout(true);
            }
            if (imageLocation != null && (prevLoadedImageLocation == null || imageLocation.photoId != prevLoadedImageLocation.photoId)) {
                prevLoadedImageLocation = imageLocation;
                getFileLoader().loadFile(imageLocation, user, null, 0, 1);
            }

            String newString = UserObject.getUserName(user);
            String newString2;
            if (user.id == getUserConfig().getClientUserId()) {
                newString2 = LocaleController.getString("Online", R.string.Online);
            } else if (user.id == 333000 || user.id == 777000 || user.id == 42777) {
                newString2 = LocaleController.getString("ServiceNotifications", R.string.ServiceNotifications);
            } else if (MessagesController.isSupportUser(user)) {
                newString2 = LocaleController.getString("SupportStatus", R.string.SupportStatus);
            } else if (isBot) {
                newString2 = LocaleController.getString("Bot", R.string.Bot);
            } else {
                isOnline[0] = false;
                newString2 = LocaleController.formatUserStatus(currentAccount, user, isOnline);
                if (onlineTextView[1] != null && !mediaHeaderVisible) {
                    String key = isOnline[0] ? Theme.key_profile_status : Theme.key_avatar_subtitleInProfileBlue;
                    onlineTextView[1].setTag(key);
                    if (!isPulledDown) {
                        onlineTextView[1].setTextColor(Theme.getColor(key));
                    }
                }
            }
            for (int a = 0; a < 2; a++) {
                if (nameTextView[a] == null) {
                    continue;
                }
                if (a == 0 && user.id != getUserConfig().getClientUserId() && user.id / 1000 != 777 && user.id / 1000 != 333 && user.phone != null && user.phone.length() != 0 && getContactsController().contactsDict.get(user.id) == null &&
                        (getContactsController().contactsDict.size() != 0 || !getContactsController().isLoadingContacts())) {
                    String phoneString = PhoneFormat.getInstance().format("+" + user.phone);
                    nameTextView[a].setText(phoneString);
                } else {
                    nameTextView[a].setText(newString);
                }
                if (a == 0 && onlineTextOverride != null) {
                    onlineTextView[a].setText(onlineTextOverride);
                } else {
                    onlineTextView[a].setText(newString2);
                }
                Drawable leftIcon = currentEncryptedChat != null ? getLockIconDrawable() : null;
                Drawable rightIcon = null;
                if (a == 0) {
                    if (user.scam || user.fake) {
                        rightIcon = getScamDrawable(user.scam ? 0 : 1);
                    } else {
                        rightIcon = getMessagesController().isDialogMuted(dialogId != 0 ? dialogId : userId) ? Theme.chat_muteIconDrawable : null;
                    }
                } else if (user.scam || user.fake) {
                    rightIcon = getScamDrawable(user.scam ? 0 : 1);
                } else if (user.verifiedExtended()) {
                    rightIcon = getVerifiedCrossfadeDrawable();
                }
                nameTextView[a].setLeftDrawable(leftIcon);
                nameTextView[a].setRightDrawable(rightIcon);
            }

            if (user.photo != null && user.photo.dc_id != 0) {
                idTextView.setText("ID: " + userId + ", DC: " + user.photo.dc_id);
            } else if (UserObject.isUserSelf(user) && getMessagesController().thisDc > 0) {
                idTextView.setText("ID: " + user.id + ", DC: " + getMessagesController().thisDc);
            } else {
                idTextView.setText("ID: " + userId);
            }
            id = userId;
            avatarImage.getImageReceiver().setVisible(!PhotoViewer.isShowingImage(photoBig), false);
        } else if (chatId != 0) {
            TLRPC.Chat chat = getMessagesController().getChat(chatId);
            if (chat != null) {
                currentChat = chat;
            } else {
                chat = currentChat;
            }

            String statusString;
            String profileStatusString;
            if (ChatObject.isChannel(chat)) {
                if (chatInfo == null || !currentChat.megagroup && (chatInfo.participants_count == 0 || ChatObject.hasAdminRights(currentChat) || chatInfo.can_view_participants)) {
                    if (currentChat.megagroup) {
                        statusString = profileStatusString = LocaleController.getString("Loading", R.string.Loading).toLowerCase();
                    } else {
                        if ((chat.flags & TLRPC.CHAT_FLAG_IS_PUBLIC) != 0) {
                            statusString = profileStatusString = LocaleController.getString("ChannelPublic", R.string.ChannelPublic).toLowerCase();
                        } else {
                            statusString = profileStatusString = LocaleController.getString("ChannelPrivate", R.string.ChannelPrivate).toLowerCase();
                        }
                    }
                } else {
                    if (currentChat.megagroup) {
                        if (onlineCount > 1 && chatInfo.participants_count != 0) {
                            statusString = String.format("%s, %s", LocaleController.formatPluralString("Members", chatInfo.participants_count), LocaleController.formatPluralString("OnlineCount", Math.min(onlineCount, chatInfo.participants_count)));
                            profileStatusString = String.format("%s, %s", LocaleController.formatPluralStringComma("Members", chatInfo.participants_count), LocaleController.formatPluralStringComma("OnlineCount", Math.min(onlineCount, chatInfo.participants_count)));
                        } else {
                            if (chatInfo.participants_count == 0) {
                                if (chat.has_geo) {
                                    statusString = profileStatusString = LocaleController.getString("MegaLocation", R.string.MegaLocation).toLowerCase();
                                } else if (!TextUtils.isEmpty(chat.username)) {
                                    statusString = profileStatusString = LocaleController.getString("MegaPublic", R.string.MegaPublic).toLowerCase();
                                } else {
                                    statusString = profileStatusString = LocaleController.getString("MegaPrivate", R.string.MegaPrivate).toLowerCase();
                                }
                            } else {
                                statusString = LocaleController.formatPluralString("Members", chatInfo.participants_count);
                                profileStatusString = LocaleController.formatPluralStringComma("Members", chatInfo.participants_count);
                            }
                        }
                    } else {
                        int[] result = new int[1];
                        String shortNumber = LocaleController.formatShortNumber(chatInfo.participants_count, result);
                        if (currentChat.megagroup) {
                            statusString = LocaleController.formatPluralString("Members", chatInfo.participants_count);
                            profileStatusString = LocaleController.formatPluralStringComma("Members", chatInfo.participants_count);
                        } else {
                            statusString = LocaleController.formatPluralString("Subscribers", chatInfo.participants_count);
                            profileStatusString = LocaleController.formatPluralStringComma("Subscribers", chatInfo.participants_count);
                        }
                    }
                }
            } else {
                if (ChatObject.isKickedFromChat(chat)) {
                    statusString = profileStatusString = LocaleController.getString("YouWereKicked", R.string.YouWereKicked);
                } else if (ChatObject.isLeftFromChat(chat)) {
                    statusString = profileStatusString = LocaleController.getString("YouLeft", R.string.YouLeft);
                } else {
                    int count = chat.participants_count;
                    if (chatInfo != null) {
                        count = chatInfo.participants.participants.size();
                    }
                    if (count != 0 && onlineCount > 1) {
                        statusString = profileStatusString = String.format("%s, %s", LocaleController.formatPluralString("Members", count), LocaleController.formatPluralString("OnlineCount", onlineCount));
                    } else {
                        statusString = profileStatusString = LocaleController.formatPluralString("Members", count);
                    }
                }
            }

            boolean changed = false;
            for (int a = 0; a < 2; a++) {
                if (nameTextView[a] == null) {
                    continue;
                }
                if (chat.title != null) {
                    if (nameTextView[a].setText(chat.title)) {
                        changed = true;
                    }
                }
                nameTextView[a].setLeftDrawable(null);
                if (a != 0) {
                    if (chat.scam || chat.fake) {
                        nameTextView[a].setRightDrawable(getScamDrawable(chat.scam ? 0 : 1));
                    } else if (chat.verifiedExtended()) {
                        nameTextView[a].setRightDrawable(getVerifiedCrossfadeDrawable());
                    } else {
                        nameTextView[a].setRightDrawable(null);
                    }
                } else {
                    if (chat.scam || chat.fake) {
                        nameTextView[a].setRightDrawable(getScamDrawable(chat.scam ? 0 : 1));
                    } else {
                        nameTextView[a].setRightDrawable(getMessagesController().isDialogMuted(-chatId) ? Theme.chat_muteIconDrawable : null);
                    }
                }
                if (a == 0 && onlineTextOverride != null) {
                    onlineTextView[a].setText(onlineTextOverride);
                } else {
                    if (currentChat.megagroup && chatInfo != null && onlineCount > 0) {
                        onlineTextView[a].setText(a == 0 ? statusString : profileStatusString);
                    } else if (a == 0 && ChatObject.isChannel(currentChat) && chatInfo != null && chatInfo.participants_count != 0 && (currentChat.megagroup || currentChat.broadcast)) {
                        int[] result = new int[1];
                        String shortNumber = LocaleController.formatShortNumber(chatInfo.participants_count, result);
                        if (currentChat.megagroup) {
                            if (chatInfo.participants_count == 0) {
                                if (chat.has_geo) {
                                    onlineTextView[a].setText(LocaleController.getString("MegaLocation", R.string.MegaLocation).toLowerCase());
                                } else if (!TextUtils.isEmpty(chat.username)) {
                                    onlineTextView[a].setText(LocaleController.getString("MegaPublic", R.string.MegaPublic).toLowerCase());
                                } else {
                                    onlineTextView[a].setText(LocaleController.getString("MegaPrivate", R.string.MegaPrivate).toLowerCase());
                                }
                            } else {
                                onlineTextView[a].setText(LocaleController.formatPluralString("Members", result[0]).replace(String.format("%d", result[0]), shortNumber));
                            }
                        } else {
                            onlineTextView[a].setText(LocaleController.formatPluralString("Subscribers", result[0]).replace(String.format("%d", result[0]), shortNumber));
                        }
                    } else {
                        onlineTextView[a].setText(a == 0 ? statusString : profileStatusString);
                    }
                }
            }
            id = chatId;
            if (changed) {
                needLayout(true);
            }

            TLRPC.FileLocation photoBig = null;
            if (chat.photo != null) {
                photoBig = chat.photo.photo_big;
            }
            avatarDrawable.setInfo(chat);
            final ImageLocation imageLocation = ImageLocation.getForUserOrChat(chat, ImageLocation.TYPE_BIG);
            final ImageLocation thumbLocation = ImageLocation.getForUserOrChat(chat, ImageLocation.TYPE_SMALL);
            final ImageLocation videoLocation = avatarsViewPager.getCurrentVideoLocation(thumbLocation, imageLocation);
            boolean initied = avatarsViewPager.initIfEmpty(imageLocation, thumbLocation);
            if ((imageLocation == null || initied) && isPulledDown) {
                final View view = layoutManager.findViewByPosition(0);
                if (view != null) {
                    listView.smoothScrollBy(0, view.getTop() - AndroidUtilities.dp(88), CubicBezierInterpolator.EASE_OUT_QUINT);
                }
            }
            String filter;
            if (videoLocation != null && videoLocation.imageType == FileLoader.IMAGE_TYPE_ANIMATION) {
                filter = ImageLoader.AUTOPLAY_FILTER;
            } else {
                filter = null;
            }
            if (avatarBig == null) {
                avatarImage.setImage(videoLocation, filter, thumbLocation, "50_50", avatarDrawable, chat);
            }
            if (imageLocation != null && (prevLoadedImageLocation == null || imageLocation.photoId != prevLoadedImageLocation.photoId)) {
                prevLoadedImageLocation = imageLocation;
                getFileLoader().loadFile(imageLocation, chat, null, 0, 1);
            }
            avatarImage.getImageReceiver().setVisible(!PhotoViewer.isShowingImage(photoBig), false);
            if (chat.photo != null && chat.photo.dc_id != 0) {
                idTextView.setText("ID: " + chatId + ", DC: " + chat.photo.dc_id);
            } else {
                idTextView.setText("ID: " + chatId);
            }
        }
        if (id != 0) {
            long finalId = id;
            idTextView.setOnClickListener(v -> {
                BottomBuilder builder = new BottomBuilder(getParentActivity());
                builder.addTitle(finalId + "");
                builder.addItem(LocaleController.getString("Copy", R.string.Copy), R.drawable.baseline_content_copy_24, __ -> {
                    AlertUtil.copyAndAlert(finalId + "");
                    return Unit.INSTANCE;
                });
                if (finalId == userId) {
                    builder.addItem(LocaleController.getString("CopyLink", R.string.CopyLink), R.drawable.baseline_link_24, __ -> {
                        AlertUtil.copyLinkAndAlert("tg://user?id=" + finalId);
                        return Unit.INSTANCE;
                    });
                    builder.addItem(LocaleController.getString("CopyLink", R.string.CopyLink) + " (Android)", R.drawable.baseline_link_24, __ -> {
                        AlertUtil.copyLinkAndAlert("tg://openmessage?user_id=" + finalId);
                        return Unit.INSTANCE;
                    });
                    builder.addItem(LocaleController.getString("CopyLink", R.string.CopyLink) + " (IOS)", R.drawable.baseline_link_24, __ -> {
                        AlertUtil.copyLinkAndAlert("https://t.me/@id" + finalId);
                        return Unit.INSTANCE;
                    });
                } else {
                    builder.addItem(LocaleController.getString("CopyLink", R.string.CopyLink) + " (Android)", R.drawable.baseline_link_24, __ -> {
                        AlertUtil.copyLinkAndAlert("tg://openmessage?chat_id=" + finalId);
                        return Unit.INSTANCE;
                    });
                }
                builder.addItem(LocaleController.getString("Hide", R.string.Hide), R.drawable.baseline_remove_circle_24, __ -> {
                    idTextView.setVisibility(View.GONE);
                    return Unit.INSTANCE;
                });
                builder.show();
            });
        }

        if (qrItem != null) {
            qrItem.setVisibility(isQrNeedVisible() ? View.VISIBLE : View.GONE);
        }
    }

    private void createActionBarMenu(boolean animated) {
        if (actionBar == null || otherItem == null) {
            return;
        }
        ActionBarMenu menu = actionBar.createMenu();
        otherItem.removeAllSubItems();
        animatingItem = null;

        editItemVisible = false;
        callItemVisible = false;
        videoCallItemVisible = false;
        canSearchMembers = false;
        boolean selfUser = false;
        if (userId != 0) {
            TLRPC.User user = getMessagesController().getUser(userId);
            if (user == null) {
                return;
            }
            if (UserObject.isUserSelf(user)) {
                otherItem.addSubItem(logout, LocaleController.getString("LogOut", R.string.LogOut));
            } else {
                if (userInfo != null && userInfo.phone_calls_available) {
                    callItemVisible = true;
                    videoCallItemVisible = Build.VERSION.SDK_INT >= 18 && userInfo.video_calls_available;
                }
                if (isBot || getContactsController().contactsDict.get(userId) == null) {
                    if (MessagesController.isSupportUser(user)) {
                        if (userBlocked) {
                            otherItem.addSubItem(block_contact, R.drawable.baseline_block_24, LocaleController.getString("Unblock", R.string.Unblock));
                        }
                    } else {
                        if (isBot) {
                            if (!user.bot_nochats) {
                                otherItem.addSubItem(invite_to_group, R.drawable.baseline_group_add_24, LocaleController.getString("BotInvite", R.string.BotInvite));
                            }
                            otherItem.addSubItem(share, R.drawable.baseline_forward_24, LocaleController.getString("BotShare", R.string.BotShare));
                        } else {
                            otherItem.addSubItem(add_contact, R.drawable.baseline_person_add_24, LocaleController.getString("AddContact", R.string.AddContact));
                        }
                        if (!TextUtils.isEmpty(user.phone)) {
                            otherItem.addSubItem(share_contact, R.drawable.baseline_forward_24, LocaleController.getString("ShareContact", R.string.ShareContact));
                        }
                        if (isBot) {
                            otherItem.addSubItem(block_contact, !userBlocked ? R.drawable.baseline_block_24 : R.drawable.baseline_replay_24, !userBlocked ? LocaleController.getString("BotStop", R.string.BotStop) : LocaleController.getString("BotRestart", R.string.BotRestart));
                        } else {
                            otherItem.addSubItem(block_contact, !userBlocked ? R.drawable.baseline_block_24 : R.drawable.baseline_block_24, !userBlocked ? LocaleController.getString("BlockContact", R.string.BlockContact) : LocaleController.getString("Unblock", R.string.Unblock));
                        }
                    }
                } else {
                    if (!TextUtils.isEmpty(user.phone)) {
                        otherItem.addSubItem(share_contact, R.drawable.baseline_forward_24, LocaleController.getString("ShareContact", R.string.ShareContact));
                    }
                    otherItem.addSubItem(block_contact, !userBlocked ? R.drawable.baseline_block_24 : R.drawable.baseline_block_24, !userBlocked ? LocaleController.getString("BlockContact", R.string.BlockContact) : LocaleController.getString("Unblock", R.string.Unblock));
                    otherItem.addSubItem(edit_contact, R.drawable.baseline_edit_24, LocaleController.getString("EditContact", R.string.EditContact));
                    otherItem.addSubItem(delete_contact, R.drawable.baseline_delete_24, LocaleController.getString("DeleteContact", R.string.DeleteContact));
                }
                if (!UserObject.isDeleted(user) && !isBot && currentEncryptedChat == null && !userBlocked && userId != 333000 && userId != 777000 && userId != 42777) {
                    otherItem.addSubItem(start_secret_chat, R.drawable.baseline_lock_24, LocaleController.getString("StartEncryptedChat", R.string.StartEncryptedChat));
                }
                if (StrUtil.isNotBlank(user.username)) {
                    otherItem.addSubItem(qr_code, R.drawable.wallet_qr, LocaleController.getString("ShareQRCode", R.string.ShareQRCode));
                }
                otherItem.addSubItem(add_shortcut, R.drawable.baseline_home_24, LocaleController.getString("AddShortcut", R.string.AddShortcut));
            }
        } else if (chatId != 0) {
            TLRPC.Chat chat = getMessagesController().getChat(chatId);
            hasVoiceChatItem = false;
            if (chat != null && (chat.has_link || (chatInfo != null && chatInfo.linked_chat_id != 0))) {
                String text;
                if (!chat.megagroup) {
                    text = LocaleController.getString("LinkedGroupChat", R.string.LinkedGroupChat);
                } else {
                    text = LocaleController.getString("LinkedChannelChat", R.string.LinkedChannelChat);
                }
                otherItem.addSubItem(view_discussion, R.drawable.baseline_layers_24, text);
            }
            if (ChatObject.isChannel(chat)) {
                if (ChatObject.hasAdminRights(chat) || chat.megagroup) {
                    editItemVisible = true;
                }
                if (chatInfo != null) {
                    if (ChatObject.canManageCalls(chat) && chatInfo.call == null) {
                        otherItem.addSubItem(call_item, R.drawable.baseline_keyboard_voice_24, chat.megagroup && !chat.gigagroup ? LocaleController.getString("StartVoipChat", R.string.StartVoipChat) : LocaleController.getString("StartVoipChannel", R.string.StartVoipChannel));
                        hasVoiceChatItem = true;
                    }
                    if (chatInfo.can_view_stats) {
                        otherItem.addSubItem(statistics, R.drawable.msg_stats, LocaleController.getString("Statistics", R.string.Statistics));
                    }
                    ChatObject.Call call = getMessagesController().getGroupCall(chatId, false);
                    callItemVisible = call != null;
                }
                if (chat.megagroup) {
                    canSearchMembers = true;
                    otherItem.addSubItem(search_members, R.drawable.baseline_search_24, LocaleController.getString("SearchMembers", R.string.SearchMembers));
                    if (!chat.creator && !chat.left && !chat.kicked) {
                        otherItem.addSubItem(leave_group, R.drawable.baseline_exit_to_app_24, LocaleController.getString("LeaveMegaMenu", R.string.LeaveMegaMenu));
                    }
                } else {
                    if (!TextUtils.isEmpty(chat.username)) {
                        otherItem.addSubItem(share, R.drawable.baseline_forward_24, LocaleController.getString("BotShare", R.string.BotShare));
                    }
                    if (!currentChat.creator && !currentChat.left && !currentChat.kicked) {
                        otherItem.addSubItem(leave_group, R.drawable.baseline_exit_to_app_24, LocaleController.getString("LeaveChannelMenu", R.string.LeaveChannelMenu));
                    }
                }
                if (ChatObject.hasAdminRights(currentChat)) {
                    otherItem.addSubItem(event_log, R.drawable.baseline_content_paste_24, LocaleController.getString("EventLog", R.string.EventLog));
                }
            } else {
                if (chatInfo != null) {
                    if (ChatObject.canManageCalls(chat) && chatInfo.call == null) {
                        otherItem.addSubItem(call_item, R.drawable.baseline_keyboard_voice_24, LocaleController.getString("StartVoipChat", R.string.StartVoipChat));
                        hasVoiceChatItem = true;
                    }
                    ChatObject.Call call = getMessagesController().getGroupCall(chatId, false);
                    callItemVisible = call != null;
                }
                if (ChatObject.canChangeChatInfo(chat)) {
                    editItemVisible = true;
                }
                if (!ChatObject.isKickedFromChat(chat) && !ChatObject.isLeftFromChat(chat)) {
                    canSearchMembers = true;
                    otherItem.addSubItem(search_members, R.drawable.baseline_search_24, LocaleController.getString("SearchMembers", R.string.SearchMembers));
                }
                otherItem.addSubItem(leave_group, R.drawable.baseline_exit_to_app_24, LocaleController.getString("DeleteAndExit", R.string.DeleteAndExit));
            }
            if (StrUtil.isNotBlank(chat.username) || ChatObject.canUserDoAdminAction(chat, ChatObject.ACTION_INVITE)) {
                otherItem.addSubItem(qr_code, R.drawable.wallet_qr, LocaleController.getString("ShareQRCode", R.string.ShareQRCode));
            }
            otherItem.addSubItem(add_shortcut, R.drawable.baseline_home_24, LocaleController.getString("AddShortcut", R.string.AddShortcut));
        }

        // NekoX-TODO: Check Chnage

        if (imageUpdater != null) {
            otherItem.addSubItem(set_as_main, R.drawable.menu_private, LocaleController.getString("SetAsMain", R.string.SetAsMain));
            otherItem.addSubItem(gallery_menu_save, R.drawable.baseline_image_24, LocaleController.getString("SaveToGallery", R.string.SaveToGallery));
            //otherItem.addSubItem(edit_avatar, R.drawable.photo_paint, LocaleController.getString("EditPhoto", R.string.EditPhoto));
            otherItem.addSubItem(delete_avatar, R.drawable.baseline_delete_24, LocaleController.getString("Delete", R.string.Delete));
        }
        if (getMessagesController().isChatNoForwards(currentChat)) {
            otherItem.hideSubItem(gallery_menu_save);
        }

        if (selfUser) {
            otherItem.addSubItem(logout, R.drawable.msg_leave, LocaleController.getString("LogOut", R.string.LogOut));
        }
        if (!isPulledDown) {
            otherItem.hideSubItem(gallery_menu_save);
            otherItem.hideSubItem(set_as_main);
            otherItem.showSubItem(add_photo);
            otherItem.hideSubItem(edit_avatar);
            otherItem.hideSubItem(delete_avatar);
        }
        if (!mediaHeaderVisible) {
            if (callItemVisible) {
                if (callItem.getVisibility() != View.VISIBLE) {
                    callItem.setVisibility(View.VISIBLE);
                    if (animated) {
                        callItem.setAlpha(0);
                        callItem.animate().alpha(1f).setDuration(150).start();
                    }
                }
            } else {
                if (callItem.getVisibility() != View.GONE) {
                    callItem.setVisibility(View.GONE);
                }
            }
            if (videoCallItemVisible) {
                if (videoCallItem.getVisibility() != View.VISIBLE) {
                    videoCallItem.setVisibility(View.VISIBLE);
                    if (animated) {
                        videoCallItem.setAlpha(0);
                        videoCallItem.animate().alpha(1f).setDuration(150).start();
                    }
                }
            } else {
                if (videoCallItem.getVisibility() != View.GONE) {
                    videoCallItem.setVisibility(View.GONE);
                }
            }
            if (editItemVisible) {
                if (editItem.getVisibility() != View.VISIBLE) {
                    editItem.setVisibility(View.VISIBLE);
                    if (animated) {
                        editItem.setAlpha(0);
                        editItem.animate().alpha(1f).setDuration(150).start();
                    }
                }
            } else {
                if (editItem.getVisibility() != View.GONE) {
                    editItem.setVisibility(View.GONE);
                }
            }
        }
        if (avatarsViewPagerIndicatorView != null) {
            if (avatarsViewPagerIndicatorView.isIndicatorFullyVisible()) {
                if (editItemVisible) {
                    editItem.setVisibility(View.GONE);
                    editItem.animate().cancel();
                    editItem.setAlpha(1f);
                }
                if (callItemVisible) {
                    callItem.setVisibility(View.GONE);
                    callItem.animate().cancel();
                    callItem.setAlpha(1f);
                }
                if (videoCallItemVisible) {
                    videoCallItem.setVisibility(View.GONE);
                    videoCallItem.animate().cancel();
                    videoCallItem.setAlpha(1f);
                }
            }
        }
        if (sharedMediaLayout != null) {
            sharedMediaLayout.getSearchItem().requestLayout();
        }
    }

    @Override
    protected void onDialogDismiss(Dialog dialog) {
        if (listView != null) {
            listView.invalidateViews();
        }
    }

    @Override
    public void didSelectDialogs(DialogsActivity
                                         fragment, ArrayList<Long> dids, CharSequence message, boolean param) {
        long did = dids.get(0);
        Bundle args = new Bundle();
        args.putBoolean("scrollToTopOnResume", true);
        if (DialogObject.isEncryptedDialog(did)) {
            args.putInt("enc_id", DialogObject.getEncryptedChatId(did));
        } else if (DialogObject.isUserDialog(did)) {
            args.putLong("user_id", did);
        } else if (DialogObject.isChatDialog(did)) {
            args.putLong("chat_id", -did);
        }
        if (!getMessagesController().checkCanOpenChat(args, fragment)) {
            return;
        }

        getNotificationCenter().removeObserver(this, NotificationCenter.closeChats);
        getNotificationCenter().postNotificationName(NotificationCenter.closeChats);
        presentFragment(new ChatActivity(args), true);
        removeSelfFromStack();
        TLRPC.User user = getMessagesController().getUser(userId);
        getSendMessagesHelper().sendMessage(user, did, null, null, null, null, true, 0);
    }

    @Override
    public void onRequestPermissionsResultFragment(int requestCode, String[] permissions,
                                                   int[] grantResults) {
        if (imageUpdater != null) {
            imageUpdater.onRequestPermissionsResultFragment(requestCode, permissions, grantResults);
        }
        if (requestCode == 101 || requestCode == 102) {
            final TLRPC.User user = getMessagesController().getUser(userId);
            if (user == null) {
                return;
            }
            boolean allGranted = true;
            for (int a = 0; a < grantResults.length; a++) {
                if (grantResults[a] != PackageManager.PERMISSION_GRANTED) {
                    allGranted = false;
                    break;
                }
            }
            if (grantResults.length > 0 && allGranted) {
                VoIPHelper.startCall(user, requestCode == 102, userInfo != null && userInfo.video_calls_available, getParentActivity(), userInfo, getAccountInstance());
            } else {
                VoIPHelper.permissionDenied(getParentActivity(), null, requestCode);
            }
        } else if (requestCode == 103) {
            if (currentChat == null) {
                return;
            }
            boolean allGranted = true;
            for (int a = 0; a < grantResults.length; a++) {
                if (grantResults[a] != PackageManager.PERMISSION_GRANTED) {
                    allGranted = false;
                    break;
                }
            }
            if (grantResults.length > 0 && allGranted) {
                ChatObject.Call call = getMessagesController().getGroupCall(chatId, false);
                VoIPHelper.startCall(currentChat, null, null, call == null, getParentActivity(), ProfileActivity.this, getAccountInstance());
            } else {
                VoIPHelper.permissionDenied(getParentActivity(), null, requestCode);
            }
        }
    }

    @Override
    public void dismissCurrentDialog() {
        if (imageUpdater != null && imageUpdater.dismissCurrentDialog(visibleDialog)) {
            return;
        }
        super.dismissCurrentDialog();
    }

    @Override
    public boolean dismissDialogOnPause(Dialog dialog) {
        return (imageUpdater == null || imageUpdater.dismissDialogOnPause(dialog)) && super.dismissDialogOnPause(dialog);
    }

    private Animator searchExpandTransition(boolean enter) {
        if (enter) {
            AndroidUtilities.requestAdjustResize(getParentActivity(), classGuid);
            AndroidUtilities.setAdjustResizeToNothing(getParentActivity(), classGuid);
        }
        if (searchViewTransition != null) {
            searchViewTransition.removeAllListeners();
            searchViewTransition.cancel();
        }
        ValueAnimator valueAnimator = ValueAnimator.ofFloat(searchTransitionProgress, enter ? 0f : 1f);
        float offset = extraHeight;
        searchListView.setTranslationY(offset);
        searchListView.setVisibility(View.VISIBLE);
        searchItem.setVisibility(View.VISIBLE);

        listView.setVisibility(View.VISIBLE);

        needLayout(true);

        avatarContainer.setVisibility(View.VISIBLE);
        nameTextView[1].setVisibility(View.VISIBLE);
        onlineTextView[1].setVisibility(View.VISIBLE);
        if (Math.min(1f, extraHeight / AndroidUtilities.dp(88f)) > 0.85 && !searchMode && NekomuraConfig.showIdAndDc.Bool())
            idTextView.setVisibility(View.VISIBLE);

        actionBar.onSearchFieldVisibilityChanged(searchTransitionProgress > 0.5f);
        int itemVisibility = searchTransitionProgress > 0.5f ? View.VISIBLE : View.GONE;
        if (otherItem != null) {
            otherItem.setVisibility(itemVisibility);
        }
        if (qrItem != null) {
            qrItem.setVisibility(isQrNeedVisible() && searchTransitionProgress > 0.5f ? View.VISIBLE : View.GONE);
        }
        searchItem.setVisibility(itemVisibility);

        searchItem.getSearchContainer().setVisibility(searchTransitionProgress > 0.5f ? View.GONE : View.VISIBLE);
        searchListView.setEmptyView(emptyView);
        avatarContainer.setClickable(false);

        valueAnimator.addUpdateListener(animation -> {
            searchTransitionProgress = (float) valueAnimator.getAnimatedValue();
            float progressHalf = (searchTransitionProgress - 0.5f) / 0.5f;
            float progressHalfEnd = (0.5f - searchTransitionProgress) / 0.5f;
            if (progressHalf < 0) {
                progressHalf = 0f;
            }
            if (progressHalfEnd < 0) {
                progressHalfEnd = 0f;
            }

            searchTransitionOffset = (int) (-offset * (1f - searchTransitionProgress));
            searchListView.setTranslationY(offset * searchTransitionProgress);
            emptyView.setTranslationY(offset * searchTransitionProgress);
            listView.setTranslationY(-offset * (1f - searchTransitionProgress));

            listView.setScaleX(1f - 0.01f * (1f - searchTransitionProgress));
            listView.setScaleY(1f - 0.01f * (1f - searchTransitionProgress));
            listView.setAlpha(searchTransitionProgress);
            needLayout(true);

            listView.setAlpha(progressHalf);

            searchListView.setAlpha(1f - searchTransitionProgress);
            searchListView.setScaleX(1f + 0.05f * searchTransitionProgress);
            searchListView.setScaleY(1f + 0.05f * searchTransitionProgress);
            emptyView.setAlpha(1f - progressHalf);

            avatarContainer.setAlpha(progressHalf);
            nameTextView[1].setAlpha(progressHalf);
            onlineTextView[1].setAlpha(progressHalf);
            idTextView.setAlpha(progressHalf);

            searchItem.getSearchField().setAlpha(progressHalfEnd);
            if (enter && searchTransitionProgress < 0.7f) {
                searchItem.requestFocusOnSearchView();
            }

            searchItem.getSearchContainer().setVisibility(searchTransitionProgress < 0.5f ? View.VISIBLE : View.GONE);
            int visibility = searchTransitionProgress > 0.5f ? View.VISIBLE : View.GONE;
            if (otherItem != null) {
                otherItem.setVisibility(visibility);
                otherItem.setAlpha(progressHalf);
            }
            if (qrItem != null) {
                qrItem.setAlpha(progressHalf);
                qrItem.setVisibility(searchTransitionProgress > 0.5f && isQrNeedVisible() ? View.VISIBLE : View.GONE);
            }
            searchItem.setVisibility(visibility);

            actionBar.onSearchFieldVisibilityChanged(searchTransitionProgress < 0.5f);

            if (otherItem != null) {
                otherItem.setAlpha(progressHalf);
            }
            searchItem.setAlpha(progressHalf);
            topView.invalidate();
            fragmentView.invalidate();
        });

        valueAnimator.addListener(new AnimatorListenerAdapter() {
            @Override
            public void onAnimationEnd(Animator animation) {
                updateSearchViewState(enter);
                avatarContainer.setClickable(true);
                if (enter) {
                    searchItem.requestFocusOnSearchView();
                }
                needLayout(true);
                searchViewTransition = null;
                fragmentView.invalidate();

                if (enter) {
                    invalidateScroll = true;
                    saveScrollPosition();
                    AndroidUtilities.requestAdjustResize(getParentActivity(), classGuid);
                    emptyView.setPreventMoving(false);
                }
            }
        });

        if (!enter) {
            invalidateScroll = true;
            saveScrollPosition();
            AndroidUtilities.requestAdjustNothing(getParentActivity(), classGuid);
            emptyView.setPreventMoving(true);
        }

        valueAnimator.setDuration(220);
        valueAnimator.setInterpolator(CubicBezierInterpolator.DEFAULT);
        searchViewTransition = valueAnimator;
        return valueAnimator;
    }

    private void updateSearchViewState(boolean enter) {
        int hide = enter ? View.GONE : View.VISIBLE;
        listView.setVisibility(hide);
        searchListView.setVisibility(enter ? View.VISIBLE : View.GONE);
        searchItem.getSearchContainer().setVisibility(enter ? View.VISIBLE : View.GONE);

        actionBar.onSearchFieldVisibilityChanged(enter);

        avatarContainer.setVisibility(hide);
        nameTextView[1].setVisibility(hide);
        onlineTextView[1].setVisibility(hide);
        idTextView.setVisibility(hide);

        if (otherItem != null) {
            otherItem.setAlpha(1f);
            otherItem.setVisibility(hide);
        }
        if (qrItem != null) {
            qrItem.setAlpha(1f);
            qrItem.setVisibility(enter || !isQrNeedVisible() ? View.GONE : View.VISIBLE);
        }
        searchItem.setVisibility(hide);

        avatarContainer.setAlpha(1f);
        nameTextView[1].setAlpha(1f);
        onlineTextView[1].setAlpha(1f);
        idTextView.setAlpha(1f);
        searchItem.setAlpha(1f);
        listView.setAlpha(1f);
        searchListView.setAlpha(1f);
        emptyView.setAlpha(1f);
        if (enter) {
            searchListView.setEmptyView(emptyView);
        } else {
            emptyView.setVisibility(View.GONE);
        }
    }

    @Override
    public void onUploadProgressChanged(float progress) {
        if (avatarProgressView == null) {
            return;
        }
        avatarProgressView.setProgress(progress);
        avatarsViewPager.setUploadProgress(uploadingImageLocation, progress);
    }

    @Override
    public void didStartUpload(boolean isVideo) {
        if (avatarProgressView == null) {
            return;
        }
        avatarProgressView.setProgress(0.0f);
    }

    @Override
    public void didUploadPhoto(final TLRPC.InputFile photo, final TLRPC.InputFile video,
                               double videoStartTimestamp, String videoPath, TLRPC.PhotoSize bigSize,
                               final TLRPC.PhotoSize smallSize) {
        AndroidUtilities.runOnUIThread(() -> {
            if (photo != null || video != null) {
                TLRPC.TL_photos_uploadProfilePhoto req = new TLRPC.TL_photos_uploadProfilePhoto();
                if (photo != null) {
                    req.file = photo;
                    req.flags |= 1;
                }
                if (video != null) {
                    req.video = video;
                    req.flags |= 2;
                    req.video_start_ts = videoStartTimestamp;
                    req.flags |= 4;
                }
                getConnectionsManager().sendRequest(req, (response, error) -> AndroidUtilities.runOnUIThread(() -> {
                    avatarsViewPager.removeUploadingImage(uploadingImageLocation);
                    if (error == null) {
                        TLRPC.User user = getMessagesController().getUser(getUserConfig().getClientUserId());
                        if (user == null) {
                            user = getUserConfig().getCurrentUser();
                            if (user == null) {
                                return;
                            }
                            getMessagesController().putUser(user, false);
                        } else {
                            getUserConfig().setCurrentUser(user);
                        }
                        TLRPC.TL_photos_photo photos_photo = (TLRPC.TL_photos_photo) response;
                        ArrayList<TLRPC.PhotoSize> sizes = photos_photo.photo.sizes;
                        TLRPC.PhotoSize small = FileLoader.getClosestPhotoSizeWithSize(sizes, 150);
                        TLRPC.PhotoSize big = FileLoader.getClosestPhotoSizeWithSize(sizes, 800);
                        TLRPC.VideoSize videoSize = photos_photo.photo.video_sizes.isEmpty() ? null : photos_photo.photo.video_sizes.get(0);
                        user.photo = new TLRPC.TL_userProfilePhoto();
                        user.photo.photo_id = photos_photo.photo.id;
                        if (small != null) {
                            user.photo.photo_small = small.location;
                        }
                        if (big != null) {
                            user.photo.photo_big = big.location;
                        }

                        if (small != null && avatar != null) {
                            File destFile = FileLoader.getPathToAttach(small, true);
                            File src = FileLoader.getPathToAttach(avatar, true);
                            src.renameTo(destFile);
                            String oldKey = avatar.volume_id + "_" + avatar.local_id + "@50_50";
                            String newKey = small.location.volume_id + "_" + small.location.local_id + "@50_50";
                            ImageLoader.getInstance().replaceImageInCache(oldKey, newKey, ImageLocation.getForUserOrChat(user, ImageLocation.TYPE_SMALL), false);
                        }
                        if (big != null && avatarBig != null) {
                            File destFile = FileLoader.getPathToAttach(big, true);
                            File src = FileLoader.getPathToAttach(avatarBig, true);
                            src.renameTo(destFile);
                        }
                        if (videoSize != null && videoPath != null) {
                            File destFile = FileLoader.getPathToAttach(videoSize, "mp4", true);
                            File src = new File(videoPath);
                            src.renameTo(destFile);
                        }

                        getMessagesStorage().clearUserPhotos(user.id);
                        ArrayList<TLRPC.User> users = new ArrayList<>();
                        users.add(user);
                        getMessagesStorage().putUsersAndChats(users, null, false, true);
                    }

                    allowPullingDown = !AndroidUtilities.isTablet() && !isInLandscapeMode && avatarImage.getImageReceiver().hasNotThumb();
                    avatar = null;
                    avatarBig = null;
                    avatarsViewPager.setCreateThumbFromParent(false);
                    updateProfileData();
                    showAvatarProgress(false, true);
                    getNotificationCenter().postNotificationName(NotificationCenter.updateInterfaces, MessagesController.UPDATE_MASK_ALL);
                    getNotificationCenter().postNotificationName(NotificationCenter.mainUserInfoChanged);
                    getUserConfig().saveConfig(true);
                }));
            } else {
                avatar = smallSize.location;
                avatarBig = bigSize.location;
                avatarImage.setImage(ImageLocation.getForLocal(avatar), "50_50", avatarDrawable, null);
                if (setAvatarRow != -1) {
                    updateRowsIds();
                    if (listAdapter != null) {
                        listAdapter.notifyDataSetChanged();
                    }
                    needLayout(true);
                }
                avatarsViewPager.addUploadingImage(uploadingImageLocation = ImageLocation.getForLocal(avatarBig), ImageLocation.getForLocal(avatar));
                showAvatarProgress(true, false);
            }
            actionBar.createMenu().requestLayout();
        });
    }

    private void showAvatarProgress(boolean show, boolean animated) {
        if (avatarProgressView == null) {
            return;
        }
        if (avatarAnimation != null) {
            avatarAnimation.cancel();
            avatarAnimation = null;
        }

        avatarProgressView.setAlpha(0.0f);
        avatarProgressView.setVisibility(View.INVISIBLE);

    }

    @Override
    public void onActivityResultFragment(int requestCode, int resultCode, Intent data) {
        if (imageUpdater != null) {
            imageUpdater.onActivityResult(requestCode, resultCode, data);
        }
    }

    @Override
    public void saveSelfArgs(Bundle args) {
        if (imageUpdater != null && imageUpdater.currentPicturePath != null) {
            args.putString("path", imageUpdater.currentPicturePath);
        }
    }

    @Override
    public void restoreSelfArgs(Bundle args) {
        if (imageUpdater != null) {
            imageUpdater.currentPicturePath = args.getString("path");
        }
    }

    private void sendLogs() {

        File path = new File(EnvUtil.getTelegramPath(), "logs");

        path.mkdirs();

        File logcatFile = new File(path, "NekoX-" + System.currentTimeMillis() + ".log");

        FileUtil.delete(logcatFile);

        try {

            RuntimeUtil.exec("logcat", "-df", logcatFile.getPath()).waitFor();

            RuntimeUtil.exec("logcat", "-c").waitFor();

            ShareUtil.shareFile(getParentActivity(), logcatFile);

        } catch (Exception e) {

            AlertUtil.showToast(e);

        }

    }

    private class ListAdapter extends RecyclerListView.SelectionAdapter {

        private Context mContext;

        public ListAdapter(Context context) {
            mContext = context;
        }

        @Override
        public RecyclerView.ViewHolder onCreateViewHolder(ViewGroup parent, int viewType) {
            View view;
            switch (viewType) {
                case 1: {
                    view = new HeaderCell(mContext, 23);
                    break;
                }
                case 2: {
                    final TextDetailCell textDetailCell = new TextDetailCell(mContext);
                    textDetailCell.setContentDescriptionValueFirst(true);
                    textDetailCell.setImageClickListener(ProfileActivity.this::onTextDetailCellImageClicked);
                    view = textDetailCell;
                    break;
                }
                case 3: {
                    view = new AboutLinkCell(mContext, ProfileActivity.this) {
                        @Override
                        protected void didPressUrl(String url) {
                            if (url.startsWith("@")) {
                                getMessagesController().openByUserName(url.substring(1), ProfileActivity.this, 0);
                            } else if (url.startsWith("#")) {
                                DialogsActivity fragment = new DialogsActivity(null);
                                fragment.setSearchString(url);
                                presentFragment(fragment);
                            } else if (url.startsWith("/")) {
                                if (parentLayout.fragmentsStack.size() > 1) {
                                    BaseFragment previousFragment = parentLayout.fragmentsStack.get(parentLayout.fragmentsStack.size() - 2);
                                    if (previousFragment instanceof ChatActivity) {
                                        finishFragment();
                                        ((ChatActivity) previousFragment).chatActivityEnterView.setCommand(null, url, false, false);
                                    }
                                }
                            }
                        }
                    };
                    break;
                }
                case 4: {
                    view = new TextCell(mContext);
                    break;
                }
                case 5: {
                    view = new DividerCell(mContext);
                    view.setPadding(AndroidUtilities.dp(20), AndroidUtilities.dp(4), 0, 0);
                    break;
                }
                case 6: {
                    view = new NotificationsCheckCell(mContext, 23, 70, false);
                    break;
                }
                case 7: {
                    view = new ShadowSectionCell(mContext);
                    break;
                }
                case 8: {
                    view = new UserCell(mContext, addMemberRow == -1 ? 9 : 6, 0, true);
                    break;
                }
                case 11: {
                    view = new View(mContext) {
                        @Override
                        protected void onMeasure(int widthMeasureSpec, int heightMeasureSpec) {
                            super.onMeasure(MeasureSpec.makeMeasureSpec(MeasureSpec.getSize(widthMeasureSpec), MeasureSpec.EXACTLY), MeasureSpec.makeMeasureSpec(AndroidUtilities.dp(32), MeasureSpec.EXACTLY));
                        }
                    };
                    break;
                }
                case 12: {
                    view = new View(mContext) {

                        private int lastPaddingHeight = 0;
                        private int lastListViewHeight = 0;

                        @Override
                        protected void onMeasure(int widthMeasureSpec, int heightMeasureSpec) {
                            if (lastListViewHeight != listView.getMeasuredHeight()) {
                                lastPaddingHeight = 0;
                            }
                            lastListViewHeight = listView.getMeasuredHeight();
                            int n = listView.getChildCount();
                            if (n == listAdapter.getItemCount()) {
                                int totalHeight = 0;
                                for (int i = 0; i < n; i++) {
                                    View view = listView.getChildAt(i);
                                    int p = listView.getChildAdapterPosition(view);
                                    if (p >= 0 && p != bottomPaddingRow) {
                                        totalHeight += listView.getChildAt(i).getMeasuredHeight();
                                    }
                                }
                                int paddingHeight = fragmentView.getMeasuredHeight() - ActionBar.getCurrentActionBarHeight() - AndroidUtilities.statusBarHeight - totalHeight;
                                if (paddingHeight > AndroidUtilities.dp(88)) {
                                    paddingHeight = 0;
                                }
                                if (paddingHeight <= 0) {
                                    paddingHeight = 0;
                                }
                                setMeasuredDimension(listView.getMeasuredWidth(), lastPaddingHeight = paddingHeight);
                            } else {
                                setMeasuredDimension(listView.getMeasuredWidth(), lastPaddingHeight);
                            }
                        }
                    };
                    view.setBackground(new ColorDrawable(Color.TRANSPARENT));
                    break;
                }
                case 13: {
                    if (sharedMediaLayout.getParent() != null) {
                        ((ViewGroup) sharedMediaLayout.getParent()).removeView(sharedMediaLayout);
                    }
                    view = sharedMediaLayout;
                    break;
                }
                case 14:
                default: {
                    TextInfoPrivacyCell cell = new TextInfoPrivacyCell(mContext, 10);
                    cell.getTextView().setGravity(Gravity.CENTER_HORIZONTAL);
                    cell.getTextView().setTextColor(Theme.getColor(Theme.key_windowBackgroundWhiteGrayText3));
                    cell.getTextView().setMovementMethod(null);
                    cell.setBackgroundDrawable(Theme.getThemedDrawable(mContext, R.drawable.greydivider_bottom, Theme.key_windowBackgroundGrayShadow));

                    cell.setText("Nekogram X v" + BuildConfig.VERSION_NAME + " " + FileUtil.getAbi() + " " + BuildConfig.FLAVOR + " " + BuildConfig.BUILD_TYPE);

                    cell.getTextView().setPadding(0, AndroidUtilities.dp(14), 0, AndroidUtilities.dp(14));
                    view = cell;
                    Drawable drawable = Theme.getThemedDrawable(mContext, R.drawable.greydivider_bottom, Theme.key_windowBackgroundGrayShadow);
                    CombinedDrawable combinedDrawable = new CombinedDrawable(new ColorDrawable(Theme.getColor(Theme.key_windowBackgroundGray)), drawable);
                    combinedDrawable.setFullsize(true);
                    view.setBackgroundDrawable(combinedDrawable);
                    break;
                }
                case 15: {
                    view = new SettingsSuggestionCell(mContext) {
                        @Override
                        protected void onYesClick(int type) {
                            getNotificationCenter().removeObserver(ProfileActivity.this, NotificationCenter.newSuggestionsAvailable);
                            getMessagesController().removeSuggestion(0, type == SettingsSuggestionCell.TYPE_PHONE ? "VALIDATE_PHONE_NUMBER" : "VALIDATE_PASSWORD");
                            getNotificationCenter().addObserver(ProfileActivity.this, NotificationCenter.newSuggestionsAvailable);
                            int oldRow = type == SettingsSuggestionCell.TYPE_PHONE ? phoneSuggestionRow : passwordSuggestionRow;
                            updateListAnimated(false);
                        }

                        @Override
                        protected void onNoClick(int type) {
                            if (type == SettingsSuggestionCell.TYPE_PHONE) {
                                presentFragment(new ActionIntroActivity(ActionIntroActivity.ACTION_TYPE_CHANGE_PHONE_NUMBER));
                            } else {
                                presentFragment(new TwoStepVerificationSetupActivity(TwoStepVerificationSetupActivity.TYPE_VERIFY, null));
                            }
                        }
                    };
                    break;
                }
            }
            if (viewType != 13) {
                view.setLayoutParams(new RecyclerView.LayoutParams(RecyclerView.LayoutParams.MATCH_PARENT, RecyclerView.LayoutParams.WRAP_CONTENT));
            }
            return new RecyclerListView.Holder(view);
        }

        @Override
        public void onViewAttachedToWindow(RecyclerView.ViewHolder holder) {
            if (holder.itemView == sharedMediaLayout) {
                sharedMediaLayoutAttached = true;
            }
        }

        @Override
        public void onViewDetachedFromWindow(RecyclerView.ViewHolder holder) {
            if (holder.itemView == sharedMediaLayout) {
                sharedMediaLayoutAttached = false;
            }
        }

        @Override
        public void onBindViewHolder(RecyclerView.ViewHolder holder, int position) {
            switch (holder.getItemViewType()) {
                case 1:
                    HeaderCell headerCell = (HeaderCell) holder.itemView;
                    if (position == infoHeaderRow) {
                        if (ChatObject.isChannel(currentChat) && !currentChat.megagroup && channelInfoRow != -1) {
                            headerCell.setText(LocaleController.getString("ReportChatDescription", R.string.ReportChatDescription));
                        } else {
                            headerCell.setText(LocaleController.getString("Info", R.string.Info));
                        }
                    } else if (position == membersHeaderRow) {
                        headerCell.setText(LocaleController.getString("ChannelMembers", R.string.ChannelMembers));
                    } else if (position == settingsSectionRow2) {
                        headerCell.setText(LocaleController.getString("SETTINGS", R.string.SETTINGS));
                    } else if (position == numberSectionRow) {
                        headerCell.setText(LocaleController.getString("Account", R.string.Account));
                    } else if (position == helpHeaderRow) {
                        headerCell.setText(LocaleController.getString("SettingsHelp", R.string.SettingsHelp));
                    } else if (position == debugHeaderRow) {
                        headerCell.setText(LocaleController.getString("SettingsDebug", R.string.SettingsDebug));
                    }
                    break;
                case 2:
                    TextDetailCell detailCell = (TextDetailCell) holder.itemView;
                    if (position == usernameRow) {
                        Drawable drawable = ContextCompat.getDrawable(detailCell.getContext(), R.drawable.msg_qr_mini);
                        drawable.setColorFilter(new PorterDuffColorFilter(Theme.getColor(Theme.key_switch2TrackChecked), PorterDuff.Mode.SRC_IN));
                        detailCell.setImage(drawable);
                    } else {
                        detailCell.setImage(null);
                    }
                    if (position == phoneRow) {
                        String text;
                        final TLRPC.User user = getMessagesController().getUser(userId);
                        if (!TextUtils.isEmpty(user.phone)) {
                            text = PhoneFormat.getInstance().format("+" + user.phone);
                        } else {
                            text = LocaleController.getString("PhoneHidden", R.string.PhoneHidden);
                        }
                        detailCell.setTextAndValue(text, LocaleController.getString("PhoneMobile", R.string.PhoneMobile), false);
                    } else if (position == usernameRow) {
                        String text;
                        if (userId != 0) {
                            final TLRPC.User user = getMessagesController().getUser(userId);
                            if (user != null && !TextUtils.isEmpty(user.username)) {
                                text = "@" + user.username;
                            } else {
                                text = "-";
                            }
                            detailCell.setTextAndValue(text, LocaleController.getString("Username", R.string.Username), false);
                        } else if (currentChat != null) {
                            TLRPC.Chat chat = getMessagesController().getChat(chatId);
                            if (chat != null && !TextUtils.isEmpty(chat.username)) {
                                text = "@" + chat.username;
                            } else {
                                text = "-";
                            }
                            detailCell.setTextAndValue(text, LocaleController.getString("Username", R.string.Username), false);
                        }
                    } else if (position == locationRow) {
                        if (chatInfo != null && chatInfo.location instanceof TLRPC.TL_channelLocation) {
                            TLRPC.TL_channelLocation location = (TLRPC.TL_channelLocation) chatInfo.location;
                            detailCell.setTextAndValue(location.address, LocaleController.getString("AttachLocation", R.string.AttachLocation), false);
                        }
                    } else if (position == numberRow) {
                        TLRPC.User user = UserConfig.getInstance(currentAccount).getCurrentUser();
                        String value;
                        if (user != null && user.phone != null && user.phone.length() != 0) {
                            value = PhoneFormat.getInstance().format("+" + user.phone);
                        } else {
                            value = LocaleController.getString("NumberUnknown", R.string.NumberUnknown);
                        }
                        detailCell.setTextAndValue(value, LocaleController.getString("TapToChangePhone", R.string.TapToChangePhone), true);
                        detailCell.setContentDescriptionValueFirst(false);
                    } else if (position == setUsernameRow) {
                        TLRPC.User user = UserConfig.getInstance(currentAccount).getCurrentUser();
                        String value;
                        if (user != null && !TextUtils.isEmpty(user.username)) {
                            value = "@" + user.username;
                        } else {
                            value = LocaleController.getString("UsernameEmpty", R.string.UsernameEmpty);
                        }
                        detailCell.setTextAndValue(value, LocaleController.getString("Username", R.string.Username), true);
                        detailCell.setContentDescriptionValueFirst(true);
                    }
                    detailCell.setTag(position);
                    break;
                case 3:
                    AboutLinkCell aboutLinkCell = (AboutLinkCell) holder.itemView;
                    if (position == userInfoRow) {
                        aboutLinkCell.setTextAndValue(userInfo.about, LocaleController.getString("UserBio", R.string.UserBio), true);
                    } else if (position == channelInfoRow) {
                        String text = chatInfo.about;
                        while (text.contains("\n\n\n")) {
                            text = text.replace("\n\n\n", "\n\n");
                        }
                        aboutLinkCell.setText(text, true);
                    } else if (position == bioRow) {
                        String value;
                        if (userInfo == null || !TextUtils.isEmpty(userInfo.about)) {
                            value = userInfo == null ? LocaleController.getString("Loading", R.string.Loading) : userInfo.about;
                            aboutLinkCell.setTextAndValue(value, LocaleController.getString("UserBio", R.string.UserBio), false);
                            currentBio = userInfo != null ? userInfo.about : null;
                        } else {
                            aboutLinkCell.setTextAndValue(LocaleController.getString("UserBioDetail", R.string.UserBioDetail), LocaleController.getString("UserBio", R.string.UserBio), false);
                            currentBio = null;
                        }
                    }
                    break;
                case 4:
                    TextCell textCell = (TextCell) holder.itemView;
                    textCell.setColors(Theme.key_windowBackgroundWhiteGrayIcon, Theme.key_windowBackgroundWhiteBlackText);
                    textCell.setTag(Theme.key_windowBackgroundWhiteBlackText);
                    if (position == settingsTimerRow) {
                        TLRPC.EncryptedChat encryptedChat = getMessagesController().getEncryptedChat(DialogObject.getEncryptedChatId(dialogId));
                        String value;
                        if (encryptedChat.ttl == 0) {
                            value = LocaleController.getString("ShortMessageLifetimeForever", R.string.ShortMessageLifetimeForever);
                        } else {
                            value = LocaleController.formatTTLString(encryptedChat.ttl);
                        }
                        textCell.setTextAndValue(LocaleController.getString("MessageLifetime", R.string.MessageLifetime), value, false);
                    } else if (position == unblockRow) {
                        textCell.setText(LocaleController.getString("Unblock", R.string.Unblock), false);
                        textCell.setColors(null, Theme.key_windowBackgroundWhiteRedText5);
                    } else if (position == settingsKeyRow) {
                        IdenticonDrawable identiconDrawable = new IdenticonDrawable();
                        TLRPC.EncryptedChat encryptedChat = getMessagesController().getEncryptedChat(DialogObject.getEncryptedChatId(dialogId));
                        identiconDrawable.setEncryptedChat(encryptedChat);
                        textCell.setTextAndValueDrawable(LocaleController.getString("EncryptionKey", R.string.EncryptionKey), identiconDrawable, false);
                    } else if (position == joinRow) {
                        textCell.setColors(null, Theme.key_windowBackgroundWhiteBlueText2);
                        if (currentChat.megagroup) {
                            textCell.setText(LocaleController.getString("ProfileJoinGroup", R.string.ProfileJoinGroup), false);
                        } else {
                            textCell.setText(LocaleController.getString("ProfileJoinChannel", R.string.ProfileJoinChannel), false);
                        }
                    } else if (position == subscribersRow) {
                        if (chatInfo != null) {
                            if (ChatObject.isChannel(currentChat) && !currentChat.megagroup) {
                                textCell.setTextAndValueAndIcon(LocaleController.getString("ChannelSubscribers", R.string.ChannelSubscribers), String.format("%d", chatInfo.participants_count), R.drawable.baseline_group_24, position != membersSectionRow - 1);
                            } else {
                                textCell.setTextAndValueAndIcon(LocaleController.getString("ChannelMembers", R.string.ChannelMembers), String.format("%d", chatInfo.participants_count), R.drawable.baseline_group_24, position != membersSectionRow - 1);
                            }
                        } else {
                            if (ChatObject.isChannel(currentChat) && !currentChat.megagroup) {
                                textCell.setTextAndIcon(LocaleController.getString("ChannelSubscribers", R.string.ChannelSubscribers), R.drawable.baseline_group_24, position != membersSectionRow - 1);
                            } else {
                                textCell.setTextAndIcon(LocaleController.getString("ChannelMembers", R.string.ChannelMembers), R.drawable.baseline_group_24, position != membersSectionRow - 1);
                            }
                        }
                    } else if (position == subscribersRequestsRow) {
                        if (chatInfo != null) {
                            textCell.setTextAndValueAndIcon(LocaleController.getString("SubscribeRequests", R.string.SubscribeRequests), String.format("%d", chatInfo.requests_pending), R.drawable.actions_requests, position != membersSectionRow - 1);
                        }
                    } else if (position == administratorsRow) {
                        if (chatInfo != null) {
                            textCell.setTextAndValueAndIcon(LocaleController.getString("ChannelAdministrators", R.string.ChannelAdministrators), String.format("%d", chatInfo.admins_count), R.drawable.baseline_stars_24, position != membersSectionRow - 1);
                        } else {
                            textCell.setTextAndIcon(LocaleController.getString("ChannelAdministrators", R.string.ChannelAdministrators), R.drawable.baseline_stars_24, position != membersSectionRow - 1);
                        }
                    } else if (position == blockedUsersRow) {
                        if (chatInfo != null) {
                            textCell.setTextAndValueAndIcon(LocaleController.getString("ChannelBlacklist", R.string.ChannelBlacklist), String.format("%d", Math.max(chatInfo.banned_count, chatInfo.kicked_count)), R.drawable.actions_removed, position != membersSectionRow - 1);
                        } else {
                            textCell.setTextAndIcon(LocaleController.getString("ChannelBlacklist", R.string.ChannelBlacklist), R.drawable.actions_removed, position != membersSectionRow - 1);
                        }
                    } else if (position == addMemberRow) {
                        textCell.setColors(Theme.key_windowBackgroundWhiteBlueIcon, Theme.key_windowBackgroundWhiteBlueButton);
                        textCell.setTextAndIcon(LocaleController.getString("AddMember", R.string.AddMember), R.drawable.baseline_person_add_24, membersSectionRow == -1);
                    } else if (position == sendMessageRow) {
                        textCell.setText(LocaleController.getString("SendMessageLocation", R.string.SendMessageLocation), true);
                    } else if (position == reportRow) {
                        textCell.setText(LocaleController.getString("ReportUserLocation", R.string.ReportUserLocation), false);
                        textCell.setColors(null, Theme.key_windowBackgroundWhiteRedText5);
                    } else if (position == languageRow) {
                        textCell.setTextAndIcon(LocaleController.getString("Language", R.string.Language), R.drawable.baseline_language_24, false);
                    } else if (position == notificationRow) {
                        textCell.setTextAndIcon(LocaleController.getString("NotificationsAndSounds", R.string.NotificationsAndSounds), R.drawable.baseline_notifications_24, true);
                    } else if (position == privacyRow) {
                        textCell.setTextAndIcon(LocaleController.getString("PrivacySettings", R.string.PrivacySettings), R.drawable.baseline_lock_24, true);
                    } else if (position == dataRow) {
                        textCell.setTextAndIcon(LocaleController.getString("DataSettings", R.string.DataSettings), R.drawable.baseline_data_usage_24, true);
                    } else if (position == chatRow) {
                        textCell.setTextAndIcon(LocaleController.getString("ChatSettings", R.string.ChatSettings), R.drawable.baseline_palette_24, true);
                    } else if (position == stickersRow) {
                        textCell.setTextAndIcon(LocaleController.getString("StickersAndMasks", R.string.StickersAndMasks), R.drawable.deproko_baseline_stickers_24, true);
                    } else if (position == nekoRow) {
                        textCell.setTextAndIcon(LocaleController.getString("NekoSettings", R.string.NekoSettings), R.drawable.baseline_extension_24, true);
                    } else if (position == filtersRow) {
                        textCell.setTextAndIcon(LocaleController.getString("Filters", R.string.Filters), R.drawable.baseline_folder_24, true);
                    } else if (position == questionRow) {
                        textCell.setTextAndIcon(LocaleController.getString("NekoXUpdatesChannel", R.string.NekoXUpdatesChannel), R.drawable.baseline_bullhorn_24, true);
                    } else if (position == faqRow) {
                        textCell.setTextAndIcon(LocaleController.getString("NekoXFaq", R.string.NekoXFaq), R.drawable.baseline_help_24, true);
                    } else if (position == policyRow) {
                        textCell.setTextAndIcon(LocaleController.getString("PrivacyPolicy", R.string.PrivacyPolicy), R.drawable.baseline_security_24, true);
                    } else if (position == sendLogsRow) {
                        textCell.setTextAndIcon(LocaleController.getString("DebugSendLogs", R.string.DebugSendLogs), R.drawable.baseline_bug_report_24, true);
                    } else if (position == sendLastLogsRow) {
                        textCell.setText(LocaleController.getString("DebugSendLastLogs", R.string.DebugSendLastLogs), true);
                    } else if (position == clearLogsRow) {
                        textCell.setTextAndIcon(LocaleController.getString("DebugClearLogs", R.string.DebugClearLogs), R.drawable.baseline_delete_sweep_24, switchBackendRow != -1);
                    } else if (position == switchBackendRow) {
                        textCell.setText("Switch Backend", false);
                    } else if (position == setAvatarRow) {
                        textCell.setColors(Theme.key_windowBackgroundWhiteBlueIcon, Theme.key_windowBackgroundWhiteBlueButton);
                        textCell.setTextAndIcon(LocaleController.getString("SetProfilePhoto", R.string.SetProfilePhoto), R.drawable.baseline_image_24, false);
                    }
                    break;
                case 6:
                    NotificationsCheckCell checkCell = (NotificationsCheckCell) holder.itemView;
                    if (position == notificationsRow) {
                        SharedPreferences preferences = MessagesController.getNotificationsSettings(currentAccount);
                        long did;
                        if (dialogId != 0) {
                            did = dialogId;
                        } else if (userId != 0) {
                            did = userId;
                        } else {
                            did = -chatId;
                        }

                        boolean enabled = false;
                        boolean custom = preferences.getBoolean("custom_" + did, false);
                        boolean hasOverride = preferences.contains("notify2_" + did);
                        int value = preferences.getInt("notify2_" + did, 0);
                        int delta = preferences.getInt("notifyuntil_" + did, 0);
                        String val;
                        if (value == 3 && delta != Integer.MAX_VALUE) {
                            delta -= getConnectionsManager().getCurrentTime();
                            if (delta <= 0) {
                                if (custom) {
                                    val = LocaleController.getString("NotificationsCustom", R.string.NotificationsCustom);
                                } else {
                                    val = LocaleController.getString("NotificationsOn", R.string.NotificationsOn);
                                }
                                enabled = true;
                            } else if (delta < 60 * 60) {
                                val = LocaleController.formatString("WillUnmuteIn", R.string.WillUnmuteIn, LocaleController.formatPluralString("Minutes", delta / 60));
                            } else if (delta < 60 * 60 * 24) {
                                val = LocaleController.formatString("WillUnmuteIn", R.string.WillUnmuteIn, LocaleController.formatPluralString("Hours", (int) Math.ceil(delta / 60.0f / 60)));
                            } else if (delta < 60 * 60 * 24 * 365) {
                                val = LocaleController.formatString("WillUnmuteIn", R.string.WillUnmuteIn, LocaleController.formatPluralString("Days", (int) Math.ceil(delta / 60.0f / 60 / 24)));
                            } else {
                                val = null;
                            }
                        } else {
                            if (value == 0) {
                                if (hasOverride) {
                                    enabled = true;
                                } else {
                                    enabled = getNotificationsController().isGlobalNotificationsEnabled(did);
                                }
                            } else if (value == 1) {
                                enabled = true;
                            }
                            if (enabled && custom) {
                                val = LocaleController.getString("NotificationsCustom", R.string.NotificationsCustom);
                            } else {
                                val = enabled ? LocaleController.getString("NotificationsOn", R.string.NotificationsOn) : LocaleController.getString("NotificationsOff", R.string.NotificationsOff);
                            }
                        }
                        if (val == null) {
                            val = LocaleController.getString("NotificationsOff", R.string.NotificationsOff);
                        }
                        checkCell.setTextAndValueAndCheck(LocaleController.getString("Notifications", R.string.Notifications), val, enabled, false);
                    }
                    break;
                case 7:
                    View sectionCell = holder.itemView;
                    sectionCell.setTag(position);
                    Drawable drawable;
                    if (position == infoSectionRow && lastSectionRow == -1 && secretSettingsSectionRow == -1 && sharedMediaRow == -1 && membersSectionRow == -1 || position == secretSettingsSectionRow || position == lastSectionRow || position == membersSectionRow && lastSectionRow == -1 && sharedMediaRow == -1) {
                        sectionCell.setBackgroundDrawable(Theme.getThemedDrawable(mContext, R.drawable.greydivider_bottom, Theme.key_windowBackgroundGrayShadow));
                    } else {
                        sectionCell.setBackgroundDrawable(Theme.getThemedDrawable(mContext, R.drawable.greydivider, Theme.key_windowBackgroundGrayShadow));
                    }
                    break;
                case 8:
                    UserCell userCell = (UserCell) holder.itemView;
                    TLRPC.ChatParticipant part;
                    try {
                        if (!visibleSortedUsers.isEmpty()) {
                            part = visibleChatParticipants.get(visibleSortedUsers.get(position - membersStartRow));
                        } else {
                            part = visibleChatParticipants.get(position - membersStartRow);
                        }
                    } catch (Exception e) {
                        part = null;
                        FileLog.e(e);
                    }
                    if (part != null) {
                        String role;
                        if (part instanceof TLRPC.TL_chatChannelParticipant) {
                            TLRPC.ChannelParticipant channelParticipant = ((TLRPC.TL_chatChannelParticipant) part).channelParticipant;
                            if (!TextUtils.isEmpty(channelParticipant.rank)) {
                                role = channelParticipant.rank;
                            } else {
                                if (channelParticipant instanceof TLRPC.TL_channelParticipantCreator) {
                                    role = LocaleController.getString("ChannelCreator", R.string.ChannelCreator);
                                } else if (channelParticipant instanceof TLRPC.TL_channelParticipantAdmin) {
                                    role = LocaleController.getString("ChannelAdmin", R.string.ChannelAdmin);
                                } else {
                                    role = null;
                                }
                            }
                        } else {
                            if (part instanceof TLRPC.TL_chatParticipantCreator) {
                                role = LocaleController.getString("ChannelCreator", R.string.ChannelCreator);
                            } else if (part instanceof TLRPC.TL_chatParticipantAdmin) {
                                role = LocaleController.getString("ChannelAdmin", R.string.ChannelAdmin);
                            } else {
                                role = null;
                            }
                        }
                        userCell.setAdminRole(role);
                        userCell.setData(getMessagesController().getUser(part.user_id), null, null, 0, position != membersEndRow - 1);
                    }
                    break;
                case 12:
                    holder.itemView.requestLayout();
                    break;
                case 15:
                    SettingsSuggestionCell suggestionCell = (SettingsSuggestionCell) holder.itemView;
                    suggestionCell.setType(position == passwordSuggestionRow ? SettingsSuggestionCell.TYPE_PASSWORD : SettingsSuggestionCell.TYPE_PHONE);
                    break;
            }
        }

        @Override
        public boolean isEnabled(RecyclerView.ViewHolder holder) {
            if (holder.itemView instanceof UserCell) {
                UserCell userCell = (UserCell) holder.itemView;
                Object object = userCell.getCurrentObject();
                if (object instanceof TLRPC.User) {
                    TLRPC.User user = (TLRPC.User) object;
                    if (UserObject.isUserSelf(user)) {
                        return false;
                    }
                }
            }
            int type = holder.getItemViewType();
            return type != 1 && type != 5 && type != 7 && type != 9 && type != 10 && type != 11 && type != 12 && type != 13;
        }

        @Override
        public int getItemCount() {
            return rowCount;
        }

        @Override
        public int getItemViewType(int position) {
            if (position == infoHeaderRow || position == membersHeaderRow || position == settingsSectionRow2 ||
                    position == numberSectionRow || position == helpHeaderRow || position == debugHeaderRow) {
                return 1;
            } else if (position == phoneRow || position == usernameRow || position == locationRow ||
                    position == numberRow || position == setUsernameRow) {
                return 2;
            } else if (position == userInfoRow || position == channelInfoRow || position == bioRow) {
                return 3;
            } else if (position == notificationsDividerRow) {
                return 5;
            } else if (position == notificationsRow) {
                return 6;
            } else if (position == infoSectionRow || position == lastSectionRow || position == membersSectionRow ||
                    position == secretSettingsSectionRow || position == settingsSectionRow || position == devicesSectionRow ||
                    position == helpSectionCell || position == setAvatarSectionRow || position == passwordSuggestionSectionRow ||
                    position == phoneSuggestionSectionRow) {
                return 7;
            } else if (position >= membersStartRow && position < membersEndRow) {
                return 8;
            } else if (position == emptyRow) {
                return 11;
            } else if (position == bottomPaddingRow) {
                return 12;
            } else if (position == sharedMediaRow) {
                return 13;
            } else if (position == versionRow) {
                return 14;
            } else if (position == passwordSuggestionRow || position == phoneSuggestionRow) {
                return 15;
            }
            return 4;
        }
    }

    private class SearchAdapter extends RecyclerListView.SelectionAdapter {

        private class SearchResult {

            private String searchTitle;
            private Runnable openRunnable;
            private String rowName;
            private String[] path;
            private int iconResId;
            private int guid;
            private int num;

            public SearchResult(int g, String search, int icon, Runnable open) {
                this(g, search, null, null, null, icon, open);
            }

            public SearchResult(int g, String search, String pathArg1, int icon, Runnable open) {
                this(g, search, null, pathArg1, null, icon, open);
            }

            public SearchResult(int g, String search, String row, String pathArg1, int icon, Runnable open) {
                this(g, search, row, pathArg1, null, icon, open);
            }

            public SearchResult(int g, String search, String row, String pathArg1, String pathArg2, int icon, Runnable open) {
                guid = g;
                searchTitle = search;
                rowName = row;
                openRunnable = open;
                iconResId = icon;
                if (pathArg1 != null && pathArg2 != null) {
                    path = new String[]{pathArg1, pathArg2};
                } else if (pathArg1 != null) {
                    path = new String[]{pathArg1};
                }
            }

            @Override
            public boolean equals(Object obj) {
                if (!(obj instanceof SearchResult)) {
                    return false;
                }
                SearchResult result = (SearchResult) obj;
                return guid == result.guid;
            }

            @Override
            public String toString() {
                SerializedData data = new SerializedData();
                data.writeInt32(num);
                data.writeInt32(1);
                data.writeInt32(guid);
                return Utilities.bytesToHex(data.toByteArray());
            }

            private void open() {
                openRunnable.run();
                AndroidUtilities.scrollToFragmentRow(parentLayout, rowName);
            }
        }

        private SearchResult[] searchArray = new SearchResult[]{
                new SearchResult(500, LocaleController.getString("EditName", R.string.EditName), 0, () -> presentFragment(new ChangeNameActivity())),
                new SearchResult(501, LocaleController.getString("ChangePhoneNumber", R.string.ChangePhoneNumber), 0, () -> presentFragment(new ActionIntroActivity(ActionIntroActivity.ACTION_TYPE_CHANGE_PHONE_NUMBER))),
                new SearchResult(502, LocaleController.getString("AddAnotherAccount", R.string.AddAnotherAccount), 0, () -> {
                    int freeAccount;
                    for (int account = 0; ; account++) {
                        if (!SharedConfig.activeAccounts.contains(account)) {
                            freeAccount = account;
                            break;
                        }
                    }
                    if (freeAccount >= 0) {
                        presentFragment(new LoginActivity(freeAccount));
                    }
                }),
                new SearchResult(503, LocaleController.getString("UserBio", R.string.UserBio), 0, () -> {
                    if (userInfo != null) {
                        presentFragment(new ChangeBioActivity());
                    }
                }),

                new SearchResult(1, LocaleController.getString("NotificationsAndSounds", R.string.NotificationsAndSounds), R.drawable.menu_notifications, () -> presentFragment(new NotificationsSettingsActivity())),
                new SearchResult(2, LocaleController.getString("NotificationsPrivateChats", R.string.NotificationsPrivateChats), LocaleController.getString("NotificationsAndSounds", R.string.NotificationsAndSounds), R.drawable.menu_notifications, () -> presentFragment(new NotificationsCustomSettingsActivity(NotificationsController.TYPE_PRIVATE, new ArrayList<>(), true))),
                new SearchResult(3, LocaleController.getString("NotificationsGroups", R.string.NotificationsGroups), LocaleController.getString("NotificationsAndSounds", R.string.NotificationsAndSounds), R.drawable.menu_notifications, () -> presentFragment(new NotificationsCustomSettingsActivity(NotificationsController.TYPE_GROUP, new ArrayList<>(), true))),
                new SearchResult(4, LocaleController.getString("NotificationsChannels", R.string.NotificationsChannels), LocaleController.getString("NotificationsAndSounds", R.string.NotificationsAndSounds), R.drawable.menu_notifications, () -> presentFragment(new NotificationsCustomSettingsActivity(NotificationsController.TYPE_CHANNEL, new ArrayList<>(), true))),
                new SearchResult(5, LocaleController.getString("VoipNotificationSettings", R.string.VoipNotificationSettings), "callsSectionRow", LocaleController.getString("NotificationsAndSounds", R.string.NotificationsAndSounds), R.drawable.menu_notifications, () -> presentFragment(new NotificationsSettingsActivity())),
                new SearchResult(6, LocaleController.getString("BadgeNumber", R.string.BadgeNumber), "badgeNumberSection", LocaleController.getString("NotificationsAndSounds", R.string.NotificationsAndSounds), R.drawable.menu_notifications, () -> presentFragment(new NotificationsSettingsActivity())),
                new SearchResult(7, LocaleController.getString("InAppNotifications", R.string.InAppNotifications), "inappSectionRow", LocaleController.getString("NotificationsAndSounds", R.string.NotificationsAndSounds), R.drawable.menu_notifications, () -> presentFragment(new NotificationsSettingsActivity())),
                new SearchResult(8, LocaleController.getString("ContactJoined", R.string.ContactJoined), "contactJoinedRow", LocaleController.getString("NotificationsAndSounds", R.string.NotificationsAndSounds), R.drawable.menu_notifications, () -> presentFragment(new NotificationsSettingsActivity())),
                new SearchResult(9, LocaleController.getString("PinnedMessages", R.string.PinnedMessages), "pinnedMessageRow", LocaleController.getString("NotificationsAndSounds", R.string.NotificationsAndSounds), R.drawable.menu_notifications, () -> presentFragment(new NotificationsSettingsActivity())),
                new SearchResult(10, LocaleController.getString("ResetAllNotifications", R.string.ResetAllNotifications), "resetNotificationsRow", LocaleController.getString("NotificationsAndSounds", R.string.NotificationsAndSounds), R.drawable.menu_notifications, () -> presentFragment(new NotificationsSettingsActivity())),

                new SearchResult(100, LocaleController.getString("PrivacySettings", R.string.PrivacySettings), R.drawable.menu_secret, () -> presentFragment(new PrivacySettingsActivity())),
                new SearchResult(101, LocaleController.getString("BlockedUsers", R.string.BlockedUsers), LocaleController.getString("PrivacySettings", R.string.PrivacySettings), R.drawable.menu_secret, () -> presentFragment(new PrivacyUsersActivity())),
                new SearchResult(105, LocaleController.getString("PrivacyPhone", R.string.PrivacyPhone), LocaleController.getString("PrivacySettings", R.string.PrivacySettings), R.drawable.menu_secret, () -> presentFragment(new PrivacyControlActivity(ContactsController.PRIVACY_RULES_TYPE_PHONE, true))),
                new SearchResult(102, LocaleController.getString("PrivacyLastSeen", R.string.PrivacyLastSeen), LocaleController.getString("PrivacySettings", R.string.PrivacySettings), R.drawable.menu_secret, () -> presentFragment(new PrivacyControlActivity(ContactsController.PRIVACY_RULES_TYPE_LASTSEEN, true))),
                new SearchResult(103, LocaleController.getString("PrivacyProfilePhoto", R.string.PrivacyProfilePhoto), LocaleController.getString("PrivacySettings", R.string.PrivacySettings), R.drawable.menu_secret, () -> presentFragment(new PrivacyControlActivity(ContactsController.PRIVACY_RULES_TYPE_PHOTO, true))),
                new SearchResult(104, LocaleController.getString("PrivacyForwards", R.string.PrivacyForwards), LocaleController.getString("PrivacySettings", R.string.PrivacySettings), R.drawable.menu_secret, () -> presentFragment(new PrivacyControlActivity(ContactsController.PRIVACY_RULES_TYPE_FORWARDS, true))),
                new SearchResult(122, LocaleController.getString("PrivacyP2P", R.string.PrivacyP2P), LocaleController.getString("PrivacySettings", R.string.PrivacySettings), R.drawable.menu_secret, () -> presentFragment(new PrivacyControlActivity(ContactsController.PRIVACY_RULES_TYPE_P2P, true))),
                new SearchResult(106, LocaleController.getString("Calls", R.string.Calls), LocaleController.getString("PrivacySettings", R.string.PrivacySettings), R.drawable.menu_secret, () -> presentFragment(new PrivacyControlActivity(ContactsController.PRIVACY_RULES_TYPE_CALLS, true))),
                new SearchResult(107, LocaleController.getString("GroupsAndChannels", R.string.GroupsAndChannels), LocaleController.getString("PrivacySettings", R.string.PrivacySettings), R.drawable.menu_secret, () -> presentFragment(new PrivacyControlActivity(ContactsController.PRIVACY_RULES_TYPE_INVITE, true))),
                new SearchResult(108, LocaleController.getString("Passcode", R.string.Passcode), LocaleController.getString("PrivacySettings", R.string.PrivacySettings), R.drawable.menu_secret, () -> presentFragment(new PasscodeActivity(SharedConfig.passcodeHash.length() > 0 ? 2 : 0))),
                new SearchResult(109, LocaleController.getString("TwoStepVerification", R.string.TwoStepVerification), LocaleController.getString("PrivacySettings", R.string.PrivacySettings), R.drawable.menu_secret, () -> presentFragment(new TwoStepVerificationActivity())),
                new SearchResult(110, LocaleController.getString("SessionsTitle", R.string.SessionsTitle), R.drawable.menu_secret, () -> presentFragment(new SessionsActivity(0))),
                getMessagesController().autoarchiveAvailable ? new SearchResult(121, LocaleController.getString("ArchiveAndMute", R.string.ArchiveAndMute), "newChatsRow", LocaleController.getString("PrivacySettings", R.string.PrivacySettings), R.drawable.menu_secret, () -> presentFragment(new PrivacySettingsActivity())) : null,
                new SearchResult(112, LocaleController.getString("DeleteAccountIfAwayFor2", R.string.DeleteAccountIfAwayFor2), "deleteAccountRow", LocaleController.getString("PrivacySettings", R.string.PrivacySettings), R.drawable.menu_secret, () -> presentFragment(new PrivacySettingsActivity())),
                new SearchResult(113, LocaleController.getString("PrivacyPaymentsClear", R.string.PrivacyPaymentsClear), "paymentsClearRow", LocaleController.getString("PrivacySettings", R.string.PrivacySettings), R.drawable.menu_secret, () -> presentFragment(new PrivacySettingsActivity())),
                new SearchResult(114, LocaleController.getString("WebSessionsTitle", R.string.WebSessionsTitle), LocaleController.getString("PrivacySettings", R.string.PrivacySettings), R.drawable.menu_secret, () -> presentFragment(new SessionsActivity(1))),
                new SearchResult(115, LocaleController.getString("SyncContactsDelete", R.string.SyncContactsDelete), "contactsDeleteRow", LocaleController.getString("PrivacySettings", R.string.PrivacySettings), R.drawable.menu_secret, () -> presentFragment(new PrivacySettingsActivity())),
                new SearchResult(116, LocaleController.getString("SyncContacts", R.string.SyncContacts), "contactsSyncRow", LocaleController.getString("PrivacySettings", R.string.PrivacySettings), R.drawable.menu_secret, () -> presentFragment(new PrivacySettingsActivity())),
                new SearchResult(117, LocaleController.getString("SuggestContacts", R.string.SuggestContacts), "contactsSuggestRow", LocaleController.getString("PrivacySettings", R.string.PrivacySettings), R.drawable.menu_secret, () -> presentFragment(new PrivacySettingsActivity())),
                new SearchResult(118, LocaleController.getString("MapPreviewProvider", R.string.MapPreviewProvider), "secretMapRow", LocaleController.getString("PrivacySettings", R.string.PrivacySettings), R.drawable.menu_secret, () -> presentFragment(new PrivacySettingsActivity())),
                new SearchResult(119, LocaleController.getString("SecretWebPage", R.string.SecretWebPage), "secretWebpageRow", LocaleController.getString("PrivacySettings", R.string.PrivacySettings), R.drawable.menu_secret, () -> presentFragment(new PrivacySettingsActivity())),
                new SearchResult(120, LocaleController.getString("Devices", R.string.Devices), R.drawable.menu_secret, () -> presentFragment(new SessionsActivity(0))),

                new SearchResult(200, LocaleController.getString("DataSettings", R.string.DataSettings), R.drawable.menu_data, () -> presentFragment(new DataSettingsActivity())),
                new SearchResult(201, LocaleController.getString("DataUsage", R.string.DataUsage), "usageSectionRow", LocaleController.getString("DataSettings", R.string.DataSettings), R.drawable.menu_data, () -> presentFragment(new DataSettingsActivity())),
                new SearchResult(202, LocaleController.getString("StorageUsage", R.string.StorageUsage), LocaleController.getString("DataSettings", R.string.DataSettings), R.drawable.menu_data, () -> presentFragment(new CacheControlActivity())),
                new SearchResult(203, LocaleController.getString("KeepMedia", R.string.KeepMedia), "keepMediaRow", LocaleController.getString("DataSettings", R.string.DataSettings), LocaleController.getString("StorageUsage", R.string.StorageUsage), R.drawable.menu_data, () -> presentFragment(new CacheControlActivity())),
                new SearchResult(204, LocaleController.getString("ClearMediaCache", R.string.ClearMediaCache), "cacheRow", LocaleController.getString("DataSettings", R.string.DataSettings), LocaleController.getString("StorageUsage", R.string.StorageUsage), R.drawable.menu_data, () -> presentFragment(new CacheControlActivity())),
                new SearchResult(205, LocaleController.getString("LocalDatabase", R.string.LocalDatabase), "databaseRow", LocaleController.getString("DataSettings", R.string.DataSettings), LocaleController.getString("StorageUsage", R.string.StorageUsage), R.drawable.menu_data, () -> presentFragment(new CacheControlActivity())),
                new SearchResult(206, LocaleController.getString("NetworkUsage", R.string.NetworkUsage), LocaleController.getString("DataSettings", R.string.DataSettings), R.drawable.menu_data, () -> presentFragment(new DataUsageActivity())),
                new SearchResult(207, LocaleController.getString("AutomaticMediaDownload", R.string.AutomaticMediaDownload), "mediaDownloadSectionRow", LocaleController.getString("DataSettings", R.string.DataSettings), R.drawable.menu_data, () -> presentFragment(new DataSettingsActivity())),
                new SearchResult(208, LocaleController.getString("WhenUsingMobileData", R.string.WhenUsingMobileData), LocaleController.getString("DataSettings", R.string.DataSettings), R.drawable.menu_data, () -> presentFragment(new DataAutoDownloadActivity(0))),
                new SearchResult(209, LocaleController.getString("WhenConnectedOnWiFi", R.string.WhenConnectedOnWiFi), LocaleController.getString("DataSettings", R.string.DataSettings), R.drawable.menu_data, () -> presentFragment(new DataAutoDownloadActivity(1))),
                new SearchResult(210, LocaleController.getString("WhenRoaming", R.string.WhenRoaming), LocaleController.getString("DataSettings", R.string.DataSettings), R.drawable.menu_data, () -> presentFragment(new DataAutoDownloadActivity(2))),
                new SearchResult(211, LocaleController.getString("ResetAutomaticMediaDownload", R.string.ResetAutomaticMediaDownload), "resetDownloadRow", LocaleController.getString("DataSettings", R.string.DataSettings), R.drawable.menu_data, () -> presentFragment(new DataSettingsActivity())),
                new SearchResult(212, LocaleController.getString("AutoplayMedia", R.string.AutoplayMedia), "autoplayHeaderRow", LocaleController.getString("DataSettings", R.string.DataSettings), R.drawable.menu_data, () -> presentFragment(new DataSettingsActivity())),
                new SearchResult(213, LocaleController.getString("AutoplayGIF", R.string.AutoplayGIF), "autoplayGifsRow", LocaleController.getString("DataSettings", R.string.DataSettings), R.drawable.menu_data, () -> presentFragment(new DataSettingsActivity())),
                new SearchResult(214, LocaleController.getString("AutoplayVideo", R.string.AutoplayVideo), "autoplayVideoRow", LocaleController.getString("DataSettings", R.string.DataSettings), R.drawable.menu_data, () -> presentFragment(new DataSettingsActivity())),
                new SearchResult(215, LocaleController.getString("Streaming", R.string.Streaming), "streamSectionRow", LocaleController.getString("DataSettings", R.string.DataSettings), R.drawable.menu_data, () -> presentFragment(new DataSettingsActivity())),
                new SearchResult(216, LocaleController.getString("EnableStreaming", R.string.EnableStreaming), "enableStreamRow", LocaleController.getString("DataSettings", R.string.DataSettings), R.drawable.menu_data, () -> presentFragment(new DataSettingsActivity())),
                new SearchResult(217, LocaleController.getString("Calls", R.string.Calls), "callsSectionRow", LocaleController.getString("DataSettings", R.string.DataSettings), R.drawable.menu_data, () -> presentFragment(new DataSettingsActivity())),
                new SearchResult(218, LocaleController.getString("VoipUseLessData", R.string.VoipUseLessData), "useLessDataForCallsRow", LocaleController.getString("DataSettings", R.string.DataSettings), R.drawable.menu_data, () -> presentFragment(new DataSettingsActivity())),
                new SearchResult(219, LocaleController.getString("VoipQuickReplies", R.string.VoipQuickReplies), "quickRepliesRow", LocaleController.getString("DataSettings", R.string.DataSettings), R.drawable.menu_data, () -> presentFragment(new DataSettingsActivity())),
                new SearchResult(220, LocaleController.getString("ProxySettings", R.string.ProxySettings), LocaleController.getString("DataSettings", R.string.DataSettings), R.drawable.menu_data, () -> presentFragment(new ProxyListActivity())),
                new SearchResult(221, LocaleController.getString("UseProxyForCalls", R.string.UseProxyForCalls), "callsRow", LocaleController.getString("DataSettings", R.string.DataSettings), LocaleController.getString("ProxySettings", R.string.ProxySettings), R.drawable.menu_data, () -> presentFragment(new ProxyListActivity())),
                new SearchResult(111, LocaleController.getString("PrivacyDeleteCloudDrafts", R.string.PrivacyDeleteCloudDrafts), "clearDraftsRow", LocaleController.getString("DataSettings", R.string.DataSettings), R.drawable.menu_data, () -> presentFragment(new DataSettingsActivity())),

                new SearchResult(300, LocaleController.getString("ChatSettings", R.string.ChatSettings), R.drawable.menu_chats, () -> presentFragment(new ThemeActivity(ThemeActivity.THEME_TYPE_BASIC))),
                new SearchResult(301, LocaleController.getString("TextSizeHeader", R.string.TextSizeHeader), "textSizeHeaderRow", LocaleController.getString("ChatSettings", R.string.ChatSettings), R.drawable.menu_chats, () -> presentFragment(new ThemeActivity(ThemeActivity.THEME_TYPE_BASIC))),
                new SearchResult(302, LocaleController.getString("ChatBackground", R.string.ChatBackground), LocaleController.getString("ChatSettings", R.string.ChatSettings), R.drawable.menu_chats, () -> presentFragment(new WallpapersListActivity(WallpapersListActivity.TYPE_ALL))),
                new SearchResult(303, LocaleController.getString("SetColor", R.string.SetColor), null, LocaleController.getString("ChatSettings", R.string.ChatSettings), LocaleController.getString("ChatBackground", R.string.ChatBackground), R.drawable.menu_chats, () -> presentFragment(new WallpapersListActivity(WallpapersListActivity.TYPE_COLOR))),
                new SearchResult(304, LocaleController.getString("ResetChatBackgrounds", R.string.ResetChatBackgrounds), "resetRow", LocaleController.getString("ChatSettings", R.string.ChatSettings), LocaleController.getString("ChatBackground", R.string.ChatBackground), R.drawable.menu_chats, () -> presentFragment(new WallpapersListActivity(WallpapersListActivity.TYPE_ALL))),
                new SearchResult(305, LocaleController.getString("AutoNightTheme", R.string.AutoNightTheme), LocaleController.getString("ChatSettings", R.string.ChatSettings), R.drawable.menu_chats, () -> presentFragment(new ThemeActivity(ThemeActivity.THEME_TYPE_NIGHT))),
                new SearchResult(306, LocaleController.getString("ColorTheme", R.string.ColorTheme), "themeHeaderRow", LocaleController.getString("ChatSettings", R.string.ChatSettings), R.drawable.menu_chats, () -> presentFragment(new ThemeActivity(ThemeActivity.THEME_TYPE_BASIC))),
                new SearchResult(307, LocaleController.getString("ChromeCustomTabs", R.string.ChromeCustomTabs), "customTabsRow", LocaleController.getString("ChatSettings", R.string.ChatSettings), R.drawable.menu_chats, () -> presentFragment(new ThemeActivity(ThemeActivity.THEME_TYPE_BASIC))),
                new SearchResult(308, LocaleController.getString("DirectShare", R.string.DirectShare), "directShareRow", LocaleController.getString("ChatSettings", R.string.ChatSettings), R.drawable.menu_chats, () -> presentFragment(new ThemeActivity(ThemeActivity.THEME_TYPE_BASIC))),
                new SearchResult(309, LocaleController.getString("EnableAnimations", R.string.EnableAnimations), "enableAnimationsRow", LocaleController.getString("ChatSettings", R.string.ChatSettings), R.drawable.menu_chats, () -> presentFragment(new ThemeActivity(ThemeActivity.THEME_TYPE_BASIC))),
                new SearchResult(310, LocaleController.getString("RaiseToSpeak", R.string.RaiseToSpeak), "raiseToSpeakRow", LocaleController.getString("ChatSettings", R.string.ChatSettings), R.drawable.menu_chats, () -> presentFragment(new ThemeActivity(ThemeActivity.THEME_TYPE_BASIC))),
                new SearchResult(311, LocaleController.getString("SendByEnter", R.string.SendByEnter), "sendByEnterRow", LocaleController.getString("ChatSettings", R.string.ChatSettings), R.drawable.menu_chats, () -> presentFragment(new ThemeActivity(ThemeActivity.THEME_TYPE_BASIC))),
                new SearchResult(312, LocaleController.getString("SaveToGallerySettings", R.string.SaveToGallerySettings), "saveToGalleryRow", LocaleController.getString("ChatSettings", R.string.ChatSettings), R.drawable.menu_chats, () -> presentFragment(new ThemeActivity(ThemeActivity.THEME_TYPE_BASIC))),
                new SearchResult(318, LocaleController.getString("DistanceUnits", R.string.DistanceUnits), "distanceRow", LocaleController.getString("ChatSettings", R.string.ChatSettings), R.drawable.menu_chats, () -> presentFragment(new ThemeActivity(ThemeActivity.THEME_TYPE_BASIC))),
                new SearchResult(313, LocaleController.getString("StickersAndMasks", R.string.StickersAndMasks), LocaleController.getString("ChatSettings", R.string.ChatSettings), R.drawable.menu_chats, () -> presentFragment(new StickersActivity(MediaDataController.TYPE_IMAGE))),
                new SearchResult(314, LocaleController.getString("SuggestStickers", R.string.SuggestStickers), "suggestRow", LocaleController.getString("ChatSettings", R.string.ChatSettings), LocaleController.getString("StickersAndMasks", R.string.StickersAndMasks), R.drawable.menu_chats, () -> presentFragment(new StickersActivity(MediaDataController.TYPE_IMAGE))),
                new SearchResult(315, LocaleController.getString("FeaturedStickers", R.string.FeaturedStickers), null, LocaleController.getString("ChatSettings", R.string.ChatSettings), LocaleController.getString("StickersAndMasks", R.string.StickersAndMasks), R.drawable.menu_chats, () -> presentFragment(new FeaturedStickersActivity())),
                new SearchResult(316, LocaleController.getString("Masks", R.string.Masks), null, LocaleController.getString("ChatSettings", R.string.ChatSettings), LocaleController.getString("StickersAndMasks", R.string.StickersAndMasks), R.drawable.menu_chats, () -> presentFragment(new StickersActivity(MediaDataController.TYPE_MASK))),
                new SearchResult(317, LocaleController.getString("ArchivedStickers", R.string.ArchivedStickers), null, LocaleController.getString("ChatSettings", R.string.ChatSettings), LocaleController.getString("StickersAndMasks", R.string.StickersAndMasks), R.drawable.menu_chats, () -> presentFragment(new ArchivedStickersActivity(MediaDataController.TYPE_IMAGE))),
                new SearchResult(317, LocaleController.getString("ArchivedMasks", R.string.ArchivedMasks), null, LocaleController.getString("ChatSettings", R.string.ChatSettings), LocaleController.getString("StickersAndMasks", R.string.StickersAndMasks), R.drawable.menu_chats, () -> presentFragment(new ArchivedStickersActivity(MediaDataController.TYPE_MASK))),

                new SearchResult(400, LocaleController.getString("Language", R.string.Language), R.drawable.menu_language, () -> presentFragment(new LanguageSelectActivity())),

                new SearchResult(402, LocaleController.getString("AskAQuestion", R.string.AskAQuestion), LocaleController.getString("SettingsHelp", R.string.SettingsHelp), R.drawable.menu_help, () -> showDialog(AlertsCreator.createSupportAlert(ProfileActivity.this))),
                new SearchResult(403, LocaleController.getString("TelegramFAQ", R.string.TelegramFAQ), LocaleController.getString("SettingsHelp", R.string.SettingsHelp), R.drawable.menu_help, () -> Browser.openUrl(getParentActivity(), LocaleController.getString("TelegramFaqUrl", R.string.TelegramFaqUrl))),
                new SearchResult(404, LocaleController.getString("PrivacyPolicy", R.string.PrivacyPolicy), LocaleController.getString("SettingsHelp", R.string.SettingsHelp), R.drawable.menu_help, () -> Browser.openUrl(getParentActivity(), LocaleController.getString("PrivacyPolicyUrl", R.string.PrivacyPolicyUrl))),
        };
        private ArrayList<MessagesController.FaqSearchResult> faqSearchArray = new ArrayList<>();

        private Context mContext;
        private ArrayList<CharSequence> resultNames = new ArrayList<>();
        private ArrayList<SearchResult> searchResults = new ArrayList<>();
        private ArrayList<MessagesController.FaqSearchResult> faqSearchResults = new ArrayList<>();
        private ArrayList<Object> recentSearches = new ArrayList<>();
        private boolean searchWas;
        private Runnable searchRunnable;
        private String lastSearchString;
        private TLRPC.WebPage faqWebPage;
        private boolean loadingFaqPage;

        public SearchAdapter(Context context) {
            mContext = context;

            HashMap<Integer, SearchResult> resultHashMap = new HashMap<>();
            for (int a = 0; a < searchArray.length; a++) {
                if (searchArray[a] == null) {
                    continue;
                }
                resultHashMap.put(searchArray[a].guid, searchArray[a]);
            }
            Set<String> set = MessagesController.getGlobalMainSettings().getStringSet("settingsSearchRecent2", null);
            if (set != null) {
                for (String value : set) {
                    try {
                        SerializedData data = new SerializedData(Utilities.hexToBytes(value));
                        int num = data.readInt32(false);
                        int type = data.readInt32(false);
                        if (type == 0) {
                            String title = data.readString(false);
                            int count = data.readInt32(false);
                            String[] path = null;
                            if (count > 0) {
                                path = new String[count];
                                for (int a = 0; a < count; a++) {
                                    path[a] = data.readString(false);
                                }
                            }
                            String url = data.readString(false);
                            MessagesController.FaqSearchResult result = new MessagesController.FaqSearchResult(title, path, url);
                            result.num = num;
                            recentSearches.add(result);
                        } else if (type == 1) {
                            SearchResult result = resultHashMap.get(data.readInt32(false));
                            if (result != null) {
                                result.num = num;
                                recentSearches.add(result);
                            }
                        }
                    } catch (Exception ignore) {

                    }
                }
            }
            Collections.sort(recentSearches, (o1, o2) -> {
                int n1 = getNum(o1);
                int n2 = getNum(o2);
                if (n1 < n2) {
                    return -1;
                } else if (n1 > n2) {
                    return 1;
                }
                return 0;
            });
        }

        private void loadFaqWebPage() {
            faqWebPage = getMessagesController().faqWebPage;
            if (faqWebPage != null) {
                faqSearchArray.addAll(getMessagesController().faqSearchArray);
            }
            if (faqWebPage != null || loadingFaqPage) {
                return;
            }
            loadingFaqPage = true;
            final TLRPC.TL_messages_getWebPage req2 = new TLRPC.TL_messages_getWebPage();
            req2.url = LocaleController.getString("TelegramFaqUrl", R.string.TelegramFaqUrl);
            req2.hash = 0;
            getConnectionsManager().sendRequest(req2, (response2, error2) -> {
                if (response2 instanceof TLRPC.WebPage) {
                    ArrayList<MessagesController.FaqSearchResult> arrayList = new ArrayList<>();
                    TLRPC.WebPage page = (TLRPC.WebPage) response2;
                    if (page.cached_page != null) {
                        for (int a = 0, N = page.cached_page.blocks.size(); a < N; a++) {
                            TLRPC.PageBlock block = page.cached_page.blocks.get(a);
                            if (block instanceof TLRPC.TL_pageBlockList) {
                                String paragraph = null;
                                if (a != 0) {
                                    TLRPC.PageBlock prevBlock = page.cached_page.blocks.get(a - 1);
                                    if (prevBlock instanceof TLRPC.TL_pageBlockParagraph) {
                                        TLRPC.TL_pageBlockParagraph pageBlockParagraph = (TLRPC.TL_pageBlockParagraph) prevBlock;
                                        paragraph = ArticleViewer.getPlainText(pageBlockParagraph.text).toString();
                                    }
                                }
                                TLRPC.TL_pageBlockList list = (TLRPC.TL_pageBlockList) block;
                                for (int b = 0, N2 = list.items.size(); b < N2; b++) {
                                    TLRPC.PageListItem item = list.items.get(b);
                                    if (item instanceof TLRPC.TL_pageListItemText) {
                                        TLRPC.TL_pageListItemText itemText = (TLRPC.TL_pageListItemText) item;
                                        String url = ArticleViewer.getUrl(itemText.text);
                                        String text = ArticleViewer.getPlainText(itemText.text).toString();
                                        if (TextUtils.isEmpty(url) || TextUtils.isEmpty(text)) {
                                            continue;
                                        }
                                        String[] path;
                                        if (paragraph != null) {
                                            path = new String[]{LocaleController.getString("SettingsSearchFaq", R.string.SettingsSearchFaq), paragraph};
                                        } else {
                                            path = new String[]{LocaleController.getString("SettingsSearchFaq", R.string.SettingsSearchFaq)};
                                        }
                                        arrayList.add(new MessagesController.FaqSearchResult(text, path, url));
                                    }
                                }
                            } else if (block instanceof TLRPC.TL_pageBlockAnchor) {
                                break;
                            }
                        }
                        faqWebPage = page;
                    }
                    AndroidUtilities.runOnUIThread(() -> {
                        faqSearchArray.addAll(arrayList);
                        getMessagesController().faqSearchArray = arrayList;
                        getMessagesController().faqWebPage = faqWebPage;
                        if (!searchWas) {
                            notifyDataSetChanged();
                        }
                    });
                }
                loadingFaqPage = false;
            });
        }

        @Override
        public int getItemCount() {
            if (searchWas) {
                return searchResults.size() + (faqSearchResults.isEmpty() ? 0 : 1 + faqSearchResults.size());
            }
            return (recentSearches.isEmpty() ? 0 : recentSearches.size() + 1) + (faqSearchArray.isEmpty() ? 0 : faqSearchArray.size() + 1);
        }

        @Override
        public boolean isEnabled(RecyclerView.ViewHolder holder) {
            return holder.getItemViewType() == 0;
        }

        @Override
        public void onBindViewHolder(RecyclerView.ViewHolder holder, int position) {
            switch (holder.getItemViewType()) {
                case 0: {
                    SettingsSearchCell searchCell = (SettingsSearchCell) holder.itemView;
                    if (searchWas) {
                        if (position < searchResults.size()) {
                            SearchResult result = searchResults.get(position);
                            SearchResult prevResult = position > 0 ? searchResults.get(position - 1) : null;
                            int icon;
                            if (prevResult != null && prevResult.iconResId == result.iconResId) {
                                icon = 0;
                            } else {
                                icon = result.iconResId;
                            }
                            searchCell.setTextAndValueAndIcon(resultNames.get(position), result.path, icon, position < searchResults.size() - 1);
                        } else {
                            position -= searchResults.size() + 1;
                            MessagesController.FaqSearchResult result = faqSearchResults.get(position);
                            searchCell.setTextAndValue(resultNames.get(position + searchResults.size()), result.path, true, position < searchResults.size() - 1);
                        }
                    } else {
                        if (!recentSearches.isEmpty()) {
                            position--;
                        }
                        if (position < recentSearches.size()) {
                            Object object = recentSearches.get(position);
                            if (object instanceof SearchResult) {
                                SearchResult result = (SearchResult) object;
                                searchCell.setTextAndValue(result.searchTitle, result.path, false, position < recentSearches.size() - 1);
                            } else if (object instanceof MessagesController.FaqSearchResult) {
                                MessagesController.FaqSearchResult result = (MessagesController.FaqSearchResult) object;
                                searchCell.setTextAndValue(result.title, result.path, true, position < recentSearches.size() - 1);
                            }
                        } else {
                            position -= recentSearches.size() + 1;
                            MessagesController.FaqSearchResult result = faqSearchArray.get(position);
                            searchCell.setTextAndValue(result.title, result.path, true, position < recentSearches.size() - 1);
                        }
                    }
                    break;
                }
                case 1: {
                    GraySectionCell sectionCell = (GraySectionCell) holder.itemView;
                    sectionCell.setText(LocaleController.getString("SettingsFaqSearchTitle", R.string.SettingsFaqSearchTitle));
                    break;
                }
                case 2: {
                    HeaderCell headerCell = (HeaderCell) holder.itemView;
                    headerCell.setText(LocaleController.getString("SettingsRecent", R.string.SettingsRecent));
                    break;
                }
            }
        }

        @Override
        public RecyclerView.ViewHolder onCreateViewHolder(ViewGroup parent, int viewType) {
            View view;
            switch (viewType) {
                case 0:
                    view = new SettingsSearchCell(mContext);
                    break;
                case 1:
                    view = new GraySectionCell(mContext);
                    break;
                case 2:
                default:
                    view = new HeaderCell(mContext, 16);
                    break;
            }
            view.setLayoutParams(new RecyclerView.LayoutParams(RecyclerView.LayoutParams.MATCH_PARENT, RecyclerView.LayoutParams.WRAP_CONTENT));
            return new RecyclerListView.Holder(view);
        }

        @Override
        public int getItemViewType(int position) {
            if (searchWas) {
                if (position < searchResults.size()) {
                    return 0;
                } else if (position == searchResults.size()) {
                    return 1;
                }
            } else {
                if (position == 0) {
                    if (!recentSearches.isEmpty()) {
                        return 2;
                    } else {
                        return 1;
                    }
                } else if (!recentSearches.isEmpty() && position == recentSearches.size() + 1) {
                    return 1;
                }
            }
            return 0;
        }

        public void addRecent(Object object) {
            int index = recentSearches.indexOf(object);
            if (index >= 0) {
                recentSearches.remove(index);
            }
            recentSearches.add(0, object);
            if (!searchWas) {
                notifyDataSetChanged();
            }
            if (recentSearches.size() > 20) {
                recentSearches.remove(recentSearches.size() - 1);
            }
            LinkedHashSet<String> toSave = new LinkedHashSet<>();
            for (int a = 0, N = recentSearches.size(); a < N; a++) {
                Object o = recentSearches.get(a);
                if (o instanceof SearchResult) {
                    ((SearchResult) o).num = a;
                } else if (o instanceof MessagesController.FaqSearchResult) {
                    ((MessagesController.FaqSearchResult) o).num = a;
                }
                toSave.add(o.toString());
            }
            MessagesController.getGlobalMainSettings().edit().putStringSet("settingsSearchRecent2", toSave).commit();
        }

        public void clearRecent() {
            recentSearches.clear();
            MessagesController.getGlobalMainSettings().edit().remove("settingsSearchRecent2").commit();
            notifyDataSetChanged();
        }

        private int getNum(Object o) {
            if (o instanceof SearchResult) {
                return ((SearchResult) o).num;
            } else if (o instanceof MessagesController.FaqSearchResult) {
                return ((MessagesController.FaqSearchResult) o).num;
            }
            return 0;
        }

        public void search(String text) {
            lastSearchString = text;
            if (searchRunnable != null) {
                Utilities.searchQueue.cancelRunnable(searchRunnable);
                searchRunnable = null;
            }
            if (TextUtils.isEmpty(text)) {
                searchWas = false;
                searchResults.clear();
                faqSearchResults.clear();
                resultNames.clear();
                emptyView.stickerView.getImageReceiver().startAnimation();
                emptyView.title.setText(LocaleController.getString("SettingsNoRecent", R.string.SettingsNoRecent));
                notifyDataSetChanged();
                return;
            }
            Utilities.searchQueue.postRunnable(searchRunnable = () -> {
                ArrayList<SearchResult> results = new ArrayList<>();
                ArrayList<MessagesController.FaqSearchResult> faqResults = new ArrayList<>();
                ArrayList<CharSequence> names = new ArrayList<>();
                String[] searchArgs = text.split(" ");
                String[] translitArgs = new String[searchArgs.length];
                for (int a = 0; a < searchArgs.length; a++) {
                    translitArgs[a] = LocaleController.getInstance().getTranslitString(searchArgs[a]);
                    if (translitArgs[a].equals(searchArgs[a])) {
                        translitArgs[a] = null;
                    }
                }

                for (int a = 0; a < searchArray.length; a++) {
                    SearchResult result = searchArray[a];
                    if (result == null) {
                        continue;
                    }
                    String title = " " + result.searchTitle.toLowerCase();
                    SpannableStringBuilder stringBuilder = null;
                    for (int i = 0; i < searchArgs.length; i++) {
                        if (searchArgs[i].length() != 0) {
                            String searchString = searchArgs[i];
                            int index = title.indexOf(" " + searchString);
                            if (index < 0 && translitArgs[i] != null) {
                                searchString = translitArgs[i];
                                index = title.indexOf(" " + searchString);
                            }
                            if (index >= 0) {
                                if (stringBuilder == null) {
                                    stringBuilder = new SpannableStringBuilder(result.searchTitle);
                                }
                                stringBuilder.setSpan(new ForegroundColorSpan(Theme.getColor(Theme.key_windowBackgroundWhiteBlueText4)), index, index + searchString.length(), Spanned.SPAN_EXCLUSIVE_EXCLUSIVE);
                            } else {
                                break;
                            }
                        }
                        if (stringBuilder != null && i == searchArgs.length - 1) {
                            if (result.guid == 502) {
                                int freeAccount;
                                for (int account = 0; ; account++) {
                                    if (!SharedConfig.activeAccounts.contains(account)) {
                                        freeAccount = account;
                                        break;
                                    }
                                }
                                if (freeAccount < 0) {
                                    continue;
                                }
                            }
                            results.add(result);
                            names.add(stringBuilder);
                        }
                    }
                }
                if (faqWebPage != null) {
                    for (int a = 0, N = faqSearchArray.size(); a < N; a++) {
                        MessagesController.FaqSearchResult result = faqSearchArray.get(a);
                        String title = " " + result.title.toLowerCase();
                        SpannableStringBuilder stringBuilder = null;
                        for (int i = 0; i < searchArgs.length; i++) {
                            if (searchArgs[i].length() != 0) {
                                String searchString = searchArgs[i];
                                int index = title.indexOf(" " + searchString);
                                if (index < 0 && translitArgs[i] != null) {
                                    searchString = translitArgs[i];
                                    index = title.indexOf(" " + searchString);
                                }
                                if (index >= 0) {
                                    if (stringBuilder == null) {
                                        stringBuilder = new SpannableStringBuilder(result.title);
                                    }
                                    stringBuilder.setSpan(new ForegroundColorSpan(Theme.getColor(Theme.key_windowBackgroundWhiteBlueText4)), index, index + searchString.length(), Spanned.SPAN_EXCLUSIVE_EXCLUSIVE);
                                } else {
                                    break;
                                }
                            }
                            if (stringBuilder != null && i == searchArgs.length - 1) {
                                faqResults.add(result);
                                names.add(stringBuilder);
                            }
                        }
                    }
                }

                AndroidUtilities.runOnUIThread(() -> {
                    if (!text.equals(lastSearchString)) {
                        return;
                    }
                    if (!searchWas) {
                        emptyView.stickerView.getImageReceiver().startAnimation();
                        emptyView.title.setText(LocaleController.getString("SettingsNoResults", R.string.SettingsNoResults));
                    }
                    searchWas = true;
                    searchResults = results;
                    faqSearchResults = faqResults;
                    resultNames = names;
                    notifyDataSetChanged();
                    emptyView.stickerView.getImageReceiver().startAnimation();
                });
            }, 300);
        }

        public boolean isSearchWas() {
            return searchWas;
        }
    }

    @Override
    public ArrayList<ThemeDescription> getThemeDescriptions() {
        ThemeDescription.ThemeDescriptionDelegate themeDelegate = () -> {
            if (listView != null) {
                int count = listView.getChildCount();
                for (int a = 0; a < count; a++) {
                    View child = listView.getChildAt(a);
                    if (child instanceof UserCell) {
                        ((UserCell) child).update(0);
                    }
                }
            }
            if (!isPulledDown) {
                if (onlineTextView[1] != null) {
                    final Object onlineTextViewTag = onlineTextView[1].getTag();
                    if (onlineTextViewTag instanceof String) {
                        onlineTextView[1].setTextColor(Theme.getColor((String) onlineTextViewTag));
                    } else {
                        onlineTextView[1].setTextColor(Theme.getColor(Theme.key_avatar_subtitleInProfileBlue));
                    }
                }
                if (lockIconDrawable != null) {
                    lockIconDrawable.setColorFilter(Theme.getColor(Theme.key_chat_lockIcon), PorterDuff.Mode.SRC_IN);
                }
                if (scamDrawable != null) {
                    scamDrawable.setColor(Theme.getColor(Theme.key_avatar_subtitleInProfileBlue));
                }
                if (nameTextView[1] != null) {
                    nameTextView[1].setTextColor(Theme.getColor(Theme.key_profile_title));
                    idTextView.setTextColor(Theme.getColor(Theme.key_avatar_subtitleInProfileBlue));
                }
                if (actionBar != null) {
                    actionBar.setItemsColor(Theme.getColor(Theme.key_actionBarDefaultIcon), false);
                    actionBar.setItemsBackgroundColor(Theme.getColor(Theme.key_avatar_actionBarSelectorBlue), false);
                }
            }
        };
        ArrayList<ThemeDescription> arrayList = new ArrayList<>();
        if (sharedMediaLayout != null) {
            arrayList.addAll(sharedMediaLayout.getThemeDescriptions());
        }

        arrayList.add(new ThemeDescription(listView, 0, null, null, null, null, Theme.key_windowBackgroundWhite));
        arrayList.add(new ThemeDescription(searchListView, 0, null, null, null, null, Theme.key_windowBackgroundWhite));
        arrayList.add(new ThemeDescription(listView, 0, null, null, null, null, Theme.key_windowBackgroundGray));
        arrayList.add(new ThemeDescription(actionBar, ThemeDescription.FLAG_AB_SUBMENUBACKGROUND, null, null, null, null, Theme.key_actionBarDefaultSubmenuBackground));
        arrayList.add(new ThemeDescription(actionBar, ThemeDescription.FLAG_AB_SUBMENUITEM, null, null, null, null, Theme.key_actionBarDefaultSubmenuItem));
        arrayList.add(new ThemeDescription(actionBar, ThemeDescription.FLAG_AB_SUBMENUITEM | ThemeDescription.FLAG_IMAGECOLOR, null, null, null, null, Theme.key_actionBarDefaultSubmenuItemIcon));
        arrayList.add(new ThemeDescription(null, 0, null, null, null, themeDelegate, Theme.key_actionBarDefaultIcon));
        arrayList.add(new ThemeDescription(null, 0, null, null, null, themeDelegate, Theme.key_avatar_actionBarSelectorBlue));
        arrayList.add(new ThemeDescription(null, 0, null, null, null, themeDelegate, Theme.key_chat_lockIcon));
        arrayList.add(new ThemeDescription(null, 0, null, null, null, themeDelegate, Theme.key_avatar_subtitleInProfileBlue));
        arrayList.add(new ThemeDescription(null, 0, null, null, null, themeDelegate, Theme.key_avatar_backgroundActionBarBlue));
        arrayList.add(new ThemeDescription(null, 0, null, null, null, themeDelegate, Theme.key_profile_title));
        arrayList.add(new ThemeDescription(null, 0, null, null, null, themeDelegate, Theme.key_profile_status));
        arrayList.add(new ThemeDescription(null, 0, null, null, null, themeDelegate, Theme.key_avatar_subtitleInProfileBlue));

        if (mediaCounterTextView != null) {
            arrayList.add(new ThemeDescription(mediaCounterTextView.getTextView(), ThemeDescription.FLAG_TEXTCOLOR, null, null, null, themeDelegate, Theme.key_player_actionBarSubtitle));
            arrayList.add(new ThemeDescription(mediaCounterTextView.getNextTextView(), ThemeDescription.FLAG_TEXTCOLOR, null, null, null, themeDelegate, Theme.key_player_actionBarSubtitle));
        }

        arrayList.add(new ThemeDescription(topView, ThemeDescription.FLAG_BACKGROUND, null, null, null, null, Theme.key_avatar_backgroundActionBarBlue));
        arrayList.add(new ThemeDescription(listView, ThemeDescription.FLAG_SELECTOR, null, null, null, null, Theme.key_listSelector));
        arrayList.add(new ThemeDescription(listView, 0, new Class[]{View.class}, Theme.dividerPaint, null, null, Theme.key_divider));

        arrayList.add(new ThemeDescription(avatarImage, 0, null, null, Theme.avatarDrawables, null, Theme.key_avatar_text));
        arrayList.add(new ThemeDescription(avatarImage, 0, null, null, new Drawable[]{avatarDrawable}, null, Theme.key_avatar_backgroundInProfileBlue));

        arrayList.add(new ThemeDescription(writeButton, ThemeDescription.FLAG_IMAGECOLOR, null, null, null, null, Theme.key_profile_actionIcon));
        arrayList.add(new ThemeDescription(writeButton, ThemeDescription.FLAG_BACKGROUNDFILTER, null, null, null, null, Theme.key_profile_actionBackground));
        arrayList.add(new ThemeDescription(writeButton, ThemeDescription.FLAG_BACKGROUNDFILTER | ThemeDescription.FLAG_DRAWABLESELECTEDSTATE, null, null, null, null, Theme.key_profile_actionPressedBackground));

        arrayList.add(new ThemeDescription(listView, ThemeDescription.FLAG_CHECKTAG, new Class[]{TextCell.class}, new String[]{"textView"}, null, null, null, Theme.key_windowBackgroundWhiteBlackText));
        arrayList.add(new ThemeDescription(listView, ThemeDescription.FLAG_CHECKTAG, new Class[]{TextCell.class}, new String[]{"textView"}, null, null, null, Theme.key_windowBackgroundWhiteGreenText2));
        arrayList.add(new ThemeDescription(listView, ThemeDescription.FLAG_CHECKTAG, new Class[]{TextCell.class}, new String[]{"textView"}, null, null, null, Theme.key_windowBackgroundWhiteRedText5));
        arrayList.add(new ThemeDescription(listView, ThemeDescription.FLAG_CHECKTAG, new Class[]{TextCell.class}, new String[]{"textView"}, null, null, null, Theme.key_windowBackgroundWhiteBlueText2));
        arrayList.add(new ThemeDescription(listView, ThemeDescription.FLAG_CHECKTAG, new Class[]{TextCell.class}, new String[]{"textView"}, null, null, null, Theme.key_windowBackgroundWhiteBlueButton));
        arrayList.add(new ThemeDescription(listView, 0, new Class[]{TextCell.class}, new String[]{"valueTextView"}, null, null, null, Theme.key_windowBackgroundWhiteValueText));
        arrayList.add(new ThemeDescription(listView, ThemeDescription.FLAG_CHECKTAG, new Class[]{TextCell.class}, new String[]{"imageView"}, null, null, null, Theme.key_windowBackgroundWhiteGrayIcon));
        arrayList.add(new ThemeDescription(listView, ThemeDescription.FLAG_CHECKTAG, new Class[]{TextCell.class}, new String[]{"imageView"}, null, null, null, Theme.key_windowBackgroundWhiteBlueIcon));

        arrayList.add(new ThemeDescription(listView, 0, new Class[]{TextDetailCell.class}, new String[]{"textView"}, null, null, null, Theme.key_windowBackgroundWhiteBlackText));
        arrayList.add(new ThemeDescription(listView, 0, new Class[]{TextDetailCell.class}, new String[]{"valueTextView"}, null, null, null, Theme.key_windowBackgroundWhiteGrayText2));

        arrayList.add(new ThemeDescription(listView, 0, new Class[]{HeaderCell.class}, new String[]{"textView"}, null, null, null, Theme.key_windowBackgroundWhiteBlueHeader));

        arrayList.add(new ThemeDescription(listView, 0, new Class[]{SettingsSuggestionCell.class}, new String[]{"textView"}, null, null, null, Theme.key_windowBackgroundWhiteBlueHeader));
        arrayList.add(new ThemeDescription(listView, 0, new Class[]{SettingsSuggestionCell.class}, new String[]{"detailTextView"}, null, null, null, Theme.key_windowBackgroundWhiteGrayText2));
        arrayList.add(new ThemeDescription(listView, ThemeDescription.FLAG_LINKCOLOR, new Class[]{SettingsSuggestionCell.class}, new String[]{"detailTextView"}, null, null, null, Theme.key_windowBackgroundWhiteLinkText));
        arrayList.add(new ThemeDescription(listView, 0, new Class[]{SettingsSuggestionCell.class}, new String[]{"yesButton"}, null, null, null, Theme.key_featuredStickers_buttonText));
        arrayList.add(new ThemeDescription(listView, ThemeDescription.FLAG_USEBACKGROUNDDRAWABLE, new Class[]{SettingsSuggestionCell.class}, new String[]{"yesButton"}, null, null, null, Theme.key_featuredStickers_addButton));
        arrayList.add(new ThemeDescription(listView, ThemeDescription.FLAG_USEBACKGROUNDDRAWABLE | ThemeDescription.FLAG_DRAWABLESELECTEDSTATE, new Class[]{SettingsSuggestionCell.class}, new String[]{"yesButton"}, null, null, null, Theme.key_featuredStickers_addButtonPressed));
        arrayList.add(new ThemeDescription(listView, 0, new Class[]{SettingsSuggestionCell.class}, new String[]{"noButton"}, null, null, null, Theme.key_featuredStickers_buttonText));
        arrayList.add(new ThemeDescription(listView, ThemeDescription.FLAG_USEBACKGROUNDDRAWABLE, new Class[]{SettingsSuggestionCell.class}, new String[]{"noButton"}, null, null, null, Theme.key_featuredStickers_addButton));
        arrayList.add(new ThemeDescription(listView, ThemeDescription.FLAG_USEBACKGROUNDDRAWABLE | ThemeDescription.FLAG_DRAWABLESELECTEDSTATE, new Class[]{SettingsSuggestionCell.class}, new String[]{"noButton"}, null, null, null, Theme.key_featuredStickers_addButtonPressed));

        arrayList.add(new ThemeDescription(listView, 0, new Class[]{NotificationsCheckCell.class}, new String[]{"textView"}, null, null, null, Theme.key_windowBackgroundWhiteBlackText));
        arrayList.add(new ThemeDescription(listView, 0, new Class[]{NotificationsCheckCell.class}, new String[]{"valueTextView"}, null, null, null, Theme.key_windowBackgroundWhiteGrayText2));
        arrayList.add(new ThemeDescription(listView, 0, new Class[]{NotificationsCheckCell.class}, new String[]{"checkBox"}, null, null, null, Theme.key_switchTrack));
        arrayList.add(new ThemeDescription(listView, 0, new Class[]{NotificationsCheckCell.class}, new String[]{"checkBox"}, null, null, null, Theme.key_switchTrackChecked));

        arrayList.add(new ThemeDescription(listView, ThemeDescription.FLAG_TEXTCOLOR, new Class[]{UserCell.class}, new String[]{"adminTextView"}, null, null, null, Theme.key_profile_creatorIcon));
        arrayList.add(new ThemeDescription(listView, 0, new Class[]{UserCell.class}, new String[]{"imageView"}, null, null, null, Theme.key_windowBackgroundWhiteGrayIcon));
        arrayList.add(new ThemeDescription(listView, 0, new Class[]{UserCell.class}, new String[]{"nameTextView"}, null, null, null, Theme.key_windowBackgroundWhiteBlackText));
        arrayList.add(new ThemeDescription(listView, 0, new Class[]{UserCell.class}, new String[]{"statusColor"}, null, null, themeDelegate, Theme.key_windowBackgroundWhiteGrayText));
        arrayList.add(new ThemeDescription(listView, 0, new Class[]{UserCell.class}, new String[]{"statusOnlineColor"}, null, null, themeDelegate, Theme.key_windowBackgroundWhiteBlueText));
        arrayList.add(new ThemeDescription(listView, 0, new Class[]{UserCell.class}, null, Theme.avatarDrawables, null, Theme.key_avatar_text));
        arrayList.add(new ThemeDescription(null, 0, null, null, null, themeDelegate, Theme.key_avatar_backgroundRed));
        arrayList.add(new ThemeDescription(null, 0, null, null, null, themeDelegate, Theme.key_avatar_backgroundOrange));
        arrayList.add(new ThemeDescription(null, 0, null, null, null, themeDelegate, Theme.key_avatar_backgroundViolet));
        arrayList.add(new ThemeDescription(null, 0, null, null, null, themeDelegate, Theme.key_avatar_backgroundGreen));
        arrayList.add(new ThemeDescription(null, 0, null, null, null, themeDelegate, Theme.key_avatar_backgroundCyan));
        arrayList.add(new ThemeDescription(null, 0, null, null, null, themeDelegate, Theme.key_avatar_backgroundBlue));
        arrayList.add(new ThemeDescription(null, 0, null, null, null, themeDelegate, Theme.key_avatar_backgroundPink));

        arrayList.add(new ThemeDescription(undoView, ThemeDescription.FLAG_BACKGROUNDFILTER, null, null, null, null, Theme.key_undo_background));
        arrayList.add(new ThemeDescription(undoView, 0, new Class[]{UndoView.class}, new String[]{"undoImageView"}, null, null, null, Theme.key_undo_cancelColor));
        arrayList.add(new ThemeDescription(undoView, 0, new Class[]{UndoView.class}, new String[]{"undoTextView"}, null, null, null, Theme.key_undo_cancelColor));
        arrayList.add(new ThemeDescription(undoView, 0, new Class[]{UndoView.class}, new String[]{"infoTextView"}, null, null, null, Theme.key_undo_infoColor));
        arrayList.add(new ThemeDescription(undoView, 0, new Class[]{UndoView.class}, new String[]{"textPaint"}, null, null, null, Theme.key_undo_infoColor));
        arrayList.add(new ThemeDescription(undoView, 0, new Class[]{UndoView.class}, new String[]{"progressPaint"}, null, null, null, Theme.key_undo_infoColor));
        arrayList.add(new ThemeDescription(undoView, ThemeDescription.FLAG_IMAGECOLOR, new Class[]{UndoView.class}, new String[]{"leftImageView"}, null, null, null, Theme.key_undo_infoColor));

        arrayList.add(new ThemeDescription(listView, ThemeDescription.FLAG_TEXTCOLOR, new Class[]{AboutLinkCell.class}, Theme.profile_aboutTextPaint, null, null, Theme.key_windowBackgroundWhiteBlackText));
        arrayList.add(new ThemeDescription(listView, ThemeDescription.FLAG_LINKCOLOR, new Class[]{AboutLinkCell.class}, Theme.profile_aboutTextPaint, null, null, Theme.key_windowBackgroundWhiteLinkText));
        arrayList.add(new ThemeDescription(listView, 0, new Class[]{AboutLinkCell.class}, Theme.linkSelectionPaint, null, null, Theme.key_windowBackgroundWhiteLinkSelection));

        arrayList.add(new ThemeDescription(listView, ThemeDescription.FLAG_BACKGROUNDFILTER, new Class[]{ShadowSectionCell.class}, null, null, null, Theme.key_windowBackgroundGrayShadow));

        arrayList.add(new ThemeDescription(listView, ThemeDescription.FLAG_BACKGROUNDFILTER, new Class[]{TextInfoPrivacyCell.class}, null, null, null, Theme.key_windowBackgroundGrayShadow));
        arrayList.add(new ThemeDescription(listView, 0, new Class[]{TextInfoPrivacyCell.class}, new String[]{"textView"}, null, null, null, Theme.key_windowBackgroundWhiteGrayText4));

        arrayList.add(new ThemeDescription(searchListView, 0, new Class[]{HeaderCell.class}, new String[]{"textView"}, null, null, null, Theme.key_windowBackgroundWhiteBlueHeader));

        arrayList.add(new ThemeDescription(searchListView, 0, new Class[]{GraySectionCell.class}, new String[]{"textView"}, null, null, null, Theme.key_graySectionText));
        arrayList.add(new ThemeDescription(searchListView, ThemeDescription.FLAG_CELLBACKGROUNDCOLOR, new Class[]{GraySectionCell.class}, null, null, null, Theme.key_graySection));

        arrayList.add(new ThemeDescription(searchListView, 0, new Class[]{SettingsSearchCell.class}, new String[]{"textView"}, null, null, null, Theme.key_windowBackgroundWhiteBlackText));
        arrayList.add(new ThemeDescription(searchListView, 0, new Class[]{SettingsSearchCell.class}, new String[]{"valueTextView"}, null, null, null, Theme.key_windowBackgroundWhiteGrayText2));
        arrayList.add(new ThemeDescription(searchListView, 0, new Class[]{SettingsSearchCell.class}, new String[]{"imageView"}, null, null, null, Theme.key_windowBackgroundWhiteGrayIcon));

        if (mediaHeaderVisible) {
            arrayList.add(new ThemeDescription(nameTextView[1], 0, null, null, new Drawable[]{verifiedCheckDrawable}, null, Theme.key_player_actionBarTitle));
            arrayList.add(new ThemeDescription(nameTextView[1], 0, null, null, new Drawable[]{verifiedDrawable}, null, Theme.key_windowBackgroundWhite));
        } else {
            arrayList.add(new ThemeDescription(nameTextView[1], 0, null, null, new Drawable[]{verifiedCheckDrawable}, null, Theme.key_profile_verifiedCheck));
            arrayList.add(new ThemeDescription(nameTextView[1], 0, null, null, new Drawable[]{verifiedDrawable}, null, Theme.key_profile_verifiedBackground));
        }

        return arrayList;
    }

    public void updateListAnimated(boolean updateOnlineCount) {
        if (listAdapter == null) {
            if (updateOnlineCount) {
                updateOnlineCount(false);
            }
            updateRowsIds();
            return;
        }

        DiffCallback diffCallback = new DiffCallback();
        diffCallback.oldRowCount = rowCount;
        diffCallback.fillPositions(diffCallback.oldPositionToItem);
        diffCallback.oldChatParticipant.clear();
        diffCallback.oldChatParticipantSorted.clear();
        diffCallback.oldChatParticipant.addAll(visibleChatParticipants);
        diffCallback.oldChatParticipantSorted.addAll(visibleSortedUsers);
        diffCallback.oldMembersStartRow = membersStartRow;
        diffCallback.oldMembersEndRow = membersEndRow;
        if (updateOnlineCount) {
            updateOnlineCount(false);
        }
        saveScrollPosition();
        updateRowsIds();
        diffCallback.fillPositions(diffCallback.newPositionToItem);
        try {
            DiffUtil.calculateDiff(diffCallback).dispatchUpdatesTo(listAdapter);
        } catch (Exception e) {
            listAdapter.notifyDataSetChanged();
        }
        if (savedScrollPosition >= 0) {
            layoutManager.scrollToPositionWithOffset(savedScrollPosition, savedScrollOffset - listView.getPaddingTop());
        }
        AndroidUtilities.updateVisibleRows(listView);
    }

    int savedScrollPosition = -1;
    int savedScrollOffset;

    private void saveScrollPosition() {
        if (listView != null && layoutManager != null && listView.getChildCount() > 0) {
            View view = null;
            int position = -1;
            int top = Integer.MAX_VALUE;
            for (int i = 0; i < listView.getChildCount(); i++) {
                int childPosition = listView.getChildAdapterPosition(listView.getChildAt(i));
                View child = listView.getChildAt(i);
                if (childPosition != RecyclerListView.NO_POSITION && child.getTop() < top) {
                    view = child;
                    position = childPosition;
                    top = child.getTop();
                }
            }
            if (view != null) {
                savedScrollPosition = position;
                savedScrollOffset = view.getTop();
                if (savedScrollPosition == 0 && !allowPullingDown && savedScrollOffset > AndroidUtilities.dp(88)) {
                    savedScrollOffset = AndroidUtilities.dp(88);
                }

                layoutManager.scrollToPositionWithOffset(position, view.getTop() - listView.getPaddingTop());
            }
        }
    }

    public void scrollToSharedMedia() {
        layoutManager.scrollToPositionWithOffset(sharedMediaRow, -listView.getPaddingTop());
    }

    private void onTextDetailCellImageClicked(View view) {
        View parent = (View) view.getParent();
        if (parent.getTag() != null && ((int) parent.getTag()) == usernameRow) {
            Bundle args = new Bundle();
            args.putLong("chat_id", chatId);
            args.putLong("user_id", userId);
            presentFragment(new QrActivity(args));
        }
    }

    private boolean isQrNeedVisible() {
        return !TextUtils.isEmpty(getUserConfig().getCurrentUser().username);
    }

    private class DiffCallback extends DiffUtil.Callback {

        int oldRowCount;

        SparseIntArray oldPositionToItem = new SparseIntArray();
        SparseIntArray newPositionToItem = new SparseIntArray();
        ArrayList<TLRPC.ChatParticipant> oldChatParticipant = new ArrayList<>();
        ArrayList<Integer> oldChatParticipantSorted = new ArrayList<>();
        int oldMembersStartRow;
        int oldMembersEndRow;

        @Override
        public int getOldListSize() {
            return oldRowCount;
        }

        @Override
        public int getNewListSize() {
            return rowCount;
        }

        @Override
        public boolean areItemsTheSame(int oldItemPosition, int newItemPosition) {
            if (newItemPosition >= membersStartRow && newItemPosition < membersEndRow) {
                if (oldItemPosition >= oldMembersStartRow && oldItemPosition < oldMembersEndRow) {
                    TLRPC.ChatParticipant oldItem;
                    TLRPC.ChatParticipant newItem;
                    if (!oldChatParticipantSorted.isEmpty()) {
                        oldItem = oldChatParticipant.get(oldChatParticipantSorted.get(oldItemPosition - oldMembersStartRow));
                    } else {
                        oldItem = oldChatParticipant.get(oldItemPosition - oldMembersStartRow);
                    }

                    if (!sortedUsers.isEmpty()) {
                        newItem = visibleChatParticipants.get(visibleSortedUsers.get(newItemPosition - membersStartRow));
                    } else {
                        newItem = visibleChatParticipants.get(newItemPosition - membersStartRow);
                    }
                    return oldItem.user_id == newItem.user_id;
                }
            }
            int oldIndex = oldPositionToItem.get(oldItemPosition, -1);
            int newIndex = newPositionToItem.get(newItemPosition, -1);
            return oldIndex == newIndex && oldIndex >= 0;
        }

        @Override
        public boolean areContentsTheSame(int oldItemPosition, int newItemPosition) {
            return areItemsTheSame(oldItemPosition, newItemPosition);
        }

        public void fillPositions(SparseIntArray sparseIntArray) {
            sparseIntArray.clear();
            int pointer = 0;
            put(++pointer, setAvatarRow, sparseIntArray);
            put(++pointer, setAvatarSectionRow, sparseIntArray);
            put(++pointer, numberSectionRow, sparseIntArray);
            put(++pointer, numberRow, sparseIntArray);
            put(++pointer, setUsernameRow, sparseIntArray);
            put(++pointer, bioRow, sparseIntArray);
            put(++pointer, phoneSuggestionRow, sparseIntArray);
            put(++pointer, phoneSuggestionSectionRow, sparseIntArray);
            put(++pointer, passwordSuggestionRow, sparseIntArray);
            put(++pointer, passwordSuggestionSectionRow, sparseIntArray);
            put(++pointer, settingsSectionRow, sparseIntArray);
            put(++pointer, settingsSectionRow2, sparseIntArray);
            put(++pointer, notificationRow, sparseIntArray);
            put(++pointer, languageRow, sparseIntArray);
            put(++pointer, privacyRow, sparseIntArray);
            put(++pointer, dataRow, sparseIntArray);
            put(++pointer, chatRow, sparseIntArray);
            put(++pointer, filtersRow, sparseIntArray);
            put(++pointer, devicesRow, sparseIntArray);
            put(++pointer, devicesSectionRow, sparseIntArray);
            put(++pointer, helpHeaderRow, sparseIntArray);
            put(++pointer, questionRow, sparseIntArray);
            put(++pointer, faqRow, sparseIntArray);
            put(++pointer, policyRow, sparseIntArray);
            put(++pointer, helpSectionCell, sparseIntArray);
            put(++pointer, debugHeaderRow, sparseIntArray);
            put(++pointer, sendLogsRow, sparseIntArray);
            put(++pointer, sendLastLogsRow, sparseIntArray);
            put(++pointer, clearLogsRow, sparseIntArray);
            put(++pointer, switchBackendRow, sparseIntArray);
            put(++pointer, versionRow, sparseIntArray);
            put(++pointer, emptyRow, sparseIntArray);
            put(++pointer, bottomPaddingRow, sparseIntArray);
            put(++pointer, infoHeaderRow, sparseIntArray);
            put(++pointer, phoneRow, sparseIntArray);
            put(++pointer, locationRow, sparseIntArray);
            put(++pointer, userInfoRow, sparseIntArray);
            put(++pointer, channelInfoRow, sparseIntArray);
            put(++pointer, usernameRow, sparseIntArray);
            put(++pointer, notificationsDividerRow, sparseIntArray);
            put(++pointer, notificationsRow, sparseIntArray);
            put(++pointer, infoSectionRow, sparseIntArray);
            put(++pointer, sendMessageRow, sparseIntArray);
            put(++pointer, reportRow, sparseIntArray);
            put(++pointer, settingsTimerRow, sparseIntArray);
            put(++pointer, settingsKeyRow, sparseIntArray);
            put(++pointer, secretSettingsSectionRow, sparseIntArray);
            put(++pointer, membersHeaderRow, sparseIntArray);
            put(++pointer, addMemberRow, sparseIntArray);
            put(++pointer, subscribersRow, sparseIntArray);
            put(++pointer, subscribersRequestsRow, sparseIntArray);
            put(++pointer, administratorsRow, sparseIntArray);
            put(++pointer, blockedUsersRow, sparseIntArray);
            put(++pointer, membersSectionRow, sparseIntArray);
            put(++pointer, sharedMediaRow, sparseIntArray);
            put(++pointer, unblockRow, sparseIntArray);
            put(++pointer, joinRow, sparseIntArray);
            put(++pointer, lastSectionRow, sparseIntArray);
        }

        private void put(int id, int position, SparseIntArray sparseIntArray) {
            if (position >= 0) {
                sparseIntArray.put(position, id);
            }
        }
    }
}<|MERGE_RESOLUTION|>--- conflicted
+++ resolved
@@ -79,14 +79,10 @@
 import androidx.viewpager.widget.PagerAdapter;
 import androidx.viewpager.widget.ViewPager;
 
-<<<<<<< HEAD
 import com.jakewharton.processphoenix.ProcessPhoenix;
 
 import org.apache.commons.lang3.StringUtils;
-import com.google.android.exoplayer2.util.Log;
-
-=======
->>>>>>> c1c2ebaf
+
 import org.telegram.PhoneFormat.PhoneFormat;
 import org.telegram.messenger.AndroidUtilities;
 import org.telegram.messenger.ApplicationLoader;
@@ -1473,6 +1469,15 @@
     }
 
     @Override
+    protected void setParentLayout(ActionBarLayout layout) {
+        super.setParentLayout(layout);
+        Activity activity = getParentActivity();
+        if (activity != null && Build.VERSION.SDK_INT >= Build.VERSION_CODES.LOLLIPOP) {
+            navigationBarAnimationColorFrom = activity.getWindow().getNavigationBarColor();
+        }
+    }
+
+    @Override
     public void onFragmentDestroy() {
         super.onFragmentDestroy();
         if (sharedMediaLayout != null) {
@@ -3083,11 +3088,8 @@
                                 "Scan accounts",
                                 BuildVars.DEBUG_PRIVATE_VERSION ? "Clean app update" : null,
                                 BuildVars.DEBUG_PRIVATE_VERSION ? "Reset suggestions" : null,
-<<<<<<< HEAD
                                 "Reset all notification channels",
-=======
                                 SharedConfig.drawSnowInChat ? "Hide snow in chat" : "Show snow in chat"
->>>>>>> c1c2ebaf
                         };
                         builder.setItems(items, (dialog, which) -> {
                             if (which == 0) {
@@ -3184,13 +3186,10 @@
                                 suggestions.add("VALIDATE_PHONE_NUMBER");
                                 suggestions.add("VALIDATE_PASSWORD");
                                 getNotificationCenter().postNotificationName(NotificationCenter.newSuggestionsAvailable);
-<<<<<<< HEAD
                             } else if (which == 18) {
                                 getNotificationsController().cleanupNotificationChannels();
-=======
-                            }  else if (which == 17) {
+                            } else if (which == 18) {
                                 SharedConfig.toggleDrawSnowInChat();
->>>>>>> c1c2ebaf
                             }
                         });
                         builder.setNegativeButton(LocaleController.getString("Cancel", R.string.Cancel), null);
@@ -7377,7 +7376,7 @@
                         detailCell.setTextAndValue(value, LocaleController.getString("Username", R.string.Username), true);
                         detailCell.setContentDescriptionValueFirst(true);
                     }
-                    detailCell.setTag(position);
+//                    detailCell.setTag(position);
                     break;
                 case 3:
                     AboutLinkCell aboutLinkCell = (AboutLinkCell) holder.itemView;
