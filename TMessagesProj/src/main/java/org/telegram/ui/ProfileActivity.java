--- conflicted
+++ resolved
@@ -3433,7 +3433,6 @@
                 return false;
             }
 
-<<<<<<< HEAD
             String number = PhoneFormat.getInstance().format("+" + user.phone);
 
             BottomBuilder builder = new BottomBuilder(getParentActivity());
@@ -3448,45 +3447,6 @@
             builder.addItem(LocaleController.getString("Copy", R.string.Copy), R.drawable.baseline_content_copy_24, __ -> {
                 AlertUtil.copyAndAlert(number);
                 return Unit.INSTANCE;
-=======
-            AlertDialog.Builder builder = new AlertDialog.Builder(getParentActivity());
-            ArrayList<CharSequence> items = new ArrayList<>();
-            final ArrayList<Integer> actions = new ArrayList<>();
-            if (userInfo != null && userInfo.phone_calls_available) {
-                items.add(LocaleController.getString("CallViaTelegram", R.string.CallViaTelegram));
-                actions.add(2);
-                if (Build.VERSION.SDK_INT >= 18 && userInfo.video_calls_available) {
-                    items.add(LocaleController.getString("VideoCallViaTelegram", R.string.VideoCallViaTelegram));
-                    actions.add(3);
-                }
-            }
-            items.add(LocaleController.getString("Call", R.string.Call));
-            actions.add(0);
-            items.add(LocaleController.getString("Copy", R.string.Copy));
-            actions.add(1);
-            builder.setItems(items.toArray(new CharSequence[0]), (dialogInterface, i) -> {
-                i = actions.get(i);
-                if (i == 0) {
-                    try {
-                        Intent intent = new Intent(Intent.ACTION_DIAL, Uri.parse("tel:+" + user.phone));
-                        intent.addFlags(Intent.FLAG_ACTIVITY_NEW_TASK);
-                        getParentActivity().startActivityForResult(intent, 500);
-                    } catch (Exception e) {
-                        FileLog.e(e);
-                    }
-                } else if (i == 1) {
-                    try {
-                        android.content.ClipboardManager clipboard = (android.content.ClipboardManager) ApplicationLoader.applicationContext.getSystemService(Context.CLIPBOARD_SERVICE);
-                        android.content.ClipData clip = android.content.ClipData.newPlainText("label", "+" + user.phone);
-                        clipboard.setPrimaryClip(clip);
-                        Toast.makeText(getParentActivity(), LocaleController.getString("PhoneCopied", R.string.PhoneCopied), Toast.LENGTH_SHORT).show();
-                    } catch (Exception e) {
-                        FileLog.e(e);
-                    }
-                } else if (i == 2 || i == 3) {
-                    VoIPHelper.startCall(user, i == 3, userInfo != null && userInfo.video_calls_available, getParentActivity(), userInfo);
-                }
->>>>>>> 6e495f54
             });
 
             builder.addItem(LocaleController.getString("ShareContact", R.string.ShareContact), R.drawable.baseline_forward_24, __ -> {
