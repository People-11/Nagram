/*
 * This is the source code of Telegram for Android v. 5.x.x.
 * It is licensed under GNU GPL v. 2 or later.
 * You should have received a copy of the license in this archive (see LICENSE).
 *
 * Copyright Nikolai Kudashov, 2013-2018.
 */

package org.telegram.ui;

import android.Manifest;
import android.animation.Animator;
import android.animation.AnimatorListenerAdapter;
import android.animation.AnimatorSet;
import android.animation.ObjectAnimator;
import android.animation.StateListAnimator;
import android.animation.ValueAnimator;
import android.annotation.SuppressLint;
import android.app.Dialog;
import android.content.Context;
import android.content.DialogInterface;
import android.content.Intent;
import android.content.SharedPreferences;
import android.content.pm.PackageManager;
import android.content.res.Configuration;
import android.database.DataSetObserver;
import android.graphics.Canvas;
import android.graphics.Color;
import android.graphics.Outline;
import android.graphics.Paint;
import android.graphics.Point;
import android.graphics.PorterDuff;
import android.graphics.PorterDuffColorFilter;
import android.graphics.Rect;
import android.graphics.RectF;
import android.graphics.Typeface;
import android.graphics.drawable.ColorDrawable;
import android.graphics.drawable.Drawable;
import android.graphics.drawable.GradientDrawable;
import android.net.Uri;
import android.os.Build;
import android.os.Bundle;
import android.os.SystemClock;
import android.text.TextPaint;
import android.text.TextUtils;
import android.util.Property;
import android.util.SparseArray;
import android.util.TypedValue;
import android.view.Display;
import android.view.Gravity;
import android.view.MotionEvent;
import android.view.VelocityTracker;
import android.view.View;
import android.view.ViewGroup;
import android.view.ViewOutlineProvider;
import android.view.ViewTreeObserver;
import android.view.animation.AccelerateInterpolator;
import android.view.animation.DecelerateInterpolator;
import android.widget.FrameLayout;
import android.widget.ImageView;
import android.widget.TextView;
import android.widget.Toast;

import androidx.annotation.Keep;
import androidx.core.content.ContextCompat;
import androidx.core.graphics.ColorUtils;
import androidx.core.view.NestedScrollingParent3;
import androidx.core.view.NestedScrollingParentHelper;
import androidx.core.view.ViewCompat;
import androidx.recyclerview.widget.LinearLayoutManager;
import androidx.recyclerview.widget.RecyclerView;
import androidx.viewpager.widget.PagerAdapter;
import androidx.viewpager.widget.ViewPager;

import org.telegram.PhoneFormat.PhoneFormat;
import org.telegram.messenger.AndroidUtilities;
import org.telegram.messenger.ApplicationLoader;
import org.telegram.messenger.ChatObject;
import org.telegram.messenger.ContactsController;
import org.telegram.messenger.FileLoader;
import org.telegram.messenger.FileLog;
import org.telegram.messenger.ImageLocation;
import org.telegram.messenger.ImageReceiver;
import org.telegram.messenger.LocaleController;
import org.telegram.messenger.MediaController;
import org.telegram.messenger.MediaDataController;
import org.telegram.messenger.MessageObject;
import org.telegram.messenger.MessagesController;
import org.telegram.messenger.MessagesStorage;
import org.telegram.messenger.NotificationCenter;
import org.telegram.messenger.NotificationsController;
import org.telegram.messenger.R;
import org.telegram.messenger.SecretChatHelper;
import org.telegram.messenger.SendMessagesHelper;
import org.telegram.messenger.UserConfig;
import org.telegram.messenger.UserObject;
import org.telegram.tgnet.ConnectionsManager;
import org.telegram.tgnet.TLObject;
import org.telegram.tgnet.TLRPC;
import org.telegram.ui.ActionBar.ActionBar;
import org.telegram.ui.ActionBar.ActionBarMenu;
import org.telegram.ui.ActionBar.ActionBarMenuItem;
import org.telegram.ui.ActionBar.AlertDialog;
import org.telegram.ui.ActionBar.BackDrawable;
import org.telegram.ui.ActionBar.BaseFragment;
import org.telegram.ui.ActionBar.SimpleTextView;
import org.telegram.ui.ActionBar.Theme;
import org.telegram.ui.ActionBar.ThemeDescription;
import org.telegram.ui.Cells.AboutLinkCell;
import org.telegram.ui.Cells.DividerCell;
import org.telegram.ui.Cells.HeaderCell;
import org.telegram.ui.Cells.NotificationsCheckCell;
import org.telegram.ui.Cells.ShadowSectionCell;
import org.telegram.ui.Cells.TextCell;
import org.telegram.ui.Cells.TextDetailCell;
import org.telegram.ui.Cells.TextInfoPrivacyCell;
import org.telegram.ui.Cells.UserCell;
import org.telegram.ui.Components.AlertsCreator;
import org.telegram.ui.Components.AnimationProperties;
import org.telegram.ui.Components.AvatarDrawable;
import org.telegram.ui.Components.BackupImageView;
import org.telegram.ui.Components.CombinedDrawable;
import org.telegram.ui.Components.CrossfadeDrawable;
import org.telegram.ui.Components.CubicBezierInterpolator;
import org.telegram.ui.Components.IdenticonDrawable;
import org.telegram.ui.Components.LayoutHelper;
import org.telegram.ui.Components.ProfileGalleryView;
import org.telegram.ui.Components.RecyclerListView;
import org.telegram.ui.Components.ScamDrawable;
import org.telegram.ui.Components.SharedMediaLayout;
import org.telegram.ui.Components.UndoView;
import org.telegram.ui.Components.voip.VoIPHelper;

import java.io.File;
import java.util.ArrayList;
import java.util.Collections;
import java.util.HashMap;
import java.util.concurrent.CountDownLatch;

<<<<<<< HEAD
import tw.nekomimi.nekogram.NekoConfig;

public class ProfileActivity extends BaseFragment implements NotificationCenter.NotificationCenterDelegate, DialogsActivity.DialogsActivityDelegate {
=======
public class ProfileActivity extends BaseFragment implements NotificationCenter.NotificationCenterDelegate, DialogsActivity.DialogsActivityDelegate, SharedMediaLayout.SharedMediaPreloaderDelegate {
>>>>>>> 071d5114

    private RecyclerListView listView;
    private LinearLayoutManager layoutManager;
    private ListAdapter listAdapter;
    private AvatarImageView avatarImage;
    private SimpleTextView[] nameTextView = new SimpleTextView[2];
<<<<<<< HEAD
    private SimpleTextView[] onlineTextView = new SimpleTextView[2];
    private SimpleTextView idTextView;
=======
    private SimpleTextView[] onlineTextView = new SimpleTextView[3];
>>>>>>> 071d5114
    private ImageView writeButton;
    private AnimatorSet writeButtonAnimation;
    private Drawable lockIconDrawable;
    private Drawable verifiedDrawable;
    private Drawable verifiedCheckDrawable;
    private CrossfadeDrawable verifiedCrossfadeDrawable;
    private ScamDrawable scamDrawable;
    private UndoView undoView;
    private ProfileGalleryView avatarsViewPager;
    private PagerIndicatorView avatarsViewPagerIndicatorView;
    private OverlaysView overlaysView;
    private SharedMediaLayout sharedMediaLayout;
    private boolean sharedMediaLayoutAttached;
    private SharedMediaLayout.SharedMediaPreloader sharedMediaPreloader;
    private int avatarColor;

    private int overlayCountVisible;

    private int lastMeasuredContentWidth;
    private int listContentHeight;
    private boolean openingAvatar;

    private boolean[] isOnline = new boolean[1];

    private boolean callItemVisible;
    private boolean editItemVisible;
    private AvatarDrawable avatarDrawable;
    private ActionBarMenuItem animatingItem;
    private ActionBarMenuItem callItem;
    private ActionBarMenuItem editItem;
    private ActionBarMenuItem otherItem;
    protected float headerShadowAlpha = 1.0f;
    private TopView topView;
    private int user_id;
    private int chat_id;
    private long dialog_id;
    private boolean creatingChat;
    private boolean userBlocked;
    private boolean reportSpam;
    private long mergeDialogId;
    private boolean expandPhoto;
    private boolean needSendMessage;

    private boolean loadingUsers;
    private SparseArray<TLRPC.ChatParticipant> participantsMap = new SparseArray<>();
    private boolean usersEndReached;

    private int banFromGroup;
    private boolean openAnimationInProgress;
    private boolean recreateMenuAfterAnimation;
    private int playProfileAnimation;
    private boolean allowProfileAnimation = true;
    private float extraHeight;
    private float initialAnimationExtraHeight;
    private float animationProgress;

    private HashMap<Integer, Integer> positionToOffset = new HashMap<>();

    private float avatarX;
    private float avatarY;
    private float avatarScale;
    private float nameX;
    private float nameY;
    private float onlineX;
    private float onlineY;
    private float idX;
    private float idY;
    private float expandProgress;
    private float listViewVelocityY;
    private ValueAnimator expandAnimator;
    private float currentExpanAnimatorFracture;
    private float[] expandAnimatorValues = new float[]{0f, 1f};
    private boolean isInLandscapeMode;
    private boolean allowPullingDown;
    private boolean isPulledDown;

    private boolean isBot;

    private TLRPC.ChatFull chatInfo;
    private TLRPC.UserFull userInfo;

    private int selectedUser;
    private int onlineCount = -1;
    private ArrayList<Integer> sortedUsers;

    private TLRPC.EncryptedChat currentEncryptedChat;
    private TLRPC.Chat currentChat;
    private TLRPC.BotInfo botInfo;
    private TLRPC.ChannelParticipant currentChannelParticipant;

    private final static int add_contact = 1;
    private final static int block_contact = 2;
    private final static int share_contact = 3;
    private final static int edit_contact = 4;
    private final static int delete_contact = 5;
    private final static int leave_group = 7;
    private final static int invite_to_group = 9;
    private final static int share = 10;
    private final static int edit_channel = 12;
    private final static int add_shortcut = 14;
    private final static int call_item = 15;
    private final static int search_members = 17;
    private final static int add_member = 18;
    private final static int statistics = 19;
    private final static int start_secret_chat = 20;
    private final static int gallery_menu_save = 21;

    private Rect rect = new Rect();

    private int rowCount;

    private int emptyRow;
    private int bottomPaddingRow;
    private int infoHeaderRow;
    private int phoneRow;
    private int locationRow;
    private int userInfoRow;
    private int channelInfoRow;
    private int usernameRow;
    private int notificationsDividerRow;
    private int notificationsRow;
    private int infoSectionRow;
    private int sendMessageRow;
    private int reportRow;

    private int settingsTimerRow;
    private int settingsKeyRow;
    private int settingsSectionRow;

    private int membersHeaderRow;
    private int membersStartRow;
    private int membersEndRow;
    private int addMemberRow;
    private int subscribersRow;
    private int administratorsRow;
    private int blockedUsersRow;
    private int membersSectionRow;

    private int sharedMediaRow;

    private int unblockRow;
    private int joinRow;
    private int lastSectionRow;

    private final Property<ProfileActivity, Float> HEADER_SHADOW = new AnimationProperties.FloatProperty<ProfileActivity>("headerShadow") {
        @Override
        public void setValue(ProfileActivity object, float value) {
            headerShadowAlpha = value;
            topView.invalidate();
        }

        @Override
        public Float get(ProfileActivity object) {
            return headerShadowAlpha;
        }
    };

    private PhotoViewer.PhotoViewerProvider provider = new PhotoViewer.EmptyPhotoViewerProvider() {

        @Override
        public PhotoViewer.PlaceProviderObject getPlaceForPhoto(MessageObject messageObject, TLRPC.FileLocation fileLocation, int index, boolean needPreview) {
            if (fileLocation == null) {
                return null;
            }

            TLRPC.FileLocation photoBig = null;
            if (user_id != 0) {
                TLRPC.User user = MessagesController.getInstance(currentAccount).getUser(user_id);
                if (user != null && user.photo != null && user.photo.photo_big != null) {
                    photoBig = user.photo.photo_big;
                }
            } else if (chat_id != 0) {
                TLRPC.Chat chat = MessagesController.getInstance(currentAccount).getChat(chat_id);
                if (chat != null && chat.photo != null && chat.photo.photo_big != null) {
                    photoBig = chat.photo.photo_big;
                }
            }

            if (photoBig != null && photoBig.local_id == fileLocation.local_id && photoBig.volume_id == fileLocation.volume_id && photoBig.dc_id == fileLocation.dc_id) {
                int[] coords = new int[2];
                avatarImage.getLocationInWindow(coords);
                PhotoViewer.PlaceProviderObject object = new PhotoViewer.PlaceProviderObject();
                object.viewX = coords[0];
                object.viewY = coords[1] - (Build.VERSION.SDK_INT >= 21 ? 0 : AndroidUtilities.statusBarHeight);
                object.parentView = avatarImage;
                object.imageReceiver = avatarImage.getImageReceiver();
                if (user_id != 0) {
                    object.dialogId = user_id;
                } else if (chat_id != 0) {
                    object.dialogId = -chat_id;
                }
                object.thumb = object.imageReceiver.getBitmapSafe();
                object.size = -1;
                object.radius = avatarImage.getImageReceiver().getRoundRadius();
                object.scale = avatarImage.getScaleX();
                return object;
            }
            return null;
        }

        @Override
        public void willHidePhotoViewer() {
            avatarImage.getImageReceiver().setVisible(true, true);
        }
    };

    public class AvatarImageView extends BackupImageView {

        private final RectF rect = new RectF();
        private final Paint placeholderPaint;

        private ImageReceiver foregroundImageReceiver;
        private float foregroundAlpha;

        public AvatarImageView(Context context) {
            super(context);
            foregroundImageReceiver = new ImageReceiver(this);
            placeholderPaint = new Paint(Paint.ANTI_ALIAS_FLAG);
            placeholderPaint.setColor(Color.BLACK);
        }

        public void setForegroundImage(ImageLocation imageLocation, String imageFilter, Drawable thumb) {
            foregroundImageReceiver.setImage(imageLocation, imageFilter, thumb, 0, null, null, 0);
        }

        public void setForegroundImageDrawable(Drawable drawable) {
            foregroundImageReceiver.setImageBitmap(drawable);
        }

        public float getForegroundAlpha() {
            return foregroundAlpha;
        }

        public void setForegroundAlpha(float value) {
            foregroundAlpha = value;
            invalidate();
        }

        public void clearForeground() {
            foregroundImageReceiver.clearImage();
            foregroundAlpha = 0f;
            invalidate();
        }

        protected void onDetachedFromWindow() {
            super.onDetachedFromWindow();
            foregroundImageReceiver.onDetachedFromWindow();
        }

        @Override
        protected void onAttachedToWindow() {
            super.onAttachedToWindow();
            foregroundImageReceiver.onAttachedToWindow();
        }

        @Override
        public void setRoundRadius(int value) {
            super.setRoundRadius(value);
            foregroundImageReceiver.setRoundRadius(value);
        }

        @Override
        protected void onDraw(Canvas canvas) {
            if (foregroundAlpha < 1f) {
                imageReceiver.setImageCoords(0, 0, getMeasuredWidth(), getMeasuredHeight());
                imageReceiver.draw(canvas);
            }
            if (foregroundAlpha > 0f) {
                if (foregroundImageReceiver.getDrawable() != null) {
                    foregroundImageReceiver.setImageCoords(0, 0, getMeasuredWidth(), getMeasuredHeight());
                    foregroundImageReceiver.setAlpha(foregroundAlpha);
                    foregroundImageReceiver.draw(canvas);
                } else {
                    rect.set(0f, 0f, getMeasuredWidth(), getMeasuredHeight());
                    placeholderPaint.setAlpha((int) (foregroundAlpha * 255f));
                    final int radius = foregroundImageReceiver.getRoundRadius()[0];
                    canvas.drawRoundRect(rect, radius, radius, placeholderPaint);
                }
            }
        }
    }

    private class TopView extends View {

        private int currentColor;
        private Paint paint = new Paint();

        public TopView(Context context) {
            super(context);
        }

        @Override
        protected void onMeasure(int widthMeasureSpec, int heightMeasureSpec) {
            setMeasuredDimension(MeasureSpec.getSize(widthMeasureSpec), MeasureSpec.getSize(widthMeasureSpec) + AndroidUtilities.dp(3));
        }

        @Override
        public void setBackgroundColor(int color) {
            if (color != currentColor) {
                currentColor = color;
                paint.setColor(color);
                invalidate();
            }
        }

        @Override
        protected void onDraw(Canvas canvas) {
            final int height = ActionBar.getCurrentActionBarHeight() + (actionBar.getOccupyStatusBar() ? AndroidUtilities.statusBarHeight : 0);
            final float v = extraHeight + height;

            int y1 = (int) (v * (1.0f - mediaHeaderAnimationProgress));

            if (y1 != 0) {
                paint.setColor(currentColor);
                canvas.drawRect(0, 0, getMeasuredWidth(), y1, paint);
            }
            if (y1 != v) {
                int color = Theme.getColor(Theme.key_windowBackgroundWhite);
                paint.setColor(color);
                canvas.drawRect(0, y1, getMeasuredWidth(), v, paint);
            }

            if (parentLayout != null) {
                parentLayout.drawHeaderShadow(canvas, (int) (headerShadowAlpha * 255), (int) v);
            }
        }
    }

    private class OverlaysView extends View {

        private final int statusBarHeight = actionBar.getOccupyStatusBar() ? AndroidUtilities.statusBarHeight : 0;

        private final Rect topOverlayRect = new Rect();
        private final Rect bottomOverlayRect = new Rect();
        private final RectF rect = new RectF();

        private final GradientDrawable topOverlayGradient;
        private final GradientDrawable bottomOverlayGradient;
        private final ValueAnimator animator;
        private final float[] animatorValues = new float[]{0f, 1f};
        private final Paint backgroundPaint;
        private final Paint barPaint;
        private final Paint selectedBarPaint;

        private boolean isOverlaysVisible;
        private float currentAnimationValue;
        private float alpha = 1.0f;
        private long lastTime;

        public OverlaysView(Context context) {
            super(context);
            setVisibility(GONE);

            barPaint = new Paint(Paint.ANTI_ALIAS_FLAG);
            barPaint.setColor(0x55ffffff);
            selectedBarPaint = new Paint(Paint.ANTI_ALIAS_FLAG);
            selectedBarPaint.setColor(0xffffffff);

            topOverlayGradient = new GradientDrawable(GradientDrawable.Orientation.TOP_BOTTOM, new int[] {0x42000000, 0});
            topOverlayGradient.setShape(GradientDrawable.RECTANGLE);

            bottomOverlayGradient = new GradientDrawable(GradientDrawable.Orientation.BOTTOM_TOP, new int[] {0x42000000, 0});
            bottomOverlayGradient.setShape(GradientDrawable.RECTANGLE);

            backgroundPaint = new Paint(Paint.ANTI_ALIAS_FLAG);
            backgroundPaint.setColor(Color.BLACK);
            backgroundPaint.setAlpha(66);
            animator = ValueAnimator.ofFloat(0f, 1f);
            animator.setDuration(250);
            animator.setInterpolator(CubicBezierInterpolator.EASE_BOTH);
            animator.addUpdateListener(anim -> {
                float value = AndroidUtilities.lerp(animatorValues, currentAnimationValue = anim.getAnimatedFraction());
                setAlphaValue(value, true);
            });
            animator.addListener(new AnimatorListenerAdapter() {
                @Override
                public void onAnimationEnd(Animator animation) {
                    if (!isOverlaysVisible) {
                        setVisibility(GONE);
                    }
                }

                @Override
                public void onAnimationStart(Animator animation) {
                    setVisibility(VISIBLE);
                }
            });
        }

        public void setAlphaValue(float value, boolean self) {
            if (Build.VERSION.SDK_INT > 18) {
                int alpha = (int) (255 * value);
                topOverlayGradient.setAlpha(alpha);
                bottomOverlayGradient.setAlpha(alpha);
                backgroundPaint.setAlpha((int) (66 * value));
                barPaint.setAlpha((int) (0x55 * value));
                selectedBarPaint.setAlpha(alpha);
            } else {
                setAlpha(value);
            }
            if (!self) {
                currentAnimationValue = value;
            }
            invalidate();
        }

        public boolean isOverlaysVisible() {
            return isOverlaysVisible;
        }

        public void setOverlaysVisible() {
            isOverlaysVisible = true;
            setVisibility(VISIBLE);
        }

        public void setOverlaysVisible(boolean overlaysVisible, float durationFactor) {
            if (overlaysVisible != isOverlaysVisible) {
                isOverlaysVisible = overlaysVisible;
                animator.cancel();
                final float value = AndroidUtilities.lerp(animatorValues, currentAnimationValue);
                if (overlaysVisible) {
                    animator.setDuration((long) ((1f - value) * 250f / durationFactor));
                } else {
                    animator.setDuration((long) (value * 250f / durationFactor));
                }
                animatorValues[0] = value;
                animatorValues[1] = overlaysVisible ? 1f : 0f;
                animator.start();
            }
        }

        @Override
        protected void onSizeChanged(int w, int h, int oldw, int oldh) {
            final int actionBarHeight = statusBarHeight + ActionBar.getCurrentActionBarHeight();
            final float k = 0.5f;
            topOverlayRect.set(0, 0, w, (int) (actionBarHeight * k));
            bottomOverlayRect.set(0, (int) (h - AndroidUtilities.dp(72f) * k), w, h);
            topOverlayGradient.setBounds(0, topOverlayRect.bottom, w, actionBarHeight + AndroidUtilities.dp(16f));
            bottomOverlayGradient.setBounds(0, h - AndroidUtilities.dp(72f) - AndroidUtilities.dp(24f), w, bottomOverlayRect.top);
        }

        @Override
        protected void onDraw(Canvas canvas) {
            topOverlayGradient.draw(canvas);
            bottomOverlayGradient.draw(canvas);
            canvas.drawRect(topOverlayRect, backgroundPaint);
            canvas.drawRect(bottomOverlayRect, backgroundPaint);

            int count = avatarsViewPager.getRealCount();
            if (count > 1 && count <= 20) {
                if (overlayCountVisible == 0) {
                    alpha = 1.0f;
                    overlayCountVisible = 3;
                } else if (overlayCountVisible == 1) {
                    alpha = 0.0f;
                    overlayCountVisible = 2;
                }
                if (overlayCountVisible == 2) {
                    barPaint.setAlpha((int) (0x55 * alpha));
                    selectedBarPaint.setAlpha((int) (0xff * alpha));
                }
                int selected = avatarsViewPager.getRealPosition();
                int width = (getMeasuredWidth() - AndroidUtilities.dp(5 * 2) - AndroidUtilities.dp(2 * (count - 1))) / count;
                int y = AndroidUtilities.dp(4) + (Build.VERSION.SDK_INT >= 21 ? AndroidUtilities.statusBarHeight : 0);
                for (int a = 0; a < count; a++) {
                    int x = AndroidUtilities.dp(5 + a * 2) + width * a;
                    rect.set(x, y, x + width, y + AndroidUtilities.dp(2));
                    canvas.drawRoundRect(rect, AndroidUtilities.dp(1), AndroidUtilities.dp(1), a == selected ? selectedBarPaint : barPaint);
                }
                if (overlayCountVisible == 2) {
                    if (alpha < 1.0f) {
                        long newTime = SystemClock.elapsedRealtime();
                        long dt = (newTime - lastTime);
                        lastTime = newTime;
                        if (dt < 0 || dt > 20) {
                            dt = 17;
                        }
                        alpha += dt / 180.0f;
                        if (alpha >= 1.0f) {
                            alpha = 1.0f;
                        }
                        invalidate();
                    } else {
                        overlayCountVisible = 3;
                    }
                }
            }
        }
    }

    private class NestedFrameLayout extends FrameLayout implements NestedScrollingParent3 {

        private NestedScrollingParentHelper nestedScrollingParentHelper;

        public NestedFrameLayout(Context context) {
            super(context);
            nestedScrollingParentHelper = new NestedScrollingParentHelper(this);
        }

        @Override
        public void onNestedScroll(View target, int dxConsumed, int dyConsumed, int dxUnconsumed, int dyUnconsumed, int type, int[] consumed) {
            if (target == listView && sharedMediaLayoutAttached) {
                RecyclerListView innerListView = sharedMediaLayout.getCurrentListView();
                int top = sharedMediaLayout.getTop();
                if (top == 0) {
                    consumed[1] = dyUnconsumed;
                    innerListView.scrollBy(0, dyUnconsumed);
                }
            }
        }

        @Override
        public void onNestedScroll(View target, int dxConsumed, int dyConsumed, int dxUnconsumed, int dyUnconsumed, int type) {

        }

        @Override
        public boolean onNestedPreFling(View target, float velocityX, float velocityY) {
            return super.onNestedPreFling(target, velocityX, velocityY);
        }

        @Override
        public void onNestedPreScroll(View target, int dx, int dy, int[] consumed, int type) {
            if (target == listView && sharedMediaRow != -1 && sharedMediaLayoutAttached) {
                boolean searchVisible = actionBar.isSearchFieldVisible();
                int t = sharedMediaLayout.getTop();
                if (dy < 0) {
                    boolean scrolledInner = false;
                    if (t <= 0) {
                        RecyclerListView innerListView = sharedMediaLayout.getCurrentListView();
                        LinearLayoutManager linearLayoutManager = (LinearLayoutManager) innerListView.getLayoutManager();
                        int pos = linearLayoutManager.findFirstVisibleItemPosition();
                        if (pos != RecyclerView.NO_POSITION) {
                            RecyclerView.ViewHolder holder = innerListView.findViewHolderForAdapterPosition(pos);
                            int top = holder != null ? holder.itemView.getTop() : -1;
                            int paddingTop = innerListView.getPaddingTop();
                            if (top != paddingTop || pos != 0) {
                                consumed[1] = pos != 0 ? dy : Math.max(dy, (top - paddingTop));
                                innerListView.scrollBy(0, dy);
                                scrolledInner = true;
                            }
                        }
                    }
                    if (searchVisible) {
                        if (!scrolledInner && t < 0) {
                            consumed[1] = dy - Math.max(t, dy);
                        } else {
                            consumed[1] = dy;
                        }
                    }
                } else {
                    if (searchVisible) {
                        RecyclerListView innerListView = sharedMediaLayout.getCurrentListView();
                        consumed[1] = dy;
                        if (t > 0) {
                            consumed[1] -= Math.min(consumed[1], dy);
                        }
                        if (consumed[1] > 0) {
                            innerListView.scrollBy(0, consumed[1]);
                        }
                    }
                }
            }
        }

        @Override
        public boolean onStartNestedScroll(View child, View target, int axes, int type) {
            return sharedMediaRow != -1 && axes == ViewCompat.SCROLL_AXIS_VERTICAL;
        }

        @Override
        public void onNestedScrollAccepted(View child, View target, int axes, int type) {
            nestedScrollingParentHelper.onNestedScrollAccepted(child, target, axes);
        }

        @Override
        public void onStopNestedScroll(View target, int type) {
            nestedScrollingParentHelper.onStopNestedScroll(target);
        }

        @Override
        public void onStopNestedScroll(View child) {

        }
    }

    private class PagerIndicatorView extends View {

        private final RectF indicatorRect = new RectF();

        private final TextPaint textPaint;
        private final Paint backgroundPaint;

        private final ValueAnimator animator;
        private final float[] animatorValues = new float[]{0f, 1f};

        private final PagerAdapter adapter = avatarsViewPager.getAdapter();

        private boolean isIndicatorVisible;

        public PagerIndicatorView(Context context) {
            super(context);
            setVisibility(GONE);

            textPaint = new TextPaint(Paint.ANTI_ALIAS_FLAG);
            textPaint.setColor(Color.WHITE);
            textPaint.setTypeface(Typeface.SANS_SERIF);
            textPaint.setTextAlign(Paint.Align.CENTER);
            textPaint.setTextSize(AndroidUtilities.dpf2(15f));
            backgroundPaint = new Paint(Paint.ANTI_ALIAS_FLAG);
            backgroundPaint.setColor(0x26000000);
            animator = ValueAnimator.ofFloat(0f, 1f);
            animator.setInterpolator(CubicBezierInterpolator.EASE_BOTH);
            animator.addUpdateListener(a -> {
                final float value = AndroidUtilities.lerp(animatorValues, a.getAnimatedFraction());
                final View menuItem = getSecondaryMenuItem();
                if (menuItem != null) {
                    menuItem.setScaleX(1f - value);
                    menuItem.setScaleY(1f - value);
                    menuItem.setAlpha(1f - value);
                }
                setScaleX(value);
                setScaleY(value);
                setAlpha(value);
            });
            animator.addListener(new AnimatorListenerAdapter() {
                @Override
                public void onAnimationEnd(Animator animation) {
                    if (isIndicatorVisible) {
                        final View menuItem = getSecondaryMenuItem();
                        if (menuItem != null) {
                            menuItem.setVisibility(GONE);
                        }
                    } else {
                        setVisibility(GONE);
                    }
                }

                @Override
                public void onAnimationStart(Animator animation) {
                    final View menuItem = getSecondaryMenuItem();
                    if (menuItem != null) {
                        menuItem.setVisibility(VISIBLE);
                    }
                    setVisibility(VISIBLE);
                }
            });
            avatarsViewPager.addOnPageChangeListener(new ViewPager.OnPageChangeListener() {
                @Override
                public void onPageScrolled(int position, float positionOffset, int positionOffsetPixels) {
                }

                @Override
                public void onPageSelected(int position) {
                    invalidateIndicatorRect();
                }

                @Override
                public void onPageScrollStateChanged(int state) {
                }
            });
            adapter.registerDataSetObserver(new DataSetObserver() {
                @Override
                public void onChanged() {
                    int count = avatarsViewPager.getRealCount();
                    if (overlayCountVisible == 0 && count > 1 && count <= 20 && overlaysView.isOverlaysVisible()) {
                        overlayCountVisible = 1;
                    }
                    invalidateIndicatorRect();
                    refreshVisibility(1f);
                }
            });
        }

        public boolean isIndicatorVisible() {
            return isIndicatorVisible;
        }

        public boolean isIndicatorFullyVisible() {
            return isIndicatorVisible && !animator.isRunning();
        }

        public void setIndicatorVisible(boolean indicatorVisible, float durationFactor) {
            if (indicatorVisible != isIndicatorVisible) {
                isIndicatorVisible = indicatorVisible;
                animator.cancel();
                final float value = AndroidUtilities.lerp(animatorValues, animator.getAnimatedFraction());
                if (durationFactor <= 0f) {
                    animator.setDuration(0);
                } else if (indicatorVisible) {
                    animator.setDuration((long) ((1f - value) * 250f / durationFactor));
                } else {
                    animator.setDuration((long) (value * 250f / durationFactor));
                }
                animatorValues[0] = value;
                animatorValues[1] = indicatorVisible ? 1f : 0f;
                animator.start();
            }
        }

        public void refreshVisibility(float durationFactor) {
            setIndicatorVisible(isPulledDown && avatarsViewPager.getRealCount() > 20, durationFactor);
        }

        @Override
        protected void onSizeChanged(int w, int h, int oldw, int oldh) {
            invalidateIndicatorRect();
        }

        private void invalidateIndicatorRect() {
            overlaysView.invalidate();
            final float textWidth = textPaint.measureText(getCurrentTitle());
            indicatorRect.right = getMeasuredWidth() - AndroidUtilities.dp(54f);
            indicatorRect.left = indicatorRect.right - (textWidth + AndroidUtilities.dpf2(16f));
            indicatorRect.top = (actionBar.getOccupyStatusBar() ? AndroidUtilities.statusBarHeight : 0) + AndroidUtilities.dp(15f);
            indicatorRect.bottom = indicatorRect.top + AndroidUtilities.dp(26);
            setPivotX(indicatorRect.centerX());
            setPivotY(indicatorRect.centerY());
            invalidate();
        }

        @Override
        protected void onDraw(Canvas canvas) {
            final float radius = AndroidUtilities.dpf2(12);
            canvas.drawRoundRect(indicatorRect, radius, radius, backgroundPaint);
            canvas.drawText(getCurrentTitle(), indicatorRect.centerX(), indicatorRect.top + AndroidUtilities.dpf2(18.5f), textPaint);
        }

        private String getCurrentTitle() {
            return adapter.getPageTitle(avatarsViewPager.getCurrentItem()).toString();
        }

        private ActionBarMenuItem getSecondaryMenuItem() {
            if (callItemVisible) {
                return callItem;
            } else if (editItemVisible) {
                return editItem;
            } else {
                return null;
            }
        }
    }

    public ProfileActivity(Bundle args) {
        this(args, null);
    }

    public ProfileActivity(Bundle args, SharedMediaLayout.SharedMediaPreloader preloader) {
        super(args);
        sharedMediaPreloader = preloader;
    }

    @Override
    public boolean onFragmentCreate() {
        user_id = arguments.getInt("user_id", 0);
        chat_id = arguments.getInt("chat_id", 0);
        banFromGroup = arguments.getInt("ban_chat_id", 0);
        reportSpam = arguments.getBoolean("reportSpam", false);
        if (!expandPhoto) {
            expandPhoto = arguments.getBoolean("expandPhoto", false);
            if (expandPhoto) {
                needSendMessage = true;
            }
        }
        if (user_id != 0) {
            dialog_id = arguments.getLong("dialog_id", 0);
            if (dialog_id != 0) {
                currentEncryptedChat = MessagesController.getInstance(currentAccount).getEncryptedChat((int) (dialog_id >> 32));
            }
            TLRPC.User user = MessagesController.getInstance(currentAccount).getUser(user_id);
            if (user == null) {
                return false;
            }
            NotificationCenter.getInstance(currentAccount).addObserver(this, NotificationCenter.updateInterfaces);
            NotificationCenter.getInstance(currentAccount).addObserver(this, NotificationCenter.contactsDidLoad);
            NotificationCenter.getInstance(currentAccount).addObserver(this, NotificationCenter.encryptedChatCreated);
            NotificationCenter.getInstance(currentAccount).addObserver(this, NotificationCenter.encryptedChatUpdated);
            NotificationCenter.getInstance(currentAccount).addObserver(this, NotificationCenter.blockedUsersDidLoad);
            NotificationCenter.getInstance(currentAccount).addObserver(this, NotificationCenter.botInfoDidLoad);
            NotificationCenter.getInstance(currentAccount).addObserver(this, NotificationCenter.userInfoDidLoad);
            userBlocked = MessagesController.getInstance(currentAccount).blockedUsers.indexOfKey(user_id) >= 0;
            if (user.bot) {
                isBot = true;
                MediaDataController.getInstance(currentAccount).loadBotInfo(user.id, true, classGuid);
            }
            userInfo = MessagesController.getInstance(currentAccount).getUserFull(user_id);
            MessagesController.getInstance(currentAccount).loadFullUser(MessagesController.getInstance(currentAccount).getUser(user_id), classGuid, true);
            participantsMap = null;
        } else if (chat_id != 0) {
            currentChat = MessagesController.getInstance(currentAccount).getChat(chat_id);
            if (currentChat == null) {
                final CountDownLatch countDownLatch = new CountDownLatch(1);
                MessagesStorage.getInstance(currentAccount).getStorageQueue().postRunnable(() -> {
                    currentChat = MessagesStorage.getInstance(currentAccount).getChat(chat_id);
                    countDownLatch.countDown();
                });
                try {
                    countDownLatch.await();
                } catch (Exception e) {
                    FileLog.e(e);
                }
                if (currentChat != null) {
                    MessagesController.getInstance(currentAccount).putChat(currentChat, true);
                } else {
                    return false;
                }
            }

            if (currentChat.megagroup) {
                getChannelParticipants(true);
            } else {
                participantsMap = null;
            }
            NotificationCenter.getInstance(currentAccount).addObserver(this, NotificationCenter.chatInfoDidLoad);
            NotificationCenter.getInstance(currentAccount).addObserver(this, NotificationCenter.chatOnlineCountDidLoad);

            sortedUsers = new ArrayList<>();
            updateOnlineCount();
            if (chatInfo == null) {
                chatInfo = getMessagesController().getChatFull(chat_id);
            }
            if (ChatObject.isChannel(currentChat)) {
                MessagesController.getInstance(currentAccount).loadFullChat(chat_id, classGuid, true);
            } else if (chatInfo == null) {
                chatInfo = getMessagesStorage().loadChatInfo(chat_id, null, false, false);
            }
        } else {
            return false;
        }
        if (sharedMediaPreloader == null) {
            sharedMediaPreloader = new SharedMediaLayout.SharedMediaPreloader(this);
        }
        sharedMediaPreloader.addDelegate(this);

        NotificationCenter.getInstance(currentAccount).addObserver(this, NotificationCenter.updateInterfaces);
        NotificationCenter.getInstance(currentAccount).addObserver(this, NotificationCenter.didReceiveNewMessages);
        NotificationCenter.getInstance(currentAccount).addObserver(this, NotificationCenter.closeChats);
        NotificationCenter.getGlobalInstance().addObserver(this, NotificationCenter.emojiDidLoad);
        updateRowsIds();

        return true;
    }

    @Override
    public void onFragmentDestroy() {
        super.onFragmentDestroy();
        if (sharedMediaLayout != null) {
            sharedMediaLayout.onDestroy();
        }
        if (sharedMediaPreloader != null) {
            sharedMediaPreloader.onDestroy(this);
        }
        if (sharedMediaPreloader != null) {
            sharedMediaPreloader.removeDelegate(this);
        }

        NotificationCenter.getInstance(currentAccount).removeObserver(this, NotificationCenter.updateInterfaces);
        NotificationCenter.getInstance(currentAccount).removeObserver(this, NotificationCenter.closeChats);
        NotificationCenter.getInstance(currentAccount).removeObserver(this, NotificationCenter.didReceiveNewMessages);
        NotificationCenter.getGlobalInstance().removeObserver(this, NotificationCenter.emojiDidLoad);
        if (avatarsViewPager != null) {
            avatarsViewPager.onDestroy();
        }
        if (user_id != 0) {
            NotificationCenter.getInstance(currentAccount).removeObserver(this, NotificationCenter.contactsDidLoad);
            NotificationCenter.getInstance(currentAccount).removeObserver(this, NotificationCenter.encryptedChatCreated);
            NotificationCenter.getInstance(currentAccount).removeObserver(this, NotificationCenter.encryptedChatUpdated);
            NotificationCenter.getInstance(currentAccount).removeObserver(this, NotificationCenter.blockedUsersDidLoad);
            NotificationCenter.getInstance(currentAccount).removeObserver(this, NotificationCenter.botInfoDidLoad);
            NotificationCenter.getInstance(currentAccount).removeObserver(this, NotificationCenter.userInfoDidLoad);
            MessagesController.getInstance(currentAccount).cancelLoadFullUser(user_id);
        } else if (chat_id != 0) {
            NotificationCenter.getInstance(currentAccount).removeObserver(this, NotificationCenter.chatInfoDidLoad);
            NotificationCenter.getInstance(currentAccount).removeObserver(this, NotificationCenter.chatOnlineCountDidLoad);
        }
    }

    @Override
    protected ActionBar createActionBar(Context context) {
        ActionBar actionBar = new ActionBar(context) {

            @Override
            public boolean onTouchEvent(MotionEvent event) {
                avatarImage.getHitRect(rect);
                if (rect.contains((int) event.getX(), (int) event.getY())) {
                    return false;
                }
                return super.onTouchEvent(event);
            }
        };
        actionBar.setBackgroundColor(Color.TRANSPARENT);
        actionBar.setItemsBackgroundColor(AvatarDrawable.getButtonColorForId(user_id != 0 || ChatObject.isChannel(chat_id, currentAccount) && !currentChat.megagroup ? 5 : chat_id), false);
        actionBar.setItemsColor(Theme.getColor(Theme.key_actionBarDefaultIcon), false);
        actionBar.setItemsColor(Theme.getColor(Theme.key_player_actionBarTitle), true);
        actionBar.setBackButtonDrawable(new BackDrawable(false));
        actionBar.setCastShadows(false);
        actionBar.setAddToContainer(false);
        actionBar.setClipContent(true);
        actionBar.setOccupyStatusBar(Build.VERSION.SDK_INT >= 21 && !AndroidUtilities.isTablet());
        return actionBar;
    }

    @Override
    public View createView(Context context) {
        Theme.createProfileResources(context);

        hasOwnBackground = true;
        extraHeight = AndroidUtilities.dp(88f);
        actionBar.setActionBarMenuOnItemClick(new ActionBar.ActionBarMenuOnItemClick() {
            @Override
            public void onItemClick(final int id) {
                if (getParentActivity() == null) {
                    return;
                }
                if (id == -1) {
                    finishFragment();
                } else if (id == block_contact) {
                    TLRPC.User user = MessagesController.getInstance(currentAccount).getUser(user_id);
                    if (user == null) {
                        return;
                    }
                    if (!isBot || MessagesController.isSupportUser(user)) {
                        if (userBlocked) {
                            MessagesController.getInstance(currentAccount).unblockUser(user_id);
                            AlertsCreator.showSimpleToast(ProfileActivity.this, LocaleController.getString("UserUnblocked", R.string.UserUnblocked));
                        } else {
                            if (reportSpam) {
                                AlertsCreator.showBlockReportSpamAlert(ProfileActivity.this, user_id, user, null, currentEncryptedChat, false, null, param -> {
                                    if (param == 1) {
                                        NotificationCenter.getInstance(currentAccount).removeObserver(ProfileActivity.this, NotificationCenter.closeChats);
                                        NotificationCenter.getInstance(currentAccount).postNotificationName(NotificationCenter.closeChats);
                                        playProfileAnimation = 0;
                                        finishFragment();
                                    } else {
                                        getNotificationCenter().postNotificationName(NotificationCenter.peerSettingsDidLoad, (long) user_id);
                                    }
                                });
                            } else {
                                AlertDialog.Builder builder = new AlertDialog.Builder(getParentActivity());
                                builder.setTitle(LocaleController.getString("BlockUser", R.string.BlockUser));
                                builder.setMessage(AndroidUtilities.replaceTags(LocaleController.formatString("AreYouSureBlockContact2", R.string.AreYouSureBlockContact2, ContactsController.formatName(user.first_name, user.last_name))));
                                builder.setPositiveButton(LocaleController.getString("BlockContact", R.string.BlockContact), (dialogInterface, i) -> {
                                    MessagesController.getInstance(currentAccount).blockUser(user_id);
                                    AlertsCreator.showSimpleToast(ProfileActivity.this, LocaleController.getString("UserBlocked", R.string.UserBlocked));
                                });
                                builder.setNegativeButton(LocaleController.getString("Cancel", R.string.Cancel), null);
                                AlertDialog dialog = builder.create();
                                showDialog(dialog);
                                TextView button = (TextView) dialog.getButton(DialogInterface.BUTTON_POSITIVE);
                                if (button != null) {
                                    button.setTextColor(Theme.getColor(Theme.key_dialogTextRed2));
                                }
                            }
                        }
                    } else {
                        if (!userBlocked) {
                            MessagesController.getInstance(currentAccount).blockUser(user_id);
                        } else {
                            MessagesController.getInstance(currentAccount).unblockUser(user_id);
                            SendMessagesHelper.getInstance(currentAccount).sendMessage("/start", user_id, null, null, false, null, null, null, true, 0);
                            finishFragment();
                        }
                    }
                } else if (id == add_contact) {
                    TLRPC.User user = MessagesController.getInstance(currentAccount).getUser(user_id);
                    Bundle args = new Bundle();
                    args.putInt("user_id", user.id);
                    args.putBoolean("addContact", true);
                    presentFragment(new ContactAddActivity(args));
                } else if (id == share_contact) {
                    Bundle args = new Bundle();
                    args.putBoolean("onlySelect", true);
                    args.putString("selectAlertString", LocaleController.getString("SendContactToText", R.string.SendContactToText));
                    args.putString("selectAlertStringGroup", LocaleController.getString("SendContactToGroupText", R.string.SendContactToGroupText));
                    DialogsActivity fragment = new DialogsActivity(args);
                    fragment.setDelegate(ProfileActivity.this);
                    presentFragment(fragment);
                } else if (id == edit_contact) {
                    Bundle args = new Bundle();
                    args.putInt("user_id", user_id);
                    presentFragment(new ContactAddActivity(args));
                } else if (id == delete_contact) {
                    final TLRPC.User user = MessagesController.getInstance(currentAccount).getUser(user_id);
                    if (user == null || getParentActivity() == null) {
                        return;
                    }
                    AlertDialog.Builder builder = new AlertDialog.Builder(getParentActivity());
                    builder.setTitle(LocaleController.getString("DeleteContact", R.string.DeleteContact));
                    builder.setMessage(LocaleController.getString("AreYouSureDeleteContact", R.string.AreYouSureDeleteContact));
                    builder.setPositiveButton(LocaleController.getString("Delete", R.string.Delete), (dialogInterface, i) -> {
                        ArrayList<TLRPC.User> arrayList = new ArrayList<>();
                        arrayList.add(user);
                        ContactsController.getInstance(currentAccount).deleteContact(arrayList);
                    });
                    builder.setNegativeButton(LocaleController.getString("Cancel", R.string.Cancel), null);
                    AlertDialog dialog = builder.create();
                    showDialog(dialog);
                    TextView button = (TextView) dialog.getButton(DialogInterface.BUTTON_POSITIVE);
                    if (button != null) {
                        button.setTextColor(Theme.getColor(Theme.key_dialogTextRed2));
                    }
                } else if (id == leave_group) {
                    leaveChatPressed();
                } else if (id == edit_channel) {
                    Bundle args = new Bundle();
                    args.putInt("chat_id", chat_id);
                    ChatEditActivity fragment = new ChatEditActivity(args);
                    fragment.setInfo(chatInfo);
                    presentFragment(fragment);
                } else if (id == invite_to_group) {
                    final TLRPC.User user = MessagesController.getInstance(currentAccount).getUser(user_id);
                    if (user == null) {
                        return;
                    }
                    Bundle args = new Bundle();
                    args.putBoolean("onlySelect", true);
                    args.putInt("dialogsType", 2);
                    args.putString("addToGroupAlertString", LocaleController.formatString("AddToTheGroupAlertText", R.string.AddToTheGroupAlertText, UserObject.getUserName(user), "%1$s"));
                    DialogsActivity fragment = new DialogsActivity(args);
                    fragment.setDelegate((fragment1, dids, message, param) -> {
                        long did = dids.get(0);
                        Bundle args1 = new Bundle();
                        args1.putBoolean("scrollToTopOnResume", true);
                        args1.putInt("chat_id", -(int) did);
                        if (!MessagesController.getInstance(currentAccount).checkCanOpenChat(args1, fragment1)) {
                            return;
                        }

                        NotificationCenter.getInstance(currentAccount).removeObserver(ProfileActivity.this, NotificationCenter.closeChats);
                        NotificationCenter.getInstance(currentAccount).postNotificationName(NotificationCenter.closeChats);
                        MessagesController.getInstance(currentAccount).addUserToChat(-(int) did, user, null, 0, null, ProfileActivity.this, null);
                        presentFragment(new ChatActivity(args1), true);
                        removeSelfFromStack();
                    });
                    presentFragment(fragment);
                } else if (id == share) {
                    try {
                        String text = null;
                        if (user_id != 0) {
                            TLRPC.User user = MessagesController.getInstance(currentAccount).getUser(user_id);
                            if (user == null) {
                                return;
                            }
                            if (botInfo != null && userInfo != null && !TextUtils.isEmpty(userInfo.about)) {
                                text = String.format("%s https://" + MessagesController.getInstance(currentAccount).linkPrefix + "/%s", userInfo.about, user.username);
                            } else {
                                text = String.format("https://" + MessagesController.getInstance(currentAccount).linkPrefix + "/%s", user.username);
                            }
                        } else if (chat_id != 0) {
                            TLRPC.Chat chat = MessagesController.getInstance(currentAccount).getChat(chat_id);
                            if (chat == null) {
                                return;
                            }
                            if (chatInfo != null && !TextUtils.isEmpty(chatInfo.about)) {
                                text = String.format("%s\nhttps://" + MessagesController.getInstance(currentAccount).linkPrefix + "/%s", chatInfo.about, chat.username);
                            } else {
                                text = String.format("https://" + MessagesController.getInstance(currentAccount).linkPrefix + "/%s", chat.username);
                            }
                        }
                        if (TextUtils.isEmpty(text)) {
                            return;
                        }
                        Intent intent = new Intent(Intent.ACTION_SEND);
                        intent.setType("text/plain");
                        intent.putExtra(Intent.EXTRA_TEXT, text);
                        startActivityForResult(Intent.createChooser(intent, LocaleController.getString("BotShare", R.string.BotShare)), 500);
                    } catch (Exception e) {
                        FileLog.e(e);
                    }
                } else if (id == add_shortcut) {
                    try {
                        long did;
                        if (currentEncryptedChat != null) {
                            did = ((long) currentEncryptedChat.id) << 32;
                        } else if (user_id != 0) {
                            did = user_id;
                        } else if (chat_id != 0) {
                            did = -chat_id;
                        } else {
                            return;
                        }
                        MediaDataController.getInstance(currentAccount).installShortcut(did);
                    } catch (Exception e) {
                        FileLog.e(e);
                    }
                } else if (id == call_item) {
                    TLRPC.User user = MessagesController.getInstance(currentAccount).getUser(user_id);
                    if (user != null) {
                        VoIPHelper.startCall(user, getParentActivity(), userInfo);
                    }
                } else if (id == search_members) {
                    Bundle args = new Bundle();
                    args.putInt("chat_id", chat_id);
                    args.putInt("type", ChatUsersActivity.TYPE_USERS);
                    args.putBoolean("open_search", true);
                    ChatUsersActivity fragment = new ChatUsersActivity(args);
                    fragment.setInfo(chatInfo);
                    presentFragment(fragment);
                } else if (id == add_member) {
                    openAddMember();
                } else if (id == statistics) {
                    final int did;
                    if (user_id != 0) {
                        did = user_id;
                    } else {
                        did = -chat_id;
                    }
                    final AlertDialog[] progressDialog = new AlertDialog[]{new AlertDialog(getParentActivity(), 3)};
                    TLRPC.TL_messages_getStatsURL req = new TLRPC.TL_messages_getStatsURL();
                    req.peer = MessagesController.getInstance(currentAccount).getInputPeer(did);
                    req.dark = Theme.getCurrentTheme().isDark();
                    req.params = "";
                    int requestId = ConnectionsManager.getInstance(currentAccount).sendRequest(req, (response, error) -> AndroidUtilities.runOnUIThread(() -> {
                        try {
                            progressDialog[0].dismiss();
                        } catch (Throwable ignore) {

                        }
                        progressDialog[0] = null;
                        if (response != null) {
                            TLRPC.TL_statsURL url = (TLRPC.TL_statsURL) response;
                            presentFragment(new WebviewActivity(url.url, -chat_id));
                        }
                    }));
                    if (progressDialog[0] == null) {
                        return;
                    }
                    progressDialog[0].setOnCancelListener(dialog -> ConnectionsManager.getInstance(currentAccount).cancelRequest(requestId, true));
                    showDialog(progressDialog[0]);
                } else if (id == start_secret_chat) {
                    AlertDialog.Builder builder = new AlertDialog.Builder(getParentActivity());
                    builder.setTitle(LocaleController.getString("AreYouSureSecretChatTitle", R.string.AreYouSureSecretChatTitle));
                    builder.setMessage(LocaleController.getString("AreYouSureSecretChat", R.string.AreYouSureSecretChat));
                    builder.setPositiveButton(LocaleController.getString("Start", R.string.Start), (dialogInterface, i) -> {
                        creatingChat = true;
                        SecretChatHelper.getInstance(currentAccount).startSecretChat(getParentActivity(), MessagesController.getInstance(currentAccount).getUser(user_id));
                    });
                    builder.setNegativeButton(LocaleController.getString("Cancel", R.string.Cancel), null);
                    showDialog(builder.create());
                } else if (id == gallery_menu_save) {
                    if (getParentActivity() == null) {
                        return;
                    }
                    if (Build.VERSION.SDK_INT >= 23 && getParentActivity().checkSelfPermission(Manifest.permission.WRITE_EXTERNAL_STORAGE) != PackageManager.PERMISSION_GRANTED) {
                        getParentActivity().requestPermissions(new String[]{Manifest.permission.WRITE_EXTERNAL_STORAGE}, 4);
                        return;
                    }
                    ImageLocation location = avatarsViewPager.getImageLocation(avatarsViewPager.getRealPosition());
                    if (location != null) {
                        File f = FileLoader.getPathToAttach(location.location, true);
                        if (f != null && f.exists()) {
                            MediaController.saveFile(f.toString(), getParentActivity(), 0, null, null);
                        }
                    }
                }
            }
        });

        if (sharedMediaLayout != null) {
            sharedMediaLayout.onDestroy();
        }
        final long did;
        if (dialog_id != 0) {
            did = dialog_id;
        } else if (user_id != 0) {
            did = user_id;
        } else {
            did = -chat_id;
        }
        ArrayList<Integer> users = chatInfo != null && chatInfo.participants != null && chatInfo.participants.participants.size() > 5 ? sortedUsers : null;
        TLRPC.ChatFull chatFull = users != null ? chatInfo : null;
        sharedMediaLayout = new SharedMediaLayout(context, did, sharedMediaPreloader.getLastMediaCount(), sharedMediaPreloader.getSharedMediaData(), userInfo != null ? userInfo.common_chats_count : 0, sortedUsers, chatFull, this) {
            @Override
            protected void onSelectedTabChanged() {
                updateSelectedMediaTabText();
            }

            @Override
            protected boolean canShowSearchItem() {
                return mediaHeaderVisible;
            }

            @Override
            protected void onSearchStateChanged(boolean expanded) {
                listView.stopScroll();
                avatarImage.setVisibility(expanded ? INVISIBLE : VISIBLE);
                nameTextView[1].setVisibility(expanded ? INVISIBLE : VISIBLE);
                onlineTextView[1].setVisibility(expanded ? INVISIBLE : VISIBLE);
                onlineTextView[2].setVisibility(expanded ? INVISIBLE : VISIBLE);
                callItem.setVisibility(expanded || !callItemVisible ? GONE : INVISIBLE);
                editItem.setVisibility(expanded || !editItemVisible ? GONE : INVISIBLE);
                otherItem.setVisibility(expanded ? GONE : INVISIBLE);
            }

            @Override
            protected boolean onMemberClick(TLRPC.ChatParticipant participant, boolean isLong) {
                return ProfileActivity.this.onMemberClick(participant, isLong);
            }
        };
        sharedMediaLayout.setLayoutParams(new RecyclerView.LayoutParams(RecyclerView.LayoutParams.MATCH_PARENT, RecyclerView.LayoutParams.MATCH_PARENT));

        ActionBarMenu menu = actionBar.createMenu();
        callItem = menu.addItem(call_item, R.drawable.ic_call);
        editItem = menu.addItem(edit_channel, R.drawable.group_edit_profile);
        otherItem = menu.addItem(10, R.drawable.ic_ab_other);

        createActionBarMenu();

        listAdapter = new ListAdapter(context);
        avatarDrawable = new AvatarDrawable();
        avatarDrawable.setProfile(true);

        fragmentView = new NestedFrameLayout(context) {

            private boolean ignoreLayout;
            private boolean firstLayout = true;

            @Override
            public boolean hasOverlappingRendering() {
                return false;
            }

            @Override
            protected void onMeasure(int widthMeasureSpec, int heightMeasureSpec) {
                final int actionBarHeight = ActionBar.getCurrentActionBarHeight() + (actionBar.getOccupyStatusBar() ? AndroidUtilities.statusBarHeight : 0);
                if (listView != null) {
                    FrameLayout.LayoutParams layoutParams = (FrameLayout.LayoutParams) listView.getLayoutParams();
                    if (layoutParams.topMargin != actionBarHeight) {
                        layoutParams.topMargin = actionBarHeight;
                    }
                }

                super.onMeasure(widthMeasureSpec, heightMeasureSpec);
                int height = MeasureSpec.getSize(heightMeasureSpec);
                boolean changed = false;
                if (lastMeasuredContentWidth != getMeasuredWidth()) {
                    changed = lastMeasuredContentWidth != 0;
                    listContentHeight = 0;
                    int count = listAdapter.getItemCount();
                    lastMeasuredContentWidth = getMeasuredWidth();
                    int ws = MeasureSpec.makeMeasureSpec(getMeasuredWidth(), MeasureSpec.EXACTLY);
                    int hs = MeasureSpec.makeMeasureSpec(listView.getMeasuredHeight(), MeasureSpec.UNSPECIFIED);
                    positionToOffset.clear();
                    for (int i = 0; i < count; i++) {
                        RecyclerView.ViewHolder holder = listAdapter.createViewHolder(null, listAdapter.getItemViewType(i));
                        listAdapter.onBindViewHolder(holder, i);
                        positionToOffset.put(i, listContentHeight);
                        if (holder.itemView instanceof SharedMediaLayout) {
                            listContentHeight += listView.getMeasuredHeight();
                        } else {
                            holder.itemView.measure(ws, hs);
                            listContentHeight += holder.itemView.getMeasuredHeight();
                        }
                    }
                }
                if (firstLayout && (expandPhoto || openAnimationInProgress && playProfileAnimation == 2)) {
                    ignoreLayout = true;

                    if (expandPhoto) {
                        nameTextView[1].setTextColor(Color.WHITE);
                        onlineTextView[1].setTextColor(Color.argb(179, 255, 255, 255));
                        actionBar.setItemsBackgroundColor(Theme.ACTION_BAR_WHITE_SELECTOR_COLOR, false);
                        overlaysView.setOverlaysVisible();
                        overlaysView.setAlphaValue(1.0f, false);
                        avatarImage.setForegroundAlpha(1.0f);
                        avatarImage.setVisibility(View.GONE);
                        avatarsViewPager.resetCurrentItem();
                        avatarsViewPager.setVisibility(View.VISIBLE);
                        expandPhoto = false;
                    }

                    allowPullingDown = true;
                    isPulledDown = true;
                    if (otherItem != null) {
                        otherItem.showSubItem(gallery_menu_save);
                    }
                    currentExpanAnimatorFracture = 1.0f;

                    int paddingTop;
                    int paddingBottom;
                    if (isInLandscapeMode) {
                        paddingTop = AndroidUtilities.dp(88f);
                        paddingBottom = 0;
                    } else {
                        paddingTop = listView.getMeasuredWidth();
                        paddingBottom = Math.max(0, fragmentView.getMeasuredHeight() - (listContentHeight + AndroidUtilities.dp(88) + actionBarHeight));
                    }
                    if (banFromGroup != 0) {
                        paddingBottom += AndroidUtilities.dp(48);
                        listView.setBottomGlowOffset(AndroidUtilities.dp(48));
                    } else {
                        listView.setBottomGlowOffset(0);
                    }
                    initialAnimationExtraHeight = paddingTop - actionBarHeight;
                    layoutManager.scrollToPositionWithOffset(0, -actionBarHeight);
                    listView.setPadding(0, paddingTop, 0, paddingBottom);
                    measureChildWithMargins(listView, widthMeasureSpec, 0, heightMeasureSpec, 0);
                    listView.layout(0, actionBarHeight, listView.getMeasuredWidth(), actionBarHeight + listView.getMeasuredHeight());
                    ignoreLayout = false;
                } else if (!openAnimationInProgress && !firstLayout) {
                    ignoreLayout = true;

                    int paddingTop;
                    int paddingBottom;
                    if (isInLandscapeMode) {
                        paddingTop = AndroidUtilities.dp(88f);
                        paddingBottom = 0;
                    } else {
                        paddingTop = listView.getMeasuredWidth();
                        paddingBottom = Math.max(0, fragmentView.getMeasuredHeight() - (listContentHeight + AndroidUtilities.dp(88) + actionBarHeight));
                    }
                    if (banFromGroup != 0) {
                        paddingBottom += AndroidUtilities.dp(48);
                        listView.setBottomGlowOffset(AndroidUtilities.dp(48));
                    } else {
                        listView.setBottomGlowOffset(0);
                    }
                    int currentPaddingTop = listView.getPaddingTop();
                    View view = listView.getChildAt(0);
                    int pos = RecyclerView.NO_POSITION;
                    int top = 0;
                    if (view != null) {
                        RecyclerView.ViewHolder holder = listView.findContainingViewHolder(view);
                        pos = holder.getAdapterPosition();
                        if (pos == RecyclerView.NO_POSITION) {
                            pos = holder.getPosition();
                        }
                        top = view.getTop();
                    }
                    boolean layout = false;
                    if (!changed && pos != RecyclerView.NO_POSITION) {
                        layoutManager.scrollToPositionWithOffset(pos, top - paddingTop);
                        layout = true;
                    }
                    if (currentPaddingTop != paddingTop || listView.getPaddingBottom() != paddingBottom) {
                        listView.setPadding(0, paddingTop, 0, paddingBottom);
                        layout = true;
                    }
                    if (layout) {
                        measureChildWithMargins(listView, widthMeasureSpec, 0, heightMeasureSpec, 0);
                        listView.layout(0, actionBarHeight, listView.getMeasuredWidth(), actionBarHeight + listView.getMeasuredHeight());
                    }
                    ignoreLayout = false;
                }
            }

            @Override
            protected void onLayout(boolean changed, int left, int top, int right, int bottom) {
                super.onLayout(changed, left, top, right, bottom);
                firstLayout = false;
                checkListViewScroll();
            }

            @Override
            public void requestLayout() {
                if (ignoreLayout) {
                    return;
                }
                super.requestLayout();
            }
        };
        FrameLayout frameLayout = (FrameLayout) fragmentView;

        listView = new RecyclerListView(context) {

            private final Paint paint = new Paint();

            private VelocityTracker velocityTracker;

            @Override
            public boolean hasOverlappingRendering() {
                return false;
            }

            @Override
            protected void requestChildOnScreen(View child, View focused) {

            }

            @Override
            public void onDraw(Canvas c) {
                ViewHolder holder;
                if (sharedMediaRow != -1) {
                    holder = null;
                } else if (lastSectionRow != -1) {
                    holder = findViewHolderForAdapterPosition(lastSectionRow);
                } else if (membersSectionRow != -1 && (sharedMediaRow == -1 || membersSectionRow > sharedMediaRow)) {
                    holder = findViewHolderForAdapterPosition(membersSectionRow);
                } else if (settingsSectionRow != -1) {
                    holder = findViewHolderForAdapterPosition(settingsSectionRow);
                } else if (infoSectionRow != -1) {
                    holder = findViewHolderForAdapterPosition(infoSectionRow);
                } else {
                    holder = null;
                }
                int bottom;
                int height = getMeasuredHeight();
                if (holder != null) {
                    bottom = holder.itemView.getBottom();
                    if (holder.itemView.getBottom() >= height) {
                        bottom = height;
                    }
                } else {
                    bottom = height;
                }

                paint.setColor(Theme.getColor(Theme.key_windowBackgroundWhite));
                c.drawRect(0, 0, getMeasuredWidth(), bottom, paint);
                if (bottom != height) {
                    paint.setColor(Theme.getColor(Theme.key_windowBackgroundGray));
                    c.drawRect(0, bottom, getMeasuredWidth(), height, paint);
                }
            }

            @Override
            public boolean onTouchEvent(MotionEvent e) {
                final int action = e.getAction();
                if (action == MotionEvent.ACTION_DOWN) {
                    if (velocityTracker == null) {
                        velocityTracker = VelocityTracker.obtain();
                    } else {
                        velocityTracker.clear();
                    }
                    velocityTracker.addMovement(e);
                } else if (action == MotionEvent.ACTION_MOVE) {
                    if (velocityTracker != null) {
                        velocityTracker.addMovement(e);
                        velocityTracker.computeCurrentVelocity(1000);
                        listViewVelocityY = velocityTracker.getYVelocity(e.getPointerId(e.getActionIndex()));
                    }
                } else if (action == MotionEvent.ACTION_UP || action == MotionEvent.ACTION_CANCEL) {
                    if (velocityTracker != null) {
                        velocityTracker.recycle();
                        velocityTracker = null;
                    }
                }
                final boolean result = super.onTouchEvent(e);
                if (action == MotionEvent.ACTION_UP || action == MotionEvent.ACTION_CANCEL) {
                    if (allowPullingDown) {
                        final View view = layoutManager.findViewByPosition(0);
                        if (view != null) {
                            if (isPulledDown) {
                                final int actionBarHeight = ActionBar.getCurrentActionBarHeight() + (actionBar.getOccupyStatusBar() ? AndroidUtilities.statusBarHeight : 0);
                                listView.smoothScrollBy(0, view.getTop() - listView.getMeasuredWidth() + actionBarHeight, CubicBezierInterpolator.EASE_OUT_QUINT);
                            } else {
                                listView.smoothScrollBy(0, view.getTop() - AndroidUtilities.dp(88), CubicBezierInterpolator.EASE_OUT_QUINT);
                            }
                        }
                    }
                }
                return result;
            }
        };
        listView.setVerticalScrollBarEnabled(false);
        listView.setItemAnimator(null);
        listView.setLayoutAnimation(null);
        listView.setClipToPadding(false);
        layoutManager = new LinearLayoutManager(context) {

            @Override
            public boolean supportsPredictiveItemAnimations() {
                return false;
            }

            @Override
            public int scrollVerticallyBy(int dy, RecyclerView.Recycler recycler, RecyclerView.State state) {
                final View view = layoutManager.findViewByPosition(0);
                if (view != null && !openingAvatar) {
                    final int canScroll = view.getTop() - AndroidUtilities.dp(88);
                    if (!allowPullingDown && canScroll > dy) {
                        dy = canScroll;
                        if (avatarsViewPager.hasImages() && avatarImage.getImageReceiver().hasNotThumb() && !isInLandscapeMode && !AndroidUtilities.isTablet()) {
                            allowPullingDown = true;
                        }
                    } else if (allowPullingDown) {
                        if (dy >= canScroll) {
                            dy = canScroll;
                            allowPullingDown = false;
                        } else if (listView.getScrollState() == RecyclerListView.SCROLL_STATE_DRAGGING) {
                            if (!isPulledDown) {
                                dy /= 2;
                            }
                        }
                    }
                }
                return super.scrollVerticallyBy(dy, recycler, state);
            }
        };
        layoutManager.setOrientation(LinearLayoutManager.VERTICAL);
        listView.setLayoutManager(layoutManager);
        listView.setGlowColor(0);
        listView.setAdapter(listAdapter);
        frameLayout.addView(listView, LayoutHelper.createFrame(LayoutHelper.MATCH_PARENT, LayoutHelper.MATCH_PARENT, Gravity.TOP | Gravity.LEFT));
        listView.setOnItemClickListener((view, position, x, y) -> {
            if (getParentActivity() == null) {
                return;
            }
            if (position == settingsKeyRow) {
                Bundle args = new Bundle();
                args.putInt("chat_id", (int) (dialog_id >> 32));
                presentFragment(new IdenticonActivity(args));
            } else if (position == settingsTimerRow) {
                showDialog(AlertsCreator.createTTLAlert(getParentActivity(), currentEncryptedChat).create());
            } else if (position == notificationsRow) {
                if (LocaleController.isRTL && x <= AndroidUtilities.dp(76) || !LocaleController.isRTL && x >= view.getMeasuredWidth() - AndroidUtilities.dp(76)) {
                    NotificationsCheckCell checkCell = (NotificationsCheckCell) view;
                    boolean checked = !checkCell.isChecked();

                    boolean defaultEnabled = NotificationsController.getInstance(currentAccount).isGlobalNotificationsEnabled(did);

                    if (checked) {
                        SharedPreferences preferences = MessagesController.getNotificationsSettings(currentAccount);
                        SharedPreferences.Editor editor = preferences.edit();
                        if (defaultEnabled) {
                            editor.remove("notify2_" + did);
                        } else {
                            editor.putInt("notify2_" + did, 0);
                        }
                        MessagesStorage.getInstance(currentAccount).setDialogFlags(did, 0);
                        editor.commit();
                        TLRPC.Dialog dialog = MessagesController.getInstance(currentAccount).dialogs_dict.get(did);
                        if (dialog != null) {
                            dialog.notify_settings = new TLRPC.TL_peerNotifySettings();
                        }
                        NotificationsController.getInstance(currentAccount).updateServerNotificationsSettings(did);
                    } else {
                        int untilTime = Integer.MAX_VALUE;
                        SharedPreferences preferences = MessagesController.getNotificationsSettings(currentAccount);
                        SharedPreferences.Editor editor = preferences.edit();
                        long flags;
                        if (!defaultEnabled) {
                            editor.remove("notify2_" + did);
                            flags = 0;
                        } else {
                            editor.putInt("notify2_" + did, 2);
                            flags = 1;
                        }
                        NotificationsController.getInstance(currentAccount).removeNotificationsForDialog(did);
                        MessagesStorage.getInstance(currentAccount).setDialogFlags(did, flags);
                        editor.commit();
                        TLRPC.Dialog dialog = MessagesController.getInstance(currentAccount).dialogs_dict.get(did);
                        if (dialog != null) {
                            dialog.notify_settings = new TLRPC.TL_peerNotifySettings();
                            if (defaultEnabled) {
                                dialog.notify_settings.mute_until = untilTime;
                            }
                        }
                        NotificationsController.getInstance(currentAccount).updateServerNotificationsSettings(did);
                    }
                    checkCell.setChecked(checked);
                    RecyclerListView.Holder holder = (RecyclerListView.Holder) listView.findViewHolderForPosition(notificationsRow);
                    if (holder != null) {
                        listAdapter.onBindViewHolder(holder, notificationsRow);
                    }
                    return;
                }
                AlertsCreator.showCustomNotificationsDialog(ProfileActivity.this, did, -1, null, currentAccount, param -> listAdapter.notifyItemChanged(notificationsRow));
            } else if (position == unblockRow) {
                MessagesController.getInstance(currentAccount).unblockUser(user_id);
                AlertsCreator.showSimpleToast(ProfileActivity.this, LocaleController.getString("UserUnblocked", R.string.UserUnblocked));
            } else if (position == sendMessageRow) {
                writeButton.callOnClick();
            } else if (position == reportRow) {
                AlertsCreator.createReportAlert(getParentActivity(), getDialogId(), 0, ProfileActivity.this);
            } else if (position >= membersStartRow && position < membersEndRow) {
                TLRPC.ChatParticipant participant;
                if (!sortedUsers.isEmpty()) {
                    participant = chatInfo.participants.participants.get(sortedUsers.get(position - membersStartRow));
                } else {
                    participant = chatInfo.participants.participants.get(position - membersStartRow);
                }
                onMemberClick(participant, false);
            } else if (position == addMemberRow) {
                openAddMember();
            } else if (position == usernameRow) {
                if (currentChat != null) {
                    try {
                        Intent intent = new Intent(Intent.ACTION_SEND);
                        intent.setType("text/plain");
                        if (!TextUtils.isEmpty(chatInfo.about)) {
                            intent.putExtra(Intent.EXTRA_TEXT, currentChat.title + "\n" + chatInfo.about + "\nhttps://" + MessagesController.getInstance(currentAccount).linkPrefix + "/" + currentChat.username);
                        } else {
                            intent.putExtra(Intent.EXTRA_TEXT, currentChat.title + "\nhttps://" + MessagesController.getInstance(currentAccount).linkPrefix + "/" + currentChat.username);
                        }
                        getParentActivity().startActivityForResult(Intent.createChooser(intent, LocaleController.getString("BotShare", R.string.BotShare)), 500);
                    } catch (Exception e) {
                        FileLog.e(e);
                    }
                }
            } else if (position == locationRow) {
                if (chatInfo.location instanceof TLRPC.TL_channelLocation) {
                    LocationActivity fragment = new LocationActivity(LocationActivity.LOCATION_TYPE_GROUP_VIEW);
                    fragment.setChatLocation(chat_id, (TLRPC.TL_channelLocation) chatInfo.location);
                    presentFragment(fragment);
                }
            } else if (position == joinRow) {
                MessagesController.getInstance(currentAccount).addUserToChat(currentChat.id, UserConfig.getInstance(currentAccount).getCurrentUser(), null, 0, null, ProfileActivity.this, null);
                NotificationCenter.getGlobalInstance().postNotificationName(NotificationCenter.closeSearchByActiveAction);
            } else if (position == subscribersRow) {
                Bundle args = new Bundle();
                args.putInt("chat_id", chat_id);
                args.putInt("type", ChatUsersActivity.TYPE_USERS);
                ChatUsersActivity fragment = new ChatUsersActivity(args);
                fragment.setInfo(chatInfo);
                presentFragment(fragment);
            } else if (position == administratorsRow) {
                Bundle args = new Bundle();
                args.putInt("chat_id", chat_id);
                args.putInt("type", ChatUsersActivity.TYPE_ADMIN);
                ChatUsersActivity fragment = new ChatUsersActivity(args);
                fragment.setInfo(chatInfo);
                presentFragment(fragment);
            } else if (position == blockedUsersRow) {
                Bundle args = new Bundle();
                args.putInt("chat_id", chat_id);
                args.putInt("type", ChatUsersActivity.TYPE_BANNED);
                ChatUsersActivity fragment = new ChatUsersActivity(args);
                fragment.setInfo(chatInfo);
                presentFragment(fragment);
            } else {
                processOnClickOrPress(position);
            }
        });

        listView.setOnItemLongClickListener((view, position) -> {
            if (position >= membersStartRow && position < membersEndRow) {
                final TLRPC.ChatParticipant participant;
                if (!sortedUsers.isEmpty()) {
                    participant = chatInfo.participants.participants.get(sortedUsers.get(position - membersStartRow));
                } else {
                    participant = chatInfo.participants.participants.get(position - membersStartRow);
                }
                return onMemberClick(participant, true);
            } else {
                return processOnClickOrPress(position);
            }
        });

        if (banFromGroup != 0) {
            TLRPC.Chat chat = MessagesController.getInstance(currentAccount).getChat(banFromGroup);
            if (currentChannelParticipant == null) {
                TLRPC.TL_channels_getParticipant req = new TLRPC.TL_channels_getParticipant();
                req.channel = MessagesController.getInputChannel(chat);
                req.user_id = MessagesController.getInstance(currentAccount).getInputUser(user_id);
                ConnectionsManager.getInstance(currentAccount).sendRequest(req, (response, error) -> {
                    if (response != null) {
                        AndroidUtilities.runOnUIThread(() -> currentChannelParticipant = ((TLRPC.TL_channels_channelParticipant) response).participant);
                    }
                });
            }
            FrameLayout frameLayout1 = new FrameLayout(context) {
                @Override
                protected void onDraw(Canvas canvas) {
                    int bottom = Theme.chat_composeShadowDrawable.getIntrinsicHeight();
                    Theme.chat_composeShadowDrawable.setBounds(0, 0, getMeasuredWidth(), bottom);
                    Theme.chat_composeShadowDrawable.draw(canvas);
                    canvas.drawRect(0, bottom, getMeasuredWidth(), getMeasuredHeight(), Theme.chat_composeBackgroundPaint);
                }
            };
            frameLayout1.setWillNotDraw(false);

            frameLayout.addView(frameLayout1, LayoutHelper.createFrame(LayoutHelper.MATCH_PARENT, 51, Gravity.LEFT | Gravity.BOTTOM));
            frameLayout1.setOnClickListener(v -> {
                ChatRightsEditActivity fragment = new ChatRightsEditActivity(user_id, banFromGroup, null, chat.default_banned_rights, currentChannelParticipant != null ? currentChannelParticipant.banned_rights : null, "", ChatRightsEditActivity.TYPE_BANNED, true, false);
                fragment.setDelegate(new ChatRightsEditActivity.ChatRightsEditActivityDelegate() {
                    @Override
                    public void didSetRights(int rights, TLRPC.TL_chatAdminRights rightsAdmin, TLRPC.TL_chatBannedRights rightsBanned, String rank) {
                        removeSelfFromStack();
                    }

                    @Override
                    public void didChangeOwner(TLRPC.User user) {
                        undoView.showWithAction(-chat_id, currentChat.megagroup ? UndoView.ACTION_OWNER_TRANSFERED_GROUP : UndoView.ACTION_OWNER_TRANSFERED_CHANNEL, user);
                    }
                });
                presentFragment(fragment);
            });

            TextView textView = new TextView(context);
            textView.setTextColor(Theme.getColor(Theme.key_windowBackgroundWhiteRedText));
            textView.setTextSize(TypedValue.COMPLEX_UNIT_DIP, 15);
            textView.setGravity(Gravity.CENTER);
            textView.setTypeface(AndroidUtilities.getTypeface("fonts/rmedium.ttf"));
            textView.setText(LocaleController.getString("BanFromTheGroup", R.string.BanFromTheGroup));
            frameLayout1.addView(textView, LayoutHelper.createFrame(LayoutHelper.WRAP_CONTENT, LayoutHelper.WRAP_CONTENT, Gravity.CENTER, 0, 1, 0, 0));

            listView.setPadding(0, AndroidUtilities.dp(88), 0, AndroidUtilities.dp(48));
            listView.setBottomGlowOffset(AndroidUtilities.dp(48));
        } else {
            listView.setPadding(0, AndroidUtilities.dp(88), 0, 0);
        }

        topView = new TopView(context);
        topView.setBackgroundColor(Theme.getColor(Theme.key_avatar_backgroundActionBarBlue));
        frameLayout.addView(topView);

        avatarImage = new AvatarImageView(context);
        avatarImage.setRoundRadius(AndroidUtilities.dp(21));
        avatarImage.setPivotX(0);
        avatarImage.setPivotY(0);
        frameLayout.addView(avatarImage, LayoutHelper.createFrame(42, 42, Gravity.TOP | Gravity.LEFT, 64, 0, 0, 0));
        avatarImage.setOnClickListener(v -> {
            if (!isInLandscapeMode && avatarImage.getImageReceiver().hasNotThumb()) {
                openingAvatar = true;
                allowPullingDown = true;
                View child = listView.getChildAt(0);
                RecyclerView.ViewHolder holder = listView.findContainingViewHolder(child);
                if (holder != null) {
                    Integer offset = positionToOffset.get(holder.getAdapterPosition());
                    if (offset != null) {
                        listView.smoothScrollBy(0, -(offset + (listView.getPaddingTop() - child.getTop() - actionBar.getMeasuredHeight())), CubicBezierInterpolator.EASE_OUT_QUINT);
                        return;
                    }
                }
            }
            openAvatar();
        });
        avatarImage.setOnLongClickListener(v -> {
            openAvatar();
            return false;
        });
        avatarImage.setContentDescription(LocaleController.getString("AccDescrProfilePicture", R.string.AccDescrProfilePicture));

        if (avatarsViewPager != null) {
            avatarsViewPager.onDestroy();
        }
        avatarsViewPager = new ProfileGalleryView(context, user_id != 0 ? user_id : -chat_id, actionBar, listView, avatarImage, getClassGuid());
        frameLayout.addView(avatarsViewPager);

        overlaysView = new OverlaysView(context);
        frameLayout.addView(overlaysView);

        avatarsViewPagerIndicatorView = new PagerIndicatorView(context);
        frameLayout.addView(avatarsViewPagerIndicatorView, LayoutHelper.createFrame(LayoutHelper.MATCH_PARENT, LayoutHelper.MATCH_PARENT));

        frameLayout.addView(actionBar);

        for (int a = 0; a < nameTextView.length; a++) {
            if (playProfileAnimation == 0 && a == 0) {
                continue;
            }
            nameTextView[a] = new SimpleTextView(context);
            if (a == 1) {
                nameTextView[a].setTextColor(Theme.getColor(Theme.key_profile_title));
            } else {
                nameTextView[a].setTextColor(Theme.getColor(Theme.key_actionBarDefaultTitle));
            }
            nameTextView[a].setTextSize(18);
            nameTextView[a].setGravity(Gravity.LEFT);
            nameTextView[a].setTypeface(AndroidUtilities.getTypeface("fonts/rmedium.ttf"));
            nameTextView[a].setLeftDrawableTopPadding(-AndroidUtilities.dp(1.3f));
            nameTextView[a].setPivotX(0);
            nameTextView[a].setPivotY(0);
            nameTextView[a].setAlpha(a == 0 ? 0.0f : 1.0f);
            if (a == 1) {
                nameTextView[a].setScrollNonFitText(true);
            }
            nameTextView[a].setOnLongClickListener(v -> {
                AlertDialog.Builder builder = new AlertDialog.Builder(getParentActivity());
                builder.setItems(new CharSequence[]{LocaleController.getString("Copy", R.string.Copy)}, (dialogInterface, i) -> {
                    if (i == 0) {
                        try {
                            AndroidUtilities.addToClipboard(((SimpleTextView) v).getText());
                            Toast.makeText(getParentActivity(), LocaleController.getString("TextCopied", R.string.TextCopied), Toast.LENGTH_SHORT).show();
                        } catch (Exception e) {
                            FileLog.e(e);
                        }
                    }
                });
                showDialog(builder.create());
                return false;
            });
            frameLayout.addView(nameTextView[a], LayoutHelper.createFrame(LayoutHelper.WRAP_CONTENT, LayoutHelper.WRAP_CONTENT, Gravity.LEFT | Gravity.TOP, 118, 0, a == 0 ? 48 : 0, 0));
        }
        for (int a = 0; a < onlineTextView.length; a++) {
            onlineTextView[a] = new SimpleTextView(context);
            if (a == 2) {
                onlineTextView[a].setTextColor(Theme.getColor(Theme.key_player_actionBarSubtitle));
            } else {
                onlineTextView[a].setTextColor(Theme.getColor(Theme.key_avatar_subtitleInProfileBlue));
            }
            onlineTextView[a].setTextSize(14);
            onlineTextView[a].setGravity(Gravity.LEFT);
            onlineTextView[a].setAlpha(a == 0 || a == 2 ? 0.0f : 1.0f);
            frameLayout.addView(onlineTextView[a], LayoutHelper.createFrame(LayoutHelper.WRAP_CONTENT, LayoutHelper.WRAP_CONTENT, Gravity.LEFT | Gravity.TOP, 118, 0, a == 0 ? 48 : 8, 0));
        }

        idTextView = new SimpleTextView(context);
        idTextView.setTextColor(Theme.getColor(Theme.key_avatar_subtitleInProfileBlue));
        idTextView.setTextSize(14);
        idTextView.setGravity(Gravity.LEFT);
        idTextView.setAlpha(1.0f);
        frameLayout.addView(idTextView, LayoutHelper.createFrame(LayoutHelper.WRAP_CONTENT, LayoutHelper.WRAP_CONTENT, Gravity.LEFT | Gravity.TOP, 118, 0, 48, 0));

        updateProfileData();

        if (user_id != 0) {
            writeButton = new ImageView(context);
            Drawable drawable = Theme.createSimpleSelectorCircleDrawable(AndroidUtilities.dp(56), Theme.getColor(Theme.key_profile_actionBackground), Theme.getColor(Theme.key_profile_actionPressedBackground));
            if (Build.VERSION.SDK_INT < 21) {
                Drawable shadowDrawable = context.getResources().getDrawable(R.drawable.floating_shadow_profile).mutate();
                shadowDrawable.setColorFilter(new PorterDuffColorFilter(0xff000000, PorterDuff.Mode.MULTIPLY));
                CombinedDrawable combinedDrawable = new CombinedDrawable(shadowDrawable, drawable, 0, 0);
                combinedDrawable.setIconSize(AndroidUtilities.dp(56), AndroidUtilities.dp(56));
                drawable = combinedDrawable;
            }
            writeButton.setBackgroundDrawable(drawable);
            writeButton.setImageResource(R.drawable.profile_newmsg);
            writeButton.setContentDescription(LocaleController.getString("AccDescrOpenChat", R.string.AccDescrOpenChat));
            writeButton.setColorFilter(new PorterDuffColorFilter(Theme.getColor(Theme.key_profile_actionIcon), PorterDuff.Mode.MULTIPLY));
            writeButton.setScaleType(ImageView.ScaleType.CENTER);
            if (Build.VERSION.SDK_INT >= 21) {
                StateListAnimator animator = new StateListAnimator();
                animator.addState(new int[]{android.R.attr.state_pressed}, ObjectAnimator.ofFloat(writeButton, View.TRANSLATION_Z, AndroidUtilities.dp(2), AndroidUtilities.dp(4)).setDuration(200));
                animator.addState(new int[]{}, ObjectAnimator.ofFloat(writeButton, View.TRANSLATION_Z, AndroidUtilities.dp(4), AndroidUtilities.dp(2)).setDuration(200));
                writeButton.setStateListAnimator(animator);
                writeButton.setOutlineProvider(new ViewOutlineProvider() {
                    @SuppressLint("NewApi")
                    @Override
                    public void getOutline(View view, Outline outline) {
                        outline.setOval(0, 0, AndroidUtilities.dp(56), AndroidUtilities.dp(56));
                    }
                });
            }
            frameLayout.addView(writeButton, LayoutHelper.createFrame(Build.VERSION.SDK_INT >= 21 ? 56 : 60, Build.VERSION.SDK_INT >= 21 ? 56 : 60, Gravity.RIGHT | Gravity.TOP, 0, 0, 16, 0));
            writeButton.setOnClickListener(v -> {
                if (playProfileAnimation != 0 && parentLayout.fragmentsStack.get(parentLayout.fragmentsStack.size() - 2) instanceof ChatActivity) {
                    finishFragment();
                } else {
                    TLRPC.User user = MessagesController.getInstance(currentAccount).getUser(user_id);
                    if (user == null || user instanceof TLRPC.TL_userEmpty) {
                        return;
                    }
                    Bundle args = new Bundle();
                    args.putInt("user_id", user_id);
                    if (!MessagesController.getInstance(currentAccount).checkCanOpenChat(args, ProfileActivity.this)) {
                        return;
                    }
                    NotificationCenter.getInstance(currentAccount).removeObserver(ProfileActivity.this, NotificationCenter.closeChats);
                    NotificationCenter.getInstance(currentAccount).postNotificationName(NotificationCenter.closeChats);
                    presentFragment(new ChatActivity(args), true);
                }
            });
        }
        needLayout();

        listView.setOnScrollListener(new RecyclerView.OnScrollListener() {

            @Override
            public void onScrollStateChanged(RecyclerView recyclerView, int newState) {
                if (newState == RecyclerView.SCROLL_STATE_DRAGGING) {
                    AndroidUtilities.hideKeyboard(getParentActivity().getCurrentFocus());
                }
                if (openingAvatar && newState != RecyclerView.SCROLL_STATE_SETTLING) {
                    openingAvatar = false;
                }
            }

            @Override
            public void onScrolled(RecyclerView recyclerView, int dx, int dy) {
                checkListViewScroll();
                if (participantsMap != null && !usersEndReached && layoutManager.findLastVisibleItemPosition() > membersEndRow - 8) {
                    getChannelParticipants(false);
                }
            }
        });

        undoView = new UndoView(context);
        frameLayout.addView(undoView, LayoutHelper.createFrame(LayoutHelper.MATCH_PARENT, LayoutHelper.WRAP_CONTENT, Gravity.BOTTOM | Gravity.LEFT, 8, 0, 8, 8));

        expandAnimator = ValueAnimator.ofFloat(0f, 1f);
        expandAnimator.addUpdateListener(anim -> {
            final int newTop = ActionBar.getCurrentActionBarHeight() + (actionBar.getOccupyStatusBar() ? AndroidUtilities.statusBarHeight : 0);
            final float value = AndroidUtilities.lerp(expandAnimatorValues, currentExpanAnimatorFracture = anim.getAnimatedFraction());

            avatarImage.setScaleX(avatarScale);
            avatarImage.setScaleY(avatarScale);
            avatarImage.setTranslationX(AndroidUtilities.lerp(avatarX, 0f, value));
            avatarImage.setTranslationY(AndroidUtilities.lerp((float) Math.ceil(avatarY), 0f, value));
            avatarImage.setRoundRadius((int) AndroidUtilities.lerp(AndroidUtilities.dpf2(21f), 0f, value));

            if (extraHeight > AndroidUtilities.dp(88f) && expandProgress < 0.33f) {
                refreshNameAndOnlineXY();
            }

            if (scamDrawable != null) {
                scamDrawable.setColor(ColorUtils.blendARGB(Theme.getColor(Theme.key_avatar_subtitleInProfileBlue), Color.argb(179, 255, 255, 255), value));
            }

            if (lockIconDrawable != null) {
                lockIconDrawable.setColorFilter(ColorUtils.blendARGB(Theme.getColor(Theme.key_chat_lockIcon), Color.WHITE, value), PorterDuff.Mode.MULTIPLY);
            }

            if (verifiedCrossfadeDrawable != null) {
                verifiedCrossfadeDrawable.setProgress(value);
            }

            final float k = AndroidUtilities.dpf2(8f);

            final float nameTextViewXEnd = AndroidUtilities.dpf2(16f) - nameTextView[1].getLeft();
            final float nameTextViewYEnd = newTop + extraHeight - AndroidUtilities.dpf2(38f) - nameTextView[1].getBottom();
            final float nameTextViewCx = k + nameX + (nameTextViewXEnd - nameX) / 2f;
            final float nameTextViewCy = k + nameY + (nameTextViewYEnd - nameY) / 2f;
            final float nameTextViewX = (1 - value) * (1 - value) * nameX + 2 * (1 - value) * value * nameTextViewCx + value * value * nameTextViewXEnd;
            final float nameTextViewY = (1 - value) * (1 - value) * nameY + 2 * (1 - value) * value * nameTextViewCy + value * value * nameTextViewYEnd;

            final float onlineTextViewXEnd = AndroidUtilities.dpf2(16f) - onlineTextView[1].getLeft();
            final float onlineTextViewYEnd = newTop + extraHeight - AndroidUtilities.dpf2(18f) - onlineTextView[1].getBottom();
            final float onlineTextViewCx = k + onlineX + (onlineTextViewXEnd - onlineX) / 2f;
            final float onlineTextViewCy = k + onlineY + (onlineTextViewYEnd - onlineY) / 2f;
            final float onlineTextViewX = (1 - value) * (1 - value) * onlineX + 2 * (1 - value) * value * onlineTextViewCx + value * value * onlineTextViewXEnd;
            final float onlineTextViewY = (1 - value) * (1 - value) * onlineY + 2 * (1 - value) * value * onlineTextViewCy + value * value * onlineTextViewYEnd;

            nameTextView[1].setTranslationX(nameTextViewX);
            nameTextView[1].setTranslationY(nameTextViewY);
            onlineTextView[1].setTranslationX(onlineTextViewX);
            onlineTextView[1].setTranslationY(onlineTextViewY);
            onlineTextView[2].setTranslationX(onlineTextViewX);
            onlineTextView[2].setTranslationY(onlineTextViewY);
            final Object onlineTextViewTag = onlineTextView[1].getTag();
            int statusColor;
            if (onlineTextViewTag instanceof String) {
                statusColor = Theme.getColor((String) onlineTextViewTag);
            } else {
                statusColor = Theme.getColor(Theme.key_avatar_subtitleInProfileBlue);
            }
            onlineTextView[1].setTextColor(ColorUtils.blendARGB(statusColor, Color.argb(179, 255, 255, 255), value));
            if (extraHeight > AndroidUtilities.dp(88f)) {
                nameTextView[1].setPivotY(AndroidUtilities.lerp(0, nameTextView[1].getMeasuredHeight(), value));
                nameTextView[1].setScaleX(AndroidUtilities.lerp(1.12f, 1.67f, value));
                nameTextView[1].setScaleY(AndroidUtilities.lerp(1.12f, 1.67f, value));
            }

            needLayoutText(Math.min(1f, extraHeight / AndroidUtilities.dp(88f)));

            nameTextView[1].setTextColor(ColorUtils.blendARGB(Theme.getColor(Theme.key_profile_title), Color.WHITE, value));
            actionBar.setItemsColor(ColorUtils.blendARGB(Theme.getColor(Theme.key_actionBarDefaultIcon), Color.WHITE, value), false);

            avatarImage.setForegroundAlpha(value);

            final FrameLayout.LayoutParams params = (FrameLayout.LayoutParams) avatarImage.getLayoutParams();
            params.width = (int) AndroidUtilities.lerp(AndroidUtilities.dpf2(42f), listView.getMeasuredWidth() / avatarScale, value);
            params.height = (int) AndroidUtilities.lerp(AndroidUtilities.dpf2(42f), (extraHeight + newTop) / avatarScale, value);
            params.leftMargin = (int) AndroidUtilities.lerp(AndroidUtilities.dpf2(64f), 0f, value);
            avatarImage.requestLayout();
        });
        expandAnimator.setInterpolator(CubicBezierInterpolator.EASE_BOTH);
        expandAnimator.addListener(new AnimatorListenerAdapter() {
            @Override
            public void onAnimationStart(Animator animation) {

            }

            @Override
            public void onAnimationEnd(Animator animation) {
                actionBar.setItemsBackgroundColor(isPulledDown ? Theme.ACTION_BAR_WHITE_SELECTOR_COLOR : Theme.getColor(Theme.key_avatar_actionBarSelectorBlue), false);
            }
        });

        updateSelectedMediaTabText();

        return fragmentView;
    }

    public long getDialogId() {
        if (dialog_id != 0) {
            return dialog_id;
        } else if (user_id != 0) {
            return user_id;
        } else {
            return -chat_id;
        }
    }

    private void openAvatar() {
        if (listView.getScrollState() == RecyclerView.SCROLL_STATE_DRAGGING) {
            return;
        }
        if (user_id != 0) {
            TLRPC.User user = MessagesController.getInstance(currentAccount).getUser(user_id);
            if (user.photo != null && user.photo.photo_big != null) {
                PhotoViewer.getInstance().setParentActivity(getParentActivity());
                if (user.photo.dc_id != 0) {
                    user.photo.photo_big.dc_id = user.photo.dc_id;
                }
                PhotoViewer.getInstance().openPhoto(user.photo.photo_big, provider);
            }
        } else if (chat_id != 0) {
            TLRPC.Chat chat = MessagesController.getInstance(currentAccount).getChat(chat_id);
            if (chat.photo != null && chat.photo.photo_big != null) {
                PhotoViewer.getInstance().setParentActivity(getParentActivity());
                if (chat.photo.dc_id != 0) {
                    chat.photo.photo_big.dc_id = chat.photo.dc_id;
                }
                PhotoViewer.getInstance().openPhoto(chat.photo.photo_big, provider);
            }
        }
    }

    private boolean onMemberClick(TLRPC.ChatParticipant participant, boolean isLong) {
        if (getParentActivity() == null) {
            return false;
        }
        if (isLong) {
            TLRPC.User user = MessagesController.getInstance(currentAccount).getUser(participant.user_id);
            if (user == null || participant.user_id == UserConfig.getInstance(currentAccount).getClientUserId()) {
                return false;
            }
            selectedUser = participant.user_id;
            boolean allowKick;
            boolean canEditAdmin;
            boolean canRestrict;
            boolean editingAdmin;
            final TLRPC.ChannelParticipant channelParticipant;

            if (ChatObject.isChannel(currentChat)) {
                channelParticipant = ((TLRPC.TL_chatChannelParticipant) participant).channelParticipant;
                TLRPC.User u = MessagesController.getInstance(currentAccount).getUser(participant.user_id);
                canEditAdmin = ChatObject.canAddAdmins(currentChat);
                if (canEditAdmin && (channelParticipant instanceof TLRPC.TL_channelParticipantCreator || channelParticipant instanceof TLRPC.TL_channelParticipantAdmin && !channelParticipant.can_edit)) {
                    canEditAdmin = false;
                }
                allowKick = canRestrict = ChatObject.canBlockUsers(currentChat) && (!(channelParticipant instanceof TLRPC.TL_channelParticipantAdmin || channelParticipant instanceof TLRPC.TL_channelParticipantCreator) || channelParticipant.can_edit);
                editingAdmin = channelParticipant instanceof TLRPC.TL_channelParticipantAdmin;
            } else {
                channelParticipant = null;
                allowKick = currentChat.creator || participant instanceof TLRPC.TL_chatParticipant && (ChatObject.canBlockUsers(currentChat) || participant.inviter_id == UserConfig.getInstance(currentAccount).getClientUserId());
                canEditAdmin = currentChat.creator;
                canRestrict = currentChat.creator;
                editingAdmin = participant instanceof TLRPC.TL_chatParticipantAdmin;
            }

            ArrayList<String> items = new ArrayList<>();
            ArrayList<Integer> icons = new ArrayList<>();
            final ArrayList<Integer> actions = new ArrayList<>();
            boolean hasRemove = false;

            if (canEditAdmin) {
                items.add(editingAdmin ? LocaleController.getString("EditAdminRights", R.string.EditAdminRights) : LocaleController.getString("SetAsAdmin", R.string.SetAsAdmin));
                icons.add(R.drawable.actions_addadmin);
                actions.add(0);
            }
            if (canRestrict) {
                items.add(LocaleController.getString("ChangePermissions", R.string.ChangePermissions));
                icons.add(R.drawable.actions_permissions);
                actions.add(1);
            }
            if (allowKick) {
                items.add(LocaleController.getString("KickFromGroup", R.string.KickFromGroup));
                icons.add(R.drawable.actions_remove_user);
                actions.add(2);
                hasRemove = true;
            }

            if (items.isEmpty()) {
                return false;
            }
            AlertDialog.Builder builder = new AlertDialog.Builder(getParentActivity());
            builder.setItems(items.toArray(new CharSequence[0]), AndroidUtilities.toIntArray(icons), (dialogInterface, i) -> {
                if (actions.get(i) == 2) {
                    kickUser(selectedUser);
                } else {
                    int action = actions.get(i);
                    if (action == 1 && (channelParticipant instanceof TLRPC.TL_channelParticipantAdmin || participant instanceof TLRPC.TL_chatParticipantAdmin)) {
                        AlertDialog.Builder builder2 = new AlertDialog.Builder(getParentActivity());
                        builder2.setTitle(LocaleController.getString("AppName", R.string.AppName));
                        builder2.setMessage(LocaleController.formatString("AdminWillBeRemoved", R.string.AdminWillBeRemoved, ContactsController.formatName(user.first_name, user.last_name)));
                        builder2.setPositiveButton(LocaleController.getString("OK", R.string.OK), (dialog, which) -> {
                            if (channelParticipant != null) {
                                openRightsEdit(action, user.id, participant, channelParticipant.admin_rights, channelParticipant.banned_rights, channelParticipant.rank);
                            } else {
                                openRightsEdit(action, user.id, participant, null, null, "");
                            }
                        });
                        builder2.setNegativeButton(LocaleController.getString("Cancel", R.string.Cancel), null);
                        showDialog(builder2.create());
                    } else {
                        if (channelParticipant != null) {
                            openRightsEdit(action, user.id, participant, channelParticipant.admin_rights, channelParticipant.banned_rights, channelParticipant.rank);
                        } else {
                            openRightsEdit(action, user.id, participant, null, null, "");
                        }
                    }
                }
            });
            AlertDialog alertDialog = builder.create();
            showDialog(alertDialog);
            if (hasRemove) {
                alertDialog.setItemColor(items.size() - 1, Theme.getColor(Theme.key_dialogTextRed2), Theme.getColor(Theme.key_dialogRedIcon));
            }
        } else {
            if (participant.user_id == UserConfig.getInstance(currentAccount).getClientUserId()) {
                return false;
            }
            Bundle args = new Bundle();
            args.putInt("user_id", participant.user_id);
            presentFragment(new ProfileActivity(args));
        }
        return true;
    }

    private void openRightsEdit(int action, int user_id, TLRPC.ChatParticipant participant, TLRPC.TL_chatAdminRights adminRights, TLRPC.TL_chatBannedRights bannedRights, String rank) {
        ChatRightsEditActivity fragment = new ChatRightsEditActivity(user_id, chat_id, adminRights, currentChat.default_banned_rights, bannedRights, rank, action, true, false, participant);
        fragment.setDelegate(new ChatRightsEditActivity.ChatRightsEditActivityDelegate() {
            @Override
            public void didSetRights(int rights, TLRPC.TL_chatAdminRights rightsAdmin, TLRPC.TL_chatBannedRights rightsBanned, String rank) {
                if (action == 0) {
                    if (participant instanceof TLRPC.TL_chatChannelParticipant) {
                        TLRPC.TL_chatChannelParticipant channelParticipant1 = ((TLRPC.TL_chatChannelParticipant) participant);
                        if (rights == 1) {
                            channelParticipant1.channelParticipant = new TLRPC.TL_channelParticipantAdmin();
                            channelParticipant1.channelParticipant.flags |= 4;
                        } else {
                            channelParticipant1.channelParticipant = new TLRPC.TL_channelParticipant();
                        }
                        channelParticipant1.channelParticipant.inviter_id = UserConfig.getInstance(currentAccount).getClientUserId();
                        channelParticipant1.channelParticipant.user_id = participant.user_id;
                        channelParticipant1.channelParticipant.date = participant.date;
                        channelParticipant1.channelParticipant.banned_rights = rightsBanned;
                        channelParticipant1.channelParticipant.admin_rights = rightsAdmin;
                        channelParticipant1.channelParticipant.rank = rank;
                    } else if (participant instanceof TLRPC.ChatParticipant) {
                        TLRPC.ChatParticipant newParticipant;
                        if (rights == 1) {
                            newParticipant = new TLRPC.TL_chatParticipantAdmin();
                        } else {
                            newParticipant = new TLRPC.TL_chatParticipant();
                        }
                        newParticipant.user_id = participant.user_id;
                        newParticipant.date = participant.date;
                        newParticipant.inviter_id = participant.inviter_id;
                        int index = chatInfo.participants.participants.indexOf(participant);
                        if (index >= 0) {
                            chatInfo.participants.participants.set(index, newParticipant);
                        }
                    }
                } else if (action == 1) {
                    if (rights == 0) {
                        if (currentChat.megagroup && chatInfo != null && chatInfo.participants != null) {
                            boolean changed = false;
                            for (int a = 0; a < chatInfo.participants.participants.size(); a++) {
                                TLRPC.ChannelParticipant p = ((TLRPC.TL_chatChannelParticipant) chatInfo.participants.participants.get(a)).channelParticipant;
                                if (p.user_id == participant.user_id) {
                                    if (chatInfo != null) {
                                        chatInfo.participants_count--;
                                    }
                                    chatInfo.participants.participants.remove(a);
                                    changed = true;
                                    break;
                                }
                            }
                            if (chatInfo != null && chatInfo.participants != null) {
                                for (int a = 0; a < chatInfo.participants.participants.size(); a++) {
                                    TLRPC.ChatParticipant p = chatInfo.participants.participants.get(a);
                                    if (p.user_id == participant.user_id) {
                                        chatInfo.participants.participants.remove(a);
                                        changed = true;
                                        break;
                                    }
                                }
                            }
                            if (changed) {
                                updateOnlineCount();
                                updateRowsIds();
                                listAdapter.notifyDataSetChanged();
                            }
                        }
                    }
                }
            }

            @Override
            public void didChangeOwner(TLRPC.User user) {
                undoView.showWithAction(-chat_id, currentChat.megagroup ? UndoView.ACTION_OWNER_TRANSFERED_GROUP : UndoView.ACTION_OWNER_TRANSFERED_CHANNEL, user);
            }
        });
        presentFragment(fragment);
    }

    private boolean processOnClickOrPress(final int position) {
        if (position == usernameRow) {
            final String username;
            if (user_id != 0) {
                final TLRPC.User user = MessagesController.getInstance(currentAccount).getUser(user_id);
                if (user == null || user.username == null) {
                    return false;
                }
                username = user.username;
            } else if (chat_id != 0) {
                final TLRPC.Chat chat = MessagesController.getInstance(currentAccount).getChat(chat_id);
                if (chat == null || chat.username == null) {
                    return false;
                }
                username = chat.username;
            } else {
                return false;
            }
            AlertDialog.Builder builder = new AlertDialog.Builder(getParentActivity());
            builder.setItems(new CharSequence[]{LocaleController.getString("Copy", R.string.Copy)}, (dialogInterface, i) -> {
                if (i == 0) {
                    try {
                        android.content.ClipboardManager clipboard = (android.content.ClipboardManager) ApplicationLoader.applicationContext.getSystemService(Context.CLIPBOARD_SERVICE);
                        android.content.ClipData clip = android.content.ClipData.newPlainText("label", "@" + username);
                        clipboard.setPrimaryClip(clip);
                        Toast.makeText(getParentActivity(), LocaleController.getString("TextCopied", R.string.TextCopied), Toast.LENGTH_SHORT).show();
                    } catch (Exception e) {
                        FileLog.e(e);
                    }
                }
            });
            showDialog(builder.create());
            return true;
        } else if (position == phoneRow) {
            final TLRPC.User user = MessagesController.getInstance(currentAccount).getUser(user_id);
            if (user == null || user.phone == null || user.phone.length() == 0 || getParentActivity() == null
                || (NekoConfig.hidePhone && user.id == UserConfig.getInstance(currentAccount).getClientUserId())) {
                return false;
            }

            AlertDialog.Builder builder = new AlertDialog.Builder(getParentActivity());
            ArrayList<CharSequence> items = new ArrayList<>();
            final ArrayList<Integer> actions = new ArrayList<>();
            if (userInfo != null && userInfo.phone_calls_available) {
                items.add(LocaleController.getString("CallViaTelegram", R.string.CallViaTelegram));
                actions.add(2);
            }
            items.add(LocaleController.getString("Call", R.string.Call));
            actions.add(0);
            items.add(LocaleController.getString("Copy", R.string.Copy));
            actions.add(1);
            builder.setItems(items.toArray(new CharSequence[0]), (dialogInterface, i) -> {
                i = actions.get(i);
                if (i == 0) {
                    try {
                        Intent intent = new Intent(Intent.ACTION_DIAL, Uri.parse("tel:+" + user.phone));
                        intent.addFlags(Intent.FLAG_ACTIVITY_NEW_TASK);
                        getParentActivity().startActivityForResult(intent, 500);
                    } catch (Exception e) {
                        FileLog.e(e);
                    }
                } else if (i == 1) {
                    try {
                        android.content.ClipboardManager clipboard = (android.content.ClipboardManager) ApplicationLoader.applicationContext.getSystemService(Context.CLIPBOARD_SERVICE);
                        android.content.ClipData clip = android.content.ClipData.newPlainText("label", "+" + user.phone);
                        clipboard.setPrimaryClip(clip);
                        Toast.makeText(getParentActivity(), LocaleController.getString("PhoneCopied", R.string.PhoneCopied), Toast.LENGTH_SHORT).show();
                    } catch (Exception e) {
                        FileLog.e(e);
                    }
                } else if (i == 2) {
                    VoIPHelper.startCall(user, getParentActivity(), userInfo);
                }
            });
            showDialog(builder.create());
            return true;
        } else if (position == channelInfoRow || position == userInfoRow || position == locationRow) {
            AlertDialog.Builder builder = new AlertDialog.Builder(getParentActivity());
            builder.setItems(new CharSequence[]{LocaleController.getString("Copy", R.string.Copy)}, (dialogInterface, i) -> {
                try {
                    String about;
                    if (position == locationRow) {
                        about = chatInfo != null && chatInfo.location instanceof TLRPC.TL_channelLocation ? ((TLRPC.TL_channelLocation) chatInfo.location).address : null;
                    } else if (position == channelInfoRow) {
                        about = chatInfo != null ? chatInfo.about : null;
                    } else {
                        about = userInfo != null ? userInfo.about : null;
                    }
                    if (TextUtils.isEmpty(about)) {
                        return;
                    }
                    AndroidUtilities.addToClipboard(about);
                    Toast.makeText(getParentActivity(), LocaleController.getString("TextCopied", R.string.TextCopied), Toast.LENGTH_SHORT).show();
                } catch (Exception e) {
                    FileLog.e(e);
                }
            });
            showDialog(builder.create());
            return true;
        }
        return false;
    }

    private void leaveChatPressed() {
        AlertsCreator.createClearOrDeleteDialogAlert(ProfileActivity.this, false, currentChat, null, false, (param) -> {
            playProfileAnimation = 0;
            NotificationCenter.getInstance(currentAccount).removeObserver(ProfileActivity.this, NotificationCenter.closeChats);
            NotificationCenter.getInstance(currentAccount).postNotificationName(NotificationCenter.closeChats);
            finishFragment();
            NotificationCenter.getInstance(currentAccount).postNotificationName(NotificationCenter.needDeleteDialog, (long) -currentChat.id, null, currentChat, param);
        });
    }

    private void getChannelParticipants(boolean reload) {
        if (loadingUsers || participantsMap == null || chatInfo == null) {
            return;
        }
        loadingUsers = true;
        final int delay = participantsMap.size() != 0 && reload ? 300 : 0;

        final TLRPC.TL_channels_getParticipants req = new TLRPC.TL_channels_getParticipants();
        req.channel = MessagesController.getInstance(currentAccount).getInputChannel(chat_id);
        req.filter = new TLRPC.TL_channelParticipantsRecent();
        req.offset = reload ? 0 : participantsMap.size();
        req.limit = 200;
        int reqId = ConnectionsManager.getInstance(currentAccount).sendRequest(req, (response, error) -> AndroidUtilities.runOnUIThread(() -> {
            if (error == null) {
                TLRPC.TL_channels_channelParticipants res = (TLRPC.TL_channels_channelParticipants) response;
                MessagesController.getInstance(currentAccount).putUsers(res.users, false);
                if (res.users.size() < 200) {
                    usersEndReached = true;
                }
                if (req.offset == 0) {
                    participantsMap.clear();
                    chatInfo.participants = new TLRPC.TL_chatParticipants();
                    MessagesStorage.getInstance(currentAccount).putUsersAndChats(res.users, null, true, true);
                    MessagesStorage.getInstance(currentAccount).updateChannelUsers(chat_id, res.participants);
                }
                for (int a = 0; a < res.participants.size(); a++) {
                    TLRPC.TL_chatChannelParticipant participant = new TLRPC.TL_chatChannelParticipant();
                    participant.channelParticipant = res.participants.get(a);
                    participant.inviter_id = participant.channelParticipant.inviter_id;
                    participant.user_id = participant.channelParticipant.user_id;
                    participant.date = participant.channelParticipant.date;
                    if (participantsMap.indexOfKey(participant.user_id) < 0) {
                        chatInfo.participants.participants.add(participant);
                        participantsMap.put(participant.user_id, participant);
                    }
                }
            }
            updateOnlineCount();
            loadingUsers = false;
            updateRowsIds();
            if (listAdapter != null) {
                listAdapter.notifyDataSetChanged();
            }
        }, delay));
        ConnectionsManager.getInstance(currentAccount).bindRequestToGuid(reqId, classGuid);
    }

    private AnimatorSet headerAnimatorSet;
    private AnimatorSet headerShadowAnimatorSet;
    private float mediaHeaderAnimationProgress;
    private boolean mediaHeaderVisible;
    private Property<ActionBar, Float> ACTIONBAR_HEADER_PROGRESS = new AnimationProperties.FloatProperty<ActionBar>("animationProgress") {
        @Override
        public void setValue(ActionBar object, float value) {
            mediaHeaderAnimationProgress = value;
            topView.invalidate();

            int color1 = Theme.getColor(Theme.key_profile_title);
            int color2 = Theme.getColor(Theme.key_player_actionBarTitle);
            int c = AndroidUtilities.getOffsetColor(color1, color2, value, 1.0f);
            nameTextView[1].setTextColor(c);
            if (lockIconDrawable != null) {
                lockIconDrawable.setColorFilter(c, PorterDuff.Mode.MULTIPLY);
            }
            if (scamDrawable != null) {
                color1 = Theme.getColor(Theme.key_avatar_subtitleInProfileBlue);
                scamDrawable.setColor(AndroidUtilities.getOffsetColor(color1, color2, value, 1.0f));
            }

            color1 = Theme.getColor(Theme.key_actionBarDefaultIcon);
            color2 = Theme.getColor(Theme.key_player_actionBarTitle);
            actionBar.setItemsColor(AndroidUtilities.getOffsetColor(color1, color2, value, 1.0f), false);

            color1 = Theme.getColor(Theme.key_avatar_actionBarSelectorBlue);
            color2 = Theme.getColor(Theme.key_actionBarActionModeDefaultSelector);
            actionBar.setItemsBackgroundColor(AndroidUtilities.getOffsetColor(color1, color2, value, 1.0f), false);

            topView.invalidate();
            otherItem.setIconColor(Theme.getColor(Theme.key_actionBarDefaultIcon));
            callItem.setIconColor(Theme.getColor(Theme.key_actionBarDefaultIcon));
            editItem.setIconColor(Theme.getColor(Theme.key_actionBarDefaultIcon));
        }

        @Override
        public Float get(ActionBar object) {
            return mediaHeaderAnimationProgress;
        }
    };

    private void setMediaHeaderVisible(boolean visible) {
        if (mediaHeaderVisible == visible) {
            return;
        }
        mediaHeaderVisible = visible;
        if (headerAnimatorSet != null) {
            headerAnimatorSet.cancel();
        }
        if (headerShadowAnimatorSet != null) {
            headerShadowAnimatorSet.cancel();
        }
        ActionBarMenuItem searchItem = sharedMediaLayout.getSearchItem();
        if (!mediaHeaderVisible) {
            if (callItemVisible) {
                callItem.setVisibility(View.VISIBLE);
            }
            if (editItemVisible) {
                editItem.setVisibility(View.VISIBLE);
            }
            otherItem.setVisibility(View.VISIBLE);
        } else {
            if (sharedMediaLayout.isSearchItemVisible()) {
                searchItem.setVisibility(View.VISIBLE);
            }
        }

        ArrayList<Animator> animators = new ArrayList<>();

        animators.add(ObjectAnimator.ofFloat(callItem, View.ALPHA, visible ? 0.0f : 1.0f));
        animators.add(ObjectAnimator.ofFloat(otherItem, View.ALPHA, visible ? 0.0f : 1.0f));
        animators.add(ObjectAnimator.ofFloat(editItem, View.ALPHA, visible ? 0.0f : 1.0f));
        animators.add(ObjectAnimator.ofFloat(callItem, View.TRANSLATION_Y, visible ? -AndroidUtilities.dp(10) : 0.0f));
        animators.add(ObjectAnimator.ofFloat(otherItem, View.TRANSLATION_Y, visible ? -AndroidUtilities.dp(10) : 0.0f));
        animators.add(ObjectAnimator.ofFloat(editItem, View.TRANSLATION_Y, visible ? -AndroidUtilities.dp(10) : 0.0f));
        animators.add(ObjectAnimator.ofFloat(searchItem, View.ALPHA, visible ? 1.0f : 0.0f));
        animators.add(ObjectAnimator.ofFloat(searchItem, View.TRANSLATION_Y, visible ? 0.0f : AndroidUtilities.dp(10)));
        animators.add(ObjectAnimator.ofFloat(actionBar, ACTIONBAR_HEADER_PROGRESS, visible ? 1.0f : 0.0f));
        animators.add(ObjectAnimator.ofFloat(onlineTextView[1], View.ALPHA, visible ? 0.0f : 1.0f));
        animators.add(ObjectAnimator.ofFloat(onlineTextView[2], View.ALPHA, visible ? 1.0f : 0.0f));
        if (visible) {
            animators.add(ObjectAnimator.ofFloat(this, HEADER_SHADOW, 0.0f));
        }

        headerAnimatorSet = new AnimatorSet();
        headerAnimatorSet.playTogether(animators);
        headerAnimatorSet.setInterpolator(CubicBezierInterpolator.DEFAULT);
        headerAnimatorSet.addListener(new AnimatorListenerAdapter() {
            @Override
            public void onAnimationEnd(Animator animation) {
                if (headerAnimatorSet != null) {
                    if (mediaHeaderVisible) {
                        if (callItemVisible) {
                            callItem.setVisibility(View.INVISIBLE);
                        }
                        if (editItemVisible) {
                            editItem.setVisibility(View.INVISIBLE);
                        }
                        otherItem.setVisibility(View.INVISIBLE);
                    } else {
                        if (sharedMediaLayout.isSearchItemVisible()) {
                            searchItem.setVisibility(View.VISIBLE);
                        }
                        headerShadowAnimatorSet = new AnimatorSet();
                        headerShadowAnimatorSet.playTogether(ObjectAnimator.ofFloat(ProfileActivity.this, HEADER_SHADOW, 1.0f));
                        headerShadowAnimatorSet.setDuration(100);
                        headerShadowAnimatorSet.addListener(new AnimatorListenerAdapter() {
                            @Override
                            public void onAnimationEnd(Animator animation) {
                                headerShadowAnimatorSet = null;
                            }
                        });
                        headerShadowAnimatorSet.start();
                    }
                }
                headerAnimatorSet = null;
            }

            @Override
            public void onAnimationCancel(Animator animation) {
                headerAnimatorSet = null;
            }
        });
        headerAnimatorSet.setDuration(150);
        headerAnimatorSet.start();
    }

    private void openAddMember() {
        Bundle args = new Bundle();
        args.putBoolean("addToGroup", true);
        args.putInt("chatId", currentChat.id);
        GroupCreateActivity fragment = new GroupCreateActivity(args);
        fragment.setInfo(chatInfo);
        if (chatInfo != null && chatInfo.participants != null) {
            SparseArray<TLObject> users = new SparseArray<>();
            for (int a = 0; a < chatInfo.participants.participants.size(); a++) {
                users.put(chatInfo.participants.participants.get(a).user_id, null);
            }
            fragment.setIgnoreUsers(users);
        }
        fragment.setDelegate((users, fwdCount) -> {
            for (int a = 0, N = users.size(); a < N; a++) {
                TLRPC.User user = users.get(a);
                MessagesController.getInstance(currentAccount).addUserToChat(chat_id, user, chatInfo, fwdCount, null, ProfileActivity.this, null);
            }
        });
        presentFragment(fragment);
    }

    private void checkListViewScroll() {
        if (listView.getChildCount() <= 0 || openAnimationInProgress) {
            return;
        }

        View child = listView.getChildAt(0);
        RecyclerListView.Holder holder = (RecyclerListView.Holder) listView.findContainingViewHolder(child);
        int top = child.getTop();
        int newOffset = 0;
        int adapterPosition = holder != null ? holder.getAdapterPosition() : RecyclerView.NO_POSITION;
        if (top >= 0 && adapterPosition == 0) {
            newOffset = top;
        }
        boolean mediaHeaderVisible;
        boolean searchVisible = actionBar.isSearchFieldVisible();
        if (sharedMediaRow != -1 && !searchVisible) {
            holder = (RecyclerListView.Holder) listView.findViewHolderForAdapterPosition(sharedMediaRow);
            mediaHeaderVisible = holder != null && holder.itemView.getTop() <= 0;
        } else {
            mediaHeaderVisible = searchVisible;
        }
        setMediaHeaderVisible(mediaHeaderVisible);

        if (extraHeight != newOffset) {
            extraHeight = newOffset;
            topView.invalidate();
            if (playProfileAnimation != 0) {
                allowProfileAnimation = extraHeight != 0;
            }
            needLayout();
        }
    }

    private void updateSelectedMediaTabText() {
        if (sharedMediaLayout == null || onlineTextView[2] == null) {
            return;
        }
        int id = sharedMediaLayout.getSelectedTab();
        int[] mediaCount = sharedMediaPreloader.getLastMediaCount();
        if (id == 0) {
            onlineTextView[2].setText(LocaleController.formatPluralString("Media", mediaCount[MediaDataController.MEDIA_PHOTOVIDEO]));
        } else if (id == 1) {
            onlineTextView[2].setText(LocaleController.formatPluralString("Files", mediaCount[MediaDataController.MEDIA_FILE]));
        } else if (id == 2) {
            onlineTextView[2].setText(LocaleController.formatPluralString("Voice", mediaCount[MediaDataController.MEDIA_AUDIO]));
        } else if (id == 3) {
            onlineTextView[2].setText(LocaleController.formatPluralString("Links", mediaCount[MediaDataController.MEDIA_URL]));
        } else if (id == 4) {
            onlineTextView[2].setText(LocaleController.formatPluralString("MusicFiles", mediaCount[MediaDataController.MEDIA_MUSIC]));
        } else if (id == 5) {
            onlineTextView[2].setText(LocaleController.formatPluralString("CommonGroups", userInfo.common_chats_count));
        } else if (id == 6) {
            onlineTextView[2].setText(onlineTextView[1].getText());
        }
    }

    private void needLayout() {
        final int newTop = (actionBar.getOccupyStatusBar() ? AndroidUtilities.statusBarHeight : 0) + ActionBar.getCurrentActionBarHeight();

        FrameLayout.LayoutParams layoutParams;
        if (listView != null && !openAnimationInProgress) {
            layoutParams = (FrameLayout.LayoutParams) listView.getLayoutParams();
            if (layoutParams.topMargin != newTop) {
                layoutParams.topMargin = newTop;
                listView.setLayoutParams(layoutParams);
            }
        }

        if (avatarImage != null) {
            final float diff = Math.min(1f, extraHeight / AndroidUtilities.dp(88f));

            listView.setTopGlowOffset((int) extraHeight);

            listView.setOverScrollMode(extraHeight > AndroidUtilities.dp(88f) && extraHeight < listView.getMeasuredWidth() - newTop ? View.OVER_SCROLL_NEVER : View.OVER_SCROLL_ALWAYS);

            if (writeButton != null) {
                writeButton.setTranslationY((actionBar.getOccupyStatusBar() ? AndroidUtilities.statusBarHeight : 0) + ActionBar.getCurrentActionBarHeight() + extraHeight - AndroidUtilities.dp(29.5f));

                if (!openAnimationInProgress) {
                    final boolean setVisible = diff > 0.2f;
                    boolean currentVisible = writeButton.getTag() == null;
                    if (setVisible != currentVisible) {
                        if (setVisible) {
                            writeButton.setTag(null);
                        } else {
                            writeButton.setTag(0);
                        }
                        if (writeButtonAnimation != null) {
                            AnimatorSet old = writeButtonAnimation;
                            writeButtonAnimation = null;
                            old.cancel();
                        }
                        writeButtonAnimation = new AnimatorSet();
                        if (setVisible) {
                            writeButtonAnimation.setInterpolator(new DecelerateInterpolator());
                            writeButtonAnimation.playTogether(
                                    ObjectAnimator.ofFloat(writeButton, View.SCALE_X, 1.0f),
                                    ObjectAnimator.ofFloat(writeButton, View.SCALE_Y, 1.0f),
                                    ObjectAnimator.ofFloat(writeButton, View.ALPHA, 1.0f)
                            );
                        } else {
                            writeButtonAnimation.setInterpolator(new AccelerateInterpolator());
                            writeButtonAnimation.playTogether(
                                    ObjectAnimator.ofFloat(writeButton, View.SCALE_X, 0.2f),
                                    ObjectAnimator.ofFloat(writeButton, View.SCALE_Y, 0.2f),
                                    ObjectAnimator.ofFloat(writeButton, View.ALPHA, 0.0f)
                            );
                        }
                        writeButtonAnimation.setDuration(150);
                        writeButtonAnimation.addListener(new AnimatorListenerAdapter() {
                            @Override
                            public void onAnimationEnd(Animator animation) {
                                if (writeButtonAnimation != null && writeButtonAnimation.equals(animation)) {
                                    writeButtonAnimation = null;
                                }
                            }
                        });
                        writeButtonAnimation.start();
                    }
                }
            }

            avatarX = -AndroidUtilities.dpf2(47f) * diff;
            avatarY = (actionBar.getOccupyStatusBar() ? AndroidUtilities.statusBarHeight : 0) + ActionBar.getCurrentActionBarHeight() / 2.0f * (1.0f + diff) - 21 * AndroidUtilities.density + 27 * AndroidUtilities.density * diff + actionBar.getTranslationY();

            float h = openAnimationInProgress ? initialAnimationExtraHeight : extraHeight;
            if (h > AndroidUtilities.dp(88f) || isPulledDown) {
                expandProgress = Math.max(0f, Math.min(1f, (h - AndroidUtilities.dp(88f)) / (listView.getMeasuredWidth() - newTop - AndroidUtilities.dp(88f))));
                avatarScale = AndroidUtilities.lerp((42f + 18f) / 42f, (42f + 42f + 18f) / 42f, Math.min(1f, expandProgress * 3f));

                final float durationFactor = Math.min(AndroidUtilities.dpf2(2000f), Math.max(AndroidUtilities.dpf2(1100f), Math.abs(listViewVelocityY))) / AndroidUtilities.dpf2(1100f);

                if (openingAvatar || expandProgress >= 0.33f) {
                    if (!isPulledDown) {
                        if (otherItem != null) {
                            otherItem.showSubItem(gallery_menu_save);
                        }
                        isPulledDown = true;
                        overlaysView.setOverlaysVisible(true, durationFactor);
                        avatarsViewPagerIndicatorView.refreshVisibility(durationFactor);
<<<<<<< HEAD
                        if (expandAnimator == null) {
                            expandAnimator = ValueAnimator.ofFloat(0f, 1f);
                            expandAnimator.addUpdateListener(anim -> {
                                final float value = AndroidUtilities.lerp(expandAnimatorValues, anim.getAnimatedFraction());

                                avatarImage.setScaleX(avatarScale);
                                avatarImage.setScaleY(avatarScale);
                                avatarImage.setTranslationX(AndroidUtilities.lerp(avatarX, 0f, value));
                                avatarImage.setTranslationY(AndroidUtilities.lerp((float) Math.ceil(avatarY), 0f, value));
                                avatarImage.setRoundRadius((int) AndroidUtilities.lerp(AndroidUtilities.dpf2(21f), 0f, value));

                                if (extraHeight > AndroidUtilities.dpf2(88f) && expandProgress < 0.33f) {
                                    refreshNameAndOnlineXY();
                                }

                                if (scamDrawable != null) {
                                    scamDrawable.setColor(ColorUtils.blendARGB(Theme.getColor(Theme.key_avatar_subtitleInProfileBlue), Color.argb(179, 255, 255, 255), value));
                                }

                                if (lockIconDrawable != null) {
                                    lockIconDrawable.setColorFilter(ColorUtils.blendARGB(Theme.getColor(Theme.key_chat_lockIcon), Color.WHITE, value), PorterDuff.Mode.MULTIPLY);
                                }

                                if (verifiedCrossfadeDrawable != null) {
                                    verifiedCrossfadeDrawable.setProgress(value);
                                }

                                final float k = AndroidUtilities.dpf2(8f);

                                final float nameTextViewXEnd = AndroidUtilities.dpf2(16f) - nameTextView[1].getLeft();
                                final float nameTextViewYEnd = newTop + extraHeight - AndroidUtilities.dpf2(38f) - nameTextView[1].getBottom();
                                final float nameTextViewCx = k + nameX + (nameTextViewXEnd - nameX) / 2f;
                                final float nameTextViewCy = k + nameY + (nameTextViewYEnd - nameY) / 2f;
                                final float nameTextViewX = (1 - value) * (1 - value) * nameX + 2 * (1 - value) * value * nameTextViewCx + value * value * nameTextViewXEnd;
                                final float nameTextViewY = (1 - value) * (1 - value) * nameY + 2 * (1 - value) * value * nameTextViewCy + value * value * nameTextViewYEnd;

                                final float onlineTextViewXEnd = AndroidUtilities.dpf2(16f) - onlineTextView[1].getLeft();
                                final float onlineTextViewYEnd = newTop + extraHeight - AndroidUtilities.dpf2(22f) - onlineTextView[1].getBottom();
                                final float onlineTextViewCx = k + onlineX + (onlineTextViewXEnd - onlineX) / 2f;
                                final float onlineTextViewCy = k + onlineY + (onlineTextViewYEnd - onlineY) / 2f;
                                final float onlineTextViewX = (1 - value) * (1 - value) * onlineX + 2 * (1 - value) * value * onlineTextViewCx + value * value * onlineTextViewXEnd;
                                final float onlineTextViewY = (1 - value) * (1 - value) * onlineY + 2 * (1 - value) * value * onlineTextViewCy + value * value * onlineTextViewYEnd;

                                final float idTextViewXEnd = AndroidUtilities.dpf2(16f) - idTextView.getLeft();
                                final float idTextViewYEnd = newTop + extraHeight - AndroidUtilities.dpf2(4f) - idTextView.getBottom();
                                final float idTextViewCx = k + idX + (idTextViewXEnd - idX) / 2f;
                                final float idTextViewCy = k + idY + (idTextViewYEnd - idY) / 2f;
                                final float idTextViewX = (1 - value) * (1 - value) * idX + 2 * (1 - value) * value * idTextViewCx + value * value * idTextViewXEnd;
                                final float idTextViewY = (1 - value) * (1 - value) * idY + 2 * (1 - value) * value * idTextViewCy + value * value * idTextViewYEnd;

                                nameTextView[1].setTranslationX(nameTextViewX);
                                nameTextView[1].setTranslationY(nameTextViewY);
                                onlineTextView[1].setTranslationX(onlineTextViewX);
                                onlineTextView[1].setTranslationY(onlineTextViewY);
                                idTextView.setTranslationX(idTextViewX);
                                idTextView.setTranslationY(idTextViewY);
                                final Object onlineTextViewTag = onlineTextView[1].getTag();
                                int statusColor;
                                if (onlineTextViewTag instanceof String) {
                                    statusColor = Theme.getColor((String) onlineTextViewTag);
                                } else {
                                    statusColor = Theme.getColor(Theme.key_avatar_subtitleInProfileBlue);
                                }
                                onlineTextView[1].setTextColor(ColorUtils.blendARGB(statusColor, Color.argb(179, 255, 255, 255), value));
                                idTextView.setTextColor(ColorUtils.blendARGB(Theme.getColor(Theme.key_avatar_subtitleInProfileBlue), Color.argb(179, 255, 255, 255), value));
                                if (extraHeight > AndroidUtilities.dpf2(88f)) {
                                    nameTextView[1].setPivotY(AndroidUtilities.lerp(0, nameTextView[1].getMeasuredHeight(), value));
                                    nameTextView[1].setScaleX(AndroidUtilities.lerp(1.12f, 1.67f, value));
                                    nameTextView[1].setScaleY(AndroidUtilities.lerp(1.12f, 1.67f, value));
                                }

                                needLayoutText(Math.min(1f, extraHeight / AndroidUtilities.dpf2(88f)));

                                nameTextView[1].setTextColor(ColorUtils.blendARGB(Theme.getColor(Theme.key_profile_title), Color.WHITE, value));
                                actionBar.setItemsColor(ColorUtils.blendARGB(Theme.getColor(Theme.key_actionBarDefaultIcon), Color.WHITE, value), false);

                                avatarImage.setForegroundAlpha(value);

                                final FrameLayout.LayoutParams params = (FrameLayout.LayoutParams) avatarImage.getLayoutParams();
                                params.width = (int) AndroidUtilities.lerp(AndroidUtilities.dpf2(42f), listView.getMeasuredWidth() / avatarScale, value);
                                params.height = (int) AndroidUtilities.lerp(AndroidUtilities.dpf2(42f), (extraHeight + newTop) / avatarScale, value);
                                params.leftMargin = (int) AndroidUtilities.lerp(AndroidUtilities.dpf2(64f), 0f, value);
                                avatarImage.requestLayout();
                                FileLog.d("w = " + params.width + " h = " + params.height + " scale " + avatarScale);
                            });
                            expandAnimator.setDuration((long) (250f / durationFactor));
                            expandAnimator.setInterpolator(CubicBezierInterpolator.EASE_BOTH);
                            expandAnimator.addListener(new AnimatorListenerAdapter() {
                                @Override
                                public void onAnimationStart(Animator animation) {
                                    nameTextView[1].setBackgroundColor(Color.TRANSPARENT);
                                }

                                @Override
                                public void onAnimationEnd(Animator animation) {
                                    if (!isPulledDown) {
                                        nameTextView[1].setBackgroundColor(Theme.getColor(Theme.key_avatar_backgroundActionBarBlue));
                                    }
                                    actionBar.setItemsBackgroundColor(isPulledDown ? Theme.ACTION_BAR_WHITE_SELECTOR_COLOR : Theme.getColor(Theme.key_avatar_actionBarSelectorBlue), false);
                                }
                            });
                        } else {
                            expandAnimator.cancel();
                            float value = AndroidUtilities.lerp(expandAnimatorValues, expandAnimator.getAnimatedFraction());
                            expandAnimatorValues[0] = value;
                            expandAnimatorValues[1] = 1f;
                            expandAnimator.setDuration((long) ((1f - value) * 250f / durationFactor));
                        }
=======
                        expandAnimator.cancel();
                        float value = AndroidUtilities.lerp(expandAnimatorValues, currentExpanAnimatorFracture);
                        expandAnimatorValues[0] = value;
                        expandAnimatorValues[1] = 1f;
                        expandAnimator.setDuration((long) ((1f - value) * 250f / durationFactor));
>>>>>>> 071d5114
                        expandAnimator.addListener(new AnimatorListenerAdapter() {
                            @Override
                            public void onAnimationStart(Animator animation) {
                                avatarImage.setForegroundImage(avatarsViewPager.getImageLocation(0), null, avatarImage.getImageReceiver().getDrawable());
                                avatarsViewPager.resetCurrentItem();
                            }

                            @Override
                            public void onAnimationEnd(Animator animation) {
                                expandAnimator.removeListener(this);
                                avatarImage.clearForeground();
                                topView.setBackgroundColor(Color.BLACK);
                                avatarImage.setVisibility(View.GONE);
                                avatarsViewPager.setVisibility(View.VISIBLE);
                            }
                        });
                        expandAnimator.start();
                    }
                    ViewGroup.LayoutParams params = avatarsViewPager.getLayoutParams();
                    params.width = listView.getMeasuredWidth();
                    params.height = (int) (h + newTop);
                    avatarsViewPager.requestLayout();
                    if (!expandAnimator.isRunning()) {
                        float additionalTranslationY = 0;
                        if (openAnimationInProgress && playProfileAnimation == 2) {
                            additionalTranslationY = -(1.0f - animationProgress) * AndroidUtilities.dp(50);
                        }
                        nameTextView[1].setTranslationX(AndroidUtilities.dpf2(16f) - nameTextView[1].getLeft());
                        nameTextView[1].setTranslationY(newTop + h - AndroidUtilities.dpf2(38f) - nameTextView[1].getBottom() + additionalTranslationY);
                        onlineTextView[1].setTranslationX(AndroidUtilities.dpf2(16f) - onlineTextView[1].getLeft());
<<<<<<< HEAD
                        onlineTextView[1].setTranslationY(newTop + extraHeight - AndroidUtilities.dpf2(22f) - onlineTextView[1].getBottom());
                        idTextView.setTranslationX(AndroidUtilities.dpf2(16f) - onlineTextView[1].getLeft());
                        idTextView.setTranslationY(newTop + extraHeight - AndroidUtilities.dpf2(4) - idTextView.getBottom());
=======
                        onlineTextView[1].setTranslationY(newTop + h - AndroidUtilities.dpf2(18f) - onlineTextView[1].getBottom() + additionalTranslationY);
                        onlineTextView[2].setTranslationX(onlineTextView[1].getTranslationX());
                        onlineTextView[2].setTranslationY(onlineTextView[1].getTranslationY());
>>>>>>> 071d5114
                    }
                } else {
                    if (isPulledDown) {
                        isPulledDown = false;
                        if (otherItem != null) {
                            otherItem.hideSubItem(gallery_menu_save);
                        }
                        overlaysView.setOverlaysVisible(false, durationFactor);
                        avatarsViewPagerIndicatorView.refreshVisibility(durationFactor);
                        expandAnimator.cancel();

                        float value = AndroidUtilities.lerp(expandAnimatorValues, currentExpanAnimatorFracture);
                        expandAnimatorValues[0] = value;
                        expandAnimatorValues[1] = 0f;
                        if (!isInLandscapeMode) {
                            expandAnimator.setDuration((long) (value * 250f / durationFactor));
                        } else {
                            expandAnimator.setDuration(0);
                        }
                        topView.setBackgroundColor(Theme.getColor(Theme.key_avatar_backgroundActionBarBlue));

                        BackupImageView imageView = avatarsViewPager.getCurrentItemView();
                        if (imageView != null) {
                            avatarImage.setForegroundImageDrawable(imageView.getImageReceiver().getDrawable());
                        }
                        avatarImage.setForegroundAlpha(1f);
                        avatarImage.setVisibility(View.VISIBLE);
                        avatarsViewPager.setVisibility(View.GONE);
                        expandAnimator.start();
                    }

                    avatarImage.setScaleX(avatarScale);
                    avatarImage.setScaleY(avatarScale);

                    if (expandAnimator == null || !expandAnimator.isRunning()) {
                        refreshNameAndOnlineXY();
                        nameTextView[1].setTranslationX(nameX);
                        nameTextView[1].setTranslationY(nameY);
                        onlineTextView[1].setTranslationX(onlineX);
                        onlineTextView[1].setTranslationY(onlineY);
<<<<<<< HEAD
                        idTextView.setTranslationX(idX);
                        idTextView.setTranslationY(idY);
=======
                        onlineTextView[2].setTranslationX(onlineX);
                        onlineTextView[2].setTranslationY(onlineY);
>>>>>>> 071d5114
                    }
                }
            }

            if (openAnimationInProgress && playProfileAnimation == 2) {
                float avX = 0;
                float avY = (actionBar.getOccupyStatusBar() ? AndroidUtilities.statusBarHeight : 0) + ActionBar.getCurrentActionBarHeight() / 2.0f - 21 * AndroidUtilities.density + actionBar.getTranslationY();

                nameTextView[0].setTranslationX(0);
                nameTextView[0].setTranslationY((float) Math.floor(avY) + AndroidUtilities.dp(1.3f));
                onlineTextView[0].setTranslationX(0);
                onlineTextView[0].setTranslationY((float) Math.floor(avY) + AndroidUtilities.dp(24));
                nameTextView[0].setScaleX(1.0f);
                nameTextView[0].setScaleY(1.0f);

                nameTextView[1].setPivotY(nameTextView[1].getMeasuredHeight());
                nameTextView[1].setScaleX(1.67f);
                nameTextView[1].setScaleY(1.67f);

                avatarScale = AndroidUtilities.lerp(1.0f, (42f + 42f + 18f) / 42f, animationProgress);

                avatarImage.setRoundRadius((int) AndroidUtilities.lerp(AndroidUtilities.dpf2(21f), 0f, animationProgress));
                avatarImage.setTranslationX(AndroidUtilities.lerp(avX, 0, animationProgress));
                avatarImage.setTranslationY(AndroidUtilities.lerp((float) Math.ceil(avY), 0f, animationProgress));
                avatarImage.setScaleX(avatarScale);
                avatarImage.setScaleY(avatarScale);

                overlaysView.setAlphaValue(animationProgress, false);
                actionBar.setItemsColor(ColorUtils.blendARGB(Theme.getColor(Theme.key_actionBarDefaultIcon), Color.WHITE, animationProgress), false);

                if (scamDrawable != null) {
                    scamDrawable.setColor(ColorUtils.blendARGB(Theme.getColor(Theme.key_avatar_subtitleInProfileBlue), Color.argb(179, 255, 255, 255), animationProgress));
                }
                if (lockIconDrawable != null) {
                    lockIconDrawable.setColorFilter(ColorUtils.blendARGB(Theme.getColor(Theme.key_chat_lockIcon), Color.WHITE, animationProgress), PorterDuff.Mode.MULTIPLY);
                }
                if (verifiedCrossfadeDrawable != null) {
                    verifiedCrossfadeDrawable.setProgress(animationProgress);
                }

                final FrameLayout.LayoutParams params = (FrameLayout.LayoutParams) avatarImage.getLayoutParams();
                params.width = params.height = (int) AndroidUtilities.lerp(AndroidUtilities.dpf2(42f), (extraHeight + newTop) / avatarScale, animationProgress);
                params.leftMargin = (int) AndroidUtilities.lerp(AndroidUtilities.dpf2(64f), 0f, animationProgress);
                avatarImage.requestLayout();
            } else if (extraHeight <= AndroidUtilities.dp(88f)) {
                avatarScale = (42 + 18 * diff) / 42.0f;
                float nameScale = 1.0f + 0.12f * diff;
                if (expandAnimator == null || !expandAnimator.isRunning()) {
                    avatarImage.setScaleX(avatarScale);
                    avatarImage.setScaleY(avatarScale);
                    avatarImage.setTranslationX(avatarX);
                    avatarImage.setTranslationY((float) Math.ceil(avatarY));
                }
                nameX = -21 * AndroidUtilities.density * diff;
                nameY = (float) Math.floor(avatarY) + AndroidUtilities.dp(1.3f) + AndroidUtilities.dp(7) * diff;
                onlineX = -21 * AndroidUtilities.density * diff;
                onlineY = (float) Math.floor(avatarY) + AndroidUtilities.dp(24) + (float) Math.floor(11 * AndroidUtilities.density) * diff;
<<<<<<< HEAD
                idX = -21 * AndroidUtilities.density * diff;
                idY = (float) Math.floor(avatarY) + AndroidUtilities.dp(32) + (float) Math.floor(22 * AndroidUtilities.density) * diff;
                for (int a = 0; a < 2; a++) {
=======
                for (int a = 0; a < nameTextView.length; a++) {
>>>>>>> 071d5114
                    if (nameTextView[a] == null) {
                        continue;
                    }
                    if (expandAnimator == null || !expandAnimator.isRunning()) {
                        nameTextView[a].setTranslationX(nameX);
                        nameTextView[a].setTranslationY(nameY);

                        onlineTextView[a].setTranslationX(onlineX);
                        onlineTextView[a].setTranslationY(onlineY);
<<<<<<< HEAD
                        idTextView.setTranslationX(idX);
                        idTextView.setTranslationY(idY);
=======
                        if (a == 1) {
                            onlineTextView[2].setTranslationX(onlineX);
                            onlineTextView[2].setTranslationY(onlineY);
                        }
>>>>>>> 071d5114
                    }
                    nameTextView[a].setScaleX(nameScale);
                    nameTextView[a].setScaleY(nameScale);
                }

                if (diff > 0.85) {
                    idTextView.setVisibility(View.VISIBLE);
                } else {
                    idTextView.setVisibility(View.GONE);
                }
            }

            if (!openAnimationInProgress && (expandAnimator == null || !expandAnimator.isRunning())) {
                needLayoutText(diff);
            }
        }

        if (isPulledDown || overlaysView.animator != null && overlaysView.animator.isRunning()) {
            final ViewGroup.LayoutParams overlaysLp = overlaysView.getLayoutParams();
            overlaysLp.width = listView.getMeasuredWidth();
            overlaysLp.height = (int) (extraHeight + newTop);
            overlaysView.requestLayout();
        }
    }

    private void refreshNameAndOnlineXY() {
        nameX = AndroidUtilities.dp(-21f) + avatarImage.getMeasuredWidth() * (avatarScale - (42f + 18f) / 42f);
        nameY = (float) Math.floor(avatarY) + AndroidUtilities.dp(1.3f) + AndroidUtilities.dp(7f) + avatarImage.getMeasuredHeight() * (avatarScale - (42f + 18f) / 42f) / 2f;
        onlineX = AndroidUtilities.dp(-21f) + avatarImage.getMeasuredWidth() * (avatarScale - (42f + 18f) / 42f);
        onlineY = (float) Math.floor(avatarY) + AndroidUtilities.dp(24) + (float) Math.floor(11 * AndroidUtilities.density) + avatarImage.getMeasuredHeight() * (avatarScale - (42f + 18f) / 42f) / 2f;
        idX = AndroidUtilities.dp(-21f) + avatarImage.getMeasuredWidth() * (avatarScale - (42f + 18f) / 42f);
        idY = (float) Math.floor(avatarY) + AndroidUtilities.dp(32) + (float) Math.floor(22 * AndroidUtilities.density) + avatarImage.getMeasuredHeight() * (avatarScale - (42f + 18f) / 42f) / 2f;

    }

    public RecyclerListView getListView() {
        return listView;
    }

    private void needLayoutText(float diff) {
        FrameLayout.LayoutParams layoutParams;
        float scale = nameTextView[1].getScaleX();
        float maxScale = extraHeight > AndroidUtilities.dp(88f) ? 1.67f : 1.12f;

        if (extraHeight > AndroidUtilities.dp(88f) && scale != maxScale) {
            return;
        }

        int viewWidth = AndroidUtilities.isTablet() ? AndroidUtilities.dp(490) : AndroidUtilities.displaySize.x;
        int buttonsWidth = AndroidUtilities.dp(118 + 8 + (40 + (callItemVisible || editItemVisible ? 48 : 0)));
        int minWidth = viewWidth - buttonsWidth;

        int width = (int) (viewWidth - buttonsWidth * Math.max(0.0f, 1.0f - (diff != 1.0f ? diff * 0.15f / (1.0f - diff) : 1.0f)) - nameTextView[1].getTranslationX());
        float width2 = nameTextView[1].getPaint().measureText(nameTextView[1].getText().toString()) * scale + nameTextView[1].getSideDrawablesSize();
        layoutParams = (FrameLayout.LayoutParams) nameTextView[1].getLayoutParams();
        int prevWidth = layoutParams.width;
        if (width < width2) {
            layoutParams.width = Math.max(minWidth, (int) Math.ceil((width - AndroidUtilities.dp(24)) / (scale + ((maxScale - scale) * 7.0f))));
        } else {
            layoutParams.width = (int) Math.ceil(width2);
        }
        layoutParams.width = (int) Math.min((viewWidth - nameTextView[1].getX()) / scale - AndroidUtilities.dp(8), layoutParams.width);
        if (layoutParams.width != prevWidth) {
            nameTextView[1].requestLayout();
        }

        width2 = onlineTextView[1].getPaint().measureText(onlineTextView[1].getText().toString());
        layoutParams = (FrameLayout.LayoutParams) onlineTextView[1].getLayoutParams();
        FrameLayout.LayoutParams layoutParams2 = (FrameLayout.LayoutParams) onlineTextView[2].getLayoutParams();
        prevWidth = layoutParams.width;
        layoutParams2.rightMargin = layoutParams.rightMargin = (int) Math.ceil(onlineTextView[1].getTranslationX() + AndroidUtilities.dp(8) + AndroidUtilities.dp(40) * (1.0f - diff));
        if (width < width2) {
            layoutParams2.width = layoutParams.width = (int) Math.ceil(width);
        } else {
            layoutParams2.width = layoutParams.width = LayoutHelper.WRAP_CONTENT;
        }
        if (prevWidth != layoutParams.width) {
            onlineTextView[1].requestLayout();
<<<<<<< HEAD
        }

        width2 = idTextView.getPaint().measureText(idTextView.getText().toString());
        layoutParams = (FrameLayout.LayoutParams) idTextView.getLayoutParams();
        prevWidth = layoutParams.width;
        layoutParams.rightMargin = (int) Math.ceil(idTextView.getTranslationX() + AndroidUtilities.dp(8) + AndroidUtilities.dp(40) * (1.0f - diff));
        if (width < width2) {
            layoutParams.width = (int) Math.ceil(width);
        } else {
            layoutParams.width = LayoutHelper.WRAP_CONTENT;
        }
        if (prevWidth != layoutParams.width) {
            idTextView.requestLayout();
        }
    }

    private void loadMediaCounts() {
        if (dialog_id != 0) {
            MediaDataController.getInstance(currentAccount).getMediaCounts(dialog_id, classGuid);
        } else if (user_id != 0) {
            MediaDataController.getInstance(currentAccount).getMediaCounts(user_id, classGuid);
        } else if (chat_id > 0) {
            MediaDataController.getInstance(currentAccount).getMediaCounts(-chat_id, classGuid);
            if (mergeDialogId != 0) {
                MediaDataController.getInstance(currentAccount).getMediaCounts(mergeDialogId, classGuid);
            }
=======
            onlineTextView[2].requestLayout();
>>>>>>> 071d5114
        }
    }

    private void fixLayout() {
        if (fragmentView == null) {
            return;
        }
        fragmentView.getViewTreeObserver().addOnPreDrawListener(new ViewTreeObserver.OnPreDrawListener() {
            @Override
            public boolean onPreDraw() {
                if (fragmentView != null) {
                    checkListViewScroll();
                    needLayout();
                    fragmentView.getViewTreeObserver().removeOnPreDrawListener(this);
                }
                return true;
            }
        });
    }

    @Override
    public void onConfigurationChanged(Configuration newConfig) {
        super.onConfigurationChanged(newConfig);
        if (sharedMediaLayout != null) {
            sharedMediaLayout.onConfigurationChanged(newConfig);
        }
        invalidateIsInLandscapeMode();
        if (isInLandscapeMode && isPulledDown) {
            final View view = layoutManager.findViewByPosition(0);
            if (view != null) {
                listView.scrollBy(0, view.getTop() - AndroidUtilities.dp(88));
            }
        }
        fixLayout();
    }

    private void invalidateIsInLandscapeMode() {
        final Point size = new Point();
        final Display display = getParentActivity().getWindowManager().getDefaultDisplay();
        display.getSize(size);
        isInLandscapeMode = size.x > size.y;
    }

    @SuppressWarnings("unchecked")
    @Override
    public void didReceivedNotification(int id, int account, final Object... args) {
        if (id == NotificationCenter.updateInterfaces) {
            int mask = (Integer) args[0];
            if (user_id != 0) {
                if ((mask & MessagesController.UPDATE_MASK_AVATAR) != 0 || (mask & MessagesController.UPDATE_MASK_NAME) != 0 || (mask & MessagesController.UPDATE_MASK_STATUS) != 0) {
                    updateProfileData();
                }
                if ((mask & MessagesController.UPDATE_MASK_PHONE) != 0) {
                    if (listView != null) {
                        RecyclerListView.Holder holder = (RecyclerListView.Holder) listView.findViewHolderForPosition(phoneRow);
                        if (holder != null) {
                            listAdapter.onBindViewHolder(holder, phoneRow);
                        }
                    }
                }
            } else if (chat_id != 0) {
                if ((mask & MessagesController.UPDATE_MASK_CHAT) != 0 || (mask & MessagesController.UPDATE_MASK_CHAT_AVATAR) != 0 || (mask & MessagesController.UPDATE_MASK_CHAT_NAME) != 0 || (mask & MessagesController.UPDATE_MASK_CHAT_MEMBERS) != 0 || (mask & MessagesController.UPDATE_MASK_STATUS) != 0) {
                    updateOnlineCount();
                    updateProfileData();
                }
                if ((mask & MessagesController.UPDATE_MASK_CHAT) != 0) {
                    updateRowsIds();
                    if (listAdapter != null) {
                        listAdapter.notifyDataSetChanged();
                    }
                }
                if ((mask & MessagesController.UPDATE_MASK_AVATAR) != 0 || (mask & MessagesController.UPDATE_MASK_NAME) != 0 || (mask & MessagesController.UPDATE_MASK_STATUS) != 0) {
                    if (listView != null) {
                        int count = listView.getChildCount();
                        for (int a = 0; a < count; a++) {
                            View child = listView.getChildAt(a);
                            if (child instanceof UserCell) {
                                ((UserCell) child).update(mask);
                            }
                        }
                    }
                }
            }
        } else if (id == NotificationCenter.chatOnlineCountDidLoad) {
            Integer chatId = (Integer) args[0];
            if (chatInfo == null || currentChat == null || currentChat.id != chatId) {
                return;
            }
            chatInfo.online_count = (Integer) args[1];
            updateOnlineCount();
            updateProfileData();
        } else if (id == NotificationCenter.contactsDidLoad) {
            createActionBarMenu();
        } else if (id == NotificationCenter.encryptedChatCreated) {
            if (creatingChat) {
                AndroidUtilities.runOnUIThread(() -> {
                    NotificationCenter.getInstance(currentAccount).removeObserver(ProfileActivity.this, NotificationCenter.closeChats);
                    NotificationCenter.getInstance(currentAccount).postNotificationName(NotificationCenter.closeChats);
                    TLRPC.EncryptedChat encryptedChat = (TLRPC.EncryptedChat) args[0];
                    Bundle args2 = new Bundle();
                    args2.putInt("enc_id", encryptedChat.id);
                    presentFragment(new ChatActivity(args2), true);
                });
            }
        } else if (id == NotificationCenter.encryptedChatUpdated) {
            TLRPC.EncryptedChat chat = (TLRPC.EncryptedChat) args[0];
            if (currentEncryptedChat != null && chat.id == currentEncryptedChat.id) {
                currentEncryptedChat = chat;
                updateRowsIds();
                if (listAdapter != null) {
                    listAdapter.notifyDataSetChanged();
                }
            }
        } else if (id == NotificationCenter.blockedUsersDidLoad) {
            boolean oldValue = userBlocked;
            userBlocked = MessagesController.getInstance(currentAccount).blockedUsers.indexOfKey(user_id) >= 0;
            if (oldValue != userBlocked) {
                createActionBarMenu();
                updateRowsIds();
                listAdapter.notifyDataSetChanged();
            }
        } else if (id == NotificationCenter.chatInfoDidLoad) {
            TLRPC.ChatFull chatFull = (TLRPC.ChatFull) args[0];
            if (chatFull.id == chat_id) {
                boolean byChannelUsers = (Boolean) args[2];
                if (chatInfo instanceof TLRPC.TL_channelFull) {
                    if (chatFull.participants == null && chatInfo != null) {
                        chatFull.participants = chatInfo.participants;
                    }
                }
                boolean loadChannelParticipants = chatInfo == null && chatFull instanceof TLRPC.TL_channelFull;
                chatInfo = chatFull;
                if (mergeDialogId == 0 && chatInfo.migrated_from_chat_id != 0) {
                    mergeDialogId = -chatInfo.migrated_from_chat_id;
                    MediaDataController.getInstance(currentAccount).getMediaCount(mergeDialogId, MediaDataController.MEDIA_PHOTOVIDEO, classGuid, true);
                }
                fetchUsersFromChannelInfo();
                updateOnlineCount();
                updateRowsIds();
                if (listAdapter != null) {
                    listAdapter.notifyDataSetChanged();
                }
                TLRPC.Chat newChat = MessagesController.getInstance(currentAccount).getChat(chat_id);
                if (newChat != null) {
                    currentChat = newChat;
                    createActionBarMenu();
                }
                if (currentChat.megagroup && (loadChannelParticipants || !byChannelUsers)) {
                    getChannelParticipants(true);
                }
            }
        } else if (id == NotificationCenter.closeChats) {
            removeSelfFromStack();
        } else if (id == NotificationCenter.botInfoDidLoad) {
            TLRPC.BotInfo info = (TLRPC.BotInfo) args[0];
            if (info.user_id == user_id) {
                botInfo = info;
                updateRowsIds();
                if (listAdapter != null) {
                    listAdapter.notifyDataSetChanged();
                }
            }
        } else if (id == NotificationCenter.userInfoDidLoad) {
            int uid = (Integer) args[0];
            if (uid == user_id) {
                userInfo = (TLRPC.UserFull) args[1];
                if (!openAnimationInProgress && callItem == null) {
                    createActionBarMenu();
                } else {
                    recreateMenuAfterAnimation = true;
                }
                updateRowsIds();
                if (listAdapter != null) {
                    listAdapter.notifyDataSetChanged();
                }
                sharedMediaLayout.setCommonGroupsCount(userInfo.common_chats_count);
                updateSelectedMediaTabText();
            }
        } else if (id == NotificationCenter.didReceiveNewMessages) {
            boolean scheduled = (Boolean) args[2];
            if (scheduled) {
                return;
            }
            long did = getDialogId();
            if (did == (Long) args[0]) {
                boolean enc = ((int) did) == 0;
                ArrayList<MessageObject> arr = (ArrayList<MessageObject>) args[1];
                for (int a = 0; a < arr.size(); a++) {
                    MessageObject obj = arr.get(a);
                    if (currentEncryptedChat != null && obj.messageOwner.action instanceof TLRPC.TL_messageEncryptedAction && obj.messageOwner.action.encryptedAction instanceof TLRPC.TL_decryptedMessageActionSetMessageTTL) {
                        TLRPC.TL_decryptedMessageActionSetMessageTTL action = (TLRPC.TL_decryptedMessageActionSetMessageTTL) obj.messageOwner.action.encryptedAction;
                        if (listAdapter != null) {
                            listAdapter.notifyDataSetChanged();
                        }
                    }
                }
            }
        } else if (id == NotificationCenter.emojiDidLoad) {
            if (listView != null) {
                listView.invalidateViews();
            }
        }
    }

    @Override
    public void mediaCountUpdated() {
        if (sharedMediaLayout != null && sharedMediaPreloader != null) {
            sharedMediaLayout.setNewMediaCounts(sharedMediaPreloader.getLastMediaCount());
        }
        updateSharedMediaRows();
        updateSelectedMediaTabText();
    }

    @Override
    public void onResume() {
        super.onResume();
        if (sharedMediaLayout != null) {
            sharedMediaLayout.onResume();
        }
        invalidateIsInLandscapeMode();
        if (listAdapter != null) {
            listAdapter.notifyDataSetChanged();
        }
        updateProfileData();
        fixLayout();
        if (nameTextView[1] != null) {
            setParentActivityTitle(nameTextView[1].getText());
        }
    }

    @Override
    public void onPause() {
        super.onPause();
        if (undoView != null) {
            undoView.hide(true, 0);
        }
    }

    @Override
    public boolean isSwipeBackEnabled(MotionEvent event) {
        if (sharedMediaRow == -1 || sharedMediaLayout == null) {
            return true;
        }
        sharedMediaLayout.getHitRect(rect);
        if (!rect.contains((int) event.getX(), (int) event.getY() - actionBar.getMeasuredHeight())) {
            return true;
        }
        return sharedMediaLayout.isCurrentTabFirst();
    }

    public boolean onBackPressed() {
        return actionBar.isEnabled() && (sharedMediaRow == -1 || sharedMediaLayout == null || !sharedMediaLayout.closeActionMode());
    }

    @Override
    protected void onBecomeFullyHidden() {
        if (undoView != null) {
            undoView.hide(true, 0);
        }
    }

    public void setPlayProfileAnimation(int type) {
        SharedPreferences preferences = MessagesController.getGlobalMainSettings();
        if (!AndroidUtilities.isTablet()) {
            if (preferences.getBoolean("view_animations", true)) {
                playProfileAnimation = type;
            } else if (type == 2) {
                expandPhoto = true;
            }
        }
    }

    private void updateSharedMediaRows() {
        if (listAdapter == null) {
            return;
        }
        int sharedMediaRowPrev = sharedMediaRow;
        updateRowsIds();
        if (sharedMediaRowPrev != sharedMediaRow) {
            listAdapter.notifyDataSetChanged();
        }
    }

    @Override
    protected void onTransitionAnimationStart(boolean isOpen, boolean backward) {
        if ((!isOpen && backward || isOpen && !backward) && playProfileAnimation != 0 && allowProfileAnimation && !isPulledDown) {
            openAnimationInProgress = true;
        }
        if (isOpen) {
            NotificationCenter.getInstance(currentAccount).setAllowedNotificationsDutingAnimation(new int[]{NotificationCenter.dialogsNeedReload, NotificationCenter.closeChats, NotificationCenter.mediaCountDidLoad, NotificationCenter.mediaCountsDidLoad});
            NotificationCenter.getInstance(currentAccount).setAnimationInProgress(true);
        }
    }

    @Override
    protected void onTransitionAnimationEnd(boolean isOpen, boolean backward) {
        if (isOpen) {
            if (!backward) {
                if (playProfileAnimation != 0 && allowProfileAnimation) {
                    openAnimationInProgress = false;
                    if (recreateMenuAfterAnimation) {
                        createActionBarMenu();
                    }
                }
            }
            NotificationCenter.getInstance(currentAccount).setAnimationInProgress(false);
        }
    }

    public float getAnimationProgress() {
        return animationProgress;
    }

    @Keep
    public void setAnimationProgress(float progress) {
        animationProgress = progress;

        listView.setAlpha(progress);

        listView.setTranslationX(AndroidUtilities.dp(48) - AndroidUtilities.dp(48) * progress);

        int color;
        if (playProfileAnimation == 2 && avatarColor != 0) {
            color = avatarColor;
        } else {
            color = AvatarDrawable.getProfileBackColorForId(user_id != 0 || ChatObject.isChannel(chat_id, currentAccount) && !currentChat.megagroup ? 5 : chat_id);
        }

        int actionBarColor = Theme.getColor(Theme.key_actionBarDefault);
        int r = Color.red(actionBarColor);
        int g = Color.green(actionBarColor);
        int b = Color.blue(actionBarColor);
        int a;

        int rD = (int) ((Color.red(color) - r) * progress);
        int gD = (int) ((Color.green(color) - g) * progress);
        int bD = (int) ((Color.blue(color) - b) * progress);
        int aD;
        topView.setBackgroundColor(Color.rgb(r + rD, g + gD, b + bD));

        color = AvatarDrawable.getIconColorForId(user_id != 0 || ChatObject.isChannel(chat_id, currentAccount) && !currentChat.megagroup ? 5 : chat_id);
        int iconColor = Theme.getColor(Theme.key_actionBarDefaultIcon);
        r = Color.red(iconColor);
        g = Color.green(iconColor);
        b = Color.blue(iconColor);

        rD = (int) ((Color.red(color) - r) * progress);
        gD = (int) ((Color.green(color) - g) * progress);
        bD = (int) ((Color.blue(color) - b) * progress);
        actionBar.setItemsColor(Color.rgb(r + rD, g + gD, b + bD), false);

        color = Theme.getColor(Theme.key_profile_title);
        int titleColor = Theme.getColor(Theme.key_actionBarDefaultTitle);
        r = Color.red(titleColor);
        g = Color.green(titleColor);
        b = Color.blue(titleColor);
        a = Color.alpha(titleColor);

        rD = (int) ((Color.red(color) - r) * progress);
        gD = (int) ((Color.green(color) - g) * progress);
        bD = (int) ((Color.blue(color) - b) * progress);
        aD = (int) ((Color.alpha(color) - a) * progress);
        for (int i = 0; i < 2; i++) {
            if (nameTextView[i] == null || i == 1 && playProfileAnimation == 2) {
                continue;
            }
            nameTextView[i].setTextColor(Color.argb(a + aD, r + rD, g + gD, b + bD));
        }

        color = isOnline[0] ? Theme.getColor(Theme.key_profile_status) : AvatarDrawable.getProfileTextColorForId(user_id != 0 || ChatObject.isChannel(chat_id, currentAccount) && !currentChat.megagroup ? 5 : chat_id);
        int subtitleColor = Theme.getColor(isOnline[0] ? Theme.key_chat_status : Theme.key_actionBarDefaultSubtitle);
        r = Color.red(subtitleColor);
        g = Color.green(subtitleColor);
        b = Color.blue(subtitleColor);
        a = Color.alpha(subtitleColor);

        rD = (int) ((Color.red(color) - r) * progress);
        gD = (int) ((Color.green(color) - g) * progress);
        bD = (int) ((Color.blue(color) - b) * progress);
        aD = (int) ((Color.alpha(color) - a) * progress);
        for (int i = 0; i < 2; i++) {
            if (onlineTextView[i] == null || i == 1 && playProfileAnimation == 2) {
                continue;
            }
            onlineTextView[i].setTextColor(Color.argb(a + aD, r + rD, g + gD, b + bD));
        }
        extraHeight = initialAnimationExtraHeight * progress;
        color = AvatarDrawable.getProfileColorForId(user_id != 0 ? user_id : chat_id);
        int color2 = AvatarDrawable.getColorForId(user_id != 0 ? user_id : chat_id);
        if (color != color2) {
            rD = (int) ((Color.red(color) - Color.red(color2)) * progress);
            gD = (int) ((Color.green(color) - Color.green(color2)) * progress);
            bD = (int) ((Color.blue(color) - Color.blue(color2)) * progress);
            avatarDrawable.setColor(Color.rgb(Color.red(color2) + rD, Color.green(color2) + gD, Color.blue(color2) + bD));
            avatarImage.invalidate();
        }

        topView.invalidate();

        needLayout();
    }

    @Override
    protected AnimatorSet onCustomTransitionAnimation(final boolean isOpen, final Runnable callback) {
        if (playProfileAnimation != 0 && allowProfileAnimation && !isPulledDown) {
            final AnimatorSet animatorSet = new AnimatorSet();
            animatorSet.setDuration(playProfileAnimation == 2 ? 250 : 180);
            listView.setLayerType(View.LAYER_TYPE_HARDWARE, null);
            ActionBarMenu menu = actionBar.createMenu();
            if (menu.getItem(10) == null) {
                if (animatingItem == null) {
                    animatingItem = menu.addItem(10, R.drawable.ic_ab_other);
                }
            }
            if (isOpen) {
                FrameLayout.LayoutParams layoutParams = (FrameLayout.LayoutParams) onlineTextView[1].getLayoutParams();
                layoutParams.rightMargin = (int) (-21 * AndroidUtilities.density + AndroidUtilities.dp(8));
                onlineTextView[1].setLayoutParams(layoutParams);

                if (playProfileAnimation != 2) {
                    int width = (int) Math.ceil(AndroidUtilities.displaySize.x - AndroidUtilities.dp(118 + 8) + 21 * AndroidUtilities.density);
                    float width2 = nameTextView[1].getPaint().measureText(nameTextView[1].getText().toString()) * 1.12f + nameTextView[1].getSideDrawablesSize();
                    layoutParams = (FrameLayout.LayoutParams) nameTextView[1].getLayoutParams();
                    if (width < width2) {
                        layoutParams.width = (int) Math.ceil(width / 1.12f);
                    } else {
                        layoutParams.width = LayoutHelper.WRAP_CONTENT;
                    }
                    nameTextView[1].setLayoutParams(layoutParams);

                    initialAnimationExtraHeight = AndroidUtilities.dp(88f);
                } else {
                    layoutParams = (FrameLayout.LayoutParams) nameTextView[1].getLayoutParams();
                    layoutParams.width = (int) ((AndroidUtilities.displaySize.x - AndroidUtilities.dp(32)) / 1.67f);
                    nameTextView[1].setLayoutParams(layoutParams);
                }
                fragmentView.setBackgroundColor(0);
                setAnimationProgress(0);
                ArrayList<Animator> animators = new ArrayList<>();
                animators.add(ObjectAnimator.ofFloat(this, "animationProgress", 0.0f, 1.0f));
                if (writeButton != null) {
                    writeButton.setScaleX(0.2f);
                    writeButton.setScaleY(0.2f);
                    writeButton.setAlpha(0.0f);
                    animators.add(ObjectAnimator.ofFloat(writeButton, View.SCALE_X, 1.0f));
                    animators.add(ObjectAnimator.ofFloat(writeButton, View.SCALE_Y, 1.0f));
                    animators.add(ObjectAnimator.ofFloat(writeButton, View.ALPHA, 1.0f));
                }
                if (playProfileAnimation == 2) {
                    avatarColor = AndroidUtilities.calcBitmapColor(avatarImage.getImageReceiver().getBitmap());
                    nameTextView[1].setTextColor(Color.WHITE);
                    onlineTextView[1].setTextColor(Color.argb(179, 255, 255, 255));
                    actionBar.setItemsBackgroundColor(Theme.ACTION_BAR_WHITE_SELECTOR_COLOR, false);
                    overlaysView.setOverlaysVisible();
                }
                for (int a = 0; a < 2; a++) {
                    onlineTextView[a].setAlpha(a == 0 ? 1.0f : 0.0f);
                    nameTextView[a].setAlpha(a == 0 ? 1.0f : 0.0f);
                    animators.add(ObjectAnimator.ofFloat(onlineTextView[a], View.ALPHA, a == 0 ? 0.0f : 1.0f));
                    animators.add(ObjectAnimator.ofFloat(nameTextView[a], View.ALPHA, a == 0 ? 0.0f : 1.0f));
                }
                if (animatingItem != null) {
                    animatingItem.setAlpha(1.0f);
                    animators.add(ObjectAnimator.ofFloat(animatingItem, View.ALPHA, 0.0f));
                }
                if (callItemVisible) {
                    callItem.setAlpha(0.0f);
                    animators.add(ObjectAnimator.ofFloat(callItem, View.ALPHA, 1.0f));
                }
                if (editItemVisible) {
                    editItem.setAlpha(0.0f);
                    animators.add(ObjectAnimator.ofFloat(editItem, View.ALPHA, 1.0f));
                }
                animatorSet.playTogether(animators);
            } else {
                initialAnimationExtraHeight = extraHeight;
                ArrayList<Animator> animators = new ArrayList<>();
                animators.add(ObjectAnimator.ofFloat(this, "animationProgress", 1.0f, 0.0f));
                if (writeButton != null) {
                    animators.add(ObjectAnimator.ofFloat(writeButton, View.SCALE_X, 0.2f));
                    animators.add(ObjectAnimator.ofFloat(writeButton, View.SCALE_Y, 0.2f));
                    animators.add(ObjectAnimator.ofFloat(writeButton, View.ALPHA, 0.0f));
                }
                for (int a = 0; a < 2; a++) {
                    animators.add(ObjectAnimator.ofFloat(onlineTextView[a], View.ALPHA, a == 0 ? 1.0f : 0.0f));
                    animators.add(ObjectAnimator.ofFloat(nameTextView[a], View.ALPHA, a == 0 ? 1.0f : 0.0f));
                }
                if (animatingItem != null) {
                    animatingItem.setAlpha(0.0f);
                    animators.add(ObjectAnimator.ofFloat(animatingItem, View.ALPHA, 1.0f));
                }
                if (callItemVisible) {
                    callItem.setAlpha(1.0f);
                    animators.add(ObjectAnimator.ofFloat(callItem, View.ALPHA, 0.0f));
                }
                if (editItemVisible) {
                    editItem.setAlpha(1.0f);
                    animators.add(ObjectAnimator.ofFloat(editItem, View.ALPHA, 0.0f));
                }
                animatorSet.playTogether(animators);
            }
            animatorSet.addListener(new AnimatorListenerAdapter() {
                @Override
                public void onAnimationEnd(Animator animation) {
                    listView.setLayerType(View.LAYER_TYPE_NONE, null);
                    if (animatingItem != null) {
                        ActionBarMenu menu = actionBar.createMenu();
                        menu.clearItems();
                        animatingItem = null;
                    }
                    callback.run();
                    if (playProfileAnimation == 2) {
                        playProfileAnimation = 1;
                        avatarImage.setForegroundAlpha(1.0f);
                        avatarImage.setVisibility(View.GONE);
                        avatarsViewPager.resetCurrentItem();
                        avatarsViewPager.setVisibility(View.VISIBLE);
                    }
                }
            });
            animatorSet.setInterpolator(playProfileAnimation == 2 ? CubicBezierInterpolator.DEFAULT : new DecelerateInterpolator());

            AndroidUtilities.runOnUIThread(animatorSet::start, 50);
            return animatorSet;
        }
        return null;
    }

    private void updateOnlineCount() {
        onlineCount = 0;
        int currentTime = ConnectionsManager.getInstance(currentAccount).getCurrentTime();
        sortedUsers.clear();
        if (chatInfo instanceof TLRPC.TL_chatFull || chatInfo instanceof TLRPC.TL_channelFull && chatInfo.participants_count <= 200 && chatInfo.participants != null) {
            for (int a = 0; a < chatInfo.participants.participants.size(); a++) {
                TLRPC.ChatParticipant participant = chatInfo.participants.participants.get(a);
                TLRPC.User user = MessagesController.getInstance(currentAccount).getUser(participant.user_id);
                if (user != null && user.status != null && (user.status.expires > currentTime || user.id == UserConfig.getInstance(currentAccount).getClientUserId()) && user.status.expires > 10000) {
                    onlineCount++;
                }
                sortedUsers.add(a);
            }

            try {
                Collections.sort(sortedUsers, (lhs, rhs) -> {
                    TLRPC.User user1 = MessagesController.getInstance(currentAccount).getUser(chatInfo.participants.participants.get(rhs).user_id);
                    TLRPC.User user2 = MessagesController.getInstance(currentAccount).getUser(chatInfo.participants.participants.get(lhs).user_id);
                    int status1 = 0;
                    int status2 = 0;
                    if (user1 != null) {
                        if (user1.bot) {
                            status1 = -110;
                        } else if (user1.self) {
                            status1 = currentTime + 50000;
                        } else if (user1.status != null) {
                            status1 = user1.status.expires;
                        }
                    }
                    if (user2 != null) {
                        if (user2.bot) {
                            status2 = -110;
                        } else if (user2.self) {
                            status2 = currentTime + 50000;
                        } else if (user2.status != null) {
                            status2 = user2.status.expires;
                        }
                    }
                    if (status1 > 0 && status2 > 0) {
                        if (status1 > status2) {
                            return 1;
                        } else if (status1 < status2) {
                            return -1;
                        }
                        return 0;
                    } else if (status1 < 0 && status2 < 0) {
                        if (status1 > status2) {
                            return 1;
                        } else if (status1 < status2) {
                            return -1;
                        }
                        return 0;
                    } else if (status1 < 0 && status2 > 0 || status1 == 0 && status2 != 0) {
                        return -1;
                    } else if (status2 < 0 && status1 > 0 || status2 == 0 && status1 != 0) {
                        return 1;
                    }
                    return 0;
                });
            } catch (Exception e) {
                FileLog.e(e);
            }

            if (listAdapter != null && membersStartRow > 0) {
                listAdapter.notifyItemRangeChanged(membersStartRow, sortedUsers.size());
            }
            if (sharedMediaLayout != null && sharedMediaRow != -1 && sortedUsers.size() > 5) {
                sharedMediaLayout.setChatUsers(sortedUsers, chatInfo);
            }
        } else if (chatInfo instanceof TLRPC.TL_channelFull && chatInfo.participants_count > 200) {
            onlineCount = chatInfo.online_count;
        }
    }

    public void setChatInfo(TLRPC.ChatFull value) {
        chatInfo = value;
        if (chatInfo != null && chatInfo.migrated_from_chat_id != 0 && mergeDialogId == 0) {
            mergeDialogId = -chatInfo.migrated_from_chat_id;
            MediaDataController.getInstance(currentAccount).getMediaCounts(mergeDialogId, classGuid);
        }
        fetchUsersFromChannelInfo();
    }

    public void setUserInfo(TLRPC.UserFull value) {
        userInfo = value;
    }

    private void fetchUsersFromChannelInfo() {
        if (currentChat == null || !currentChat.megagroup) {
            return;
        }
        if (chatInfo instanceof TLRPC.TL_channelFull && chatInfo.participants != null) {
            for (int a = 0; a < chatInfo.participants.participants.size(); a++) {
                TLRPC.ChatParticipant chatParticipant = chatInfo.participants.participants.get(a);
                participantsMap.put(chatParticipant.user_id, chatParticipant);
            }
        }
    }

    private void kickUser(int uid) {
        if (uid != 0) {
            MessagesController.getInstance(currentAccount).deleteUserFromChat(chat_id, MessagesController.getInstance(currentAccount).getUser(uid), chatInfo);
        } else {
            NotificationCenter.getInstance(currentAccount).removeObserver(this, NotificationCenter.closeChats);
            if (AndroidUtilities.isTablet()) {
                NotificationCenter.getInstance(currentAccount).postNotificationName(NotificationCenter.closeChats, -(long) chat_id);
            } else {
                NotificationCenter.getInstance(currentAccount).postNotificationName(NotificationCenter.closeChats);
            }
            MessagesController.getInstance(currentAccount).deleteUserFromChat(chat_id, MessagesController.getInstance(currentAccount).getUser(UserConfig.getInstance(currentAccount).getClientUserId()), chatInfo);
            playProfileAnimation = 0;
            finishFragment();
        }
    }

    public boolean isChat() {
        return chat_id != 0;
    }

    private void updateRowsIds() {
        int prevRowsCount = rowCount;
        rowCount = 0;

        sendMessageRow = -1;
        reportRow = -1;
        emptyRow = -1;
        infoHeaderRow = -1;
        phoneRow = -1;
        userInfoRow = -1;
        locationRow = -1;
        channelInfoRow = -1;
        usernameRow = -1;
        settingsTimerRow = -1;
        settingsKeyRow = -1;
        notificationsDividerRow = -1;
        notificationsRow = -1;
        infoSectionRow = -1;
        settingsSectionRow = -1;
        bottomPaddingRow = -1;

        membersHeaderRow = -1;
        membersStartRow = -1;
        membersEndRow = -1;
        addMemberRow = -1;
        subscribersRow = -1;
        administratorsRow = -1;
        blockedUsersRow = -1;
        membersSectionRow = -1;
        sharedMediaRow = -1;

        unblockRow = -1;
        joinRow = -1;
        lastSectionRow = -1;

        boolean hasMedia = false;
        if (sharedMediaPreloader != null) {
            int[] lastMediaCount = sharedMediaPreloader.getLastMediaCount();
            for (int a = 0; a < lastMediaCount.length; a++) {
                if (lastMediaCount[a] > 0) {
                    hasMedia = true;
                    break;
                }
            }
        }

        if (user_id != 0 && LocaleController.isRTL) {
            emptyRow = rowCount++;
        }

        if (user_id != 0) {
            TLRPC.User user = MessagesController.getInstance(currentAccount).getUser(user_id);

            boolean hasInfo = userInfo != null && !TextUtils.isEmpty(userInfo.about) || user != null && !TextUtils.isEmpty(user.username);
            boolean hasPhone = user != null && !TextUtils.isEmpty(user.phone);

            infoHeaderRow = rowCount++;
            if (!isBot && (hasPhone || !hasPhone && !hasInfo)) {
                phoneRow = rowCount++;
            }
            if (userInfo != null && !TextUtils.isEmpty(userInfo.about)) {
                userInfoRow = rowCount++;
            }
            if (user != null && !TextUtils.isEmpty(user.username)) {
                usernameRow = rowCount++;
            }
            if (phoneRow != -1 || userInfoRow != -1 || usernameRow != -1) {
                notificationsDividerRow = rowCount++;
            }
            if (user_id != UserConfig.getInstance(currentAccount).getClientUserId()) {
                notificationsRow = rowCount++;
            }
            infoSectionRow = rowCount++;

            if (currentEncryptedChat instanceof TLRPC.TL_encryptedChat) {
                settingsTimerRow = rowCount++;
                settingsKeyRow = rowCount++;
                settingsSectionRow = rowCount++;
            }

            if (user != null && !isBot && currentEncryptedChat == null && user.id != UserConfig.getInstance(currentAccount).getClientUserId()) {
                if (userBlocked) {
                    unblockRow = rowCount++;
                    lastSectionRow = rowCount++;
                }
            }

            if (hasMedia || userInfo != null && userInfo.common_chats_count != 0) {
                sharedMediaRow = rowCount++;
            } else if (lastSectionRow == -1 && needSendMessage) {
                sendMessageRow = rowCount++;
                reportRow = rowCount++;
                lastSectionRow = rowCount++;
            }
        } else if (chat_id != 0) {
            if (chatInfo != null && (!TextUtils.isEmpty(chatInfo.about) || chatInfo.location instanceof TLRPC.TL_channelLocation) || !TextUtils.isEmpty(currentChat.username)) {
                infoHeaderRow = rowCount++;
                if (chatInfo != null) {
                    if (!TextUtils.isEmpty(chatInfo.about)) {
                        channelInfoRow = rowCount++;
                    }
                    if (chatInfo.location instanceof TLRPC.TL_channelLocation) {
                        locationRow = rowCount++;
                    }
                }
                if (!TextUtils.isEmpty(currentChat.username)) {
                    usernameRow = rowCount++;
                }
            }
            if (infoHeaderRow != -1) {
                notificationsDividerRow = rowCount++;
            }
            notificationsRow = rowCount++;
            infoSectionRow = rowCount++;

            if (ChatObject.isChannel(currentChat) && !currentChat.megagroup) {
                if (chatInfo != null && (currentChat.creator || chatInfo.can_view_participants)) {
                    membersHeaderRow = rowCount++;
                    subscribersRow = rowCount++;
                    administratorsRow = rowCount++;
                    if (chatInfo.banned_count != 0 || chatInfo.kicked_count != 0) {
                        blockedUsersRow = rowCount++;
                    }
                    membersSectionRow = rowCount++;
                }
            }

            if (ChatObject.isChannel(currentChat)) {
                if (chatInfo != null && currentChat.megagroup && chatInfo.participants != null && !chatInfo.participants.participants.isEmpty()) {
                    if (!ChatObject.isNotInChat(currentChat) && currentChat.megagroup && ChatObject.canAddUsers(currentChat) && (chatInfo == null || chatInfo.participants_count < MessagesController.getInstance(currentAccount).maxMegagroupCount)) {
                        addMemberRow = rowCount++;
                    }
                    int count = chatInfo.participants.participants.size();
                    if (count <= 5 || !hasMedia) {
                        if (addMemberRow == -1) {
                            membersHeaderRow = rowCount++;
                        }
                        membersStartRow = rowCount;
                        rowCount += chatInfo.participants.participants.size();
                        membersEndRow = rowCount;
                        membersSectionRow = rowCount++;
                        if (sharedMediaLayout != null) {
                            sharedMediaLayout.setChatUsers(null, null);
                        }
                    } else {
                        if (addMemberRow != -1) {
                            membersSectionRow = rowCount++;
                        }
                        if (sharedMediaLayout != null) {
                            sharedMediaLayout.setChatUsers(sortedUsers, chatInfo);
                        }
                    }
                }

                if (lastSectionRow == -1 && currentChat.left && !currentChat.kicked) {
                    joinRow = rowCount++;
                    lastSectionRow = rowCount++;
                }
            } else if (chatInfo != null) {
                if (!(chatInfo.participants instanceof TLRPC.TL_chatParticipantsForbidden)) {
                    if (ChatObject.canAddUsers(currentChat) || currentChat.default_banned_rights == null || !currentChat.default_banned_rights.invite_users) {
                        addMemberRow = rowCount++;
                    }
                    int count = chatInfo.participants.participants.size();
                    if (count <= 5 || !hasMedia) {
                        if (addMemberRow == -1) {
                            membersHeaderRow = rowCount++;
                        }
                        membersStartRow = rowCount;
                        rowCount += chatInfo.participants.participants.size();
                        membersEndRow = rowCount;
                        membersSectionRow = rowCount++;
                        if (sharedMediaLayout != null) {
                            sharedMediaLayout.setChatUsers(null, null);
                        }
                    } else {
                        if (addMemberRow != -1) {
                            membersSectionRow = rowCount++;
                        }
                        if (sharedMediaLayout != null) {
                            sharedMediaLayout.setChatUsers(sortedUsers, chatInfo);
                        }
                    }
                }
            }

            if (hasMedia) {
                sharedMediaRow = rowCount++;
            }
        }
        if (sharedMediaRow == -1) {
            bottomPaddingRow = rowCount++;
        }
        final int actionBarHeight = actionBar != null ? ActionBar.getCurrentActionBarHeight() + (actionBar.getOccupyStatusBar() ? AndroidUtilities.statusBarHeight : 0) : 0;
        if (listView == null || prevRowsCount > rowCount || listContentHeight != 0 && listContentHeight + actionBarHeight + AndroidUtilities.dp(88) < listView.getMeasuredHeight()) {
            lastMeasuredContentWidth = 0;
        }
    }

    private Drawable getScamDrawable() {
        if (scamDrawable == null) {
            scamDrawable = new ScamDrawable(11);
            scamDrawable.setColor(Theme.getColor(Theme.key_avatar_subtitleInProfileBlue));
        }
        return scamDrawable;
    }

    private Drawable getLockIconDrawable() {
        if (lockIconDrawable == null) {
            lockIconDrawable = Theme.chat_lockIconDrawable.getConstantState().newDrawable().mutate();
        }
        return lockIconDrawable;
    }

    private Drawable getVerifiedCrossfadeDrawable() {
        if (verifiedCrossfadeDrawable == null) {
            verifiedDrawable = Theme.profile_verifiedDrawable.getConstantState().newDrawable().mutate();
            verifiedCheckDrawable = Theme.profile_verifiedCheckDrawable.getConstantState().newDrawable().mutate();
            verifiedCrossfadeDrawable = new CrossfadeDrawable(new CombinedDrawable(verifiedDrawable, verifiedCheckDrawable), ContextCompat.getDrawable(getParentActivity(), R.drawable.verified_profile));
        }
        return verifiedCrossfadeDrawable;
    }

    private void updateProfileData() {
        if (avatarImage == null || nameTextView == null) {
            return;
        }
        String onlineTextOverride;
        int currentConnectionState = ConnectionsManager.getInstance(currentAccount).getConnectionState();
        if (currentConnectionState == ConnectionsManager.ConnectionStateWaitingForNetwork) {
            onlineTextOverride = LocaleController.getString("WaitingForNetwork", R.string.WaitingForNetwork);
        } else if (currentConnectionState == ConnectionsManager.ConnectionStateConnecting) {
            onlineTextOverride = LocaleController.getString("Connecting", R.string.Connecting);
        } else if (currentConnectionState == ConnectionsManager.ConnectionStateUpdating) {
            onlineTextOverride = LocaleController.getString("Updating", R.string.Updating);
        } else if (currentConnectionState == ConnectionsManager.ConnectionStateConnectingToProxy) {
            onlineTextOverride = LocaleController.getString("ConnectingToProxy", R.string.ConnectingToProxy);
        } else {
            onlineTextOverride = null;
        }

        int id = 0;
        if (user_id != 0) {
            TLRPC.User user = MessagesController.getInstance(currentAccount).getUser(user_id);
            TLRPC.FileLocation photoBig = null;
            if (user.photo != null) {
                photoBig = user.photo.photo_big;
            }
            avatarDrawable.setInfo(user);
            final ImageLocation imageLocation = ImageLocation.getForUser(user, true);
            final ImageLocation thumbLocation = ImageLocation.getForUser(user, false);
            avatarsViewPager.initIfEmpty(imageLocation, thumbLocation);
            avatarImage.setImage(thumbLocation, "50_50", avatarDrawable, user);
            FileLoader.getInstance(currentAccount).loadFile(imageLocation, user, null, 0, 1);

            String newString = UserObject.getUserName(user);
            String newString2;
            if (user.id == UserConfig.getInstance(currentAccount).getClientUserId()) {
                newString2 = LocaleController.getString("ChatYourSelf", R.string.ChatYourSelf);
                newString = LocaleController.getString("ChatYourSelfName", R.string.ChatYourSelfName);
            } else if (user.id == 333000 || user.id == 777000 || user.id == 42777) {
                newString2 = LocaleController.getString("ServiceNotifications", R.string.ServiceNotifications);
            } else if (MessagesController.isSupportUser(user)) {
                newString2 = LocaleController.getString("SupportStatus", R.string.SupportStatus);
            } else if (isBot) {
                newString2 = LocaleController.getString("Bot", R.string.Bot);
            } else {
                isOnline[0] = false;
                newString2 = LocaleController.formatUserStatus(currentAccount, user, isOnline);
                if (onlineTextView[1] != null && !mediaHeaderVisible) {
                    String key = isOnline[0] ? Theme.key_profile_status : Theme.key_avatar_subtitleInProfileBlue;
                    onlineTextView[1].setTag(key);
                    if (!isPulledDown) {
                        onlineTextView[1].setTextColor(Theme.getColor(key));
                    }
                }
            }
            for (int a = 0; a < 2; a++) {
                if (nameTextView[a] == null) {
                    continue;
                }
                if (!nameTextView[a].getText().equals(newString)) {
                    nameTextView[a].setText(newString);
                }
                if (a == 0 && onlineTextOverride != null) {
                    onlineTextView[a].setText(onlineTextOverride);
                } else {
                    onlineTextView[a].setText(newString2);
                }
                Drawable leftIcon = currentEncryptedChat != null ? getLockIconDrawable() : null;
                Drawable rightIcon = null;
                if (a == 0) {
                    if (user.scam) {
                        rightIcon = getScamDrawable();
                    } else {
                        rightIcon = MessagesController.getInstance(currentAccount).isDialogMuted(dialog_id != 0 ? dialog_id : (long) user_id) ? Theme.chat_muteIconDrawable : null;
                    }
                } else if (user.scam) {
                    rightIcon = getScamDrawable();
                } else if (user.verified) {
                    rightIcon = getVerifiedCrossfadeDrawable();
                }
                nameTextView[a].setLeftDrawable(leftIcon);
                nameTextView[a].setRightDrawable(rightIcon);
            }

            if (user.photo != null && user.photo.dc_id != 0) {
                idTextView.setText("ID: " + user_id + ", DC: " + user.photo.dc_id);
            } else {
                idTextView.setText("ID: " + user_id);
            }
            id = user_id;
            avatarImage.getImageReceiver().setVisible(!PhotoViewer.isShowingImage(photoBig), false);
        } else if (chat_id != 0) {
            TLRPC.Chat chat = MessagesController.getInstance(currentAccount).getChat(chat_id);
            if (chat != null) {
                currentChat = chat;
            } else {
                chat = currentChat;
            }

            String statusString;
            String profileStatusString;
            if (ChatObject.isChannel(chat)) {
                if (chatInfo == null || !currentChat.megagroup && (chatInfo.participants_count == 0 || ChatObject.hasAdminRights(currentChat) || chatInfo.can_view_participants)) {
                    if (currentChat.megagroup) {
                        statusString = profileStatusString = LocaleController.getString("Loading", R.string.Loading).toLowerCase();
                    } else {
                        if ((chat.flags & TLRPC.CHAT_FLAG_IS_PUBLIC) != 0) {
                            statusString = profileStatusString = LocaleController.getString("ChannelPublic", R.string.ChannelPublic).toLowerCase();
                        } else {
                            statusString = profileStatusString = LocaleController.getString("ChannelPrivate", R.string.ChannelPrivate).toLowerCase();
                        }
                    }
                } else {
                    if (currentChat.megagroup) {
                        if (onlineCount > 1 && chatInfo.participants_count != 0) {
                            statusString = String.format("%s, %s", LocaleController.formatPluralString("Members", chatInfo.participants_count), LocaleController.formatPluralString("OnlineCount", Math.min(onlineCount, chatInfo.participants_count)));
                            profileStatusString = String.format("%s, %s", LocaleController.formatPluralStringComma("Members", chatInfo.participants_count), LocaleController.formatPluralStringComma("OnlineCount", Math.min(onlineCount, chatInfo.participants_count)));
                        } else {
                            if (chatInfo.participants_count == 0) {
                                if (chat.has_geo) {
                                    statusString = profileStatusString = LocaleController.getString("MegaLocation", R.string.MegaLocation).toLowerCase();
                                } else if (!TextUtils.isEmpty(chat.username)) {
                                    statusString = profileStatusString = LocaleController.getString("MegaPublic", R.string.MegaPublic).toLowerCase();
                                } else {
                                    statusString = profileStatusString = LocaleController.getString("MegaPrivate", R.string.MegaPrivate).toLowerCase();
                                }
                            } else {
                                statusString = LocaleController.formatPluralString("Members", chatInfo.participants_count);
                                profileStatusString = LocaleController.formatPluralStringComma("Members", chatInfo.participants_count);
                            }
                        }
                    } else {
                        int[] result = new int[1];
                        String shortNumber = LocaleController.formatShortNumber(chatInfo.participants_count, result);
                        if (currentChat.megagroup) {
                            statusString = LocaleController.formatPluralString("Members", chatInfo.participants_count);
                            profileStatusString = LocaleController.formatPluralStringComma("Members", chatInfo.participants_count);
                        } else {
                            statusString = LocaleController.formatPluralString("Subscribers", chatInfo.participants_count);
                            profileStatusString = LocaleController.formatPluralStringComma("Subscribers", chatInfo.participants_count);
                        }
                    }
                }
            } else {
                if (ChatObject.isKickedFromChat(chat)) {
                    statusString = profileStatusString = LocaleController.getString("YouWereKicked", R.string.YouWereKicked);
                } else if (ChatObject.isLeftFromChat(chat)) {
                    statusString = profileStatusString = LocaleController.getString("YouLeft", R.string.YouLeft);
                } else {
                    int count = chat.participants_count;
                    if (chatInfo != null) {
                        count = chatInfo.participants.participants.size();
                    }
                    if (count != 0 && onlineCount > 1) {
                        statusString = profileStatusString = String.format("%s, %s", LocaleController.formatPluralString("Members", count), LocaleController.formatPluralString("OnlineCount", onlineCount));
                    } else {
                        statusString = profileStatusString = LocaleController.formatPluralString("Members", count);
                    }
                }
            }

            boolean changed = false;
            for (int a = 0; a < 2; a++) {
                if (nameTextView[a] == null) {
                    continue;
                }
                if (chat.title != null) {
                    if (nameTextView[a].setText(chat.title)) {
                        changed = true;
                    }
                }
                nameTextView[a].setLeftDrawable(null);
                if (a != 0) {
                    if (chat.scam) {
                        nameTextView[a].setRightDrawable(getScamDrawable());
                    } else if (chat.verified) {
                        nameTextView[a].setRightDrawable(getVerifiedCrossfadeDrawable());
                    } else {
                        nameTextView[a].setRightDrawable(null);
                    }
                } else {
                    if (chat.scam) {
                        nameTextView[a].setRightDrawable(getScamDrawable());
                    } else {
                        nameTextView[a].setRightDrawable(MessagesController.getInstance(currentAccount).isDialogMuted((long) -chat_id) ? Theme.chat_muteIconDrawable : null);
                    }
                }
                if (a == 0 && onlineTextOverride != null) {
                    onlineTextView[a].setText(onlineTextOverride);
                } else {
                    if (currentChat.megagroup && chatInfo != null && onlineCount > 0) {
                        onlineTextView[a].setText(a == 0 ? statusString : profileStatusString);
                    } else if (a == 0 && ChatObject.isChannel(currentChat) && chatInfo != null && chatInfo.participants_count != 0 && (currentChat.megagroup || currentChat.broadcast)) {
                        int[] result = new int[1];
                        String shortNumber = LocaleController.formatShortNumber(chatInfo.participants_count, result);
                        if (currentChat.megagroup) {
                            if (chatInfo.participants_count == 0) {
                                if (chat.has_geo) {
                                    onlineTextView[a].setText(LocaleController.getString("MegaLocation", R.string.MegaLocation).toLowerCase());
                                } else if (!TextUtils.isEmpty(chat.username)) {
                                    onlineTextView[a].setText(LocaleController.getString("MegaPublic", R.string.MegaPublic).toLowerCase());
                                } else {
                                    onlineTextView[a].setText(LocaleController.getString("MegaPrivate", R.string.MegaPrivate).toLowerCase());
                                }
                            } else {
                                onlineTextView[a].setText(LocaleController.formatPluralString("Members", result[0]).replace(String.format("%d", result[0]), shortNumber));
                            }
                        } else {
                            onlineTextView[a].setText(LocaleController.formatPluralString("Subscribers", result[0]).replace(String.format("%d", result[0]), shortNumber));
                        }
                    } else {
                        onlineTextView[a].setText(a == 0 ? statusString : profileStatusString);
                    }
                }
            }
            id = chat_id;
            if (changed) {
                needLayout();
            }

            TLRPC.FileLocation photoBig = null;
            if (chat.photo != null) {
                photoBig = chat.photo.photo_big;
            }
            avatarDrawable.setInfo(chat);
            final ImageLocation imageLocation = ImageLocation.getForChat(chat, true);
            final ImageLocation thumbLocation = ImageLocation.getForChat(chat, false);
            avatarsViewPager.initIfEmpty(imageLocation, thumbLocation);
            avatarImage.setImage(thumbLocation, "50_50", avatarDrawable, chat);
            FileLoader.getInstance(currentAccount).loadFile(imageLocation, chat, null, 0, 1);
            avatarImage.getImageReceiver().setVisible(!PhotoViewer.isShowingImage(photoBig), false);
            if (chat.photo != null && chat.photo.dc_id != 0) {
                idTextView.setText("ID: " + chat_id + ", DC: " + chat.photo.dc_id);
            } else {
                idTextView.setText("ID: " + chat_id);
            }
        }
        if (id != 0) {
            int finalId = id;
            idTextView.setOnLongClickListener(v -> {
                AlertDialog.Builder builder = new AlertDialog.Builder(getParentActivity());
                builder.setItems(new CharSequence[]{LocaleController.getString("Copy", R.string.Copy)}, (dialogInterface, i) -> {
                    if (i == 0) {
                        try {
                            AndroidUtilities.addToClipboard(String.valueOf(finalId));
                            Toast.makeText(getParentActivity(), LocaleController.getString("TextCopied", R.string.TextCopied), Toast.LENGTH_SHORT).show();
                        } catch (Exception e) {
                            FileLog.e(e);
                        }
                    }
                });
                showDialog(builder.create());
                return false;
            });
        }
    }

    private void createActionBarMenu() {
        ActionBarMenu menu = actionBar.createMenu();
        otherItem.removeAllSubItems();
        animatingItem = null;

        editItemVisible = false;
        callItemVisible = false;

        if (user_id != 0) {
            TLRPC.User user = MessagesController.getInstance(currentAccount).getUser(user_id);
            if (UserConfig.getInstance(currentAccount).getClientUserId() != user_id) {
                if (user == null) {
                    return;
                }
                if (userInfo != null && userInfo.phone_calls_available) {
                    callItemVisible = true;
                }
                if (isBot || ContactsController.getInstance(currentAccount).contactsDict.get(user_id) == null) {
                    if (MessagesController.isSupportUser(user)) {
                        if (userBlocked) {
                            otherItem.addSubItem(block_contact, R.drawable.msg_block, LocaleController.getString("Unblock", R.string.Unblock));
                        }
                    } else {
                        if (isBot) {
                            if (!user.bot_nochats) {
                                otherItem.addSubItem(invite_to_group, R.drawable.msg_addbot, LocaleController.getString("BotInvite", R.string.BotInvite));
                            }
                            otherItem.addSubItem(share, R.drawable.msg_share, LocaleController.getString("BotShare", R.string.BotShare));
                        } else {
                            otherItem.addSubItem(add_contact, R.drawable.msg_addcontact, LocaleController.getString("AddContact", R.string.AddContact));
                        }
                        if (!TextUtils.isEmpty(user.phone)) {
                            otherItem.addSubItem(share_contact, R.drawable.msg_share, LocaleController.getString("ShareContact", R.string.ShareContact));
                        }
                        if (isBot) {
                            otherItem.addSubItem(block_contact, !userBlocked ? R.drawable.msg_block : R.drawable.msg_retry, !userBlocked ? LocaleController.getString("BotStop", R.string.BotStop) : LocaleController.getString("BotRestart", R.string.BotRestart));
                        } else {
                            otherItem.addSubItem(block_contact, !userBlocked ? R.drawable.msg_block : R.drawable.msg_block, !userBlocked ? LocaleController.getString("BlockContact", R.string.BlockContact) : LocaleController.getString("Unblock", R.string.Unblock));
                        }
                    }
                } else {
                    if (!TextUtils.isEmpty(user.phone)) {
                        otherItem.addSubItem(share_contact, R.drawable.msg_share, LocaleController.getString("ShareContact", R.string.ShareContact));
                    }
                    otherItem.addSubItem(block_contact, !userBlocked ? R.drawable.msg_block : R.drawable.msg_block, !userBlocked ? LocaleController.getString("BlockContact", R.string.BlockContact) : LocaleController.getString("Unblock", R.string.Unblock));
                    otherItem.addSubItem(edit_contact, R.drawable.msg_edit, LocaleController.getString("EditContact", R.string.EditContact));
                    otherItem.addSubItem(delete_contact, R.drawable.msg_delete, LocaleController.getString("DeleteContact", R.string.DeleteContact));
                }
            } else {
                otherItem.addSubItem(share_contact, R.drawable.msg_share, LocaleController.getString("ShareContact", R.string.ShareContact));
            }
            if (!UserObject.isDeleted(user) && !isBot && currentEncryptedChat == null && user_id != getUserConfig().getClientUserId() && !userBlocked && user_id != 333000 && user_id != 777000 && user_id != 42777) {
                otherItem.addSubItem(start_secret_chat, R.drawable.msg_start_secret, LocaleController.getString("StartEncryptedChat", R.string.StartEncryptedChat));
            }
        } else if (chat_id != 0) {
            if (chat_id > 0) {
                TLRPC.Chat chat = MessagesController.getInstance(currentAccount).getChat(chat_id);
                if (ChatObject.isChannel(chat)) {
<<<<<<< HEAD
                    if (ChatObject.hasAdminRights(chat) || chat.megagroup) {
                        editItem = menu.addItem(edit_channel, R.drawable.group_edit_profile);
=======
                    if (ChatObject.hasAdminRights(chat) || chat.megagroup && ChatObject.canChangeChatInfo(chat)) {
                        editItemVisible = true;
>>>>>>> 071d5114
                    }
                    if (!chat.megagroup && chatInfo != null && chatInfo.can_view_stats) {
                        otherItem.addSubItem(statistics, R.drawable.msg_stats, LocaleController.getString("Statistics", R.string.Statistics));
                    }
                    if (chat.megagroup) {
                        otherItem.addSubItem(search_members, R.drawable.msg_search, LocaleController.getString("SearchMembers", R.string.SearchMembers));
                        if (!chat.creator && !chat.left && !chat.kicked) {
                            otherItem.addSubItem(leave_group, R.drawable.msg_leave, LocaleController.getString("LeaveMegaMenu", R.string.LeaveMegaMenu));
                        }
                    } else {
                        if (!TextUtils.isEmpty(chat.username)) {
                            otherItem.addSubItem(share, R.drawable.msg_share, LocaleController.getString("BotShare", R.string.BotShare));
                        }
                        if (!currentChat.creator && !currentChat.left && !currentChat.kicked) {
                            otherItem.addSubItem(leave_group, R.drawable.msg_leave, LocaleController.getString("LeaveChannelMenu", R.string.LeaveChannelMenu));
                        }
                    }
                } else {
<<<<<<< HEAD
                    editItem = menu.addItem(edit_channel, R.drawable.group_edit_profile);
                    item = menu.addItem(10, R.drawable.ic_ab_other);
=======
                    if (ChatObject.canChangeChatInfo(chat)) {
                        editItemVisible = true;
                    }
>>>>>>> 071d5114
                    if (!ChatObject.isKickedFromChat(chat) && !ChatObject.isLeftFromChat(chat)) {
                        otherItem.addSubItem(search_members, R.drawable.msg_search, LocaleController.getString("SearchMembers", R.string.SearchMembers));
                    }
                    otherItem.addSubItem(leave_group, R.drawable.msg_leave, LocaleController.getString("DeleteAndExit", R.string.DeleteAndExit));
                }
            }
        }
        otherItem.addSubItem(add_shortcut, R.drawable.msg_home, LocaleController.getString("AddShortcut", R.string.AddShortcut));
        otherItem.addSubItem(gallery_menu_save, R.drawable.msg_gallery, LocaleController.getString("SaveToGallery", R.string.SaveToGallery));
        if (!isPulledDown) {
            otherItem.hideSubItem(gallery_menu_save);
        }
        otherItem.setContentDescription(LocaleController.getString("AccDescrMoreOptions", R.string.AccDescrMoreOptions));

        if (callItemVisible) {
            if (callItem.getVisibility() != View.VISIBLE) {
                callItem.setVisibility(View.VISIBLE);
            }
        } else {
            if (callItem.getVisibility() != View.GONE) {
                callItem.setVisibility(View.GONE);
            }
        }

        if (editItemVisible) {
            if (editItem.getVisibility() != View.VISIBLE) {
                editItem.setVisibility(View.VISIBLE);
            }
        } else {
            if (editItem.getVisibility() != View.GONE) {
                editItem.setVisibility(View.GONE);
            }
        }

        if (editItem != null) {
            editItem.setContentDescription(LocaleController.getString("Edit", R.string.Edit));
        }
        if (callItem != null) {
            callItem.setContentDescription(LocaleController.getString("Call", R.string.Call));
        }
        if (avatarsViewPagerIndicatorView != null) {
            if (avatarsViewPagerIndicatorView.isIndicatorFullyVisible()) {
                if (editItemVisible) {
                    editItem.setVisibility(View.GONE);
                }
                if (callItemVisible) {
                    callItem.setVisibility(View.GONE);
                }
            }
        }
    }

    @Override
    protected void onDialogDismiss(Dialog dialog) {
        if (listView != null) {
            listView.invalidateViews();
        }
    }

    @Override
    public void didSelectDialogs(DialogsActivity fragment, ArrayList<Long> dids, CharSequence message, boolean param) {
        long did = dids.get(0);
        Bundle args = new Bundle();
        args.putBoolean("scrollToTopOnResume", true);
        int lower_part = (int) did;
        if (lower_part != 0) {
            if (lower_part > 0) {
                args.putInt("user_id", lower_part);
            } else if (lower_part < 0) {
                args.putInt("chat_id", -lower_part);
            }
        } else {
            args.putInt("enc_id", (int) (did >> 32));
        }
        if (!MessagesController.getInstance(currentAccount).checkCanOpenChat(args, fragment)) {
            return;
        }

        NotificationCenter.getInstance(currentAccount).removeObserver(this, NotificationCenter.closeChats);
        NotificationCenter.getInstance(currentAccount).postNotificationName(NotificationCenter.closeChats);
        presentFragment(new ChatActivity(args), true);
        removeSelfFromStack();
        TLRPC.User user = MessagesController.getInstance(currentAccount).getUser(user_id);
        SendMessagesHelper.getInstance(currentAccount).sendMessage(user, did, null, null, null, true, 0);
    }

    @Override
    public void onRequestPermissionsResultFragment(int requestCode, String[] permissions, int[] grantResults) {
        if (requestCode == 101) {
            final TLRPC.User user = MessagesController.getInstance(currentAccount).getUser(user_id);
            if (user == null) {
                return;
            }
            if (grantResults.length > 0 && grantResults[0] == PackageManager.PERMISSION_GRANTED) {
                VoIPHelper.startCall(user, getParentActivity(), userInfo);
            } else {
                VoIPHelper.permissionDenied(getParentActivity(), null);
            }
        }
    }

    private class ListAdapter extends RecyclerListView.SelectionAdapter {

        private Context mContext;

        public ListAdapter(Context context) {
            mContext = context;
        }

        @Override
        public RecyclerView.ViewHolder onCreateViewHolder(ViewGroup parent, int viewType) {
            View view = null;
            switch (viewType) {
                case 1: {
                    view = new HeaderCell(mContext, 23);
                    break;
                }
                case 2: {
                    view = new TextDetailCell(mContext);
                    break;
                }
                case 3: {
                    view = new AboutLinkCell(mContext) {
                        @Override
                        protected void didPressUrl(String url) {
                            if (url.startsWith("@")) {
                                MessagesController.getInstance(currentAccount).openByUserName(url.substring(1), ProfileActivity.this, 0);
                            } else if (url.startsWith("#")) {
                                DialogsActivity fragment = new DialogsActivity(null);
                                fragment.setSearchString(url);
                                presentFragment(fragment);
                            } else if (url.startsWith("/")) {
                                if (parentLayout.fragmentsStack.size() > 1) {
                                    BaseFragment previousFragment = parentLayout.fragmentsStack.get(parentLayout.fragmentsStack.size() - 2);
                                    if (previousFragment instanceof ChatActivity) {
                                        finishFragment();
                                        ((ChatActivity) previousFragment).chatActivityEnterView.setCommand(null, url, false, false);
                                    }
                                }
                            }
                        }
                    };
                    break;
                }
                case 4: {
                    view = new TextCell(mContext);
                    break;
                }
                case 5: {
                    view = new DividerCell(mContext);
                    view.setPadding(AndroidUtilities.dp(20), AndroidUtilities.dp(4), 0, 0);
                    break;
                }
                case 6: {
                    view = new NotificationsCheckCell(mContext, 23, 70);
                    break;
                }
                case 7: {
                    view = new ShadowSectionCell(mContext);
                    break;
                }
                case 8: {
                    view = new UserCell(mContext, addMemberRow == -1 ? 9 : 6, 0, true);
                    break;
                }
                case 11: {
                    view = new View(mContext) {
                        @Override
                        protected void onMeasure(int widthMeasureSpec, int heightMeasureSpec) {
                            super.onMeasure(MeasureSpec.makeMeasureSpec(MeasureSpec.getSize(widthMeasureSpec), MeasureSpec.EXACTLY), MeasureSpec.makeMeasureSpec(AndroidUtilities.dp(32), MeasureSpec.EXACTLY));
                        }
                    };
                    break;
                }
                case 12: {
                    view = new View(mContext) {

                        private int lastPaddingHeight = 0;
                        private int lastListViewHeight = 0;

                        @Override
                        protected void onMeasure(int widthMeasureSpec, int heightMeasureSpec) {
                            if (lastListViewHeight != listView.getMeasuredHeight()) {
                                lastPaddingHeight = 0;
                            }
                            lastListViewHeight = listView.getMeasuredHeight();
                            int n = listView.getChildCount();
                            if (n == listAdapter.getItemCount()) {
                                int totalHeight = 0;
                                for (int i = 0; i < n; i++) {
                                    View view = listView.getChildAt(i);
                                    if (listView.getChildAdapterPosition(view) != bottomPaddingRow) {
                                        totalHeight += listView.getChildAt(i).getMeasuredHeight();
                                    }
                                }
                                int paddingHeight = fragmentView.getMeasuredHeight() - ActionBar.getCurrentActionBarHeight() - AndroidUtilities.statusBarHeight - totalHeight;
                                if (paddingHeight > AndroidUtilities.dp(88)) {
                                    paddingHeight = 0;
                                }
                                if (paddingHeight <= 0) {
                                    paddingHeight = 0;
                                }
                                setMeasuredDimension(listView.getMeasuredWidth(), lastPaddingHeight = paddingHeight);
                            } else {
                                setMeasuredDimension(listView.getMeasuredWidth(), lastPaddingHeight);
                            }
                        }
                    };
                    break;
                }
                case 13: {
                    if (sharedMediaLayout.getParent() != null) {
                        ((ViewGroup) sharedMediaLayout.getParent()).removeView(sharedMediaLayout);
                    }
                    view = sharedMediaLayout;
                    break;
                }
            }
            if (viewType != 13) {
                view.setLayoutParams(new RecyclerView.LayoutParams(RecyclerView.LayoutParams.MATCH_PARENT, RecyclerView.LayoutParams.WRAP_CONTENT));
            }
            return new RecyclerListView.Holder(view);
        }

        @Override
        public void onViewAttachedToWindow(RecyclerView.ViewHolder holder) {
            if (holder.itemView == sharedMediaLayout) {
                sharedMediaLayoutAttached = true;
            }
        }

        @Override
        public void onViewDetachedFromWindow(RecyclerView.ViewHolder holder) {
            if (holder.itemView == sharedMediaLayout) {
                sharedMediaLayoutAttached = false;
            }
        }

        @Override
        public void onBindViewHolder(RecyclerView.ViewHolder holder, int position) {
            switch (holder.getItemViewType()) {
                case 1:
                    HeaderCell headerCell = (HeaderCell) holder.itemView;
                    if (position == infoHeaderRow) {
                        if (ChatObject.isChannel(currentChat) && !currentChat.megagroup && channelInfoRow != -1) {
                            headerCell.setText(LocaleController.getString("ReportChatDescription", R.string.ReportChatDescription));
                        } else {
                            headerCell.setText(LocaleController.getString("Info", R.string.Info));
                        }
                    } else if (position == membersHeaderRow) {
                        headerCell.setText(LocaleController.getString("ChannelMembers", R.string.ChannelMembers));
                    }
                    break;
                case 2:
                    TextDetailCell detailCell = (TextDetailCell) holder.itemView;
                    if (position == phoneRow) {
                        String text;
                        final TLRPC.User user = MessagesController.getInstance(currentAccount).getUser(user_id);
                        if (!TextUtils.isEmpty(user.phone)
                                && !(NekoConfig.hidePhone && user.id == UserConfig.getInstance(currentAccount).getClientUserId())) {
                            text = PhoneFormat.getInstance().format("+" + user.phone);
                        } else {
                            text = LocaleController.getString("PhoneHidden", R.string.PhoneHidden);
                        }
                        detailCell.setTextAndValue(text, LocaleController.getString("PhoneMobile", R.string.PhoneMobile), false);
                    } else if (position == usernameRow) {
                        String text;
                        if (user_id != 0) {
                            final TLRPC.User user = MessagesController.getInstance(currentAccount).getUser(user_id);
                            if (user != null && !TextUtils.isEmpty(user.username)) {
                                text = "@" + user.username;
                            } else {
                                text = "-";
                            }
                            detailCell.setTextAndValue(text, LocaleController.getString("Username", R.string.Username), false);
                        } else if (currentChat != null) {
                            TLRPC.Chat chat = MessagesController.getInstance(currentAccount).getChat(chat_id);
                            detailCell.setTextAndValue(MessagesController.getInstance(currentAccount).linkPrefix + "/" + chat.username, LocaleController.getString("InviteLink", R.string.InviteLink), false);
                        }
                    } else if (position == locationRow) {
                        if (chatInfo != null && chatInfo.location instanceof TLRPC.TL_channelLocation) {
                            TLRPC.TL_channelLocation location = (TLRPC.TL_channelLocation) chatInfo.location;
                            detailCell.setTextAndValue(location.address, LocaleController.getString("AttachLocation", R.string.AttachLocation), false);
                        }
                    }
                    break;
                case 3:
                    AboutLinkCell aboutLinkCell = (AboutLinkCell) holder.itemView;
                    if (position == userInfoRow) {
                        aboutLinkCell.setTextAndValue(userInfo.about, LocaleController.getString("UserBio", R.string.UserBio), true);
                    } else if (position == channelInfoRow) {
                        String text = chatInfo.about;
                        while (text.contains("\n\n\n")) {
                            text = text.replace("\n\n\n", "\n\n");
                        }
                        aboutLinkCell.setText(text, true);
                    }
                    break;
                case 4:
                    TextCell textCell = (TextCell) holder.itemView;
                    textCell.setColors(Theme.key_windowBackgroundWhiteGrayIcon, Theme.key_windowBackgroundWhiteBlackText);
                    textCell.setTag(Theme.key_windowBackgroundWhiteBlackText);
                    if (position == settingsTimerRow) {
                        TLRPC.EncryptedChat encryptedChat = MessagesController.getInstance(currentAccount).getEncryptedChat((int) (dialog_id >> 32));
                        String value;
                        if (encryptedChat.ttl == 0) {
                            value = LocaleController.getString("ShortMessageLifetimeForever", R.string.ShortMessageLifetimeForever);
                        } else {
                            value = LocaleController.formatTTLString(encryptedChat.ttl);
                        }
                        textCell.setTextAndValue(LocaleController.getString("MessageLifetime", R.string.MessageLifetime), value, false);
                    } else if (position == unblockRow) {
                        textCell.setText(LocaleController.getString("Unblock", R.string.Unblock), false);
                        textCell.setColors(null, Theme.key_windowBackgroundWhiteRedText5);
                    } else if (position == settingsKeyRow) {
                        IdenticonDrawable identiconDrawable = new IdenticonDrawable();
                        TLRPC.EncryptedChat encryptedChat = MessagesController.getInstance(currentAccount).getEncryptedChat((int) (dialog_id >> 32));
                        identiconDrawable.setEncryptedChat(encryptedChat);
                        textCell.setTextAndValueDrawable(LocaleController.getString("EncryptionKey", R.string.EncryptionKey), identiconDrawable, false);
                    } else if (position == joinRow) {
                        textCell.setColors(null, Theme.key_windowBackgroundWhiteBlueText2);
                        textCell.setTextColor(Theme.getColor(Theme.key_windowBackgroundWhiteBlueText2));
                        if (currentChat.megagroup) {
                            textCell.setText(LocaleController.getString("ProfileJoinGroup", R.string.ProfileJoinGroup), false);
                        } else {
                            textCell.setText(LocaleController.getString("ProfileJoinChannel", R.string.ProfileJoinChannel), false);
                        }
                    } else if (position == subscribersRow) {
                        if (chatInfo != null) {
                            if (ChatObject.isChannel(currentChat) && !currentChat.megagroup) {
                                textCell.setTextAndValueAndIcon(LocaleController.getString("ChannelSubscribers", R.string.ChannelSubscribers), String.format("%d", chatInfo.participants_count), R.drawable.actions_viewmembers, position != membersSectionRow - 1);
                            } else {
                                textCell.setTextAndValueAndIcon(LocaleController.getString("ChannelMembers", R.string.ChannelMembers), String.format("%d", chatInfo.participants_count), R.drawable.actions_viewmembers, position != membersSectionRow - 1);
                            }
                        } else {
                            if (ChatObject.isChannel(currentChat) && !currentChat.megagroup) {
                                textCell.setTextAndIcon(LocaleController.getString("ChannelSubscribers", R.string.ChannelSubscribers), R.drawable.actions_viewmembers, position != membersSectionRow - 1);
                            } else {
                                textCell.setTextAndIcon(LocaleController.getString("ChannelMembers", R.string.ChannelMembers), R.drawable.actions_viewmembers, position != membersSectionRow - 1);
                            }
                        }
                    } else if (position == administratorsRow) {
                        if (chatInfo != null) {
                            textCell.setTextAndValueAndIcon(LocaleController.getString("ChannelAdministrators", R.string.ChannelAdministrators), String.format("%d", chatInfo.admins_count), R.drawable.actions_addadmin, position != membersSectionRow - 1);
                        } else {
                            textCell.setTextAndIcon(LocaleController.getString("ChannelAdministrators", R.string.ChannelAdministrators), R.drawable.actions_addadmin, position != membersSectionRow - 1);
                        }
                    } else if (position == blockedUsersRow) {
                        if (chatInfo != null) {
                            textCell.setTextAndValueAndIcon(LocaleController.getString("ChannelBlacklist", R.string.ChannelBlacklist), String.format("%d", Math.max(chatInfo.banned_count, chatInfo.kicked_count)), R.drawable.actions_removed, position != membersSectionRow - 1);
                        } else {
                            textCell.setTextAndIcon(LocaleController.getString("ChannelBlacklist", R.string.ChannelBlacklist), R.drawable.actions_removed, position != membersSectionRow - 1);
                        }
                    } else if (position == addMemberRow) {
                        textCell.setColors(Theme.key_windowBackgroundWhiteBlueIcon, Theme.key_windowBackgroundWhiteBlueButton);
                        if (chat_id > 0) {
                            textCell.setTextAndIcon(LocaleController.getString("AddMember", R.string.AddMember), R.drawable.actions_addmember2, true);
                        } else {
                            textCell.setTextAndIcon(LocaleController.getString("AddRecipient", R.string.AddRecipient), R.drawable.actions_addmember2, true);
                        }
                    } else if (position == sendMessageRow) {
                        textCell.setText(LocaleController.getString("SendMessageLocation", R.string.SendMessageLocation), true);
                    } else if (position == reportRow) {
                        textCell.setText(LocaleController.getString("ReportUserLocation", R.string.ReportUserLocation), false);
                        textCell.setColors(null, Theme.key_windowBackgroundWhiteRedText5);
                    }
                    break;
                case 6:
                    NotificationsCheckCell checkCell = (NotificationsCheckCell) holder.itemView;
                    if (position == notificationsRow) {
                        SharedPreferences preferences = MessagesController.getNotificationsSettings(currentAccount);
                        long did;
                        if (dialog_id != 0) {
                            did = dialog_id;
                        } else if (user_id != 0) {
                            did = user_id;
                        } else {
                            did = -chat_id;
                        }

                        boolean enabled = false;
                        boolean custom = preferences.getBoolean("custom_" + did, false);
                        boolean hasOverride = preferences.contains("notify2_" + did);
                        int value = preferences.getInt("notify2_" + did, 0);
                        int delta = preferences.getInt("notifyuntil_" + did, 0);
                        String val;
                        if (value == 3 && delta != Integer.MAX_VALUE) {
                            delta -= ConnectionsManager.getInstance(currentAccount).getCurrentTime();
                            if (delta <= 0) {
                                if (custom) {
                                    val = LocaleController.getString("NotificationsCustom", R.string.NotificationsCustom);
                                } else {
                                    val = LocaleController.getString("NotificationsOn", R.string.NotificationsOn);
                                }
                                enabled = true;
                            } else if (delta < 60 * 60) {
                                val = LocaleController.formatString("WillUnmuteIn", R.string.WillUnmuteIn, LocaleController.formatPluralString("Minutes", delta / 60));
                            } else if (delta < 60 * 60 * 24) {
                                val = LocaleController.formatString("WillUnmuteIn", R.string.WillUnmuteIn, LocaleController.formatPluralString("Hours", (int) Math.ceil(delta / 60.0f / 60)));
                            } else if (delta < 60 * 60 * 24 * 365) {
                                val = LocaleController.formatString("WillUnmuteIn", R.string.WillUnmuteIn, LocaleController.formatPluralString("Days", (int) Math.ceil(delta / 60.0f / 60 / 24)));
                            } else {
                                val = null;
                            }
                        } else {
                            if (value == 0) {
                                if (hasOverride) {
                                    enabled = true;
                                } else {
                                    enabled = NotificationsController.getInstance(currentAccount).isGlobalNotificationsEnabled(did);
                                }
                            } else if (value == 1) {
                                enabled = true;
                            } else if (value == 2) {
                                enabled = false;
                            } else {
                                enabled = false;
                            }
                            if (enabled && custom) {
                                val = LocaleController.getString("NotificationsCustom", R.string.NotificationsCustom);
                            } else {
                                val = enabled ? LocaleController.getString("NotificationsOn", R.string.NotificationsOn) : LocaleController.getString("NotificationsOff", R.string.NotificationsOff);
                            }
                        }
                        if (val == null) {
                            val = LocaleController.getString("NotificationsOff", R.string.NotificationsOff);
                        }
                        checkCell.setTextAndValueAndCheck(LocaleController.getString("Notifications", R.string.Notifications), val, enabled, false);
                    }
                    break;
                case 7:
                    View sectionCell = holder.itemView;
                    sectionCell.setTag(position);
                    Drawable drawable;
                    if (position == infoSectionRow && lastSectionRow == -1 && settingsSectionRow == -1 && sharedMediaRow == -1 && membersSectionRow == -1 || position == settingsSectionRow || position == lastSectionRow || position == membersSectionRow && lastSectionRow == -1 && sharedMediaRow == -1) {
                        drawable = Theme.getThemedDrawable(mContext, R.drawable.greydivider_bottom, Theme.key_windowBackgroundGrayShadow);
                    } else {
                        drawable = Theme.getThemedDrawable(mContext, R.drawable.greydivider, Theme.key_windowBackgroundGrayShadow);
                    }
                    CombinedDrawable combinedDrawable = new CombinedDrawable(new ColorDrawable(Theme.getColor(Theme.key_windowBackgroundGray)), drawable);
                    combinedDrawable.setFullsize(true);
                    sectionCell.setBackgroundDrawable(combinedDrawable);
                    break;
                case 8:
                    UserCell userCell = (UserCell) holder.itemView;
                    TLRPC.ChatParticipant part;
                    if (!sortedUsers.isEmpty()) {
                        part = chatInfo.participants.participants.get(sortedUsers.get(position - membersStartRow));
                    } else {
                        part = chatInfo.participants.participants.get(position - membersStartRow);
                    }
                    if (part != null) {
                        String role;
                        if (part instanceof TLRPC.TL_chatChannelParticipant) {
                            TLRPC.ChannelParticipant channelParticipant = ((TLRPC.TL_chatChannelParticipant) part).channelParticipant;
                            if (!TextUtils.isEmpty(channelParticipant.rank)) {
                                role = channelParticipant.rank;
                            } else {
                                if (channelParticipant instanceof TLRPC.TL_channelParticipantCreator) {
                                    role = LocaleController.getString("ChannelCreator", R.string.ChannelCreator);
                                } else if (channelParticipant instanceof TLRPC.TL_channelParticipantAdmin) {
                                    role = LocaleController.getString("ChannelAdmin", R.string.ChannelAdmin);
                                } else {
                                    role = null;
                                }
                            }
                        } else {
                            if (part instanceof TLRPC.TL_chatParticipantCreator) {
                                role = LocaleController.getString("ChannelCreator", R.string.ChannelCreator);
                            } else if (part instanceof TLRPC.TL_chatParticipantAdmin) {
                                role = LocaleController.getString("ChannelAdmin", R.string.ChannelAdmin);
                            } else {
                                role = null;
                            }
                        }
                        userCell.setAdminRole(role);
                        userCell.setData(MessagesController.getInstance(currentAccount).getUser(part.user_id), null, null, 0, position != membersEndRow - 1);
                    }
                    break;
            }
        }

        @Override
        public boolean isEnabled(RecyclerView.ViewHolder holder) {
            int type = holder.getItemViewType();
            return type != 1 && type != 5 && type != 7 && type != 9 && type != 10 && type != 11 && type != 12 && type != 13;
        }

        @Override
        public int getItemCount() {
            return rowCount;
        }

        @Override
        public int getItemViewType(int i) {
            if (i == infoHeaderRow || i == membersHeaderRow) {
                return 1;
            } else if (i == phoneRow || i == usernameRow || i == locationRow) {
                return 2;
            } else if (i == userInfoRow || i == channelInfoRow) {
                return 3;
            } else if (i == settingsTimerRow || i == settingsKeyRow || i == reportRow ||
                    i == subscribersRow || i == administratorsRow || i == blockedUsersRow ||
                    i == addMemberRow || i == joinRow || i == unblockRow ||
                    i == sendMessageRow) {
                return 4;
            } else if (i == notificationsDividerRow) {
                return 5;
            } else if (i == notificationsRow) {
                return 6;
            } else if (i == infoSectionRow || i == lastSectionRow || i == membersSectionRow || i == settingsSectionRow) {
                return 7;
            } else if (i >= membersStartRow && i < membersEndRow) {
                return 8;
            } else if (i == emptyRow) {
                return 11;
            } else if (i == bottomPaddingRow) {
                return 12;
            } else if (i == sharedMediaRow) {
                return 13;
            }
            return 0;
        }
    }

    @Override
    public ThemeDescription[] getThemeDescriptions() {
        ThemeDescription.ThemeDescriptionDelegate themeDelegate = () -> {
            if (listView != null) {
                int count = listView.getChildCount();
                for (int a = 0; a < count; a++) {
                    View child = listView.getChildAt(a);
                    if (child instanceof UserCell) {
                        ((UserCell) child).update(0);
                    }
                }
            }
            if (!isPulledDown) {
                final Object onlineTextViewTag = onlineTextView[1].getTag();
                if (onlineTextViewTag instanceof String) {
                    onlineTextView[1].setTextColor(Theme.getColor((String) onlineTextViewTag));
                }
                if (lockIconDrawable != null) {
                    lockIconDrawable.setColorFilter(Theme.getColor(Theme.key_chat_lockIcon), PorterDuff.Mode.MULTIPLY);
                }
                if (scamDrawable != null) {
                    scamDrawable.setColor(Theme.getColor(Theme.key_avatar_subtitleInProfileBlue));
                }
                nameTextView[1].setBackgroundColor(Theme.getColor(Theme.key_avatar_backgroundActionBarBlue));
                nameTextView[1].setTextColor(Theme.getColor(Theme.key_profile_title));
                idTextView.setTextColor(Theme.getColor(Theme.key_avatar_subtitleInProfileBlue));
                actionBar.setItemsColor(Theme.getColor(Theme.key_actionBarDefaultIcon), false);
                actionBar.setItemsBackgroundColor(Theme.getColor(Theme.key_avatar_actionBarSelectorBlue), false);
            }
        };
        ArrayList<ThemeDescription> arrayList = new ArrayList<>();
        if (sharedMediaLayout != null) {
            arrayList.addAll(sharedMediaLayout.getThemeDescriptions());
        }

        arrayList.add(new ThemeDescription(listView, 0, null, null, null, null, Theme.key_windowBackgroundWhite));
        arrayList.add(new ThemeDescription(listView, 0, null, null, null, null, Theme.key_windowBackgroundGray));
        arrayList.add(new ThemeDescription(actionBar, ThemeDescription.FLAG_AB_SUBMENUBACKGROUND, null, null, null, null, Theme.key_actionBarDefaultSubmenuBackground));
        arrayList.add(new ThemeDescription(actionBar, ThemeDescription.FLAG_AB_SUBMENUITEM, null, null, null, null, Theme.key_actionBarDefaultSubmenuItem));
        arrayList.add(new ThemeDescription(actionBar, ThemeDescription.FLAG_AB_SUBMENUITEM | ThemeDescription.FLAG_IMAGECOLOR, null, null, null, null, Theme.key_actionBarDefaultSubmenuItemIcon));
        arrayList.add(new ThemeDescription(null, 0, null, null, null, themeDelegate, Theme.key_actionBarDefaultIcon));
        arrayList.add(new ThemeDescription(null, 0, null, null, null, themeDelegate, Theme.key_avatar_actionBarSelectorBlue));
        arrayList.add(new ThemeDescription(null, 0, null, null, null, themeDelegate, Theme.key_chat_lockIcon));
        arrayList.add(new ThemeDescription(null, 0, null, null, null, themeDelegate, Theme.key_avatar_subtitleInProfileBlue));
        arrayList.add(new ThemeDescription(null, 0, null, null, null, themeDelegate, Theme.key_avatar_backgroundActionBarBlue));
        arrayList.add(new ThemeDescription(null, 0, null, null, null, themeDelegate, Theme.key_profile_title));
        arrayList.add(new ThemeDescription(null, 0, null, null, null, themeDelegate, Theme.key_profile_status));
        arrayList.add(new ThemeDescription(null, 0, null, null, null, themeDelegate, Theme.key_avatar_subtitleInProfileBlue));

        arrayList.add(new ThemeDescription(onlineTextView[2], ThemeDescription.FLAG_TEXTCOLOR, null, null, null, themeDelegate, Theme.key_player_actionBarSubtitle));

        arrayList.add(new ThemeDescription(topView, ThemeDescription.FLAG_BACKGROUND, null, null, null, null, Theme.key_avatar_backgroundActionBarBlue));
        arrayList.add(new ThemeDescription(listView, ThemeDescription.FLAG_SELECTOR, null, null, null, null, Theme.key_listSelector));
        arrayList.add(new ThemeDescription(listView, 0, new Class[]{View.class}, Theme.dividerPaint, null, null, Theme.key_divider));

        arrayList.add(new ThemeDescription(avatarImage, 0, null, null, new Drawable[]{Theme.avatar_savedDrawable}, null, Theme.key_avatar_text));
        arrayList.add(new ThemeDescription(avatarImage, 0, null, null, new Drawable[]{avatarDrawable}, null, Theme.key_avatar_backgroundInProfileBlue));

        arrayList.add(new ThemeDescription(writeButton, ThemeDescription.FLAG_IMAGECOLOR, null, null, null, null, Theme.key_profile_actionIcon));
        arrayList.add(new ThemeDescription(writeButton, ThemeDescription.FLAG_BACKGROUNDFILTER, null, null, null, null, Theme.key_profile_actionBackground));
        arrayList.add(new ThemeDescription(writeButton, ThemeDescription.FLAG_BACKGROUNDFILTER | ThemeDescription.FLAG_DRAWABLESELECTEDSTATE, null, null, null, null, Theme.key_profile_actionPressedBackground));

        arrayList.add(new ThemeDescription(listView, ThemeDescription.FLAG_CHECKTAG, new Class[]{TextCell.class}, new String[]{"textView"}, null, null, null, Theme.key_windowBackgroundWhiteBlackText));
        arrayList.add(new ThemeDescription(listView, ThemeDescription.FLAG_CHECKTAG, new Class[]{TextCell.class}, new String[]{"textView"}, null, null, null, Theme.key_windowBackgroundWhiteGreenText2));
        arrayList.add(new ThemeDescription(listView, ThemeDescription.FLAG_CHECKTAG, new Class[]{TextCell.class}, new String[]{"textView"}, null, null, null, Theme.key_windowBackgroundWhiteRedText5));
        arrayList.add(new ThemeDescription(listView, ThemeDescription.FLAG_CHECKTAG, new Class[]{TextCell.class}, new String[]{"textView"}, null, null, null, Theme.key_windowBackgroundWhiteBlueText2));
        arrayList.add(new ThemeDescription(listView, ThemeDescription.FLAG_CHECKTAG, new Class[]{TextCell.class}, new String[]{"textView"}, null, null, null, Theme.key_windowBackgroundWhiteBlueButton));
        arrayList.add(new ThemeDescription(listView, 0, new Class[]{TextCell.class}, new String[]{"valueTextView"}, null, null, null, Theme.key_windowBackgroundWhiteValueText));
        arrayList.add(new ThemeDescription(listView, ThemeDescription.FLAG_CHECKTAG, new Class[]{TextCell.class}, new String[]{"imageView"}, null, null, null, Theme.key_windowBackgroundWhiteGrayIcon));
        arrayList.add(new ThemeDescription(listView, ThemeDescription.FLAG_CHECKTAG, new Class[]{TextCell.class}, new String[]{"imageView"}, null, null, null, Theme.key_windowBackgroundWhiteBlueIcon));

        arrayList.add(new ThemeDescription(listView, 0, new Class[]{TextDetailCell.class}, new String[]{"textView"}, null, null, null, Theme.key_windowBackgroundWhiteBlackText));
        arrayList.add(new ThemeDescription(listView, 0, new Class[]{TextDetailCell.class}, new String[]{"valueTextView"}, null, null, null, Theme.key_windowBackgroundWhiteGrayText2));

        arrayList.add(new ThemeDescription(listView, 0, new Class[]{HeaderCell.class}, new String[]{"textView"}, null, null, null, Theme.key_windowBackgroundWhiteBlueHeader));

        arrayList.add(new ThemeDescription(listView, 0, new Class[]{NotificationsCheckCell.class}, new String[]{"textView"}, null, null, null, Theme.key_windowBackgroundWhiteBlackText));
        arrayList.add(new ThemeDescription(listView, 0, new Class[]{NotificationsCheckCell.class}, new String[]{"valueTextView"}, null, null, null, Theme.key_windowBackgroundWhiteGrayText2));
        arrayList.add(new ThemeDescription(listView, 0, new Class[]{NotificationsCheckCell.class}, new String[]{"checkBox"}, null, null, null, Theme.key_switchTrack));
        arrayList.add(new ThemeDescription(listView, 0, new Class[]{NotificationsCheckCell.class}, new String[]{"checkBox"}, null, null, null, Theme.key_switchTrackChecked));

        arrayList.add(new ThemeDescription(listView, ThemeDescription.FLAG_TEXTCOLOR, new Class[]{UserCell.class}, new String[]{"adminTextView"}, null, null, null, Theme.key_profile_creatorIcon));
        arrayList.add(new ThemeDescription(listView, 0, new Class[]{UserCell.class}, new String[]{"imageView"}, null, null, null, Theme.key_windowBackgroundWhiteGrayIcon));
        arrayList.add(new ThemeDescription(listView, 0, new Class[]{UserCell.class}, new String[]{"nameTextView"}, null, null, null, Theme.key_windowBackgroundWhiteBlackText));
        arrayList.add(new ThemeDescription(listView, 0, new Class[]{UserCell.class}, new String[]{"statusColor"}, null, null, themeDelegate, Theme.key_windowBackgroundWhiteGrayText));
        arrayList.add(new ThemeDescription(listView, 0, new Class[]{UserCell.class}, new String[]{"statusOnlineColor"}, null, null, themeDelegate, Theme.key_windowBackgroundWhiteBlueText));
        arrayList.add(new ThemeDescription(listView, 0, new Class[]{UserCell.class}, null, new Drawable[]{Theme.avatar_savedDrawable}, null, Theme.key_avatar_text));
        arrayList.add(new ThemeDescription(null, 0, null, null, null, themeDelegate, Theme.key_avatar_backgroundRed));
        arrayList.add(new ThemeDescription(null, 0, null, null, null, themeDelegate, Theme.key_avatar_backgroundOrange));
        arrayList.add(new ThemeDescription(null, 0, null, null, null, themeDelegate, Theme.key_avatar_backgroundViolet));
        arrayList.add(new ThemeDescription(null, 0, null, null, null, themeDelegate, Theme.key_avatar_backgroundGreen));
        arrayList.add(new ThemeDescription(null, 0, null, null, null, themeDelegate, Theme.key_avatar_backgroundCyan));
        arrayList.add(new ThemeDescription(null, 0, null, null, null, themeDelegate, Theme.key_avatar_backgroundBlue));
        arrayList.add(new ThemeDescription(null, 0, null, null, null, themeDelegate, Theme.key_avatar_backgroundPink));

        arrayList.add(new ThemeDescription(undoView, ThemeDescription.FLAG_BACKGROUNDFILTER, null, null, null, null, Theme.key_undo_background));
        arrayList.add(new ThemeDescription(undoView, 0, new Class[]{UndoView.class}, new String[]{"undoImageView"}, null, null, null, Theme.key_undo_cancelColor));
        arrayList.add(new ThemeDescription(undoView, 0, new Class[]{UndoView.class}, new String[]{"undoTextView"}, null, null, null, Theme.key_undo_cancelColor));
        arrayList.add(new ThemeDescription(undoView, 0, new Class[]{UndoView.class}, new String[]{"infoTextView"}, null, null, null, Theme.key_undo_infoColor));
        arrayList.add(new ThemeDescription(undoView, 0, new Class[]{UndoView.class}, new String[]{"textPaint"}, null, null, null, Theme.key_undo_infoColor));
        arrayList.add(new ThemeDescription(undoView, 0, new Class[]{UndoView.class}, new String[]{"progressPaint"}, null, null, null, Theme.key_undo_infoColor));
        arrayList.add(new ThemeDescription(undoView, ThemeDescription.FLAG_IMAGECOLOR, new Class[]{UndoView.class}, new String[]{"leftImageView"}, null, null, null, Theme.key_undo_infoColor));

        arrayList.add(new ThemeDescription(listView, ThemeDescription.FLAG_TEXTCOLOR, new Class[]{AboutLinkCell.class}, Theme.profile_aboutTextPaint, null, null, Theme.key_windowBackgroundWhiteBlackText));
        arrayList.add(new ThemeDescription(listView, ThemeDescription.FLAG_LINKCOLOR, new Class[]{AboutLinkCell.class}, Theme.profile_aboutTextPaint, null, null, Theme.key_windowBackgroundWhiteLinkText));
        arrayList.add(new ThemeDescription(listView, 0, new Class[]{AboutLinkCell.class}, Theme.linkSelectionPaint, null, null, Theme.key_windowBackgroundWhiteLinkSelection));

        arrayList.add(new ThemeDescription(listView, ThemeDescription.FLAG_BACKGROUNDFILTER, new Class[]{ShadowSectionCell.class}, null, null, null, Theme.key_windowBackgroundGrayShadow));
        arrayList.add(new ThemeDescription(listView, ThemeDescription.FLAG_BACKGROUNDFILTER | ThemeDescription.FLAG_CELLBACKGROUNDCOLOR, new Class[]{ShadowSectionCell.class}, null, null, null, Theme.key_windowBackgroundGray));

        arrayList.add(new ThemeDescription(listView, ThemeDescription.FLAG_BACKGROUNDFILTER, new Class[]{TextInfoPrivacyCell.class}, null, null, null, Theme.key_windowBackgroundGrayShadow));
        arrayList.add(new ThemeDescription(listView, ThemeDescription.FLAG_BACKGROUNDFILTER | ThemeDescription.FLAG_CELLBACKGROUNDCOLOR, new Class[]{TextInfoPrivacyCell.class}, null, null, null, Theme.key_windowBackgroundGray));
        arrayList.add(new ThemeDescription(listView, 0, new Class[]{TextInfoPrivacyCell.class}, new String[]{"textView"}, null, null, null, Theme.key_windowBackgroundWhiteGrayText4));

        arrayList.add(new ThemeDescription(nameTextView[1], 0, null, null, new Drawable[]{verifiedCheckDrawable}, null, Theme.key_profile_verifiedCheck));
        arrayList.add(new ThemeDescription(nameTextView[1], 0, null, null, new Drawable[]{verifiedDrawable}, null, Theme.key_profile_verifiedBackground));

        return arrayList.toArray(new ThemeDescription[0]);
    }
}<|MERGE_RESOLUTION|>--- conflicted
+++ resolved
@@ -137,25 +137,17 @@
 import java.util.HashMap;
 import java.util.concurrent.CountDownLatch;
 
-<<<<<<< HEAD
 import tw.nekomimi.nekogram.NekoConfig;
 
-public class ProfileActivity extends BaseFragment implements NotificationCenter.NotificationCenterDelegate, DialogsActivity.DialogsActivityDelegate {
-=======
 public class ProfileActivity extends BaseFragment implements NotificationCenter.NotificationCenterDelegate, DialogsActivity.DialogsActivityDelegate, SharedMediaLayout.SharedMediaPreloaderDelegate {
->>>>>>> 071d5114
 
     private RecyclerListView listView;
     private LinearLayoutManager layoutManager;
     private ListAdapter listAdapter;
     private AvatarImageView avatarImage;
     private SimpleTextView[] nameTextView = new SimpleTextView[2];
-<<<<<<< HEAD
-    private SimpleTextView[] onlineTextView = new SimpleTextView[2];
+    private SimpleTextView[] onlineTextView = new SimpleTextView[3];
     private SimpleTextView idTextView;
-=======
-    private SimpleTextView[] onlineTextView = new SimpleTextView[3];
->>>>>>> 071d5114
     private ImageView writeButton;
     private AnimatorSet writeButtonAnimation;
     private Drawable lockIconDrawable;
@@ -2785,122 +2777,11 @@
                         isPulledDown = true;
                         overlaysView.setOverlaysVisible(true, durationFactor);
                         avatarsViewPagerIndicatorView.refreshVisibility(durationFactor);
-<<<<<<< HEAD
-                        if (expandAnimator == null) {
-                            expandAnimator = ValueAnimator.ofFloat(0f, 1f);
-                            expandAnimator.addUpdateListener(anim -> {
-                                final float value = AndroidUtilities.lerp(expandAnimatorValues, anim.getAnimatedFraction());
-
-                                avatarImage.setScaleX(avatarScale);
-                                avatarImage.setScaleY(avatarScale);
-                                avatarImage.setTranslationX(AndroidUtilities.lerp(avatarX, 0f, value));
-                                avatarImage.setTranslationY(AndroidUtilities.lerp((float) Math.ceil(avatarY), 0f, value));
-                                avatarImage.setRoundRadius((int) AndroidUtilities.lerp(AndroidUtilities.dpf2(21f), 0f, value));
-
-                                if (extraHeight > AndroidUtilities.dpf2(88f) && expandProgress < 0.33f) {
-                                    refreshNameAndOnlineXY();
-                                }
-
-                                if (scamDrawable != null) {
-                                    scamDrawable.setColor(ColorUtils.blendARGB(Theme.getColor(Theme.key_avatar_subtitleInProfileBlue), Color.argb(179, 255, 255, 255), value));
-                                }
-
-                                if (lockIconDrawable != null) {
-                                    lockIconDrawable.setColorFilter(ColorUtils.blendARGB(Theme.getColor(Theme.key_chat_lockIcon), Color.WHITE, value), PorterDuff.Mode.MULTIPLY);
-                                }
-
-                                if (verifiedCrossfadeDrawable != null) {
-                                    verifiedCrossfadeDrawable.setProgress(value);
-                                }
-
-                                final float k = AndroidUtilities.dpf2(8f);
-
-                                final float nameTextViewXEnd = AndroidUtilities.dpf2(16f) - nameTextView[1].getLeft();
-                                final float nameTextViewYEnd = newTop + extraHeight - AndroidUtilities.dpf2(38f) - nameTextView[1].getBottom();
-                                final float nameTextViewCx = k + nameX + (nameTextViewXEnd - nameX) / 2f;
-                                final float nameTextViewCy = k + nameY + (nameTextViewYEnd - nameY) / 2f;
-                                final float nameTextViewX = (1 - value) * (1 - value) * nameX + 2 * (1 - value) * value * nameTextViewCx + value * value * nameTextViewXEnd;
-                                final float nameTextViewY = (1 - value) * (1 - value) * nameY + 2 * (1 - value) * value * nameTextViewCy + value * value * nameTextViewYEnd;
-
-                                final float onlineTextViewXEnd = AndroidUtilities.dpf2(16f) - onlineTextView[1].getLeft();
-                                final float onlineTextViewYEnd = newTop + extraHeight - AndroidUtilities.dpf2(22f) - onlineTextView[1].getBottom();
-                                final float onlineTextViewCx = k + onlineX + (onlineTextViewXEnd - onlineX) / 2f;
-                                final float onlineTextViewCy = k + onlineY + (onlineTextViewYEnd - onlineY) / 2f;
-                                final float onlineTextViewX = (1 - value) * (1 - value) * onlineX + 2 * (1 - value) * value * onlineTextViewCx + value * value * onlineTextViewXEnd;
-                                final float onlineTextViewY = (1 - value) * (1 - value) * onlineY + 2 * (1 - value) * value * onlineTextViewCy + value * value * onlineTextViewYEnd;
-
-                                final float idTextViewXEnd = AndroidUtilities.dpf2(16f) - idTextView.getLeft();
-                                final float idTextViewYEnd = newTop + extraHeight - AndroidUtilities.dpf2(4f) - idTextView.getBottom();
-                                final float idTextViewCx = k + idX + (idTextViewXEnd - idX) / 2f;
-                                final float idTextViewCy = k + idY + (idTextViewYEnd - idY) / 2f;
-                                final float idTextViewX = (1 - value) * (1 - value) * idX + 2 * (1 - value) * value * idTextViewCx + value * value * idTextViewXEnd;
-                                final float idTextViewY = (1 - value) * (1 - value) * idY + 2 * (1 - value) * value * idTextViewCy + value * value * idTextViewYEnd;
-
-                                nameTextView[1].setTranslationX(nameTextViewX);
-                                nameTextView[1].setTranslationY(nameTextViewY);
-                                onlineTextView[1].setTranslationX(onlineTextViewX);
-                                onlineTextView[1].setTranslationY(onlineTextViewY);
-                                idTextView.setTranslationX(idTextViewX);
-                                idTextView.setTranslationY(idTextViewY);
-                                final Object onlineTextViewTag = onlineTextView[1].getTag();
-                                int statusColor;
-                                if (onlineTextViewTag instanceof String) {
-                                    statusColor = Theme.getColor((String) onlineTextViewTag);
-                                } else {
-                                    statusColor = Theme.getColor(Theme.key_avatar_subtitleInProfileBlue);
-                                }
-                                onlineTextView[1].setTextColor(ColorUtils.blendARGB(statusColor, Color.argb(179, 255, 255, 255), value));
-                                idTextView.setTextColor(ColorUtils.blendARGB(Theme.getColor(Theme.key_avatar_subtitleInProfileBlue), Color.argb(179, 255, 255, 255), value));
-                                if (extraHeight > AndroidUtilities.dpf2(88f)) {
-                                    nameTextView[1].setPivotY(AndroidUtilities.lerp(0, nameTextView[1].getMeasuredHeight(), value));
-                                    nameTextView[1].setScaleX(AndroidUtilities.lerp(1.12f, 1.67f, value));
-                                    nameTextView[1].setScaleY(AndroidUtilities.lerp(1.12f, 1.67f, value));
-                                }
-
-                                needLayoutText(Math.min(1f, extraHeight / AndroidUtilities.dpf2(88f)));
-
-                                nameTextView[1].setTextColor(ColorUtils.blendARGB(Theme.getColor(Theme.key_profile_title), Color.WHITE, value));
-                                actionBar.setItemsColor(ColorUtils.blendARGB(Theme.getColor(Theme.key_actionBarDefaultIcon), Color.WHITE, value), false);
-
-                                avatarImage.setForegroundAlpha(value);
-
-                                final FrameLayout.LayoutParams params = (FrameLayout.LayoutParams) avatarImage.getLayoutParams();
-                                params.width = (int) AndroidUtilities.lerp(AndroidUtilities.dpf2(42f), listView.getMeasuredWidth() / avatarScale, value);
-                                params.height = (int) AndroidUtilities.lerp(AndroidUtilities.dpf2(42f), (extraHeight + newTop) / avatarScale, value);
-                                params.leftMargin = (int) AndroidUtilities.lerp(AndroidUtilities.dpf2(64f), 0f, value);
-                                avatarImage.requestLayout();
-                                FileLog.d("w = " + params.width + " h = " + params.height + " scale " + avatarScale);
-                            });
-                            expandAnimator.setDuration((long) (250f / durationFactor));
-                            expandAnimator.setInterpolator(CubicBezierInterpolator.EASE_BOTH);
-                            expandAnimator.addListener(new AnimatorListenerAdapter() {
-                                @Override
-                                public void onAnimationStart(Animator animation) {
-                                    nameTextView[1].setBackgroundColor(Color.TRANSPARENT);
-                                }
-
-                                @Override
-                                public void onAnimationEnd(Animator animation) {
-                                    if (!isPulledDown) {
-                                        nameTextView[1].setBackgroundColor(Theme.getColor(Theme.key_avatar_backgroundActionBarBlue));
-                                    }
-                                    actionBar.setItemsBackgroundColor(isPulledDown ? Theme.ACTION_BAR_WHITE_SELECTOR_COLOR : Theme.getColor(Theme.key_avatar_actionBarSelectorBlue), false);
-                                }
-                            });
-                        } else {
-                            expandAnimator.cancel();
-                            float value = AndroidUtilities.lerp(expandAnimatorValues, expandAnimator.getAnimatedFraction());
-                            expandAnimatorValues[0] = value;
-                            expandAnimatorValues[1] = 1f;
-                            expandAnimator.setDuration((long) ((1f - value) * 250f / durationFactor));
-                        }
-=======
                         expandAnimator.cancel();
                         float value = AndroidUtilities.lerp(expandAnimatorValues, currentExpanAnimatorFracture);
                         expandAnimatorValues[0] = value;
                         expandAnimatorValues[1] = 1f;
                         expandAnimator.setDuration((long) ((1f - value) * 250f / durationFactor));
->>>>>>> 071d5114
                         expandAnimator.addListener(new AnimatorListenerAdapter() {
                             @Override
                             public void onAnimationStart(Animator animation) {
@@ -2931,15 +2812,11 @@
                         nameTextView[1].setTranslationX(AndroidUtilities.dpf2(16f) - nameTextView[1].getLeft());
                         nameTextView[1].setTranslationY(newTop + h - AndroidUtilities.dpf2(38f) - nameTextView[1].getBottom() + additionalTranslationY);
                         onlineTextView[1].setTranslationX(AndroidUtilities.dpf2(16f) - onlineTextView[1].getLeft());
-<<<<<<< HEAD
-                        onlineTextView[1].setTranslationY(newTop + extraHeight - AndroidUtilities.dpf2(22f) - onlineTextView[1].getBottom());
-                        idTextView.setTranslationX(AndroidUtilities.dpf2(16f) - onlineTextView[1].getLeft());
-                        idTextView.setTranslationY(newTop + extraHeight - AndroidUtilities.dpf2(4) - idTextView.getBottom());
-=======
                         onlineTextView[1].setTranslationY(newTop + h - AndroidUtilities.dpf2(18f) - onlineTextView[1].getBottom() + additionalTranslationY);
                         onlineTextView[2].setTranslationX(onlineTextView[1].getTranslationX());
                         onlineTextView[2].setTranslationY(onlineTextView[1].getTranslationY());
->>>>>>> 071d5114
+                        idTextView.setTranslationX(AndroidUtilities.dpf2(16f) - onlineTextView[1].getLeft());
+                        idTextView.setTranslationY(newTop + extraHeight - AndroidUtilities.dpf2(4) - idTextView.getBottom());
                     }
                 } else {
                     if (isPulledDown) {
@@ -2980,13 +2857,10 @@
                         nameTextView[1].setTranslationY(nameY);
                         onlineTextView[1].setTranslationX(onlineX);
                         onlineTextView[1].setTranslationY(onlineY);
-<<<<<<< HEAD
+                        onlineTextView[2].setTranslationX(onlineX);
+                        onlineTextView[2].setTranslationY(onlineY);
                         idTextView.setTranslationX(idX);
                         idTextView.setTranslationY(idY);
-=======
-                        onlineTextView[2].setTranslationX(onlineX);
-                        onlineTextView[2].setTranslationY(onlineY);
->>>>>>> 071d5114
                     }
                 }
             }
@@ -3044,13 +2918,9 @@
                 nameY = (float) Math.floor(avatarY) + AndroidUtilities.dp(1.3f) + AndroidUtilities.dp(7) * diff;
                 onlineX = -21 * AndroidUtilities.density * diff;
                 onlineY = (float) Math.floor(avatarY) + AndroidUtilities.dp(24) + (float) Math.floor(11 * AndroidUtilities.density) * diff;
-<<<<<<< HEAD
                 idX = -21 * AndroidUtilities.density * diff;
                 idY = (float) Math.floor(avatarY) + AndroidUtilities.dp(32) + (float) Math.floor(22 * AndroidUtilities.density) * diff;
-                for (int a = 0; a < 2; a++) {
-=======
                 for (int a = 0; a < nameTextView.length; a++) {
->>>>>>> 071d5114
                     if (nameTextView[a] == null) {
                         continue;
                     }
@@ -3060,15 +2930,12 @@
 
                         onlineTextView[a].setTranslationX(onlineX);
                         onlineTextView[a].setTranslationY(onlineY);
-<<<<<<< HEAD
                         idTextView.setTranslationX(idX);
                         idTextView.setTranslationY(idY);
-=======
                         if (a == 1) {
                             onlineTextView[2].setTranslationX(onlineX);
                             onlineTextView[2].setTranslationY(onlineY);
                         }
->>>>>>> 071d5114
                     }
                     nameTextView[a].setScaleX(nameScale);
                     nameTextView[a].setScaleY(nameScale);
@@ -3147,7 +3014,6 @@
         }
         if (prevWidth != layoutParams.width) {
             onlineTextView[1].requestLayout();
-<<<<<<< HEAD
         }
 
         width2 = idTextView.getPaint().measureText(idTextView.getText().toString());
@@ -3174,9 +3040,7 @@
             if (mergeDialogId != 0) {
                 MediaDataController.getInstance(currentAccount).getMediaCounts(mergeDialogId, classGuid);
             }
-=======
             onlineTextView[2].requestLayout();
->>>>>>> 071d5114
         }
     }
 
@@ -4361,13 +4225,8 @@
             if (chat_id > 0) {
                 TLRPC.Chat chat = MessagesController.getInstance(currentAccount).getChat(chat_id);
                 if (ChatObject.isChannel(chat)) {
-<<<<<<< HEAD
                     if (ChatObject.hasAdminRights(chat) || chat.megagroup) {
-                        editItem = menu.addItem(edit_channel, R.drawable.group_edit_profile);
-=======
-                    if (ChatObject.hasAdminRights(chat) || chat.megagroup && ChatObject.canChangeChatInfo(chat)) {
                         editItemVisible = true;
->>>>>>> 071d5114
                     }
                     if (!chat.megagroup && chatInfo != null && chatInfo.can_view_stats) {
                         otherItem.addSubItem(statistics, R.drawable.msg_stats, LocaleController.getString("Statistics", R.string.Statistics));
@@ -4386,14 +4245,7 @@
                         }
                     }
                 } else {
-<<<<<<< HEAD
-                    editItem = menu.addItem(edit_channel, R.drawable.group_edit_profile);
-                    item = menu.addItem(10, R.drawable.ic_ab_other);
-=======
-                    if (ChatObject.canChangeChatInfo(chat)) {
-                        editItemVisible = true;
-                    }
->>>>>>> 071d5114
+                    editItemVisible = true;
                     if (!ChatObject.isKickedFromChat(chat) && !ChatObject.isLeftFromChat(chat)) {
                         otherItem.addSubItem(search_members, R.drawable.msg_search, LocaleController.getString("SearchMembers", R.string.SearchMembers));
                     }
