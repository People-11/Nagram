/*
 * This is the source code of Telegram for Android v. 5.x.x.
 * It is licensed under GNU GPL v. 2 or later.
 * You should have received a copy of the license in this archive (see LICENSE).
 *
 * Copyright Nikolai Kudashov, 2013-2018.
 */

package org.telegram.ui;

import android.Manifest;
import android.animation.Animator;
import android.animation.AnimatorListenerAdapter;
import android.animation.AnimatorSet;
import android.animation.ObjectAnimator;
import android.animation.StateListAnimator;
import android.animation.ValueAnimator;
import android.annotation.SuppressLint;
import android.app.Dialog;
import android.content.Context;
import android.content.DialogInterface;
import android.content.Intent;
import android.content.SharedPreferences;
import android.content.pm.PackageManager;
import android.content.res.Configuration;
import android.database.DataSetObserver;
import android.graphics.Canvas;
import android.graphics.Color;
import android.graphics.Outline;
import android.graphics.Paint;
import android.graphics.Point;
import android.graphics.PorterDuff;
import android.graphics.PorterDuffColorFilter;
import android.graphics.Rect;
import android.graphics.RectF;
import android.graphics.Typeface;
import android.graphics.drawable.ColorDrawable;
import android.graphics.drawable.Drawable;
import android.graphics.drawable.GradientDrawable;
import android.os.Build;
import android.os.Bundle;
import android.os.SystemClock;
import android.text.SpannableStringBuilder;
import android.text.Spanned;
import android.text.TextPaint;
import android.text.TextUtils;
import android.text.style.ForegroundColorSpan;
import android.util.Property;
import android.util.SparseArray;
import android.util.TypedValue;
import android.view.Display;
import android.view.Gravity;
import android.view.MotionEvent;
import android.view.VelocityTracker;
import android.view.View;
import android.view.ViewGroup;
import android.view.ViewOutlineProvider;
import android.view.ViewTreeObserver;
import android.view.WindowManager;
import android.view.animation.AccelerateInterpolator;
import android.view.animation.DecelerateInterpolator;
import android.widget.EditText;
import android.widget.FrameLayout;
import android.widget.ImageView;
import android.widget.TextView;
import android.widget.Toast;

import androidx.annotation.Keep;
import androidx.core.content.ContextCompat;
import androidx.core.graphics.ColorUtils;
import androidx.core.view.NestedScrollingParent3;
import androidx.core.view.NestedScrollingParentHelper;
import androidx.core.view.ViewCompat;
import androidx.recyclerview.widget.DefaultItemAnimator;
import androidx.recyclerview.widget.LinearLayoutManager;
import androidx.recyclerview.widget.RecyclerView;
import androidx.viewpager.widget.PagerAdapter;
import androidx.viewpager.widget.ViewPager;

import org.telegram.PhoneFormat.PhoneFormat;
import org.telegram.messenger.AndroidUtilities;
import org.telegram.messenger.ApplicationLoader;
import org.telegram.messenger.BuildConfig;
import org.telegram.messenger.BuildVars;
import org.telegram.messenger.ChatObject;
import org.telegram.messenger.ContactsController;
import org.telegram.messenger.Emoji;
import org.telegram.messenger.FileLoader;
import org.telegram.messenger.FileLog;
import org.telegram.messenger.ImageLoader;
import org.telegram.messenger.ImageLocation;
import org.telegram.messenger.ImageReceiver;
import org.telegram.messenger.LocaleController;
import org.telegram.messenger.MediaController;
import org.telegram.messenger.MediaDataController;
import org.telegram.messenger.MessageObject;
import org.telegram.messenger.MessagesController;
import org.telegram.messenger.NotificationCenter;
import org.telegram.messenger.NotificationsController;
import org.telegram.messenger.R;
import org.telegram.messenger.SharedConfig;
import org.telegram.messenger.UserConfig;
import org.telegram.messenger.UserObject;
import org.telegram.messenger.Utilities;
import org.telegram.messenger.browser.Browser;
import org.telegram.tgnet.ConnectionsManager;
import org.telegram.tgnet.SerializedData;
import org.telegram.tgnet.TLObject;
import org.telegram.tgnet.TLRPC;
import org.telegram.ui.ActionBar.ActionBar;
import org.telegram.ui.ActionBar.ActionBarMenu;
import org.telegram.ui.ActionBar.ActionBarMenuItem;
import org.telegram.ui.ActionBar.AlertDialog;
import org.telegram.ui.ActionBar.BackDrawable;
import org.telegram.ui.ActionBar.BaseFragment;
import org.telegram.ui.ActionBar.SimpleTextView;
import org.telegram.ui.ActionBar.Theme;
import org.telegram.ui.ActionBar.ThemeDescription;
import org.telegram.ui.Cells.AboutLinkCell;
import org.telegram.ui.Cells.DividerCell;
import org.telegram.ui.Cells.GraySectionCell;
import org.telegram.ui.Cells.HeaderCell;
import org.telegram.ui.Cells.NotificationsCheckCell;
import org.telegram.ui.Cells.SettingsSearchCell;
import org.telegram.ui.Cells.ShadowSectionCell;
import org.telegram.ui.Cells.TextCell;
import org.telegram.ui.Cells.TextDetailCell;
import org.telegram.ui.Cells.TextInfoPrivacyCell;
import org.telegram.ui.Cells.UserCell;
import org.telegram.ui.Components.AlertsCreator;
import org.telegram.ui.Components.AnimatedFileDrawable;
import org.telegram.ui.Components.AnimationProperties;
import org.telegram.ui.Components.AvatarDrawable;
import org.telegram.ui.Components.BackupImageView;
import org.telegram.ui.Components.ChatGreetingsView;
import org.telegram.ui.Components.CombinedDrawable;
import org.telegram.ui.Components.CrossfadeDrawable;
import org.telegram.ui.Components.CubicBezierInterpolator;
import org.telegram.ui.Components.EmptyTextProgressView;
import org.telegram.ui.Components.IdenticonDrawable;
import org.telegram.ui.Components.ImageUpdater;
import org.telegram.ui.Components.LayoutHelper;
import org.telegram.ui.Components.ProfileGalleryView;
import org.telegram.ui.Components.RadialProgressView;
import org.telegram.ui.Components.RecyclerListView;
import org.telegram.ui.Components.ScamDrawable;
import org.telegram.ui.Components.SharedMediaLayout;
import org.telegram.ui.Components.UndoView;
import org.telegram.ui.Components.voip.VoIPHelper;

import java.io.File;
import java.util.ArrayList;
import java.util.Arrays;
import java.util.Collections;
import java.util.HashMap;
import java.util.LinkedHashSet;
import java.util.Random;
import java.util.Set;
import java.util.concurrent.CountDownLatch;

import cn.hutool.core.util.RuntimeUtil;
import cn.hutool.core.util.StrUtil;
import kotlin.Unit;
import libv2ray.Libv2ray;
import tw.nekomimi.nekogram.BottomBuilder;
import tw.nekomimi.nekogram.ExternalGcm;
import tw.nekomimi.nekogram.NekoConfig;
import tw.nekomimi.nekogram.NekoXConfig;
import tw.nekomimi.nekogram.NekoXSettingActivity;
import tw.nekomimi.nekogram.parts.UpdateChecksKt;
import tw.nekomimi.nekogram.settings.NekoSettingsActivity;
import tw.nekomimi.nekogram.utils.AlertUtil;
import tw.nekomimi.nekogram.utils.EnvUtil;
import tw.nekomimi.nekogram.utils.FileUtil;
import tw.nekomimi.nekogram.utils.LangsKt;
import tw.nekomimi.nekogram.utils.ProxyUtil;
import tw.nekomimi.nekogram.utils.ShareUtil;
import tw.nekomimi.nekogram.utils.ThreadUtil;
import tw.nekomimi.nekogram.utils.UIUtil;

public class ProfileActivity extends BaseFragment implements NotificationCenter.NotificationCenterDelegate, DialogsActivity.DialogsActivityDelegate, SharedMediaLayout.SharedMediaPreloaderDelegate, ImageUpdater.ImageUpdaterDelegate {

    private RecyclerListView listView;
    private RecyclerListView searchListView;
    private LinearLayoutManager layoutManager;
    private ListAdapter listAdapter;
    private SearchAdapter searchAdapter;
    private SimpleTextView[] nameTextView = new SimpleTextView[2];
    private SimpleTextView[] onlineTextView = new SimpleTextView[3];
    private SimpleTextView idTextView;
    private ImageView writeButton;
    private AnimatorSet writeButtonAnimation;
    private Drawable lockIconDrawable;
    private Drawable verifiedDrawable;
    private Drawable verifiedCheckDrawable;
    private CrossfadeDrawable verifiedCrossfadeDrawable;
    private ScamDrawable scamDrawable;
    private UndoView undoView;
    private OverlaysView overlaysView;
    private SharedMediaLayout sharedMediaLayout;
    private EmptyTextProgressView emptyView;
    private boolean sharedMediaLayoutAttached;
    private SharedMediaLayout.SharedMediaPreloader sharedMediaPreloader;

    private FrameLayout avatarContainer;
    private AvatarImageView avatarImage;
    private View avatarOverlay;
    private AnimatorSet avatarAnimation;
    private RadialProgressView avatarProgressView;
    private ProfileGalleryView avatarsViewPager;
    private PagerIndicatorView avatarsViewPagerIndicatorView;
    private AvatarDrawable avatarDrawable;
    private ImageUpdater imageUpdater;
    private int avatarColor;

    private int overlayCountVisible;

    private int lastMeasuredContentWidth;
    private int lastMeasuredContentHeight;
    private int listContentHeight;
    private boolean openingAvatar;

    private boolean doNotSetForeground;

    private boolean[] isOnline = new boolean[1];

    private boolean callItemVisible;
    private boolean videoCallItemVisible;
    private boolean editItemVisible;
    private ActionBarMenuItem animatingItem;
    private ActionBarMenuItem callItem;
    private ActionBarMenuItem videoCallItem;
    private ActionBarMenuItem editItem;
    private ActionBarMenuItem otherItem;
    private ActionBarMenuItem searchItem;
    protected float headerShadowAlpha = 1.0f;
    private TopView topView;
    private int user_id;
    private int chat_id;
    private long dialog_id;
    private boolean creatingChat;
    private boolean userBlocked;
    private boolean reportSpam;
    private long mergeDialogId;
    private boolean expandPhoto;
    private boolean needSendMessage;

    private boolean scrolling;

    private boolean canSearchMembers;

    private boolean loadingUsers;
    private SparseArray<TLRPC.ChatParticipant> participantsMap = new SparseArray<>();
    private boolean usersEndReached;

    private int banFromGroup;
    private boolean openAnimationInProgress;
    private boolean transitionAnimationInProress;
    private boolean recreateMenuAfterAnimation;
    private int playProfileAnimation;
    private boolean allowProfileAnimation = true;
    private float extraHeight;
    private float initialAnimationExtraHeight;
    private float animationProgress;

    private int searchTransitionOffset;
    private float searchTransitionProgress;
    private Animator searchViewTransition;
    private boolean searchMode;

    private HashMap<Integer, Integer> positionToOffset = new HashMap<>();

    private float avatarX;
    private float avatarY;
    private float avatarScale;
    private float nameX;
    private float nameY;
    private float onlineX;
    private float onlineY;
    private float idX;
    private float idY;
    private float expandProgress;
    private float listViewVelocityY;
    private ValueAnimator expandAnimator;
    private float currentExpanAnimatorFracture;
    private float[] expandAnimatorValues = new float[]{0f, 1f};
    private boolean isInLandscapeMode;
    private boolean allowPullingDown;
    private boolean isPulledDown;

    private boolean isBot;

    private TLRPC.ChatFull chatInfo;
    private TLRPC.UserFull userInfo;

    private String currentBio;

    private int selectedUser;
    private int onlineCount = -1;
    private ArrayList<Integer> sortedUsers;

    private TLRPC.EncryptedChat currentEncryptedChat;
    private TLRPC.Chat currentChat;
    private TLRPC.BotInfo botInfo;
    private TLRPC.ChannelParticipant currentChannelParticipant;

    private TLRPC.FileLocation avatar;
    private TLRPC.FileLocation avatarBig;

    private final static int add_contact = 1;
    private final static int block_contact = 2;
    private final static int share_contact = 3;
    private final static int edit_contact = 4;
    private final static int delete_contact = 5;
    private final static int leave_group = 7;
    private final static int invite_to_group = 9;
    private final static int share = 10;
    private final static int qr_code = 11;
    private final static int edit_channel = 12;
    private final static int add_shortcut = 14;
    private final static int call_item = 15;
    private final static int video_call_item = 16;
    private final static int search_members = 17;
    private final static int add_member = 18;
    private final static int statistics = 19;
    private final static int start_secret_chat = 20;
    private final static int gallery_menu_save = 21;
<<<<<<< HEAD
    private final static int event_log = 22;
=======
    private final static int view_discussion = 22;
>>>>>>> 4992f231

    private final static int edit_name = 30;
    private final static int logout = 31;
    private final static int search_button = 32;
    private final static int set_as_main = 33;
    private final static int edit_avatar = 34;
    private final static int delete_avatar = 35;
    private final static int add_photo = 36;

    private Rect rect = new Rect();

    private int rowCount;

    private int setAvatarRow;
    private int setAvatarSectionRow;
    private int numberSectionRow;
    private int numberRow;
    private int setUsernameRow;
    private int bioRow;
    private int settingsSectionRow;
    private int settingsSectionRow2;
    private int notificationRow;
    private int nekoRow;
    private int languageRow;
    private int privacyRow;
    private int dataRow;
    private int chatRow;
    private int stickersRow;
    private int filtersRow;
    private int devicesRow;
    private int devicesSectionRow;
    private int helpHeaderRow;
    private int questionRow;
    private int faqRow;
    private int policyRow;
    private int helpSectionCell;
    private int debugHeaderRow;
    private int sendLogsRow;
    private int clearLogsRow;
    private int switchBackendRow;
    private int versionRow;

    private int emptyRow;
    private int bottomPaddingRow;
    private int infoHeaderRow;
    private int phoneRow;
    private int locationRow;
    private int userInfoRow;
    private int channelInfoRow;
    private int usernameRow;
    private int notificationsDividerRow;
    private int notificationsRow;
    private int infoSectionRow;
    private int sendMessageRow;
    private int reportRow;

    private int settingsTimerRow;
    private int settingsKeyRow;
    private int secretSettingsSectionRow;

    private int membersHeaderRow;
    private int membersStartRow;
    private int membersEndRow;
    private int addMemberRow;
    private int subscribersRow;
    private int administratorsRow;
    private int blockedUsersRow;
    private int membersSectionRow;

    private int sharedMediaRow;

    private int unblockRow;
    private int joinRow;
    private int lastSectionRow;

    private int transitionIndex;
    private TLRPC.Document preloadedSticker;

    private final Property<ProfileActivity, Float> HEADER_SHADOW = new AnimationProperties.FloatProperty<ProfileActivity>("headerShadow") {
        @Override
        public void setValue(ProfileActivity object, float value) {
            headerShadowAlpha = value;
            topView.invalidate();
        }

        @Override
        public Float get(ProfileActivity object) {
            return headerShadowAlpha;
        }
    };

    public PhotoViewer.PhotoViewerProvider provider = new PhotoViewer.EmptyPhotoViewerProvider() {

        @Override
        public PhotoViewer.PlaceProviderObject getPlaceForPhoto(MessageObject messageObject, TLRPC.FileLocation fileLocation, int index, boolean needPreview) {
            if (fileLocation == null) {
                return null;
            }

            TLRPC.FileLocation photoBig = null;
            if (user_id != 0) {
                TLRPC.User user = getMessagesController().getUser(user_id);
                if (user != null && user.photo != null && user.photo.photo_big != null) {
                    photoBig = user.photo.photo_big;
                }
            } else if (chat_id != 0) {
                TLRPC.Chat chat = getMessagesController().getChat(chat_id);
                if (chat != null && chat.photo != null && chat.photo.photo_big != null) {
                    photoBig = chat.photo.photo_big;
                }
            }

            if (photoBig != null && photoBig.local_id == fileLocation.local_id && photoBig.volume_id == fileLocation.volume_id && photoBig.dc_id == fileLocation.dc_id) {
                int[] coords = new int[2];
                avatarImage.getLocationInWindow(coords);
                PhotoViewer.PlaceProviderObject object = new PhotoViewer.PlaceProviderObject();
                object.viewX = coords[0];
                object.viewY = coords[1] - (Build.VERSION.SDK_INT >= 21 ? 0 : AndroidUtilities.statusBarHeight);
                object.parentView = avatarImage;
                object.imageReceiver = avatarImage.getImageReceiver();
                if (user_id != 0) {
                    object.dialogId = user_id;
                } else if (chat_id != 0) {
                    object.dialogId = -chat_id;
                }
                object.thumb = object.imageReceiver.getBitmapSafe();
                object.size = -1;
                object.radius = avatarImage.getImageReceiver().getRoundRadius();
                object.scale = avatarContainer.getScaleX();
                object.canEdit = user_id == getUserConfig().clientUserId;
                return object;
            }
            return null;
        }

        @Override
        public void willHidePhotoViewer() {
            avatarImage.getImageReceiver().setVisible(true, true);
        }

        @Override
        public void openPhotoForEdit(String file, String thumb, boolean isVideo) {
            imageUpdater.openPhotoForEdit(file, thumb, 0, isVideo);
        }
    };
    private boolean fragmentOpened;

    public class AvatarImageView extends BackupImageView {

        private final RectF rect = new RectF();
        private final Paint placeholderPaint;

        private ImageReceiver foregroundImageReceiver;
        private float foregroundAlpha;
        private ImageReceiver.BitmapHolder drawableHolder;

        public AvatarImageView(Context context) {
            super(context);
            foregroundImageReceiver = new ImageReceiver(this);
            placeholderPaint = new Paint(Paint.ANTI_ALIAS_FLAG);
            placeholderPaint.setColor(Color.BLACK);
        }

        public void setForegroundImage(ImageLocation imageLocation, String imageFilter, Drawable thumb) {
            foregroundImageReceiver.setImage(imageLocation, imageFilter, thumb, 0, null, null, 0);
            if (drawableHolder != null) {
                drawableHolder.release();
                drawableHolder = null;
            }
        }

        public void setForegroundImageDrawable(ImageReceiver.BitmapHolder holder) {
            if (holder != null) {
                foregroundImageReceiver.setImageBitmap(holder.drawable);
            }
            if (drawableHolder != null) {
                drawableHolder.release();
                drawableHolder = null;
            }
            drawableHolder = holder;
        }

        public float getForegroundAlpha() {
            return foregroundAlpha;
        }

        public void setForegroundAlpha(float value) {
            foregroundAlpha = value;
            invalidate();
        }

        public void clearForeground() {
            AnimatedFileDrawable drawable = foregroundImageReceiver.getAnimation();
            if (drawable != null) {
                drawable.removeSecondParentView(avatarImage);
            }
            foregroundImageReceiver.clearImage();
            if (drawableHolder != null) {
                drawableHolder.release();
                drawableHolder = null;
            }
            foregroundAlpha = 0f;
            invalidate();
        }

        protected void onDetachedFromWindow() {
            super.onDetachedFromWindow();
            foregroundImageReceiver.onDetachedFromWindow();
            if (drawableHolder != null) {
                drawableHolder.release();
                drawableHolder = null;
            }
        }

        @Override
        protected void onAttachedToWindow() {
            super.onAttachedToWindow();
            foregroundImageReceiver.onAttachedToWindow();
        }

        @Override
        public void setRoundRadius(int value) {
            super.setRoundRadius(value);
            foregroundImageReceiver.setRoundRadius(value);
        }

        @Override
        protected void onDraw(Canvas canvas) {
            if (foregroundAlpha < 1f) {
                imageReceiver.setImageCoords(0, 0, getMeasuredWidth(), getMeasuredHeight());
                imageReceiver.draw(canvas);
            }
            if (foregroundAlpha > 0f) {
                if (foregroundImageReceiver.getDrawable() != null) {
                    foregroundImageReceiver.setImageCoords(0, 0, getMeasuredWidth(), getMeasuredHeight());
                    foregroundImageReceiver.setAlpha(foregroundAlpha);
                    foregroundImageReceiver.draw(canvas);
                } else {
                    rect.set(0f, 0f, getMeasuredWidth(), getMeasuredHeight());
                    placeholderPaint.setAlpha((int) (foregroundAlpha * 255f));
                    final int radius = foregroundImageReceiver.getRoundRadius()[0];
                    canvas.drawRoundRect(rect, radius, radius, placeholderPaint);
                }
            }
        }

        @Override
        public void invalidate() {
            super.invalidate();
            if (avatarsViewPager != null) {
                BackupImageView imageView = avatarsViewPager.getCurrentItemView();
                avatarsViewPager.invalidate();
            }
        }
    }

    private class TopView extends View {

        private int currentColor;
        private Paint paint = new Paint();

        public TopView(Context context) {
            super(context);
        }

        @Override
        protected void onMeasure(int widthMeasureSpec, int heightMeasureSpec) {
            setMeasuredDimension(MeasureSpec.getSize(widthMeasureSpec), MeasureSpec.getSize(widthMeasureSpec) + AndroidUtilities.dp(3));
        }

        @Override
        public void setBackgroundColor(int color) {
            if (color != currentColor) {
                currentColor = color;
                paint.setColor(color);
                invalidate();
            }
        }

        @Override
        protected void onDraw(Canvas canvas) {
            final int height = ActionBar.getCurrentActionBarHeight() + (actionBar.getOccupyStatusBar() ? AndroidUtilities.statusBarHeight : 0);
            final float v = extraHeight + height + searchTransitionOffset;

            int y1 = (int) (v * (1.0f - mediaHeaderAnimationProgress));

            if (y1 != 0) {
                paint.setColor(currentColor);
                canvas.drawRect(0, 0, getMeasuredWidth(), y1, paint);
            }
            if (y1 != v) {
                int color = Theme.getColor(Theme.key_windowBackgroundWhite);
                paint.setColor(color);
                canvas.drawRect(0, y1, getMeasuredWidth(), v, paint);
            }

            if (parentLayout != null) {
                parentLayout.drawHeaderShadow(canvas, (int) (headerShadowAlpha * 255), (int) v);
            }
        }
    }

    private class OverlaysView extends View implements ProfileGalleryView.Callback {

        private final int statusBarHeight = actionBar.getOccupyStatusBar() && !inBubbleMode ? AndroidUtilities.statusBarHeight : 0;

        private final Rect topOverlayRect = new Rect();
        private final Rect bottomOverlayRect = new Rect();
        private final RectF rect = new RectF();

        private final GradientDrawable topOverlayGradient;
        private final GradientDrawable bottomOverlayGradient;
        private final ValueAnimator animator;
        private final float[] animatorValues = new float[]{0f, 1f};
        private final Paint backgroundPaint;
        private final Paint barPaint;
        private final Paint selectedBarPaint;

        private final GradientDrawable[] pressedOverlayGradient = new GradientDrawable[2];
        private final boolean[] pressedOverlayVisible = new boolean[2];
        private final float[] pressedOverlayAlpha = new float[2];

        private boolean isOverlaysVisible;
        private float currentAnimationValue;
        private float alpha = 1.0f;
        private float[] alphas = null;
        private long lastTime;
        private float previousSelectedProgress;
        private int previousSelectedPotision = -1;
        private float currentProgress;
        private int selectedPosition;

        private float currentLoadingAnimationProgress;
        private int currentLoadingAnimationDirection = 1;

        public OverlaysView(Context context) {
            super(context);
            setVisibility(GONE);

            barPaint = new Paint(Paint.ANTI_ALIAS_FLAG);
            barPaint.setColor(0x55ffffff);
            selectedBarPaint = new Paint(Paint.ANTI_ALIAS_FLAG);
            selectedBarPaint.setColor(0xffffffff);

            topOverlayGradient = new GradientDrawable(GradientDrawable.Orientation.TOP_BOTTOM, new int[]{0x42000000, 0});
            topOverlayGradient.setShape(GradientDrawable.RECTANGLE);

            bottomOverlayGradient = new GradientDrawable(GradientDrawable.Orientation.BOTTOM_TOP, new int[]{0x42000000, 0});
            bottomOverlayGradient.setShape(GradientDrawable.RECTANGLE);

            for (int i = 0; i < 2; i++) {
                final GradientDrawable.Orientation orientation = i == 0 ? GradientDrawable.Orientation.LEFT_RIGHT : GradientDrawable.Orientation.RIGHT_LEFT;
                pressedOverlayGradient[i] = new GradientDrawable(orientation, new int[]{0x32000000, 0});
                pressedOverlayGradient[i].setShape(GradientDrawable.RECTANGLE);
            }

            backgroundPaint = new Paint(Paint.ANTI_ALIAS_FLAG);
            backgroundPaint.setColor(Color.BLACK);
            backgroundPaint.setAlpha(66);
            animator = ValueAnimator.ofFloat(0f, 1f);
            animator.setDuration(250);
            animator.setInterpolator(CubicBezierInterpolator.EASE_BOTH);
            animator.addUpdateListener(anim -> {
                float value = AndroidUtilities.lerp(animatorValues, currentAnimationValue = anim.getAnimatedFraction());
                setAlphaValue(value, true);
            });
            animator.addListener(new AnimatorListenerAdapter() {
                @Override
                public void onAnimationEnd(Animator animation) {
                    if (!isOverlaysVisible) {
                        setVisibility(GONE);
                    }
                }

                @Override
                public void onAnimationStart(Animator animation) {
                    setVisibility(VISIBLE);
                }
            });
        }

        public void saveCurrentPageProgress() {
            previousSelectedProgress = currentProgress;
            previousSelectedPotision = selectedPosition;
            currentLoadingAnimationProgress = 0.0f;
            currentLoadingAnimationDirection = 1;
        }

        public void setAlphaValue(float value, boolean self) {
            if (Build.VERSION.SDK_INT > 18) {
                int alpha = (int) (255 * value);
                topOverlayGradient.setAlpha(alpha);
                bottomOverlayGradient.setAlpha(alpha);
                backgroundPaint.setAlpha((int) (66 * value));
                barPaint.setAlpha((int) (0x55 * value));
                selectedBarPaint.setAlpha(alpha);
                this.alpha = value;
            } else {
                setAlpha(value);
            }
            if (!self) {
                currentAnimationValue = value;
            }
            invalidate();
        }

        public boolean isOverlaysVisible() {
            return isOverlaysVisible;
        }

        public void setOverlaysVisible() {
            isOverlaysVisible = true;
            setVisibility(VISIBLE);
        }

        public void setOverlaysVisible(boolean overlaysVisible, float durationFactor) {
            if (overlaysVisible != isOverlaysVisible) {
                isOverlaysVisible = overlaysVisible;
                animator.cancel();
                final float value = AndroidUtilities.lerp(animatorValues, currentAnimationValue);
                if (overlaysVisible) {
                    animator.setDuration((long) ((1f - value) * 250f / durationFactor));
                } else {
                    animator.setDuration((long) (value * 250f / durationFactor));
                }
                animatorValues[0] = value;
                animatorValues[1] = overlaysVisible ? 1f : 0f;
                animator.start();
            }
        }

        @Override
        protected void onSizeChanged(int w, int h, int oldw, int oldh) {
            final int actionBarHeight = statusBarHeight + ActionBar.getCurrentActionBarHeight();
            final float k = 0.5f;
            topOverlayRect.set(0, 0, w, (int) (actionBarHeight * k));
            bottomOverlayRect.set(0, (int) (h - AndroidUtilities.dp(72f) * k), w, h);
            topOverlayGradient.setBounds(0, topOverlayRect.bottom, w, actionBarHeight + AndroidUtilities.dp(16f));
            bottomOverlayGradient.setBounds(0, h - AndroidUtilities.dp(72f) - AndroidUtilities.dp(24f), w, bottomOverlayRect.top);
            pressedOverlayGradient[0].setBounds(0, 0, w / 5, h);
            pressedOverlayGradient[1].setBounds(w - (w / 5), 0, w, h);
        }

        @Override
        protected void onDraw(Canvas canvas) {
            for (int i = 0; i < 2; i++) {
                if (pressedOverlayAlpha[i] > 0f) {
                    pressedOverlayGradient[i].setAlpha((int) (pressedOverlayAlpha[i] * 255));
                    pressedOverlayGradient[i].draw(canvas);
                }
            }

            topOverlayGradient.draw(canvas);
            bottomOverlayGradient.draw(canvas);
            canvas.drawRect(topOverlayRect, backgroundPaint);
            canvas.drawRect(bottomOverlayRect, backgroundPaint);

            int count = avatarsViewPager.getRealCount();
            selectedPosition = avatarsViewPager.getRealPosition();

            if (alphas == null || alphas.length != count) {
                alphas = new float[count];
                Arrays.fill(alphas, 0.0f);
            }

            boolean invalidate = false;

            long newTime = SystemClock.elapsedRealtime();
            long dt = (newTime - lastTime);
            if (dt < 0 || dt > 20) {
                dt = 17;
            }
            lastTime = newTime;

            if (count > 1 && count <= 20) {
                if (overlayCountVisible == 0) {
                    alpha = 1.0f;
                    overlayCountVisible = 3;
                } else if (overlayCountVisible == 1) {
                    alpha = 0.0f;
                    overlayCountVisible = 2;
                }
                if (overlayCountVisible == 2) {
                    barPaint.setAlpha((int) (0x55 * alpha));
                    selectedBarPaint.setAlpha((int) (0xff * alpha));
                }
                int width = (getMeasuredWidth() - AndroidUtilities.dp(5 * 2) - AndroidUtilities.dp(2 * (count - 1))) / count;
                int y = AndroidUtilities.dp(4) + (Build.VERSION.SDK_INT >= 21 && !inBubbleMode ? AndroidUtilities.statusBarHeight : 0);
                for (int a = 0; a < count; a++) {
                    int x = AndroidUtilities.dp(5 + a * 2) + width * a;
                    float progress;
                    int baseAlpha = 0x55;
                    if (a == previousSelectedPotision && Math.abs(previousSelectedProgress - 1.0f) > 0.0001f) {
                        progress = previousSelectedProgress;
                        canvas.save();
                        canvas.clipRect(x + width * progress, y, x + width, y + AndroidUtilities.dp(2));
                        rect.set(x, y, x + width, y + AndroidUtilities.dp(2));
                        barPaint.setAlpha((int) (0x55 * alpha));
                        canvas.drawRoundRect(rect, AndroidUtilities.dp(1), AndroidUtilities.dp(1), barPaint);
                        baseAlpha = 0x50;
                        canvas.restore();
                        invalidate = true;
                    } else if (a == selectedPosition) {
                        if (avatarsViewPager.isCurrentItemVideo()) {
                            progress = currentProgress = avatarsViewPager.getCurrentItemProgress();
                            if (progress <= 0 && avatarsViewPager.isLoadingCurrentVideo() || currentLoadingAnimationProgress > 0.0f) {
                                currentLoadingAnimationProgress += currentLoadingAnimationDirection * dt / 500.0f;
                                if (currentLoadingAnimationProgress > 1.0f) {
                                    currentLoadingAnimationProgress = 1.0f;
                                    currentLoadingAnimationDirection *= -1;
                                } else if (currentLoadingAnimationProgress <= 0) {
                                    currentLoadingAnimationProgress = 0.0f;
                                    currentLoadingAnimationDirection *= -1;
                                }
                            }
                            rect.set(x, y, x + width, y + AndroidUtilities.dp(2));
                            barPaint.setAlpha((int) ((0x55 + 0x30 * currentLoadingAnimationProgress) * alpha));
                            canvas.drawRoundRect(rect, AndroidUtilities.dp(1), AndroidUtilities.dp(1), barPaint);
                            invalidate = true;
                            baseAlpha = 0x50;
                        } else {
                            progress = currentProgress = 1.0f;
                        }
                    } else {
                        progress = 1.0f;
                    }
                    rect.set(x, y, x + width * progress, y + AndroidUtilities.dp(2));

                    if (a != selectedPosition) {
                        if (overlayCountVisible == 3) {
                            barPaint.setAlpha((int) (AndroidUtilities.lerp(baseAlpha, 0xff, CubicBezierInterpolator.EASE_BOTH.getInterpolation(alphas[a])) * alpha));
                        }
                    } else {
                        alphas[a] = 0.75f;
                    }

                    canvas.drawRoundRect(rect, AndroidUtilities.dp(1), AndroidUtilities.dp(1), a == selectedPosition ? selectedBarPaint : barPaint);
                }

                if (overlayCountVisible == 2) {
                    if (alpha < 1.0f) {
                        alpha += dt / 180.0f;
                        if (alpha > 1.0f) {
                            alpha = 1.0f;
                        }
                        invalidate = true;
                    } else {
                        overlayCountVisible = 3;
                    }
                } else if (overlayCountVisible == 3) {
                    for (int i = 0; i < alphas.length; i++) {
                        if (i != selectedPosition && alphas[i] > 0.0f) {
                            alphas[i] -= dt / 500.0f;
                            if (alphas[i] <= 0.0f) {
                                alphas[i] = 0.0f;
                                if (i == previousSelectedPotision) {
                                    previousSelectedPotision = -1;
                                }
                            }
                            invalidate = true;
                        } else if (i == previousSelectedPotision) {
                            previousSelectedPotision = -1;
                        }
                    }
                }
            }

            for (int i = 0; i < 2; i++) {
                if (pressedOverlayVisible[i]) {
                    if (pressedOverlayAlpha[i] < 1f) {
                        pressedOverlayAlpha[i] += dt / 180.0f;
                        if (pressedOverlayAlpha[i] > 1f) {
                            pressedOverlayAlpha[i] = 1f;
                        }
                        invalidate = true;
                    }
                } else {
                    if (pressedOverlayAlpha[i] > 0f) {
                        pressedOverlayAlpha[i] -= dt / 180.0f;
                        if (pressedOverlayAlpha[i] < 0f) {
                            pressedOverlayAlpha[i] = 0f;
                        }
                        invalidate = true;
                    }
                }
            }

            if (invalidate) {
                postInvalidateOnAnimation();
            }
        }

        @Override
        public void onClick() {

            if (imageUpdater != null) {
                TLRPC.User user = MessagesController.getInstance(currentAccount).getUser(UserConfig.getInstance(currentAccount).getClientUserId());
                if (user == null) {
                    user = UserConfig.getInstance(currentAccount).getCurrentUser();
                }
                if (user == null) {
                    return;
                }
                imageUpdater.openMenu(user.photo != null && user.photo.photo_big != null && !(user.photo instanceof TLRPC.TL_userProfilePhotoEmpty), () -> MessagesController.getInstance(currentAccount).deleteUserPhoto(null));
            } else {
                openAvatar();
            }

        }

        @Override
        public void onPhotosLoaded() {
            updateProfileData();
        }

        @Override
        public void onVideoSet() {
            invalidate();
        }
    }

    private class NestedFrameLayout extends FrameLayout implements NestedScrollingParent3 {

        private NestedScrollingParentHelper nestedScrollingParentHelper;

        public NestedFrameLayout(Context context) {
            super(context);
            nestedScrollingParentHelper = new NestedScrollingParentHelper(this);
        }

        @Override
        public void onNestedScroll(View target, int dxConsumed, int dyConsumed, int dxUnconsumed, int dyUnconsumed, int type, int[] consumed) {
            if (target == listView && sharedMediaLayoutAttached) {
                RecyclerListView innerListView = sharedMediaLayout.getCurrentListView();
                int top = sharedMediaLayout.getTop();
                if (top == 0) {
                    consumed[1] = dyUnconsumed;
                    innerListView.scrollBy(0, dyUnconsumed);
                }
            }
        }

        @Override
        public void onNestedScroll(View target, int dxConsumed, int dyConsumed, int dxUnconsumed, int dyUnconsumed, int type) {

        }

        @Override
        public boolean onNestedPreFling(View target, float velocityX, float velocityY) {
            return super.onNestedPreFling(target, velocityX, velocityY);
        }

        @Override
        public void onNestedPreScroll(View target, int dx, int dy, int[] consumed, int type) {
            if (target == listView && sharedMediaRow != -1 && sharedMediaLayoutAttached) {
                boolean searchVisible = actionBar.isSearchFieldVisible();
                int t = sharedMediaLayout.getTop();
                if (dy < 0) {
                    boolean scrolledInner = false;
                    if (t <= 0) {
                        RecyclerListView innerListView = sharedMediaLayout.getCurrentListView();
                        LinearLayoutManager linearLayoutManager = (LinearLayoutManager) innerListView.getLayoutManager();
                        int pos = linearLayoutManager.findFirstVisibleItemPosition();
                        if (pos != RecyclerView.NO_POSITION) {
                            RecyclerView.ViewHolder holder = innerListView.findViewHolderForAdapterPosition(pos);
                            int top = holder != null ? holder.itemView.getTop() : -1;
                            int paddingTop = innerListView.getPaddingTop();
                            if (top != paddingTop || pos != 0) {
                                consumed[1] = pos != 0 ? dy : Math.max(dy, (top - paddingTop));
                                innerListView.scrollBy(0, dy);
                                scrolledInner = true;
                            }
                        }
                    }
                    if (searchVisible) {
                        if (!scrolledInner && t < 0) {
                            consumed[1] = dy - Math.max(t, dy);
                        } else {
                            consumed[1] = dy;
                        }
                    }
                } else {
                    if (searchVisible) {
                        RecyclerListView innerListView = sharedMediaLayout.getCurrentListView();
                        consumed[1] = dy;
                        if (t > 0) {
                            consumed[1] -= Math.min(consumed[1], dy);
                        }
                        if (consumed[1] > 0) {
                            innerListView.scrollBy(0, consumed[1]);
                        }
                    }
                }
            }
        }

        @Override
        public boolean onStartNestedScroll(View child, View target, int axes, int type) {
            return sharedMediaRow != -1 && axes == ViewCompat.SCROLL_AXIS_VERTICAL;
        }

        @Override
        public void onNestedScrollAccepted(View child, View target, int axes, int type) {
            nestedScrollingParentHelper.onNestedScrollAccepted(child, target, axes);
        }

        @Override
        public void onStopNestedScroll(View target, int type) {
            nestedScrollingParentHelper.onStopNestedScroll(target);
        }

        @Override
        public void onStopNestedScroll(View child) {

        }
    }

    private class PagerIndicatorView extends View {

        private final RectF indicatorRect = new RectF();

        private final TextPaint textPaint;
        private final Paint backgroundPaint;

        private final ValueAnimator animator;
        private final float[] animatorValues = new float[]{0f, 1f};

        private final PagerAdapter adapter = avatarsViewPager.getAdapter();

        private boolean isIndicatorVisible;

        public PagerIndicatorView(Context context) {
            super(context);
            setVisibility(GONE);

            textPaint = new TextPaint(Paint.ANTI_ALIAS_FLAG);
            textPaint.setColor(Color.WHITE);
            textPaint.setTypeface(Typeface.SANS_SERIF);
            textPaint.setTextAlign(Paint.Align.CENTER);
            textPaint.setTextSize(AndroidUtilities.dpf2(15f));
            backgroundPaint = new Paint(Paint.ANTI_ALIAS_FLAG);
            backgroundPaint.setColor(0x26000000);
            animator = ValueAnimator.ofFloat(0f, 1f);
            animator.setInterpolator(CubicBezierInterpolator.EASE_BOTH);
            animator.addUpdateListener(a -> {
                final float value = AndroidUtilities.lerp(animatorValues, a.getAnimatedFraction());
                final View menuItem = getSecondaryMenuItem();
                if (menuItem != null) {
                    menuItem.setScaleX(1f - value);
                    menuItem.setScaleY(1f - value);
                    menuItem.setAlpha(1f - value);
                }
                if (videoCallItemVisible) {
                    videoCallItem.setScaleX(1f - value);
                    videoCallItem.setScaleY(1f - value);
                    videoCallItem.setAlpha(1f - value);
                }
                setScaleX(value);
                setScaleY(value);
                setAlpha(value);
            });
            animator.addListener(new AnimatorListenerAdapter() {
                @Override
                public void onAnimationEnd(Animator animation) {
                    if (isIndicatorVisible) {
                        final View menuItem = getSecondaryMenuItem();
                        if (menuItem != null) {
                            menuItem.setVisibility(GONE);
                        }
                        if (videoCallItemVisible) {
                            videoCallItem.setVisibility(GONE);
                        }
                    } else {
                        setVisibility(GONE);
                    }
                }

                @Override
                public void onAnimationStart(Animator animation) {
                    final View menuItem = getSecondaryMenuItem();
                    if (menuItem != null) {
                        menuItem.setVisibility(VISIBLE);
                    }
                    if (videoCallItemVisible) {
                        videoCallItem.setVisibility(VISIBLE);
                    }
                    setVisibility(VISIBLE);
                }
            });
            avatarsViewPager.addOnPageChangeListener(new ViewPager.OnPageChangeListener() {

                private int prevPage;

                @Override
                public void onPageScrolled(int position, float positionOffset, int positionOffsetPixels) {
                }

                @Override
                public void onPageSelected(int position) {
                    int realPosition = avatarsViewPager.getRealPosition(position);
                    invalidateIndicatorRect(prevPage != realPosition);
                    prevPage = realPosition;
                    updateAvatarItems();
                }

                @Override
                public void onPageScrollStateChanged(int state) {
                }
            });
            adapter.registerDataSetObserver(new DataSetObserver() {
                @Override
                public void onChanged() {
                    int count = avatarsViewPager.getRealCount();
                    if (overlayCountVisible == 0 && count > 1 && count <= 20 && overlaysView.isOverlaysVisible()) {
                        overlayCountVisible = 1;
                    }
                    invalidateIndicatorRect(false);
                    refreshVisibility(1f);
                    updateAvatarItems();
                }
            });
        }

        private void updateAvatarItemsInternal() {
            /*if (otherItem == null || avatarsViewPager == null) {
                return;
            }
            if (isPulledDown) {
                int position = avatarsViewPager.getRealPosition();
                if (position == 0) {
                    otherItem.hideSubItem(set_as_main);
                    otherItem.showSubItem(add_photo);
                } else {
                    otherItem.showSubItem(set_as_main);
                    otherItem.hideSubItem(add_photo);
                }
            }*/
        }

        private void updateAvatarItems() {
            /*if (imageUpdater == null) {
                return;
            }
            if (otherItem.isSubMenuShowing()) {
                AndroidUtilities.runOnUIThread(this::updateAvatarItemsInternal, 500);
            } else {
                updateAvatarItemsInternal();
            }*/
        }

        public boolean isIndicatorVisible() {
            return isIndicatorVisible;
        }

        public boolean isIndicatorFullyVisible() {
            return isIndicatorVisible && !animator.isRunning();
        }

        public void setIndicatorVisible(boolean indicatorVisible, float durationFactor) {
            if (indicatorVisible != isIndicatorVisible) {
                isIndicatorVisible = indicatorVisible;
                animator.cancel();
                final float value = AndroidUtilities.lerp(animatorValues, animator.getAnimatedFraction());
                if (durationFactor <= 0f) {
                    animator.setDuration(0);
                } else if (indicatorVisible) {
                    animator.setDuration((long) ((1f - value) * 250f / durationFactor));
                } else {
                    animator.setDuration((long) (value * 250f / durationFactor));
                }
                animatorValues[0] = value;
                animatorValues[1] = indicatorVisible ? 1f : 0f;
                animator.start();
            }
        }

        public void refreshVisibility(float durationFactor) {
            setIndicatorVisible(isPulledDown && avatarsViewPager.getRealCount() > 20, durationFactor);
        }

        @Override
        protected void onSizeChanged(int w, int h, int oldw, int oldh) {
            invalidateIndicatorRect(false);
        }

        private void invalidateIndicatorRect(boolean pageChanged) {
            if (pageChanged) {
                overlaysView.saveCurrentPageProgress();
            }
            overlaysView.invalidate();
            final float textWidth = textPaint.measureText(getCurrentTitle());
            indicatorRect.right = getMeasuredWidth() - AndroidUtilities.dp(54f);
            indicatorRect.left = indicatorRect.right - (textWidth + AndroidUtilities.dpf2(16f));
            indicatorRect.top = (actionBar.getOccupyStatusBar() ? AndroidUtilities.statusBarHeight : 0) + AndroidUtilities.dp(15f);
            indicatorRect.bottom = indicatorRect.top + AndroidUtilities.dp(26);
            setPivotX(indicatorRect.centerX());
            setPivotY(indicatorRect.centerY());
            invalidate();
        }

        @Override
        protected void onDraw(Canvas canvas) {
            final float radius = AndroidUtilities.dpf2(12);
            canvas.drawRoundRect(indicatorRect, radius, radius, backgroundPaint);
            canvas.drawText(getCurrentTitle(), indicatorRect.centerX(), indicatorRect.top + AndroidUtilities.dpf2(18.5f), textPaint);
        }

        private String getCurrentTitle() {
            return adapter.getPageTitle(avatarsViewPager.getCurrentItem()).toString();
        }

        private ActionBarMenuItem getSecondaryMenuItem() {
            if (callItemVisible) {
                return callItem;
            } else if (editItemVisible) {
                return editItem;
            } else if (searchItem != null) {
                return searchItem;
            } else {
                return null;
            }
        }
    }

    public ProfileActivity(Bundle args) {
        this(args, null);
    }

    public ProfileActivity(Bundle args, SharedMediaLayout.SharedMediaPreloader preloader) {
        super(args);
        sharedMediaPreloader = preloader;
    }

    @Override
    public boolean onFragmentCreate() {
        user_id = arguments.getInt("user_id", 0);
        chat_id = arguments.getInt("chat_id", 0);
        banFromGroup = arguments.getInt("ban_chat_id", 0);
        reportSpam = arguments.getBoolean("reportSpam", false);
        if (!expandPhoto) {
            expandPhoto = arguments.getBoolean("expandPhoto", false);
            if (expandPhoto) {
                needSendMessage = true;
            }
        }
        if (user_id != 0) {
            dialog_id = arguments.getLong("dialog_id", 0);
            if (dialog_id != 0) {
                currentEncryptedChat = getMessagesController().getEncryptedChat((int) (dialog_id >> 32));
            }
            TLRPC.User user = getMessagesController().getUser(user_id);
            if (user == null) {
                return false;
            }

            getNotificationCenter().addObserver(this, NotificationCenter.contactsDidLoad);
            getNotificationCenter().addObserver(this, NotificationCenter.encryptedChatCreated);
            getNotificationCenter().addObserver(this, NotificationCenter.encryptedChatUpdated);
            getNotificationCenter().addObserver(this, NotificationCenter.blockedUsersDidLoad);
            getNotificationCenter().addObserver(this, NotificationCenter.botInfoDidLoad);
            getNotificationCenter().addObserver(this, NotificationCenter.userInfoDidLoad);
            userBlocked = getMessagesController().blockePeers.indexOfKey(user_id) >= 0;
            if (user.bot) {
                isBot = true;
                getMediaDataController().loadBotInfo(user.id, true, classGuid);
            }
            userInfo = getMessagesController().getUserFull(user_id);
            getMessagesController().loadFullUser(getMessagesController().getUser(user_id), classGuid, true);
            participantsMap = null;

            if (UserObject.isUserSelf(user)) {
                imageUpdater = new ImageUpdater(true);
                imageUpdater.setOpenWithFrontfaceCamera(true);
                imageUpdater.parentFragment = this;
                imageUpdater.setDelegate(this);
                getMediaDataController().checkFeaturedStickers();
                getMessagesController().loadSuggestedFilters();
                getMessagesController().loadUserInfo(getUserConfig().getCurrentUser(), true, classGuid);
            }
        } else if (chat_id != 0) {
            currentChat = getMessagesController().getChat(chat_id);
            if (currentChat == null) {
                final CountDownLatch countDownLatch = new CountDownLatch(1);
                getMessagesStorage().getStorageQueue().postRunnable(() -> {
                    currentChat = getMessagesStorage().getChat(chat_id);
                    countDownLatch.countDown();
                });
                try {
                    countDownLatch.await();
                } catch (Exception e) {
                    FileLog.e(e);
                }
                if (currentChat != null) {
                    getMessagesController().putChat(currentChat, true);
                } else {
                    return false;
                }
            }

            if (currentChat.megagroup) {
                getChannelParticipants(true);
            } else {
                participantsMap = null;
            }
            getNotificationCenter().addObserver(this, NotificationCenter.chatInfoDidLoad);
            getNotificationCenter().addObserver(this, NotificationCenter.chatOnlineCountDidLoad);

            sortedUsers = new ArrayList<>();
            updateOnlineCount();
            if (chatInfo == null) {
                chatInfo = getMessagesController().getChatFull(chat_id);
            }
            if (ChatObject.isChannel(currentChat)) {
                getMessagesController().loadFullChat(chat_id, classGuid, true);
            } else if (chatInfo == null) {
                chatInfo = getMessagesStorage().loadChatInfo(chat_id, null, false, false);
            }
        } else {
            return false;
        }
        if (sharedMediaPreloader == null) {
            sharedMediaPreloader = new SharedMediaLayout.SharedMediaPreloader(this);
        }
        sharedMediaPreloader.addDelegate(this);

        getNotificationCenter().addObserver(this, NotificationCenter.updateInterfaces);
        getNotificationCenter().addObserver(this, NotificationCenter.didReceiveNewMessages);
        getNotificationCenter().addObserver(this, NotificationCenter.closeChats);
        NotificationCenter.getGlobalInstance().addObserver(this, NotificationCenter.emojiDidLoad);
        updateRowsIds();

        if (arguments.containsKey("nearby_distance")) {
            preloadGreetingsSticker();
        }

        return true;
    }

    private void preloadGreetingsSticker() {
        TLRPC.TL_messages_getStickers req = new TLRPC.TL_messages_getStickers();
        req.emoticon = "\uD83D\uDC4B" + Emoji.fixEmoji("⭐");
        ConnectionsManager.getInstance(UserConfig.selectedAccount).sendRequest(req, (response, error) -> {
            if (response instanceof TLRPC.TL_messages_stickers) {
                ArrayList<TLRPC.Document> list = ((TLRPC.TL_messages_stickers) response).stickers;
                if (!list.isEmpty()) {
                    TLRPC.Document sticker = list.get(Math.abs(new Random().nextInt() % list.size()));
                    AndroidUtilities.runOnUIThread(() -> {
                        ImageReceiver receiver = new ImageReceiver();
                        receiver.setImage(ImageLocation.getForDocument(sticker), ChatGreetingsView.createFilter(sticker), null, null, sticker, 0);
                    });
                    preloadedSticker = sticker;
                }
            }
        });
    }

    @Override
    public void onFragmentDestroy() {
        super.onFragmentDestroy();
        if (sharedMediaLayout != null) {
            sharedMediaLayout.onDestroy();
        }
        if (sharedMediaPreloader != null) {
            sharedMediaPreloader.onDestroy(this);
        }
        if (sharedMediaPreloader != null) {
            sharedMediaPreloader.removeDelegate(this);
        }

        getNotificationCenter().removeObserver(this, NotificationCenter.updateInterfaces);
        getNotificationCenter().removeObserver(this, NotificationCenter.closeChats);
        getNotificationCenter().removeObserver(this, NotificationCenter.didReceiveNewMessages);
        NotificationCenter.getGlobalInstance().removeObserver(this, NotificationCenter.emojiDidLoad);
        if (avatarsViewPager != null) {
            avatarsViewPager.onDestroy();
        }
        if (user_id != 0) {
            getNotificationCenter().removeObserver(this, NotificationCenter.contactsDidLoad);
            getNotificationCenter().removeObserver(this, NotificationCenter.encryptedChatCreated);
            getNotificationCenter().removeObserver(this, NotificationCenter.encryptedChatUpdated);
            getNotificationCenter().removeObserver(this, NotificationCenter.blockedUsersDidLoad);
            getNotificationCenter().removeObserver(this, NotificationCenter.botInfoDidLoad);
            getNotificationCenter().removeObserver(this, NotificationCenter.userInfoDidLoad);
            getMessagesController().cancelLoadFullUser(user_id);
        } else if (chat_id != 0) {
            getNotificationCenter().removeObserver(this, NotificationCenter.chatInfoDidLoad);
            getNotificationCenter().removeObserver(this, NotificationCenter.chatOnlineCountDidLoad);
        }
        if (avatarImage != null) {
            avatarImage.setImageDrawable(null);
        }
        if (imageUpdater != null) {
            imageUpdater.clear();
        }
    }

    @Override
    protected ActionBar createActionBar(Context context) {
        ActionBar actionBar = new ActionBar(context) {

            @Override
            public boolean onTouchEvent(MotionEvent event) {
                avatarContainer.getHitRect(rect);
                if (rect.contains((int) event.getX(), (int) event.getY())) {
                    return false;
                }
                return super.onTouchEvent(event);
            }
        };
        actionBar.setBackgroundColor(Color.TRANSPARENT);
        actionBar.setItemsBackgroundColor(AvatarDrawable.getButtonColorForId(user_id != 0 || ChatObject.isChannel(chat_id, currentAccount) && !currentChat.megagroup ? 5 : chat_id), false);
        actionBar.setItemsColor(Theme.getColor(Theme.key_actionBarDefaultIcon), false);
        actionBar.setBackButtonDrawable(new BackDrawable(false));
        actionBar.setCastShadows(false);
        actionBar.setAddToContainer(false);
        actionBar.setClipContent(true);
        actionBar.setOccupyStatusBar(Build.VERSION.SDK_INT >= 21 && !AndroidUtilities.isTablet() && !inBubbleMode);
        return actionBar;
    }

    @Override
    public View createView(Context context) {
        Theme.createProfileResources(context);

        searchTransitionOffset = 0;
        searchTransitionProgress = 1f;
        searchMode = false;
        hasOwnBackground = true;
        extraHeight = AndroidUtilities.dp(88f);
        actionBar.setActionBarMenuOnItemClick(new ActionBar.ActionBarMenuOnItemClick() {
            @Override
            public void onItemClick(final int id) {
                if (getParentActivity() == null) {
                    return;
                }
                if (id == -1) {
                    finishFragment();
                } else if (id == block_contact) {
                    TLRPC.User user = getMessagesController().getUser(user_id);
                    if (user == null) {
                        return;
                    }
                    if (!isBot || MessagesController.isSupportUser(user)) {
                        if (userBlocked) {
                            getMessagesController().unblockPeer(user_id);
                            AlertsCreator.showSimpleToast(ProfileActivity.this, LocaleController.getString("UserUnblocked", R.string.UserUnblocked));
                        } else {
                            if (reportSpam) {
                                AlertsCreator.showBlockReportSpamAlert(ProfileActivity.this, user_id, user, null, currentEncryptedChat, false, null, param -> {
                                    if (param == 1) {
                                        getNotificationCenter().removeObserver(ProfileActivity.this, NotificationCenter.closeChats);
                                        getNotificationCenter().postNotificationName(NotificationCenter.closeChats);
                                        playProfileAnimation = 0;
                                        finishFragment();
                                    } else {
                                        getNotificationCenter().postNotificationName(NotificationCenter.peerSettingsDidLoad, (long) user_id);
                                    }
                                });
                            } else {
                                AlertDialog.Builder builder = new AlertDialog.Builder(getParentActivity());
                                builder.setTitle(LocaleController.getString("BlockUser", R.string.BlockUser));
                                builder.setMessage(AndroidUtilities.replaceTags(LocaleController.formatString("AreYouSureBlockContact2", R.string.AreYouSureBlockContact2, ContactsController.formatName(user.first_name, user.last_name))));
                                builder.setPositiveButton(LocaleController.getString("BlockContact", R.string.BlockContact), (dialogInterface, i) -> {
                                    getMessagesController().blockPeer(user_id);
                                    AlertsCreator.showSimpleToast(ProfileActivity.this, LocaleController.getString("UserBlocked", R.string.UserBlocked));
                                });
                                builder.setNegativeButton(LocaleController.getString("Cancel", R.string.Cancel), null);
                                AlertDialog dialog = builder.create();
                                showDialog(dialog);
                                TextView button = (TextView) dialog.getButton(DialogInterface.BUTTON_POSITIVE);
                                if (button != null) {
                                    button.setTextColor(Theme.getColor(Theme.key_dialogTextRed2));
                                }
                            }
                        }
                    } else {
                        if (!userBlocked) {
                            getMessagesController().blockPeer(user_id);
                        } else {
                            getMessagesController().unblockPeer(user_id);
                            getSendMessagesHelper().sendMessage("/start", user_id, null, null, null, false, null, null, null, true, 0);
                            finishFragment();
                        }
                    }
                } else if (id == add_contact) {
                    TLRPC.User user = getMessagesController().getUser(user_id);
                    Bundle args = new Bundle();
                    args.putInt("user_id", user.id);
                    args.putBoolean("addContact", true);
                    presentFragment(new ContactAddActivity(args));
                } else if (id == share_contact) {
                    Bundle args = new Bundle();
                    args.putBoolean("onlySelect", true);
                    args.putInt("dialogsType", 3);
                    args.putString("selectAlertString", LocaleController.getString("SendContactToText", R.string.SendContactToText));
                    args.putString("selectAlertStringGroup", LocaleController.getString("SendContactToGroupText", R.string.SendContactToGroupText));
                    DialogsActivity fragment = new DialogsActivity(args);
                    fragment.setDelegate(ProfileActivity.this);
                    presentFragment(fragment);
                } else if (id == edit_contact) {
                    Bundle args = new Bundle();
                    args.putInt("user_id", user_id);
                    presentFragment(new ContactAddActivity(args));
                } else if (id == delete_contact) {
                    final TLRPC.User user = getMessagesController().getUser(user_id);
                    if (user == null || getParentActivity() == null) {
                        return;
                    }
                    AlertDialog.Builder builder = new AlertDialog.Builder(getParentActivity());
                    builder.setTitle(LocaleController.getString("DeleteContact", R.string.DeleteContact));
                    builder.setMessage(LocaleController.getString("AreYouSureDeleteContact", R.string.AreYouSureDeleteContact));
                    builder.setPositiveButton(LocaleController.getString("Delete", R.string.Delete), (dialogInterface, i) -> {
                        ArrayList<TLRPC.User> arrayList = new ArrayList<>();
                        arrayList.add(user);
                        getContactsController().deleteContact(arrayList);
                    });
                    builder.setNegativeButton(LocaleController.getString("Cancel", R.string.Cancel), null);
                    AlertDialog dialog = builder.create();
                    showDialog(dialog);
                    TextView button = (TextView) dialog.getButton(DialogInterface.BUTTON_POSITIVE);
                    if (button != null) {
                        button.setTextColor(Theme.getColor(Theme.key_dialogTextRed2));
                    }
                } else if (id == leave_group) {
                    leaveChatPressed();
                } else if (id == event_log) {
                    presentFragment(new ChannelAdminLogActivity(currentChat));
                } else if (id == edit_channel) {
                    Bundle args = new Bundle();
                    args.putInt("chat_id", chat_id);
                    ChatEditActivity fragment = new ChatEditActivity(args);
                    fragment.setInfo(chatInfo);
                    presentFragment(fragment);
                } else if (id == invite_to_group) {
                    final TLRPC.User user = getMessagesController().getUser(user_id);
                    if (user == null) {
                        return;
                    }
                    Bundle args = new Bundle();
                    args.putBoolean("onlySelect", true);
                    args.putInt("dialogsType", 2);
                    args.putString("addToGroupAlertString", LocaleController.formatString("AddToTheGroupAlertText", R.string.AddToTheGroupAlertText, UserObject.getUserName(user), "%1$s"));
                    DialogsActivity fragment = new DialogsActivity(args);
                    fragment.setDelegate((fragment1, dids, message, param) -> {
                        long did = dids.get(0);
                        Bundle args1 = new Bundle();
                        args1.putBoolean("scrollToTopOnResume", true);
                        args1.putInt("chat_id", -(int) did);
                        if (!getMessagesController().checkCanOpenChat(args1, fragment1)) {
                            return;
                        }

                        getNotificationCenter().removeObserver(ProfileActivity.this, NotificationCenter.closeChats);
                        getNotificationCenter().postNotificationName(NotificationCenter.closeChats);
                        getMessagesController().addUserToChat(-(int) did, user, null, 0, null, ProfileActivity.this, null);
                        presentFragment(new ChatActivity(args1), true);
                        removeSelfFromStack();
                    });
                    presentFragment(fragment);
                } else if (id == share || id == qr_code) {
                    try {
                        String text = null;
                        if (user_id != 0) {
                            TLRPC.User user = getMessagesController().getUser(user_id);
                            if (user == null) {
                                return;
                            }
                            if (botInfo != null && userInfo != null && !TextUtils.isEmpty(userInfo.about) && id == share) {
                                text = String.format("%s https://" + getMessagesController().linkPrefix + "/%s", userInfo.about, user.username);
                            } else {
                                text = String.format("https://" + getMessagesController().linkPrefix + "/%s", user.username);
                            }
                        } else if (chat_id != 0) {
                            TLRPC.Chat chat = getMessagesController().getChat(chat_id);
                            if (chat == null) {
                                return;
                            }
                            if (chatInfo != null && !TextUtils.isEmpty(chatInfo.about) && id == share) {
                                text = String.format("%s\nhttps://" + getMessagesController().linkPrefix + "/%s", chatInfo.about, chat.username);
                            } else {
                                text = String.format("https://" + getMessagesController().linkPrefix + "/%s", chat.username);
                            }
                        }
                        if (TextUtils.isEmpty(text)) {
                            return;
                        }
                        if (id == share) {
                            Intent intent = new Intent(Intent.ACTION_SEND);
                            intent.setType("text/plain");
                            intent.putExtra(Intent.EXTRA_TEXT, text);
                            startActivityForResult(Intent.createChooser(intent, LocaleController.getString("BotShare", R.string.BotShare)), 500);
                        } else {
                            ProxyUtil.showQrDialog(getParentActivity(), text);
                        }
                    } catch (Exception e) {
                        FileLog.e(e);
                    }
                } else if (id == add_shortcut) {
                    try {
                        long did;
                        if (currentEncryptedChat != null) {
                            did = ((long) currentEncryptedChat.id) << 32;
                        } else if (user_id != 0) {
                            did = user_id;
                        } else if (chat_id != 0) {
                            did = -chat_id;
                        } else {
                            return;
                        }
                        getMediaDataController().installShortcut(did);
                    } catch (Exception e) {
                        FileLog.e(e);
                    }
                } else if (id == call_item || id == video_call_item) {
                    TLRPC.User user = getMessagesController().getUser(user_id);
                    if (user != null) {
                        VoIPHelper.startCall(user, id == video_call_item, userInfo != null && userInfo.video_calls_available, getParentActivity(), userInfo);
                    }
                } else if (id == search_members) {
                    Bundle args = new Bundle();
                    args.putInt("chat_id", chat_id);
                    args.putInt("type", ChatUsersActivity.TYPE_USERS);
                    args.putBoolean("open_search", true);
                    ChatUsersActivity fragment = new ChatUsersActivity(args);
                    fragment.setInfo(chatInfo);
                    presentFragment(fragment);
                } else if (id == add_member) {
                    openAddMember();
                } else if (id == statistics) {
                    TLRPC.Chat chat = getMessagesController().getChat(chat_id);
                    Bundle args = new Bundle();
                    args.putInt("chat_id", chat_id);
                    args.putBoolean("is_megagroup", chat.megagroup);
                    StatisticActivity fragment = new StatisticActivity(args);
                    presentFragment(fragment);
                } else if (id == view_discussion) {
                    openDiscussion();
                } else if (id == start_secret_chat) {
                    AlertDialog.Builder builder = new AlertDialog.Builder(getParentActivity());
                    builder.setTitle(LocaleController.getString("AreYouSureSecretChatTitle", R.string.AreYouSureSecretChatTitle));
                    builder.setMessage(LocaleController.getString("AreYouSureSecretChat", R.string.AreYouSureSecretChat));
                    builder.setPositiveButton(LocaleController.getString("Start", R.string.Start), (dialogInterface, i) -> {
                        creatingChat = true;
                        getSecretChatHelper().startSecretChat(getParentActivity(), getMessagesController().getUser(user_id));
                    });
                    builder.setNegativeButton(LocaleController.getString("Cancel", R.string.Cancel), null);
                    showDialog(builder.create());
                } else if (id == gallery_menu_save) {
                    if (getParentActivity() == null) {
                        return;
                    }
                    if (Build.VERSION.SDK_INT >= 23 && getParentActivity().checkSelfPermission(Manifest.permission.WRITE_EXTERNAL_STORAGE) != PackageManager.PERMISSION_GRANTED) {
                        getParentActivity().requestPermissions(new String[]{Manifest.permission.WRITE_EXTERNAL_STORAGE}, 4);
                        return;
                    }
                    ImageLocation location = avatarsViewPager.getImageLocation(avatarsViewPager.getRealPosition());
                    if (location == null) {
                        return;
                    }
                    File f = FileLoader.getPathToAttach(location.location, location.imageType == FileLoader.IMAGE_TYPE_ANIMATION ? "mp4" : null, true);
                    if (f != null && f.exists()) {
                        MediaController.saveFile(f.toString(), getParentActivity(), 0, null, null);
                    }
                } else if (id == logout) {
                    presentFragment(new LogoutActivity());
                } else if (id == set_as_main) {
                    int position = avatarsViewPager.getRealPosition();
                    TLRPC.Photo photo = avatarsViewPager.getPhoto(position);
                    if (photo == null) {
                        return;
                    }
                    avatarsViewPager.startMovePhotoToBegin(position);

                    TLRPC.TL_photos_updateProfilePhoto req = new TLRPC.TL_photos_updateProfilePhoto();
                    req.id = new TLRPC.TL_inputPhoto();
                    req.id.id = photo.id;
                    req.id.access_hash = photo.access_hash;
                    req.id.file_reference = photo.file_reference;
                    UserConfig userConfig = getUserConfig();
                    getConnectionsManager().sendRequest(req, (response, error) -> AndroidUtilities.runOnUIThread(() -> {
                        avatarsViewPager.finishSettingMainPhoto();
                        if (response instanceof TLRPC.TL_photos_photo) {
                            TLRPC.TL_photos_photo photos_photo = (TLRPC.TL_photos_photo) response;
                            getMessagesController().putUsers(photos_photo.users, false);
                            TLRPC.User user = getMessagesController().getUser(userConfig.clientUserId);
                            if (photos_photo.photo instanceof TLRPC.TL_photo) {
                                avatarsViewPager.replaceFirstPhoto(photo, photos_photo.photo);
                                if (user != null) {
                                    user.photo.photo_id = photos_photo.photo.id;
                                    userConfig.setCurrentUser(user);
                                    userConfig.saveConfig(true);
                                }
                            }
                        }
                    }));
                    undoView.showWithAction(user_id, UndoView.ACTION_PROFILE_PHOTO_CHANGED, photo.video_sizes.isEmpty() ? null : 1);
                    TLRPC.User user = getMessagesController().getUser(userConfig.clientUserId);

                    TLRPC.PhotoSize bigSize = FileLoader.getClosestPhotoSizeWithSize(photo.sizes, 800);
                    if (user != null) {
                        TLRPC.PhotoSize smallSize = FileLoader.getClosestPhotoSizeWithSize(photo.sizes, 90);
                        user.photo.photo_id = photo.id;
                        user.photo.photo_small = smallSize.location;
                        user.photo.photo_big = bigSize.location;
                        userConfig.setCurrentUser(user);
                        userConfig.saveConfig(true);
                        NotificationCenter.getInstance(currentAccount).postNotificationName(NotificationCenter.mainUserInfoChanged);
                        updateProfileData();
                    }
                    avatarsViewPager.commitMoveToBegin();
                } else if (id == edit_avatar) {
                    int position = avatarsViewPager.getRealPosition();
                    ImageLocation location = avatarsViewPager.getImageLocation(position);
                    if (location == null) {
                        return;
                    }

                    File f = FileLoader.getPathToAttach(PhotoViewer.getFileLocation(location), PhotoViewer.getFileLocationExt(location), true);
                    boolean isVideo = location.imageType == FileLoader.IMAGE_TYPE_ANIMATION;
                    String thumb;
                    if (isVideo) {
                        ImageLocation imageLocation = avatarsViewPager.getRealImageLocation(position);
                        thumb = FileLoader.getPathToAttach(PhotoViewer.getFileLocation(imageLocation), PhotoViewer.getFileLocationExt(imageLocation), true).getAbsolutePath();
                    } else {
                        thumb = null;
                    }
                    imageUpdater.openPhotoForEdit(f.getAbsolutePath(), thumb, 0, isVideo);
                } else if (id == delete_avatar) {
                    AlertDialog.Builder builder = new AlertDialog.Builder(getParentActivity());
                    ImageLocation location = avatarsViewPager.getImageLocation(avatarsViewPager.getRealPosition());
                    if (location == null) {
                        return;
                    }
                    if (location.imageType == FileLoader.IMAGE_TYPE_ANIMATION) {
                        builder.setTitle(LocaleController.getString("AreYouSureDeleteVideoTitle", R.string.AreYouSureDeleteVideoTitle));
                        builder.setMessage(LocaleController.formatString("AreYouSureDeleteVideo", R.string.AreYouSureDeleteVideo));
                    } else {
                        builder.setTitle(LocaleController.getString("AreYouSureDeletePhotoTitle", R.string.AreYouSureDeletePhotoTitle));
                        builder.setMessage(LocaleController.formatString("AreYouSureDeletePhoto", R.string.AreYouSureDeletePhoto));
                    }
                    builder.setPositiveButton(LocaleController.getString("Delete", R.string.Delete), (dialogInterface, i) -> {
                        int position = avatarsViewPager.getRealPosition();
                        TLRPC.Photo photo = avatarsViewPager.getPhoto(position);
                        if (avatarsViewPager.getRealCount() == 1) {
                            setForegroundImage(true);
                        }
                        if (photo == null || avatarsViewPager.getRealPosition() == 0) {
                            getMessagesController().deleteUserPhoto(null);
                        } else {
                            TLRPC.TL_inputPhoto inputPhoto = new TLRPC.TL_inputPhoto();
                            inputPhoto.id = photo.id;
                            inputPhoto.access_hash = photo.access_hash;
                            inputPhoto.file_reference = photo.file_reference;
                            if (inputPhoto.file_reference == null) {
                                inputPhoto.file_reference = new byte[0];
                            }
                            getMessagesController().deleteUserPhoto(inputPhoto);
                            getMessagesStorage().clearUserPhoto(user_id, photo.id);
                        }
                        if (avatarsViewPager.removePhotoAtIndex(position)) {
                            avatarsViewPager.setVisibility(View.GONE);
                            avatarImage.setForegroundAlpha(1f);
                            avatarContainer.setVisibility(View.VISIBLE);
                            doNotSetForeground = true;
                            final View view = layoutManager.findViewByPosition(0);
                            if (view != null) {
                                listView.smoothScrollBy(0, view.getTop() - AndroidUtilities.dp(88), CubicBezierInterpolator.EASE_OUT_QUINT);
                            }
                        }
                    });
                    builder.setNegativeButton(LocaleController.getString("Cancel", R.string.Cancel), null);
                    AlertDialog alertDialog = builder.create();
                    showDialog(alertDialog);
                    TextView button = (TextView) alertDialog.getButton(DialogInterface.BUTTON_POSITIVE);
                    if (button != null) {
                        button.setTextColor(Theme.getColor(Theme.key_dialogTextRed2));
                    }
                } else if (id == add_photo) {
                    writeButton.callOnClick();
                }
            }
        });

        if (sharedMediaLayout != null) {
            sharedMediaLayout.onDestroy();
        }
        final long did;
        if (dialog_id != 0) {
            did = dialog_id;
        } else if (user_id != 0) {
            did = user_id;
        } else {
            did = -chat_id;
        }
        ArrayList<Integer> users = chatInfo != null && chatInfo.participants != null && chatInfo.participants.participants.size() > 5 ? sortedUsers : null;
        sharedMediaLayout = new SharedMediaLayout(context, did, sharedMediaPreloader, userInfo != null ? userInfo.common_chats_count : 0, sortedUsers, chatInfo, users != null, this) {
            @Override
            protected void onSelectedTabChanged() {
                updateSelectedMediaTabText();
            }

            @Override
            protected boolean canShowSearchItem() {
                return mediaHeaderVisible;
            }

            @Override
            protected void onSearchStateChanged(boolean expanded) {
                if (SharedConfig.smoothKeyboard) {
                    AndroidUtilities.removeAdjustResize(getParentActivity(), classGuid);
                }
                listView.stopScroll();
                avatarContainer.setVisibility(expanded ? INVISIBLE : VISIBLE);
                nameTextView[1].setVisibility(expanded ? INVISIBLE : VISIBLE);
                onlineTextView[1].setVisibility(expanded ? INVISIBLE : VISIBLE);
                onlineTextView[2].setVisibility(expanded ? INVISIBLE : VISIBLE);
                callItem.setVisibility(expanded || !callItemVisible ? GONE : INVISIBLE);
                videoCallItem.setVisibility(expanded || !videoCallItemVisible ? GONE : INVISIBLE);
                editItem.setVisibility(expanded || !editItemVisible ? GONE : INVISIBLE);
                otherItem.setVisibility(expanded ? GONE : INVISIBLE);
            }

            @Override
            protected boolean onMemberClick(TLRPC.ChatParticipant participant, boolean isLong) {
                return ProfileActivity.this.onMemberClick(participant, isLong);
            }
        };
        sharedMediaLayout.setLayoutParams(new RecyclerView.LayoutParams(RecyclerView.LayoutParams.MATCH_PARENT, RecyclerView.LayoutParams.MATCH_PARENT));

        ActionBarMenu menu = actionBar.createMenu();

        if (imageUpdater != null) {
            searchItem = menu.addItem(search_button, R.drawable.ic_ab_search).setIsSearchField(true).setActionBarMenuItemSearchListener(new ActionBarMenuItem.ActionBarMenuItemSearchListener() {

                @Override
                public Animator getCustomToggleTransition() {
                    searchMode = !searchMode;
                    if (!searchMode) {
                        searchItem.clearFocusOnSearchView();
                    }
                    return searchExpandTransition(searchMode);
                }

                @Override
                public void onTextChanged(EditText editText) {
                    searchAdapter.search(editText.getText().toString().toLowerCase());
                }
            });
            searchItem.setContentDescription(LocaleController.getString("SearchInSettings", R.string.SearchInSettings));
            searchItem.setSearchFieldHint(LocaleController.getString("SearchInSettings", R.string.SearchInSettings));
            sharedMediaLayout.getSearchItem().setVisibility(View.GONE);
        }

        videoCallItem = menu.addItem(video_call_item, R.drawable.profile_video);
        videoCallItem.setContentDescription(LocaleController.getString("VideoCall", R.string.VideoCall));
        callItem = menu.addItem(call_item, R.drawable.ic_call);
        callItem.setContentDescription(LocaleController.getString("Call", R.string.Call));
        editItem = menu.addItem(edit_channel, R.drawable.group_edit_profile);
        editItem.setContentDescription(LocaleController.getString("Edit", R.string.Edit));
        otherItem = menu.addItem(10, R.drawable.ic_ab_other);
        otherItem.setContentDescription(LocaleController.getString("AccDescrMoreOptions", R.string.AccDescrMoreOptions));

        int scrollTo;
        int scrollToPosition = 0;
        Object writeButtonTag = null;
        if (listView != null && imageUpdater != null) {
            scrollTo = layoutManager.findFirstVisibleItemPosition();
            View topView = layoutManager.findViewByPosition(scrollTo);
            if (topView != null) {
                scrollToPosition = topView.getTop();
            } else {
                scrollTo = -1;
            }
            writeButtonTag = writeButton.getTag();
        } else {
            scrollTo = -1;
        }

        createActionBarMenu();

        listAdapter = new ListAdapter(context);
        searchAdapter = new SearchAdapter(context);
        avatarDrawable = new AvatarDrawable();
        avatarDrawable.setProfile(true);

        fragmentView = new NestedFrameLayout(context) {

            private boolean ignoreLayout;
            private boolean firstLayout = true;
            private Paint whitePaint = new Paint();
            private Paint grayPaint = new Paint();

            @Override
            public boolean hasOverlappingRendering() {
                return false;
            }

            @Override
            protected void onMeasure(int widthMeasureSpec, int heightMeasureSpec) {
                final int actionBarHeight = ActionBar.getCurrentActionBarHeight() + (actionBar.getOccupyStatusBar() ? AndroidUtilities.statusBarHeight : 0);
                if (listView != null) {
                    FrameLayout.LayoutParams layoutParams = (FrameLayout.LayoutParams) listView.getLayoutParams();
                    if (layoutParams.topMargin != actionBarHeight) {
                        layoutParams.topMargin = actionBarHeight;
                    }
                }
                if (searchListView != null) {
                    FrameLayout.LayoutParams layoutParams = (FrameLayout.LayoutParams) searchListView.getLayoutParams();
                    if (layoutParams.topMargin != actionBarHeight) {
                        layoutParams.topMargin = actionBarHeight;
                    }
                }
                
                int height = MeasureSpec.getSize(heightMeasureSpec);
                super.onMeasure(widthMeasureSpec, MeasureSpec.makeMeasureSpec(height, MeasureSpec.EXACTLY));

                boolean changed = false;
                if (lastMeasuredContentWidth != getMeasuredWidth() || lastMeasuredContentHeight != getMeasuredHeight()) {
                    changed = lastMeasuredContentWidth != 0 && lastMeasuredContentWidth != getMeasuredWidth();
                    listContentHeight = 0;
                    int count = listAdapter.getItemCount();
                    lastMeasuredContentWidth = getMeasuredWidth();
                    lastMeasuredContentHeight = getMeasuredHeight();
                    int ws = MeasureSpec.makeMeasureSpec(getMeasuredWidth(), MeasureSpec.EXACTLY);
                    int hs = MeasureSpec.makeMeasureSpec(listView.getMeasuredHeight(), MeasureSpec.UNSPECIFIED);
                    positionToOffset.clear();
                    for (int i = 0; i < count; i++) {
                        int type = listAdapter.getItemViewType(i);
                        positionToOffset.put(i, listContentHeight);
                        if (type == 13) {
                            listContentHeight += listView.getMeasuredHeight();
                        } else {
                            RecyclerView.ViewHolder holder = listAdapter.createViewHolder(null, type);
                            listAdapter.onBindViewHolder(holder, i);
                            holder.itemView.measure(ws, hs);
                            listContentHeight += holder.itemView.getMeasuredHeight();
                        }
                    }
                }
                if (firstLayout && (expandPhoto || openAnimationInProgress && playProfileAnimation == 2)) {
                    ignoreLayout = true;

                    if (expandPhoto) {
                        if (searchItem != null) {
                            searchItem.setAlpha(0.0f);
                            searchItem.setEnabled(false);
                        }
                        nameTextView[1].setTextColor(Color.WHITE);
                        onlineTextView[1].setTextColor(Color.argb(179, 255, 255, 255));
                        idTextView.setTextColor(Color.argb(179, 255, 255, 255));
                        actionBar.setItemsBackgroundColor(Theme.ACTION_BAR_WHITE_SELECTOR_COLOR, false);
                        actionBar.setItemsColor(Color.WHITE, false);
                        overlaysView.setOverlaysVisible();
                        overlaysView.setAlphaValue(1.0f, false);
                        avatarImage.setForegroundAlpha(1.0f);
                        avatarContainer.setVisibility(View.GONE);
                        avatarsViewPager.resetCurrentItem();
                        avatarsViewPager.setVisibility(View.VISIBLE);
                        expandPhoto = false;
                    }

                    allowPullingDown = true;
                    isPulledDown = true;
                    /*if (otherItem != null) {
                        otherItem.showSubItem(gallery_menu_save);
                        if (imageUpdater != null) {
                            otherItem.showSubItem(edit_avatar);
                            otherItem.showSubItem(delete_avatar);
                            otherItem.hideSubItem(logout);
                        }
                    }*/
                    currentExpanAnimatorFracture = 1.0f;

                    int paddingTop;
                    int paddingBottom;
                    if (isInLandscapeMode) {
                        paddingTop = AndroidUtilities.dp(88f);
                        paddingBottom = 0;
                    } else {
                        paddingTop = listView.getMeasuredWidth();
                        paddingBottom = Math.max(0, getMeasuredHeight() - (listContentHeight + AndroidUtilities.dp(88) + actionBarHeight));
                    }
                    if (banFromGroup != 0) {
                        paddingBottom += AndroidUtilities.dp(48);
                        listView.setBottomGlowOffset(AndroidUtilities.dp(48));
                    } else {
                        listView.setBottomGlowOffset(0);
                    }
                    initialAnimationExtraHeight = paddingTop - actionBarHeight;
                    layoutManager.scrollToPositionWithOffset(0, -actionBarHeight);
                    listView.setPadding(0, paddingTop, 0, paddingBottom);
                    measureChildWithMargins(listView, widthMeasureSpec, 0, heightMeasureSpec, 0);
                    listView.layout(0, actionBarHeight, listView.getMeasuredWidth(), actionBarHeight + listView.getMeasuredHeight());
                    ignoreLayout = false;
                } else if (fragmentOpened && !openAnimationInProgress && !firstLayout) {
                    ignoreLayout = true;

                    int paddingTop;
                    int paddingBottom;
                    if (isInLandscapeMode) {
                        paddingTop = AndroidUtilities.dp(88f);
                        paddingBottom = 0;
                    } else {
                        paddingTop = listView.getMeasuredWidth();
                        paddingBottom = Math.max(0, getMeasuredHeight() - (listContentHeight + AndroidUtilities.dp(88) + actionBarHeight));
                    }
                    if (banFromGroup != 0) {
                        paddingBottom += AndroidUtilities.dp(48);
                        listView.setBottomGlowOffset(AndroidUtilities.dp(48));
                    } else {
                        listView.setBottomGlowOffset(0);
                    }
                    int currentPaddingTop = listView.getPaddingTop();
                    View view = listView.getChildAt(0);
                    int pos = RecyclerView.NO_POSITION;
                    int top = 0;
                    if (view != null) {
                        RecyclerView.ViewHolder holder = listView.findContainingViewHolder(view);
                        pos = holder.getAdapterPosition();
                        if (pos == RecyclerView.NO_POSITION) {
                            pos = holder.getPosition();
                        }
                        top = view.getTop();
                    }
                    boolean layout = false;
                    if (actionBar.isSearchFieldVisible()) {
                        layoutManager.scrollToPositionWithOffset(sharedMediaRow, -paddingTop);
                        layout = true;
                    } else if ((!changed || !allowPullingDown) && pos != RecyclerView.NO_POSITION) {
                        layoutManager.scrollToPositionWithOffset(pos, top - paddingTop);
                        layout = true;
                    }
                    if (currentPaddingTop != paddingTop || listView.getPaddingBottom() != paddingBottom) {
                        listView.setPadding(0, paddingTop, 0, paddingBottom);
                        layout = true;
                    }
                    if (layout) {
                        measureChildWithMargins(listView, widthMeasureSpec, 0, heightMeasureSpec, 0);
                        try {
                            listView.layout(0, actionBarHeight, listView.getMeasuredWidth(), actionBarHeight + listView.getMeasuredHeight());
                        } catch (Exception e) {
                            FileLog.e(e);
                        }
                    }
                    ignoreLayout = false;
                }
            }

            @Override
            protected void onLayout(boolean changed, int left, int top, int right, int bottom) {
                super.onLayout(changed, left, top, right, bottom);
                firstLayout = false;
                checkListViewScroll();
            }

            @Override
            public void requestLayout() {
                if (ignoreLayout) {
                    return;
                }
                super.requestLayout();
            }

            @Override
            public void onDraw(Canvas c) {
                whitePaint.setColor(Theme.getColor(Theme.key_windowBackgroundWhite));
                if (listView.getVisibility() == VISIBLE) {
                    grayPaint.setColor(Theme.getColor(Theme.key_windowBackgroundGray));
                    if (transitionAnimationInProress) {
                        whitePaint.setAlpha((int) (255 * listView.getAlpha()));
                    }
                    if (transitionAnimationInProress) {
                        grayPaint.setAlpha((int) (255 * listView.getAlpha()));
                    }

                    int top = listView.getTop();
                    int count = listView.getChildCount();
                    Paint paint;
                    for (int a = 0; a <= count; a++) {
                        if (a < count) {
                            View child = listView.getChildAt(a);
                            int bottom = listView.getTop() + child.getBottom();
                            c.drawRect(listView.getX(), top, listView.getX() + listView.getMeasuredWidth(), bottom, child.getBackground() != null ? grayPaint : whitePaint);
                            top = bottom;
                        } else {
                            if (top < listView.getBottom()) {
                                c.drawRect(listView.getX(), top, listView.getX() + listView.getMeasuredWidth(), listView.getBottom(), grayPaint);
                            }
                        }
                    }
                } else {
                    int top = searchListView.getTop();
                    c.drawRect(0, top + extraHeight + searchTransitionOffset, getMeasuredWidth(), top + getMeasuredHeight(), whitePaint);
                }
            }
        };
        fragmentView.setWillNotDraw(false);
        FrameLayout frameLayout = (FrameLayout) fragmentView;

        listView = new RecyclerListView(context) {

            private VelocityTracker velocityTracker;

            @Override
            protected boolean allowSelectChildAtPosition(View child) {
                return child != sharedMediaLayout;
            }

            @Override
            public boolean hasOverlappingRendering() {
                return false;
            }

            @Override
            protected void requestChildOnScreen(View child, View focused) {

            }

            @Override
            public void invalidate() {
                super.invalidate();
                if (fragmentView != null) {
                    fragmentView.invalidate();
                }
            }

            @Override
            public boolean onTouchEvent(MotionEvent e) {
                final int action = e.getAction();
                if (action == MotionEvent.ACTION_DOWN) {
                    if (velocityTracker == null) {
                        velocityTracker = VelocityTracker.obtain();
                    } else {
                        velocityTracker.clear();
                    }
                    velocityTracker.addMovement(e);
                } else if (action == MotionEvent.ACTION_MOVE) {
                    if (velocityTracker != null) {
                        velocityTracker.addMovement(e);
                        velocityTracker.computeCurrentVelocity(1000);
                        listViewVelocityY = velocityTracker.getYVelocity(e.getPointerId(e.getActionIndex()));
                    }
                } else if (action == MotionEvent.ACTION_UP || action == MotionEvent.ACTION_CANCEL) {
                    if (velocityTracker != null) {
                        velocityTracker.recycle();
                        velocityTracker = null;
                    }
                }
                final boolean result = super.onTouchEvent(e);
                if (action == MotionEvent.ACTION_UP || action == MotionEvent.ACTION_CANCEL) {
                    if (allowPullingDown) {
                        final View view = layoutManager.findViewByPosition(0);
                        if (view != null) {
                            if (isPulledDown) {
                                final int actionBarHeight = ActionBar.getCurrentActionBarHeight() + (actionBar.getOccupyStatusBar() ? AndroidUtilities.statusBarHeight : 0);
                                listView.smoothScrollBy(0, view.getTop() - listView.getMeasuredWidth() + actionBarHeight, CubicBezierInterpolator.EASE_OUT_QUINT);
                            } else {
                                listView.smoothScrollBy(0, view.getTop() - AndroidUtilities.dp(88), CubicBezierInterpolator.EASE_OUT_QUINT);
                            }
                        }
                    }
                }
                return result;
            }
        };
        listView.setVerticalScrollBarEnabled(false);
        if (imageUpdater == null) {
            listView.setItemAnimator(null);
            listView.setLayoutAnimation(null);
        } else {
            DefaultItemAnimator itemAnimator = (DefaultItemAnimator) listView.getItemAnimator();
            itemAnimator.setSupportsChangeAnimations(false);
            itemAnimator.setDelayAnimations(false);
        }
        listView.setClipToPadding(false);
        listView.setHideIfEmpty(false);

        layoutManager = new LinearLayoutManager(context) {

            @Override
            public boolean supportsPredictiveItemAnimations() {
                return imageUpdater != null;
            }

            @Override
            public int scrollVerticallyBy(int dy, RecyclerView.Recycler recycler, RecyclerView.State state) {
                final View view = layoutManager.findViewByPosition(0);
                if (view != null && !openingAvatar) {
                    final int canScroll = view.getTop() - AndroidUtilities.dp(88);
                    if (!allowPullingDown && canScroll > dy) {
                        dy = canScroll;
                        if (avatarsViewPager.hasImages() && avatarImage.getImageReceiver().hasNotThumb() && !isInLandscapeMode && !AndroidUtilities.isTablet()) {
                            allowPullingDown = avatarBig == null;
                        }
                    } else if (allowPullingDown) {
                        if (dy >= canScroll) {
                            dy = canScroll;
                            allowPullingDown = false;
                        } else if (listView.getScrollState() == RecyclerListView.SCROLL_STATE_DRAGGING) {
                            if (!isPulledDown) {
                                dy /= 2;
                            }
                        }
                    }
                }
                return super.scrollVerticallyBy(dy, recycler, state);
            }
        };
        layoutManager.setOrientation(LinearLayoutManager.VERTICAL);
        listView.setLayoutManager(layoutManager);
        listView.setGlowColor(0);
        listView.setAdapter(listAdapter);
        frameLayout.addView(listView, LayoutHelper.createFrame(LayoutHelper.MATCH_PARENT, LayoutHelper.MATCH_PARENT, Gravity.TOP | Gravity.LEFT));
        listView.setOnItemClickListener(new RecyclerListView.OnItemClickListenerExtended() {

            private int pressCount = 0;

            @Override
            public void onItemClick(View view, int position, float x, float y) {
                if (getParentActivity() == null) {
                    return;
                }
                if (position == settingsKeyRow) {
                    Bundle args = new Bundle();
                    args.putInt("chat_id", (int) (dialog_id >> 32));
                    presentFragment(new IdenticonActivity(args));
                } else if (position == settingsTimerRow) {
                    showDialog(AlertsCreator.createTTLAlert(getParentActivity(), currentEncryptedChat).create());
                } else if (position == notificationsRow) {
                    if (LocaleController.isRTL && x <= AndroidUtilities.dp(76) || !LocaleController.isRTL && x >= view.getMeasuredWidth() - AndroidUtilities.dp(76)) {
                        NotificationsCheckCell checkCell = (NotificationsCheckCell) view;
                        boolean checked = !checkCell.isChecked();

                        boolean defaultEnabled = getNotificationsController().isGlobalNotificationsEnabled(did);

                        if (checked) {
                            SharedPreferences preferences = MessagesController.getNotificationsSettings(currentAccount);
                            SharedPreferences.Editor editor = preferences.edit();
                            if (defaultEnabled) {
                                editor.remove("notify2_" + did);
                            } else {
                                editor.putInt("notify2_" + did, 0);
                            }
                            getMessagesStorage().setDialogFlags(did, 0);
                            editor.commit();
                            TLRPC.Dialog dialog = getMessagesController().dialogs_dict.get(did);
                            if (dialog != null) {
                                dialog.notify_settings = new TLRPC.TL_peerNotifySettings();
                            }
                        } else {
                            int untilTime = Integer.MAX_VALUE;
                            SharedPreferences preferences = MessagesController.getNotificationsSettings(currentAccount);
                            SharedPreferences.Editor editor = preferences.edit();
                            long flags;
                            if (!defaultEnabled) {
                                editor.remove("notify2_" + did);
                                flags = 0;
                            } else {
                                editor.putInt("notify2_" + did, 2);
                                flags = 1;
                            }
                            getNotificationsController().removeNotificationsForDialog(did);
                            getMessagesStorage().setDialogFlags(did, flags);
                            editor.commit();
                            TLRPC.Dialog dialog = getMessagesController().dialogs_dict.get(did);
                            if (dialog != null) {
                                dialog.notify_settings = new TLRPC.TL_peerNotifySettings();
                                if (defaultEnabled) {
                                    dialog.notify_settings.mute_until = untilTime;
                                }
                            }
                        }
                        getNotificationsController().updateServerNotificationsSettings(did);
                        checkCell.setChecked(checked);
                        RecyclerListView.Holder holder = (RecyclerListView.Holder) listView.findViewHolderForPosition(notificationsRow);
                        if (holder != null) {
                            listAdapter.onBindViewHolder(holder, notificationsRow);
                        }
                        return;
                    }
                    AlertsCreator.showCustomNotificationsDialog(ProfileActivity.this, did, -1, null, currentAccount, param -> listAdapter.notifyItemChanged(notificationsRow));
                } else if (position == unblockRow) {
                    getMessagesController().unblockUser(user_id);
                    AlertsCreator.showSimpleToast(ProfileActivity.this, LocaleController.getString("UserUnblocked", R.string.UserUnblocked));
                } else if (position == sendMessageRow) {
                    writeButton.callOnClick();
                } else if (position == reportRow) {
                    AlertsCreator.createReportAlert(getParentActivity(), getDialogId(), 0, ProfileActivity.this);
                } else if (position >= membersStartRow && position < membersEndRow) {
                    TLRPC.ChatParticipant participant;
                    if (!sortedUsers.isEmpty()) {
                        participant = chatInfo.participants.participants.get(sortedUsers.get(position - membersStartRow));
                    } else {
                        participant = chatInfo.participants.participants.get(position - membersStartRow);
                    }
                    onMemberClick(participant, false);
                } else if (position == addMemberRow) {
                    openAddMember();
                } else if (position == usernameRow) {
                    if (currentChat != null) {

                        BottomBuilder builder = new BottomBuilder(getParentActivity());
                        builder.addTitle("@" + currentChat.username);

                        if (chatInfo != null && chatInfo.can_set_username) {
                            builder.addItem(LocaleController.getString("Edit", R.string.Edit), R.drawable.baseline_edit_24, __ -> {
                                ChatEditTypeActivity fragment = new ChatEditTypeActivity(chat_id, chatInfo.can_set_location);
                                fragment.setInfo(chatInfo);
                                presentFragment(fragment);
                                return Unit.INSTANCE;
                            });
                        }

                        builder.addItem(LocaleController.getString("Copy", R.string.Copy), R.drawable.baseline_content_copy_24, __ -> {
                            AlertUtil.copyAndAlert("@" + currentChat.username);
                            return Unit.INSTANCE;
                        });

                        builder.addItem(LocaleController.getString("CopyLink", R.string.CopyLink), R.drawable.baseline_link_24, __ -> {
                            AlertUtil.copyAndAlert("https://t.me/" + currentChat.username);
                            return Unit.INSTANCE;
                        });

                        builder.show();
                    }
                } else if (position == locationRow) {
                    if (chatInfo.location instanceof TLRPC.TL_channelLocation) {
                        LocationActivity fragment = new LocationActivity(LocationActivity.LOCATION_TYPE_GROUP_VIEW);
                        fragment.setChatLocation(chat_id, (TLRPC.TL_channelLocation) chatInfo.location);
                        presentFragment(fragment);
                    }
                } else if (position == joinRow) {
                    getMessagesController().addUserToChat(currentChat.id, getUserConfig().getCurrentUser(), null, 0, null, ProfileActivity.this, null);
                    NotificationCenter.getGlobalInstance().postNotificationName(NotificationCenter.closeSearchByActiveAction);
                } else if (position == subscribersRow) {
                    Bundle args = new Bundle();
                    args.putInt("chat_id", chat_id);
                    args.putInt("type", ChatUsersActivity.TYPE_USERS);
                    ChatUsersActivity fragment = new ChatUsersActivity(args);
                    fragment.setInfo(chatInfo);
                    presentFragment(fragment);
                } else if (position == administratorsRow) {
                    Bundle args = new Bundle();
                    args.putInt("chat_id", chat_id);
                    args.putInt("type", ChatUsersActivity.TYPE_ADMIN);
                    ChatUsersActivity fragment = new ChatUsersActivity(args);
                    fragment.setInfo(chatInfo);
                    presentFragment(fragment);
                } else if (position == blockedUsersRow) {
                    Bundle args = new Bundle();
                    args.putInt("chat_id", chat_id);
                    args.putInt("type", ChatUsersActivity.TYPE_BANNED);
                    ChatUsersActivity fragment = new ChatUsersActivity(args);
                    fragment.setInfo(chatInfo);
                    presentFragment(fragment);
                } else if (position == notificationRow) {
                    presentFragment(new NotificationsSettingsActivity());
                } else if (position == privacyRow) {
                    presentFragment(new PrivacySettingsActivity());
                } else if (position == dataRow) {
                    presentFragment(new DataSettingsActivity());
                } else if (position == chatRow) {
                    presentFragment(new ThemeActivity(ThemeActivity.THEME_TYPE_BASIC));
                } else if (position == stickersRow) {
                    presentFragment(new StickersActivity(MediaDataController.TYPE_IMAGE));
                } else if (position == filtersRow) {
                    presentFragment(new FiltersSetupActivity());
                } else if (position == devicesRow) {
                    presentFragment(new SessionsActivity(0));
                } else if (position == nekoRow) {
                    presentFragment(new NekoSettingsActivity());
                } else if (position == questionRow) {
                    Browser.openUrl(getParentActivity(), "https://t.me/NekogramX");
                } else if (position == faqRow) {
                    Browser.openUrl(getParentActivity(), NekoXConfig.FAQ_URL);
                } else if (position == policyRow) {
                    Browser.openUrl(getParentActivity(), LocaleController.getString("PrivacyPolicyUrl", R.string.PrivacyPolicyUrl));
                } else if (position == sendLogsRow) {
                    sendLogs();
                } else if (position == clearLogsRow) {
                    AlertDialog pro = AlertUtil.showProgress(getParentActivity());
                    pro.show();
                    UIUtil.runOnIoDispatcher(() -> {
                        FileUtil.delete(new File(EnvUtil.getTelegramPath(), "logs"));
                        ThreadUtil.sleep(100L);
                        LangsKt.uDismiss(pro);
                    });
                } else if (position == switchBackendRow) {
                    if (getParentActivity() == null) {
                        return;
                    }
<<<<<<< HEAD
                    AlertDialog.Builder builder1 = new AlertDialog.Builder(getParentActivity());
                    builder1.setMessage(LocaleController.getString("AreYouSure", R.string.AreYouSure));
                    builder1.setTitle(LocaleController.getString("AppName", R.string.AppName));
                    builder1.setPositiveButton(LocaleController.getString("OK", R.string.OK), (dialogInterface, i) -> {
                        SharedConfig.pushAuthKey = null;
                        SharedConfig.pushAuthKeyId = null;
                        SharedConfig.saveConfig();
                        ConnectionsManager.getInstance(currentAccount).switchBackend();
                    });
                    builder1.setNegativeButton(LocaleController.getString("Cancel", R.string.Cancel), null);
                    showDialog(builder1.create());
                } else if (position == languageRow) {
                    presentFragment(new LanguageSelectActivity());
                } else if (position == setUsernameRow) {

                    TLRPC.User user = UserConfig.getInstance(currentAccount).getCurrentUser();

                    if (user == null || TextUtils.isEmpty(user.username)) {
                        presentFragment(new ChangeUsernameActivity());
                        return;
                    }

                    BottomBuilder builder = new BottomBuilder(getParentActivity());
                    builder.addTitle("@" + user.username);

                    builder.addItem(LocaleController.getString("Edit", R.string.Edit), R.drawable.baseline_edit_24, __ -> {
                        presentFragment(new ChangeUsernameActivity());
                        return Unit.INSTANCE;
                    });

                    builder.addItem(LocaleController.getString("Copy", R.string.Copy), R.drawable.baseline_content_copy_24, __ -> {
                        AlertUtil.copyAndAlert("@" + user.username);
                        return Unit.INSTANCE;
                    });

                    builder.addItem(LocaleController.getString("CopyLink", R.string.CopyLink), R.drawable.baseline_link_24, __ -> {
                        AlertUtil.copyAndAlert("https://t.me/" + user.username);
                        return Unit.INSTANCE;
                    });

                    builder.show();

                } else if (position == bioRow) {
                    if (userInfo != null) {
                        presentFragment(new ChangeBioActivity());
                    }
                } else if (position == numberRow) {

                    TLRPC.User user = UserConfig.getInstance(currentAccount).getCurrentUser();
                    String number;
                    if (user == null || StrUtil.isBlank(user.phone)) {
                        return;
                    }

                    number = PhoneFormat.getInstance().format("+" + user.phone);

                    BottomBuilder builder = new BottomBuilder(getParentActivity());

                    builder.addTitle(number);

                    builder.addItem(LocaleController.getString("Edit", R.string.Edit), R.drawable.baseline_edit_24, __ -> {
                        presentFragment(new ActionIntroActivity(ActionIntroActivity.ACTION_TYPE_CHANGE_PHONE_NUMBER));
                        return Unit.INSTANCE;
                    });

                    builder.addItem(LocaleController.getString("Call", R.string.Call), R.drawable.baseline_call_24, __ -> {
                        AlertUtil.call(user.phone);
                        return Unit.INSTANCE;
                    });

                    builder.addItem(LocaleController.getString("Copy", R.string.Copy), R.drawable.baseline_content_copy_24, __ -> {
                        AlertUtil.copyAndAlert(number);
                        return Unit.INSTANCE;
                    });

                    builder.addItem(LocaleController.getString("ShareContact", R.string.ShareContact), R.drawable.baseline_forward_24, __ -> {
                        Bundle args = new Bundle();
                        args.putBoolean("onlySelect", true);
                        args.putInt("dialogsType", 3);
                        args.putString("selectAlertString", LocaleController.getString("SendContactToText", R.string.SendContactToText));
                        args.putString("selectAlertStringGroup", LocaleController.getString("SendContactToGroupText", R.string.SendContactToGroupText));
                        DialogsActivity fragment = new DialogsActivity(args);
                        fragment.setDelegate(ProfileActivity.this);
                        presentFragment(fragment);
                        return Unit.INSTANCE;
                    });

                    showDialog(builder.create());

                } else if (position == setAvatarRow) {
                } else if (position == versionRow) {
                    TextInfoPrivacyCell cell = (TextInfoPrivacyCell) view;
                    pressCount++;
                    if (pressCount == 8) {
                        NekoXConfig.developerModeEntrance = true;
                    }
                    BottomBuilder builder = new BottomBuilder(getParentActivity());
                    String message = cell.getTextView().getText().toString();
=======
                    return;
                }
                AlertsCreator.showCustomNotificationsDialog(ProfileActivity.this, did, -1, null, currentAccount, param -> listAdapter.notifyItemChanged(notificationsRow));
            } else if (position == unblockRow) {
                getMessagesController().unblockPeer(user_id);
                AlertsCreator.showSimpleToast(ProfileActivity.this, LocaleController.getString("UserUnblocked", R.string.UserUnblocked));
            } else if (position == sendMessageRow) {
                writeButton.callOnClick();
            } else if (position == reportRow) {
                AlertsCreator.createReportAlert(getParentActivity(), getDialogId(), 0, ProfileActivity.this);
            } else if (position >= membersStartRow && position < membersEndRow) {
                TLRPC.ChatParticipant participant;
                if (!sortedUsers.isEmpty()) {
                    participant = chatInfo.participants.participants.get(sortedUsers.get(position - membersStartRow));
                } else {
                    participant = chatInfo.participants.participants.get(position - membersStartRow);
                }
                onMemberClick(participant, false);
            } else if (position == addMemberRow) {
                openAddMember();
            } else if (position == usernameRow) {
                if (currentChat != null) {
>>>>>>> 4992f231
                    try {
                        if (!BuildVars.isMini) {
                            message += "\n" + Libv2ray.checkVersionX();
                        }
                    } catch (Exception ignored) {
                    }
                    builder.addTitle(message);
                    String finalMessage = message;
                    builder.addItem(LocaleController.getString("Copy", R.string.Copy), R.drawable.baseline_content_copy_24, (it) -> {
                        AndroidUtilities.addToClipboard(finalMessage);
                        AlertUtil.showToast(LocaleController.getString("TextCopied", R.string.TextCopied));
                        return Unit.INSTANCE;
                    });
                    builder.addItem(BuildVars.LOGS_ENABLED ? LocaleController.getString("DebugMenuDisableLogs", R.string.DebugMenuDisableLogs) : LocaleController.getString("DebugMenuEnableLogs", R.string.DebugMenuEnableLogs), R.drawable.baseline_bug_report_24, (it) -> {
                        BuildVars.LOGS_ENABLED = !BuildVars.LOGS_ENABLED;
                        SharedPreferences sharedPreferences = ApplicationLoader.applicationContext.getSharedPreferences("systemConfig", Context.MODE_PRIVATE);
                        sharedPreferences.edit().putBoolean("logsEnabled", BuildVars.LOGS_ENABLED).apply();
                        updateRowsIds();
                        return Unit.INSTANCE;
                    });
                    if (ExternalGcm.checkPlayServices()) {
                        builder.addItem(LocaleController.getString("CheckUpdate", R.string.CheckUpdate), R.drawable.baseline_system_update_24, (it) -> {
                            UpdateChecksKt.checkUpdate(ProfileActivity.this.getParentActivity());
                            return Unit.INSTANCE;
                        });
                    }
                    if (BuildConfig.BUILD_TYPE.startsWith("release")) {
                        builder.addItem(LocaleController.getString("SwitchVersion", R.string.SwitchVersion), R.drawable.baseline_replay_24, (it) -> {
                            Browser.openUrl(ProfileActivity.this.getParentActivity(), "https://github.com/NekoX-Dev/NekoX/releases");
                            return Unit.INSTANCE;
                        });
                    }
                    if (NekoXConfig.developerModeEntrance || NekoXConfig.developerMode) {
                        builder.addItem(LocaleController.getString("DeveloperSettings", R.string.DeveloperSettings), R.drawable.baseline_developer_mode_24, (it) -> {
                            BottomBuilder devBuilder = new BottomBuilder(ProfileActivity.this.getParentActivity());
                            devBuilder.addTitle(LocaleController.getString("DevModeTitle", R.string.DevModeTitle), LocaleController.getString("DevModeNotice", R.string.DevModeNotice));
                            devBuilder.addItem(LocaleController.getString("Continue", R.string.Continue), R.drawable.baseline_warning_24, true, (__) -> {
                                ProfileActivity.this.presentFragment(new NekoXSettingActivity());
                                return Unit.INSTANCE;
                            });
                            devBuilder.addCancelItem();
                            devBuilder.show();
                            return Unit.INSTANCE;
                        });
                    }
                    builder.show();
                } else {
                    ProfileActivity.this.processOnClickOrPress(position);
                }
            }
        });

        listView.setOnItemLongClickListener(new RecyclerListView.OnItemLongClickListener() {

            private int pressCount = 0;

            @Override
            public boolean onItemClick(View view, int position) {
                if (position == versionRow) {
                    pressCount++;
                    if (pressCount >= 2 || BuildVars.DEBUG_PRIVATE_VERSION) {
                        AlertDialog.Builder builder = new AlertDialog.Builder(getParentActivity());
                        builder.setTitle(LocaleController.getString("DebugMenu", R.string.DebugMenu));
                        CharSequence[] items;
                        items = new CharSequence[]{
                                LocaleController.getString("DebugMenuImportContacts", R.string.DebugMenuImportContacts),
                                LocaleController.getString("DebugMenuReloadContacts", R.string.DebugMenuReloadContacts),
                                LocaleController.getString("DebugMenuResetContacts", R.string.DebugMenuResetContacts),
                                LocaleController.getString("DebugMenuResetDialogs", R.string.DebugMenuResetDialogs),
                                BuildVars.LOGS_ENABLED ? LocaleController.getString("DebugMenuDisableLogs", R.string.DebugMenuDisableLogs) : LocaleController.getString("DebugMenuEnableLogs", R.string.DebugMenuEnableLogs),
                                SharedConfig.inappCamera ? LocaleController.getString("DebugMenuDisableCamera", R.string.DebugMenuDisableCamera) : LocaleController.getString("DebugMenuEnableCamera", R.string.DebugMenuEnableCamera),
                                LocaleController.getString("DebugMenuClearMediaCache", R.string.DebugMenuClearMediaCache),
                                LocaleController.getString("DebugMenuCallSettings", R.string.DebugMenuCallSettings),
                                null,
                                BuildVars.DEBUG_PRIVATE_VERSION ? "Check for app updates" : null,
                                LocaleController.getString("DebugMenuReadAllDialogs", R.string.DebugMenuReadAllDialogs),
                                SharedConfig.pauseMusicOnRecord ? LocaleController.getString("DebugMenuDisablePauseMusic", R.string.DebugMenuDisablePauseMusic) : LocaleController.getString("DebugMenuEnablePauseMusic", R.string.DebugMenuEnablePauseMusic),
                                BuildVars.DEBUG_VERSION && !AndroidUtilities.isTablet() && Build.VERSION.SDK_INT >= 23 ? (SharedConfig.smoothKeyboard ? LocaleController.getString("DebugMenuDisableSmoothKeyboard", R.string.DebugMenuDisableSmoothKeyboard) : LocaleController.getString("DebugMenuEnableSmoothKeyboard", R.string.DebugMenuEnableSmoothKeyboard)) : null,
                                Build.VERSION.SDK_INT >= 29 ? (SharedConfig.chatBubbles ? "Disable chat bubbles" : "Enable chat bubbles") : null,
                                SharedConfig.assistantSupport ? "Disable Google Assistant support" : "Enable Google Assistant Support"
                        };
                        builder.setItems(items, (dialog, which) -> {
                            if (which == 0) {
                                getUserConfig().syncContacts = true;
                                getUserConfig().saveConfig(false);
                                getContactsController().forceImportContacts();
                            } else if (which == 1) {
                                getContactsController().loadContacts(false, 0);
                            } else if (which == 2) {
                                getContactsController().resetImportedContacts();
                            } else if (which == 3) {
                                getMessagesController().forceResetDialogs();
                            } else if (which == 4) {
                                BuildVars.LOGS_ENABLED = !BuildVars.LOGS_ENABLED;
                                SharedPreferences sharedPreferences = ApplicationLoader.applicationContext.getSharedPreferences("systemConfig", Context.MODE_PRIVATE);
                                sharedPreferences.edit().putBoolean("logsEnabled", BuildVars.LOGS_ENABLED).commit();
                                updateRowsIds();
                                listAdapter.notifyDataSetChanged();
                            } else if (which == 5) {
                                SharedConfig.toggleInappCamera();
                            } else if (which == 6) {
                                getMessagesStorage().clearSentMedia();
                                SharedConfig.setNoSoundHintShowed(false);
                                SharedPreferences.Editor editor = MessagesController.getGlobalMainSettings().edit();
                                editor.remove("archivehint").remove("archivehint_l").remove("gifhint").remove("soundHint").remove("themehint").remove("filterhint").commit();
                                SharedConfig.textSelectionHintShows = 0;
                                SharedConfig.lockRecordAudioVideoHint = 0;
                                SharedConfig.stickersReorderingHintUsed = false;
                            } else if (which == 7) {
                                VoIPHelper.showCallDebugSettings(getParentActivity());
                            } else if (which == 8) {
                                SharedConfig.toggleRoundCamera16to9();
                            } else if (which == 9) {
                            } else if (which == 10) {
                                getMessagesStorage().readAllDialogs(-1);
                            } else if (which == 11) {
                                SharedConfig.togglePauseMusicOnRecord();
                            } else if (which == 12) {
                                SharedConfig.toggleSmoothKeyboard();
                                if (SharedConfig.smoothKeyboard && getParentActivity() != null) {
                                    getParentActivity().getWindow().setSoftInputMode(WindowManager.LayoutParams.SOFT_INPUT_ADJUST_RESIZE);
                                }
                            } else if (which == 13) {
                                SharedConfig.toggleChatBubbles();
                            } else if (which == 14) {
                                SharedConfig.toggleAssistantSupport();
                            }
                        });
                        builder.setNegativeButton(LocaleController.getString("Cancel", R.string.Cancel), null);
                        showDialog(builder.create());
                    } else {
                        try {
                            Toast.makeText(getParentActivity(), "¯\\_(ツ)_/¯", Toast.LENGTH_SHORT).show();
                        } catch (Exception e) {
                            FileLog.e(e);
                        }
                    }
                    return true;
                } else if (position >= membersStartRow && position < membersEndRow) {
                    final TLRPC.ChatParticipant participant;
                    if (!sortedUsers.isEmpty()) {
                        participant = chatInfo.participants.participants.get(sortedUsers.get(position - membersStartRow));
                    } else {
                        participant = chatInfo.participants.participants.get(position - membersStartRow);
                    }
                    return onMemberClick(participant, true);
                } else {
                    return processOnClickOrPress(position);
                }
            }
        });

        if (searchItem != null) {
            searchListView = new RecyclerListView(context);
            searchListView.setVerticalScrollBarEnabled(false);
            searchListView.setLayoutManager(new LinearLayoutManager(context, LinearLayoutManager.VERTICAL, false));
            searchListView.setGlowColor(Theme.getColor(Theme.key_avatar_backgroundActionBarBlue));
            searchListView.setAdapter(searchAdapter);
            searchListView.setItemAnimator(null);
            searchListView.setVisibility(View.GONE);
            searchListView.setLayoutAnimation(null);
            searchListView.setBackgroundColor(Theme.getColor(Theme.key_windowBackgroundWhite));
            frameLayout.addView(searchListView, LayoutHelper.createFrame(LayoutHelper.MATCH_PARENT, LayoutHelper.MATCH_PARENT, Gravity.TOP | Gravity.LEFT));
            searchListView.setOnItemClickListener((view, position) -> {
                if (position < 0) {
                    return;
                }
                Object object = numberRow;
                boolean add = true;
                if (searchAdapter.searchWas) {
                    if (position < searchAdapter.searchResults.size()) {
                        object = searchAdapter.searchResults.get(position);
                    } else {
                        position -= searchAdapter.searchResults.size() + 1;
                        if (position >= 0 && position < searchAdapter.faqSearchResults.size()) {
                            object = searchAdapter.faqSearchResults.get(position);
                        }
                    }
                } else {
                    if (!searchAdapter.recentSearches.isEmpty()) {
                        position--;
                    }
                    if (position >= 0 && position < searchAdapter.recentSearches.size()) {
                        object = searchAdapter.recentSearches.get(position);
                    } else {
                        position -= searchAdapter.recentSearches.size() + 1;
                        if (position >= 0 && position < searchAdapter.faqSearchArray.size()) {
                            object = searchAdapter.faqSearchArray.get(position);
                            add = false;
                        }
                    }
                }
                if (object instanceof SearchAdapter.SearchResult) {
                    SearchAdapter.SearchResult result = (SearchAdapter.SearchResult) object;
                    result.open();
                } else if (object instanceof MessagesController.FaqSearchResult) {
                    MessagesController.FaqSearchResult result = (MessagesController.FaqSearchResult) object;
                    NotificationCenter.getInstance(currentAccount).postNotificationName(NotificationCenter.openArticle, searchAdapter.faqWebPage, result.url);
                }
                if (add && object != null) {
                    searchAdapter.addRecent(object);
                }
            });
            searchListView.setOnItemLongClickListener((view, position) -> {
                if (searchAdapter.isSearchWas() || searchAdapter.recentSearches.isEmpty()) {
                    return false;
                }
                AlertDialog.Builder builder = new AlertDialog.Builder(getParentActivity());
                builder.setTitle(LocaleController.getString("AppName", R.string.AppName));
                builder.setMessage(LocaleController.getString("ClearSearch", R.string.ClearSearch));
                builder.setPositiveButton(LocaleController.getString("ClearButton", R.string.ClearButton).toUpperCase(), (dialogInterface, i) -> searchAdapter.clearRecent());
                builder.setNegativeButton(LocaleController.getString("Cancel", R.string.Cancel), null);
                showDialog(builder.create());
                return true;
            });
            searchListView.setOnScrollListener(new RecyclerView.OnScrollListener() {
                @Override
                public void onScrollStateChanged(RecyclerView recyclerView, int newState) {
                    if (newState == RecyclerView.SCROLL_STATE_DRAGGING) {
                        AndroidUtilities.hideKeyboard(getParentActivity().getCurrentFocus());
                    }
                }
            });

            emptyView = new EmptyTextProgressView(context);
            emptyView.showTextView();
            emptyView.setTextSize(18);
            emptyView.setVisibility(View.GONE);
            emptyView.setShowAtCenter(true);
            emptyView.setPadding(0, AndroidUtilities.dp(50), 0, 0);
            emptyView.setBackgroundColor(Theme.getColor(Theme.key_windowBackgroundWhite));
            frameLayout.addView(emptyView, LayoutHelper.createFrame(LayoutHelper.MATCH_PARENT, LayoutHelper.MATCH_PARENT));

            searchAdapter.loadFaqWebPage();
        }

        if (banFromGroup != 0) {
            TLRPC.Chat chat = getMessagesController().getChat(banFromGroup);
            if (currentChannelParticipant == null) {
                TLRPC.TL_channels_getParticipant req = new TLRPC.TL_channels_getParticipant();
                req.channel = MessagesController.getInputChannel(chat);
                req.user_id = getMessagesController().getInputUser(user_id);
                getConnectionsManager().sendRequest(req, (response, error) -> {
                    if (response != null) {
                        AndroidUtilities.runOnUIThread(() -> currentChannelParticipant = ((TLRPC.TL_channels_channelParticipant) response).participant);
                    }
                });
            }
            FrameLayout frameLayout1 = new FrameLayout(context) {
                @Override
                protected void onDraw(Canvas canvas) {
                    int bottom = Theme.chat_composeShadowDrawable.getIntrinsicHeight();
                    Theme.chat_composeShadowDrawable.setBounds(0, 0, getMeasuredWidth(), bottom);
                    Theme.chat_composeShadowDrawable.draw(canvas);
                    canvas.drawRect(0, bottom, getMeasuredWidth(), getMeasuredHeight(), Theme.chat_composeBackgroundPaint);
                }
            };
            frameLayout1.setWillNotDraw(false);

            frameLayout.addView(frameLayout1, LayoutHelper.createFrame(LayoutHelper.MATCH_PARENT, 51, Gravity.LEFT | Gravity.BOTTOM));
            frameLayout1.setOnClickListener(v -> {
                ChatRightsEditActivity fragment = new ChatRightsEditActivity(user_id, banFromGroup, null, chat.default_banned_rights, currentChannelParticipant != null ? currentChannelParticipant.banned_rights : null, "", ChatRightsEditActivity.TYPE_BANNED, true, false);
                fragment.setDelegate(new ChatRightsEditActivity.ChatRightsEditActivityDelegate() {
                    @Override
                    public void didSetRights(int rights, TLRPC.TL_chatAdminRights rightsAdmin, TLRPC.TL_chatBannedRights rightsBanned, String rank) {
                        removeSelfFromStack();
                    }

                    @Override
                    public void didChangeOwner(TLRPC.User user) {
                        undoView.showWithAction(-chat_id, currentChat.megagroup ? UndoView.ACTION_OWNER_TRANSFERED_GROUP : UndoView.ACTION_OWNER_TRANSFERED_CHANNEL, user);
                    }
                });
                presentFragment(fragment);
            });

            TextView textView = new TextView(context);
            textView.setTextColor(Theme.getColor(Theme.key_windowBackgroundWhiteRedText));
            textView.setTextSize(TypedValue.COMPLEX_UNIT_DIP, 15);
            textView.setGravity(Gravity.CENTER);
            textView.setTypeface(AndroidUtilities.getTypeface("fonts/rmedium.ttf"));
            textView.setText(LocaleController.getString("BanFromTheGroup", R.string.BanFromTheGroup));
            frameLayout1.addView(textView, LayoutHelper.createFrame(LayoutHelper.WRAP_CONTENT, LayoutHelper.WRAP_CONTENT, Gravity.CENTER, 0, 1, 0, 0));

            listView.setPadding(0, AndroidUtilities.dp(88), 0, AndroidUtilities.dp(48));
            listView.setBottomGlowOffset(AndroidUtilities.dp(48));
        } else {
            listView.setPadding(0, AndroidUtilities.dp(88), 0, 0);
        }

        topView = new TopView(context);
        topView.setBackgroundColor(Theme.getColor(Theme.key_avatar_backgroundActionBarBlue));
        frameLayout.addView(topView);

        avatarContainer = new FrameLayout(context);
        avatarContainer.setPivotX(0);
        avatarContainer.setPivotY(0);
        frameLayout.addView(avatarContainer, LayoutHelper.createFrame(42, 42, Gravity.TOP | Gravity.LEFT, 64, 0, 0, 0));

        avatarImage = new AvatarImageView(context);
        avatarImage.setRoundRadius(AndroidUtilities.dp(21));
        avatarImage.setPivotX(0);
        avatarImage.setPivotY(0);
        avatarContainer.addView(avatarImage, LayoutHelper.createFrame(LayoutHelper.MATCH_PARENT, LayoutHelper.MATCH_PARENT));
        avatarContainer.setOnClickListener(v -> {
            if (imageUpdater != null) {
                TLRPC.User user = MessagesController.getInstance(currentAccount).getUser(UserConfig.getInstance(currentAccount).getClientUserId());
                if (user == null) {
                    user = UserConfig.getInstance(currentAccount).getCurrentUser();
                }
                if (user == null) {
                    return;
                }
                imageUpdater.openMenu(user.photo != null && user.photo.photo_big != null && !(user.photo instanceof TLRPC.TL_userProfilePhotoEmpty), () -> MessagesController.getInstance(currentAccount).deleteUserPhoto(null));
            } else {
                openAvatar();
            }
        });
        avatarImage.setContentDescription(LocaleController.getString("AccDescrProfilePicture", R.string.AccDescrProfilePicture));

        avatarProgressView = new RadialProgressView(context) {
            private Paint paint = new Paint(Paint.ANTI_ALIAS_FLAG);

            {
                paint.setColor(0x55000000);
            }

            @Override
            protected void onDraw(Canvas canvas) {
                if (avatarImage != null && avatarImage.getImageReceiver().hasNotThumb()) {
                    paint.setAlpha((int) (0x55 * avatarImage.getImageReceiver().getCurrentAlpha()));
                    canvas.drawCircle(getMeasuredWidth() / 2.0f, getMeasuredHeight() / 2.0f, getMeasuredWidth() / 2.0f, paint);
                }
                super.onDraw(canvas);
            }
        };
        avatarProgressView.setSize(AndroidUtilities.dp(26));
        avatarProgressView.setProgressColor(0xffffffff);
        avatarProgressView.setNoProgress(false);
        avatarContainer.addView(avatarProgressView, LayoutHelper.createFrame(LayoutHelper.MATCH_PARENT, LayoutHelper.MATCH_PARENT));

        showAvatarProgress(false, false);

        if (avatarsViewPager != null) {
            avatarsViewPager.onDestroy();
        }
        overlaysView = new OverlaysView(context);
        avatarsViewPager = new ProfileGalleryView(context, user_id != 0 ? user_id : -chat_id, actionBar, listView, avatarImage, getClassGuid(), overlaysView);
        avatarsViewPager.setChatInfo(chatInfo);
        frameLayout.addView(avatarsViewPager);
        frameLayout.addView(overlaysView);

        avatarsViewPagerIndicatorView = new PagerIndicatorView(context);
        frameLayout.addView(avatarsViewPagerIndicatorView, LayoutHelper.createFrame(LayoutHelper.MATCH_PARENT, LayoutHelper.MATCH_PARENT));

        frameLayout.addView(actionBar);

        for (int a = 0; a < nameTextView.length; a++) {
            if (playProfileAnimation == 0 && a == 0) {
                continue;
            }
            nameTextView[a] = new SimpleTextView(context);
            if (a == 1) {
                nameTextView[a].setTextColor(Theme.getColor(Theme.key_profile_title));
            } else {
                nameTextView[a].setTextColor(Theme.getColor(Theme.key_actionBarDefaultTitle));
            }
            nameTextView[a].setTextSize(18);
            nameTextView[a].setGravity(Gravity.LEFT);
            nameTextView[a].setTypeface(AndroidUtilities.getTypeface("fonts/rmedium.ttf"));
            nameTextView[a].setLeftDrawableTopPadding(-AndroidUtilities.dp(1.3f));
            nameTextView[a].setPivotX(0);
            nameTextView[a].setPivotY(0);
            nameTextView[a].setAlpha(a == 0 ? 0.0f : 1.0f);
            if (a == 1) {
                nameTextView[a].setScrollNonFitText(true);
                nameTextView[a].setImportantForAccessibility(View.IMPORTANT_FOR_ACCESSIBILITY_NO);
                nameTextView[a].setOnLongClickListener(v -> {
                    AlertDialog.Builder builder = new AlertDialog.Builder(getParentActivity());
                    builder.setItems(new CharSequence[]{LocaleController.getString("Copy", R.string.Copy)}, (dialogInterface, i) -> {
                        if (i == 0) {
                            try {
                                AndroidUtilities.addToClipboard(((SimpleTextView) v).getText());
                                Toast.makeText(getParentActivity(), LocaleController.getString("TextCopied", R.string.TextCopied), Toast.LENGTH_SHORT).show();
                            } catch (Exception e) {
                                FileLog.e(e);
                            }
                        }
                    });
                    showDialog(builder.create());
                    return false;
                });
            }
            frameLayout.addView(nameTextView[a], LayoutHelper.createFrame(LayoutHelper.WRAP_CONTENT, LayoutHelper.WRAP_CONTENT, Gravity.LEFT | Gravity.TOP, 118, 0, a == 0 ? 48 : 0, 0));
        }
        for (int a = 0; a < onlineTextView.length; a++) {
            onlineTextView[a] = new SimpleTextView(context);
            if (a == 2) {
                onlineTextView[a].setTextColor(Theme.getColor(Theme.key_player_actionBarSubtitle));
            } else {
                onlineTextView[a].setTextColor(Theme.getColor(Theme.key_avatar_subtitleInProfileBlue));
            }
            onlineTextView[a].setTextSize(14);
            onlineTextView[a].setGravity(Gravity.LEFT);
            onlineTextView[a].setAlpha(a == 0 || a == 2 ? 0.0f : 1.0f);
            if (a > 0) {
                onlineTextView[a].setImportantForAccessibility(View.IMPORTANT_FOR_ACCESSIBILITY_NO);
            }
            frameLayout.addView(onlineTextView[a], LayoutHelper.createFrame(LayoutHelper.WRAP_CONTENT, LayoutHelper.WRAP_CONTENT, Gravity.LEFT | Gravity.TOP, 118, 0, a == 0 ? 48 : 8, 0));
        }

        idTextView = new SimpleTextView(context);
        idTextView.setTextColor(Theme.getColor(Theme.key_avatar_subtitleInProfileBlue));
        idTextView.setTextSize(14);
        idTextView.setGravity(Gravity.LEFT);
        idTextView.setAlpha(1.0f);

        frameLayout.addView(idTextView, LayoutHelper.createFrame(LayoutHelper.WRAP_CONTENT, LayoutHelper.WRAP_CONTENT, Gravity.LEFT | Gravity.TOP, 118, 0, 48, 0));

        updateProfileData();

        writeButton = new ImageView(context);
        Drawable drawable = Theme.createSimpleSelectorCircleDrawable(AndroidUtilities.dp(56), Theme.getColor(Theme.key_profile_actionBackground), Theme.getColor(Theme.key_profile_actionPressedBackground));
        if (Build.VERSION.SDK_INT < 21) {
            Drawable shadowDrawable = context.getResources().getDrawable(R.drawable.floating_shadow_profile).mutate();
            shadowDrawable.setColorFilter(new PorterDuffColorFilter(0xff000000, PorterDuff.Mode.MULTIPLY));
            CombinedDrawable combinedDrawable = new CombinedDrawable(shadowDrawable, drawable, 0, 0);
            combinedDrawable.setIconSize(AndroidUtilities.dp(56), AndroidUtilities.dp(56));
            drawable = combinedDrawable;
        }
        writeButton.setBackgroundDrawable(drawable);
        if (user_id != 0) {
<<<<<<< HEAD
            writeButton = new ImageView(context);
            Drawable drawable = Theme.createSimpleSelectorCircleDrawable(AndroidUtilities.dp(56), Theme.getColor(Theme.key_profile_actionBackground), Theme.getColor(Theme.key_profile_actionPressedBackground));
            if (Build.VERSION.SDK_INT < 21) {
                Drawable shadowDrawable = context.getResources().getDrawable(R.drawable.floating_shadow_profile).mutate();
                shadowDrawable.setColorFilter(new PorterDuffColorFilter(0xff000000, PorterDuff.Mode.SRC_IN));
                CombinedDrawable combinedDrawable = new CombinedDrawable(shadowDrawable, drawable, 0, 0);
                combinedDrawable.setIconSize(AndroidUtilities.dp(56), AndroidUtilities.dp(56));
                drawable = combinedDrawable;
            }
            writeButton.setBackgroundDrawable(drawable);
=======
>>>>>>> 4992f231
            if (imageUpdater != null) {
                writeButton.setImageResource(R.drawable.baseline_edit_24);
                writeButton.setContentDescription(LocaleController.getString("AccDescrChangeProfilePicture", R.string.AccDescrChangeProfilePicture));
                writeButton.setPadding(AndroidUtilities.dp(2), AndroidUtilities.dp(2), 0, 0);
            } else {
                writeButton.setImageResource(R.drawable.profile_newmsg);
                writeButton.setContentDescription(LocaleController.getString("AccDescrOpenChat", R.string.AccDescrOpenChat));
            }
<<<<<<< HEAD
            writeButton.setColorFilter(new PorterDuffColorFilter(Theme.getColor(Theme.key_profile_actionIcon), PorterDuff.Mode.SRC_IN));
            writeButton.setScaleType(ImageView.ScaleType.CENTER);
            if (Build.VERSION.SDK_INT >= 21) {
                StateListAnimator animator = new StateListAnimator();
                animator.addState(new int[]{android.R.attr.state_pressed}, ObjectAnimator.ofFloat(writeButton, View.TRANSLATION_Z, AndroidUtilities.dp(2), AndroidUtilities.dp(4)).setDuration(200));
                animator.addState(new int[]{}, ObjectAnimator.ofFloat(writeButton, View.TRANSLATION_Z, AndroidUtilities.dp(4), AndroidUtilities.dp(2)).setDuration(200));
                writeButton.setStateListAnimator(animator);
                writeButton.setOutlineProvider(new ViewOutlineProvider() {
                    @SuppressLint("NewApi")
                    @Override
                    public void getOutline(View view, Outline outline) {
                        outline.setOval(0, 0, AndroidUtilities.dp(56), AndroidUtilities.dp(56));
                    }
                });
            }
            frameLayout.addView(writeButton, LayoutHelper.createFrame(Build.VERSION.SDK_INT >= 21 ? 56 : 60, Build.VERSION.SDK_INT >= 21 ? 56 : 60, Gravity.RIGHT | Gravity.TOP, 0, 0, 16, 0));
            writeButton.setOnClickListener(v -> {
=======
        } else {
            writeButton.setImageResource(R.drawable.profile_discuss);
            writeButton.setContentDescription(LocaleController.getString("ViewDiscussion", R.string.ViewDiscussion));
        }
        writeButton.setColorFilter(new PorterDuffColorFilter(Theme.getColor(Theme.key_profile_actionIcon), PorterDuff.Mode.MULTIPLY));
        writeButton.setScaleType(ImageView.ScaleType.CENTER);
        if (Build.VERSION.SDK_INT >= 21) {
            StateListAnimator animator = new StateListAnimator();
            animator.addState(new int[]{android.R.attr.state_pressed}, ObjectAnimator.ofFloat(writeButton, View.TRANSLATION_Z, AndroidUtilities.dp(2), AndroidUtilities.dp(4)).setDuration(200));
            animator.addState(new int[]{}, ObjectAnimator.ofFloat(writeButton, View.TRANSLATION_Z, AndroidUtilities.dp(4), AndroidUtilities.dp(2)).setDuration(200));
            writeButton.setStateListAnimator(animator);
            writeButton.setOutlineProvider(new ViewOutlineProvider() {
                @SuppressLint("NewApi")
                @Override
                public void getOutline(View view, Outline outline) {
                    outline.setOval(0, 0, AndroidUtilities.dp(56), AndroidUtilities.dp(56));
                }
            });
        }
        frameLayout.addView(writeButton, LayoutHelper.createFrame(Build.VERSION.SDK_INT >= 21 ? 56 : 60, Build.VERSION.SDK_INT >= 21 ? 56 : 60, Gravity.RIGHT | Gravity.TOP, 0, 0, 16, 0));
        writeButton.setOnClickListener(v -> {
            if (user_id != 0) {
>>>>>>> 4992f231
                if (imageUpdater != null) {
                    presentFragment(new ChangeNameActivity());
                } else {
                    if (playProfileAnimation != 0 && parentLayout.fragmentsStack.get(parentLayout.fragmentsStack.size() - 2) instanceof ChatActivity && !AndroidUtilities.isTablet()) {
                        finishFragment();
                    } else {
                        TLRPC.User user = getMessagesController().getUser(user_id);
                        if (user == null || user instanceof TLRPC.TL_userEmpty) {
                            return;
                        }
                        Bundle args = new Bundle();
                        args.putInt("user_id", user_id);
                        if (!getMessagesController().checkCanOpenChat(args, ProfileActivity.this)) {
                            return;
                        }
                        if (!AndroidUtilities.isTablet()) {
                            getNotificationCenter().removeObserver(ProfileActivity.this, NotificationCenter.closeChats);
                            getNotificationCenter().postNotificationName(NotificationCenter.closeChats);
                        }
                        int distance = getArguments().getInt("nearby_distance", -1);
                        if (distance >= 0) {
                            args.putInt("nearby_distance", distance);
                        }
                        ChatActivity chatActivity = new ChatActivity(args);
                        chatActivity.setPreloadedSticker(preloadedSticker);
                        presentFragment(chatActivity, true);
                        if (AndroidUtilities.isTablet()) {
                            finishFragment();
                        }
                    }
                }
            } else {
                openDiscussion();
            }
        });
        needLayout(false);

        if (scrollTo != -1) {
            layoutManager.scrollToPositionWithOffset(scrollTo, scrollToPosition);

            if (writeButtonTag != null) {
                writeButton.setTag(0);
                writeButton.setScaleX(0.2f);
                writeButton.setScaleY(0.2f);
                writeButton.setAlpha(0.0f);
            }
        }

        listView.setOnScrollListener(new RecyclerView.OnScrollListener() {

            @Override
            public void onScrollStateChanged(RecyclerView recyclerView, int newState) {
                if (newState == RecyclerView.SCROLL_STATE_DRAGGING) {
                    AndroidUtilities.hideKeyboard(getParentActivity().getCurrentFocus());
                }
                if (openingAvatar && newState != RecyclerView.SCROLL_STATE_SETTLING) {
                    openingAvatar = false;
                }
                if (searchItem != null) {
                    scrolling = newState != RecyclerView.SCROLL_STATE_IDLE;
                    searchItem.setEnabled(!scrolling && !isPulledDown);
                }
            }

            @Override
            public void onScrolled(RecyclerView recyclerView, int dx, int dy) {
                checkListViewScroll();
                if (participantsMap != null && !usersEndReached && layoutManager.findLastVisibleItemPosition() > membersEndRow - 8) {
                    getChannelParticipants(false);
                }
            }
        });

        undoView = new UndoView(context);
        frameLayout.addView(undoView, LayoutHelper.createFrame(LayoutHelper.MATCH_PARENT, LayoutHelper.WRAP_CONTENT, Gravity.BOTTOM | Gravity.LEFT, 8, 0, 8, 8));

        expandAnimator = ValueAnimator.ofFloat(0f, 1f);
        expandAnimator.addUpdateListener(anim -> {
            final int newTop = ActionBar.getCurrentActionBarHeight() + (actionBar.getOccupyStatusBar() ? AndroidUtilities.statusBarHeight : 0);
            final float value = AndroidUtilities.lerp(expandAnimatorValues, currentExpanAnimatorFracture = anim.getAnimatedFraction());

            avatarContainer.setScaleX(avatarScale);
            avatarContainer.setScaleY(avatarScale);
            avatarContainer.setTranslationX(AndroidUtilities.lerp(avatarX, 0f, value));
            avatarContainer.setTranslationY(AndroidUtilities.lerp((float) Math.ceil(avatarY), 0f, value));
            avatarImage.setRoundRadius((int) AndroidUtilities.lerp(AndroidUtilities.dpf2(21f), 0f, value));
            if (searchItem != null) {
                searchItem.setAlpha(1.0f - value);
            }

            if (extraHeight > AndroidUtilities.dp(88f) && expandProgress < 0.33f) {
                refreshNameAndOnlineXY();
            }

            if (scamDrawable != null) {
                scamDrawable.setColor(ColorUtils.blendARGB(Theme.getColor(Theme.key_avatar_subtitleInProfileBlue), Color.argb(179, 255, 255, 255), value));
            }

            if (lockIconDrawable != null) {
                lockIconDrawable.setColorFilter(ColorUtils.blendARGB(Theme.getColor(Theme.key_chat_lockIcon), Color.WHITE, value), PorterDuff.Mode.SRC_IN);
            }

            if (verifiedCrossfadeDrawable != null) {
                verifiedCrossfadeDrawable.setProgress(value);
            }

            final float k = AndroidUtilities.dpf2(8f);

            final float nameTextViewXEnd = AndroidUtilities.dpf2(16f) - nameTextView[1].getLeft();
            final float nameTextViewYEnd = newTop + extraHeight - AndroidUtilities.dpf2(38f) - nameTextView[1].getBottom();
            final float nameTextViewCx = k + nameX + (nameTextViewXEnd - nameX) / 2f;
            final float nameTextViewCy = k + nameY + (nameTextViewYEnd - nameY) / 2f;
            final float nameTextViewX = (1 - value) * (1 - value) * nameX + 2 * (1 - value) * value * nameTextViewCx + value * value * nameTextViewXEnd;
            final float nameTextViewY = (1 - value) * (1 - value) * nameY + 2 * (1 - value) * value * nameTextViewCy + value * value * nameTextViewYEnd;

            final float onlineTextViewXEnd = AndroidUtilities.dpf2(16f) - onlineTextView[1].getLeft();
            final float onlineTextViewYEnd = newTop + extraHeight - AndroidUtilities.dpf2(18f) - onlineTextView[1].getBottom();
            final float onlineTextViewCx = k + onlineX + (onlineTextViewXEnd - onlineX) / 2f;
            final float onlineTextViewCy = k + onlineY + (onlineTextViewYEnd - onlineY) / 2f;
            final float onlineTextViewX = (1 - value) * (1 - value) * onlineX + 2 * (1 - value) * value * onlineTextViewCx + value * value * onlineTextViewXEnd;
            final float onlineTextViewY = (1 - value) * (1 - value) * onlineY + 2 * (1 - value) * value * onlineTextViewCy + value * value * onlineTextViewYEnd;

            final float idTextViewXEnd = AndroidUtilities.dpf2(16f) - idTextView.getLeft();
            final float idTextViewYEnd = newTop + extraHeight - AndroidUtilities.dpf2(3f) - idTextView.getBottom();
            final float idTextViewCx = k + idX + (idTextViewXEnd - idX) / 2f;
            final float idTextViewCy = k + idY + (idTextViewYEnd - idY) / 2f;
            final float idTextViewX = (1 - value) * (1 - value) * idX + 2 * (1 - value) * value * idTextViewCx + value * value * idTextViewXEnd;
            final float idTextViewY = (1 - value) * (1 - value) * idY + 2 * (1 - value) * value * idTextViewCy + value * value * idTextViewYEnd;

            nameTextView[1].setTranslationX(nameTextViewX);
            nameTextView[1].setTranslationY(nameTextViewY);
            onlineTextView[1].setTranslationX(onlineTextViewX);
            onlineTextView[1].setTranslationY(onlineTextViewY);
            onlineTextView[2].setTranslationX(onlineTextViewX);
            onlineTextView[2].setTranslationY(onlineTextViewY);
            idTextView.setTranslationX(idTextViewX);
            idTextView.setTranslationY(idTextViewY);
            final Object onlineTextViewTag = onlineTextView[1].getTag();
            int statusColor;
            if (onlineTextViewTag instanceof String) {
                statusColor = Theme.getColor((String) onlineTextViewTag);
            } else {
                statusColor = Theme.getColor(Theme.key_avatar_subtitleInProfileBlue);
            }
            onlineTextView[1].setTextColor(ColorUtils.blendARGB(statusColor, Color.argb(179, 255, 255, 255), value));
            idTextView.setTextColor(ColorUtils.blendARGB(Theme.getColor(Theme.key_avatar_subtitleInProfileBlue), Color.argb(179, 255, 255, 255), value));
            if (extraHeight > AndroidUtilities.dp(88f)) {
                nameTextView[1].setPivotY(AndroidUtilities.lerp(0, nameTextView[1].getMeasuredHeight(), value));
                nameTextView[1].setScaleX(AndroidUtilities.lerp(1.12f, 1.67f, value));
                nameTextView[1].setScaleY(AndroidUtilities.lerp(1.12f, 1.67f, value));
            }

            needLayoutText(Math.min(1f, extraHeight / AndroidUtilities.dp(88f)));

            nameTextView[1].setTextColor(ColorUtils.blendARGB(Theme.getColor(Theme.key_profile_title), Color.WHITE, value));
            actionBar.setItemsColor(ColorUtils.blendARGB(Theme.getColor(Theme.key_actionBarDefaultIcon), Color.WHITE, value), false);

            avatarImage.setForegroundAlpha(value);

            final FrameLayout.LayoutParams params = (FrameLayout.LayoutParams) avatarContainer.getLayoutParams();
            params.width = (int) AndroidUtilities.lerp(AndroidUtilities.dpf2(42f), listView.getMeasuredWidth() / avatarScale, value);
            params.height = (int) AndroidUtilities.lerp(AndroidUtilities.dpf2(42f), (extraHeight + newTop) / avatarScale, value);
            params.leftMargin = (int) AndroidUtilities.lerp(AndroidUtilities.dpf2(64f), 0f, value);
            avatarContainer.requestLayout();
        });
        expandAnimator.setInterpolator(CubicBezierInterpolator.EASE_BOTH);
        expandAnimator.addListener(new AnimatorListenerAdapter() {
            @Override
            public void onAnimationStart(Animator animation) {

            }

            @Override
            public void onAnimationEnd(Animator animation) {
                actionBar.setItemsBackgroundColor(isPulledDown ? Theme.ACTION_BAR_WHITE_SELECTOR_COLOR : Theme.getColor(Theme.key_avatar_actionBarSelectorBlue), false);
                avatarImage.clearForeground();
                doNotSetForeground = false;
            }
        });

        updateSelectedMediaTabText();

        return fragmentView;
    }

    public long getDialogId() {
        if (dialog_id != 0) {
            return dialog_id;
        } else if (user_id != 0) {
            return user_id;
        } else {
            return -chat_id;
        }
    }

    public TLRPC.Chat getCurrentChat() {
        return currentChat;
    }

    private void openAvatar() {
        if (listView.getScrollState() == RecyclerView.SCROLL_STATE_DRAGGING) {
            return;
        }
        if (user_id != 0) {
            TLRPC.User user = getMessagesController().getUser(user_id);
            if (user.photo != null && user.photo.photo_big != null) {
                PhotoViewer.getInstance().setParentActivity(getParentActivity());
                if (user.photo.dc_id != 0) {
                    user.photo.photo_big.dc_id = user.photo.dc_id;
                }
                PhotoViewer.getInstance().openPhoto(user.photo.photo_big, provider);
            }
        } else if (chat_id != 0) {
            TLRPC.Chat chat = getMessagesController().getChat(chat_id);
            if (chat.photo != null && chat.photo.photo_big != null) {
                PhotoViewer.getInstance().setParentActivity(getParentActivity());
                if (chat.photo.dc_id != 0) {
                    chat.photo.photo_big.dc_id = chat.photo.dc_id;
                }
                ImageLocation videoLocation;
                if (chatInfo != null && (chatInfo.chat_photo instanceof TLRPC.TL_photo) && !chatInfo.chat_photo.video_sizes.isEmpty()) {
                    videoLocation = ImageLocation.getForPhoto(chatInfo.chat_photo.video_sizes.get(0), chatInfo.chat_photo);
                } else {
                    videoLocation = null;
                }
                PhotoViewer.getInstance().openPhotoWithVideo(chat.photo.photo_big, videoLocation, provider);
            }
        }
    }

<<<<<<< HEAD
=======
    private void openDiscussion() {
        if (chatInfo == null || chatInfo.linked_chat_id == 0) {
            return;
        }
        Bundle args = new Bundle();
        args.putInt("chat_id", chatInfo.linked_chat_id);
        if (!getMessagesController().checkCanOpenChat(args, ProfileActivity.this)) {
            return;
        }
        presentFragment(new ChatActivity(args));
    }

>>>>>>> 4992f231
    public boolean onMemberClick(TLRPC.ChatParticipant participant, boolean isLong) {
        return onMemberClick(participant, isLong, false);
    }

    public boolean onMemberClick(TLRPC.ChatParticipant participant, boolean isLong, boolean resultOnly) {
        if (getParentActivity() == null) {
            return false;
        }
        if (isLong) {
            TLRPC.User user = getMessagesController().getUser(participant.user_id);
            if (user == null || participant.user_id == getUserConfig().getClientUserId()) {
                return false;
            }
            selectedUser = participant.user_id;
            boolean allowKick;
            boolean canEditAdmin;
            boolean canRestrict;
            boolean editingAdmin;
            final TLRPC.ChannelParticipant channelParticipant;

            if (ChatObject.isChannel(currentChat)) {
                channelParticipant = ((TLRPC.TL_chatChannelParticipant) participant).channelParticipant;
                TLRPC.User u = getMessagesController().getUser(participant.user_id);
                canEditAdmin = ChatObject.canAddAdmins(currentChat);
                if (canEditAdmin && (channelParticipant instanceof TLRPC.TL_channelParticipantCreator || channelParticipant instanceof TLRPC.TL_channelParticipantAdmin && !channelParticipant.can_edit)) {
                    canEditAdmin = false;
                }
                allowKick = canRestrict = ChatObject.canBlockUsers(currentChat) && (!(channelParticipant instanceof TLRPC.TL_channelParticipantAdmin || channelParticipant instanceof TLRPC.TL_channelParticipantCreator) || channelParticipant.can_edit);
                editingAdmin = channelParticipant instanceof TLRPC.TL_channelParticipantAdmin;
            } else {
                channelParticipant = null;
                allowKick = currentChat.creator || participant instanceof TLRPC.TL_chatParticipant && (ChatObject.canBlockUsers(currentChat) || participant.inviter_id == getUserConfig().getClientUserId());
                canEditAdmin = currentChat.creator;
                canRestrict = currentChat.creator;
                editingAdmin = participant instanceof TLRPC.TL_chatParticipantAdmin;
            }

            ArrayList<String> items = resultOnly ? null : new ArrayList<>();
            ArrayList<Integer> icons = resultOnly ? null : new ArrayList<>();
            final ArrayList<Integer> actions = resultOnly ? null : new ArrayList<>();
            boolean hasRemove = false;

            if (canEditAdmin) {
                if (resultOnly) {
                    return true;
                }
                items.add(editingAdmin ? LocaleController.getString("EditAdminRights", R.string.EditAdminRights) : LocaleController.getString("SetAsAdmin", R.string.SetAsAdmin));
                icons.add(R.drawable.baseline_stars_18);
                actions.add(0);
            }
            if (canRestrict) {
                if (resultOnly) {
                    return true;
                }
                items.add(LocaleController.getString("ChangePermissions", R.string.ChangePermissions));
                icons.add(R.drawable.baseline_block_24);
                actions.add(1);
            }
            if (allowKick) {
                if (resultOnly) {
                    return true;
                }
                items.add(LocaleController.getString("KickFromGroup", R.string.KickFromGroup));
                icons.add(R.drawable.baseline_remove_circle_24);
                actions.add(2);
                hasRemove = true;
            }
            if (resultOnly) {
                return false;
            }

            if (items.isEmpty()) {
                return false;
            }
            AlertDialog.Builder builder = new AlertDialog.Builder(getParentActivity());
            builder.setItems(items.toArray(new CharSequence[0]), AndroidUtilities.toIntArray(icons), (dialogInterface, i) -> {
                if (actions.get(i) == 2) {
                    kickUser(selectedUser);
                } else {
                    int action = actions.get(i);
                    if (action == 1 && (channelParticipant instanceof TLRPC.TL_channelParticipantAdmin || participant instanceof TLRPC.TL_chatParticipantAdmin)) {
                        AlertDialog.Builder builder2 = new AlertDialog.Builder(getParentActivity());
                        builder2.setTitle(LocaleController.getString("NekoX", R.string.NekoX));
                        builder2.setMessage(LocaleController.formatString("AdminWillBeRemoved", R.string.AdminWillBeRemoved, ContactsController.formatName(user.first_name, user.last_name)));
                        builder2.setPositiveButton(LocaleController.getString("OK", R.string.OK), (dialog, which) -> {
                            if (channelParticipant != null) {
                                openRightsEdit(action, user.id, participant, channelParticipant.admin_rights, channelParticipant.banned_rights, channelParticipant.rank);
                            } else {
                                openRightsEdit(action, user.id, participant, null, null, "");
                            }
                        });
                        builder2.setNegativeButton(LocaleController.getString("Cancel", R.string.Cancel), null);
                        showDialog(builder2.create());
                    } else {
                        if (channelParticipant != null) {
                            openRightsEdit(action, user.id, participant, channelParticipant.admin_rights, channelParticipant.banned_rights, channelParticipant.rank);
                        } else {
                            openRightsEdit(action, user.id, participant, null, null, "");
                        }
                    }
                }
            });
            AlertDialog alertDialog = builder.create();
            showDialog(alertDialog);
            if (hasRemove) {
                alertDialog.setItemColor(items.size() - 1, Theme.getColor(Theme.key_dialogTextRed2), Theme.getColor(Theme.key_dialogRedIcon));
            }
        } else {
            if (participant.user_id == getUserConfig().getClientUserId()) {
                return false;
            }
            Bundle args = new Bundle();
            args.putInt("user_id", participant.user_id);
            presentFragment(new ProfileActivity(args));
        }
        return true;
    }

    private void openRightsEdit(int action, int user_id, TLRPC.ChatParticipant participant, TLRPC.TL_chatAdminRights adminRights, TLRPC.TL_chatBannedRights bannedRights, String rank) {
        ChatRightsEditActivity fragment = new ChatRightsEditActivity(user_id, chat_id, adminRights, currentChat.default_banned_rights, bannedRights, rank, action, true, false, participant);
        fragment.setDelegate(new ChatRightsEditActivity.ChatRightsEditActivityDelegate() {
            @Override
            public void didSetRights(int rights, TLRPC.TL_chatAdminRights rightsAdmin, TLRPC.TL_chatBannedRights rightsBanned, String rank) {
                if (action == 0) {
                    if (participant instanceof TLRPC.TL_chatChannelParticipant) {
                        TLRPC.TL_chatChannelParticipant channelParticipant1 = ((TLRPC.TL_chatChannelParticipant) participant);
                        if (rights == 1) {
                            channelParticipant1.channelParticipant = new TLRPC.TL_channelParticipantAdmin();
                            channelParticipant1.channelParticipant.flags |= 4;
                        } else {
                            channelParticipant1.channelParticipant = new TLRPC.TL_channelParticipant();
                        }
                        channelParticipant1.channelParticipant.inviter_id = getUserConfig().getClientUserId();
                        channelParticipant1.channelParticipant.user_id = participant.user_id;
                        channelParticipant1.channelParticipant.date = participant.date;
                        channelParticipant1.channelParticipant.banned_rights = rightsBanned;
                        channelParticipant1.channelParticipant.admin_rights = rightsAdmin;
                        channelParticipant1.channelParticipant.rank = rank;
                    } else if (participant instanceof TLRPC.ChatParticipant) {
                        TLRPC.ChatParticipant newParticipant;
                        if (rights == 1) {
                            newParticipant = new TLRPC.TL_chatParticipantAdmin();
                        } else {
                            newParticipant = new TLRPC.TL_chatParticipant();
                        }
                        newParticipant.user_id = participant.user_id;
                        newParticipant.date = participant.date;
                        newParticipant.inviter_id = participant.inviter_id;
                        int index = chatInfo.participants.participants.indexOf(participant);
                        if (index >= 0) {
                            chatInfo.participants.participants.set(index, newParticipant);
                        }
                    }
                } else if (action == 1) {
                    if (rights == 0) {
                        if (currentChat.megagroup && chatInfo != null && chatInfo.participants != null) {
                            boolean changed = false;
                            for (int a = 0; a < chatInfo.participants.participants.size(); a++) {
                                TLRPC.ChannelParticipant p = ((TLRPC.TL_chatChannelParticipant) chatInfo.participants.participants.get(a)).channelParticipant;
                                if (p.user_id == participant.user_id) {
                                    if (chatInfo != null) {
                                        chatInfo.participants_count--;
                                    }
                                    chatInfo.participants.participants.remove(a);
                                    changed = true;
                                    break;
                                }
                            }
                            if (chatInfo != null && chatInfo.participants != null) {
                                for (int a = 0; a < chatInfo.participants.participants.size(); a++) {
                                    TLRPC.ChatParticipant p = chatInfo.participants.participants.get(a);
                                    if (p.user_id == participant.user_id) {
                                        chatInfo.participants.participants.remove(a);
                                        changed = true;
                                        break;
                                    }
                                }
                            }
                            if (changed) {
                                updateOnlineCount();
                                updateRowsIds();
                                listAdapter.notifyDataSetChanged();
                            }
                        }
                    }
                }
            }

            @Override
            public void didChangeOwner(TLRPC.User user) {
                undoView.showWithAction(-chat_id, currentChat.megagroup ? UndoView.ACTION_OWNER_TRANSFERED_GROUP : UndoView.ACTION_OWNER_TRANSFERED_CHANNEL, user);
            }
        });
        presentFragment(fragment);
    }

    private boolean processOnClickOrPress(final int position) {
        if (position == usernameRow) {
            final String username;
            if (user_id != 0) {
                final TLRPC.User user = getMessagesController().getUser(user_id);
                if (user == null || user.username == null) {
                    return false;
                }
                username = user.username;
            } else if (chat_id != 0) {
                final TLRPC.Chat chat = getMessagesController().getChat(chat_id);
                if (chat == null || chat.username == null) {
                    return false;
                }
                username = chat.username;
            } else {
                return false;
            }
            AlertDialog.Builder builder = new AlertDialog.Builder(getParentActivity());
            builder.setItems(new CharSequence[]{LocaleController.getString("Copy", R.string.Copy)}, (dialogInterface, i) -> {
                if (i == 0) {
                    try {
                        android.content.ClipboardManager clipboard = (android.content.ClipboardManager) ApplicationLoader.applicationContext.getSystemService(Context.CLIPBOARD_SERVICE);
                        android.content.ClipData clip = android.content.ClipData.newPlainText("label", "@" + username);
                        clipboard.setPrimaryClip(clip);
                        Toast.makeText(getParentActivity(), LocaleController.getString("TextCopied", R.string.TextCopied), Toast.LENGTH_SHORT).show();
                    } catch (Exception e) {
                        FileLog.e(e);
                    }
                }
            });
            showDialog(builder.create());
            return true;
        } else if (position == phoneRow) {
            final TLRPC.User user = getMessagesController().getUser(user_id);
            if (user == null || user.phone == null || user.phone.length() == 0 || getParentActivity() == null
                    || (NekoConfig.hidePhone && user.id == UserConfig.getInstance(currentAccount).getClientUserId())) {
                return false;
            }

            String number = PhoneFormat.getInstance().format("+" + user.phone);

            BottomBuilder builder = new BottomBuilder(getParentActivity());

            builder.addTitle(number);

            builder.addItem(LocaleController.getString("Call", R.string.Call), R.drawable.baseline_call_24, __ -> {
                AlertUtil.call(user.phone);
                return Unit.INSTANCE;
            });

            builder.addItem(LocaleController.getString("Copy", R.string.Copy), R.drawable.baseline_content_copy_24, __ -> {
                AlertUtil.copyAndAlert(number);
                return Unit.INSTANCE;
            });

            builder.addItem(LocaleController.getString("ShareContact", R.string.ShareContact), R.drawable.baseline_forward_24, __ -> {
                Bundle args = new Bundle();
                args.putBoolean("onlySelect", true);
                args.putInt("dialogsType", 3);
                args.putString("selectAlertString", LocaleController.getString("SendContactToText", R.string.SendContactToText));
                args.putString("selectAlertStringGroup", LocaleController.getString("SendContactToGroupText", R.string.SendContactToGroupText));
                DialogsActivity fragment = new DialogsActivity(args);
                fragment.setDelegate(ProfileActivity.this);
                presentFragment(fragment);
                return Unit.INSTANCE;
            });

            showDialog(builder.create());
            return true;
        } else if (position == channelInfoRow || position == userInfoRow || position == locationRow) {
            AlertDialog.Builder builder = new AlertDialog.Builder(getParentActivity());
            builder.setItems(new CharSequence[]{LocaleController.getString("Copy", R.string.Copy)}, (dialogInterface, i) -> {
                try {
                    String about;
                    if (position == locationRow) {
                        about = chatInfo != null && chatInfo.location instanceof TLRPC.TL_channelLocation ? ((TLRPC.TL_channelLocation) chatInfo.location).address : null;
                    } else if (position == channelInfoRow) {
                        about = chatInfo != null ? chatInfo.about : null;
                    } else {
                        about = userInfo != null ? userInfo.about : null;
                    }
                    if (TextUtils.isEmpty(about)) {
                        return;
                    }
                    AndroidUtilities.addToClipboard(about);
                    Toast.makeText(getParentActivity(), LocaleController.getString("TextCopied", R.string.TextCopied), Toast.LENGTH_SHORT).show();
                } catch (Exception e) {
                    FileLog.e(e);
                }
            });
            showDialog(builder.create());
            return true;
        }
        return false;
    }

    private void leaveChatPressed() {
        AlertsCreator.createClearOrDeleteDialogAlert(ProfileActivity.this, false, currentChat, null, false, (param) -> {
            playProfileAnimation = 0;
            getNotificationCenter().removeObserver(ProfileActivity.this, NotificationCenter.closeChats);
            getNotificationCenter().postNotificationName(NotificationCenter.closeChats);
            finishFragment();
            getNotificationCenter().postNotificationName(NotificationCenter.needDeleteDialog, (long) -currentChat.id, null, currentChat, param);
        });
    }

    private void getChannelParticipants(boolean reload) {
        if (loadingUsers || participantsMap == null || chatInfo == null) {
            return;
        }
        loadingUsers = true;
        final int delay = participantsMap.size() != 0 && reload ? 300 : 0;

        final TLRPC.TL_channels_getParticipants req = new TLRPC.TL_channels_getParticipants();
        req.channel = getMessagesController().getInputChannel(chat_id);
        req.filter = new TLRPC.TL_channelParticipantsRecent();
        req.offset = reload ? 0 : participantsMap.size();
        req.limit = 200;
        int reqId = getConnectionsManager().sendRequest(req, (response, error) -> AndroidUtilities.runOnUIThread(() -> {
            if (error == null) {
                TLRPC.TL_channels_channelParticipants res = (TLRPC.TL_channels_channelParticipants) response;
                getMessagesController().putUsers(res.users, false);
                if (res.users.size() < 200) {
                    usersEndReached = true;
                }
                if (req.offset == 0) {
                    participantsMap.clear();
                    chatInfo.participants = new TLRPC.TL_chatParticipants();
                    getMessagesStorage().putUsersAndChats(res.users, null, true, true);
                    getMessagesStorage().updateChannelUsers(chat_id, res.participants);
                }
                for (int a = 0; a < res.participants.size(); a++) {
                    TLRPC.TL_chatChannelParticipant participant = new TLRPC.TL_chatChannelParticipant();
                    participant.channelParticipant = res.participants.get(a);
                    participant.inviter_id = participant.channelParticipant.inviter_id;
                    participant.user_id = participant.channelParticipant.user_id;
                    participant.date = participant.channelParticipant.date;
                    if (participantsMap.indexOfKey(participant.user_id) < 0) {
                        if (chatInfo.participants == null) {
                            chatInfo.participants = new TLRPC.TL_chatParticipants();
                        }
                        chatInfo.participants.participants.add(participant);
                        participantsMap.put(participant.user_id, participant);
                    }
                }
            }
            updateOnlineCount();
            loadingUsers = false;
            updateRowsIds();
            if (listAdapter != null) {
                listAdapter.notifyDataSetChanged();
            }
        }, delay));
        getConnectionsManager().bindRequestToGuid(reqId, classGuid);
    }

    private AnimatorSet headerAnimatorSet;
    private AnimatorSet headerShadowAnimatorSet;
    private float mediaHeaderAnimationProgress;
    private boolean mediaHeaderVisible;
    private Property<ActionBar, Float> ACTIONBAR_HEADER_PROGRESS = new AnimationProperties.FloatProperty<ActionBar>("animationProgress") {
        @Override
        public void setValue(ActionBar object, float value) {
            mediaHeaderAnimationProgress = value;
            topView.invalidate();

            int color1 = Theme.getColor(Theme.key_profile_title);
            int color2 = Theme.getColor(Theme.key_player_actionBarTitle);
            int c = AndroidUtilities.getOffsetColor(color1, color2, value, 1.0f);
            nameTextView[1].setTextColor(c);
            if (lockIconDrawable != null) {
                lockIconDrawable.setColorFilter(c, PorterDuff.Mode.SRC_IN);
            }
            if (scamDrawable != null) {
                color1 = Theme.getColor(Theme.key_avatar_subtitleInProfileBlue);
                scamDrawable.setColor(AndroidUtilities.getOffsetColor(color1, color2, value, 1.0f));
            }

            color1 = Theme.getColor(Theme.key_actionBarDefaultIcon);
            color2 = Theme.getColor(Theme.key_windowBackgroundWhiteGrayText2);
            actionBar.setItemsColor(AndroidUtilities.getOffsetColor(color1, color2, value, 1.0f), false);

            color1 = Theme.getColor(Theme.key_avatar_actionBarSelectorBlue);
            color2 = Theme.getColor(Theme.key_actionBarActionModeDefaultSelector);
            actionBar.setItemsBackgroundColor(AndroidUtilities.getOffsetColor(color1, color2, value, 1.0f), false);

            topView.invalidate();
            otherItem.setIconColor(Theme.getColor(Theme.key_actionBarDefaultIcon));
            callItem.setIconColor(Theme.getColor(Theme.key_actionBarDefaultIcon));
            videoCallItem.setIconColor(Theme.getColor(Theme.key_actionBarDefaultIcon));
            editItem.setIconColor(Theme.getColor(Theme.key_actionBarDefaultIcon));

            if (verifiedDrawable != null) {
                color1 = Theme.getColor(Theme.key_profile_verifiedBackground);
                color2 = Theme.getColor(Theme.key_player_actionBarTitle);
                verifiedDrawable.setColorFilter(AndroidUtilities.getOffsetColor(color1, color2, value, 1.0f), PorterDuff.Mode.SRC_IN);
            }

            if (verifiedCheckDrawable != null) {
                color1 = Theme.getColor(Theme.key_profile_verifiedCheck);
                color2 = Theme.getColor(Theme.key_windowBackgroundWhite);
                verifiedCheckDrawable.setColorFilter(AndroidUtilities.getOffsetColor(color1, color2, value, 1.0f), PorterDuff.Mode.SRC_IN);
            }

            if (avatarsViewPagerIndicatorView.getSecondaryMenuItem() != null && videoCallItemVisible) {
                needLayoutText(Math.min(1f, extraHeight / AndroidUtilities.dp(88f)));
            }
        }

        @Override
        public Float get(ActionBar object) {
            return mediaHeaderAnimationProgress;
        }
    };

    private void setMediaHeaderVisible(boolean visible) {
        if (mediaHeaderVisible == visible) {
            return;
        }
        mediaHeaderVisible = visible;
        if (headerAnimatorSet != null) {
            headerAnimatorSet.cancel();
        }
        if (headerShadowAnimatorSet != null) {
            headerShadowAnimatorSet.cancel();
        }
        ActionBarMenuItem mediaSearchItem = sharedMediaLayout.getSearchItem();
        if (!mediaHeaderVisible) {
            if (callItemVisible) {
                callItem.setVisibility(View.VISIBLE);
            }
            if (videoCallItemVisible) {
                videoCallItem.setVisibility(View.VISIBLE);
            }
            if (editItemVisible) {
                editItem.setVisibility(View.VISIBLE);
            }
            otherItem.setVisibility(View.VISIBLE);
        } else {
            if (sharedMediaLayout.isSearchItemVisible()) {
                mediaSearchItem.setVisibility(View.VISIBLE);
            }
        }

        ArrayList<Animator> animators = new ArrayList<>();

        animators.add(ObjectAnimator.ofFloat(callItem, View.ALPHA, visible ? 0.0f : 1.0f));
        animators.add(ObjectAnimator.ofFloat(videoCallItem, View.ALPHA, visible ? 0.0f : 1.0f));
        animators.add(ObjectAnimator.ofFloat(otherItem, View.ALPHA, visible ? 0.0f : 1.0f));
        animators.add(ObjectAnimator.ofFloat(editItem, View.ALPHA, visible ? 0.0f : 1.0f));
        animators.add(ObjectAnimator.ofFloat(callItem, View.TRANSLATION_Y, visible ? -AndroidUtilities.dp(10) : 0.0f));
        animators.add(ObjectAnimator.ofFloat(videoCallItem, View.TRANSLATION_Y, visible ? -AndroidUtilities.dp(10) : 0.0f));
        animators.add(ObjectAnimator.ofFloat(otherItem, View.TRANSLATION_Y, visible ? -AndroidUtilities.dp(10) : 0.0f));
        animators.add(ObjectAnimator.ofFloat(editItem, View.TRANSLATION_Y, visible ? -AndroidUtilities.dp(10) : 0.0f));
        animators.add(ObjectAnimator.ofFloat(mediaSearchItem, View.ALPHA, visible ? 1.0f : 0.0f));
        animators.add(ObjectAnimator.ofFloat(mediaSearchItem, View.TRANSLATION_Y, visible ? 0.0f : AndroidUtilities.dp(10)));
        animators.add(ObjectAnimator.ofFloat(actionBar, ACTIONBAR_HEADER_PROGRESS, visible ? 1.0f : 0.0f));
        animators.add(ObjectAnimator.ofFloat(onlineTextView[1], View.ALPHA, visible ? 0.0f : 1.0f));
        animators.add(ObjectAnimator.ofFloat(onlineTextView[2], View.ALPHA, visible ? 1.0f : 0.0f));
        if (visible) {
            animators.add(ObjectAnimator.ofFloat(this, HEADER_SHADOW, 0.0f));
        }

        headerAnimatorSet = new AnimatorSet();
        headerAnimatorSet.playTogether(animators);
        headerAnimatorSet.setInterpolator(CubicBezierInterpolator.DEFAULT);
        headerAnimatorSet.addListener(new AnimatorListenerAdapter() {
            @Override
            public void onAnimationEnd(Animator animation) {
                if (headerAnimatorSet != null) {
                    if (mediaHeaderVisible) {
                        if (callItemVisible) {
                            callItem.setVisibility(View.INVISIBLE);
                        }
                        if (videoCallItemVisible) {
                            videoCallItem.setVisibility(View.INVISIBLE);
                        }
                        if (editItemVisible) {
                            editItem.setVisibility(View.INVISIBLE);
                        }
                        otherItem.setVisibility(View.INVISIBLE);
                    } else {
                        if (sharedMediaLayout.isSearchItemVisible()) {
                            mediaSearchItem.setVisibility(View.VISIBLE);
                        }
                        headerShadowAnimatorSet = new AnimatorSet();
                        headerShadowAnimatorSet.playTogether(ObjectAnimator.ofFloat(ProfileActivity.this, HEADER_SHADOW, 1.0f));
                        headerShadowAnimatorSet.setDuration(100);
                        headerShadowAnimatorSet.addListener(new AnimatorListenerAdapter() {
                            @Override
                            public void onAnimationEnd(Animator animation) {
                                headerShadowAnimatorSet = null;
                            }
                        });
                        headerShadowAnimatorSet.start();
                    }
                }
                headerAnimatorSet = null;
            }

            @Override
            public void onAnimationCancel(Animator animation) {
                headerAnimatorSet = null;
            }
        });
        headerAnimatorSet.setDuration(150);
        headerAnimatorSet.start();
    }

    private void openAddMember() {
        Bundle args = new Bundle();
        args.putBoolean("addToGroup", true);
        args.putInt("chatId", currentChat.id);
        GroupCreateActivity fragment = new GroupCreateActivity(args);
        fragment.setInfo(chatInfo);
        if (chatInfo != null && chatInfo.participants != null) {
            SparseArray<TLObject> users = new SparseArray<>();
            for (int a = 0; a < chatInfo.participants.participants.size(); a++) {
                users.put(chatInfo.participants.participants.get(a).user_id, null);
            }
            fragment.setIgnoreUsers(users);
        }
        fragment.setDelegate((users, fwdCount) -> {
            for (int a = 0, N = users.size(); a < N; a++) {
                TLRPC.User user = users.get(a);
                getMessagesController().addUserToChat(chat_id, user, chatInfo, fwdCount, null, ProfileActivity.this, null);
            }
        });
        presentFragment(fragment);
    }

    private void checkListViewScroll() {
        if (listView.getVisibility() != View.VISIBLE) {
            return;
        }
        if (sharedMediaLayoutAttached) {
            sharedMediaLayout.setVisibleHeight(listView.getMeasuredHeight() - sharedMediaLayout.getTop());
        }

        if (listView.getChildCount() <= 0 || openAnimationInProgress) {
            return;
        }

        View child = listView.getChildAt(0);
        RecyclerListView.Holder holder = (RecyclerListView.Holder) listView.findContainingViewHolder(child);
        int top = child.getTop();
        int newOffset = 0;
        int adapterPosition = holder != null ? holder.getAdapterPosition() : RecyclerView.NO_POSITION;
        if (top >= 0 && adapterPosition == 0) {
            newOffset = top;
        }
        boolean mediaHeaderVisible;
        boolean searchVisible = imageUpdater == null && actionBar.isSearchFieldVisible();
        if (sharedMediaRow != -1 && !searchVisible) {
            holder = (RecyclerListView.Holder) listView.findViewHolderForAdapterPosition(sharedMediaRow);
            mediaHeaderVisible = holder != null && holder.itemView.getTop() <= 0;
        } else {
            mediaHeaderVisible = searchVisible;
        }
        setMediaHeaderVisible(mediaHeaderVisible);

        if (extraHeight != newOffset) {
            extraHeight = newOffset;
            topView.invalidate();
            if (playProfileAnimation != 0) {
                allowProfileAnimation = extraHeight != 0;
            }
            needLayout(true);
        }
    }

    private void updateSelectedMediaTabText() {
        if (sharedMediaLayout == null || onlineTextView[2] == null) {
            return;
        }
        int id = sharedMediaLayout.getSelectedTab();
        int[] mediaCount = sharedMediaPreloader.getLastMediaCount();
        if (id == 0) {
            onlineTextView[2].setText(LocaleController.formatPluralString("Media", mediaCount[MediaDataController.MEDIA_PHOTOVIDEO]));
        } else if (id == 1) {
            onlineTextView[2].setText(LocaleController.formatPluralString("Files", mediaCount[MediaDataController.MEDIA_FILE]));
        } else if (id == 2) {
            onlineTextView[2].setText(LocaleController.formatPluralString("Voice", mediaCount[MediaDataController.MEDIA_AUDIO]));
        } else if (id == 3) {
            onlineTextView[2].setText(LocaleController.formatPluralString("Links", mediaCount[MediaDataController.MEDIA_URL]));
        } else if (id == 4) {
            onlineTextView[2].setText(LocaleController.formatPluralString("MusicFiles", mediaCount[MediaDataController.MEDIA_MUSIC]));
        } else if (id == 5) {
            onlineTextView[2].setText(LocaleController.formatPluralString("GIFs", mediaCount[MediaDataController.MEDIA_GIF]));
        } else if (id == 6) {
            onlineTextView[2].setText(LocaleController.formatPluralString("CommonGroups", userInfo.common_chats_count));
        } else if (id == 7) {
            onlineTextView[2].setText(onlineTextView[1].getText());
        }
    }

    private void needLayout(boolean animated) {
        final int newTop = (actionBar.getOccupyStatusBar() ? AndroidUtilities.statusBarHeight : 0) + ActionBar.getCurrentActionBarHeight();

        FrameLayout.LayoutParams layoutParams;
        if (listView != null && !openAnimationInProgress) {
            layoutParams = (FrameLayout.LayoutParams) listView.getLayoutParams();
            if (layoutParams.topMargin != newTop) {
                layoutParams.topMargin = newTop;
                listView.setLayoutParams(layoutParams);
            }
        }

        if (avatarContainer != null) {
            final float diff = Math.min(1f, extraHeight / AndroidUtilities.dp(88f));

            listView.setTopGlowOffset((int) extraHeight);

            listView.setOverScrollMode(extraHeight > AndroidUtilities.dp(88f) && extraHeight < listView.getMeasuredWidth() - newTop ? View.OVER_SCROLL_NEVER : View.OVER_SCROLL_ALWAYS);

            if (writeButton != null) {
                writeButton.setTranslationY((actionBar.getOccupyStatusBar() ? AndroidUtilities.statusBarHeight : 0) + ActionBar.getCurrentActionBarHeight() + extraHeight + searchTransitionOffset - AndroidUtilities.dp(29.5f));

                if (!openAnimationInProgress) {
                    boolean setVisible = diff > 0.2f && !searchMode && (imageUpdater == null || setAvatarRow == -1);
                    if (setVisible && chat_id != 0) {
                        setVisible = ChatObject.isChannel(currentChat) && !currentChat.megagroup && chatInfo != null && chatInfo.linked_chat_id != 0 && infoHeaderRow != -1;
                    }
                    boolean currentVisible = writeButton.getTag() == null;
                    if (setVisible != currentVisible) {
                        if (setVisible) {
                            writeButton.setTag(null);
                        } else {
                            writeButton.setTag(0);
                        }
                        if (writeButtonAnimation != null) {
                            AnimatorSet old = writeButtonAnimation;
                            writeButtonAnimation = null;
                            old.cancel();
                        }
                        if (animated) {
                            writeButtonAnimation = new AnimatorSet();
                            if (setVisible) {
                                writeButtonAnimation.setInterpolator(new DecelerateInterpolator());
                                writeButtonAnimation.playTogether(
                                        ObjectAnimator.ofFloat(writeButton, View.SCALE_X, 1.0f),
                                        ObjectAnimator.ofFloat(writeButton, View.SCALE_Y, 1.0f),
                                        ObjectAnimator.ofFloat(writeButton, View.ALPHA, 1.0f)
                                );
                            } else {
                                writeButtonAnimation.setInterpolator(new AccelerateInterpolator());
                                writeButtonAnimation.playTogether(
                                        ObjectAnimator.ofFloat(writeButton, View.SCALE_X, 0.2f),
                                        ObjectAnimator.ofFloat(writeButton, View.SCALE_Y, 0.2f),
                                        ObjectAnimator.ofFloat(writeButton, View.ALPHA, 0.0f)
                                );
                            }
                            writeButtonAnimation.setDuration(150);
                            writeButtonAnimation.addListener(new AnimatorListenerAdapter() {
                                @Override
                                public void onAnimationEnd(Animator animation) {
                                    if (writeButtonAnimation != null && writeButtonAnimation.equals(animation)) {
                                        writeButtonAnimation = null;
                                    }
                                }
                            });
                            writeButtonAnimation.start();
                        } else {
                            writeButton.setScaleX(setVisible ? 1.0f : 0.2f);
                            writeButton.setScaleY(setVisible ? 1.0f : 0.2f);
                            writeButton.setAlpha(setVisible ? 1.0f : 0.0f);
                        }
                    }
                }
            }

            avatarX = -AndroidUtilities.dpf2(47f) * diff;
            avatarY = (actionBar.getOccupyStatusBar() ? AndroidUtilities.statusBarHeight : 0) + ActionBar.getCurrentActionBarHeight() / 2.0f * (1.0f + diff) - 21 * AndroidUtilities.density + 27 * AndroidUtilities.density * diff + actionBar.getTranslationY();

            float h = openAnimationInProgress ? initialAnimationExtraHeight : extraHeight;
            if (h > AndroidUtilities.dp(88f) || isPulledDown) {
                expandProgress = Math.max(0f, Math.min(1f, (h - AndroidUtilities.dp(88f)) / (listView.getMeasuredWidth() - newTop - AndroidUtilities.dp(88f))));
                avatarScale = AndroidUtilities.lerp((42f + 18f) / 42f, (42f + 42f + 18f) / 42f, Math.min(1f, expandProgress * 3f));

                final float durationFactor = Math.min(AndroidUtilities.dpf2(2000f), Math.max(AndroidUtilities.dpf2(1100f), Math.abs(listViewVelocityY))) / AndroidUtilities.dpf2(1100f);

                if (allowPullingDown && (openingAvatar || expandProgress >= 0.33f)) {
                    if (!isPulledDown) {
                        /*if (otherItem != null) {
                            otherItem.showSubItem(gallery_menu_save);
                            if (imageUpdater != null) {
                                otherItem.showSubItem(add_photo);
                                otherItem.showSubItem(edit_avatar);
                                otherItem.showSubItem(delete_avatar);
                                otherItem.hideSubItem(set_as_main);
                                otherItem.hideSubItem(logout);
                            }
                        }*/
                        if (searchItem != null) {
                            searchItem.setEnabled(false);
                        }
                        isPulledDown = true;
                        overlaysView.setOverlaysVisible(true, durationFactor);
                        avatarsViewPagerIndicatorView.refreshVisibility(durationFactor);
                        expandAnimator.cancel();
                        float value = AndroidUtilities.lerp(expandAnimatorValues, currentExpanAnimatorFracture);
                        expandAnimatorValues[0] = value;
                        expandAnimatorValues[1] = 1f;
                        expandAnimator.setDuration((long) ((1f - value) * 250f / durationFactor));
                        expandAnimator.addListener(new AnimatorListenerAdapter() {
                            @Override
                            public void onAnimationStart(Animator animation) {
                                setForegroundImage(false);
                                avatarsViewPager.setAnimatedFileMaybe(avatarImage.getImageReceiver().getAnimation());
                                avatarsViewPager.resetCurrentItem();
                            }

                            @Override
                            public void onAnimationEnd(Animator animation) {
                                expandAnimator.removeListener(this);
                                topView.setBackgroundColor(Color.BLACK);
                                avatarContainer.setVisibility(View.GONE);
                                avatarsViewPager.setVisibility(View.VISIBLE);
                            }
                        });
                        expandAnimator.start();
                    }
                    ViewGroup.LayoutParams params = avatarsViewPager.getLayoutParams();
                    params.width = listView.getMeasuredWidth();
                    params.height = (int) (h + newTop);
                    avatarsViewPager.requestLayout();
                    if (!expandAnimator.isRunning()) {
                        float additionalTranslationY = 0;
                        if (openAnimationInProgress && playProfileAnimation == 2) {
                            additionalTranslationY = -(1.0f - animationProgress) * AndroidUtilities.dp(50);
                        }
                        nameTextView[1].setTranslationX(AndroidUtilities.dpf2(16f) - nameTextView[1].getLeft());
                        nameTextView[1].setTranslationY(newTop + h - AndroidUtilities.dpf2(38f) - nameTextView[1].getBottom() + additionalTranslationY);
                        onlineTextView[1].setTranslationX(AndroidUtilities.dpf2(16f) - onlineTextView[1].getLeft());
                        onlineTextView[1].setTranslationY(newTop + h - AndroidUtilities.dpf2(18f) - onlineTextView[1].getBottom() + additionalTranslationY);
                        onlineTextView[2].setTranslationX(onlineTextView[1].getTranslationX());
                        onlineTextView[2].setTranslationY(onlineTextView[1].getTranslationY());
                        idTextView.setTranslationX(AndroidUtilities.dpf2(16f) - onlineTextView[1].getLeft());
                        idTextView.setTranslationY(newTop + h - AndroidUtilities.dpf2(3f) - idTextView.getBottom() + additionalTranslationY);
                    }
                } else {
                    if (isPulledDown) {
                        isPulledDown = false;
                        /*if (otherItem != null) {
                            otherItem.hideSubItem(gallery_menu_save);
                            if (imageUpdater != null) {
                                otherItem.hideSubItem(set_as_main);
                                otherItem.hideSubItem(edit_avatar);
                                otherItem.hideSubItem(delete_avatar);
                                otherItem.hideSubItem(add_photo);
                                otherItem.showSubItem(logout);
                            }
                        }*/
                        if (searchItem != null) {
                            searchItem.setEnabled(!scrolling);
                        }
                        overlaysView.setOverlaysVisible(false, durationFactor);
                        avatarsViewPagerIndicatorView.refreshVisibility(durationFactor);
                        expandAnimator.cancel();
                        avatarImage.getImageReceiver().setAllowStartAnimation(true);
                        avatarImage.getImageReceiver().startAnimation();

                        float value = AndroidUtilities.lerp(expandAnimatorValues, currentExpanAnimatorFracture);
                        expandAnimatorValues[0] = value;
                        expandAnimatorValues[1] = 0f;
                        if (!isInLandscapeMode) {
                            expandAnimator.setDuration((long) (value * 250f / durationFactor));
                        } else {
                            expandAnimator.setDuration(0);
                        }
                        topView.setBackgroundColor(Theme.getColor(Theme.key_avatar_backgroundActionBarBlue));

                        if (!doNotSetForeground) {
                            BackupImageView imageView = avatarsViewPager.getCurrentItemView();
                            if (imageView != null) {
                                avatarImage.setForegroundImageDrawable(imageView.getImageReceiver().getDrawableSafe());
                            }
                        }
                        avatarImage.setForegroundAlpha(1f);
                        avatarContainer.setVisibility(View.VISIBLE);
                        avatarsViewPager.setVisibility(View.GONE);
                        expandAnimator.start();
                    }

                    avatarContainer.setScaleX(avatarScale);
                    avatarContainer.setScaleY(avatarScale);

                    if (expandAnimator == null || !expandAnimator.isRunning()) {
                        refreshNameAndOnlineXY();
                        nameTextView[1].setTranslationX(nameX);
                        nameTextView[1].setTranslationY(nameY);
                        onlineTextView[1].setTranslationX(onlineX);
                        onlineTextView[1].setTranslationY(onlineY);
                        onlineTextView[2].setTranslationX(onlineX);
                        onlineTextView[2].setTranslationY(onlineY);
                        idTextView.setTranslationX(idX);
                        idTextView.setTranslationY(idY);
                    }
                }
            }

            if (openAnimationInProgress && playProfileAnimation == 2) {
                float avX = 0;
                float avY = (actionBar.getOccupyStatusBar() ? AndroidUtilities.statusBarHeight : 0) + ActionBar.getCurrentActionBarHeight() / 2.0f - 21 * AndroidUtilities.density + actionBar.getTranslationY();

                nameTextView[0].setTranslationX(0);
                nameTextView[0].setTranslationY((float) Math.floor(avY) + AndroidUtilities.dp(1.3f));
                onlineTextView[0].setTranslationX(0);
                onlineTextView[0].setTranslationY((float) Math.floor(avY) + AndroidUtilities.dp(24));
                nameTextView[0].setScaleX(1.0f);
                nameTextView[0].setScaleY(1.0f);

                nameTextView[1].setPivotY(nameTextView[1].getMeasuredHeight());
                nameTextView[1].setScaleX(1.67f);
                nameTextView[1].setScaleY(1.67f);

                avatarScale = AndroidUtilities.lerp(1.0f, (42f + 42f + 18f) / 42f, animationProgress);

                avatarImage.setRoundRadius((int) AndroidUtilities.lerp(AndroidUtilities.dpf2(21f), 0f, animationProgress));
                avatarContainer.setTranslationX(AndroidUtilities.lerp(avX, 0, animationProgress));
                avatarContainer.setTranslationY(AndroidUtilities.lerp((float) Math.ceil(avY), 0f, animationProgress));
                avatarContainer.setScaleX(avatarScale);
                avatarContainer.setScaleY(avatarScale);

                overlaysView.setAlphaValue(animationProgress, false);
                actionBar.setItemsColor(ColorUtils.blendARGB(Theme.getColor(Theme.key_actionBarDefaultIcon), Color.WHITE, animationProgress), false);

                if (scamDrawable != null) {
                    scamDrawable.setColor(ColorUtils.blendARGB(Theme.getColor(Theme.key_avatar_subtitleInProfileBlue), Color.argb(179, 255, 255, 255), animationProgress));
                }
                if (lockIconDrawable != null) {
                    lockIconDrawable.setColorFilter(ColorUtils.blendARGB(Theme.getColor(Theme.key_chat_lockIcon), Color.WHITE, animationProgress), PorterDuff.Mode.SRC_IN);
                }
                if (verifiedCrossfadeDrawable != null) {
                    verifiedCrossfadeDrawable.setProgress(animationProgress);
                    nameTextView[1].invalidate();
                }

                final FrameLayout.LayoutParams params = (FrameLayout.LayoutParams) avatarContainer.getLayoutParams();
                params.width = params.height = (int) AndroidUtilities.lerp(AndroidUtilities.dpf2(42f), (extraHeight + newTop) / avatarScale, animationProgress);
                params.leftMargin = (int) AndroidUtilities.lerp(AndroidUtilities.dpf2(64f), 0f, animationProgress);
                avatarContainer.requestLayout();
            } else if (extraHeight <= AndroidUtilities.dp(88f)) {
                avatarScale = (42 + 18 * diff) / 42.0f;
                float nameScale = 1.0f + 0.12f * diff;
                if (expandAnimator == null || !expandAnimator.isRunning()) {
                    avatarContainer.setScaleX(avatarScale);
                    avatarContainer.setScaleY(avatarScale);
                    avatarContainer.setTranslationX(avatarX);
                    avatarContainer.setTranslationY((float) Math.ceil(avatarY));
                }
                nameX = -21 * AndroidUtilities.density * diff;
                nameY = (float) Math.floor(avatarY) + AndroidUtilities.dp(1.3f) + AndroidUtilities.dp(7) * diff;
                onlineX = -21 * AndroidUtilities.density * diff;
                onlineY = (float) Math.floor(avatarY) + AndroidUtilities.dp(24) + (float) Math.floor(11 * AndroidUtilities.density) * diff;
                idX = -21 * AndroidUtilities.density * diff;
                idY = (float) Math.floor(avatarY) + AndroidUtilities.dp(32) + (float) Math.floor(22 * AndroidUtilities.density) * diff;
                for (int a = 0; a < nameTextView.length; a++) {
                    if (nameTextView[a] == null) {
                        continue;
                    }
                    if (expandAnimator == null || !expandAnimator.isRunning()) {
                        nameTextView[a].setTranslationX(nameX);
                        nameTextView[a].setTranslationY(nameY);

                        onlineTextView[a].setTranslationX(onlineX);
                        onlineTextView[a].setTranslationY(onlineY);
                        idTextView.setTranslationX(idX);
                        idTextView.setTranslationY(idY);
                        if (a == 1) {
                            onlineTextView[2].setTranslationX(onlineX);
                            onlineTextView[2].setTranslationY(onlineY);
                        }
                    }
                    nameTextView[a].setScaleX(nameScale);
                    nameTextView[a].setScaleY(nameScale);
                }

                if (diff > 0.85 && NekoConfig.showIdAndDc) {
                    idTextView.setVisibility(View.VISIBLE);
                } else {
                    idTextView.setVisibility(View.GONE);
                }
            }

            if (!openAnimationInProgress && (expandAnimator == null || !expandAnimator.isRunning())) {
                needLayoutText(diff);
            }
        }

        if (isPulledDown || overlaysView.animator != null && overlaysView.animator.isRunning()) {
            final ViewGroup.LayoutParams overlaysLp = overlaysView.getLayoutParams();
            overlaysLp.width = listView.getMeasuredWidth();
            overlaysLp.height = (int) (extraHeight + newTop);
            overlaysView.requestLayout();
        }
    }

    private void setForegroundImage(boolean secondParent) {
        Drawable drawable = avatarImage.getImageReceiver().getDrawable();
        if (drawable instanceof AnimatedFileDrawable) {
            AnimatedFileDrawable fileDrawable = (AnimatedFileDrawable) drawable;
            avatarImage.setForegroundImage(null, null, fileDrawable);
            if (secondParent) {
                fileDrawable.addSecondParentView(avatarImage);
            }
        } else {
            ImageLocation location = avatarsViewPager.getImageLocation(0);
            String filter;
            if (location != null && location.imageType == FileLoader.IMAGE_TYPE_ANIMATION) {
                filter = ImageLoader.AUTOPLAY_FILTER;
            } else {
                filter = null;
            }
            avatarImage.setForegroundImage(location, filter, drawable);
        }
    }

    private void refreshNameAndOnlineXY() {
        nameX = AndroidUtilities.dp(-21f) + avatarContainer.getMeasuredWidth() * (avatarScale - (42f + 18f) / 42f);
        nameY = (float) Math.floor(avatarY) + AndroidUtilities.dp(1.3f) + AndroidUtilities.dp(7f) + avatarContainer.getMeasuredHeight() * (avatarScale - (42f + 18f) / 42f) / 2f;
        onlineX = AndroidUtilities.dp(-21f) + avatarContainer.getMeasuredWidth() * (avatarScale - (42f + 18f) / 42f);
        onlineY = (float) Math.floor(avatarY) + AndroidUtilities.dp(24) + (float) Math.floor(11 * AndroidUtilities.density) + avatarContainer.getMeasuredHeight() * (avatarScale - (42f + 18f) / 42f) / 2f;
        idX = AndroidUtilities.dp(-21f) + avatarImage.getMeasuredWidth() * (avatarScale - (42f + 18f) / 42f);
        idY = (float) Math.floor(avatarY) + AndroidUtilities.dp(32) + (float) Math.floor(22 * AndroidUtilities.density) + avatarImage.getMeasuredHeight() * (avatarScale - (42f + 18f) / 42f) / 2f;
    }

    public RecyclerListView getListView() {
        return listView;
    }

    private void needLayoutText(float diff) {
        FrameLayout.LayoutParams layoutParams;
        float scale = nameTextView[1].getScaleX();
        float maxScale = extraHeight > AndroidUtilities.dp(88f) ? 1.67f : 1.12f;

        if (extraHeight > AndroidUtilities.dp(88f) && scale != maxScale) {
            return;
        }

        int viewWidth = AndroidUtilities.isTablet() ? AndroidUtilities.dp(490) : AndroidUtilities.displaySize.x;
        ActionBarMenuItem item = avatarsViewPagerIndicatorView.getSecondaryMenuItem();
        int buttonsWidth = AndroidUtilities.dp(118 + 8 + (40 + (item != null ? 48 * (1.0f - mediaHeaderAnimationProgress) : 0) + (videoCallItemVisible ? 48 * (1.0f - mediaHeaderAnimationProgress) : 0)));
        int minWidth = viewWidth - buttonsWidth;

        int width = (int) (viewWidth - buttonsWidth * Math.max(0.0f, 1.0f - (diff != 1.0f ? diff * 0.15f / (1.0f - diff) : 1.0f)) - nameTextView[1].getTranslationX());
        float width2 = nameTextView[1].getPaint().measureText(nameTextView[1].getText().toString()) * scale + nameTextView[1].getSideDrawablesSize();
        layoutParams = (FrameLayout.LayoutParams) nameTextView[1].getLayoutParams();
        int prevWidth = layoutParams.width;
        if (width < width2) {
            layoutParams.width = Math.max(minWidth, (int) Math.ceil((width - AndroidUtilities.dp(24)) / (scale + ((maxScale - scale) * 7.0f))));
        } else {
            layoutParams.width = (int) Math.ceil(width2);
        }
        layoutParams.width = (int) Math.min((viewWidth - nameTextView[1].getX()) / scale - AndroidUtilities.dp(8), layoutParams.width);
        if (layoutParams.width != prevWidth) {
            nameTextView[1].requestLayout();
        }

        width2 = onlineTextView[1].getPaint().measureText(onlineTextView[1].getText().toString());
        layoutParams = (FrameLayout.LayoutParams) onlineTextView[1].getLayoutParams();
        FrameLayout.LayoutParams layoutParams2 = (FrameLayout.LayoutParams) onlineTextView[2].getLayoutParams();
        prevWidth = layoutParams.width;
        layoutParams2.rightMargin = layoutParams.rightMargin = (int) Math.ceil(onlineTextView[1].getTranslationX() + AndroidUtilities.dp(8) + AndroidUtilities.dp(40) * (1.0f - diff));
        if (width < width2) {
            layoutParams2.width = layoutParams.width = (int) Math.ceil(width);
        } else {
            layoutParams2.width = layoutParams.width = LayoutHelper.WRAP_CONTENT;
        }
        if (prevWidth != layoutParams.width) {
            onlineTextView[1].requestLayout();
            onlineTextView[2].requestLayout();
        }

        width2 = idTextView.getPaint().measureText(idTextView.getText().toString());
        layoutParams = (FrameLayout.LayoutParams) idTextView.getLayoutParams();
        prevWidth = layoutParams.width;
        layoutParams.rightMargin = (int) Math.ceil(idTextView.getTranslationX() + AndroidUtilities.dp(8) + AndroidUtilities.dp(40) * (1.0f - diff));
        if (width < width2) {
            layoutParams.width = (int) Math.ceil(width);
        } else {
            layoutParams.width = LayoutHelper.WRAP_CONTENT;
        }
        if (prevWidth != layoutParams.width) {
            idTextView.requestLayout();
        }
    }

    private void fixLayout() {
        if (fragmentView == null) {
            return;
        }
        fragmentView.getViewTreeObserver().addOnPreDrawListener(new ViewTreeObserver.OnPreDrawListener() {
            @Override
            public boolean onPreDraw() {
                if (fragmentView != null) {
                    checkListViewScroll();
                    needLayout(true);
                    fragmentView.getViewTreeObserver().removeOnPreDrawListener(this);
                }
                return true;
            }
        });
    }

    @Override
    public void onConfigurationChanged(Configuration newConfig) {
        super.onConfigurationChanged(newConfig);
        if (sharedMediaLayout != null) {
            sharedMediaLayout.onConfigurationChanged(newConfig);
        }
        invalidateIsInLandscapeMode();
        if (isInLandscapeMode && isPulledDown) {
            final View view = layoutManager.findViewByPosition(0);
            if (view != null) {
                listView.scrollBy(0, view.getTop() - AndroidUtilities.dp(88));
            }
        }
        fixLayout();
    }

    private void invalidateIsInLandscapeMode() {
        final Point size = new Point();
        final Display display = getParentActivity().getWindowManager().getDefaultDisplay();
        display.getSize(size);
        isInLandscapeMode = size.x > size.y;
    }

    @SuppressWarnings("unchecked")
    @Override
    public void didReceivedNotification(int id, int account, final Object... args) {
        if (id == NotificationCenter.updateInterfaces) {
            int mask = (Integer) args[0];
            boolean infoChanged = (mask & MessagesController.UPDATE_MASK_AVATAR) != 0 || (mask & MessagesController.UPDATE_MASK_NAME) != 0 || (mask & MessagesController.UPDATE_MASK_STATUS) != 0;
            if (user_id != 0) {
                if (infoChanged) {
                    updateProfileData();
                }
                if ((mask & MessagesController.UPDATE_MASK_PHONE) != 0) {
                    if (listView != null) {
                        RecyclerListView.Holder holder = (RecyclerListView.Holder) listView.findViewHolderForPosition(phoneRow);
                        if (holder != null) {
                            listAdapter.onBindViewHolder(holder, phoneRow);
                        }
                    }
                }
            } else if (chat_id != 0) {
                if ((mask & MessagesController.UPDATE_MASK_CHAT) != 0 || (mask & MessagesController.UPDATE_MASK_CHAT_AVATAR) != 0 || (mask & MessagesController.UPDATE_MASK_CHAT_NAME) != 0 || (mask & MessagesController.UPDATE_MASK_CHAT_MEMBERS) != 0 || (mask & MessagesController.UPDATE_MASK_STATUS) != 0) {
                    updateOnlineCount();
                    updateProfileData();
                }
                if ((mask & MessagesController.UPDATE_MASK_CHAT) != 0) {
                    updateRowsIds();
                    if (listAdapter != null) {
                        listAdapter.notifyDataSetChanged();
                    }
                }
                if (infoChanged) {
                    if (listView != null) {
                        int count = listView.getChildCount();
                        for (int a = 0; a < count; a++) {
                            View child = listView.getChildAt(a);
                            if (child instanceof UserCell) {
                                ((UserCell) child).update(mask);
                            }
                        }
                    }
                }
            }
        } else if (id == NotificationCenter.chatOnlineCountDidLoad) {
            Integer chatId = (Integer) args[0];
            if (chatInfo == null || currentChat == null || currentChat.id != chatId) {
                return;
            }
            chatInfo.online_count = (Integer) args[1];
            updateOnlineCount();
            updateProfileData();
        } else if (id == NotificationCenter.contactsDidLoad) {
            createActionBarMenu();
        } else if (id == NotificationCenter.encryptedChatCreated) {
            if (creatingChat) {
                AndroidUtilities.runOnUIThread(() -> {
                    getNotificationCenter().removeObserver(ProfileActivity.this, NotificationCenter.closeChats);
                    getNotificationCenter().postNotificationName(NotificationCenter.closeChats);
                    TLRPC.EncryptedChat encryptedChat = (TLRPC.EncryptedChat) args[0];
                    Bundle args2 = new Bundle();
                    args2.putInt("enc_id", encryptedChat.id);
                    if (MessagesController.getInstance(currentAccount).checkCanOpenChat(args2, ProfileActivity.this)) {
                        presentFragment(new ChatActivity(args2), true);
                    }
                });
            }
        } else if (id == NotificationCenter.encryptedChatUpdated) {
            TLRPC.EncryptedChat chat = (TLRPC.EncryptedChat) args[0];
            if (currentEncryptedChat != null && chat.id == currentEncryptedChat.id) {
                currentEncryptedChat = chat;
                updateRowsIds();
                if (listAdapter != null) {
                    listAdapter.notifyDataSetChanged();
                }
            }
        } else if (id == NotificationCenter.blockedUsersDidLoad) {
            boolean oldValue = userBlocked;
            userBlocked = getMessagesController().blockePeers.indexOfKey(user_id) >= 0;
            if (oldValue != userBlocked) {
                createActionBarMenu();
                updateRowsIds();
                if (listAdapter != null) {
                    listAdapter.notifyDataSetChanged();
                }
            }
        } else if (id == NotificationCenter.chatInfoDidLoad) {
            TLRPC.ChatFull chatFull = (TLRPC.ChatFull) args[0];
            if (chatFull.id == chat_id) {
                boolean byChannelUsers = (Boolean) args[2];
                if (chatInfo instanceof TLRPC.TL_channelFull) {
                    if (chatFull.participants == null && chatInfo != null) {
                        chatFull.participants = chatInfo.participants;
                    }
                }
                boolean loadChannelParticipants = chatInfo == null && chatFull instanceof TLRPC.TL_channelFull;
                chatInfo = chatFull;
                if (mergeDialogId == 0 && chatInfo.migrated_from_chat_id != 0) {
                    mergeDialogId = -chatInfo.migrated_from_chat_id;
                    getMediaDataController().getMediaCount(mergeDialogId, MediaDataController.MEDIA_PHOTOVIDEO, classGuid, true);
                }
                fetchUsersFromChannelInfo();
                updateOnlineCount();
                updateRowsIds();
                if (avatarsViewPager != null) {
                    avatarsViewPager.setChatInfo(chatInfo);
                }
                if (listAdapter != null) {
                    listAdapter.notifyDataSetChanged();
                }
                TLRPC.Chat newChat = getMessagesController().getChat(chat_id);
                if (newChat != null) {
                    currentChat = newChat;
                    createActionBarMenu();
                }
                if (currentChat.megagroup && (loadChannelParticipants || !byChannelUsers)) {
                    getChannelParticipants(true);
                }
            }
        } else if (id == NotificationCenter.closeChats) {
            removeSelfFromStack();
        } else if (id == NotificationCenter.botInfoDidLoad) {
            TLRPC.BotInfo info = (TLRPC.BotInfo) args[0];
            if (info.user_id == user_id) {
                botInfo = info;
                updateRowsIds();
                if (listAdapter != null) {
                    listAdapter.notifyDataSetChanged();
                }
            }
        } else if (id == NotificationCenter.userInfoDidLoad) {
            int uid = (Integer) args[0];
            if (uid == user_id) {
                userInfo = (TLRPC.UserFull) args[1];
                if (imageUpdater != null) {
                    if (!TextUtils.equals(userInfo.about, currentBio)) {
                        listAdapter.notifyItemChanged(bioRow);
                    }
                } else {
                    if (!openAnimationInProgress && !callItemVisible) {
                        createActionBarMenu();
                    } else {
                        recreateMenuAfterAnimation = true;
                    }
                    updateRowsIds();
                    if (listAdapter != null) {
                        try {
                            listAdapter.notifyDataSetChanged();
                        } catch (Exception e) {
                            FileLog.e(e);
                        }
                    }
                    if (sharedMediaLayout != null) {
                        sharedMediaLayout.setCommonGroupsCount(userInfo.common_chats_count);
                    }
                    updateSelectedMediaTabText();
                }
            }
        } else if (id == NotificationCenter.didReceiveNewMessages) {
            boolean scheduled = (Boolean) args[2];
            if (scheduled) {
                return;
            }
            long did = getDialogId();
            if (did == (Long) args[0]) {
                boolean enc = ((int) did) == 0;
                ArrayList<MessageObject> arr = (ArrayList<MessageObject>) args[1];
                for (int a = 0; a < arr.size(); a++) {
                    MessageObject obj = arr.get(a);
                    if (currentEncryptedChat != null && obj.messageOwner.action instanceof TLRPC.TL_messageEncryptedAction && obj.messageOwner.action.encryptedAction instanceof TLRPC.TL_decryptedMessageActionSetMessageTTL) {
                        TLRPC.TL_decryptedMessageActionSetMessageTTL action = (TLRPC.TL_decryptedMessageActionSetMessageTTL) obj.messageOwner.action.encryptedAction;
                        if (listAdapter != null) {
                            listAdapter.notifyDataSetChanged();
                        }
                    }
                }
            }
        } else if (id == NotificationCenter.emojiDidLoad) {
            if (listView != null) {
                listView.invalidateViews();
            }
        }
    }

    @Override
    public void mediaCountUpdated() {
        if (sharedMediaLayout != null && sharedMediaPreloader != null) {
            sharedMediaLayout.setNewMediaCounts(sharedMediaPreloader.getLastMediaCount());
        }
        updateSharedMediaRows();
        updateSelectedMediaTabText();
    }

    @Override
    public void onResume() {
        super.onResume();
        if (sharedMediaLayout != null) {
            sharedMediaLayout.onResume();
        }
        invalidateIsInLandscapeMode();
        if (listAdapter != null) {
            listAdapter.notifyDataSetChanged();
        }

        if (imageUpdater != null) {
            imageUpdater.onResume();
            setParentActivityTitle(LocaleController.getString("Settings", R.string.Settings));
        }

        updateProfileData();
        fixLayout();
        if (nameTextView[1] != null) {
            setParentActivityTitle(nameTextView[1].getText());
        }
    }

    @Override
    public void onPause() {
        super.onPause();
        if (undoView != null) {
            undoView.hide(true, 0);
        }
        if (imageUpdater != null) {
            imageUpdater.onPause();
        }
    }

    @Override
    public boolean isSwipeBackEnabled(MotionEvent event) {
        if (sharedMediaRow == -1 || sharedMediaLayout == null) {
            return true;
        }
        sharedMediaLayout.getHitRect(rect);
        if (!rect.contains((int) event.getX(), (int) event.getY() - actionBar.getMeasuredHeight())) {
            return true;
        }
        return sharedMediaLayout.isCurrentTabFirst();
    }

    public boolean onBackPressed() {
        return actionBar.isEnabled() && (sharedMediaRow == -1 || sharedMediaLayout == null || !sharedMediaLayout.closeActionMode());
    }

    public boolean isSettings() {
        return imageUpdater != null;
    }

    @Override
    protected void onBecomeFullyHidden() {
        if (undoView != null) {
            undoView.hide(true, 0);
        }
    }

    public void setPlayProfileAnimation(int type) {
        SharedPreferences preferences = MessagesController.getGlobalMainSettings();
        if (!AndroidUtilities.isTablet()) {
            if (preferences.getBoolean("view_animations", true)) {
                playProfileAnimation = type;
            } else if (type == 2) {
                expandPhoto = true;
            }
        }
    }

    private void updateSharedMediaRows() {
        if (listAdapter == null) {
            return;
        }
        int sharedMediaRowPrev = sharedMediaRow;
        updateRowsIds();
        if (sharedMediaRowPrev != sharedMediaRow) {
            listAdapter.notifyDataSetChanged();
        }
    }

    @Override
    protected void onTransitionAnimationStart(boolean isOpen, boolean backward) {
        if ((!isOpen && backward || isOpen && !backward) && playProfileAnimation != 0 && allowProfileAnimation && !isPulledDown) {
            openAnimationInProgress = true;
        }
        if (isOpen) {
            if (imageUpdater != null) {
                transitionIndex = getNotificationCenter().setAnimationInProgress(transitionIndex, new int[]{NotificationCenter.dialogsNeedReload, NotificationCenter.closeChats, NotificationCenter.mediaCountDidLoad, NotificationCenter.mediaCountsDidLoad, NotificationCenter.userInfoDidLoad});
            } else {
                transitionIndex = getNotificationCenter().setAnimationInProgress(transitionIndex, new int[]{NotificationCenter.dialogsNeedReload, NotificationCenter.closeChats, NotificationCenter.mediaCountDidLoad, NotificationCenter.mediaCountsDidLoad});
            }
        }
        transitionAnimationInProress = true;
    }

    @Override
    protected void onTransitionAnimationEnd(boolean isOpen, boolean backward) {
        if (isOpen) {
            if (!backward) {
                if (playProfileAnimation != 0 && allowProfileAnimation) {
                    openAnimationInProgress = false;
                    if (recreateMenuAfterAnimation) {
                        createActionBarMenu();
                    }
                }
                if (!fragmentOpened) {
                    fragmentOpened = true;
//                    firstLayout = true;
//                    lastMeasuredContentHeight = -1;
                    fragmentView.requestLayout();
                }
            }
            getNotificationCenter().onAnimationFinish(transitionIndex);
        }
        transitionAnimationInProress = false;
    }

    @Keep
    public float getAnimationProgress() {
        return animationProgress;
    }

    @Keep
    public void setAnimationProgress(float progress) {
        animationProgress = progress;

        listView.setAlpha(progress);

        listView.setTranslationX(AndroidUtilities.dp(48) - AndroidUtilities.dp(48) * progress);

        int color;
        if (playProfileAnimation == 2 && avatarColor != 0) {
            color = avatarColor;
        } else {
            color = AvatarDrawable.getProfileBackColorForId(user_id != 0 || ChatObject.isChannel(chat_id, currentAccount) && !currentChat.megagroup ? 5 : chat_id);
        }

        int actionBarColor = Theme.getColor(Theme.key_actionBarDefault);
        int r = Color.red(actionBarColor);
        int g = Color.green(actionBarColor);
        int b = Color.blue(actionBarColor);
        int a;

        int rD = (int) ((Color.red(color) - r) * progress);
        int gD = (int) ((Color.green(color) - g) * progress);
        int bD = (int) ((Color.blue(color) - b) * progress);
        int aD;
        topView.setBackgroundColor(Color.rgb(r + rD, g + gD, b + bD));

        color = AvatarDrawable.getIconColorForId(user_id != 0 || ChatObject.isChannel(chat_id, currentAccount) && !currentChat.megagroup ? 5 : chat_id);
        int iconColor = Theme.getColor(Theme.key_actionBarDefaultIcon);
        r = Color.red(iconColor);
        g = Color.green(iconColor);
        b = Color.blue(iconColor);

        rD = (int) ((Color.red(color) - r) * progress);
        gD = (int) ((Color.green(color) - g) * progress);
        bD = (int) ((Color.blue(color) - b) * progress);
        actionBar.setItemsColor(Color.rgb(r + rD, g + gD, b + bD), false);

        color = Theme.getColor(Theme.key_profile_title);
        int titleColor = Theme.getColor(Theme.key_actionBarDefaultTitle);
        r = Color.red(titleColor);
        g = Color.green(titleColor);
        b = Color.blue(titleColor);
        a = Color.alpha(titleColor);

        rD = (int) ((Color.red(color) - r) * progress);
        gD = (int) ((Color.green(color) - g) * progress);
        bD = (int) ((Color.blue(color) - b) * progress);
        aD = (int) ((Color.alpha(color) - a) * progress);
        for (int i = 0; i < 2; i++) {
            if (nameTextView[i] == null || i == 1 && playProfileAnimation == 2) {
                continue;
            }
            nameTextView[i].setTextColor(Color.argb(a + aD, r + rD, g + gD, b + bD));
        }

        color = isOnline[0] ? Theme.getColor(Theme.key_profile_status) : AvatarDrawable.getProfileTextColorForId(user_id != 0 || ChatObject.isChannel(chat_id, currentAccount) && !currentChat.megagroup ? 5 : chat_id);
        int subtitleColor = Theme.getColor(isOnline[0] ? Theme.key_chat_status : Theme.key_actionBarDefaultSubtitle);
        r = Color.red(subtitleColor);
        g = Color.green(subtitleColor);
        b = Color.blue(subtitleColor);
        a = Color.alpha(subtitleColor);

        rD = (int) ((Color.red(color) - r) * progress);
        gD = (int) ((Color.green(color) - g) * progress);
        bD = (int) ((Color.blue(color) - b) * progress);
        aD = (int) ((Color.alpha(color) - a) * progress);
        for (int i = 0; i < 2; i++) {
            if (onlineTextView[i] == null || i == 1 && playProfileAnimation == 2) {
                continue;
            }
            onlineTextView[i].setTextColor(Color.argb(a + aD, r + rD, g + gD, b + bD));
        }
        extraHeight = initialAnimationExtraHeight * progress;
        color = AvatarDrawable.getProfileColorForId(user_id != 0 ? user_id : chat_id);
        int color2 = AvatarDrawable.getColorForId(user_id != 0 ? user_id : chat_id);
        if (color != color2) {
            rD = (int) ((Color.red(color) - Color.red(color2)) * progress);
            gD = (int) ((Color.green(color) - Color.green(color2)) * progress);
            bD = (int) ((Color.blue(color) - Color.blue(color2)) * progress);
            avatarDrawable.setColor(Color.rgb(Color.red(color2) + rD, Color.green(color2) + gD, Color.blue(color2) + bD));
            avatarImage.invalidate();
        }

        topView.invalidate();

        needLayout(true);
        fragmentView.invalidate();
    }

    @Override
    protected AnimatorSet onCustomTransitionAnimation(final boolean isOpen, final Runnable callback) {
        if (playProfileAnimation != 0 && allowProfileAnimation && !isPulledDown) {
            final AnimatorSet animatorSet = new AnimatorSet();
            animatorSet.setDuration(playProfileAnimation == 2 ? 250 : 180);
            listView.setLayerType(View.LAYER_TYPE_HARDWARE, null);
            ActionBarMenu menu = actionBar.createMenu();
            if (menu.getItem(10) == null) {
                if (animatingItem == null) {
                    animatingItem = menu.addItem(10, R.drawable.ic_ab_other);
                }
            }
            if (isOpen) {
                FrameLayout.LayoutParams layoutParams = (FrameLayout.LayoutParams) onlineTextView[1].getLayoutParams();
                layoutParams.rightMargin = (int) (-21 * AndroidUtilities.density + AndroidUtilities.dp(8));
                onlineTextView[1].setLayoutParams(layoutParams);

                if (playProfileAnimation != 2) {
                    int width = (int) Math.ceil(AndroidUtilities.displaySize.x - AndroidUtilities.dp(118 + 8) + 21 * AndroidUtilities.density);
                    float width2 = nameTextView[1].getPaint().measureText(nameTextView[1].getText().toString()) * 1.12f + nameTextView[1].getSideDrawablesSize();
                    layoutParams = (FrameLayout.LayoutParams) nameTextView[1].getLayoutParams();
                    if (width < width2) {
                        layoutParams.width = (int) Math.ceil(width / 1.12f);
                    } else {
                        layoutParams.width = LayoutHelper.WRAP_CONTENT;
                    }
                    nameTextView[1].setLayoutParams(layoutParams);

                    initialAnimationExtraHeight = AndroidUtilities.dp(88f);
                } else {
                    layoutParams = (FrameLayout.LayoutParams) nameTextView[1].getLayoutParams();
                    layoutParams.width = (int) ((AndroidUtilities.displaySize.x - AndroidUtilities.dp(32)) / 1.67f);
                    nameTextView[1].setLayoutParams(layoutParams);
                }
                fragmentView.setBackgroundColor(0);
                setAnimationProgress(0);
                ArrayList<Animator> animators = new ArrayList<>();
                animators.add(ObjectAnimator.ofFloat(this, "animationProgress", 0.0f, 1.0f));
                if (writeButton != null && writeButton.getTag() == null) {
                    writeButton.setScaleX(0.2f);
                    writeButton.setScaleY(0.2f);
                    writeButton.setAlpha(0.0f);
                    animators.add(ObjectAnimator.ofFloat(writeButton, View.SCALE_X, 1.0f));
                    animators.add(ObjectAnimator.ofFloat(writeButton, View.SCALE_Y, 1.0f));
                    animators.add(ObjectAnimator.ofFloat(writeButton, View.ALPHA, 1.0f));
                }
                if (playProfileAnimation == 2) {
                    avatarColor = AndroidUtilities.calcBitmapColor(avatarImage.getImageReceiver().getBitmap());
                    nameTextView[1].setTextColor(Color.WHITE);
                    onlineTextView[1].setTextColor(Color.argb(179, 255, 255, 255));
                    idTextView.setAlpha(0);
                    idTextView.setTextColor(Color.argb(179, 255, 255, 255));
                    actionBar.setItemsBackgroundColor(Theme.ACTION_BAR_WHITE_SELECTOR_COLOR, false);
                    overlaysView.setOverlaysVisible();
                    animators.add(ObjectAnimator.ofFloat(idTextView, View.ALPHA, 0.0f, 1.0f));
                }
                for (int a = 0; a < 2; a++) {
                    onlineTextView[a].setAlpha(a == 0 ? 1.0f : 0.0f);
                    nameTextView[a].setAlpha(a == 0 ? 1.0f : 0.0f);
                    animators.add(ObjectAnimator.ofFloat(onlineTextView[a], View.ALPHA, a == 0 ? 0.0f : 1.0f));
                    animators.add(ObjectAnimator.ofFloat(nameTextView[a], View.ALPHA, a == 0 ? 0.0f : 1.0f));
                }
                if (animatingItem != null) {
                    animatingItem.setAlpha(1.0f);
                    animators.add(ObjectAnimator.ofFloat(animatingItem, View.ALPHA, 0.0f));
                }
                if (callItemVisible) {
                    callItem.setAlpha(0.0f);
                    animators.add(ObjectAnimator.ofFloat(callItem, View.ALPHA, 1.0f));
                }
                if (videoCallItemVisible) {
                    videoCallItem.setAlpha(0.0f);
                    animators.add(ObjectAnimator.ofFloat(videoCallItem, View.ALPHA, 1.0f));
                }
                if (editItemVisible) {
                    editItem.setAlpha(0.0f);
                    animators.add(ObjectAnimator.ofFloat(editItem, View.ALPHA, 1.0f));
                }
                animatorSet.playTogether(animators);
            } else {
                initialAnimationExtraHeight = extraHeight;
                ArrayList<Animator> animators = new ArrayList<>();
                animators.add(ObjectAnimator.ofFloat(this, "animationProgress", 1.0f, 0.0f));
                if (writeButton != null) {
                    animators.add(ObjectAnimator.ofFloat(writeButton, View.SCALE_X, 0.2f));
                    animators.add(ObjectAnimator.ofFloat(writeButton, View.SCALE_Y, 0.2f));
                    animators.add(ObjectAnimator.ofFloat(writeButton, View.ALPHA, 0.0f));
                }
                for (int a = 0; a < 2; a++) {
                    animators.add(ObjectAnimator.ofFloat(onlineTextView[a], View.ALPHA, a == 0 ? 1.0f : 0.0f));
                    animators.add(ObjectAnimator.ofFloat(nameTextView[a], View.ALPHA, a == 0 ? 1.0f : 0.0f));
                }
                if (animatingItem != null) {
                    animatingItem.setAlpha(0.0f);
                    animators.add(ObjectAnimator.ofFloat(animatingItem, View.ALPHA, 1.0f));
                }
                if (callItemVisible) {
                    callItem.setAlpha(1.0f);
                    animators.add(ObjectAnimator.ofFloat(callItem, View.ALPHA, 0.0f));
                }
                if (videoCallItemVisible) {
                    videoCallItem.setAlpha(1.0f);
                    animators.add(ObjectAnimator.ofFloat(videoCallItem, View.ALPHA, 0.0f));
                }
                if (editItemVisible) {
                    editItem.setAlpha(1.0f);
                    animators.add(ObjectAnimator.ofFloat(editItem, View.ALPHA, 0.0f));
                }
                animatorSet.playTogether(animators);
            }
            animatorSet.addListener(new AnimatorListenerAdapter() {
                @Override
                public void onAnimationEnd(Animator animation) {
                    listView.setLayerType(View.LAYER_TYPE_NONE, null);
                    if (animatingItem != null) {
                        ActionBarMenu menu = actionBar.createMenu();
                        menu.clearItems();
                        animatingItem = null;
                    }
                    callback.run();
                    if (playProfileAnimation == 2) {
                        playProfileAnimation = 1;
                        avatarImage.setForegroundAlpha(1.0f);
                        avatarContainer.setVisibility(View.GONE);
                        avatarsViewPager.resetCurrentItem();
                        avatarsViewPager.setVisibility(View.VISIBLE);
                        idTextView.setAlpha(1.0f);
                    }
                }
            });
            animatorSet.setInterpolator(playProfileAnimation == 2 ? CubicBezierInterpolator.DEFAULT : new DecelerateInterpolator());

            AndroidUtilities.runOnUIThread(animatorSet::start, 50);
            return animatorSet;
        }
        return null;
    }

    private void updateOnlineCount() {
        onlineCount = 0;
        int currentTime = getConnectionsManager().getCurrentTime();
        sortedUsers.clear();
        if (chatInfo instanceof TLRPC.TL_chatFull || chatInfo instanceof TLRPC.TL_channelFull && chatInfo.participants_count <= 200 && chatInfo.participants != null) {
            for (int a = 0; a < chatInfo.participants.participants.size(); a++) {
                TLRPC.ChatParticipant participant = chatInfo.participants.participants.get(a);
                TLRPC.User user = getMessagesController().getUser(participant.user_id);
                if (user != null && user.status != null && (user.status.expires > currentTime || user.id == getUserConfig().getClientUserId()) && user.status.expires > 10000) {
                    onlineCount++;
                }
                sortedUsers.add(a);
            }

            try {
                Collections.sort(sortedUsers, (lhs, rhs) -> {
                    TLRPC.User user1 = getMessagesController().getUser(chatInfo.participants.participants.get(rhs).user_id);
                    TLRPC.User user2 = getMessagesController().getUser(chatInfo.participants.participants.get(lhs).user_id);
                    int status1 = 0;
                    int status2 = 0;
                    if (user1 != null) {
                        if (user1.bot) {
                            status1 = -110;
                        } else if (user1.self) {
                            status1 = currentTime + 50000;
                        } else if (user1.status != null) {
                            status1 = user1.status.expires;
                        }
                    }
                    if (user2 != null) {
                        if (user2.bot) {
                            status2 = -110;
                        } else if (user2.self) {
                            status2 = currentTime + 50000;
                        } else if (user2.status != null) {
                            status2 = user2.status.expires;
                        }
                    }
                    if (status1 > 0 && status2 > 0) {
                        if (status1 > status2) {
                            return 1;
                        } else if (status1 < status2) {
                            return -1;
                        }
                        return 0;
                    } else if (status1 < 0 && status2 < 0) {
                        if (status1 > status2) {
                            return 1;
                        } else if (status1 < status2) {
                            return -1;
                        }
                        return 0;
                    } else if (status1 < 0 && status2 > 0 || status1 == 0 && status2 != 0) {
                        return -1;
                    } else if (status2 < 0 && status1 > 0 || status2 == 0 && status1 != 0) {
                        return 1;
                    }
                    return 0;
                });
            } catch (Exception e) {
                FileLog.e(e);
            }

            if (listAdapter != null && membersStartRow > 0) {
                listAdapter.notifyItemRangeChanged(membersStartRow, sortedUsers.size());
            }
            if (sharedMediaLayout != null && sharedMediaRow != -1 && sortedUsers.size() > 5) {
                sharedMediaLayout.setChatUsers(sortedUsers, chatInfo);
            }
        } else if (chatInfo instanceof TLRPC.TL_channelFull && chatInfo.participants_count > 200) {
            onlineCount = chatInfo.online_count;
        }
    }

    public void setChatInfo(TLRPC.ChatFull value) {
        chatInfo = value;
        if (chatInfo != null && chatInfo.migrated_from_chat_id != 0 && mergeDialogId == 0) {
            mergeDialogId = -chatInfo.migrated_from_chat_id;
            getMediaDataController().getMediaCounts(mergeDialogId, classGuid);
        }
        if (sharedMediaLayout != null) {
            sharedMediaLayout.setChatInfo(chatInfo);
        }
        if (avatarsViewPager != null) {
            avatarsViewPager.setChatInfo(chatInfo);
        }
        fetchUsersFromChannelInfo();
    }

    public void setUserInfo(TLRPC.UserFull value) {
        userInfo = value;
    }

    public boolean canSearchMembers() {
        return canSearchMembers;
    }

    private void fetchUsersFromChannelInfo() {
        if (currentChat == null || !currentChat.megagroup) {
            return;
        }
        if (chatInfo instanceof TLRPC.TL_channelFull && chatInfo.participants != null) {
            for (int a = 0; a < chatInfo.participants.participants.size(); a++) {
                TLRPC.ChatParticipant chatParticipant = chatInfo.participants.participants.get(a);
                participantsMap.put(chatParticipant.user_id, chatParticipant);
            }
        }
    }

    private void kickUser(int uid) {
        if (uid != 0) {
            getMessagesController().deleteUserFromChat(chat_id, getMessagesController().getUser(uid), chatInfo);
        } else {
            getNotificationCenter().removeObserver(this, NotificationCenter.closeChats);
            if (AndroidUtilities.isTablet()) {
                getNotificationCenter().postNotificationName(NotificationCenter.closeChats, -(long) chat_id);
            } else {
                getNotificationCenter().postNotificationName(NotificationCenter.closeChats);
            }
            getMessagesController().deleteUserFromChat(chat_id, getMessagesController().getUser(getUserConfig().getClientUserId()), chatInfo);
            playProfileAnimation = 0;
            finishFragment();
        }
    }

    public boolean isChat() {
        return chat_id != 0;
    }

    private void updateRowsIds() {
        int prevRowsCount = rowCount;
        rowCount = 0;

        setAvatarRow = -1;
        setAvatarSectionRow = -1;
        numberSectionRow = -1;
        numberRow = -1;
        setUsernameRow = -1;
        bioRow = -1;
        settingsSectionRow = -1;
        settingsSectionRow2 = -1;
        notificationRow = -1;
        nekoRow = -1;
        languageRow = -1;
        privacyRow = -1;
        dataRow = -1;
        chatRow = -1;
        filtersRow = -1;
        devicesRow = -1;
        devicesSectionRow = -1;
        helpHeaderRow = -1;
        questionRow = -1;
        faqRow = -1;
        policyRow = -1;
        helpSectionCell = -1;
        debugHeaderRow = -1;
        sendLogsRow = -1;
        clearLogsRow = -1;
        switchBackendRow = -1;
        versionRow = -1;

        sendMessageRow = -1;
        reportRow = -1;
        emptyRow = -1;
        infoHeaderRow = -1;
        phoneRow = -1;
        userInfoRow = -1;
        locationRow = -1;
        channelInfoRow = -1;
        usernameRow = -1;
        settingsTimerRow = -1;
        settingsKeyRow = -1;
        notificationsDividerRow = -1;
        notificationsRow = -1;
        infoSectionRow = -1;
        secretSettingsSectionRow = -1;
        bottomPaddingRow = -1;

        membersHeaderRow = -1;
        membersStartRow = -1;
        membersEndRow = -1;
        addMemberRow = -1;
        subscribersRow = -1;
        administratorsRow = -1;
        blockedUsersRow = -1;
        membersSectionRow = -1;
        sharedMediaRow = -1;

        unblockRow = -1;
        joinRow = -1;
        lastSectionRow = -1;

        boolean hasMedia = false;
        if (sharedMediaPreloader != null) {
            int[] lastMediaCount = sharedMediaPreloader.getLastMediaCount();
            for (int a = 0; a < lastMediaCount.length; a++) {
                if (lastMediaCount[a] > 0) {
                    hasMedia = true;
                    break;
                }
            }
        }

        if (user_id != 0) {
            if (LocaleController.isRTL) {
                emptyRow = rowCount++;
            }
            TLRPC.User user = getMessagesController().getUser(user_id);

            if (UserObject.isUserSelf(user)) {
                numberSectionRow = rowCount++;
                setUsernameRow = rowCount++;
                numberRow = rowCount++;
                bioRow = rowCount++;
                settingsSectionRow = rowCount++;
                settingsSectionRow2 = rowCount++;
                notificationRow = rowCount++;
                dataRow = rowCount++;
                privacyRow = rowCount++;
                chatRow = rowCount++;
                stickersRow = rowCount++;
                filtersRow = rowCount++;
                nekoRow = rowCount++;
                languageRow = rowCount++;
                helpHeaderRow = rowCount++;
                faqRow = rowCount++;
                if (BuildVars.LOGS_ENABLED) {
                    helpSectionCell = rowCount++;
                    debugHeaderRow = rowCount++;
                }
                if (BuildVars.LOGS_ENABLED) {
                    sendLogsRow = rowCount++;
                    clearLogsRow = rowCount++;
                }
                versionRow = rowCount++;
            } else {
                boolean hasInfo = userInfo != null && !TextUtils.isEmpty(userInfo.about) || user != null && !TextUtils.isEmpty(user.username);
                boolean hasPhone = user != null && !TextUtils.isEmpty(user.phone);

                infoHeaderRow = rowCount++;
                if (user != null && !TextUtils.isEmpty(user.username)) {
                    usernameRow = rowCount++;
                }
                if (userInfo != null && !TextUtils.isEmpty(userInfo.about)) {
                    userInfoRow = rowCount++;
                }
                if (!isBot && (hasPhone || !hasPhone && !hasInfo)) {
                    phoneRow = rowCount++;
                }
                if (phoneRow != -1 || userInfoRow != -1 || usernameRow != -1) {
                    notificationsDividerRow = rowCount++;
                }
                if (user_id != getUserConfig().getClientUserId()) {
                    notificationsRow = rowCount++;
                }
                infoSectionRow = rowCount++;

                if (currentEncryptedChat instanceof TLRPC.TL_encryptedChat) {
                    settingsTimerRow = rowCount++;
                    settingsKeyRow = rowCount++;
                    secretSettingsSectionRow = rowCount++;
                }

                if (user != null && !isBot && currentEncryptedChat == null && user.id != getUserConfig().getClientUserId()) {
                    if (userBlocked) {
                        unblockRow = rowCount++;
                        lastSectionRow = rowCount++;
                    }
                }

                if (hasMedia || userInfo != null && userInfo.common_chats_count != 0) {
                    sharedMediaRow = rowCount++;
                } else if (lastSectionRow == -1 && needSendMessage) {
                    sendMessageRow = rowCount++;
                    reportRow = rowCount++;
                    lastSectionRow = rowCount++;
                }
            }
        } else if (chat_id != 0) {
            if (chatInfo != null && (!TextUtils.isEmpty(chatInfo.about) || chatInfo.location instanceof TLRPC.TL_channelLocation) || !TextUtils.isEmpty(currentChat.username)) {
                infoHeaderRow = rowCount++;
                if (chatInfo != null) {
                    if (!TextUtils.isEmpty(chatInfo.about)) {
                        channelInfoRow = rowCount++;
                    }
                    if (chatInfo.location instanceof TLRPC.TL_channelLocation) {
                        locationRow = rowCount++;
                    }
                }
                if (!TextUtils.isEmpty(currentChat.username)) {
                    usernameRow = rowCount++;
                }
            }
            if (infoHeaderRow != -1) {
                notificationsDividerRow = rowCount++;
            }
            notificationsRow = rowCount++;
            infoSectionRow = rowCount++;

            if (ChatObject.isChannel(currentChat) && !currentChat.megagroup) {
                if (chatInfo != null && (currentChat.creator || chatInfo.can_view_participants)) {
                    membersHeaderRow = rowCount++;
                    subscribersRow = rowCount++;
                    administratorsRow = rowCount++;
                    if (chatInfo.banned_count != 0 || chatInfo.kicked_count != 0) {
                        blockedUsersRow = rowCount++;
                    }
                    membersSectionRow = rowCount++;
                }
            }

            if (ChatObject.isChannel(currentChat)) {
                if (chatInfo != null && currentChat.megagroup && chatInfo.participants != null && !chatInfo.participants.participants.isEmpty()) {
                    if (!ChatObject.isNotInChat(currentChat) && currentChat.megagroup && ChatObject.canAddUsers(currentChat) && (chatInfo == null || chatInfo.participants_count < getMessagesController().maxMegagroupCount)) {
                        addMemberRow = rowCount++;
                    }
                    int count = chatInfo.participants.participants.size();
                    if (count <= 5 || !hasMedia) {
                        if (addMemberRow == -1) {
                            membersHeaderRow = rowCount++;
                        }
                        membersStartRow = rowCount;
                        rowCount += chatInfo.participants.participants.size();
                        membersEndRow = rowCount;
                        membersSectionRow = rowCount++;
                        if (sharedMediaLayout != null) {
                            sharedMediaLayout.setChatUsers(null, null);
                        }
                    } else {
                        if (addMemberRow != -1) {
                            membersSectionRow = rowCount++;
                        }
                        if (sharedMediaLayout != null) {
                            sharedMediaLayout.setChatUsers(sortedUsers, chatInfo);
                        }
                    }
                }

                if (lastSectionRow == -1 && currentChat.left && !currentChat.kicked) {
                    joinRow = rowCount++;
                    lastSectionRow = rowCount++;
                }
            } else if (chatInfo != null) {
                if (!(chatInfo.participants instanceof TLRPC.TL_chatParticipantsForbidden)) {
                    if (ChatObject.canAddUsers(currentChat) || currentChat.default_banned_rights == null || !currentChat.default_banned_rights.invite_users) {
                        addMemberRow = rowCount++;
                    }
                    int count = chatInfo.participants.participants.size();
                    if (count <= 5 || !hasMedia) {
                        if (addMemberRow == -1) {
                            membersHeaderRow = rowCount++;
                        }
                        membersStartRow = rowCount;
                        rowCount += chatInfo.participants.participants.size();
                        membersEndRow = rowCount;
                        membersSectionRow = rowCount++;
                        if (sharedMediaLayout != null) {
                            sharedMediaLayout.setChatUsers(null, null);
                        }
                    } else {
                        if (addMemberRow != -1) {
                            membersSectionRow = rowCount++;
                        }
                        if (sharedMediaLayout != null) {
                            sharedMediaLayout.setChatUsers(sortedUsers, chatInfo);
                        }
                    }
                }
            }

            if (hasMedia) {
                sharedMediaRow = rowCount++;
            }
        }
        if (sharedMediaRow == -1) {
            bottomPaddingRow = rowCount++;
        }
        final int actionBarHeight = actionBar != null ? ActionBar.getCurrentActionBarHeight() + (actionBar.getOccupyStatusBar() ? AndroidUtilities.statusBarHeight : 0) : 0;
        if (listView == null || prevRowsCount > rowCount || listContentHeight != 0 && listContentHeight + actionBarHeight + AndroidUtilities.dp(88) < listView.getMeasuredHeight()) {
            lastMeasuredContentWidth = 0;
        }
    }

    private Drawable getScamDrawable() {
        if (scamDrawable == null) {
            scamDrawable = new ScamDrawable(11);
            scamDrawable.setColor(Theme.getColor(Theme.key_avatar_subtitleInProfileBlue));
        }
        return scamDrawable;
    }

    private Drawable getLockIconDrawable() {
        if (lockIconDrawable == null) {
            lockIconDrawable = Theme.chat_lockIconDrawable.getConstantState().newDrawable().mutate();
        }
        return lockIconDrawable;
    }

    private Drawable getVerifiedCrossfadeDrawable() {
        if (verifiedCrossfadeDrawable == null) {
            verifiedDrawable = Theme.profile_verifiedDrawable.getConstantState().newDrawable().mutate();
            verifiedCheckDrawable = Theme.profile_verifiedCheckDrawable.getConstantState().newDrawable().mutate();
            verifiedCrossfadeDrawable = new CrossfadeDrawable(new CombinedDrawable(verifiedDrawable, verifiedCheckDrawable), ContextCompat.getDrawable(getParentActivity(), R.drawable.verified_profile));
        }
        return verifiedCrossfadeDrawable;
    }

    private void updateProfileData() {
        if (avatarContainer == null || nameTextView == null) {
            return;
        }
        String onlineTextOverride;
        int currentConnectionState = getConnectionsManager().getConnectionState();
        if (currentConnectionState == ConnectionsManager.ConnectionStateWaitingForNetwork) {
            onlineTextOverride = LocaleController.getString("WaitingForNetwork", R.string.WaitingForNetwork);
        } else if (currentConnectionState == ConnectionsManager.ConnectionStateConnecting) {
            onlineTextOverride = LocaleController.getString("Connecting", R.string.Connecting);
        } else if (currentConnectionState == ConnectionsManager.ConnectionStateUpdating) {
            onlineTextOverride = LocaleController.getString("Updating", R.string.Updating);
        } else if (currentConnectionState == ConnectionsManager.ConnectionStateConnectingToProxy) {
            onlineTextOverride = LocaleController.getString("ConnectingToProxy", R.string.ConnectingToProxy);
        } else {
            onlineTextOverride = null;
        }

        int id = 0;
        if (user_id != 0) {
            TLRPC.User user = getMessagesController().getUser(user_id);
            if (user == null) return;
            TLRPC.FileLocation photoBig = null;
            if (user.photo != null) {
                photoBig = user.photo.photo_big;
            }
            avatarDrawable.setInfo(user);

            final ImageLocation imageLocation = ImageLocation.getForUser(user, true);
            final ImageLocation thumbLocation = ImageLocation.getForUser(user, false);
            final ImageLocation videoLocation = avatarsViewPager.getCurrentVideoLocation(thumbLocation, imageLocation);
            avatarsViewPager.initIfEmpty(imageLocation, thumbLocation);
            String filter;
            if (videoLocation != null && videoLocation.imageType == FileLoader.IMAGE_TYPE_ANIMATION) {
                filter = ImageLoader.AUTOPLAY_FILTER;
            } else {
                filter = null;
            }
            if (avatarBig == null) {
                avatarImage.setImage(videoLocation, filter, thumbLocation, "50_50", avatarDrawable, user);
            }
            if (thumbLocation != null && setAvatarRow != -1 || thumbLocation == null && setAvatarRow == -1) {
                int prevValue = setAvatarRow;
                updateRowsIds();
                if (prevValue != setAvatarRow) {
                    listAdapter.notifyDataSetChanged();
                }
                needLayout(true);
            }
            getFileLoader().loadFile(imageLocation, user, null, 0, 1);

            String newString = UserObject.getUserName(user);
            String newString2;
            if (user.id == getUserConfig().getClientUserId()) {
                newString2 = LocaleController.getString("Online", R.string.Online);
            } else if (user.id == 333000 || user.id == 777000 || user.id == 42777) {
                newString2 = LocaleController.getString("ServiceNotifications", R.string.ServiceNotifications);
            } else if (MessagesController.isSupportUser(user)) {
                newString2 = LocaleController.getString("SupportStatus", R.string.SupportStatus);
            } else if (isBot) {
                newString2 = LocaleController.getString("Bot", R.string.Bot);
            } else {
                isOnline[0] = false;
                newString2 = LocaleController.formatUserStatus(currentAccount, user, isOnline);
                if (onlineTextView[1] != null && !mediaHeaderVisible) {
                    String key = isOnline[0] ? Theme.key_profile_status : Theme.key_avatar_subtitleInProfileBlue;
                    onlineTextView[1].setTag(key);
                    if (!isPulledDown) {
                        onlineTextView[1].setTextColor(Theme.getColor(key));
                    }
                }
            }
            for (int a = 0; a < 2; a++) {
                if (nameTextView[a] == null) {
                    continue;
                }
                if (a == 0 && user.id != getUserConfig().getClientUserId() && user.id / 1000 != 777 && user.id / 1000 != 333 && user.phone != null && user.phone.length() != 0 && getContactsController().contactsDict.get(user.id) == null &&
                        (getContactsController().contactsDict.size() != 0 || !getContactsController().isLoadingContacts())) {
                    String phoneString = PhoneFormat.getInstance().format("+" + user.phone);
                    nameTextView[a].setText(phoneString);
                } else {
                    nameTextView[a].setText(newString);
                }
                if (a == 0 && onlineTextOverride != null) {
                    onlineTextView[a].setText(onlineTextOverride);
                } else {
                    onlineTextView[a].setText(newString2);
                }
                Drawable leftIcon = currentEncryptedChat != null ? getLockIconDrawable() : null;
                Drawable rightIcon = null;
                if (a == 0) {
                    if (user.scam) {
                        rightIcon = getScamDrawable();
                    } else {
                        rightIcon = getMessagesController().isDialogMuted(dialog_id != 0 ? dialog_id : (long) user_id) ? Theme.chat_muteIconDrawable : null;
                    }
                } else if (user.scam) {
                    rightIcon = getScamDrawable();
                } else if (user.verified) {
                    rightIcon = getVerifiedCrossfadeDrawable();
                }
                nameTextView[a].setLeftDrawable(leftIcon);
                nameTextView[a].setRightDrawable(rightIcon);
            }

            if (user.photo != null && user.photo.dc_id != 0) {
                idTextView.setText("ID: " + user_id + ", DC: " + user.photo.dc_id);
            } else {
                idTextView.setText("ID: " + user_id);
            }
            id = user_id;
            avatarImage.getImageReceiver().setVisible(!PhotoViewer.isShowingImage(photoBig), false);
        } else if (chat_id != 0) {
            TLRPC.Chat chat = getMessagesController().getChat(chat_id);
            if (chat != null) {
                currentChat = chat;
            } else {
                chat = currentChat;
            }

            String statusString;
            String profileStatusString;
            if (ChatObject.isChannel(chat)) {
                if (chatInfo == null || !currentChat.megagroup && (chatInfo.participants_count == 0 || ChatObject.hasAdminRights(currentChat) || chatInfo.can_view_participants)) {
                    if (currentChat.megagroup) {
                        statusString = profileStatusString = LocaleController.getString("Loading", R.string.Loading).toLowerCase();
                    } else {
                        if ((chat.flags & TLRPC.CHAT_FLAG_IS_PUBLIC) != 0) {
                            statusString = profileStatusString = LocaleController.getString("ChannelPublic", R.string.ChannelPublic).toLowerCase();
                        } else {
                            statusString = profileStatusString = LocaleController.getString("ChannelPrivate", R.string.ChannelPrivate).toLowerCase();
                        }
                    }
                } else {
                    if (currentChat.megagroup) {
                        if (onlineCount > 1 && chatInfo.participants_count != 0) {
                            statusString = String.format("%s, %s", LocaleController.formatPluralString("Members", chatInfo.participants_count), LocaleController.formatPluralString("OnlineCount", Math.min(onlineCount, chatInfo.participants_count)));
                            profileStatusString = String.format("%s, %s", LocaleController.formatPluralStringComma("Members", chatInfo.participants_count), LocaleController.formatPluralStringComma("OnlineCount", Math.min(onlineCount, chatInfo.participants_count)));
                        } else {
                            if (chatInfo.participants_count == 0) {
                                if (chat.has_geo) {
                                    statusString = profileStatusString = LocaleController.getString("MegaLocation", R.string.MegaLocation).toLowerCase();
                                } else if (!TextUtils.isEmpty(chat.username)) {
                                    statusString = profileStatusString = LocaleController.getString("MegaPublic", R.string.MegaPublic).toLowerCase();
                                } else {
                                    statusString = profileStatusString = LocaleController.getString("MegaPrivate", R.string.MegaPrivate).toLowerCase();
                                }
                            } else {
                                statusString = LocaleController.formatPluralString("Members", chatInfo.participants_count);
                                profileStatusString = LocaleController.formatPluralStringComma("Members", chatInfo.participants_count);
                            }
                        }
                    } else {
                        int[] result = new int[1];
                        String shortNumber = LocaleController.formatShortNumber(chatInfo.participants_count, result);
                        if (currentChat.megagroup) {
                            statusString = LocaleController.formatPluralString("Members", chatInfo.participants_count);
                            profileStatusString = LocaleController.formatPluralStringComma("Members", chatInfo.participants_count);
                        } else {
                            statusString = LocaleController.formatPluralString("Subscribers", chatInfo.participants_count);
                            profileStatusString = LocaleController.formatPluralStringComma("Subscribers", chatInfo.participants_count);
                        }
                    }
                }
            } else {
                if (ChatObject.isKickedFromChat(chat)) {
                    statusString = profileStatusString = LocaleController.getString("YouWereKicked", R.string.YouWereKicked);
                } else if (ChatObject.isLeftFromChat(chat)) {
                    statusString = profileStatusString = LocaleController.getString("YouLeft", R.string.YouLeft);
                } else {
                    int count = chat.participants_count;
                    if (chatInfo != null) {
                        count = chatInfo.participants.participants.size();
                    }
                    if (count != 0 && onlineCount > 1) {
                        statusString = profileStatusString = String.format("%s, %s", LocaleController.formatPluralString("Members", count), LocaleController.formatPluralString("OnlineCount", onlineCount));
                    } else {
                        statusString = profileStatusString = LocaleController.formatPluralString("Members", count);
                    }
                }
            }

            boolean changed = false;
            for (int a = 0; a < 2; a++) {
                if (nameTextView[a] == null) {
                    continue;
                }
                if (chat.title != null) {
                    if (nameTextView[a].setText(chat.title)) {
                        changed = true;
                    }
                }
                nameTextView[a].setLeftDrawable(null);
                if (a != 0) {
                    if (chat.scam) {
                        nameTextView[a].setRightDrawable(getScamDrawable());
                    } else if (chat.verified) {
                        nameTextView[a].setRightDrawable(getVerifiedCrossfadeDrawable());
                    } else {
                        nameTextView[a].setRightDrawable(null);
                    }
                } else {
                    if (chat.scam) {
                        nameTextView[a].setRightDrawable(getScamDrawable());
                    } else {
                        nameTextView[a].setRightDrawable(getMessagesController().isDialogMuted(-chat_id) ? Theme.chat_muteIconDrawable : null);
                    }
                }
                if (a == 0 && onlineTextOverride != null) {
                    onlineTextView[a].setText(onlineTextOverride);
                } else {
                    if (currentChat.megagroup && chatInfo != null && onlineCount > 0) {
                        onlineTextView[a].setText(a == 0 ? statusString : profileStatusString);
                    } else if (a == 0 && ChatObject.isChannel(currentChat) && chatInfo != null && chatInfo.participants_count != 0 && (currentChat.megagroup || currentChat.broadcast)) {
                        int[] result = new int[1];
                        String shortNumber = LocaleController.formatShortNumber(chatInfo.participants_count, result);
                        if (currentChat.megagroup) {
                            if (chatInfo.participants_count == 0) {
                                if (chat.has_geo) {
                                    onlineTextView[a].setText(LocaleController.getString("MegaLocation", R.string.MegaLocation).toLowerCase());
                                } else if (!TextUtils.isEmpty(chat.username)) {
                                    onlineTextView[a].setText(LocaleController.getString("MegaPublic", R.string.MegaPublic).toLowerCase());
                                } else {
                                    onlineTextView[a].setText(LocaleController.getString("MegaPrivate", R.string.MegaPrivate).toLowerCase());
                                }
                            } else {
                                onlineTextView[a].setText(LocaleController.formatPluralString("Members", result[0]).replace(String.format("%d", result[0]), shortNumber));
                            }
                        } else {
                            onlineTextView[a].setText(LocaleController.formatPluralString("Subscribers", result[0]).replace(String.format("%d", result[0]), shortNumber));
                        }
                    } else {
                        onlineTextView[a].setText(a == 0 ? statusString : profileStatusString);
                    }
                }
            }
            id = chat_id;
            if (changed) {
                needLayout(true);
            }

            TLRPC.FileLocation photoBig = null;
            if (chat.photo != null) {
                photoBig = chat.photo.photo_big;
            }
            avatarDrawable.setInfo(chat);
            final ImageLocation imageLocation = ImageLocation.getForChat(chat, true);
            final ImageLocation thumbLocation = ImageLocation.getForChat(chat, false);
            final ImageLocation videoLocation = avatarsViewPager.getCurrentVideoLocation(thumbLocation, imageLocation);
            boolean initied = avatarsViewPager.initIfEmpty(imageLocation, thumbLocation);
            if ((imageLocation == null || initied) && isPulledDown) {
                final View view = layoutManager.findViewByPosition(0);
                if (view != null) {
                    listView.smoothScrollBy(0, view.getTop() - AndroidUtilities.dp(88), CubicBezierInterpolator.EASE_OUT_QUINT);
                }
            }
            String filter;
            if (videoLocation != null && videoLocation.imageType == FileLoader.IMAGE_TYPE_ANIMATION) {
                filter = ImageLoader.AUTOPLAY_FILTER;
            } else {
                filter = null;
            }
            if (avatarBig == null) {
                avatarImage.setImage(videoLocation, filter, thumbLocation, "50_50", avatarDrawable, chat);
            }
            getFileLoader().loadFile(imageLocation, chat, null, 0, 1);
            avatarImage.getImageReceiver().setVisible(!PhotoViewer.isShowingImage(photoBig), false);
            if (chat.photo != null && chat.photo.dc_id != 0) {
                idTextView.setText("ID: " + chat_id + ", DC: " + chat.photo.dc_id);
            } else {
                idTextView.setText("ID: " + chat_id);
            }
        }
        if (id != 0) {
            int finalId = id;
            idTextView.setOnLongClickListener(v -> {
                AlertDialog.Builder builder = new AlertDialog.Builder(getParentActivity());
                builder.setItems(new CharSequence[]{LocaleController.getString("Copy", R.string.Copy)}, (dialogInterface, i) -> {
                    if (i == 0) {
                        try {
                            AndroidUtilities.addToClipboard(String.valueOf(finalId));
                            Toast.makeText(getParentActivity(), LocaleController.getString("TextCopied", R.string.TextCopied), Toast.LENGTH_SHORT).show();
                        } catch (Exception e) {
                            FileLog.e(e);
                        }
                    }
                });
                showDialog(builder.create());
                return false;
            });
        }
    }

    private void createActionBarMenu() {
        if (actionBar == null || otherItem == null) {
            return;
        }
        ActionBarMenu menu = actionBar.createMenu();
        otherItem.removeAllSubItems();
        animatingItem = null;

        editItemVisible = false;
        callItemVisible = false;
        videoCallItemVisible = false;
        canSearchMembers = false;

        if (user_id != 0) {
            TLRPC.User user = getMessagesController().getUser(user_id);
            if (user == null) {
                return;
            }
            if (UserObject.isUserSelf(user)) {
                otherItem.addSubItem(logout, LocaleController.getString("LogOut", R.string.LogOut));
            } else {
                if (userInfo != null && userInfo.phone_calls_available) {
                    callItemVisible = true;
                    videoCallItemVisible = Build.VERSION.SDK_INT >= 18 && userInfo.video_calls_available;
                }
                if (isBot || getContactsController().contactsDict.get(user_id) == null) {
                    if (MessagesController.isSupportUser(user)) {
                        if (userBlocked) {
                            otherItem.addSubItem(block_contact, R.drawable.baseline_block_24, LocaleController.getString("Unblock", R.string.Unblock));
                        }
                    } else {
                        if (isBot) {
                            if (!user.bot_nochats) {
                                otherItem.addSubItem(invite_to_group, R.drawable.baseline_group_add_24, LocaleController.getString("BotInvite", R.string.BotInvite));
                            }
                            otherItem.addSubItem(share, R.drawable.baseline_forward_24, LocaleController.getString("BotShare", R.string.BotShare));
                            otherItem.addSubItem(qr_code, R.drawable.wallet_qr, LocaleController.getString("ShareQRCode", R.string.ShareQRCode));
                        } else {
                            otherItem.addSubItem(add_contact, R.drawable.baseline_person_add_24, LocaleController.getString("AddContact", R.string.AddContact));
                        }
                        if (!TextUtils.isEmpty(user.phone)) {
                            otherItem.addSubItem(share_contact, R.drawable.baseline_forward_24, LocaleController.getString("ShareContact", R.string.ShareContact));
                        }
                        if (isBot) {
                            otherItem.addSubItem(block_contact, !userBlocked ? R.drawable.baseline_block_24 : R.drawable.baseline_replay_24, !userBlocked ? LocaleController.getString("BotStop", R.string.BotStop) : LocaleController.getString("BotRestart", R.string.BotRestart));
                        } else {
                            otherItem.addSubItem(block_contact, !userBlocked ? R.drawable.baseline_block_24 : R.drawable.baseline_block_24, !userBlocked ? LocaleController.getString("BlockContact", R.string.BlockContact) : LocaleController.getString("Unblock", R.string.Unblock));
                        }
                    }
                } else {
                    if (!TextUtils.isEmpty(user.phone)) {
                        otherItem.addSubItem(share_contact, R.drawable.baseline_forward_24, LocaleController.getString("ShareContact", R.string.ShareContact));
                    }
                    otherItem.addSubItem(block_contact, !userBlocked ? R.drawable.baseline_block_24 : R.drawable.baseline_block_24, !userBlocked ? LocaleController.getString("BlockContact", R.string.BlockContact) : LocaleController.getString("Unblock", R.string.Unblock));
                    otherItem.addSubItem(edit_contact, R.drawable.baseline_edit_24, LocaleController.getString("EditContact", R.string.EditContact));
                    otherItem.addSubItem(delete_contact, R.drawable.baseline_delete_24, LocaleController.getString("DeleteContact", R.string.DeleteContact));
                }
                if (!UserObject.isDeleted(user) && !isBot && currentEncryptedChat == null && !userBlocked && user_id != 333000 && user_id != 777000 && user_id != 42777) {
                    otherItem.addSubItem(start_secret_chat, R.drawable.msg_start_secret, LocaleController.getString("StartEncryptedChat", R.string.StartEncryptedChat));
                }
                otherItem.addSubItem(add_shortcut, R.drawable.msg_home, LocaleController.getString("AddShortcut", R.string.AddShortcut));
            }
        } else if (chat_id != 0) {
            if (chat_id > 0) {
                TLRPC.Chat chat = getMessagesController().getChat(chat_id);
                if (ChatObject.isChannel(chat)) {
                    if (ChatObject.hasAdminRights(chat) || chat.megagroup) {
                        editItemVisible = true;
                    }
                    if (chatInfo != null && chatInfo.can_view_stats) {
                        otherItem.addSubItem(statistics, R.drawable.msg_stats, LocaleController.getString("Statistics", R.string.Statistics));
                    }
                    if (!TextUtils.isEmpty(chat.username)) {
                        otherItem.addSubItem(share, R.drawable.baseline_forward_24, LocaleController.getString("BotShare", R.string.BotShare));
                        otherItem.addSubItem(qr_code, R.drawable.wallet_qr, LocaleController.getString("ShareQRCode", R.string.ShareQRCode));
                    }
                    if (chat.megagroup) {
                        canSearchMembers = true;
                        otherItem.addSubItem(search_members, R.drawable.baseline_search_24, LocaleController.getString("SearchMembers", R.string.SearchMembers));
                        if (!chat.creator && !chat.left && !chat.kicked) {
                            otherItem.addSubItem(leave_group, R.drawable.baseline_exit_to_app_24, LocaleController.getString("LeaveMegaMenu", R.string.LeaveMegaMenu));
                        }
                    } else {
<<<<<<< HEAD
=======
                        if (!TextUtils.isEmpty(chat.username)) {
                            otherItem.addSubItem(share, R.drawable.msg_share, LocaleController.getString("BotShare", R.string.BotShare));
                        }
                        if (chatInfo != null && chatInfo.linked_chat_id != 0) {
                            otherItem.addSubItem(view_discussion, R.drawable.msg_discussion, LocaleController.getString("ViewDiscussion", R.string.ViewDiscussion));
                        }
>>>>>>> 4992f231
                        if (!currentChat.creator && !currentChat.left && !currentChat.kicked) {
                            otherItem.addSubItem(leave_group, R.drawable.baseline_exit_to_app_24, LocaleController.getString("LeaveChannelMenu", R.string.LeaveChannelMenu));
                        }
                    }
                    if (ChatObject.hasAdminRights(currentChat)) {
                        otherItem.addSubItem(event_log, R.drawable.group_log, LocaleController.getString("EventLog", R.string.EventLog));
                    }
                } else {
                    editItemVisible = true;
                    if (!ChatObject.isKickedFromChat(chat) && !ChatObject.isLeftFromChat(chat)) {
                        canSearchMembers = true;
                        otherItem.addSubItem(search_members, R.drawable.baseline_search_24, LocaleController.getString("SearchMembers", R.string.SearchMembers));
                    }
                    otherItem.addSubItem(leave_group, R.drawable.baseline_exit_to_app_24, LocaleController.getString("DeleteAndExit", R.string.DeleteAndExit));
                }
            }
            otherItem.addSubItem(add_shortcut, R.drawable.baseline_home_24, LocaleController.getString("AddShortcut", R.string.AddShortcut));
        }

        /*if (imageUpdater != null) {
            otherItem.addSubItem(add_photo, R.drawable.msg_addphoto, LocaleController.getString("AddPhoto", R.string.AddPhoto));
            otherItem.addSubItem(set_as_main, R.drawable.menu_private, LocaleController.getString("SetAsMain", R.string.SetAsMain));
            otherItem.addSubItem(gallery_menu_save, R.drawable.baseline_image_24, LocaleController.getString("SaveToGallery", R.string.SaveToGallery));
            //otherItem.addSubItem(edit_avatar, R.drawable.photo_paint, LocaleController.getString("EditPhoto", R.string.EditPhoto));
            otherItem.addSubItem(delete_avatar, R.drawable.msg_delete, LocaleController.getString("Delete", R.string.Delete));
        }
        if (!isPulledDown) {
            otherItem.hideSubItem(gallery_menu_save);
            otherItem.hideSubItem(set_as_main);
            otherItem.hideSubItem(add_photo);
            otherItem.hideSubItem(edit_avatar);
            otherItem.hideSubItem(delete_avatar);
        }
*/
        if (callItemVisible) {
            if (callItem.getVisibility() != View.VISIBLE) {
                callItem.setVisibility(View.VISIBLE);
            }
        } else {
            if (callItem.getVisibility() != View.GONE) {
                callItem.setVisibility(View.GONE);
            }
        }
        if (videoCallItemVisible) {
            if (videoCallItem.getVisibility() != View.VISIBLE) {
                videoCallItem.setVisibility(View.VISIBLE);
            }
        } else {
            if (videoCallItem.getVisibility() != View.GONE) {
                videoCallItem.setVisibility(View.GONE);
            }
        }
        if (editItemVisible) {
            if (editItem.getVisibility() != View.VISIBLE) {
                editItem.setVisibility(View.VISIBLE);
            }
        } else {
            if (editItem.getVisibility() != View.GONE) {
                editItem.setVisibility(View.GONE);
            }
        }
        if (avatarsViewPagerIndicatorView != null) {
            if (avatarsViewPagerIndicatorView.isIndicatorFullyVisible()) {
                if (editItemVisible) {
                    editItem.setVisibility(View.GONE);
                }
                if (callItemVisible) {
                    callItem.setVisibility(View.GONE);
                }
                if (videoCallItemVisible) {
                    videoCallItem.setVisibility(View.GONE);
                }
            }
        }
    }

    @Override
    protected void onDialogDismiss(Dialog dialog) {
        if (listView != null) {
            listView.invalidateViews();
        }
    }

    @Override
    public void didSelectDialogs(DialogsActivity fragment, ArrayList<Long> dids, CharSequence message, boolean param) {
        long did = dids.get(0);
        Bundle args = new Bundle();
        args.putBoolean("scrollToTopOnResume", true);
        int lower_part = (int) did;
        if (lower_part != 0) {
            if (lower_part > 0) {
                args.putInt("user_id", lower_part);
            } else if (lower_part < 0) {
                args.putInt("chat_id", -lower_part);
            }
        } else {
            args.putInt("enc_id", (int) (did >> 32));
        }
        if (!getMessagesController().checkCanOpenChat(args, fragment)) {
            return;
        }

        getNotificationCenter().removeObserver(this, NotificationCenter.closeChats);
        getNotificationCenter().postNotificationName(NotificationCenter.closeChats);
        presentFragment(new ChatActivity(args), true);
        removeSelfFromStack();
        TLRPC.User user = getMessagesController().getUser(user_id);
        getSendMessagesHelper().sendMessage(user, did, null, null, null, null, true, 0);
    }

    @Override
    public void onRequestPermissionsResultFragment(int requestCode, String[] permissions, int[] grantResults) {
        if (imageUpdater != null) {
            imageUpdater.onRequestPermissionsResultFragment(requestCode, permissions, grantResults);
        }
        if (requestCode == 101 || requestCode == 102) {
            final TLRPC.User user = getMessagesController().getUser(user_id);
            if (user == null) {
                return;
            }
            boolean allGranted = true;
            for (int a = 0; a < grantResults.length; a++) {
                if (grantResults[a] != PackageManager.PERMISSION_GRANTED) {
                    allGranted = false;
                    break;
                }
            }
            if (grantResults.length > 0 && allGranted) {
                VoIPHelper.startCall(user, requestCode == 102, userInfo != null && userInfo.video_calls_available, getParentActivity(), userInfo);
            } else {
                VoIPHelper.permissionDenied(getParentActivity(), null, requestCode);
            }
        }
    }

    @Override
    public void dismissCurrentDialog() {
        if (imageUpdater != null && imageUpdater.dismissCurrentDialog(visibleDialog)) {
            return;
        }
        super.dismissCurrentDialog();
    }

    @Override
    public boolean dismissDialogOnPause(Dialog dialog) {
        return (imageUpdater == null || imageUpdater.dismissDialogOnPause(dialog)) && super.dismissDialogOnPause(dialog);
    }

    private Animator searchExpandTransition(boolean enter) {
        if (enter) {
            getParentActivity().getWindow().setSoftInputMode(WindowManager.LayoutParams.SOFT_INPUT_ADJUST_PAN);
        }
        if (searchViewTransition != null) {
            searchViewTransition.removeAllListeners();
            searchViewTransition.cancel();
        }
        ValueAnimator valueAnimator = ValueAnimator.ofFloat(searchTransitionProgress, enter ? 0f : 1f);
        float offset = extraHeight;
        searchListView.setTranslationY(offset);
        searchListView.setVisibility(View.VISIBLE);
        searchItem.setVisibility(View.VISIBLE);

        listView.setVisibility(View.VISIBLE);

        needLayout(true);

        avatarContainer.setVisibility(View.VISIBLE);
        nameTextView[1].setVisibility(View.VISIBLE);
        onlineTextView[1].setVisibility(View.VISIBLE);
        idTextView.setVisibility(View.VISIBLE);

        actionBar.onSearchFieldVisibilityChanged(searchTransitionProgress > 0.5f);
        if (otherItem != null) {
            otherItem.setVisibility(searchTransitionProgress > 0.5f ? View.VISIBLE : View.GONE);
        }
        searchItem.setVisibility(searchTransitionProgress > 0.5f ? View.VISIBLE : View.GONE);

        searchItem.getSearchContainer().setVisibility(searchTransitionProgress > 0.5f ? View.GONE : View.VISIBLE);
        searchListView.setEmptyView(emptyView);
        avatarContainer.setClickable(false);

        valueAnimator.addUpdateListener(animation -> {
            searchTransitionProgress = (float) valueAnimator.getAnimatedValue();
            float progressHalf = (searchTransitionProgress - 0.5f) / 0.5f;
            float progressHalfEnd = (0.5f - searchTransitionProgress) / 0.5f;
            if (progressHalf < 0) {
                progressHalf = 0f;
            }
            if (progressHalfEnd < 0) {
                progressHalfEnd = 0f;
            }

            searchTransitionOffset = (int) (-offset * (1f - searchTransitionProgress));
            searchListView.setTranslationY(offset * searchTransitionProgress);
            emptyView.setTranslationY(offset * searchTransitionProgress);
            listView.setTranslationY(-offset * (1f - searchTransitionProgress));
            needLayout(true);

            listView.setAlpha(progressHalf);
            searchListView.setAlpha(1f - progressHalf);
            emptyView.setAlpha(1f - progressHalf);

            avatarContainer.setAlpha(progressHalf);
            nameTextView[1].setAlpha(progressHalf);
            onlineTextView[1].setAlpha(progressHalf);

            searchItem.getSearchField().setAlpha(progressHalfEnd);
            if (enter && searchTransitionProgress < 0.7f) {
                searchItem.requestFocusOnSearchView();
            }

            searchItem.getSearchContainer().setVisibility(searchTransitionProgress < 0.5f ? View.VISIBLE : View.GONE);
            if (otherItem != null) {
                otherItem.setVisibility(searchTransitionProgress > 0.5f ? View.VISIBLE : View.GONE);
            }
            searchItem.setVisibility(searchTransitionProgress > 0.5f ? View.VISIBLE : View.GONE);

            actionBar.onSearchFieldVisibilityChanged(searchTransitionProgress < 0.5f);

            if (otherItem != null) {
                otherItem.setAlpha(progressHalf);
            }
            searchItem.setAlpha(progressHalf);
            topView.invalidate();
        });

        valueAnimator.addListener(new AnimatorListenerAdapter() {
            @Override
            public void onAnimationEnd(Animator animation) {
                updateSearchViewState(enter);
                avatarContainer.setClickable(true);
                if (enter) {
                    searchItem.requestFocusOnSearchView();
                }
                needLayout(true);
            }
        });

        valueAnimator.setDuration(180);
        valueAnimator.setInterpolator(AndroidUtilities.decelerateInterpolator);
        searchViewTransition = valueAnimator;
        return valueAnimator;
    }

    private void updateSearchViewState(boolean enter) {
        int hide = enter ? View.GONE : View.VISIBLE;
        listView.setVisibility(hide);
        searchListView.setVisibility(enter ? View.VISIBLE : View.GONE);
        searchItem.getSearchContainer().setVisibility(enter ? View.VISIBLE : View.GONE);

        actionBar.onSearchFieldVisibilityChanged(enter);

        avatarContainer.setVisibility(hide);
        nameTextView[1].setVisibility(hide);
        onlineTextView[1].setVisibility(hide);
        idTextView.setVisibility(hide);

        if (otherItem != null) {
            otherItem.setAlpha(1f);
            otherItem.setVisibility(hide);
        }
        searchItem.setVisibility(hide);

        avatarContainer.setAlpha(1f);
        nameTextView[1].setAlpha(1f);
        onlineTextView[1].setAlpha(1f);
        searchItem.setAlpha(1f);
        listView.setAlpha(1f);
        searchListView.setAlpha(1f);
        emptyView.setAlpha(1f);
        if (enter) {
            searchListView.setEmptyView(emptyView);
        } else {
            emptyView.setVisibility(View.GONE);
        }
    }

    @Override
    public void onUploadProgressChanged(float progress) {
        if (avatarProgressView == null) {
            return;
        }
        avatarProgressView.setProgress(progress);
    }

    @Override
    public void didStartUpload(boolean isVideo) {
        if (avatarProgressView == null) {
            return;
        }
        avatarProgressView.setProgress(0.0f);
    }

    @Override
    public void didUploadPhoto(final TLRPC.InputFile photo, final TLRPC.InputFile video, double videoStartTimestamp, String videoPath, TLRPC.PhotoSize bigSize, final TLRPC.PhotoSize smallSize) {
        AndroidUtilities.runOnUIThread(() -> {
            if (photo != null || video != null) {
                TLRPC.TL_photos_uploadProfilePhoto req = new TLRPC.TL_photos_uploadProfilePhoto();
                if (photo != null) {
                    req.file = photo;
                    req.flags |= 1;
                }
                if (video != null) {
                    req.video = video;
                    req.flags |= 2;
                    req.video_start_ts = videoStartTimestamp;
                    req.flags |= 4;
                }
                getConnectionsManager().sendRequest(req, (response, error) -> {
                    if (error == null) {
                        TLRPC.User user = getMessagesController().getUser(getUserConfig().getClientUserId());
                        if (user == null) {
                            user = getUserConfig().getCurrentUser();
                            if (user == null) {
                                return;
                            }
                            getMessagesController().putUser(user, false);
                        } else {
                            getUserConfig().setCurrentUser(user);
                        }
                        TLRPC.TL_photos_photo photos_photo = (TLRPC.TL_photos_photo) response;
                        ArrayList<TLRPC.PhotoSize> sizes = photos_photo.photo.sizes;
                        TLRPC.PhotoSize small = FileLoader.getClosestPhotoSizeWithSize(sizes, 150);
                        TLRPC.PhotoSize big = FileLoader.getClosestPhotoSizeWithSize(sizes, 800);
                        TLRPC.VideoSize videoSize = photos_photo.photo.video_sizes.isEmpty() ? null : photos_photo.photo.video_sizes.get(0);
                        user.photo = new TLRPC.TL_userProfilePhoto();
                        user.photo.photo_id = photos_photo.photo.id;
                        if (small != null) {
                            user.photo.photo_small = small.location;
                        }
                        if (big != null) {
                            user.photo.photo_big = big.location;
                        } else if (small != null) {
                            user.photo.photo_small = small.location;
                        }

                        if (photo != null || video != null) {
                            if (small != null && avatar != null) {
                                File destFile = FileLoader.getPathToAttach(small, true);
                                File src = FileLoader.getPathToAttach(avatar, true);
                                src.renameTo(destFile);
                                String oldKey = avatar.volume_id + "_" + avatar.local_id + "@50_50";
                                String newKey = small.location.volume_id + "_" + small.location.local_id + "@50_50";
                                ImageLoader.getInstance().replaceImageInCache(oldKey, newKey, ImageLocation.getForUser(user, false), true);
                            }
                            if (big != null && avatarBig != null) {
                                File destFile = FileLoader.getPathToAttach(big, true);
                                File src = FileLoader.getPathToAttach(avatarBig, true);
                                src.renameTo(destFile);
                            }
                            if (videoSize != null && videoPath != null) {
                                File destFile = FileLoader.getPathToAttach(videoSize, "mp4", true);
                                File src = new File(videoPath);
                                src.renameTo(destFile);
                            }
                        }

                        getMessagesStorage().clearUserPhotos(user.id);
                        ArrayList<TLRPC.User> users = new ArrayList<>();
                        users.add(user);
                        getMessagesStorage().putUsersAndChats(users, null, false, true);
                    }
                    AndroidUtilities.runOnUIThread(() -> {
                        allowPullingDown = !AndroidUtilities.isTablet() && !isInLandscapeMode && avatarImage.getImageReceiver().hasNotThumb();
                        avatar = null;
                        avatarBig = null;
                        updateProfileData();
                        showAvatarProgress(false, true);
                        getNotificationCenter().postNotificationName(NotificationCenter.updateInterfaces, MessagesController.UPDATE_MASK_ALL);
                        getNotificationCenter().postNotificationName(NotificationCenter.mainUserInfoChanged);
                        getUserConfig().saveConfig(true);
                    });
                });
            } else {
                allowPullingDown = false;
                avatar = smallSize.location;
                avatarBig = bigSize.location;
                avatarImage.setImage(ImageLocation.getForLocal(avatar), "50_50", avatarDrawable, null);
                if (setAvatarRow != -1) {
                    updateRowsIds();
                    if (listAdapter != null) {
                        listAdapter.notifyDataSetChanged();
                    }
                    needLayout(true);
                }
                showAvatarProgress(true, false);
                final View view = layoutManager.findViewByPosition(0);
                if (view != null && isPulledDown) {
                    listView.smoothScrollBy(0, view.getTop() - AndroidUtilities.dp(88), CubicBezierInterpolator.EASE_OUT_QUINT);
                }
            }
        });
    }

    private void showAvatarProgress(boolean show, boolean animated) {
        if (avatarProgressView == null) {
            return;
        }
        if (avatarAnimation != null) {
            avatarAnimation.cancel();
            avatarAnimation = null;
        }

        avatarProgressView.setAlpha(0.0f);
        avatarProgressView.setVisibility(View.INVISIBLE);

    }

    @Override
    public void onActivityResultFragment(int requestCode, int resultCode, Intent data) {
        if (imageUpdater != null) {
            imageUpdater.onActivityResult(requestCode, resultCode, data);
        }
    }

    @Override
    public void saveSelfArgs(Bundle args) {
        if (imageUpdater != null && imageUpdater.currentPicturePath != null) {
            args.putString("path", imageUpdater.currentPicturePath);
        }
    }

    @Override
    public void restoreSelfArgs(Bundle args) {
        if (imageUpdater != null) {
            imageUpdater.currentPicturePath = args.getString("path");
        }
    }

    private void sendLogs() {

        File path = new File(EnvUtil.getTelegramPath(), "logs");

        path.mkdirs();

        File logcatFile = new File(path, "NekoX-" + System.currentTimeMillis() + ".log");

        FileUtil.delete(logcatFile);

        try {

            RuntimeUtil.exec("logcat", "-df", logcatFile.getPath()).waitFor();

            RuntimeUtil.exec("logcat", "-c").waitFor();

            ShareUtil.shareFile(getParentActivity(), logcatFile);

        } catch (Exception e) {

            AlertUtil.showToast(e);

        }

    }

    private class ListAdapter extends RecyclerListView.SelectionAdapter {

        private Context mContext;

        public ListAdapter(Context context) {
            mContext = context;
        }

        @Override
        public RecyclerView.ViewHolder onCreateViewHolder(ViewGroup parent, int viewType) {
            View view = null;
            switch (viewType) {
                case 1: {
                    view = new HeaderCell(mContext, 23);
                    break;
                }
                case 2: {
                    final TextDetailCell textDetailCell = new TextDetailCell(mContext);
                    textDetailCell.setContentDescriptionValueFirst(true);
                    view = textDetailCell;
                    break;
                }
                case 3: {
                    view = new AboutLinkCell(mContext, ProfileActivity.this) {
                        @Override
                        protected void didPressUrl(String url) {
                            if (url.startsWith("@")) {
                                getMessagesController().openByUserName(url.substring(1), ProfileActivity.this, 0);
                            } else if (url.startsWith("#")) {
                                DialogsActivity fragment = new DialogsActivity(null);
                                fragment.setSearchString(url);
                                presentFragment(fragment);
                            } else if (url.startsWith("/")) {
                                if (parentLayout.fragmentsStack.size() > 1) {
                                    BaseFragment previousFragment = parentLayout.fragmentsStack.get(parentLayout.fragmentsStack.size() - 2);
                                    if (previousFragment instanceof ChatActivity) {
                                        finishFragment();
                                        ((ChatActivity) previousFragment).chatActivityEnterView.setCommand(null, url, false, false);
                                    }
                                }
                            }
                        }
                    };
                    break;
                }
                case 4: {
                    view = new TextCell(mContext);
                    break;
                }
                case 5: {
                    view = new DividerCell(mContext);
                    view.setPadding(AndroidUtilities.dp(20), AndroidUtilities.dp(4), 0, 0);
                    break;
                }
                case 6: {
                    view = new NotificationsCheckCell(mContext, 23, 70, false);
                    break;
                }
                case 7: {
                    view = new ShadowSectionCell(mContext);
                    break;
                }
                case 8: {
                    view = new UserCell(mContext, addMemberRow == -1 ? 9 : 6, 0, true);
                    break;
                }
                case 11: {
                    view = new View(mContext) {
                        @Override
                        protected void onMeasure(int widthMeasureSpec, int heightMeasureSpec) {
                            super.onMeasure(MeasureSpec.makeMeasureSpec(MeasureSpec.getSize(widthMeasureSpec), MeasureSpec.EXACTLY), MeasureSpec.makeMeasureSpec(AndroidUtilities.dp(32), MeasureSpec.EXACTLY));
                        }
                    };
                    break;
                }
                case 12: {
                    view = new View(mContext) {

                        private int lastPaddingHeight = 0;
                        private int lastListViewHeight = 0;

                        @Override
                        protected void onMeasure(int widthMeasureSpec, int heightMeasureSpec) {
                            if (lastListViewHeight != listView.getMeasuredHeight()) {
                                lastPaddingHeight = 0;
                            }
                            lastListViewHeight = listView.getMeasuredHeight();
                            int n = listView.getChildCount();
                            if (n == listAdapter.getItemCount()) {
                                int totalHeight = 0;
                                for (int i = 0; i < n; i++) {
                                    View view = listView.getChildAt(i);
                                    if (listView.getChildAdapterPosition(view) != bottomPaddingRow) {
                                        totalHeight += listView.getChildAt(i).getMeasuredHeight();
                                    }
                                }
                                int paddingHeight = fragmentView.getMeasuredHeight() - ActionBar.getCurrentActionBarHeight() - AndroidUtilities.statusBarHeight - totalHeight;
                                if (paddingHeight > AndroidUtilities.dp(88)) {
                                    paddingHeight = 0;
                                }
                                if (paddingHeight <= 0) {
                                    paddingHeight = 0;
                                }
                                setMeasuredDimension(listView.getMeasuredWidth(), lastPaddingHeight = paddingHeight);
                            } else {
                                setMeasuredDimension(listView.getMeasuredWidth(), lastPaddingHeight);
                            }
                        }
                    };
                    break;
                }
                case 13: {
                    if (sharedMediaLayout.getParent() != null) {
                        ((ViewGroup) sharedMediaLayout.getParent()).removeView(sharedMediaLayout);
                    }
                    view = sharedMediaLayout;
                    break;
                }
                case 14: {
                    TextInfoPrivacyCell cell = new TextInfoPrivacyCell(mContext, 10);
                    cell.getTextView().setGravity(Gravity.CENTER_HORIZONTAL);
                    cell.getTextView().setTextColor(Theme.getColor(Theme.key_windowBackgroundWhiteGrayText3));
                    cell.getTextView().setMovementMethod(null);
                    cell.setBackgroundDrawable(Theme.getThemedDrawable(mContext, R.drawable.greydivider_bottom, Theme.key_windowBackgroundGrayShadow));

                    cell.setText("Nekogram X v" + BuildConfig.VERSION_NAME + " " + FileUtil.getAbi() + " " + BuildConfig.BUILD_TYPE);

                    cell.getTextView().setPadding(0, AndroidUtilities.dp(14), 0, AndroidUtilities.dp(14));
                    view = cell;
                    Drawable drawable = Theme.getThemedDrawable(mContext, R.drawable.greydivider_bottom, Theme.key_windowBackgroundGrayShadow);
                    CombinedDrawable combinedDrawable = new CombinedDrawable(new ColorDrawable(Theme.getColor(Theme.key_windowBackgroundGray)), drawable);
                    combinedDrawable.setFullsize(true);
                    view.setBackgroundDrawable(combinedDrawable);
                    break;
                }
            }
            if (viewType != 13) {
                view.setLayoutParams(new RecyclerView.LayoutParams(RecyclerView.LayoutParams.MATCH_PARENT, RecyclerView.LayoutParams.WRAP_CONTENT));
            }
            return new RecyclerListView.Holder(view);
        }

        @Override
        public void onViewAttachedToWindow(RecyclerView.ViewHolder holder) {
            if (holder.itemView == sharedMediaLayout) {
                sharedMediaLayoutAttached = true;
            }
        }

        @Override
        public void onViewDetachedFromWindow(RecyclerView.ViewHolder holder) {
            if (holder.itemView == sharedMediaLayout) {
                sharedMediaLayoutAttached = false;
            }
        }

        @Override
        public void onBindViewHolder(RecyclerView.ViewHolder holder, int position) {
            switch (holder.getItemViewType()) {
                case 1:
                    HeaderCell headerCell = (HeaderCell) holder.itemView;
                    if (position == infoHeaderRow) {
                        if (ChatObject.isChannel(currentChat) && !currentChat.megagroup && channelInfoRow != -1) {
                            headerCell.setText(LocaleController.getString("ReportChatDescription", R.string.ReportChatDescription));
                        } else {
                            headerCell.setText(LocaleController.getString("Info", R.string.Info));
                        }
                    } else if (position == membersHeaderRow) {
                        headerCell.setText(LocaleController.getString("ChannelMembers", R.string.ChannelMembers));
                    } else if (position == settingsSectionRow2) {
                        headerCell.setText(LocaleController.getString("SETTINGS", R.string.SETTINGS));
                    } else if (position == numberSectionRow) {
                        headerCell.setText(LocaleController.getString("Account", R.string.Account));
                    } else if (position == helpHeaderRow) {
                        headerCell.setText(LocaleController.getString("SettingsHelp", R.string.SettingsHelp));
                    } else if (position == debugHeaderRow) {
                        headerCell.setText(LocaleController.getString("SettingsDebug", R.string.SettingsDebug));
                    }
                    break;
                case 2:
                    TextDetailCell detailCell = (TextDetailCell) holder.itemView;
                    if (position == phoneRow) {
                        String text;
                        final TLRPC.User user = getMessagesController().getUser(user_id);
                        if (!TextUtils.isEmpty(user.phone)
                                && !(NekoConfig.hidePhone && user.id == UserConfig.getInstance(currentAccount).getClientUserId())) {
                            text = PhoneFormat.getInstance().format("+" + user.phone);
                        } else {
                            text = LocaleController.getString("PhoneHidden", R.string.PhoneHidden);
                        }
                        detailCell.setTextAndValue(text, LocaleController.getString("PhoneMobile", R.string.PhoneMobile), false);
                    } else if (position == usernameRow) {
                        String text;
                        if (user_id != 0) {
                            final TLRPC.User user = getMessagesController().getUser(user_id);
                            if (user != null && !TextUtils.isEmpty(user.username)) {
                                text = "@" + user.username;
                            } else {
                                text = "-";
                            }
                            detailCell.setTextAndValue(text, LocaleController.getString("Username", R.string.Username), false);
                        } else if (currentChat != null) {
                            TLRPC.Chat chat = getMessagesController().getChat(chat_id);
                            if (chat != null && !TextUtils.isEmpty(chat.username)) {
                                text = "@" + chat.username;
                            } else {
                                text = "-";
                            }
                            detailCell.setTextAndValue(text, LocaleController.getString("Username", R.string.Username), false);
                        }
                    } else if (position == locationRow) {
                        if (chatInfo != null && chatInfo.location instanceof TLRPC.TL_channelLocation) {
                            TLRPC.TL_channelLocation location = (TLRPC.TL_channelLocation) chatInfo.location;
                            detailCell.setTextAndValue(location.address, LocaleController.getString("AttachLocation", R.string.AttachLocation), false);
                        }
                    } else if (position == numberRow) {
                        TLRPC.User user = UserConfig.getInstance(currentAccount).getCurrentUser();
                        String value;
                        if (user != null && user.phone != null && user.phone.length() != 0) {
                            value = PhoneFormat.getInstance().format("+" + user.phone);
                        } else {
                            value = LocaleController.getString("NumberUnknown", R.string.NumberUnknown);
                        }
                        detailCell.setTextAndValue(value, LocaleController.getString("TapToChangePhone", R.string.TapToChangePhone), true);
                        detailCell.setContentDescriptionValueFirst(false);
                    } else if (position == setUsernameRow) {
                        TLRPC.User user = UserConfig.getInstance(currentAccount).getCurrentUser();
                        String value;
                        if (user != null && !TextUtils.isEmpty(user.username)) {
                            value = "@" + user.username;
                        } else {
                            value = LocaleController.getString("UsernameEmpty", R.string.UsernameEmpty);
                        }
                        detailCell.setTextAndValue(value, LocaleController.getString("Username", R.string.Username), true);
                        detailCell.setContentDescriptionValueFirst(true);
                    } else if (position == bioRow) {
                        String value;
                        if (userInfo == null || !TextUtils.isEmpty(userInfo.about)) {
                            value = userInfo == null ? LocaleController.getString("Loading", R.string.Loading) : userInfo.about;
                            detailCell.setTextWithEmojiAndValue(value, LocaleController.getString("UserBio", R.string.UserBio), false);
                            detailCell.setContentDescriptionValueFirst(true);
                            currentBio = userInfo != null ? userInfo.about : null;
                        } else {
                            detailCell.setTextAndValue(LocaleController.getString("UserBio", R.string.UserBio), LocaleController.getString("UserBioDetail", R.string.UserBioDetail), false);
                            detailCell.setContentDescriptionValueFirst(false);
                            currentBio = null;
                        }
                    }
                    break;
                case 3:
                    AboutLinkCell aboutLinkCell = (AboutLinkCell) holder.itemView;
                    if (position == userInfoRow) {
                        aboutLinkCell.setTextAndValue(userInfo.about, LocaleController.getString("UserBio", R.string.UserBio), true);
                    } else if (position == channelInfoRow) {
                        String text = chatInfo.about;
                        while (text.contains("\n\n\n")) {
                            text = text.replace("\n\n\n", "\n\n");
                        }
                        aboutLinkCell.setText(text, true);
                    }
                    break;
                case 4:
                    TextCell textCell = (TextCell) holder.itemView;
                    textCell.setColors(Theme.key_windowBackgroundWhiteGrayIcon, Theme.key_windowBackgroundWhiteBlackText);
                    textCell.setTag(Theme.key_windowBackgroundWhiteBlackText);
                    if (position == settingsTimerRow) {
                        TLRPC.EncryptedChat encryptedChat = getMessagesController().getEncryptedChat((int) (dialog_id >> 32));
                        String value;
                        if (encryptedChat.ttl == 0) {
                            value = LocaleController.getString("ShortMessageLifetimeForever", R.string.ShortMessageLifetimeForever);
                        } else {
                            value = LocaleController.formatTTLString(encryptedChat.ttl);
                        }
                        textCell.setTextAndValue(LocaleController.getString("MessageLifetime", R.string.MessageLifetime), value, false);
                    } else if (position == unblockRow) {
                        textCell.setText(LocaleController.getString("Unblock", R.string.Unblock), false);
                        textCell.setColors(null, Theme.key_windowBackgroundWhiteRedText5);
                    } else if (position == settingsKeyRow) {
                        IdenticonDrawable identiconDrawable = new IdenticonDrawable();
                        TLRPC.EncryptedChat encryptedChat = getMessagesController().getEncryptedChat((int) (dialog_id >> 32));
                        identiconDrawable.setEncryptedChat(encryptedChat);
                        textCell.setTextAndValueDrawable(LocaleController.getString("EncryptionKey", R.string.EncryptionKey), identiconDrawable, false);
                    } else if (position == joinRow) {
                        textCell.setColors(null, Theme.key_windowBackgroundWhiteBlueText2);
                        if (currentChat.megagroup) {
                            textCell.setText(LocaleController.getString("ProfileJoinGroup", R.string.ProfileJoinGroup), false);
                        } else {
                            textCell.setText(LocaleController.getString("ProfileJoinChannel", R.string.ProfileJoinChannel), false);
                        }
                    } else if (position == subscribersRow) {
                        if (chatInfo != null) {
                            if (ChatObject.isChannel(currentChat) && !currentChat.megagroup) {
                                textCell.setTextAndValueAndIcon(LocaleController.getString("ChannelSubscribers", R.string.ChannelSubscribers), String.format("%d", chatInfo.participants_count), R.drawable.baseline_group_24, position != membersSectionRow - 1);
                            } else {
                                textCell.setTextAndValueAndIcon(LocaleController.getString("ChannelMembers", R.string.ChannelMembers), String.format("%d", chatInfo.participants_count), R.drawable.baseline_group_24, position != membersSectionRow - 1);
                            }
                        } else {
                            if (ChatObject.isChannel(currentChat) && !currentChat.megagroup) {
                                textCell.setTextAndIcon(LocaleController.getString("ChannelSubscribers", R.string.ChannelSubscribers), R.drawable.baseline_group_24, position != membersSectionRow - 1);
                            } else {
                                textCell.setTextAndIcon(LocaleController.getString("ChannelMembers", R.string.ChannelMembers), R.drawable.baseline_group_24, position != membersSectionRow - 1);
                            }
                        }
                    } else if (position == administratorsRow) {
                        if (chatInfo != null) {
                            textCell.setTextAndValueAndIcon(LocaleController.getString("ChannelAdministrators", R.string.ChannelAdministrators), String.format("%d", chatInfo.admins_count), R.drawable.baseline_stars_24, position != membersSectionRow - 1);
                        } else {
                            textCell.setTextAndIcon(LocaleController.getString("ChannelAdministrators", R.string.ChannelAdministrators), R.drawable.baseline_stars_24, position != membersSectionRow - 1);
                        }
                    } else if (position == blockedUsersRow) {
                        if (chatInfo != null) {
                            textCell.setTextAndValueAndIcon(LocaleController.getString("ChannelBlacklist", R.string.ChannelBlacklist), String.format("%d", Math.max(chatInfo.banned_count, chatInfo.kicked_count)), R.drawable.actions_removed, position != membersSectionRow - 1);
                        } else {
                            textCell.setTextAndIcon(LocaleController.getString("ChannelBlacklist", R.string.ChannelBlacklist), R.drawable.actions_removed, position != membersSectionRow - 1);
                        }
                    } else if (position == addMemberRow) {
                        textCell.setColors(Theme.key_windowBackgroundWhiteBlueIcon, Theme.key_windowBackgroundWhiteBlueButton);
                        textCell.setTextAndIcon(LocaleController.getString("AddMember", R.string.AddMember), R.drawable.baseline_person_add_24, membersSectionRow == -1);
                    } else if (position == sendMessageRow) {
                        textCell.setText(LocaleController.getString("SendMessageLocation", R.string.SendMessageLocation), true);
                    } else if (position == reportRow) {
                        textCell.setText(LocaleController.getString("ReportUserLocation", R.string.ReportUserLocation), false);
                        textCell.setColors(null, Theme.key_windowBackgroundWhiteRedText5);
                    } else if (position == languageRow) {
                        textCell.setTextAndIcon(LocaleController.getString("Language", R.string.Language), R.drawable.baseline_language_24, false);
                    } else if (position == notificationRow) {
                        textCell.setTextAndIcon(LocaleController.getString("NotificationsAndSounds", R.string.NotificationsAndSounds), R.drawable.baseline_notifications_24, true);
                    } else if (position == privacyRow) {
                        textCell.setTextAndIcon(LocaleController.getString("PrivacySettings", R.string.PrivacySettings), R.drawable.baseline_lock_24, true);
                    } else if (position == dataRow) {
                        textCell.setTextAndIcon(LocaleController.getString("DataSettings", R.string.DataSettings), R.drawable.baseline_data_usage_24, true);
                    } else if (position == chatRow) {
                        textCell.setTextAndIcon(LocaleController.getString("ChatSettings", R.string.ChatSettings), R.drawable.baseline_palette_24, true);
                    } else if (position == stickersRow) {
                        textCell.setTextAndIcon(LocaleController.getString("StickersAndMasks", R.string.StickersAndMasks), R.drawable.deproko_baseline_stickers_24, true);
                    } else if (position == nekoRow) {
                        textCell.setTextAndIcon(LocaleController.getString("NekoSettings", R.string.NekoSettings), R.drawable.baseline_extension_24, true);
                    } else if (position == filtersRow) {
                        textCell.setTextAndIcon(LocaleController.getString("Filters", R.string.Filters), R.drawable.baseline_folder_24, true);
                    } else if (position == questionRow) {
                        textCell.setTextAndIcon(LocaleController.getString("NekoXUpdatesChannel", R.string.NekoXUpdatesChannel), R.drawable.baseline_bullhorn_24, true);
                    } else if (position == faqRow) {
                        textCell.setTextAndIcon(LocaleController.getString("NekoXFaq", R.string.NekoXFaq), R.drawable.baseline_help_24, true);
                    } else if (position == sendLogsRow) {
                        textCell.setTextAndIcon(LocaleController.getString("DebugSendLogs", R.string.DebugSendLogs), R.drawable.baseline_bug_report_24, true);
                    } else if (position == clearLogsRow) {
                        textCell.setTextAndIcon(LocaleController.getString("DebugClearLogs", R.string.DebugClearLogs), R.drawable.baseline_delete_sweep_24, switchBackendRow != -1);
                    } else if (position == switchBackendRow) {
                        textCell.setText("Switch Backend", false);
                    } else if (position == setAvatarRow) {
                        textCell.setColors(Theme.key_windowBackgroundWhiteBlueIcon, Theme.key_windowBackgroundWhiteBlueButton);
                        textCell.setTextAndIcon(LocaleController.getString("SetProfilePhoto", R.string.SetProfilePhoto), R.drawable.baseline_image_24, false);
                    }
                    break;
                case 6:
                    NotificationsCheckCell checkCell = (NotificationsCheckCell) holder.itemView;
                    if (position == notificationsRow) {
                        SharedPreferences preferences = MessagesController.getNotificationsSettings(currentAccount);
                        long did;
                        if (dialog_id != 0) {
                            did = dialog_id;
                        } else if (user_id != 0) {
                            did = user_id;
                        } else {
                            did = -chat_id;
                        }

                        boolean enabled = false;
                        boolean custom = preferences.getBoolean("custom_" + did, false);
                        boolean hasOverride = preferences.contains("notify2_" + did);
                        int value = preferences.getInt("notify2_" + did, 0);
                        int delta = preferences.getInt("notifyuntil_" + did, 0);
                        String val;
                        if (value == 3 && delta != Integer.MAX_VALUE) {
                            delta -= getConnectionsManager().getCurrentTime();
                            if (delta <= 0) {
                                if (custom) {
                                    val = LocaleController.getString("NotificationsCustom", R.string.NotificationsCustom);
                                } else {
                                    val = LocaleController.getString("NotificationsOn", R.string.NotificationsOn);
                                }
                                enabled = true;
                            } else if (delta < 60 * 60) {
                                val = LocaleController.formatString("WillUnmuteIn", R.string.WillUnmuteIn, LocaleController.formatPluralString("Minutes", delta / 60));
                            } else if (delta < 60 * 60 * 24) {
                                val = LocaleController.formatString("WillUnmuteIn", R.string.WillUnmuteIn, LocaleController.formatPluralString("Hours", (int) Math.ceil(delta / 60.0f / 60)));
                            } else if (delta < 60 * 60 * 24 * 365) {
                                val = LocaleController.formatString("WillUnmuteIn", R.string.WillUnmuteIn, LocaleController.formatPluralString("Days", (int) Math.ceil(delta / 60.0f / 60 / 24)));
                            } else {
                                val = null;
                            }
                        } else {
                            if (value == 0) {
                                if (hasOverride) {
                                    enabled = true;
                                } else {
                                    enabled = getNotificationsController().isGlobalNotificationsEnabled(did);
                                }
                            } else if (value == 1) {
                                enabled = true;
                            } else if (value == 2) {
                                enabled = false;
                            } else {
                                enabled = false;
                            }
                            if (enabled && custom) {
                                val = LocaleController.getString("NotificationsCustom", R.string.NotificationsCustom);
                            } else {
                                val = enabled ? LocaleController.getString("NotificationsOn", R.string.NotificationsOn) : LocaleController.getString("NotificationsOff", R.string.NotificationsOff);
                            }
                        }
                        if (val == null) {
                            val = LocaleController.getString("NotificationsOff", R.string.NotificationsOff);
                        }
                        checkCell.setTextAndValueAndCheck(LocaleController.getString("Notifications", R.string.Notifications), val, enabled, false);
                    }
                    break;
                case 7:
                    View sectionCell = holder.itemView;
                    sectionCell.setTag(position);
                    Drawable drawable;
                    if (position == infoSectionRow && lastSectionRow == -1 && secretSettingsSectionRow == -1 && sharedMediaRow == -1 && membersSectionRow == -1 || position == secretSettingsSectionRow || position == lastSectionRow || position == membersSectionRow && lastSectionRow == -1 && sharedMediaRow == -1) {
                        sectionCell.setBackgroundDrawable(Theme.getThemedDrawable(mContext, R.drawable.greydivider_bottom, Theme.key_windowBackgroundGrayShadow));
                    } else {
                        sectionCell.setBackgroundDrawable(Theme.getThemedDrawable(mContext, R.drawable.greydivider, Theme.key_windowBackgroundGrayShadow));
                    }
                    break;
                case 8:
                    UserCell userCell = (UserCell) holder.itemView;
                    TLRPC.ChatParticipant part;
                    if (!sortedUsers.isEmpty()) {
                        part = chatInfo.participants.participants.get(sortedUsers.get(position - membersStartRow));
                    } else {
                        part = chatInfo.participants.participants.get(position - membersStartRow);
                    }
                    if (part != null) {
                        String role;
                        if (part instanceof TLRPC.TL_chatChannelParticipant) {
                            TLRPC.ChannelParticipant channelParticipant = ((TLRPC.TL_chatChannelParticipant) part).channelParticipant;
                            if (!TextUtils.isEmpty(channelParticipant.rank)) {
                                role = channelParticipant.rank;
                            } else {
                                if (channelParticipant instanceof TLRPC.TL_channelParticipantCreator) {
                                    role = LocaleController.getString("ChannelCreator", R.string.ChannelCreator);
                                } else if (channelParticipant instanceof TLRPC.TL_channelParticipantAdmin) {
                                    role = LocaleController.getString("ChannelAdmin", R.string.ChannelAdmin);
                                } else {
                                    role = null;
                                }
                            }
                        } else {
                            if (part instanceof TLRPC.TL_chatParticipantCreator) {
                                role = LocaleController.getString("ChannelCreator", R.string.ChannelCreator);
                            } else if (part instanceof TLRPC.TL_chatParticipantAdmin) {
                                role = LocaleController.getString("ChannelAdmin", R.string.ChannelAdmin);
                            } else {
                                role = null;
                            }
                        }
                        userCell.setAdminRole(role);
                        userCell.setData(getMessagesController().getUser(part.user_id), null, null, 0, position != membersEndRow - 1);
                    }
                    break;
            }
        }

        @Override
        public boolean isEnabled(RecyclerView.ViewHolder holder) {
            int type = holder.getItemViewType();
            return type != 1 && type != 5 && type != 7 && type != 9 && type != 10 && type != 11 && type != 12 && type != 13;
        }

        @Override
        public int getItemCount() {
            return rowCount;
        }

        @Override
        public int getItemViewType(int position) {
            if (position == infoHeaderRow || position == membersHeaderRow || position == settingsSectionRow2 ||
                    position == numberSectionRow || position == helpHeaderRow || position == debugHeaderRow) {
                return 1;
            } else if (position == phoneRow || position == usernameRow || position == locationRow ||
                    position == numberRow || position == setUsernameRow || position == bioRow) {
                return 2;
            } else if (position == userInfoRow || position == channelInfoRow) {
                return 3;
            } else if (position == notificationsDividerRow) {
                return 5;
            } else if (position == notificationsRow) {
                return 6;
            } else if (position == infoSectionRow || position == lastSectionRow || position == membersSectionRow ||
                    position == secretSettingsSectionRow || position == settingsSectionRow || position == devicesSectionRow ||
                    position == helpSectionCell || position == setAvatarSectionRow) {
                return 7;
            } else if (position >= membersStartRow && position < membersEndRow) {
                return 8;
            } else if (position == emptyRow) {
                return 11;
            } else if (position == bottomPaddingRow) {
                return 12;
            } else if (position == sharedMediaRow) {
                return 13;
            } else if (position == versionRow) {
                return 14;
            }
            return 4;
        }
    }

    private class SearchAdapter extends RecyclerListView.SelectionAdapter {

        private class SearchResult {

            private String searchTitle;
            private Runnable openRunnable;
            private String rowName;
            private String[] path;
            private int iconResId;
            private int guid;
            private int num;

            public SearchResult(int g, String search, int icon, Runnable open) {
                this(g, search, null, null, null, icon, open);
            }

            public SearchResult(int g, String search, String pathArg1, int icon, Runnable open) {
                this(g, search, null, pathArg1, null, icon, open);
            }

            public SearchResult(int g, String search, String row, String pathArg1, int icon, Runnable open) {
                this(g, search, row, pathArg1, null, icon, open);
            }

            public SearchResult(int g, String search, String row, String pathArg1, String pathArg2, int icon, Runnable open) {
                guid = g;
                searchTitle = search;
                rowName = row;
                openRunnable = open;
                iconResId = icon;
                if (pathArg1 != null && pathArg2 != null) {
                    path = new String[]{pathArg1, pathArg2};
                } else if (pathArg1 != null) {
                    path = new String[]{pathArg1};
                }
            }

            @Override
            public boolean equals(Object obj) {
                if (!(obj instanceof SearchResult)) {
                    return false;
                }
                SearchResult result = (SearchResult) obj;
                return guid == result.guid;
            }

            @Override
            public String toString() {
                SerializedData data = new SerializedData();
                data.writeInt32(num);
                data.writeInt32(1);
                data.writeInt32(guid);
                return Utilities.bytesToHex(data.toByteArray());
            }

            private void open() {
                openRunnable.run();
                AndroidUtilities.scrollToFragmentRow(parentLayout, rowName);
            }
        }

        private SearchResult[] searchArray = new SearchResult[]{
                new SearchResult(500, LocaleController.getString("EditName", R.string.EditName), 0, () -> presentFragment(new ChangeNameActivity())),
                new SearchResult(501, LocaleController.getString("ChangePhoneNumber", R.string.ChangePhoneNumber), 0, () -> presentFragment(new ActionIntroActivity(ActionIntroActivity.ACTION_TYPE_CHANGE_PHONE_NUMBER))),
                new SearchResult(502, LocaleController.getString("AddAnotherAccount", R.string.AddAnotherAccount), 0, () -> {
                    int freeAccount = -1;
                    for (int a = 0; a < UserConfig.MAX_ACCOUNT_COUNT; a++) {
                        if (!UserConfig.getInstance(a).isClientActivated()) {
                            freeAccount = a;
                            break;
                        }
                    }
                    if (freeAccount >= 0) {
                        presentFragment(new LoginActivity(freeAccount));
                    }
                }),
                new SearchResult(503, LocaleController.getString("UserBio", R.string.UserBio), 0, () -> {
                    if (userInfo != null) {
                        presentFragment(new ChangeBioActivity());
                    }
                }),

                new SearchResult(1, LocaleController.getString("NotificationsAndSounds", R.string.NotificationsAndSounds), R.drawable.menu_notifications, () -> presentFragment(new NotificationsSettingsActivity())),
                new SearchResult(2, LocaleController.getString("NotificationsPrivateChats", R.string.NotificationsPrivateChats), LocaleController.getString("NotificationsAndSounds", R.string.NotificationsAndSounds), R.drawable.menu_notifications, () -> presentFragment(new NotificationsCustomSettingsActivity(NotificationsController.TYPE_PRIVATE, new ArrayList<>(), true))),
                new SearchResult(3, LocaleController.getString("NotificationsGroups", R.string.NotificationsGroups), LocaleController.getString("NotificationsAndSounds", R.string.NotificationsAndSounds), R.drawable.menu_notifications, () -> presentFragment(new NotificationsCustomSettingsActivity(NotificationsController.TYPE_GROUP, new ArrayList<>(), true))),
                new SearchResult(4, LocaleController.getString("NotificationsChannels", R.string.NotificationsChannels), LocaleController.getString("NotificationsAndSounds", R.string.NotificationsAndSounds), R.drawable.menu_notifications, () -> presentFragment(new NotificationsCustomSettingsActivity(NotificationsController.TYPE_CHANNEL, new ArrayList<>(), true))),
                new SearchResult(5, LocaleController.getString("VoipNotificationSettings", R.string.VoipNotificationSettings), "callsSectionRow", LocaleController.getString("NotificationsAndSounds", R.string.NotificationsAndSounds), R.drawable.menu_notifications, () -> presentFragment(new NotificationsSettingsActivity())),
                new SearchResult(6, LocaleController.getString("BadgeNumber", R.string.BadgeNumber), "badgeNumberSection", LocaleController.getString("NotificationsAndSounds", R.string.NotificationsAndSounds), R.drawable.menu_notifications, () -> presentFragment(new NotificationsSettingsActivity())),
                new SearchResult(7, LocaleController.getString("InAppNotifications", R.string.InAppNotifications), "inappSectionRow", LocaleController.getString("NotificationsAndSounds", R.string.NotificationsAndSounds), R.drawable.menu_notifications, () -> presentFragment(new NotificationsSettingsActivity())),
                new SearchResult(8, LocaleController.getString("ContactJoined", R.string.ContactJoined), "contactJoinedRow", LocaleController.getString("NotificationsAndSounds", R.string.NotificationsAndSounds), R.drawable.menu_notifications, () -> presentFragment(new NotificationsSettingsActivity())),
                new SearchResult(9, LocaleController.getString("PinnedMessages", R.string.PinnedMessages), "pinnedMessageRow", LocaleController.getString("NotificationsAndSounds", R.string.NotificationsAndSounds), R.drawable.menu_notifications, () -> presentFragment(new NotificationsSettingsActivity())),
                new SearchResult(10, LocaleController.getString("ResetAllNotifications", R.string.ResetAllNotifications), "resetNotificationsRow", LocaleController.getString("NotificationsAndSounds", R.string.NotificationsAndSounds), R.drawable.menu_notifications, () -> presentFragment(new NotificationsSettingsActivity())),

                new SearchResult(100, LocaleController.getString("PrivacySettings", R.string.PrivacySettings), R.drawable.menu_secret, () -> presentFragment(new PrivacySettingsActivity())),
                new SearchResult(101, LocaleController.getString("BlockedUsers", R.string.BlockedUsers), LocaleController.getString("PrivacySettings", R.string.PrivacySettings), R.drawable.menu_secret, () -> presentFragment(new PrivacyUsersActivity())),
                new SearchResult(105, LocaleController.getString("PrivacyPhone", R.string.PrivacyPhone), LocaleController.getString("PrivacySettings", R.string.PrivacySettings), R.drawable.menu_secret, () -> presentFragment(new PrivacyControlActivity(ContactsController.PRIVACY_RULES_TYPE_PHONE, true))),
                new SearchResult(102, LocaleController.getString("PrivacyLastSeen", R.string.PrivacyLastSeen), LocaleController.getString("PrivacySettings", R.string.PrivacySettings), R.drawable.menu_secret, () -> presentFragment(new PrivacyControlActivity(ContactsController.PRIVACY_RULES_TYPE_LASTSEEN, true))),
                new SearchResult(103, LocaleController.getString("PrivacyProfilePhoto", R.string.PrivacyProfilePhoto), LocaleController.getString("PrivacySettings", R.string.PrivacySettings), R.drawable.menu_secret, () -> presentFragment(new PrivacyControlActivity(ContactsController.PRIVACY_RULES_TYPE_PHOTO, true))),
                new SearchResult(104, LocaleController.getString("PrivacyForwards", R.string.PrivacyForwards), LocaleController.getString("PrivacySettings", R.string.PrivacySettings), R.drawable.menu_secret, () -> presentFragment(new PrivacyControlActivity(ContactsController.PRIVACY_RULES_TYPE_FORWARDS, true))),
                new SearchResult(105, LocaleController.getString("PrivacyP2P", R.string.PrivacyP2P), LocaleController.getString("PrivacySettings", R.string.PrivacySettings), R.drawable.menu_secret, () -> presentFragment(new PrivacyControlActivity(ContactsController.PRIVACY_RULES_TYPE_P2P, true))),
                new SearchResult(106, LocaleController.getString("Calls", R.string.Calls), LocaleController.getString("PrivacySettings", R.string.PrivacySettings), R.drawable.menu_secret, () -> presentFragment(new PrivacyControlActivity(ContactsController.PRIVACY_RULES_TYPE_CALLS, true))),
                new SearchResult(107, LocaleController.getString("GroupsAndChannels", R.string.GroupsAndChannels), LocaleController.getString("PrivacySettings", R.string.PrivacySettings), R.drawable.menu_secret, () -> presentFragment(new PrivacyControlActivity(ContactsController.PRIVACY_RULES_TYPE_INVITE, true))),
                new SearchResult(108, LocaleController.getString("Passcode", R.string.Passcode), LocaleController.getString("PrivacySettings", R.string.PrivacySettings), R.drawable.menu_secret, () -> presentFragment(new PasscodeActivity(SharedConfig.passcodeHash.length() > 0 ? 2 : 0))),
                new SearchResult(109, LocaleController.getString("TwoStepVerification", R.string.TwoStepVerification), LocaleController.getString("PrivacySettings", R.string.PrivacySettings), R.drawable.menu_secret, () -> presentFragment(new TwoStepVerificationActivity())),
                new SearchResult(110, LocaleController.getString("SessionsTitle", R.string.SessionsTitle), R.drawable.menu_secret, () -> presentFragment(new SessionsActivity(0))),
                getMessagesController().autoarchiveAvailable ? new SearchResult(121, LocaleController.getString("ArchiveAndMute", R.string.ArchiveAndMute), "newChatsRow", LocaleController.getString("PrivacySettings", R.string.PrivacySettings), R.drawable.menu_secret, () -> presentFragment(new PrivacySettingsActivity())) : null,
                new SearchResult(112, LocaleController.getString("DeleteAccountIfAwayFor2", R.string.DeleteAccountIfAwayFor2), "deleteAccountRow", LocaleController.getString("PrivacySettings", R.string.PrivacySettings), R.drawable.menu_secret, () -> presentFragment(new PrivacySettingsActivity())),
                new SearchResult(113, LocaleController.getString("PrivacyPaymentsClear", R.string.PrivacyPaymentsClear), "paymentsClearRow", LocaleController.getString("PrivacySettings", R.string.PrivacySettings), R.drawable.menu_secret, () -> presentFragment(new PrivacySettingsActivity())),
                new SearchResult(114, LocaleController.getString("WebSessionsTitle", R.string.WebSessionsTitle), LocaleController.getString("PrivacySettings", R.string.PrivacySettings), R.drawable.menu_secret, () -> presentFragment(new SessionsActivity(1))),
                new SearchResult(115, LocaleController.getString("SyncContactsDelete", R.string.SyncContactsDelete), "contactsDeleteRow", LocaleController.getString("PrivacySettings", R.string.PrivacySettings), R.drawable.menu_secret, () -> presentFragment(new PrivacySettingsActivity())),
                new SearchResult(116, LocaleController.getString("SyncContacts", R.string.SyncContacts), "contactsSyncRow", LocaleController.getString("PrivacySettings", R.string.PrivacySettings), R.drawable.menu_secret, () -> presentFragment(new PrivacySettingsActivity())),
                new SearchResult(117, LocaleController.getString("SuggestContacts", R.string.SuggestContacts), "contactsSuggestRow", LocaleController.getString("PrivacySettings", R.string.PrivacySettings), R.drawable.menu_secret, () -> presentFragment(new PrivacySettingsActivity())),
                new SearchResult(118, LocaleController.getString("MapPreviewProvider", R.string.MapPreviewProvider), "secretMapRow", LocaleController.getString("PrivacySettings", R.string.PrivacySettings), R.drawable.menu_secret, () -> presentFragment(new PrivacySettingsActivity())),
                new SearchResult(119, LocaleController.getString("SecretWebPage", R.string.SecretWebPage), "secretWebpageRow", LocaleController.getString("PrivacySettings", R.string.PrivacySettings), R.drawable.menu_secret, () -> presentFragment(new PrivacySettingsActivity())),
                new SearchResult(120, LocaleController.getString("Devices", R.string.Devices), R.drawable.menu_secret, () -> presentFragment(new SessionsActivity(0))),

                new SearchResult(200, LocaleController.getString("DataSettings", R.string.DataSettings), R.drawable.menu_data, () -> presentFragment(new DataSettingsActivity())),
                new SearchResult(201, LocaleController.getString("DataUsage", R.string.DataUsage), "usageSectionRow", LocaleController.getString("DataSettings", R.string.DataSettings), R.drawable.menu_data, () -> presentFragment(new DataSettingsActivity())),
                new SearchResult(202, LocaleController.getString("StorageUsage", R.string.StorageUsage), LocaleController.getString("DataSettings", R.string.DataSettings), R.drawable.menu_data, () -> presentFragment(new CacheControlActivity())),
                new SearchResult(203, LocaleController.getString("KeepMedia", R.string.KeepMedia), "keepMediaRow", LocaleController.getString("DataSettings", R.string.DataSettings), LocaleController.getString("StorageUsage", R.string.StorageUsage), R.drawable.menu_data, () -> presentFragment(new CacheControlActivity())),
                new SearchResult(204, LocaleController.getString("ClearMediaCache", R.string.ClearMediaCache), "cacheRow", LocaleController.getString("DataSettings", R.string.DataSettings), LocaleController.getString("StorageUsage", R.string.StorageUsage), R.drawable.menu_data, () -> presentFragment(new CacheControlActivity())),
                new SearchResult(205, LocaleController.getString("LocalDatabase", R.string.LocalDatabase), "databaseRow", LocaleController.getString("DataSettings", R.string.DataSettings), LocaleController.getString("StorageUsage", R.string.StorageUsage), R.drawable.menu_data, () -> presentFragment(new CacheControlActivity())),
                new SearchResult(206, LocaleController.getString("NetworkUsage", R.string.NetworkUsage), LocaleController.getString("DataSettings", R.string.DataSettings), R.drawable.menu_data, () -> presentFragment(new DataUsageActivity())),
                new SearchResult(207, LocaleController.getString("AutomaticMediaDownload", R.string.AutomaticMediaDownload), "mediaDownloadSectionRow", LocaleController.getString("DataSettings", R.string.DataSettings), R.drawable.menu_data, () -> presentFragment(new DataSettingsActivity())),
                new SearchResult(208, LocaleController.getString("WhenUsingMobileData", R.string.WhenUsingMobileData), LocaleController.getString("DataSettings", R.string.DataSettings), R.drawable.menu_data, () -> presentFragment(new DataAutoDownloadActivity(0))),
                new SearchResult(209, LocaleController.getString("WhenConnectedOnWiFi", R.string.WhenConnectedOnWiFi), LocaleController.getString("DataSettings", R.string.DataSettings), R.drawable.menu_data, () -> presentFragment(new DataAutoDownloadActivity(1))),
                new SearchResult(210, LocaleController.getString("WhenRoaming", R.string.WhenRoaming), LocaleController.getString("DataSettings", R.string.DataSettings), R.drawable.menu_data, () -> presentFragment(new DataAutoDownloadActivity(2))),
                new SearchResult(211, LocaleController.getString("ResetAutomaticMediaDownload", R.string.ResetAutomaticMediaDownload), "resetDownloadRow", LocaleController.getString("DataSettings", R.string.DataSettings), R.drawable.menu_data, () -> presentFragment(new DataSettingsActivity())),
                new SearchResult(212, LocaleController.getString("AutoplayMedia", R.string.AutoplayMedia), "autoplayHeaderRow", LocaleController.getString("DataSettings", R.string.DataSettings), R.drawable.menu_data, () -> presentFragment(new DataSettingsActivity())),
                new SearchResult(213, LocaleController.getString("AutoplayGIF", R.string.AutoplayGIF), "autoplayGifsRow", LocaleController.getString("DataSettings", R.string.DataSettings), R.drawable.menu_data, () -> presentFragment(new DataSettingsActivity())),
                new SearchResult(214, LocaleController.getString("AutoplayVideo", R.string.AutoplayVideo), "autoplayVideoRow", LocaleController.getString("DataSettings", R.string.DataSettings), R.drawable.menu_data, () -> presentFragment(new DataSettingsActivity())),
                new SearchResult(215, LocaleController.getString("Streaming", R.string.Streaming), "streamSectionRow", LocaleController.getString("DataSettings", R.string.DataSettings), R.drawable.menu_data, () -> presentFragment(new DataSettingsActivity())),
                new SearchResult(216, LocaleController.getString("EnableStreaming", R.string.EnableStreaming), "enableStreamRow", LocaleController.getString("DataSettings", R.string.DataSettings), R.drawable.menu_data, () -> presentFragment(new DataSettingsActivity())),
                new SearchResult(217, LocaleController.getString("Calls", R.string.Calls), "callsSectionRow", LocaleController.getString("DataSettings", R.string.DataSettings), R.drawable.menu_data, () -> presentFragment(new DataSettingsActivity())),
                new SearchResult(218, LocaleController.getString("VoipUseLessData", R.string.VoipUseLessData), "useLessDataForCallsRow", LocaleController.getString("DataSettings", R.string.DataSettings), R.drawable.menu_data, () -> presentFragment(new DataSettingsActivity())),
                new SearchResult(219, LocaleController.getString("VoipQuickReplies", R.string.VoipQuickReplies), "quickRepliesRow", LocaleController.getString("DataSettings", R.string.DataSettings), R.drawable.menu_data, () -> presentFragment(new DataSettingsActivity())),
                new SearchResult(220, LocaleController.getString("ProxySettings", R.string.ProxySettings), LocaleController.getString("DataSettings", R.string.DataSettings), R.drawable.menu_data, () -> presentFragment(new ProxyListActivity())),
                new SearchResult(221, LocaleController.getString("UseProxyForCalls", R.string.UseProxyForCalls), "callsRow", LocaleController.getString("DataSettings", R.string.DataSettings), LocaleController.getString("ProxySettings", R.string.ProxySettings), R.drawable.menu_data, () -> presentFragment(new ProxyListActivity())),
                new SearchResult(111, LocaleController.getString("PrivacyDeleteCloudDrafts", R.string.PrivacyDeleteCloudDrafts), "clearDraftsRow", LocaleController.getString("DataSettings", R.string.DataSettings), R.drawable.menu_data, () -> presentFragment(new DataSettingsActivity())),

                new SearchResult(300, LocaleController.getString("ChatSettings", R.string.ChatSettings), R.drawable.menu_chats, () -> presentFragment(new ThemeActivity(ThemeActivity.THEME_TYPE_BASIC))),
                new SearchResult(301, LocaleController.getString("TextSizeHeader", R.string.TextSizeHeader), "textSizeHeaderRow", LocaleController.getString("ChatSettings", R.string.ChatSettings), R.drawable.menu_chats, () -> presentFragment(new ThemeActivity(ThemeActivity.THEME_TYPE_BASIC))),
                new SearchResult(302, LocaleController.getString("ChatBackground", R.string.ChatBackground), LocaleController.getString("ChatSettings", R.string.ChatSettings), R.drawable.menu_chats, () -> presentFragment(new WallpapersListActivity(WallpapersListActivity.TYPE_ALL))),
                new SearchResult(303, LocaleController.getString("SetColor", R.string.SetColor), null, LocaleController.getString("ChatSettings", R.string.ChatSettings), LocaleController.getString("ChatBackground", R.string.ChatBackground), R.drawable.menu_chats, () -> presentFragment(new WallpapersListActivity(WallpapersListActivity.TYPE_COLOR))),
                new SearchResult(304, LocaleController.getString("ResetChatBackgrounds", R.string.ResetChatBackgrounds), "resetRow", LocaleController.getString("ChatSettings", R.string.ChatSettings), LocaleController.getString("ChatBackground", R.string.ChatBackground), R.drawable.menu_chats, () -> presentFragment(new WallpapersListActivity(WallpapersListActivity.TYPE_ALL))),
                new SearchResult(305, LocaleController.getString("AutoNightTheme", R.string.AutoNightTheme), LocaleController.getString("ChatSettings", R.string.ChatSettings), R.drawable.menu_chats, () -> presentFragment(new ThemeActivity(ThemeActivity.THEME_TYPE_NIGHT))),
                new SearchResult(306, LocaleController.getString("ColorTheme", R.string.ColorTheme), "themeHeaderRow", LocaleController.getString("ChatSettings", R.string.ChatSettings), R.drawable.menu_chats, () -> presentFragment(new ThemeActivity(ThemeActivity.THEME_TYPE_BASIC))),
                new SearchResult(307, LocaleController.getString("ChromeCustomTabs", R.string.ChromeCustomTabs), "customTabsRow", LocaleController.getString("ChatSettings", R.string.ChatSettings), R.drawable.menu_chats, () -> presentFragment(new ThemeActivity(ThemeActivity.THEME_TYPE_BASIC))),
                new SearchResult(308, LocaleController.getString("DirectShare", R.string.DirectShare), "directShareRow", LocaleController.getString("ChatSettings", R.string.ChatSettings), R.drawable.menu_chats, () -> presentFragment(new ThemeActivity(ThemeActivity.THEME_TYPE_BASIC))),
                new SearchResult(309, LocaleController.getString("EnableAnimations", R.string.EnableAnimations), "enableAnimationsRow", LocaleController.getString("ChatSettings", R.string.ChatSettings), R.drawable.menu_chats, () -> presentFragment(new ThemeActivity(ThemeActivity.THEME_TYPE_BASIC))),
                new SearchResult(310, LocaleController.getString("RaiseToSpeak", R.string.RaiseToSpeak), "raiseToSpeakRow", LocaleController.getString("ChatSettings", R.string.ChatSettings), R.drawable.menu_chats, () -> presentFragment(new ThemeActivity(ThemeActivity.THEME_TYPE_BASIC))),
                new SearchResult(311, LocaleController.getString("SendByEnter", R.string.SendByEnter), "sendByEnterRow", LocaleController.getString("ChatSettings", R.string.ChatSettings), R.drawable.menu_chats, () -> presentFragment(new ThemeActivity(ThemeActivity.THEME_TYPE_BASIC))),
                new SearchResult(312, LocaleController.getString("SaveToGallerySettings", R.string.SaveToGallerySettings), "saveToGalleryRow", LocaleController.getString("ChatSettings", R.string.ChatSettings), R.drawable.menu_chats, () -> presentFragment(new ThemeActivity(ThemeActivity.THEME_TYPE_BASIC))),
                new SearchResult(312, LocaleController.getString("DistanceUnits", R.string.DistanceUnits), "distanceRow", LocaleController.getString("ChatSettings", R.string.ChatSettings), R.drawable.menu_chats, () -> presentFragment(new ThemeActivity(ThemeActivity.THEME_TYPE_BASIC))),
                new SearchResult(313, LocaleController.getString("StickersAndMasks", R.string.StickersAndMasks), LocaleController.getString("ChatSettings", R.string.ChatSettings), R.drawable.menu_chats, () -> presentFragment(new StickersActivity(MediaDataController.TYPE_IMAGE))),
                new SearchResult(314, LocaleController.getString("SuggestStickers", R.string.SuggestStickers), "suggestRow", LocaleController.getString("ChatSettings", R.string.ChatSettings), LocaleController.getString("StickersAndMasks", R.string.StickersAndMasks), R.drawable.menu_chats, () -> presentFragment(new StickersActivity(MediaDataController.TYPE_IMAGE))),
                new SearchResult(315, LocaleController.getString("FeaturedStickers", R.string.FeaturedStickers), null, LocaleController.getString("ChatSettings", R.string.ChatSettings), LocaleController.getString("StickersAndMasks", R.string.StickersAndMasks), R.drawable.menu_chats, () -> presentFragment(new FeaturedStickersActivity())),
                new SearchResult(316, LocaleController.getString("Masks", R.string.Masks), null, LocaleController.getString("ChatSettings", R.string.ChatSettings), LocaleController.getString("StickersAndMasks", R.string.StickersAndMasks), R.drawable.menu_chats, () -> presentFragment(new StickersActivity(MediaDataController.TYPE_MASK))),
                new SearchResult(317, LocaleController.getString("ArchivedStickers", R.string.ArchivedStickers), null, LocaleController.getString("ChatSettings", R.string.ChatSettings), LocaleController.getString("StickersAndMasks", R.string.StickersAndMasks), R.drawable.menu_chats, () -> presentFragment(new ArchivedStickersActivity(MediaDataController.TYPE_IMAGE))),
                new SearchResult(317, LocaleController.getString("ArchivedMasks", R.string.ArchivedMasks), null, LocaleController.getString("ChatSettings", R.string.ChatSettings), LocaleController.getString("StickersAndMasks", R.string.StickersAndMasks), R.drawable.menu_chats, () -> presentFragment(new ArchivedStickersActivity(MediaDataController.TYPE_MASK))),

                new SearchResult(400, LocaleController.getString("Language", R.string.Language), R.drawable.menu_language, () -> presentFragment(new LanguageSelectActivity())),

                new SearchResult(402, LocaleController.getString("AskAQuestion", R.string.AskAQuestion), LocaleController.getString("SettingsHelp", R.string.SettingsHelp), R.drawable.menu_help, () -> showDialog(AlertsCreator.createSupportAlert(ProfileActivity.this))),
                new SearchResult(403, LocaleController.getString("TelegramFAQ", R.string.TelegramFAQ), LocaleController.getString("SettingsHelp", R.string.SettingsHelp), R.drawable.menu_help, () -> Browser.openUrl(getParentActivity(), LocaleController.getString("TelegramFaqUrl", R.string.TelegramFaqUrl))),
                new SearchResult(404, LocaleController.getString("PrivacyPolicy", R.string.PrivacyPolicy), LocaleController.getString("SettingsHelp", R.string.SettingsHelp), R.drawable.menu_help, () -> Browser.openUrl(getParentActivity(), LocaleController.getString("PrivacyPolicyUrl", R.string.PrivacyPolicyUrl))),
        };
        private ArrayList<MessagesController.FaqSearchResult> faqSearchArray = new ArrayList<>();

        private Context mContext;
        private ArrayList<CharSequence> resultNames = new ArrayList<>();
        private ArrayList<SearchResult> searchResults = new ArrayList<>();
        private ArrayList<MessagesController.FaqSearchResult> faqSearchResults = new ArrayList<>();
        private ArrayList<Object> recentSearches = new ArrayList<>();
        private boolean searchWas;
        private Runnable searchRunnable;
        private String lastSearchString;
        private TLRPC.WebPage faqWebPage;
        private boolean loadingFaqPage;

        public SearchAdapter(Context context) {
            mContext = context;

            HashMap<Integer, SearchResult> resultHashMap = new HashMap<>();
            for (int a = 0; a < searchArray.length; a++) {
                if (searchArray[a] == null) {
                    continue;
                }
                resultHashMap.put(searchArray[a].guid, searchArray[a]);
            }
            Set<String> set = MessagesController.getGlobalMainSettings().getStringSet("settingsSearchRecent2", null);
            if (set != null) {
                for (String value : set) {
                    try {
                        SerializedData data = new SerializedData(Utilities.hexToBytes(value));
                        int num = data.readInt32(false);
                        int type = data.readInt32(false);
                        if (type == 0) {
                            String title = data.readString(false);
                            int count = data.readInt32(false);
                            String[] path = null;
                            if (count > 0) {
                                path = new String[count];
                                for (int a = 0; a < count; a++) {
                                    path[a] = data.readString(false);
                                }
                            }
                            String url = data.readString(false);
                            MessagesController.FaqSearchResult result = new MessagesController.FaqSearchResult(title, path, url);
                            result.num = num;
                            recentSearches.add(result);
                        } else if (type == 1) {
                            SearchResult result = resultHashMap.get(data.readInt32(false));
                            if (result != null) {
                                result.num = num;
                                recentSearches.add(result);
                            }
                        }
                    } catch (Exception ignore) {

                    }
                }
            }
            Collections.sort(recentSearches, (o1, o2) -> {
                int n1 = getNum(o1);
                int n2 = getNum(o2);
                if (n1 < n2) {
                    return -1;
                } else if (n1 > n2) {
                    return 1;
                }
                return 0;
            });
        }

        private void loadFaqWebPage() {
            faqWebPage = getMessagesController().faqWebPage;
            if (faqWebPage != null) {
                faqSearchArray.addAll(getMessagesController().faqSearchArray);
            }
            if (faqWebPage != null || loadingFaqPage) {
                return;
            }
            loadingFaqPage = true;
            final TLRPC.TL_messages_getWebPage req2 = new TLRPC.TL_messages_getWebPage();
            req2.url = LocaleController.getString("TelegramFaqUrl", R.string.TelegramFaqUrl);
            req2.hash = 0;
            getConnectionsManager().sendRequest(req2, (response2, error2) -> {
                if (response2 instanceof TLRPC.WebPage) {
                    ArrayList<MessagesController.FaqSearchResult> arrayList = new ArrayList<>();
                    TLRPC.WebPage page = (TLRPC.WebPage) response2;
                    if (page.cached_page != null) {
                        for (int a = 0, N = page.cached_page.blocks.size(); a < N; a++) {
                            TLRPC.PageBlock block = page.cached_page.blocks.get(a);
                            if (block instanceof TLRPC.TL_pageBlockList) {
                                String paragraph = null;
                                if (a != 0) {
                                    TLRPC.PageBlock prevBlock = page.cached_page.blocks.get(a - 1);
                                    if (prevBlock instanceof TLRPC.TL_pageBlockParagraph) {
                                        TLRPC.TL_pageBlockParagraph pageBlockParagraph = (TLRPC.TL_pageBlockParagraph) prevBlock;
                                        paragraph = ArticleViewer.getPlainText(pageBlockParagraph.text).toString();
                                    }
                                }
                                TLRPC.TL_pageBlockList list = (TLRPC.TL_pageBlockList) block;
                                for (int b = 0, N2 = list.items.size(); b < N2; b++) {
                                    TLRPC.PageListItem item = list.items.get(b);
                                    if (item instanceof TLRPC.TL_pageListItemText) {
                                        TLRPC.TL_pageListItemText itemText = (TLRPC.TL_pageListItemText) item;
                                        String url = ArticleViewer.getUrl(itemText.text);
                                        String text = ArticleViewer.getPlainText(itemText.text).toString();
                                        if (TextUtils.isEmpty(url) || TextUtils.isEmpty(text)) {
                                            continue;
                                        }
                                        String[] path;
                                        if (paragraph != null) {
                                            path = new String[]{LocaleController.getString("SettingsSearchFaq", R.string.SettingsSearchFaq), paragraph};
                                        } else {
                                            path = new String[]{LocaleController.getString("SettingsSearchFaq", R.string.SettingsSearchFaq)};
                                        }
                                        arrayList.add(new MessagesController.FaqSearchResult(text, path, url));
                                    }
                                }
                            } else if (block instanceof TLRPC.TL_pageBlockAnchor) {
                                break;
                            }
                        }
                        faqWebPage = page;
                    }
                    AndroidUtilities.runOnUIThread(() -> {
                        faqSearchArray.addAll(arrayList);
                        getMessagesController().faqSearchArray = arrayList;
                        getMessagesController().faqWebPage = faqWebPage;
                        if (!searchWas) {
                            notifyDataSetChanged();
                        }
                    });
                }
                loadingFaqPage = false;
            });
        }

        @Override
        public int getItemCount() {
            if (searchWas) {
                return searchResults.size() + (faqSearchResults.isEmpty() ? 0 : 1 + faqSearchResults.size());
            }
            return (recentSearches.isEmpty() ? 0 : recentSearches.size() + 1) + (faqSearchArray.isEmpty() ? 0 : faqSearchArray.size() + 1);
        }

        @Override
        public boolean isEnabled(RecyclerView.ViewHolder holder) {
            return holder.getItemViewType() == 0;
        }

        @Override
        public void onBindViewHolder(RecyclerView.ViewHolder holder, int position) {
            switch (holder.getItemViewType()) {
                case 0: {
                    SettingsSearchCell searchCell = (SettingsSearchCell) holder.itemView;
                    if (searchWas) {
                        if (position < searchResults.size()) {
                            SearchResult result = searchResults.get(position);
                            SearchResult prevResult = position > 0 ? searchResults.get(position - 1) : null;
                            int icon;
                            if (prevResult != null && prevResult.iconResId == result.iconResId) {
                                icon = 0;
                            } else {
                                icon = result.iconResId;
                            }
                            searchCell.setTextAndValueAndIcon(resultNames.get(position), result.path, icon, position < searchResults.size() - 1);
                        } else {
                            position -= searchResults.size() + 1;
                            MessagesController.FaqSearchResult result = faqSearchResults.get(position);
                            searchCell.setTextAndValue(resultNames.get(position + searchResults.size()), result.path, true, position < searchResults.size() - 1);
                        }
                    } else {
                        if (!recentSearches.isEmpty()) {
                            position--;
                        }
                        if (position < recentSearches.size()) {
                            Object object = recentSearches.get(position);
                            if (object instanceof SearchResult) {
                                SearchResult result = (SearchResult) object;
                                searchCell.setTextAndValue(result.searchTitle, result.path, false, position < recentSearches.size() - 1);
                            } else if (object instanceof MessagesController.FaqSearchResult) {
                                MessagesController.FaqSearchResult result = (MessagesController.FaqSearchResult) object;
                                searchCell.setTextAndValue(result.title, result.path, true, position < recentSearches.size() - 1);
                            }
                        } else {
                            position -= recentSearches.size() + 1;
                            MessagesController.FaqSearchResult result = faqSearchArray.get(position);
                            searchCell.setTextAndValue(result.title, result.path, true, position < recentSearches.size() - 1);
                        }
                    }
                    break;
                }
                case 1: {
                    GraySectionCell sectionCell = (GraySectionCell) holder.itemView;
                    sectionCell.setText(LocaleController.getString("SettingsFaqSearchTitle", R.string.SettingsFaqSearchTitle));
                    break;
                }
                case 2: {
                    HeaderCell headerCell = (HeaderCell) holder.itemView;
                    headerCell.setText(LocaleController.getString("SettingsRecent", R.string.SettingsRecent));
                    break;
                }
            }
        }

        @Override
        public RecyclerView.ViewHolder onCreateViewHolder(ViewGroup parent, int viewType) {
            View view;
            switch (viewType) {
                case 0:
                    view = new SettingsSearchCell(mContext);
                    break;
                case 1:
                    view = new GraySectionCell(mContext);
                    break;
                case 2:
                default:
                    view = new HeaderCell(mContext, 16);
                    break;
            }
            view.setLayoutParams(new RecyclerView.LayoutParams(RecyclerView.LayoutParams.MATCH_PARENT, RecyclerView.LayoutParams.WRAP_CONTENT));
            return new RecyclerListView.Holder(view);
        }

        @Override
        public int getItemViewType(int position) {
            if (searchWas) {
                if (position < searchResults.size()) {
                    return 0;
                } else if (position == searchResults.size()) {
                    return 1;
                }
            } else {
                if (position == 0) {
                    if (!recentSearches.isEmpty()) {
                        return 2;
                    } else {
                        return 1;
                    }
                } else if (!recentSearches.isEmpty() && position == recentSearches.size() + 1) {
                    return 1;
                }
            }
            return 0;
        }

        public void addRecent(Object object) {
            int index = recentSearches.indexOf(object);
            if (index >= 0) {
                recentSearches.remove(index);
            }
            recentSearches.add(0, object);
            if (!searchWas) {
                notifyDataSetChanged();
            }
            if (recentSearches.size() > 20) {
                recentSearches.remove(recentSearches.size() - 1);
            }
            LinkedHashSet<String> toSave = new LinkedHashSet<>();
            for (int a = 0, N = recentSearches.size(); a < N; a++) {
                Object o = recentSearches.get(a);
                if (o instanceof SearchResult) {
                    ((SearchResult) o).num = a;
                } else if (o instanceof MessagesController.FaqSearchResult) {
                    ((MessagesController.FaqSearchResult) o).num = a;
                }
                toSave.add(o.toString());
            }
            MessagesController.getGlobalMainSettings().edit().putStringSet("settingsSearchRecent2", toSave).commit();
        }

        public void clearRecent() {
            recentSearches.clear();
            MessagesController.getGlobalMainSettings().edit().remove("settingsSearchRecent2").commit();
            notifyDataSetChanged();
        }

        private int getNum(Object o) {
            if (o instanceof SearchResult) {
                return ((SearchResult) o).num;
            } else if (o instanceof MessagesController.FaqSearchResult) {
                return ((MessagesController.FaqSearchResult) o).num;
            }
            return 0;
        }

        public void search(String text) {
            lastSearchString = text;
            if (searchRunnable != null) {
                Utilities.searchQueue.cancelRunnable(searchRunnable);
                searchRunnable = null;
            }
            if (TextUtils.isEmpty(text)) {
                searchWas = false;
                searchResults.clear();
                faqSearchResults.clear();
                resultNames.clear();
                emptyView.setTopImage(0);
                emptyView.setText(LocaleController.getString("SettingsNoRecent", R.string.SettingsNoRecent));
                notifyDataSetChanged();
                return;
            }
            Utilities.searchQueue.postRunnable(searchRunnable = () -> {
                ArrayList<SearchResult> results = new ArrayList<>();
                ArrayList<MessagesController.FaqSearchResult> faqResults = new ArrayList<>();
                ArrayList<CharSequence> names = new ArrayList<>();
                String[] searchArgs = text.split(" ");
                String[] translitArgs = new String[searchArgs.length];
                for (int a = 0; a < searchArgs.length; a++) {
                    translitArgs[a] = LocaleController.getInstance().getTranslitString(searchArgs[a]);
                    if (translitArgs[a].equals(searchArgs[a])) {
                        translitArgs[a] = null;
                    }
                }

                for (int a = 0; a < searchArray.length; a++) {
                    SearchResult result = searchArray[a];
                    if (result == null) {
                        continue;
                    }
                    String title = " " + result.searchTitle.toLowerCase();
                    SpannableStringBuilder stringBuilder = null;
                    for (int i = 0; i < searchArgs.length; i++) {
                        if (searchArgs[i].length() != 0) {
                            String searchString = searchArgs[i];
                            int index = title.indexOf(" " + searchString);
                            if (index < 0 && translitArgs[i] != null) {
                                searchString = translitArgs[i];
                                index = title.indexOf(" " + searchString);
                            }
                            if (index >= 0) {
                                if (stringBuilder == null) {
                                    stringBuilder = new SpannableStringBuilder(result.searchTitle);
                                }
                                stringBuilder.setSpan(new ForegroundColorSpan(Theme.getColor(Theme.key_windowBackgroundWhiteBlueText4)), index, index + searchString.length(), Spanned.SPAN_EXCLUSIVE_EXCLUSIVE);
                            } else {
                                break;
                            }
                        }
                        if (stringBuilder != null && i == searchArgs.length - 1) {
                            if (result.guid == 502) {
                                int freeAccount = -1;
                                for (int b = 0; b < UserConfig.MAX_ACCOUNT_COUNT; b++) {
                                    if (!UserConfig.getInstance(a).isClientActivated()) {
                                        freeAccount = b;
                                        break;
                                    }
                                }
                                if (freeAccount < 0) {
                                    continue;
                                }
                            }
                            results.add(result);
                            names.add(stringBuilder);
                        }
                    }
                }
                if (faqWebPage != null) {
                    for (int a = 0, N = faqSearchArray.size(); a < N; a++) {
                        MessagesController.FaqSearchResult result = faqSearchArray.get(a);
                        String title = " " + result.title.toLowerCase();
                        SpannableStringBuilder stringBuilder = null;
                        for (int i = 0; i < searchArgs.length; i++) {
                            if (searchArgs[i].length() != 0) {
                                String searchString = searchArgs[i];
                                int index = title.indexOf(" " + searchString);
                                if (index < 0 && translitArgs[i] != null) {
                                    searchString = translitArgs[i];
                                    index = title.indexOf(" " + searchString);
                                }
                                if (index >= 0) {
                                    if (stringBuilder == null) {
                                        stringBuilder = new SpannableStringBuilder(result.title);
                                    }
                                    stringBuilder.setSpan(new ForegroundColorSpan(Theme.getColor(Theme.key_windowBackgroundWhiteBlueText4)), index, index + searchString.length(), Spanned.SPAN_EXCLUSIVE_EXCLUSIVE);
                                } else {
                                    break;
                                }
                            }
                            if (stringBuilder != null && i == searchArgs.length - 1) {
                                faqResults.add(result);
                                names.add(stringBuilder);
                            }
                        }
                    }
                }

                AndroidUtilities.runOnUIThread(() -> {
                    if (!text.equals(lastSearchString)) {
                        return;
                    }
                    if (!searchWas) {
                        emptyView.setTopImage(R.drawable.settings_noresults);
                        emptyView.setText(LocaleController.getString("SettingsNoResults", R.string.SettingsNoResults));
                    }
                    searchWas = true;
                    searchResults = results;
                    faqSearchResults = faqResults;
                    resultNames = names;
                    notifyDataSetChanged();
                });
            }, 300);
        }

        public boolean isSearchWas() {
            return searchWas;
        }
    }

    @Override
    public ArrayList<ThemeDescription> getThemeDescriptions() {
        ThemeDescription.ThemeDescriptionDelegate themeDelegate = () -> {
            if (listView != null) {
                int count = listView.getChildCount();
                for (int a = 0; a < count; a++) {
                    View child = listView.getChildAt(a);
                    if (child instanceof UserCell) {
                        ((UserCell) child).update(0);
                    }
                }
            }
            if (!isPulledDown) {
                if (onlineTextView[1] != null) {
                    final Object onlineTextViewTag = onlineTextView[1].getTag();
                    if (onlineTextViewTag instanceof String) {
                        onlineTextView[1].setTextColor(Theme.getColor((String) onlineTextViewTag));
                    }
                }
                if (lockIconDrawable != null) {
                    lockIconDrawable.setColorFilter(Theme.getColor(Theme.key_chat_lockIcon), PorterDuff.Mode.SRC_IN);
                }
                if (scamDrawable != null) {
                    scamDrawable.setColor(Theme.getColor(Theme.key_avatar_subtitleInProfileBlue));
                }
                nameTextView[1].setBackgroundColor(Theme.getColor(Theme.key_avatar_backgroundActionBarBlue));
                nameTextView[1].setTextColor(Theme.getColor(Theme.key_profile_title));
                idTextView.setTextColor(Theme.getColor(Theme.key_avatar_subtitleInProfileBlue));
                actionBar.setItemsColor(Theme.getColor(Theme.key_actionBarDefaultIcon), false);
                actionBar.setItemsBackgroundColor(Theme.getColor(Theme.key_avatar_actionBarSelectorBlue), false);
            }
        };
        ArrayList<ThemeDescription> arrayList = new ArrayList<>();
        if (sharedMediaLayout != null) {
            arrayList.addAll(sharedMediaLayout.getThemeDescriptions());
        }

        arrayList.add(new ThemeDescription(listView, 0, null, null, null, null, Theme.key_windowBackgroundWhite));
        arrayList.add(new ThemeDescription(searchListView, 0, null, null, null, null, Theme.key_windowBackgroundWhite));
        arrayList.add(new ThemeDescription(listView, 0, null, null, null, null, Theme.key_windowBackgroundGray));
        arrayList.add(new ThemeDescription(actionBar, ThemeDescription.FLAG_AB_SUBMENUBACKGROUND, null, null, null, null, Theme.key_actionBarDefaultSubmenuBackground));
        arrayList.add(new ThemeDescription(actionBar, ThemeDescription.FLAG_AB_SUBMENUITEM, null, null, null, null, Theme.key_actionBarDefaultSubmenuItem));
        arrayList.add(new ThemeDescription(actionBar, ThemeDescription.FLAG_AB_SUBMENUITEM | ThemeDescription.FLAG_IMAGECOLOR, null, null, null, null, Theme.key_actionBarDefaultSubmenuItemIcon));
        arrayList.add(new ThemeDescription(null, 0, null, null, null, themeDelegate, Theme.key_actionBarDefaultIcon));
        arrayList.add(new ThemeDescription(null, 0, null, null, null, themeDelegate, Theme.key_avatar_actionBarSelectorBlue));
        arrayList.add(new ThemeDescription(null, 0, null, null, null, themeDelegate, Theme.key_chat_lockIcon));
        arrayList.add(new ThemeDescription(null, 0, null, null, null, themeDelegate, Theme.key_avatar_subtitleInProfileBlue));
        arrayList.add(new ThemeDescription(null, 0, null, null, null, themeDelegate, Theme.key_avatar_backgroundActionBarBlue));
        arrayList.add(new ThemeDescription(null, 0, null, null, null, themeDelegate, Theme.key_profile_title));
        arrayList.add(new ThemeDescription(null, 0, null, null, null, themeDelegate, Theme.key_profile_status));
        arrayList.add(new ThemeDescription(null, 0, null, null, null, themeDelegate, Theme.key_avatar_subtitleInProfileBlue));

        arrayList.add(new ThemeDescription(onlineTextView[2], ThemeDescription.FLAG_TEXTCOLOR, null, null, null, themeDelegate, Theme.key_player_actionBarSubtitle));

        arrayList.add(new ThemeDescription(topView, ThemeDescription.FLAG_BACKGROUND, null, null, null, null, Theme.key_avatar_backgroundActionBarBlue));
        arrayList.add(new ThemeDescription(listView, ThemeDescription.FLAG_SELECTOR, null, null, null, null, Theme.key_listSelector));
        arrayList.add(new ThemeDescription(listView, 0, new Class[]{View.class}, Theme.dividerPaint, null, null, Theme.key_divider));

        arrayList.add(new ThemeDescription(avatarImage, 0, null, null, Theme.avatarDrawables, null, Theme.key_avatar_text));
        arrayList.add(new ThemeDescription(avatarImage, 0, null, null, new Drawable[]{avatarDrawable}, null, Theme.key_avatar_backgroundInProfileBlue));

        arrayList.add(new ThemeDescription(writeButton, ThemeDescription.FLAG_IMAGECOLOR, null, null, null, null, Theme.key_profile_actionIcon));
        arrayList.add(new ThemeDescription(writeButton, ThemeDescription.FLAG_BACKGROUNDFILTER, null, null, null, null, Theme.key_profile_actionBackground));
        arrayList.add(new ThemeDescription(writeButton, ThemeDescription.FLAG_BACKGROUNDFILTER | ThemeDescription.FLAG_DRAWABLESELECTEDSTATE, null, null, null, null, Theme.key_profile_actionPressedBackground));

        arrayList.add(new ThemeDescription(listView, ThemeDescription.FLAG_CHECKTAG, new Class[]{TextCell.class}, new String[]{"textView"}, null, null, null, Theme.key_windowBackgroundWhiteBlackText));
        arrayList.add(new ThemeDescription(listView, ThemeDescription.FLAG_CHECKTAG, new Class[]{TextCell.class}, new String[]{"textView"}, null, null, null, Theme.key_windowBackgroundWhiteGreenText2));
        arrayList.add(new ThemeDescription(listView, ThemeDescription.FLAG_CHECKTAG, new Class[]{TextCell.class}, new String[]{"textView"}, null, null, null, Theme.key_windowBackgroundWhiteRedText5));
        arrayList.add(new ThemeDescription(listView, ThemeDescription.FLAG_CHECKTAG, new Class[]{TextCell.class}, new String[]{"textView"}, null, null, null, Theme.key_windowBackgroundWhiteBlueText2));
        arrayList.add(new ThemeDescription(listView, ThemeDescription.FLAG_CHECKTAG, new Class[]{TextCell.class}, new String[]{"textView"}, null, null, null, Theme.key_windowBackgroundWhiteBlueButton));
        arrayList.add(new ThemeDescription(listView, 0, new Class[]{TextCell.class}, new String[]{"valueTextView"}, null, null, null, Theme.key_windowBackgroundWhiteValueText));
        arrayList.add(new ThemeDescription(listView, ThemeDescription.FLAG_CHECKTAG, new Class[]{TextCell.class}, new String[]{"imageView"}, null, null, null, Theme.key_windowBackgroundWhiteGrayIcon));
        arrayList.add(new ThemeDescription(listView, ThemeDescription.FLAG_CHECKTAG, new Class[]{TextCell.class}, new String[]{"imageView"}, null, null, null, Theme.key_windowBackgroundWhiteBlueIcon));

        arrayList.add(new ThemeDescription(listView, 0, new Class[]{TextDetailCell.class}, new String[]{"textView"}, null, null, null, Theme.key_windowBackgroundWhiteBlackText));
        arrayList.add(new ThemeDescription(listView, 0, new Class[]{TextDetailCell.class}, new String[]{"valueTextView"}, null, null, null, Theme.key_windowBackgroundWhiteGrayText2));

        arrayList.add(new ThemeDescription(listView, 0, new Class[]{HeaderCell.class}, new String[]{"textView"}, null, null, null, Theme.key_windowBackgroundWhiteBlueHeader));

        arrayList.add(new ThemeDescription(listView, 0, new Class[]{NotificationsCheckCell.class}, new String[]{"textView"}, null, null, null, Theme.key_windowBackgroundWhiteBlackText));
        arrayList.add(new ThemeDescription(listView, 0, new Class[]{NotificationsCheckCell.class}, new String[]{"valueTextView"}, null, null, null, Theme.key_windowBackgroundWhiteGrayText2));
        arrayList.add(new ThemeDescription(listView, 0, new Class[]{NotificationsCheckCell.class}, new String[]{"checkBox"}, null, null, null, Theme.key_switchTrack));
        arrayList.add(new ThemeDescription(listView, 0, new Class[]{NotificationsCheckCell.class}, new String[]{"checkBox"}, null, null, null, Theme.key_switchTrackChecked));

        arrayList.add(new ThemeDescription(listView, ThemeDescription.FLAG_TEXTCOLOR, new Class[]{UserCell.class}, new String[]{"adminTextView"}, null, null, null, Theme.key_profile_creatorIcon));
        arrayList.add(new ThemeDescription(listView, 0, new Class[]{UserCell.class}, new String[]{"imageView"}, null, null, null, Theme.key_windowBackgroundWhiteGrayIcon));
        arrayList.add(new ThemeDescription(listView, 0, new Class[]{UserCell.class}, new String[]{"nameTextView"}, null, null, null, Theme.key_windowBackgroundWhiteBlackText));
        arrayList.add(new ThemeDescription(listView, 0, new Class[]{UserCell.class}, new String[]{"statusColor"}, null, null, themeDelegate, Theme.key_windowBackgroundWhiteGrayText));
        arrayList.add(new ThemeDescription(listView, 0, new Class[]{UserCell.class}, new String[]{"statusOnlineColor"}, null, null, themeDelegate, Theme.key_windowBackgroundWhiteBlueText));
        arrayList.add(new ThemeDescription(listView, 0, new Class[]{UserCell.class}, null, Theme.avatarDrawables, null, Theme.key_avatar_text));
        arrayList.add(new ThemeDescription(null, 0, null, null, null, themeDelegate, Theme.key_avatar_backgroundRed));
        arrayList.add(new ThemeDescription(null, 0, null, null, null, themeDelegate, Theme.key_avatar_backgroundOrange));
        arrayList.add(new ThemeDescription(null, 0, null, null, null, themeDelegate, Theme.key_avatar_backgroundViolet));
        arrayList.add(new ThemeDescription(null, 0, null, null, null, themeDelegate, Theme.key_avatar_backgroundGreen));
        arrayList.add(new ThemeDescription(null, 0, null, null, null, themeDelegate, Theme.key_avatar_backgroundCyan));
        arrayList.add(new ThemeDescription(null, 0, null, null, null, themeDelegate, Theme.key_avatar_backgroundBlue));
        arrayList.add(new ThemeDescription(null, 0, null, null, null, themeDelegate, Theme.key_avatar_backgroundPink));

        arrayList.add(new ThemeDescription(undoView, ThemeDescription.FLAG_BACKGROUNDFILTER, null, null, null, null, Theme.key_undo_background));
        arrayList.add(new ThemeDescription(undoView, 0, new Class[]{UndoView.class}, new String[]{"undoImageView"}, null, null, null, Theme.key_undo_cancelColor));
        arrayList.add(new ThemeDescription(undoView, 0, new Class[]{UndoView.class}, new String[]{"undoTextView"}, null, null, null, Theme.key_undo_cancelColor));
        arrayList.add(new ThemeDescription(undoView, 0, new Class[]{UndoView.class}, new String[]{"infoTextView"}, null, null, null, Theme.key_undo_infoColor));
        arrayList.add(new ThemeDescription(undoView, 0, new Class[]{UndoView.class}, new String[]{"textPaint"}, null, null, null, Theme.key_undo_infoColor));
        arrayList.add(new ThemeDescription(undoView, 0, new Class[]{UndoView.class}, new String[]{"progressPaint"}, null, null, null, Theme.key_undo_infoColor));
        arrayList.add(new ThemeDescription(undoView, ThemeDescription.FLAG_IMAGECOLOR, new Class[]{UndoView.class}, new String[]{"leftImageView"}, null, null, null, Theme.key_undo_infoColor));

        arrayList.add(new ThemeDescription(listView, ThemeDescription.FLAG_TEXTCOLOR, new Class[]{AboutLinkCell.class}, Theme.profile_aboutTextPaint, null, null, Theme.key_windowBackgroundWhiteBlackText));
        arrayList.add(new ThemeDescription(listView, ThemeDescription.FLAG_LINKCOLOR, new Class[]{AboutLinkCell.class}, Theme.profile_aboutTextPaint, null, null, Theme.key_windowBackgroundWhiteLinkText));
        arrayList.add(new ThemeDescription(listView, 0, new Class[]{AboutLinkCell.class}, Theme.linkSelectionPaint, null, null, Theme.key_windowBackgroundWhiteLinkSelection));

        arrayList.add(new ThemeDescription(listView, ThemeDescription.FLAG_BACKGROUNDFILTER, new Class[]{ShadowSectionCell.class}, null, null, null, Theme.key_windowBackgroundGrayShadow));

        arrayList.add(new ThemeDescription(listView, ThemeDescription.FLAG_BACKGROUNDFILTER, new Class[]{TextInfoPrivacyCell.class}, null, null, null, Theme.key_windowBackgroundGrayShadow));
        arrayList.add(new ThemeDescription(listView, 0, new Class[]{TextInfoPrivacyCell.class}, new String[]{"textView"}, null, null, null, Theme.key_windowBackgroundWhiteGrayText4));

        arrayList.add(new ThemeDescription(searchListView, 0, new Class[]{HeaderCell.class}, new String[]{"textView"}, null, null, null, Theme.key_windowBackgroundWhiteBlueHeader));

        arrayList.add(new ThemeDescription(searchListView, 0, new Class[]{GraySectionCell.class}, new String[]{"textView"}, null, null, null, Theme.key_graySectionText));
        arrayList.add(new ThemeDescription(searchListView, ThemeDescription.FLAG_CELLBACKGROUNDCOLOR, new Class[]{GraySectionCell.class}, null, null, null, Theme.key_graySection));

        arrayList.add(new ThemeDescription(searchListView, 0, new Class[]{SettingsSearchCell.class}, new String[]{"textView"}, null, null, null, Theme.key_windowBackgroundWhiteBlackText));
        arrayList.add(new ThemeDescription(searchListView, 0, new Class[]{SettingsSearchCell.class}, new String[]{"valueTextView"}, null, null, null, Theme.key_windowBackgroundWhiteGrayText2));
        arrayList.add(new ThemeDescription(searchListView, 0, new Class[]{SettingsSearchCell.class}, new String[]{"imageView"}, null, null, null, Theme.key_windowBackgroundWhiteGrayIcon));

        if (mediaHeaderVisible) {
            arrayList.add(new ThemeDescription(nameTextView[1], 0, null, null, new Drawable[]{verifiedCheckDrawable}, null, Theme.key_player_actionBarTitle));
            arrayList.add(new ThemeDescription(nameTextView[1], 0, null, null, new Drawable[]{verifiedDrawable}, null, Theme.key_windowBackgroundWhite));
        } else {
            arrayList.add(new ThemeDescription(nameTextView[1], 0, null, null, new Drawable[]{verifiedCheckDrawable}, null, Theme.key_profile_verifiedCheck));
            arrayList.add(new ThemeDescription(nameTextView[1], 0, null, null, new Drawable[]{verifiedDrawable}, null, Theme.key_profile_verifiedBackground));
        }

        return arrayList;
    }
}<|MERGE_RESOLUTION|>--- conflicted
+++ resolved
@@ -325,11 +325,8 @@
     private final static int statistics = 19;
     private final static int start_secret_chat = 20;
     private final static int gallery_menu_save = 21;
-<<<<<<< HEAD
-    private final static int event_log = 22;
-=======
+    private final static int event_log = 42;
     private final static int view_discussion = 22;
->>>>>>> 4992f231
 
     private final static int edit_name = 30;
     private final static int logout = 31;
@@ -1942,7 +1939,7 @@
                         layoutParams.topMargin = actionBarHeight;
                     }
                 }
-                
+
                 int height = MeasureSpec.getSize(heightMeasureSpec);
                 super.onMeasure(widthMeasureSpec, MeasureSpec.makeMeasureSpec(height, MeasureSpec.EXACTLY));
 
@@ -2312,7 +2309,7 @@
                     }
                     AlertsCreator.showCustomNotificationsDialog(ProfileActivity.this, did, -1, null, currentAccount, param -> listAdapter.notifyItemChanged(notificationsRow));
                 } else if (position == unblockRow) {
-                    getMessagesController().unblockUser(user_id);
+                    getMessagesController().unblockPeer(user_id);
                     AlertsCreator.showSimpleToast(ProfileActivity.this, LocaleController.getString("UserUnblocked", R.string.UserUnblocked));
                 } else if (position == sendMessageRow) {
                     writeButton.callOnClick();
@@ -2421,7 +2418,6 @@
                     if (getParentActivity() == null) {
                         return;
                     }
-<<<<<<< HEAD
                     AlertDialog.Builder builder1 = new AlertDialog.Builder(getParentActivity());
                     builder1.setMessage(LocaleController.getString("AreYouSure", R.string.AreYouSure));
                     builder1.setTitle(LocaleController.getString("AppName", R.string.AppName));
@@ -2520,30 +2516,6 @@
                     }
                     BottomBuilder builder = new BottomBuilder(getParentActivity());
                     String message = cell.getTextView().getText().toString();
-=======
-                    return;
-                }
-                AlertsCreator.showCustomNotificationsDialog(ProfileActivity.this, did, -1, null, currentAccount, param -> listAdapter.notifyItemChanged(notificationsRow));
-            } else if (position == unblockRow) {
-                getMessagesController().unblockPeer(user_id);
-                AlertsCreator.showSimpleToast(ProfileActivity.this, LocaleController.getString("UserUnblocked", R.string.UserUnblocked));
-            } else if (position == sendMessageRow) {
-                writeButton.callOnClick();
-            } else if (position == reportRow) {
-                AlertsCreator.createReportAlert(getParentActivity(), getDialogId(), 0, ProfileActivity.this);
-            } else if (position >= membersStartRow && position < membersEndRow) {
-                TLRPC.ChatParticipant participant;
-                if (!sortedUsers.isEmpty()) {
-                    participant = chatInfo.participants.participants.get(sortedUsers.get(position - membersStartRow));
-                } else {
-                    participant = chatInfo.participants.participants.get(position - membersStartRow);
-                }
-                onMemberClick(participant, false);
-            } else if (position == addMemberRow) {
-                openAddMember();
-            } else if (position == usernameRow) {
-                if (currentChat != null) {
->>>>>>> 4992f231
                     try {
                         if (!BuildVars.isMini) {
                             message += "\n" + Libv2ray.checkVersionX();
@@ -2969,26 +2941,13 @@
         Drawable drawable = Theme.createSimpleSelectorCircleDrawable(AndroidUtilities.dp(56), Theme.getColor(Theme.key_profile_actionBackground), Theme.getColor(Theme.key_profile_actionPressedBackground));
         if (Build.VERSION.SDK_INT < 21) {
             Drawable shadowDrawable = context.getResources().getDrawable(R.drawable.floating_shadow_profile).mutate();
-            shadowDrawable.setColorFilter(new PorterDuffColorFilter(0xff000000, PorterDuff.Mode.MULTIPLY));
+            shadowDrawable.setColorFilter(new PorterDuffColorFilter(0xff000000, PorterDuff.Mode.SRC_IN));
             CombinedDrawable combinedDrawable = new CombinedDrawable(shadowDrawable, drawable, 0, 0);
             combinedDrawable.setIconSize(AndroidUtilities.dp(56), AndroidUtilities.dp(56));
             drawable = combinedDrawable;
         }
         writeButton.setBackgroundDrawable(drawable);
         if (user_id != 0) {
-<<<<<<< HEAD
-            writeButton = new ImageView(context);
-            Drawable drawable = Theme.createSimpleSelectorCircleDrawable(AndroidUtilities.dp(56), Theme.getColor(Theme.key_profile_actionBackground), Theme.getColor(Theme.key_profile_actionPressedBackground));
-            if (Build.VERSION.SDK_INT < 21) {
-                Drawable shadowDrawable = context.getResources().getDrawable(R.drawable.floating_shadow_profile).mutate();
-                shadowDrawable.setColorFilter(new PorterDuffColorFilter(0xff000000, PorterDuff.Mode.SRC_IN));
-                CombinedDrawable combinedDrawable = new CombinedDrawable(shadowDrawable, drawable, 0, 0);
-                combinedDrawable.setIconSize(AndroidUtilities.dp(56), AndroidUtilities.dp(56));
-                drawable = combinedDrawable;
-            }
-            writeButton.setBackgroundDrawable(drawable);
-=======
->>>>>>> 4992f231
             if (imageUpdater != null) {
                 writeButton.setImageResource(R.drawable.baseline_edit_24);
                 writeButton.setContentDescription(LocaleController.getString("AccDescrChangeProfilePicture", R.string.AccDescrChangeProfilePicture));
@@ -2997,30 +2956,11 @@
                 writeButton.setImageResource(R.drawable.profile_newmsg);
                 writeButton.setContentDescription(LocaleController.getString("AccDescrOpenChat", R.string.AccDescrOpenChat));
             }
-<<<<<<< HEAD
-            writeButton.setColorFilter(new PorterDuffColorFilter(Theme.getColor(Theme.key_profile_actionIcon), PorterDuff.Mode.SRC_IN));
-            writeButton.setScaleType(ImageView.ScaleType.CENTER);
-            if (Build.VERSION.SDK_INT >= 21) {
-                StateListAnimator animator = new StateListAnimator();
-                animator.addState(new int[]{android.R.attr.state_pressed}, ObjectAnimator.ofFloat(writeButton, View.TRANSLATION_Z, AndroidUtilities.dp(2), AndroidUtilities.dp(4)).setDuration(200));
-                animator.addState(new int[]{}, ObjectAnimator.ofFloat(writeButton, View.TRANSLATION_Z, AndroidUtilities.dp(4), AndroidUtilities.dp(2)).setDuration(200));
-                writeButton.setStateListAnimator(animator);
-                writeButton.setOutlineProvider(new ViewOutlineProvider() {
-                    @SuppressLint("NewApi")
-                    @Override
-                    public void getOutline(View view, Outline outline) {
-                        outline.setOval(0, 0, AndroidUtilities.dp(56), AndroidUtilities.dp(56));
-                    }
-                });
-            }
-            frameLayout.addView(writeButton, LayoutHelper.createFrame(Build.VERSION.SDK_INT >= 21 ? 56 : 60, Build.VERSION.SDK_INT >= 21 ? 56 : 60, Gravity.RIGHT | Gravity.TOP, 0, 0, 16, 0));
-            writeButton.setOnClickListener(v -> {
-=======
         } else {
             writeButton.setImageResource(R.drawable.profile_discuss);
             writeButton.setContentDescription(LocaleController.getString("ViewDiscussion", R.string.ViewDiscussion));
         }
-        writeButton.setColorFilter(new PorterDuffColorFilter(Theme.getColor(Theme.key_profile_actionIcon), PorterDuff.Mode.MULTIPLY));
+        writeButton.setColorFilter(new PorterDuffColorFilter(Theme.getColor(Theme.key_profile_actionIcon), PorterDuff.Mode.SRC_IN));
         writeButton.setScaleType(ImageView.ScaleType.CENTER);
         if (Build.VERSION.SDK_INT >= 21) {
             StateListAnimator animator = new StateListAnimator();
@@ -3038,7 +2978,6 @@
         frameLayout.addView(writeButton, LayoutHelper.createFrame(Build.VERSION.SDK_INT >= 21 ? 56 : 60, Build.VERSION.SDK_INT >= 21 ? 56 : 60, Gravity.RIGHT | Gravity.TOP, 0, 0, 16, 0));
         writeButton.setOnClickListener(v -> {
             if (user_id != 0) {
->>>>>>> 4992f231
                 if (imageUpdater != null) {
                     presentFragment(new ChangeNameActivity());
                 } else {
@@ -3269,8 +3208,6 @@
         }
     }
 
-<<<<<<< HEAD
-=======
     private void openDiscussion() {
         if (chatInfo == null || chatInfo.linked_chat_id == 0) {
             return;
@@ -3283,7 +3220,6 @@
         presentFragment(new ChatActivity(args));
     }
 
->>>>>>> 4992f231
     public boolean onMemberClick(TLRPC.ChatParticipant participant, boolean isLong) {
         return onMemberClick(participant, isLong, false);
     }
@@ -5635,15 +5571,9 @@
                             otherItem.addSubItem(leave_group, R.drawable.baseline_exit_to_app_24, LocaleController.getString("LeaveMegaMenu", R.string.LeaveMegaMenu));
                         }
                     } else {
-<<<<<<< HEAD
-=======
-                        if (!TextUtils.isEmpty(chat.username)) {
-                            otherItem.addSubItem(share, R.drawable.msg_share, LocaleController.getString("BotShare", R.string.BotShare));
-                        }
                         if (chatInfo != null && chatInfo.linked_chat_id != 0) {
                             otherItem.addSubItem(view_discussion, R.drawable.msg_discussion, LocaleController.getString("ViewDiscussion", R.string.ViewDiscussion));
                         }
->>>>>>> 4992f231
                         if (!currentChat.creator && !currentChat.left && !currentChat.kicked) {
                             otherItem.addSubItem(leave_group, R.drawable.baseline_exit_to_app_24, LocaleController.getString("LeaveChannelMenu", R.string.LeaveChannelMenu));
                         }
