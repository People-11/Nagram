/*
 * This is the source code of Telegram for Android v. 5.x.x.
 * It is licensed under GNU GPL v. 2 or later.
 * You should have received a copy of the license in this archive (see LICENSE).
 *
 * Copyright Nikolai Kudashov, 2013-2018.
 */

package org.telegram.ui;

import android.Manifest;
import android.animation.Animator;
import android.animation.AnimatorListenerAdapter;
import android.animation.AnimatorSet;
import android.animation.ObjectAnimator;
import android.animation.StateListAnimator;
import android.animation.ValueAnimator;
import android.annotation.SuppressLint;
import android.app.Dialog;
import android.content.Context;
import android.content.DialogInterface;
import android.content.Intent;
import android.content.SharedPreferences;
import android.content.pm.PackageManager;
import android.content.res.Configuration;
import android.database.DataSetObserver;
import android.graphics.Bitmap;
import android.graphics.Canvas;
import android.graphics.Color;
import android.graphics.Outline;
import android.graphics.Paint;
import android.graphics.Point;
import android.graphics.PorterDuff;
import android.graphics.PorterDuffColorFilter;
import android.graphics.Rect;
import android.graphics.RectF;
import android.graphics.Typeface;
import android.graphics.drawable.ColorDrawable;
import android.graphics.drawable.Drawable;
import android.graphics.drawable.GradientDrawable;
import android.os.Build;
import android.os.Bundle;
import android.os.SystemClock;
import android.text.SpannableStringBuilder;
import android.text.Spanned;
import android.text.TextPaint;
import android.text.TextUtils;
import android.text.style.ForegroundColorSpan;
import android.util.Property;
import android.util.SparseArray;
import android.util.SparseIntArray;
import android.util.TypedValue;
import android.view.Display;
import android.view.Gravity;
import android.view.MotionEvent;
import android.view.VelocityTracker;
import android.view.View;
import android.view.ViewGroup;
import android.view.ViewOutlineProvider;
import android.view.ViewTreeObserver;
import android.view.WindowManager;
import android.view.accessibility.AccessibilityNodeInfo;
import android.view.animation.AccelerateInterpolator;
import android.view.animation.DecelerateInterpolator;
import android.widget.EditText;
import android.widget.FrameLayout;
import android.widget.ImageView;
import android.widget.TextView;
import android.widget.Toast;

import androidx.annotation.Keep;
import androidx.core.content.ContextCompat;
import androidx.core.graphics.ColorUtils;
import androidx.core.view.NestedScrollingParent3;
import androidx.core.view.NestedScrollingParentHelper;
import androidx.core.view.ViewCompat;
import androidx.recyclerview.widget.DefaultItemAnimator;
import androidx.recyclerview.widget.DiffUtil;
import androidx.recyclerview.widget.LinearLayoutManager;
import androidx.recyclerview.widget.RecyclerView;
import androidx.viewpager.widget.PagerAdapter;
import androidx.viewpager.widget.ViewPager;

import org.telegram.PhoneFormat.PhoneFormat;
import org.telegram.messenger.AndroidUtilities;
import org.telegram.messenger.ApplicationLoader;
import org.telegram.messenger.BuildConfig;
import org.telegram.messenger.BuildVars;
import org.telegram.messenger.ChatObject;
import org.telegram.messenger.ContactsController;
import org.telegram.messenger.Emoji;
import org.telegram.messenger.FileLoader;
import org.telegram.messenger.FileLog;
import org.telegram.messenger.ImageLoader;
import org.telegram.messenger.ImageLocation;
import org.telegram.messenger.ImageReceiver;
import org.telegram.messenger.LocaleController;
import org.telegram.messenger.MediaController;
import org.telegram.messenger.MediaDataController;
import org.telegram.messenger.MessageObject;
import org.telegram.messenger.MessagesController;
import org.telegram.messenger.NotificationCenter;
import org.telegram.messenger.NotificationsController;
import org.telegram.messenger.R;
import org.telegram.messenger.SharedConfig;
import org.telegram.messenger.UserConfig;
import org.telegram.messenger.UserObject;
import org.telegram.messenger.Utilities;
import org.telegram.messenger.browser.Browser;
import org.telegram.tgnet.ConnectionsManager;
import org.telegram.tgnet.SerializedData;
import org.telegram.tgnet.TLObject;
import org.telegram.tgnet.TLRPC;
import org.telegram.ui.ActionBar.ActionBar;
import org.telegram.ui.ActionBar.ActionBarMenu;
import org.telegram.ui.ActionBar.ActionBarMenuItem;
import org.telegram.ui.ActionBar.AlertDialog;
import org.telegram.ui.ActionBar.BackDrawable;
import org.telegram.ui.ActionBar.BaseFragment;
import org.telegram.ui.ActionBar.SimpleTextView;
import org.telegram.ui.ActionBar.Theme;
import org.telegram.ui.ActionBar.ThemeDescription;
import org.telegram.ui.Cells.AboutLinkCell;
import org.telegram.ui.Cells.DividerCell;
import org.telegram.ui.Cells.GraySectionCell;
import org.telegram.ui.Cells.HeaderCell;
import org.telegram.ui.Cells.NotificationsCheckCell;
import org.telegram.ui.Cells.SettingsSearchCell;
import org.telegram.ui.Cells.ShadowSectionCell;
import org.telegram.ui.Cells.TextCell;
import org.telegram.ui.Cells.TextDetailCell;
import org.telegram.ui.Cells.TextInfoPrivacyCell;
import org.telegram.ui.Cells.UserCell;
import org.telegram.ui.Components.AlertsCreator;
import org.telegram.ui.Components.AnimatedFileDrawable;
import org.telegram.ui.Components.AnimationProperties;
import org.telegram.ui.Components.AudioPlayerAlert;
import org.telegram.ui.Components.AvatarDrawable;
import org.telegram.ui.Components.BackupImageView;
import org.telegram.ui.Components.BulletinFactory;
import org.telegram.ui.Components.CombinedDrawable;
import org.telegram.ui.Components.CrossfadeDrawable;
import org.telegram.ui.Components.CubicBezierInterpolator;
import org.telegram.ui.Components.EmptyTextProgressView;
import org.telegram.ui.Components.FragmentContextView;
import org.telegram.ui.Components.IdenticonDrawable;
import org.telegram.ui.Components.ImageUpdater;
import org.telegram.ui.Components.LayoutHelper;
import org.telegram.ui.Components.ProfileGalleryView;
import org.telegram.ui.Components.RLottieDrawable;
import org.telegram.ui.Components.RLottieImageView;
import org.telegram.ui.Components.RadialProgressView;
import org.telegram.ui.Components.RecyclerListView;
import org.telegram.ui.Components.ScamDrawable;
import org.telegram.ui.Components.SharedMediaLayout;
import org.telegram.ui.Components.TimerDrawable;
import org.telegram.ui.Components.UndoView;
import org.telegram.ui.Components.voip.VoIPHelper;

import java.io.File;
import java.util.ArrayList;
import java.util.Arrays;
import java.util.Collections;
import java.util.Comparator;
import java.util.HashMap;
import java.util.HashSet;
import java.util.LinkedHashSet;
import java.util.Random;
import java.util.Set;
import java.util.concurrent.CountDownLatch;

import cn.hutool.core.thread.ThreadUtil;
import cn.hutool.core.util.RuntimeUtil;
import cn.hutool.core.util.StrUtil;
import kotlin.Unit;
import libv2ray.Libv2ray;
import tw.nekomimi.nekogram.BottomBuilder;
import tw.nekomimi.nekogram.ExternalGcm;
import tw.nekomimi.nekogram.NekoConfig;
import tw.nekomimi.nekogram.NekoXConfig;
import tw.nekomimi.nekogram.NekoXSettingActivity;
import tw.nekomimi.nekogram.parts.DialogTransKt;
import tw.nekomimi.nekogram.parts.UpdateChecksKt;
import tw.nekomimi.nekogram.settings.NekoSettingsActivity;
import tw.nekomimi.nekogram.utils.AlertUtil;
import tw.nekomimi.nekogram.utils.EnvUtil;
import tw.nekomimi.nekogram.utils.FileUtil;
import tw.nekomimi.nekogram.utils.LangsKt;
import tw.nekomimi.nekogram.utils.ProxyUtil;
import tw.nekomimi.nekogram.utils.ShareUtil;
import tw.nekomimi.nekogram.utils.UIUtil;

public class ProfileActivity extends BaseFragment implements NotificationCenter.NotificationCenterDelegate, DialogsActivity.DialogsActivityDelegate, SharedMediaLayout.SharedMediaPreloaderDelegate, ImageUpdater.ImageUpdaterDelegate {

    private RecyclerListView listView;
    private RecyclerListView searchListView;
    private LinearLayoutManager layoutManager;
    private ListAdapter listAdapter;
    private SearchAdapter searchAdapter;
    private SimpleTextView[] nameTextView = new SimpleTextView[2];
    private SimpleTextView[] onlineTextView = new SimpleTextView[2];
    private AudioPlayerAlert.ClippingTextViewSwitcher mediaCounterTextView;
    private SimpleTextView idTextView;
    private RLottieImageView writeButton;
    private AnimatorSet writeButtonAnimation;
    private Drawable lockIconDrawable;
    private Drawable verifiedDrawable;
    private Drawable verifiedCheckDrawable;
    private CrossfadeDrawable verifiedCrossfadeDrawable;
    private ScamDrawable scamDrawable;
    private UndoView undoView;
    private OverlaysView overlaysView;
    private SharedMediaLayout sharedMediaLayout;
    private EmptyTextProgressView emptyView;
    private boolean sharedMediaLayoutAttached;
    private SharedMediaLayout.SharedMediaPreloader sharedMediaPreloader;

    private RLottieDrawable cameraDrawable;

    private FrameLayout avatarContainer;
    private AvatarImageView avatarImage;
    private View avatarOverlay;
    private AnimatorSet avatarAnimation;
    private RadialProgressView avatarProgressView;
    private ImageView timeItem;
    private TimerDrawable timerDrawable;
    private ProfileGalleryView avatarsViewPager;
    private PagerIndicatorView avatarsViewPagerIndicatorView;
    private AvatarDrawable avatarDrawable;
    private ImageUpdater imageUpdater;
    private int avatarColor;

    private int overlayCountVisible;

    private int lastMeasuredContentWidth;
    private int lastMeasuredContentHeight;
    private int listContentHeight;
    private boolean openingAvatar;

    private boolean doNotSetForeground;

    private boolean[] isOnline = new boolean[1];

    private boolean callItemVisible;
    private boolean videoCallItemVisible;
    private boolean editItemVisible;
    private ActionBarMenuItem animatingItem;
    private ActionBarMenuItem callItem;
    private ActionBarMenuItem videoCallItem;
    private ActionBarMenuItem editItem;
    private ActionBarMenuItem otherItem;
    private ActionBarMenuItem searchItem;
    protected float headerShadowAlpha = 1.0f;
    private TopView topView;
    private int user_id;
    private int chat_id;
    private long dialog_id;
    private boolean creatingChat;
    private boolean userBlocked;
    private boolean reportSpam;
    private long mergeDialogId;
    private boolean expandPhoto;
    private boolean needSendMessage;
    private boolean hasVoiceChatItem;

    private boolean scrolling;

    private boolean canSearchMembers;

    private boolean loadingUsers;
    private SparseArray<TLRPC.ChatParticipant> participantsMap = new SparseArray<>();
    private boolean usersEndReached;

    private int banFromGroup;
    private boolean openAnimationInProgress;
    private boolean transitionAnimationInProress;
    private boolean recreateMenuAfterAnimation;
    private int playProfileAnimation;
    private boolean allowProfileAnimation = true;
    private float extraHeight;
    private float initialAnimationExtraHeight;
    private float animationProgress;

    private int searchTransitionOffset;
    private float searchTransitionProgress;
    private Animator searchViewTransition;
    private boolean searchMode;

    private HashMap<Integer, Integer> positionToOffset = new HashMap<>();

    private float avatarX;
    private float avatarY;
    private float avatarScale;
    private float nameX;
    private float nameY;
    private float onlineX;
    private float onlineY;
    private float idX;
    private float idY;
    private float expandProgress;
    private float listViewVelocityY;
    private ValueAnimator expandAnimator;
    private float currentExpanAnimatorFracture;
    private float[] expandAnimatorValues = new float[]{0f, 1f};
    private boolean isInLandscapeMode;
    private boolean allowPullingDown;
    private boolean isPulledDown;

    private Paint whitePaint = new Paint();

    private boolean isBot;

    private TLRPC.ChatFull chatInfo;
    private TLRPC.UserFull userInfo;

    private String currentBio;

    private int selectedUser;
    private int onlineCount = -1;
    private ArrayList<Integer> sortedUsers;

    private TLRPC.EncryptedChat currentEncryptedChat;
    private TLRPC.Chat currentChat;
    private TLRPC.BotInfo botInfo;
    private TLRPC.ChannelParticipant currentChannelParticipant;

    private TLRPC.FileLocation avatar;
    private TLRPC.FileLocation avatarBig;

    private final static int add_contact = 1;
    private final static int block_contact = 2;
    private final static int share_contact = 3;
    private final static int edit_contact = 4;
    private final static int delete_contact = 5;
    private final static int leave_group = 7;
    private final static int invite_to_group = 9;
    private final static int share = 10;
    private final static int qr_code = 11;
    private final static int edit_channel = 12;
    private final static int add_shortcut = 14;
    private final static int call_item = 15;
    private final static int video_call_item = 16;
    private final static int search_members = 17;
    private final static int add_member = 18;
    private final static int statistics = 19;
    private final static int start_secret_chat = 20;
    private final static int gallery_menu_save = 21;
    private final static int event_log = 42;
    private final static int view_discussion = 22;

    private final static int edit_name = 30;
    private final static int logout = 31;
    private final static int search_button = 32;
    private final static int set_as_main = 33;
    private final static int edit_avatar = 34;
    private final static int delete_avatar = 35;
    private final static int add_photo = 36;

    private Rect rect = new Rect();

    private int rowCount;

    private int setAvatarRow;
    private int setAvatarSectionRow;
    private int numberSectionRow;
    private int numberRow;
    private int setUsernameRow;
    private int bioRow;
    private int settingsSectionRow;
    private int settingsSectionRow2;
    private int notificationRow;
    private int nekoRow;
    private int languageRow;
    private int privacyRow;
    private int dataRow;
    private int chatRow;
    private int stickersRow;
    private int filtersRow;
    private int devicesRow;
    private int devicesSectionRow;
    private int helpHeaderRow;
    private int questionRow;
    private int faqRow;
    private int policyRow;
    private int helpSectionCell;
    private int debugHeaderRow;
    private int sendLogsRow;
    private int clearLogsRow;
    private int switchBackendRow;
    private int versionRow;

    private int emptyRow;
    private int bottomPaddingRow;
    private int infoHeaderRow;
    private int phoneRow;
    private int locationRow;
    private int userInfoRow;
    private int channelInfoRow;
    private int usernameRow;
    private int notificationsDividerRow;
    private int notificationsRow;
    private int infoSectionRow;
    private int sendMessageRow;
    private int reportRow;

    private int settingsTimerRow;
    private int settingsKeyRow;
    private int secretSettingsSectionRow;

    private int membersHeaderRow;
    private int membersStartRow;
    private int membersEndRow;
    private int addMemberRow;
    private int subscribersRow;
    private int administratorsRow;
    private int blockedUsersRow;
    private int membersSectionRow;

    private int sharedMediaRow;

    private int unblockRow;
    private int joinRow;
    private int lastSectionRow;

    private int transitionIndex;
    private TLRPC.Document preloadedSticker;
    private ArrayList<TLRPC.ChatParticipant> visibleChatParticipants = new ArrayList<>();
    private ArrayList<Integer> visibleSortedUsers = new ArrayList<>();
    private int usersForceShowingIn = 0;

<<<<<<< HEAD
    private boolean hideNumber;
=======
    private boolean firstLayout = true;
    private boolean invalidateScroll = true;
>>>>>>> 31b58013

    private final Property<ProfileActivity, Float> HEADER_SHADOW = new AnimationProperties.FloatProperty<ProfileActivity>("headerShadow") {
        @Override
        public void setValue(ProfileActivity object, float value) {
            headerShadowAlpha = value;
            topView.invalidate();
        }

        @Override
        public Float get(ProfileActivity object) {
            return headerShadowAlpha;
        }
    };

    public PhotoViewer.PhotoViewerProvider provider = new PhotoViewer.EmptyPhotoViewerProvider() {

        @Override
        public PhotoViewer.PlaceProviderObject getPlaceForPhoto(MessageObject messageObject, TLRPC.FileLocation fileLocation, int index, boolean needPreview) {
            if (fileLocation == null) {
                return null;
            }

            TLRPC.FileLocation photoBig = null;
            if (user_id != 0) {
                TLRPC.User user = getMessagesController().getUser(user_id);
                if (user != null && user.photo != null && user.photo.photo_big != null) {
                    photoBig = user.photo.photo_big;
                }
            } else if (chat_id != 0) {
                TLRPC.Chat chat = getMessagesController().getChat(chat_id);
                if (chat != null && chat.photo != null && chat.photo.photo_big != null) {
                    photoBig = chat.photo.photo_big;
                }
            }

            if (photoBig != null && photoBig.local_id == fileLocation.local_id && photoBig.volume_id == fileLocation.volume_id && photoBig.dc_id == fileLocation.dc_id) {
                int[] coords = new int[2];
                avatarImage.getLocationInWindow(coords);
                PhotoViewer.PlaceProviderObject object = new PhotoViewer.PlaceProviderObject();
                object.viewX = coords[0];
                object.viewY = coords[1] - (Build.VERSION.SDK_INT >= 21 ? 0 : AndroidUtilities.statusBarHeight);
                object.parentView = avatarImage;
                object.imageReceiver = avatarImage.getImageReceiver();
                if (user_id != 0) {
                    object.dialogId = user_id;
                } else if (chat_id != 0) {
                    object.dialogId = -chat_id;
                }
                object.thumb = object.imageReceiver.getBitmapSafe();
                object.size = -1;
                object.radius = avatarImage.getImageReceiver().getRoundRadius();
                object.scale = avatarContainer.getScaleX();
                object.canEdit = user_id == getUserConfig().clientUserId;
                return object;
            }
            return null;
        }

        @Override
        public void willHidePhotoViewer() {
            avatarImage.getImageReceiver().setVisible(true, true);
        }

        @Override
        public void openPhotoForEdit(String file, String thumb, boolean isVideo) {
            imageUpdater.openPhotoForEdit(file, thumb, 0, isVideo);
        }
    };
    private boolean fragmentOpened;

    public class AvatarImageView extends BackupImageView {

        private final RectF rect = new RectF();
        private final Paint placeholderPaint;

        private ImageReceiver foregroundImageReceiver;
        private float foregroundAlpha;
        private ImageReceiver.BitmapHolder drawableHolder;

        public AvatarImageView(Context context) {
            super(context);
            foregroundImageReceiver = new ImageReceiver(this);
            placeholderPaint = new Paint(Paint.ANTI_ALIAS_FLAG);
            placeholderPaint.setColor(Color.BLACK);
        }

        public void setForegroundImage(ImageLocation imageLocation, String imageFilter, Drawable thumb) {
            foregroundImageReceiver.setImage(imageLocation, imageFilter, thumb, 0, null, null, 0);
            if (drawableHolder != null) {
                drawableHolder.release();
                drawableHolder = null;
            }
        }

        public void setForegroundImageDrawable(ImageReceiver.BitmapHolder holder) {
            if (holder != null) {
                foregroundImageReceiver.setImageBitmap(holder.drawable);
            }
            if (drawableHolder != null) {
                drawableHolder.release();
                drawableHolder = null;
            }
            drawableHolder = holder;
        }

        public float getForegroundAlpha() {
            return foregroundAlpha;
        }

        public void setForegroundAlpha(float value) {
            foregroundAlpha = value;
            invalidate();
        }

        public void clearForeground() {
            AnimatedFileDrawable drawable = foregroundImageReceiver.getAnimation();
            if (drawable != null) {
                drawable.removeSecondParentView(avatarImage);
            }
            foregroundImageReceiver.clearImage();
            if (drawableHolder != null) {
                drawableHolder.release();
                drawableHolder = null;
            }
            foregroundAlpha = 0f;
            invalidate();
        }

        protected void onDetachedFromWindow() {
            super.onDetachedFromWindow();
            foregroundImageReceiver.onDetachedFromWindow();
            if (drawableHolder != null) {
                drawableHolder.release();
                drawableHolder = null;
            }
        }

        @Override
        protected void onAttachedToWindow() {
            super.onAttachedToWindow();
            foregroundImageReceiver.onAttachedToWindow();
        }

        @Override
        public void setRoundRadius(int value) {
            super.setRoundRadius(value);
            foregroundImageReceiver.setRoundRadius(value);
        }

        @Override
        protected void onDraw(Canvas canvas) {
            if (foregroundAlpha < 1f) {
                imageReceiver.setImageCoords(0, 0, getMeasuredWidth(), getMeasuredHeight());
                imageReceiver.draw(canvas);
            }
            if (foregroundAlpha > 0f) {
                if (foregroundImageReceiver.getDrawable() != null) {
                    foregroundImageReceiver.setImageCoords(0, 0, getMeasuredWidth(), getMeasuredHeight());
                    foregroundImageReceiver.setAlpha(foregroundAlpha);
                    foregroundImageReceiver.draw(canvas);
                } else {
                    rect.set(0f, 0f, getMeasuredWidth(), getMeasuredHeight());
                    placeholderPaint.setAlpha((int) (foregroundAlpha * 255f));
                    final int radius = foregroundImageReceiver.getRoundRadius()[0];
                    canvas.drawRoundRect(rect, radius, radius, placeholderPaint);
                }
            }
        }

        @Override
        public void invalidate() {
            super.invalidate();
            if (avatarsViewPager != null) {
                BackupImageView imageView = avatarsViewPager.getCurrentItemView();
                avatarsViewPager.invalidate();
            }
        }
    }

    private class TopView extends View {

        private int currentColor;
        private Paint paint = new Paint();

        public TopView(Context context) {
            super(context);
        }

        @Override
        protected void onMeasure(int widthMeasureSpec, int heightMeasureSpec) {
            setMeasuredDimension(MeasureSpec.getSize(widthMeasureSpec), MeasureSpec.getSize(widthMeasureSpec) + AndroidUtilities.dp(3));
        }

        @Override
        public void setBackgroundColor(int color) {
            if (color != currentColor) {
                currentColor = color;
                paint.setColor(color);
                invalidate();
            }
        }

        @Override
        protected void onDraw(Canvas canvas) {
            final int height = ActionBar.getCurrentActionBarHeight() + (actionBar.getOccupyStatusBar() ? AndroidUtilities.statusBarHeight : 0);
            final float v = extraHeight + height + searchTransitionOffset;

            int y1 = (int) (v * (1.0f - mediaHeaderAnimationProgress));

            if (y1 != 0) {
                paint.setColor(currentColor);
                canvas.drawRect(0, 0, getMeasuredWidth(), y1, paint);
            }
            if (y1 != v) {
                int color = Theme.getColor(Theme.key_windowBackgroundWhite);
                paint.setColor(color);
                canvas.drawRect(0, y1, getMeasuredWidth(), v, paint);
            }

            if (parentLayout != null) {
                parentLayout.drawHeaderShadow(canvas, (int) (headerShadowAlpha * 255), (int) v);
            }
        }
    }

    private class OverlaysView extends View implements ProfileGalleryView.Callback {

        private final int statusBarHeight = actionBar.getOccupyStatusBar() && !inBubbleMode ? AndroidUtilities.statusBarHeight : 0;

        private final Rect topOverlayRect = new Rect();
        private final Rect bottomOverlayRect = new Rect();
        private final RectF rect = new RectF();

        private final GradientDrawable topOverlayGradient;
        private final GradientDrawable bottomOverlayGradient;
        private final ValueAnimator animator;
        private final float[] animatorValues = new float[]{0f, 1f};
        private final Paint backgroundPaint;
        private final Paint barPaint;
        private final Paint selectedBarPaint;

        private final GradientDrawable[] pressedOverlayGradient = new GradientDrawable[2];
        private final boolean[] pressedOverlayVisible = new boolean[2];
        private final float[] pressedOverlayAlpha = new float[2];

        private boolean isOverlaysVisible;
        private float currentAnimationValue;
        private float alpha = 0f;
        private float[] alphas = null;
        private long lastTime;
        private float previousSelectedProgress;
        private int previousSelectedPotision = -1;
        private float currentProgress;
        private int selectedPosition;

        private float currentLoadingAnimationProgress;
        private int currentLoadingAnimationDirection = 1;

        public OverlaysView(Context context) {
            super(context);
            setVisibility(GONE);

            barPaint = new Paint(Paint.ANTI_ALIAS_FLAG);
            barPaint.setColor(0x55ffffff);
            selectedBarPaint = new Paint(Paint.ANTI_ALIAS_FLAG);
            selectedBarPaint.setColor(0xffffffff);

            topOverlayGradient = new GradientDrawable(GradientDrawable.Orientation.TOP_BOTTOM, new int[]{0x42000000, 0});
            topOverlayGradient.setShape(GradientDrawable.RECTANGLE);

            bottomOverlayGradient = new GradientDrawable(GradientDrawable.Orientation.BOTTOM_TOP, new int[]{0x42000000, 0});
            bottomOverlayGradient.setShape(GradientDrawable.RECTANGLE);

            for (int i = 0; i < 2; i++) {
                final GradientDrawable.Orientation orientation = i == 0 ? GradientDrawable.Orientation.LEFT_RIGHT : GradientDrawable.Orientation.RIGHT_LEFT;
                pressedOverlayGradient[i] = new GradientDrawable(orientation, new int[]{0x32000000, 0});
                pressedOverlayGradient[i].setShape(GradientDrawable.RECTANGLE);
            }

            backgroundPaint = new Paint(Paint.ANTI_ALIAS_FLAG);
            backgroundPaint.setColor(Color.BLACK);
            backgroundPaint.setAlpha(66);
            animator = ValueAnimator.ofFloat(0f, 1f);
            animator.setDuration(250);
            animator.setInterpolator(CubicBezierInterpolator.EASE_BOTH);
            animator.addUpdateListener(anim -> {
                float value = AndroidUtilities.lerp(animatorValues, currentAnimationValue = anim.getAnimatedFraction());
                setAlphaValue(value, true);
            });
            animator.addListener(new AnimatorListenerAdapter() {
                @Override
                public void onAnimationEnd(Animator animation) {
                    if (!isOverlaysVisible) {
                        setVisibility(GONE);
                    }
                }

                @Override
                public void onAnimationStart(Animator animation) {
                    setVisibility(VISIBLE);
                }
            });
        }

        public void saveCurrentPageProgress() {
            previousSelectedProgress = currentProgress;
            previousSelectedPotision = selectedPosition;
            currentLoadingAnimationProgress = 0.0f;
            currentLoadingAnimationDirection = 1;
        }

        public void setAlphaValue(float value, boolean self) {
            if (Build.VERSION.SDK_INT > 18) {
                int alpha = (int) (255 * value);
                topOverlayGradient.setAlpha(alpha);
                bottomOverlayGradient.setAlpha(alpha);
                backgroundPaint.setAlpha((int) (66 * value));
                barPaint.setAlpha((int) (0x55 * value));
                selectedBarPaint.setAlpha(alpha);
                this.alpha = value;
            } else {
                setAlpha(value);
            }
            if (!self) {
                currentAnimationValue = value;
            }
            invalidate();
        }

        public boolean isOverlaysVisible() {
            return isOverlaysVisible;
        }

        public void setOverlaysVisible() {
            isOverlaysVisible = true;
            setVisibility(VISIBLE);
        }

        public void setOverlaysVisible(boolean overlaysVisible, float durationFactor) {
            if (overlaysVisible != isOverlaysVisible) {
                isOverlaysVisible = overlaysVisible;
                animator.cancel();
                final float value = AndroidUtilities.lerp(animatorValues, currentAnimationValue);
                if (overlaysVisible) {
                    animator.setDuration((long) ((1f - value) * 250f / durationFactor));
                } else {
                    animator.setDuration((long) (value * 250f / durationFactor));
                }
                animatorValues[0] = value;
                animatorValues[1] = overlaysVisible ? 1f : 0f;
                animator.start();
            }
        }

        @Override
        protected void onSizeChanged(int w, int h, int oldw, int oldh) {
            final int actionBarHeight = statusBarHeight + ActionBar.getCurrentActionBarHeight();
            final float k = 0.5f;
            topOverlayRect.set(0, 0, w, (int) (actionBarHeight * k));
            bottomOverlayRect.set(0, (int) (h - AndroidUtilities.dp(72f) * k), w, h);
            topOverlayGradient.setBounds(0, topOverlayRect.bottom, w, actionBarHeight + AndroidUtilities.dp(16f));
            bottomOverlayGradient.setBounds(0, h - AndroidUtilities.dp(72f) - AndroidUtilities.dp(24f), w, bottomOverlayRect.top);
            pressedOverlayGradient[0].setBounds(0, 0, w / 5, h);
            pressedOverlayGradient[1].setBounds(w - (w / 5), 0, w, h);
        }

        @Override
        protected void onDraw(Canvas canvas) {
            for (int i = 0; i < 2; i++) {
                if (pressedOverlayAlpha[i] > 0f) {
                    pressedOverlayGradient[i].setAlpha((int) (pressedOverlayAlpha[i] * 255));
                    pressedOverlayGradient[i].draw(canvas);
                }
            }

            topOverlayGradient.draw(canvas);
            bottomOverlayGradient.draw(canvas);
            canvas.drawRect(topOverlayRect, backgroundPaint);
            canvas.drawRect(bottomOverlayRect, backgroundPaint);

            int count = avatarsViewPager.getRealCount();
            selectedPosition = avatarsViewPager.getRealPosition();

            if (alphas == null || alphas.length != count) {
                alphas = new float[count];
                Arrays.fill(alphas, 0.0f);
            }

            boolean invalidate = false;

            long newTime = SystemClock.elapsedRealtime();
            long dt = (newTime - lastTime);
            if (dt < 0 || dt > 20) {
                dt = 17;
            }
            lastTime = newTime;

            if (count > 1 && count <= 20) {
                if (overlayCountVisible == 0) {
                    alpha = 0.0f;
                    overlayCountVisible = 3;
                } else if (overlayCountVisible == 1) {
                    alpha = 0.0f;
                    overlayCountVisible = 2;
                }
                if (overlayCountVisible == 2) {
                    barPaint.setAlpha((int) (0x55 * alpha));
                    selectedBarPaint.setAlpha((int) (0xff * alpha));
                }
                int width = (getMeasuredWidth() - AndroidUtilities.dp(5 * 2) - AndroidUtilities.dp(2 * (count - 1))) / count;
                int y = AndroidUtilities.dp(4) + (Build.VERSION.SDK_INT >= 21 && !inBubbleMode ? AndroidUtilities.statusBarHeight : 0);
                for (int a = 0; a < count; a++) {
                    int x = AndroidUtilities.dp(5 + a * 2) + width * a;
                    float progress;
                    int baseAlpha = 0x55;
                    if (a == previousSelectedPotision && Math.abs(previousSelectedProgress - 1.0f) > 0.0001f) {
                        progress = previousSelectedProgress;
                        canvas.save();
                        canvas.clipRect(x + width * progress, y, x + width, y + AndroidUtilities.dp(2));
                        rect.set(x, y, x + width, y + AndroidUtilities.dp(2));
                        barPaint.setAlpha((int) (0x55 * alpha));
                        canvas.drawRoundRect(rect, AndroidUtilities.dp(1), AndroidUtilities.dp(1), barPaint);
                        baseAlpha = 0x50;
                        canvas.restore();
                        invalidate = true;
                    } else if (a == selectedPosition) {
                        if (avatarsViewPager.isCurrentItemVideo()) {
                            progress = currentProgress = avatarsViewPager.getCurrentItemProgress();
                            if (progress <= 0 && avatarsViewPager.isLoadingCurrentVideo() || currentLoadingAnimationProgress > 0.0f) {
                                currentLoadingAnimationProgress += currentLoadingAnimationDirection * dt / 500.0f;
                                if (currentLoadingAnimationProgress > 1.0f) {
                                    currentLoadingAnimationProgress = 1.0f;
                                    currentLoadingAnimationDirection *= -1;
                                } else if (currentLoadingAnimationProgress <= 0) {
                                    currentLoadingAnimationProgress = 0.0f;
                                    currentLoadingAnimationDirection *= -1;
                                }
                            }
                            rect.set(x, y, x + width, y + AndroidUtilities.dp(2));
                            barPaint.setAlpha((int) ((0x55 + 0x30 * currentLoadingAnimationProgress) * alpha));
                            canvas.drawRoundRect(rect, AndroidUtilities.dp(1), AndroidUtilities.dp(1), barPaint);
                            invalidate = true;
                            baseAlpha = 0x50;
                        } else {
                            progress = currentProgress = 1.0f;
                        }
                    } else {
                        progress = 1.0f;
                    }
                    rect.set(x, y, x + width * progress, y + AndroidUtilities.dp(2));

                    if (a != selectedPosition) {
                        if (overlayCountVisible == 3) {
                            barPaint.setAlpha((int) (AndroidUtilities.lerp(baseAlpha, 0xff, CubicBezierInterpolator.EASE_BOTH.getInterpolation(alphas[a])) * alpha));
                        }
                    } else {
                        alphas[a] = 0.75f;
                    }

                    canvas.drawRoundRect(rect, AndroidUtilities.dp(1), AndroidUtilities.dp(1), a == selectedPosition ? selectedBarPaint : barPaint);
                }

                if (overlayCountVisible == 2) {
                    if (alpha < 1.0f) {
                        alpha += dt / 180.0f;
                        if (alpha > 1.0f) {
                            alpha = 1.0f;
                        }
                        invalidate = true;
                    } else {
                        overlayCountVisible = 3;
                    }
                } else if (overlayCountVisible == 3) {
                    for (int i = 0; i < alphas.length; i++) {
                        if (i != selectedPosition && alphas[i] > 0.0f) {
                            alphas[i] -= dt / 500.0f;
                            if (alphas[i] <= 0.0f) {
                                alphas[i] = 0.0f;
                                if (i == previousSelectedPotision) {
                                    previousSelectedPotision = -1;
                                }
                            }
                            invalidate = true;
                        } else if (i == previousSelectedPotision) {
                            previousSelectedPotision = -1;
                        }
                    }
                }
            }

            for (int i = 0; i < 2; i++) {
                if (pressedOverlayVisible[i]) {
                    if (pressedOverlayAlpha[i] < 1f) {
                        pressedOverlayAlpha[i] += dt / 180.0f;
                        if (pressedOverlayAlpha[i] > 1f) {
                            pressedOverlayAlpha[i] = 1f;
                        }
                        invalidate = true;
                    }
                } else {
                    if (pressedOverlayAlpha[i] > 0f) {
                        pressedOverlayAlpha[i] -= dt / 180.0f;
                        if (pressedOverlayAlpha[i] < 0f) {
                            pressedOverlayAlpha[i] = 0f;
                        }
                        invalidate = true;
                    }
                }
            }

            if (invalidate) {
                postInvalidateOnAnimation();
            }
        }

        @Override
        public void onClick() {

            if (imageUpdater != null) {
                TLRPC.User user = MessagesController.getInstance(currentAccount).getUser(UserConfig.getInstance(currentAccount).getClientUserId());
                if (user == null) {
                    user = UserConfig.getInstance(currentAccount).getCurrentUser();
                }
                if (user == null) {
                    return;
                }
                imageUpdater.openMenu(user.photo != null && user.photo.photo_big != null && !(user.photo instanceof TLRPC.TL_userProfilePhotoEmpty), () -> MessagesController.getInstance(currentAccount).deleteUserPhoto(null), dialog -> {
                });
            } else {
                openAvatar();
            }

        }

        @Override
        public void onPhotosLoaded() {
            updateProfileData();
        }

        @Override
        public void onVideoSet() {
            invalidate();
        }
    }

    private class NestedFrameLayout extends FrameLayout implements NestedScrollingParent3 {

        private NestedScrollingParentHelper nestedScrollingParentHelper;

        public NestedFrameLayout(Context context) {
            super(context);
            nestedScrollingParentHelper = new NestedScrollingParentHelper(this);
        }

        @Override
        public void onNestedScroll(View target, int dxConsumed, int dyConsumed, int dxUnconsumed, int dyUnconsumed, int type, int[] consumed) {
            if (target == listView && sharedMediaLayoutAttached) {
                RecyclerListView innerListView = sharedMediaLayout.getCurrentListView();
                int top = sharedMediaLayout.getTop();
                if (top == 0) {
                    consumed[1] = dyUnconsumed;
                    innerListView.scrollBy(0, dyUnconsumed);
                }
            }
        }

        @Override
        public void onNestedScroll(View target, int dxConsumed, int dyConsumed, int dxUnconsumed, int dyUnconsumed, int type) {

        }

        @Override
        public boolean onNestedPreFling(View target, float velocityX, float velocityY) {
            return super.onNestedPreFling(target, velocityX, velocityY);
        }

        @Override
        public void onNestedPreScroll(View target, int dx, int dy, int[] consumed, int type) {
            if (target == listView && sharedMediaRow != -1 && sharedMediaLayoutAttached) {
                boolean searchVisible = actionBar.isSearchFieldVisible();
                int t = sharedMediaLayout.getTop();
                if (dy < 0) {
                    boolean scrolledInner = false;
                    if (t <= 0) {
                        RecyclerListView innerListView = sharedMediaLayout.getCurrentListView();
                        LinearLayoutManager linearLayoutManager = (LinearLayoutManager) innerListView.getLayoutManager();
                        int pos = linearLayoutManager.findFirstVisibleItemPosition();
                        if (pos != RecyclerView.NO_POSITION) {
                            RecyclerView.ViewHolder holder = innerListView.findViewHolderForAdapterPosition(pos);
                            int top = holder != null ? holder.itemView.getTop() : -1;
                            int paddingTop = innerListView.getPaddingTop();
                            if (top != paddingTop || pos != 0) {
                                consumed[1] = pos != 0 ? dy : Math.max(dy, (top - paddingTop));
                                innerListView.scrollBy(0, dy);
                                scrolledInner = true;
                            }
                        }
                    }
                    if (searchVisible) {
                        if (!scrolledInner && t < 0) {
                            consumed[1] = dy - Math.max(t, dy);
                        } else {
                            consumed[1] = dy;
                        }
                    }
                } else {
                    if (searchVisible) {
                        RecyclerListView innerListView = sharedMediaLayout.getCurrentListView();
                        consumed[1] = dy;
                        if (t > 0) {
                            consumed[1] -= Math.min(consumed[1], dy);
                        }
                        if (consumed[1] > 0) {
                            innerListView.scrollBy(0, consumed[1]);
                        }
                    }
                }
            }
        }

        @Override
        public boolean onStartNestedScroll(View child, View target, int axes, int type) {
            return sharedMediaRow != -1 && axes == ViewCompat.SCROLL_AXIS_VERTICAL;
        }

        @Override
        public void onNestedScrollAccepted(View child, View target, int axes, int type) {
            nestedScrollingParentHelper.onNestedScrollAccepted(child, target, axes);
        }

        @Override
        public void onStopNestedScroll(View target, int type) {
            nestedScrollingParentHelper.onStopNestedScroll(target);
        }

        @Override
        public void onStopNestedScroll(View child) {

        }
    }

    private class PagerIndicatorView extends View {

        private final RectF indicatorRect = new RectF();

        private final TextPaint textPaint;
        private final Paint backgroundPaint;

        private final ValueAnimator animator;
        private final float[] animatorValues = new float[]{0f, 1f};

        private final PagerAdapter adapter = avatarsViewPager.getAdapter();

        private boolean isIndicatorVisible;

        public PagerIndicatorView(Context context) {
            super(context);
            setVisibility(GONE);

            textPaint = new TextPaint(Paint.ANTI_ALIAS_FLAG);
            textPaint.setColor(Color.WHITE);
            textPaint.setTypeface(Typeface.SANS_SERIF);
            textPaint.setTextAlign(Paint.Align.CENTER);
            textPaint.setTextSize(AndroidUtilities.dpf2(15f));
            backgroundPaint = new Paint(Paint.ANTI_ALIAS_FLAG);
            backgroundPaint.setColor(0x26000000);
            animator = ValueAnimator.ofFloat(0f, 1f);
            animator.setInterpolator(CubicBezierInterpolator.EASE_BOTH);
            animator.addUpdateListener(a -> {
                final float value = AndroidUtilities.lerp(animatorValues, a.getAnimatedFraction());
                if (searchItem != null && !isPulledDown) {
                    searchItem.setScaleX(1f - value);
                    searchItem.setScaleY(1f - value);
                    searchItem.setAlpha(1f - value);
                }
                if (editItemVisible) {
                    editItem.setScaleX(1f - value);
                    editItem.setScaleY(1f - value);
                    editItem.setAlpha(1f - value);
                }
                if (callItemVisible) {
                    callItem.setScaleX(1f - value);
                    callItem.setScaleY(1f - value);
                    callItem.setAlpha(1f - value);
                }
                if (videoCallItemVisible) {
                    videoCallItem.setScaleX(1f - value);
                    videoCallItem.setScaleY(1f - value);
                    videoCallItem.setAlpha(1f - value);
                }
                setScaleX(value);
                setScaleY(value);
                setAlpha(value);
            });
            boolean expanded = expandPhoto;
            animator.addListener(new AnimatorListenerAdapter() {
                @Override
                public void onAnimationEnd(Animator animation) {
                    if (isIndicatorVisible) {
                        if (searchItem != null) {
                            searchItem.setVisibility(GONE);
                        }
                        if (editItemVisible) {
                            editItem.setVisibility(GONE);
                        }
                        if (callItemVisible) {
                            callItem.setVisibility(GONE);
                        }
                        if (videoCallItemVisible) {
                            videoCallItem.setVisibility(GONE);
                        }
                    } else {
                        setVisibility(GONE);
                    }
                }

                @Override
                public void onAnimationStart(Animator animation) {
                    if (searchItem != null && !expanded) {
                        searchItem.setVisibility(VISIBLE);
                    }
                    if (editItemVisible) {
                        editItem.setVisibility(VISIBLE);
                    }
                    if (callItemVisible) {
                        callItem.setVisibility(VISIBLE);
                    }
                    if (videoCallItemVisible) {
                        videoCallItem.setVisibility(VISIBLE);
                    }
                    setVisibility(VISIBLE);
                }
            });
            avatarsViewPager.addOnPageChangeListener(new ViewPager.OnPageChangeListener() {

                private int prevPage;

                @Override
                public void onPageScrolled(int position, float positionOffset, int positionOffsetPixels) {
                }

                @Override
                public void onPageSelected(int position) {
                    int realPosition = avatarsViewPager.getRealPosition(position);
                    invalidateIndicatorRect(prevPage != realPosition);
                    prevPage = realPosition;
                    updateAvatarItems();
                }

                @Override
                public void onPageScrollStateChanged(int state) {
                }
            });
            adapter.registerDataSetObserver(new DataSetObserver() {
                @Override
                public void onChanged() {
                    int count = avatarsViewPager.getRealCount();
                    if (overlayCountVisible == 0 && count > 1 && count <= 20 && overlaysView.isOverlaysVisible()) {
                        overlayCountVisible = 1;
                    }
                    invalidateIndicatorRect(false);
                    refreshVisibility(1f);
                    updateAvatarItems();
                }
            });
        }

        private void updateAvatarItemsInternal() {
            /*if (otherItem == null || avatarsViewPager == null) {
                return;
            }
            if (isPulledDown) {
                int position = avatarsViewPager.getRealPosition();
                if (position == 0) {
                    otherItem.hideSubItem(set_as_main);
                    otherItem.showSubItem(add_photo);
                } else {
                    otherItem.showSubItem(set_as_main);
                    otherItem.hideSubItem(add_photo);
                }
            }*/
        }

        private void updateAvatarItems() {
            /*if (imageUpdater == null) {
                return;
            }
            if (otherItem.isSubMenuShowing()) {
                AndroidUtilities.runOnUIThread(this::updateAvatarItemsInternal, 500);
            } else {
                updateAvatarItemsInternal();
            }*/
        }

        public boolean isIndicatorVisible() {
            return isIndicatorVisible;
        }

        public boolean isIndicatorFullyVisible() {
            return isIndicatorVisible && !animator.isRunning();
        }

        public void setIndicatorVisible(boolean indicatorVisible, float durationFactor) {
            if (indicatorVisible != isIndicatorVisible) {
                isIndicatorVisible = indicatorVisible;
                animator.cancel();
                final float value = AndroidUtilities.lerp(animatorValues, animator.getAnimatedFraction());
                if (durationFactor <= 0f) {
                    animator.setDuration(0);
                } else if (indicatorVisible) {
                    animator.setDuration((long) ((1f - value) * 250f / durationFactor));
                } else {
                    animator.setDuration((long) (value * 250f / durationFactor));
                }
                animatorValues[0] = value;
                animatorValues[1] = indicatorVisible ? 1f : 0f;
                animator.start();
            }
        }

        public void refreshVisibility(float durationFactor) {
            setIndicatorVisible(isPulledDown && avatarsViewPager.getRealCount() > 20, durationFactor);
        }

        @Override
        protected void onSizeChanged(int w, int h, int oldw, int oldh) {
            invalidateIndicatorRect(false);
        }

        private void invalidateIndicatorRect(boolean pageChanged) {
            if (pageChanged) {
                overlaysView.saveCurrentPageProgress();
            }
            overlaysView.invalidate();
            final float textWidth = textPaint.measureText(getCurrentTitle());
            indicatorRect.right = getMeasuredWidth() - AndroidUtilities.dp(54f);
            indicatorRect.left = indicatorRect.right - (textWidth + AndroidUtilities.dpf2(16f));
            indicatorRect.top = (actionBar.getOccupyStatusBar() ? AndroidUtilities.statusBarHeight : 0) + AndroidUtilities.dp(15f);
            indicatorRect.bottom = indicatorRect.top + AndroidUtilities.dp(26);
            setPivotX(indicatorRect.centerX());
            setPivotY(indicatorRect.centerY());
            invalidate();
        }

        @Override
        protected void onDraw(Canvas canvas) {
            final float radius = AndroidUtilities.dpf2(12);
            canvas.drawRoundRect(indicatorRect, radius, radius, backgroundPaint);
            canvas.drawText(getCurrentTitle(), indicatorRect.centerX(), indicatorRect.top + AndroidUtilities.dpf2(18.5f), textPaint);
        }

        private String getCurrentTitle() {
            return adapter.getPageTitle(avatarsViewPager.getCurrentItem()).toString();
        }

        private ActionBarMenuItem getSecondaryMenuItem() {
            if (callItemVisible) {
                return callItem;
            } else if (editItemVisible) {
                return editItem;
            } else if (searchItem != null) {
                return searchItem;
            } else {
                return null;
            }
        }
    }

    public ProfileActivity(Bundle args) {
        this(args, null);
    }

    public ProfileActivity(Bundle args, SharedMediaLayout.SharedMediaPreloader preloader) {
        super(args);
        sharedMediaPreloader = preloader;
    }

    @Override
    public boolean onFragmentCreate() {
        user_id = arguments.getInt("user_id", 0);
        chat_id = arguments.getInt("chat_id", 0);
        banFromGroup = arguments.getInt("ban_chat_id", 0);
        reportSpam = arguments.getBoolean("reportSpam", false);
        if (!expandPhoto) {
            expandPhoto = arguments.getBoolean("expandPhoto", false);
            if (expandPhoto) {
                needSendMessage = true;
            }
        }
        if (user_id != 0) {
            dialog_id = arguments.getLong("dialog_id", 0);
            if (dialog_id != 0) {
                currentEncryptedChat = getMessagesController().getEncryptedChat((int) (dialog_id >> 32));
            }
            TLRPC.User user = getMessagesController().getUser(user_id);
            if (user == null) {
                return false;
            }

            getNotificationCenter().addObserver(this, NotificationCenter.contactsDidLoad);
            getNotificationCenter().addObserver(this, NotificationCenter.encryptedChatCreated);
            getNotificationCenter().addObserver(this, NotificationCenter.encryptedChatUpdated);
            getNotificationCenter().addObserver(this, NotificationCenter.blockedUsersDidLoad);
            getNotificationCenter().addObserver(this, NotificationCenter.botInfoDidLoad);
            getNotificationCenter().addObserver(this, NotificationCenter.userInfoDidLoad);

            userBlocked = getMessagesController().blockePeers.indexOfKey(user_id) >= 0;
            if (user.bot) {
                isBot = true;
                getMediaDataController().loadBotInfo(user.id, true, classGuid);
            }
            userInfo = getMessagesController().getUserFull(user_id);
            getMessagesController().loadFullUser(getMessagesController().getUser(user_id), classGuid, true);
            participantsMap = null;

            if (UserObject.isUserSelf(user)) {
                imageUpdater = new ImageUpdater(true);
                imageUpdater.setOpenWithFrontfaceCamera(true);
                imageUpdater.parentFragment = this;
                imageUpdater.setDelegate(this);
                getMediaDataController().checkFeaturedStickers();
                getMessagesController().loadSuggestedFilters();
                getMessagesController().loadUserInfo(getUserConfig().getCurrentUser(), true, classGuid);
            }
        } else if (chat_id != 0) {
            currentChat = getMessagesController().getChat(chat_id);
            if (currentChat == null) {
                final CountDownLatch countDownLatch = new CountDownLatch(1);
                getMessagesStorage().getStorageQueue().postRunnable(() -> {
                    currentChat = getMessagesStorage().getChat(chat_id);
                    countDownLatch.countDown();
                });
                try {
                    countDownLatch.await();
                } catch (Exception e) {
                    FileLog.e(e);
                }
                if (currentChat != null) {
                    getMessagesController().putChat(currentChat, true);
                } else {
                    return false;
                }
            }

            if (currentChat.megagroup) {
                getChannelParticipants(true);
            } else {
                participantsMap = null;
            }
            getNotificationCenter().addObserver(this, NotificationCenter.chatInfoDidLoad);
            getNotificationCenter().addObserver(this, NotificationCenter.chatOnlineCountDidLoad);
            getNotificationCenter().addObserver(this, NotificationCenter.groupCallUpdated);

            sortedUsers = new ArrayList<>();
            updateOnlineCount(true);
            if (chatInfo == null) {
                chatInfo = getMessagesController().getChatFull(chat_id);
            }
            if (ChatObject.isChannel(currentChat)) {
                getMessagesController().loadFullChat(chat_id, classGuid, true);
            } else if (chatInfo == null) {
                chatInfo = getMessagesStorage().loadChatInfo(chat_id, false, null, false, false);
            }
        } else {
            return false;
        }
        if (sharedMediaPreloader == null) {
            sharedMediaPreloader = new SharedMediaLayout.SharedMediaPreloader(this);
        }
        sharedMediaPreloader.addDelegate(this);

        getNotificationCenter().addObserver(this, NotificationCenter.updateInterfaces);
        getNotificationCenter().addObserver(this, NotificationCenter.didReceiveNewMessages);
        getNotificationCenter().addObserver(this, NotificationCenter.closeChats);
        NotificationCenter.getGlobalInstance().addObserver(this, NotificationCenter.emojiDidLoad);
        updateRowsIds();

        if (arguments.containsKey("nearby_distance")) {
            preloadGreetingsSticker();
        }

        return true;
    }

    private void preloadGreetingsSticker() {
        TLRPC.TL_messages_getStickers req = new TLRPC.TL_messages_getStickers();
        req.emoticon = "\uD83D\uDC4B" + Emoji.fixEmoji("⭐");
        getConnectionsManager().sendRequest(req, (response, error) -> {
            if (response instanceof TLRPC.TL_messages_stickers) {
                ArrayList<TLRPC.Document> list = ((TLRPC.TL_messages_stickers) response).stickers;
                if (!list.isEmpty()) {
                    TLRPC.Document sticker = list.get(Math.abs(new Random().nextInt() % list.size()));
                    AndroidUtilities.runOnUIThread(() -> FileLoader.getInstance(currentAccount).loadFile(ImageLocation.getForDocument(sticker), sticker, null, 0, 1));
                    preloadedSticker = sticker;
                }
            }
        });
    }

    private void generateLink() {
        TLRPC.TL_messages_exportChatInvite req = new TLRPC.TL_messages_exportChatInvite();
        req.peer = getMessagesController().getInputPeer(-chat_id);
        final int reqId = getConnectionsManager().sendRequest(req, (response, error) -> AndroidUtilities.runOnUIThread(() -> {
            if (error == null) {
                TLRPC.TL_chatInviteExported invite = (TLRPC.TL_chatInviteExported) response;
                ProxyUtil.showQrDialog(getParentActivity(), invite.link, imageSize -> Bitmap.createScaledBitmap(avatarImage.getImageReceiver().getBitmap(), imageSize, imageSize, true));
            } else {
                AlertUtil.showToast(error);
            }
        }));
        getConnectionsManager().bindRequestToGuid(reqId, classGuid);
    }

    @Override
    public void onFragmentDestroy() {
        super.onFragmentDestroy();
        if (sharedMediaLayout != null) {
            sharedMediaLayout.onDestroy();
        }
        if (sharedMediaPreloader != null) {
            sharedMediaPreloader.onDestroy(this);
        }
        if (sharedMediaPreloader != null) {
            sharedMediaPreloader.removeDelegate(this);
        }

        getNotificationCenter().removeObserver(this, NotificationCenter.updateInterfaces);
        getNotificationCenter().removeObserver(this, NotificationCenter.closeChats);
        getNotificationCenter().removeObserver(this, NotificationCenter.didReceiveNewMessages);
        NotificationCenter.getGlobalInstance().removeObserver(this, NotificationCenter.emojiDidLoad);
        if (avatarsViewPager != null) {
            avatarsViewPager.onDestroy();
        }
        if (user_id != 0) {
            getNotificationCenter().removeObserver(this, NotificationCenter.contactsDidLoad);
            getNotificationCenter().removeObserver(this, NotificationCenter.encryptedChatCreated);
            getNotificationCenter().removeObserver(this, NotificationCenter.encryptedChatUpdated);
            getNotificationCenter().removeObserver(this, NotificationCenter.blockedUsersDidLoad);
            getNotificationCenter().removeObserver(this, NotificationCenter.botInfoDidLoad);
            getNotificationCenter().removeObserver(this, NotificationCenter.userInfoDidLoad);
            getMessagesController().cancelLoadFullUser(user_id);
        } else if (chat_id != 0) {
            getNotificationCenter().removeObserver(this, NotificationCenter.chatInfoDidLoad);
            getNotificationCenter().removeObserver(this, NotificationCenter.chatOnlineCountDidLoad);
            getNotificationCenter().removeObserver(this, NotificationCenter.groupCallUpdated);
        }
        if (avatarImage != null) {
            avatarImage.setImageDrawable(null);
        }
        if (imageUpdater != null) {
            imageUpdater.clear();
        }
    }

    @Override
    protected ActionBar createActionBar(Context context) {
        ActionBar actionBar = new ActionBar(context) {

            @Override
            public boolean onTouchEvent(MotionEvent event) {
                avatarContainer.getHitRect(rect);
                if (rect.contains((int) event.getX(), (int) event.getY())) {
                    return false;
                }
                return super.onTouchEvent(event);
            }
        };
        actionBar.setBackgroundColor(Color.TRANSPARENT);
        actionBar.setItemsBackgroundColor(AvatarDrawable.getButtonColorForId(user_id != 0 || ChatObject.isChannel(chat_id, currentAccount) && !currentChat.megagroup ? 5 : chat_id), false);
        actionBar.setItemsColor(Theme.getColor(Theme.key_actionBarDefaultIcon), false);
        actionBar.setBackButtonDrawable(new BackDrawable(false));
        actionBar.setCastShadows(false);
        actionBar.setAddToContainer(false);
        actionBar.setClipContent(true);
        actionBar.setOccupyStatusBar(Build.VERSION.SDK_INT >= 21 && !AndroidUtilities.isTablet() && !inBubbleMode);
        return actionBar;
    }

    @Override
    public View createView(Context context) {
        Theme.createProfileResources(context);

        searchTransitionOffset = 0;
        searchTransitionProgress = 1f;
        searchMode = false;
        hasOwnBackground = true;
        extraHeight = AndroidUtilities.dp(88f);
        actionBar.setActionBarMenuOnItemClick(new ActionBar.ActionBarMenuOnItemClick() {
            @Override
            public void onItemClick(final int id) {
                if (getParentActivity() == null) {
                    return;
                }
                if (id == -1) {
                    finishFragment();
                } else if (id == block_contact) {
                    TLRPC.User user = getMessagesController().getUser(user_id);
                    if (user == null) {
                        return;
                    }
                    if (!isBot || MessagesController.isSupportUser(user)) {
                        if (userBlocked) {
                            getMessagesController().unblockPeer(user_id);
                            if (BulletinFactory.canShowBulletin(ProfileActivity.this)) {
                                BulletinFactory.createBanBulletin(ProfileActivity.this, false).show();
                            }
                        } else {
                            if (reportSpam) {
                                AlertsCreator.showBlockReportSpamAlert(ProfileActivity.this, user_id, user, null, currentEncryptedChat, false, null, param -> {
                                    if (param == 1) {
                                        getNotificationCenter().removeObserver(ProfileActivity.this, NotificationCenter.closeChats);
                                        getNotificationCenter().postNotificationName(NotificationCenter.closeChats);
                                        playProfileAnimation = 0;
                                        finishFragment();
                                    } else {
                                        getNotificationCenter().postNotificationName(NotificationCenter.peerSettingsDidLoad, (long) user_id);
                                    }
                                });
                            } else {
                                AlertDialog.Builder builder = new AlertDialog.Builder(getParentActivity());
                                builder.setTitle(LocaleController.getString("BlockUser", R.string.BlockUser));
                                builder.setMessage(AndroidUtilities.replaceTags(LocaleController.formatString("AreYouSureBlockContact2", R.string.AreYouSureBlockContact2, ContactsController.formatName(user.first_name, user.last_name))));
                                builder.setPositiveButton(LocaleController.getString("BlockContact", R.string.BlockContact), (dialogInterface, i) -> {
                                    getMessagesController().blockPeer(user_id);
                                    if (BulletinFactory.canShowBulletin(ProfileActivity.this)) {
                                        BulletinFactory.createBanBulletin(ProfileActivity.this, true).show();
                                    }
                                });
                                builder.setNegativeButton(LocaleController.getString("Cancel", R.string.Cancel), null);
                                AlertDialog dialog = builder.create();
                                showDialog(dialog);
                                TextView button = (TextView) dialog.getButton(DialogInterface.BUTTON_POSITIVE);
                                if (button != null) {
                                    button.setTextColor(Theme.getColor(Theme.key_dialogTextRed2));
                                }
                            }
                        }
                    } else {
                        if (!userBlocked) {
                            getMessagesController().blockPeer(user_id);
                        } else {
                            getMessagesController().unblockPeer(user_id);
                            getSendMessagesHelper().sendMessage("/start", user_id, null, null, null, false, null, null, null, true, 0);
                            finishFragment();
                        }
                    }
                } else if (id == add_contact) {
                    TLRPC.User user = getMessagesController().getUser(user_id);
                    Bundle args = new Bundle();
                    args.putInt("user_id", user.id);
                    args.putBoolean("addContact", true);
                    presentFragment(new ContactAddActivity(args));
                } else if (id == share_contact) {
                    Bundle args = new Bundle();
                    args.putBoolean("onlySelect", true);
                    args.putInt("dialogsType", 3);
                    args.putString("selectAlertString", LocaleController.getString("SendContactToText", R.string.SendContactToText));
                    args.putString("selectAlertStringGroup", LocaleController.getString("SendContactToGroupText", R.string.SendContactToGroupText));
                    DialogsActivity fragment = new DialogsActivity(args);
                    fragment.setDelegate(ProfileActivity.this);
                    presentFragment(fragment);
                } else if (id == edit_contact) {
                    Bundle args = new Bundle();
                    args.putInt("user_id", user_id);
                    presentFragment(new ContactAddActivity(args));
                } else if (id == delete_contact) {
                    final TLRPC.User user = getMessagesController().getUser(user_id);
                    if (user == null || getParentActivity() == null) {
                        return;
                    }
                    AlertDialog.Builder builder = new AlertDialog.Builder(getParentActivity());
                    builder.setTitle(LocaleController.getString("DeleteContact", R.string.DeleteContact));
                    builder.setMessage(LocaleController.getString("AreYouSureDeleteContact", R.string.AreYouSureDeleteContact));
                    builder.setPositiveButton(LocaleController.getString("Delete", R.string.Delete), (dialogInterface, i) -> {
                        ArrayList<TLRPC.User> arrayList = new ArrayList<>();
                        arrayList.add(user);
                        getContactsController().deleteContact(arrayList, true);
                    });
                    builder.setNegativeButton(LocaleController.getString("Cancel", R.string.Cancel), null);
                    AlertDialog dialog = builder.create();
                    showDialog(dialog);
                    TextView button = (TextView) dialog.getButton(DialogInterface.BUTTON_POSITIVE);
                    if (button != null) {
                        button.setTextColor(Theme.getColor(Theme.key_dialogTextRed2));
                    }
                } else if (id == leave_group) {
                    leaveChatPressed();
                } else if (id == event_log) {
                    presentFragment(new ChannelAdminLogActivity(currentChat));
                } else if (id == edit_channel) {
                    Bundle args = new Bundle();
                    args.putInt("chat_id", chat_id);
                    ChatEditActivity fragment = new ChatEditActivity(args);
                    fragment.setInfo(chatInfo);
                    presentFragment(fragment);
                } else if (id == invite_to_group) {
                    final TLRPC.User user = getMessagesController().getUser(user_id);
                    if (user == null) {
                        return;
                    }
                    Bundle args = new Bundle();
                    args.putBoolean("onlySelect", true);
                    args.putInt("dialogsType", 2);
                    args.putString("addToGroupAlertString", LocaleController.formatString("AddToTheGroupAlertText", R.string.AddToTheGroupAlertText, UserObject.getUserName(user), "%1$s"));
                    DialogsActivity fragment = new DialogsActivity(args);
                    fragment.setDelegate((fragment1, dids, message, param) -> {
                        long did = dids.get(0);
                        Bundle args1 = new Bundle();
                        args1.putBoolean("scrollToTopOnResume", true);
                        args1.putInt("chat_id", -(int) did);
                        if (!getMessagesController().checkCanOpenChat(args1, fragment1)) {
                            return;
                        }

                        getNotificationCenter().removeObserver(ProfileActivity.this, NotificationCenter.closeChats);
                        getNotificationCenter().postNotificationName(NotificationCenter.closeChats);
                        getMessagesController().addUserToChat(-(int) did, user, 0, null, ProfileActivity.this, null);
                        presentFragment(new ChatActivity(args1), true);
                        removeSelfFromStack();
                    });
                    presentFragment(fragment);
                } else if (id == share || id == qr_code) {
                    try {
                        String text = null;
                        if (user_id != 0) {
                            TLRPC.User user = getMessagesController().getUser(user_id);
                            if (user == null || StrUtil.isBlank(user.username)) {
                                return;
                            }
                            if (botInfo != null && userInfo != null && !TextUtils.isEmpty(userInfo.about) && id == share) {
                                text = String.format("%s https://" + getMessagesController().linkPrefix + "/%s", userInfo.about, user.username);
                            } else {
                                text = String.format("https://" + getMessagesController().linkPrefix + "/%s", user.username);
                            }
                        } else if (chat_id != 0) {
                            TLRPC.Chat chat = getMessagesController().getChat(chat_id);
                            if (chat == null) {
                                return;
                            }
                            if (chatInfo != null && !TextUtils.isEmpty(chatInfo.about) && id == share) {
                                text = String.format("%s\nhttps://" + getMessagesController().linkPrefix + "/%s", chatInfo.about, chat.username);
                            } else if (StrUtil.isNotBlank(chat.username)) {
                                text = String.format("https://" + getMessagesController().linkPrefix + "/%s", chat.username);
                            } else if (id == qr_code && ChatObject.canUserDoAdminAction(chat, ChatObject.ACTION_INVITE)) {
                                if (chatInfo != null && chatInfo.exported_invite != null) {
                                    text = chatInfo.exported_invite.link;
                                } else {
                                    generateLink();
                                    return;
                                }
                            }
                        }
                        if (TextUtils.isEmpty(text)) {
                            return;
                        }
                        if (id == share) {
                            Intent intent = new Intent(Intent.ACTION_SEND);
                            intent.setType("text/plain");
                            intent.putExtra(Intent.EXTRA_TEXT, text);
                            startActivityForResult(Intent.createChooser(intent, LocaleController.getString("BotShare", R.string.BotShare)), 500);
                        } else {
                            if (BuildVars.DEBUG_PRIVATE_VERSION) {
                                AlertUtil.showToast(text);
                            }
                            ProxyUtil.showQrDialog(getParentActivity(), text, avatarImage.getImageReceiver().getBitmap() == null ? null : imageSize -> Bitmap.createScaledBitmap(avatarImage.getImageReceiver().getBitmap(), imageSize, imageSize, true));
                        }
                    } catch (Exception e) {
                        FileLog.e(e);
                    }
                } else if (id == add_shortcut) {
                    try {
                        long did;
                        if (currentEncryptedChat != null) {
                            did = ((long) currentEncryptedChat.id) << 32;
                        } else if (user_id != 0) {
                            did = user_id;
                        } else if (chat_id != 0) {
                            did = -chat_id;
                        } else {
                            return;
                        }
                        getMediaDataController().installShortcut(did);
                    } catch (Exception e) {
                        FileLog.e(e);
                    }
                } else if (id == call_item || id == video_call_item) {
                    if (user_id != 0) {
                        TLRPC.User user = getMessagesController().getUser(user_id);
                        if (user != null) {
                            VoIPHelper.startCall(user, id == video_call_item, userInfo != null && userInfo.video_calls_available, getParentActivity(), userInfo);
                        }
                    } else if (chat_id != 0) {
                        ChatObject.Call call = getMessagesController().getGroupCall(chat_id, false);
                        if (call == null) {
                            VoIPHelper.showGroupCallAlert(ProfileActivity.this, currentChat, false);
                        } else {
                            VoIPHelper.startCall(currentChat, false, getParentActivity());
                        }
                    }
                } else if (id == search_members) {
                    Bundle args = new Bundle();
                    args.putInt("chat_id", chat_id);
                    args.putInt("type", ChatUsersActivity.TYPE_USERS);
                    args.putBoolean("open_search", true);
                    ChatUsersActivity fragment = new ChatUsersActivity(args);
                    fragment.setInfo(chatInfo);
                    presentFragment(fragment);
                } else if (id == add_member) {
                    openAddMember();
                } else if (id == statistics) {
                    TLRPC.Chat chat = getMessagesController().getChat(chat_id);
                    Bundle args = new Bundle();
                    args.putInt("chat_id", chat_id);
                    args.putBoolean("is_megagroup", chat.megagroup);
                    StatisticActivity fragment = new StatisticActivity(args);
                    presentFragment(fragment);
                } else if (id == view_discussion) {
                    openDiscussion();
                } else if (id == start_secret_chat) {
                    AlertDialog.Builder builder = new AlertDialog.Builder(getParentActivity());
                    builder.setTitle(LocaleController.getString("AreYouSureSecretChatTitle", R.string.AreYouSureSecretChatTitle));
                    builder.setMessage(LocaleController.getString("AreYouSureSecretChat", R.string.AreYouSureSecretChat));
                    builder.setPositiveButton(LocaleController.getString("Start", R.string.Start), (dialogInterface, i) -> {
                        creatingChat = true;
                        getSecretChatHelper().startSecretChat(getParentActivity(), getMessagesController().getUser(user_id));
                    });
                    builder.setNegativeButton(LocaleController.getString("Cancel", R.string.Cancel), null);
                    showDialog(builder.create());
                } else if (id == gallery_menu_save) {
                    if (getParentActivity() == null) {
                        return;
                    }
                    if (Build.VERSION.SDK_INT >= 23 && getParentActivity().checkSelfPermission(Manifest.permission.WRITE_EXTERNAL_STORAGE) != PackageManager.PERMISSION_GRANTED) {
                        getParentActivity().requestPermissions(new String[]{Manifest.permission.WRITE_EXTERNAL_STORAGE}, 4);
                        return;
                    }
                    ImageLocation location = avatarsViewPager.getImageLocation(avatarsViewPager.getRealPosition());
                    if (location == null) {
                        return;
                    }
                    final boolean isVideo = location.imageType == FileLoader.IMAGE_TYPE_ANIMATION;
                    File f = FileLoader.getPathToAttach(location.location, isVideo ? "mp4" : null, true);
                    if (f.exists()) {
                        MediaController.saveFile(f.toString(), getParentActivity(), 0, null, null, () -> {
                            if (getParentActivity() == null) {
                                return;
                            }
                            BulletinFactory.createSaveToGalleryBulletin(ProfileActivity.this, isVideo).show();
                        });
                    }
                } else if (id == logout) {
                    presentFragment(new LogoutActivity());
                } else if (id == set_as_main) {
                    int position = avatarsViewPager.getRealPosition();
                    TLRPC.Photo photo = avatarsViewPager.getPhoto(position);
                    if (photo == null) {
                        return;
                    }
                    avatarsViewPager.startMovePhotoToBegin(position);

                    TLRPC.TL_photos_updateProfilePhoto req = new TLRPC.TL_photos_updateProfilePhoto();
                    req.id = new TLRPC.TL_inputPhoto();
                    req.id.id = photo.id;
                    req.id.access_hash = photo.access_hash;
                    req.id.file_reference = photo.file_reference;
                    UserConfig userConfig = getUserConfig();
                    getConnectionsManager().sendRequest(req, (response, error) -> AndroidUtilities.runOnUIThread(() -> {
                        avatarsViewPager.finishSettingMainPhoto();
                        if (response instanceof TLRPC.TL_photos_photo) {
                            TLRPC.TL_photos_photo photos_photo = (TLRPC.TL_photos_photo) response;
                            getMessagesController().putUsers(photos_photo.users, false);
                            TLRPC.User user = getMessagesController().getUser(userConfig.clientUserId);
                            if (photos_photo.photo instanceof TLRPC.TL_photo) {
                                avatarsViewPager.replaceFirstPhoto(photo, photos_photo.photo);
                                if (user != null) {
                                    user.photo.photo_id = photos_photo.photo.id;
                                    userConfig.setCurrentUser(user);
                                    userConfig.saveConfig(true);
                                }
                            }
                        }
                    }));
                    undoView.showWithAction(user_id, UndoView.ACTION_PROFILE_PHOTO_CHANGED, photo.video_sizes.isEmpty() ? null : 1);
                    TLRPC.User user = getMessagesController().getUser(userConfig.clientUserId);

                    TLRPC.PhotoSize bigSize = FileLoader.getClosestPhotoSizeWithSize(photo.sizes, 800);
                    if (user != null) {
                        TLRPC.PhotoSize smallSize = FileLoader.getClosestPhotoSizeWithSize(photo.sizes, 90);
                        user.photo.photo_id = photo.id;
                        user.photo.photo_small = smallSize.location;
                        user.photo.photo_big = bigSize.location;
                        userConfig.setCurrentUser(user);
                        userConfig.saveConfig(true);
                        NotificationCenter.getInstance(currentAccount).postNotificationName(NotificationCenter.mainUserInfoChanged);
                        updateProfileData();
                    }
                    avatarsViewPager.commitMoveToBegin();
                } else if (id == edit_avatar) {
                    int position = avatarsViewPager.getRealPosition();
                    ImageLocation location = avatarsViewPager.getImageLocation(position);
                    if (location == null) {
                        return;
                    }

                    File f = FileLoader.getPathToAttach(PhotoViewer.getFileLocation(location), PhotoViewer.getFileLocationExt(location), true);
                    boolean isVideo = location.imageType == FileLoader.IMAGE_TYPE_ANIMATION;
                    String thumb;
                    if (isVideo) {
                        ImageLocation imageLocation = avatarsViewPager.getRealImageLocation(position);
                        thumb = FileLoader.getPathToAttach(PhotoViewer.getFileLocation(imageLocation), PhotoViewer.getFileLocationExt(imageLocation), true).getAbsolutePath();
                    } else {
                        thumb = null;
                    }
                    imageUpdater.openPhotoForEdit(f.getAbsolutePath(), thumb, 0, isVideo);
                } else if (id == delete_avatar) {
                    AlertDialog.Builder builder = new AlertDialog.Builder(getParentActivity());
                    ImageLocation location = avatarsViewPager.getImageLocation(avatarsViewPager.getRealPosition());
                    if (location == null) {
                        return;
                    }
                    if (location.imageType == FileLoader.IMAGE_TYPE_ANIMATION) {
                        builder.setTitle(LocaleController.getString("AreYouSureDeleteVideoTitle", R.string.AreYouSureDeleteVideoTitle));
                        builder.setMessage(LocaleController.formatString("AreYouSureDeleteVideo", R.string.AreYouSureDeleteVideo));
                    } else {
                        builder.setTitle(LocaleController.getString("AreYouSureDeletePhotoTitle", R.string.AreYouSureDeletePhotoTitle));
                        builder.setMessage(LocaleController.formatString("AreYouSureDeletePhoto", R.string.AreYouSureDeletePhoto));
                    }
                    builder.setPositiveButton(LocaleController.getString("Delete", R.string.Delete), (dialogInterface, i) -> {
                        int position = avatarsViewPager.getRealPosition();
                        TLRPC.Photo photo = avatarsViewPager.getPhoto(position);
                        if (avatarsViewPager.getRealCount() == 1) {
                            setForegroundImage(true);
                        }
                        if (photo == null || avatarsViewPager.getRealPosition() == 0) {
                            getMessagesController().deleteUserPhoto(null);
                        } else {
                            TLRPC.TL_inputPhoto inputPhoto = new TLRPC.TL_inputPhoto();
                            inputPhoto.id = photo.id;
                            inputPhoto.access_hash = photo.access_hash;
                            inputPhoto.file_reference = photo.file_reference;
                            if (inputPhoto.file_reference == null) {
                                inputPhoto.file_reference = new byte[0];
                            }
                            getMessagesController().deleteUserPhoto(inputPhoto);
                            getMessagesStorage().clearUserPhoto(user_id, photo.id);
                        }
                        if (avatarsViewPager.removePhotoAtIndex(position)) {
                            avatarsViewPager.setVisibility(View.GONE);
                            avatarImage.setForegroundAlpha(1f);
                            avatarContainer.setVisibility(View.VISIBLE);
                            doNotSetForeground = true;
                            final View view = layoutManager.findViewByPosition(0);
                            if (view != null) {
                                listView.smoothScrollBy(0, view.getTop() - AndroidUtilities.dp(88), CubicBezierInterpolator.EASE_OUT_QUINT);
                            }
                        }
                    });
                    builder.setNegativeButton(LocaleController.getString("Cancel", R.string.Cancel), null);
                    AlertDialog alertDialog = builder.create();
                    showDialog(alertDialog);
                    TextView button = (TextView) alertDialog.getButton(DialogInterface.BUTTON_POSITIVE);
                    if (button != null) {
                        button.setTextColor(Theme.getColor(Theme.key_dialogTextRed2));
                    }
                } else if (id == add_photo) {
                    onWriteButtonClick();
                }
            }
        });

        if (sharedMediaLayout != null) {
            sharedMediaLayout.onDestroy();
        }
        final long did;
        if (dialog_id != 0) {
            did = dialog_id;
        } else if (user_id != 0) {
            did = user_id;
        } else {
            did = -chat_id;
        }
        ArrayList<Integer> users = chatInfo != null && chatInfo.participants != null && chatInfo.participants.participants.size() > 5 ? sortedUsers : null;
        sharedMediaLayout = new SharedMediaLayout(context, did, sharedMediaPreloader, userInfo != null ? userInfo.common_chats_count : 0, sortedUsers, chatInfo, users != null, this) {
            @Override
            protected void onSelectedTabChanged() {
                updateSelectedMediaTabText();
            }

            @Override
            protected boolean canShowSearchItem() {
                return mediaHeaderVisible;
            }

            @Override
            protected void onSearchStateChanged(boolean expanded) {
                if (SharedConfig.smoothKeyboard) {
                    AndroidUtilities.removeAdjustResize(getParentActivity(), classGuid);
                }
                listView.stopScroll();
                avatarContainer.setVisibility(expanded ? INVISIBLE : VISIBLE);
                nameTextView[1].setVisibility(expanded ? INVISIBLE : VISIBLE);
                idTextView.setVisibility(expanded ? INVISIBLE : VISIBLE);
                onlineTextView[1].setVisibility(expanded ? INVISIBLE : VISIBLE);
                mediaCounterTextView.setVisibility(expanded ? INVISIBLE : VISIBLE);
                callItem.setVisibility(expanded || !callItemVisible ? GONE : INVISIBLE);
                videoCallItem.setVisibility(expanded || !videoCallItemVisible ? GONE : INVISIBLE);
                editItem.setVisibility(expanded || !editItemVisible ? GONE : INVISIBLE);
                otherItem.setVisibility(expanded ? GONE : INVISIBLE);
            }

            @Override
            protected boolean onMemberClick(TLRPC.ChatParticipant participant, boolean isLong) {
                return ProfileActivity.this.onMemberClick(participant, isLong);
            }
        };
        sharedMediaLayout.setLayoutParams(new RecyclerView.LayoutParams(RecyclerView.LayoutParams.MATCH_PARENT, RecyclerView.LayoutParams.MATCH_PARENT));

        ActionBarMenu menu = actionBar.createMenu();

        if (imageUpdater != null) {
            searchItem = menu.addItem(search_button, R.drawable.ic_ab_search).setIsSearchField(true).setActionBarMenuItemSearchListener(new ActionBarMenuItem.ActionBarMenuItemSearchListener() {

                @Override
                public Animator getCustomToggleTransition() {
                    searchMode = !searchMode;
                    if (!searchMode) {
                        searchItem.clearFocusOnSearchView();
                    }
                    if (searchMode) {
                        searchItem.getSearchField().setText("");
                    }
                    return searchExpandTransition(searchMode);
                }

                @Override
                public void onTextChanged(EditText editText) {
                    searchAdapter.search(editText.getText().toString().toLowerCase());
                }
            });
            searchItem.setContentDescription(LocaleController.getString("SearchInSettings", R.string.SearchInSettings));
            searchItem.setSearchFieldHint(LocaleController.getString("SearchInSettings", R.string.SearchInSettings));
            sharedMediaLayout.getSearchItem().setVisibility(View.GONE);
            if (expandPhoto) {
                searchItem.setVisibility(View.GONE);
            }
        }

        videoCallItem = menu.addItem(video_call_item, R.drawable.profile_video);
        videoCallItem.setContentDescription(LocaleController.getString("VideoCall", R.string.VideoCall));
        if (chat_id != 0) {
            callItem = menu.addItem(call_item, R.drawable.baseline_keyboard_voice_24);
            callItem.setContentDescription(LocaleController.getString("VoipGroupVoiceChat", R.string.VoipGroupVoiceChat));
        } else {
            callItem = menu.addItem(call_item, R.drawable.ic_call);
            callItem.setContentDescription(LocaleController.getString("Call", R.string.Call));
        }
        editItem = menu.addItem(edit_channel, R.drawable.group_edit_profile);
        editItem.setContentDescription(LocaleController.getString("Edit", R.string.Edit));
        otherItem = menu.addItem(10, R.drawable.ic_ab_other);
        otherItem.setContentDescription(LocaleController.getString("AccDescrMoreOptions", R.string.AccDescrMoreOptions));

        int scrollTo;
        int scrollToPosition = 0;
        Object writeButtonTag = null;
        if (listView != null && imageUpdater != null) {
            scrollTo = layoutManager.findFirstVisibleItemPosition();
            View topView = layoutManager.findViewByPosition(scrollTo);
            if (topView != null) {
                scrollToPosition = topView.getTop() - listView.getPaddingTop();
            } else {
                scrollTo = -1;
            }
            writeButtonTag = writeButton.getTag();
        } else {
            scrollTo = -1;
        }

        createActionBarMenu(false);

        listAdapter = new ListAdapter(context);
        searchAdapter = new SearchAdapter(context);
        avatarDrawable = new AvatarDrawable();
        avatarDrawable.setProfile(true);

        fragmentView = new NestedFrameLayout(context) {

            private boolean ignoreLayout;
            private Paint grayPaint = new Paint();

            @Override
            public boolean hasOverlappingRendering() {
                return false;
            }

            @Override
            protected void onMeasure(int widthMeasureSpec, int heightMeasureSpec) {
                final int actionBarHeight = ActionBar.getCurrentActionBarHeight() + (actionBar.getOccupyStatusBar() ? AndroidUtilities.statusBarHeight : 0);
                if (listView != null) {
                    FrameLayout.LayoutParams layoutParams = (FrameLayout.LayoutParams) listView.getLayoutParams();
                    if (layoutParams.topMargin != actionBarHeight) {
                        layoutParams.topMargin = actionBarHeight;
                    }
                }
                if (searchListView != null) {
                    FrameLayout.LayoutParams layoutParams = (FrameLayout.LayoutParams) searchListView.getLayoutParams();
                    if (layoutParams.topMargin != actionBarHeight) {
                        layoutParams.topMargin = actionBarHeight;
                    }
                }

                int height = MeasureSpec.getSize(heightMeasureSpec);
                super.onMeasure(widthMeasureSpec, MeasureSpec.makeMeasureSpec(height, MeasureSpec.EXACTLY));

                boolean changed = false;
                if (lastMeasuredContentWidth != getMeasuredWidth() || lastMeasuredContentHeight != getMeasuredHeight()) {
                    changed = lastMeasuredContentWidth != 0 && lastMeasuredContentWidth != getMeasuredWidth();
                    listContentHeight = 0;
                    int count = listAdapter.getItemCount();
                    lastMeasuredContentWidth = getMeasuredWidth();
                    lastMeasuredContentHeight = getMeasuredHeight();
                    int ws = MeasureSpec.makeMeasureSpec(getMeasuredWidth(), MeasureSpec.EXACTLY);
                    int hs = MeasureSpec.makeMeasureSpec(listView.getMeasuredHeight(), MeasureSpec.UNSPECIFIED);
                    positionToOffset.clear();
                    for (int i = 0; i < count; i++) {
                        int type = listAdapter.getItemViewType(i);
                        positionToOffset.put(i, listContentHeight);
                        if (type == 13) {
                            listContentHeight += listView.getMeasuredHeight();
                        } else {
                            RecyclerView.ViewHolder holder = listAdapter.createViewHolder(null, type);
                            listAdapter.onBindViewHolder(holder, i);
                            holder.itemView.measure(ws, hs);
                            listContentHeight += holder.itemView.getMeasuredHeight();
                        }
                    }
                }

                if (!fragmentOpened && (expandPhoto || openAnimationInProgress && playProfileAnimation == 2)) {
                    ignoreLayout = true;

                    if (expandPhoto) {
                        if (searchItem != null) {
                            searchItem.setAlpha(0.0f);
                            searchItem.setEnabled(false);
                        }
                        nameTextView[1].setTextColor(Color.WHITE);
                        onlineTextView[1].setTextColor(Color.argb(179, 255, 255, 255));
                        idTextView.setTextColor(Color.argb(179, 255, 255, 255));
                        actionBar.setItemsBackgroundColor(Theme.ACTION_BAR_WHITE_SELECTOR_COLOR, false);
                        actionBar.setItemsColor(Color.WHITE, false);
                        overlaysView.setOverlaysVisible();
                        overlaysView.setAlphaValue(1.0f, false);
                        avatarImage.setForegroundAlpha(1.0f);
                        avatarContainer.setVisibility(View.GONE);
                        avatarsViewPager.resetCurrentItem();
                        avatarsViewPager.setVisibility(View.VISIBLE);
                        expandPhoto = false;
                    }

                    allowPullingDown = true;
                    isPulledDown = true;
                    /*if (otherItem != null) {
                        otherItem.showSubItem(gallery_menu_save);
                        if (imageUpdater != null) {
                            otherItem.showSubItem(edit_avatar);
                            otherItem.showSubItem(delete_avatar);
                            otherItem.hideSubItem(logout);
                        }
                    }*/
                    currentExpanAnimatorFracture = 1.0f;

                    int paddingTop;
                    int paddingBottom;
                    if (isInLandscapeMode) {
                        paddingTop = AndroidUtilities.dp(88f);
                        paddingBottom = 0;
                    } else {
                        paddingTop = listView.getMeasuredWidth();
                        paddingBottom = Math.max(0, getMeasuredHeight() - (listContentHeight + AndroidUtilities.dp(88) + actionBarHeight));
                    }
                    if (banFromGroup != 0) {
                        paddingBottom += AndroidUtilities.dp(48);
                        listView.setBottomGlowOffset(AndroidUtilities.dp(48));
                    } else {
                        listView.setBottomGlowOffset(0);
                    }
                    initialAnimationExtraHeight = paddingTop - actionBarHeight;
                    layoutManager.scrollToPositionWithOffset(0, -actionBarHeight);
                    listView.setPadding(0, paddingTop, 0, paddingBottom);
                    measureChildWithMargins(listView, widthMeasureSpec, 0, heightMeasureSpec, 0);
                    listView.layout(0, actionBarHeight, listView.getMeasuredWidth(), actionBarHeight + listView.getMeasuredHeight());
                    ignoreLayout = false;
                } else if (fragmentOpened && !openAnimationInProgress && !firstLayout) {
                    ignoreLayout = true;

                    int paddingTop;
                    int paddingBottom;
                    if (isInLandscapeMode) {
                        paddingTop = AndroidUtilities.dp(88f);
                        paddingBottom = 0;
                    } else {
                        paddingTop = listView.getMeasuredWidth();
                        paddingBottom = Math.max(0, getMeasuredHeight() - (listContentHeight + AndroidUtilities.dp(88) + actionBarHeight));
                    }
                    if (banFromGroup != 0) {
                        paddingBottom += AndroidUtilities.dp(48);
                        listView.setBottomGlowOffset(AndroidUtilities.dp(48));
                    } else {
                        listView.setBottomGlowOffset(0);
                    }
                    int currentPaddingTop = listView.getPaddingTop();
                    View view = null;
                    int pos = RecyclerView.NO_POSITION;
                    for (int i = 0; i < listView.getChildCount(); i++) {
                        int p = listView.getChildAdapterPosition(listView.getChildAt(i));
                        if (p != RecyclerView.NO_POSITION) {
                            view = listView.getChildAt(i);
                            pos = p;
                            break;
                        }
                    }
                    if (view == null) {
                        view = listView.getChildAt(0);
                        if (view != null) {
                            RecyclerView.ViewHolder holder = listView.findContainingViewHolder(view);
                            pos = holder.getAdapterPosition();
                            if (pos == RecyclerView.NO_POSITION) {
                                pos = holder.getPosition();
                            }
                        }
                    }

                    int top = paddingTop;
                    if (view != null) {
                        top = view.getTop();
                    }
                    boolean layout = false;
                    if (actionBar.isSearchFieldVisible()) {
                        layoutManager.scrollToPositionWithOffset(sharedMediaRow, -paddingTop);
                        layout = true;
                    } else if (invalidateScroll || currentPaddingTop != paddingTop) {
                        if (savedScrollPosition >= 0) {
                            layoutManager.scrollToPositionWithOffset(savedScrollPosition, savedScrollOffset - paddingTop);
                        } else if ((!changed || !allowPullingDown) && view != null) {
                            if (pos == 0 && !allowPullingDown && top > AndroidUtilities.dp(88)) {
                                top = AndroidUtilities.dp(88);
                            }
                            layoutManager.scrollToPositionWithOffset(pos, top - paddingTop);
                            layout = true;
                        } else {
                            layoutManager.scrollToPositionWithOffset(0, AndroidUtilities.dp(88) - paddingTop);
                        }
                    }
                    if (currentPaddingTop != paddingTop || listView.getPaddingBottom() != paddingBottom) {
                        listView.setPadding(0, paddingTop, 0, paddingBottom);
                        layout = true;
                    }
                    if (layout) {
                        measureChildWithMargins(listView, widthMeasureSpec, 0, heightMeasureSpec, 0);
                        try {
                            listView.layout(0, actionBarHeight, listView.getMeasuredWidth(), actionBarHeight + listView.getMeasuredHeight());
                        } catch (Exception e) {
                            FileLog.e(e);
                        }
                    }
                    ignoreLayout = false;
                }
            }

            @Override
            protected void onLayout(boolean changed, int left, int top, int right, int bottom) {
                super.onLayout(changed, left, top, right, bottom);
                savedScrollPosition = -1;
                firstLayout = false;
                invalidateScroll = false;
                checkListViewScroll();
            }

            @Override
            public void requestLayout() {
                if (ignoreLayout) {
                    return;
                }
                super.requestLayout();
            }

            private final ArrayList<View> sortedChildren = new ArrayList<>();
            private final Comparator<View> viewComparator = (view, view2) -> (int) (view.getY() - view2.getY());


            @Override
            protected void dispatchDraw(Canvas canvas) {
                whitePaint.setColor(Theme.getColor(Theme.key_windowBackgroundWhite));
                if (listView.getVisibility() == VISIBLE) {
                    grayPaint.setColor(Theme.getColor(Theme.key_windowBackgroundGray));
                    if (transitionAnimationInProress) {
                        whitePaint.setAlpha((int) (255 * listView.getAlpha()));
                    }
                    if (transitionAnimationInProress) {
                        grayPaint.setAlpha((int) (255 * listView.getAlpha()));
                    }

                    int count = listView.getChildCount();
                    sortedChildren.clear();
                    boolean hasRemovingItems = false;
                    for (int i = 0; i < count; i++) {
                        View child = listView.getChildAt(i);
                        if (listView.getChildAdapterPosition(child) != RecyclerView.NO_POSITION) {
                            sortedChildren.add(listView.getChildAt(i));
                        } else {
                            hasRemovingItems = true;
                        }
                    }
                    Collections.sort(sortedChildren, viewComparator);
                    boolean hasBackground = false;
                    float lastY = listView.getY();
                    count = sortedChildren.size();
                    if (!openAnimationInProgress && count > 0 && !hasRemovingItems) {
                        lastY += sortedChildren.get(0).getY();
                    }
                    float alpha = 1f;
                    for (int i = 0; i < count; i++) {
                        View child = sortedChildren.get(i);
                        boolean currentHasBackground = child.getBackground() != null;
                        int currentY = (int) (listView.getY() + child.getY());
                        if (hasBackground == currentHasBackground) {
                            if (child.getAlpha() == 1f) {
                                alpha = 1f;
                            }
                            continue;
                        }
                        if (hasBackground) {
                            canvas.drawRect(listView.getX(), lastY, listView.getX() + listView.getMeasuredWidth(), currentY, grayPaint);
                        } else {
                            if (alpha != 1f) {
                                canvas.drawRect(listView.getX(), lastY, listView.getX() + listView.getMeasuredWidth(), currentY, grayPaint);
                                whitePaint.setAlpha((int) (255 * alpha));
                                canvas.drawRect(listView.getX(), lastY, listView.getX() + listView.getMeasuredWidth(), currentY, whitePaint);
                                whitePaint.setAlpha(255);
                            } else {
                                canvas.drawRect(listView.getX(), lastY, listView.getX() + listView.getMeasuredWidth(), currentY, whitePaint);
                            }
                        }
                        hasBackground = currentHasBackground;
                        lastY = currentY;
                        alpha = child.getAlpha();
                    }

                    if (hasBackground) {
                        canvas.drawRect(listView.getX(), lastY, listView.getX() + listView.getMeasuredWidth(), listView.getBottom(), grayPaint);
                    } else {
                        if (alpha != 1f) {
                            canvas.drawRect(listView.getX(), lastY, listView.getX() + listView.getMeasuredWidth(), listView.getBottom(), grayPaint);
                            whitePaint.setAlpha((int) (255 * alpha));
                            canvas.drawRect(listView.getX(), lastY, listView.getX() + listView.getMeasuredWidth(), listView.getBottom(), whitePaint);
                            whitePaint.setAlpha(255);
                        } else {
                            canvas.drawRect(listView.getX(), lastY, listView.getX() + listView.getMeasuredWidth(), listView.getBottom(), whitePaint);
                        }
                    }
                } else {
                    int top = searchListView.getTop();
                    canvas.drawRect(0, top + extraHeight + searchTransitionOffset, getMeasuredWidth(), top + getMeasuredHeight(), whitePaint);
                }
                super.dispatchDraw(canvas);
                if (profileTransitionInProgress && parentLayout.fragmentsStack.size() > 1) {
                    BaseFragment fragment = parentLayout.fragmentsStack.get(parentLayout.fragmentsStack.size() - 2);
                    if (fragment instanceof ChatActivity) {
                        ChatActivity chatActivity = (ChatActivity) fragment;
                        FragmentContextView fragmentContextView = chatActivity.getFragmentContextView();

                        if (fragmentContextView != null && fragmentContextView.isCallStyle()) {
                            float progress = extraHeight / AndroidUtilities.dpf2(fragmentContextView.getStyleHeight());
                            if (progress > 1f) {
                                progress = 1f;
                            }
                            canvas.save();
                            canvas.translate(fragmentContextView.getX(), fragmentContextView.getY());
                            fragmentContextView.setDrawOverlay(true);
                            fragmentContextView.setCollapseTransition(true, extraHeight, progress);
                            fragmentContextView.draw(canvas);
                            fragmentContextView.setCollapseTransition(false, extraHeight, progress);
                            fragmentContextView.setDrawOverlay(false);
                            canvas.restore();
                        }
                    }
                }
            }
        };
        fragmentView.setWillNotDraw(false);
        FrameLayout frameLayout = (FrameLayout) fragmentView;

        listView = new RecyclerListView(context) {

            private VelocityTracker velocityTracker;

            @Override
            protected boolean allowSelectChildAtPosition(View child) {
                return child != sharedMediaLayout;
            }

            @Override
            public boolean hasOverlappingRendering() {
                return false;
            }

            @Override
            protected void requestChildOnScreen(View child, View focused) {

            }

            @Override
            public void invalidate() {
                super.invalidate();
                if (fragmentView != null) {
                    fragmentView.invalidate();
                }
            }

            @Override
            public boolean onTouchEvent(MotionEvent e) {
                final int action = e.getAction();
                if (action == MotionEvent.ACTION_DOWN) {
                    if (velocityTracker == null) {
                        velocityTracker = VelocityTracker.obtain();
                    } else {
                        velocityTracker.clear();
                    }
                    velocityTracker.addMovement(e);
                } else if (action == MotionEvent.ACTION_MOVE) {
                    if (velocityTracker != null) {
                        velocityTracker.addMovement(e);
                        velocityTracker.computeCurrentVelocity(1000);
                        listViewVelocityY = velocityTracker.getYVelocity(e.getPointerId(e.getActionIndex()));
                    }
                } else if (action == MotionEvent.ACTION_UP || action == MotionEvent.ACTION_CANCEL) {
                    if (velocityTracker != null) {
                        velocityTracker.recycle();
                        velocityTracker = null;
                    }
                }
                final boolean result = super.onTouchEvent(e);
                if (action == MotionEvent.ACTION_UP || action == MotionEvent.ACTION_CANCEL) {
                    if (allowPullingDown) {
                        final View view = layoutManager.findViewByPosition(0);
                        if (view != null) {
                            if (isPulledDown) {
                                final int actionBarHeight = ActionBar.getCurrentActionBarHeight() + (actionBar.getOccupyStatusBar() ? AndroidUtilities.statusBarHeight : 0);
                                listView.smoothScrollBy(0, view.getTop() - listView.getMeasuredWidth() + actionBarHeight, CubicBezierInterpolator.EASE_OUT_QUINT);
                            } else {
                                listView.smoothScrollBy(0, view.getTop() - AndroidUtilities.dp(88), CubicBezierInterpolator.EASE_OUT_QUINT);
                            }
                        }
                    }
                }
                return result;
            }

            @Override
            public boolean drawChild(Canvas canvas, View child, long drawingTime) {
                if (getItemAnimator().isRunning() && child.getBackground() == null && child.getTranslationY() != 0) {
                    boolean useAlpha = listView.getChildAdapterPosition(child) == sharedMediaRow && child.getAlpha() != 1f;
                    if (useAlpha) {
                        whitePaint.setAlpha((int) (255 * listView.getAlpha() * child.getAlpha()));
                    }
                    canvas.drawRect(listView.getX(), child.getY(), listView.getX() + listView.getMeasuredWidth(), child.getY() + child.getHeight(), whitePaint);
                    if (useAlpha) {
                        whitePaint.setAlpha((int) (255 * listView.getAlpha()));
                    }
                }
                return super.drawChild(canvas, child, drawingTime);
            }
        };
        listView.setVerticalScrollBarEnabled(false);
        DefaultItemAnimator defaultItemAnimator = new DefaultItemAnimator() {

            int animationIndex = -1;

            @Override
            protected void onAllAnimationsDone() {
                super.onAllAnimationsDone();
                getNotificationCenter().onAnimationFinish(animationIndex);
            }

            @Override
            public void runPendingAnimations() {
                boolean removalsPending = !mPendingRemovals.isEmpty();
                boolean movesPending = !mPendingMoves.isEmpty();
                boolean changesPending = !mPendingChanges.isEmpty();
                boolean additionsPending = !mPendingAdditions.isEmpty();
                if (removalsPending || movesPending || additionsPending || changesPending) {
                    ValueAnimator valueAnimator = ValueAnimator.ofFloat(0, 1f);
                    valueAnimator.addUpdateListener(valueAnimator1 -> listView.invalidate());
                    valueAnimator.setDuration(getMoveDuration());
                    valueAnimator.start();
                    animationIndex = getNotificationCenter().setAnimationInProgress(animationIndex, null);
                }
                super.runPendingAnimations();
            }

            @Override
            protected long getAddAnimationDelay(long removeDuration, long moveDuration, long changeDuration) {
                return 0;
            }

            @Override
            protected long getMoveAnimationDelay() {
                return 0;
            }

            @Override
            public long getMoveDuration() {
                return 220;
            }

            @Override
            public long getRemoveDuration() {
                return 220;
            }

            @Override
            public long getAddDuration() {
                return 220;
            }
        };
        listView.setItemAnimator(defaultItemAnimator);
        defaultItemAnimator.setSupportsChangeAnimations(false);
        defaultItemAnimator.setDelayAnimations(false);
        listView.setClipToPadding(false);
        listView.setHideIfEmpty(false);

        layoutManager = new LinearLayoutManager(context) {

            @Override
            public boolean supportsPredictiveItemAnimations() {
                return imageUpdater != null;
            }

            @Override
            public int scrollVerticallyBy(int dy, RecyclerView.Recycler recycler, RecyclerView.State state) {
                final View view = layoutManager.findViewByPosition(0);
                if (view != null && !openingAvatar) {
                    final int canScroll = view.getTop() - AndroidUtilities.dp(88);
                    if (!allowPullingDown && canScroll > dy) {
                        dy = canScroll;
                        if (avatarsViewPager.hasImages() && avatarImage.getImageReceiver().hasNotThumb() && !isInLandscapeMode && !AndroidUtilities.isTablet()) {
                            allowPullingDown = avatarBig == null;
                        }
                    } else if (allowPullingDown) {
                        if (dy >= canScroll) {
                            dy = canScroll;
                            allowPullingDown = false;
                        } else if (listView.getScrollState() == RecyclerListView.SCROLL_STATE_DRAGGING) {
                            if (!isPulledDown) {
                                dy /= 2;
                            }
                        }
                    }
                }
                return super.scrollVerticallyBy(dy, recycler, state);
            }
        };
        layoutManager.setOrientation(LinearLayoutManager.VERTICAL);
        listView.setLayoutManager(layoutManager);
        listView.setGlowColor(0);
        listView.setAdapter(listAdapter);
        frameLayout.addView(listView, LayoutHelper.createFrame(LayoutHelper.MATCH_PARENT, LayoutHelper.MATCH_PARENT, Gravity.TOP | Gravity.LEFT));
        listView.setOnItemClickListener(new RecyclerListView.OnItemClickListenerExtended() {

            private int pressCount = 0;

            @Override
            public void onItemClick(View view, int position, float x, float y) {
                if (getParentActivity() == null) {
                    return;
                }
                if (position == settingsKeyRow) {
                    Bundle args = new Bundle();
                    args.putInt("chat_id", (int) (dialog_id >> 32));
                    presentFragment(new IdenticonActivity(args));
                } else if (position == settingsTimerRow) {
                    showDialog(AlertsCreator.createTTLAlert(getParentActivity(), currentEncryptedChat).create());
                } else if (position == notificationsRow) {
                    if (LocaleController.isRTL && x <= AndroidUtilities.dp(76) || !LocaleController.isRTL && x >= view.getMeasuredWidth() - AndroidUtilities.dp(76)) {
                        NotificationsCheckCell checkCell = (NotificationsCheckCell) view;
                        boolean checked = !checkCell.isChecked();

                        boolean defaultEnabled = getNotificationsController().isGlobalNotificationsEnabled(did);

                        if (checked) {
                            SharedPreferences preferences = MessagesController.getNotificationsSettings(currentAccount);
                            SharedPreferences.Editor editor = preferences.edit();
                            if (defaultEnabled) {
                                editor.remove("notify2_" + did);
                            } else {
                                editor.putInt("notify2_" + did, 0);
                            }
                            getMessagesStorage().setDialogFlags(did, 0);
                            editor.commit();
                            TLRPC.Dialog dialog = getMessagesController().dialogs_dict.get(did);
                            if (dialog != null) {
                                dialog.notify_settings = new TLRPC.TL_peerNotifySettings();
                            }
                        } else {
                            int untilTime = Integer.MAX_VALUE;
                            SharedPreferences preferences = MessagesController.getNotificationsSettings(currentAccount);
                            SharedPreferences.Editor editor = preferences.edit();
                            long flags;
                            if (!defaultEnabled) {
                                editor.remove("notify2_" + did);
                                flags = 0;
                            } else {
                                editor.putInt("notify2_" + did, 2);
                                flags = 1;
                            }
                            getNotificationsController().removeNotificationsForDialog(did);
                            getMessagesStorage().setDialogFlags(did, flags);
                            editor.commit();
                            TLRPC.Dialog dialog = getMessagesController().dialogs_dict.get(did);
                            if (dialog != null) {
                                dialog.notify_settings = new TLRPC.TL_peerNotifySettings();
                                if (defaultEnabled) {
                                    dialog.notify_settings.mute_until = untilTime;
                                }
                            }
                        }
                        getNotificationsController().updateServerNotificationsSettings(did);
                        checkCell.setChecked(checked);
                        RecyclerListView.Holder holder = (RecyclerListView.Holder) listView.findViewHolderForPosition(notificationsRow);
                        if (holder != null) {
                            listAdapter.onBindViewHolder(holder, notificationsRow);
                        }
                        return;
                    }
                    AlertsCreator.showCustomNotificationsDialog(ProfileActivity.this, did, -1, null, currentAccount, param -> listAdapter.notifyItemChanged(notificationsRow));
                } else if (position == unblockRow) {
                    getMessagesController().unblockPeer(user_id);
                    if (BulletinFactory.canShowBulletin(ProfileActivity.this)) {
                        BulletinFactory.createBanBulletin(ProfileActivity.this, false).show();
                    }
                } else if (position == sendMessageRow) {
                    onWriteButtonClick();
                } else if (position == reportRow) {
                    AlertsCreator.createReportAlert(getParentActivity(), getDialogId(), 0, ProfileActivity.this);
                } else if (position >= membersStartRow && position < membersEndRow) {
                    TLRPC.ChatParticipant participant;
                    if (!sortedUsers.isEmpty()) {
                        participant = chatInfo.participants.participants.get(sortedUsers.get(position - membersStartRow));
                    } else {
                        participant = chatInfo.participants.participants.get(position - membersStartRow);
                    }
                    onMemberClick(participant, false);
                } else if (position == addMemberRow) {
                    openAddMember();
                } else if (position == usernameRow) {

                    final String username;
                    if (user_id != 0) {
                        final TLRPC.User user = getMessagesController().getUser(user_id);
                        if (user == null || user.username == null) {
                            return;
                        }
                        username = user.username;
                    } else if (chat_id != 0) {
                        final TLRPC.Chat chat = getMessagesController().getChat(chat_id);
                        if (chat == null || chat.username == null) {
                            return;
                        }
                        username = chat.username;
                    } else {
                        return;
                    }

                    BottomBuilder builder = new BottomBuilder(getParentActivity());
                    builder.addTitle("@" + username);

                    if (chatInfo != null && chatInfo.can_set_username) {
                        builder.addItem(LocaleController.getString("Edit", R.string.Edit), R.drawable.baseline_edit_24, __ -> {
                            ChatEditTypeActivity fragment = new ChatEditTypeActivity(chat_id, chatInfo.can_set_location);
                            fragment.setInfo(chatInfo);
                            presentFragment(fragment);
                            return Unit.INSTANCE;
                        });
                    }

                    builder.addItem(LocaleController.getString("Copy", R.string.Copy), R.drawable.baseline_content_copy_24, __ -> {
                        AlertUtil.copyAndAlert("@" + username);
                        return Unit.INSTANCE;
                    });

                    builder.addItem(LocaleController.getString("CopyLink", R.string.CopyLink), R.drawable.baseline_link_24, __ -> {
                        AlertUtil.copyAndAlert("https://t.me/" + username);
                        return Unit.INSTANCE;
                    });

                    builder.show();

                } else if (position == locationRow) {
                    if (chatInfo.location instanceof TLRPC.TL_channelLocation) {
                        LocationActivity fragment = new LocationActivity(LocationActivity.LOCATION_TYPE_GROUP_VIEW);
                        fragment.setChatLocation(chat_id, (TLRPC.TL_channelLocation) chatInfo.location);
                        presentFragment(fragment);
                    }
                } else if (position == joinRow) {
                    getMessagesController().addUserToChat(currentChat.id, getUserConfig().getCurrentUser(), 0, null, ProfileActivity.this, null);
                    NotificationCenter.getGlobalInstance().postNotificationName(NotificationCenter.closeSearchByActiveAction);
                } else if (position == subscribersRow) {
                    Bundle args = new Bundle();
                    args.putInt("chat_id", chat_id);
                    args.putInt("type", ChatUsersActivity.TYPE_USERS);
                    ChatUsersActivity fragment = new ChatUsersActivity(args);
                    fragment.setInfo(chatInfo);
                    presentFragment(fragment);
                } else if (position == administratorsRow) {
                    Bundle args = new Bundle();
                    args.putInt("chat_id", chat_id);
                    args.putInt("type", ChatUsersActivity.TYPE_ADMIN);
                    ChatUsersActivity fragment = new ChatUsersActivity(args);
                    fragment.setInfo(chatInfo);
                    presentFragment(fragment);
                } else if (position == blockedUsersRow) {
                    Bundle args = new Bundle();
                    args.putInt("chat_id", chat_id);
                    args.putInt("type", ChatUsersActivity.TYPE_BANNED);
                    ChatUsersActivity fragment = new ChatUsersActivity(args);
                    fragment.setInfo(chatInfo);
                    presentFragment(fragment);
                } else if (position == notificationRow) {
                    presentFragment(new NotificationsSettingsActivity());
                } else if (position == privacyRow) {
                    presentFragment(new PrivacySettingsActivity());
                } else if (position == dataRow) {
                    presentFragment(new DataSettingsActivity());
                } else if (position == chatRow) {
                    presentFragment(new ThemeActivity(ThemeActivity.THEME_TYPE_BASIC));
                } else if (position == stickersRow) {
                    presentFragment(new StickersActivity(MediaDataController.TYPE_IMAGE));
                } else if (position == filtersRow) {
                    presentFragment(new FiltersSetupActivity());
                } else if (position == devicesRow) {
                    presentFragment(new SessionsActivity(0));
                } else if (position == nekoRow) {
                    presentFragment(new NekoSettingsActivity());
                } else if (position == questionRow) {
                    Browser.openUrl(getParentActivity(), "https://t.me/NekogramX");
                } else if (position == faqRow) {
                    Browser.openUrl(getParentActivity(), NekoXConfig.FAQ_URL);
                } else if (position == policyRow) {
                    Browser.openUrl(getParentActivity(), "https://github.com/NekoX-Dev/NekoX/wiki/Privacy-Policy");
                } else if (position == sendLogsRow) {
                    sendLogs();
                } else if (position == clearLogsRow) {
                    AlertDialog pro = AlertUtil.showProgress(getParentActivity());
                    pro.show();
                    UIUtil.runOnIoDispatcher(() -> {
                        FileUtil.delete(new File(EnvUtil.getTelegramPath(), "logs"));
                        ThreadUtil.sleep(100L);
                        LangsKt.uDismiss(pro);
                    });
                } else if (position == switchBackendRow) {
                    if (getParentActivity() == null) {
                        return;
                    }
                    AlertDialog.Builder builder1 = new AlertDialog.Builder(getParentActivity());
                    builder1.setMessage(LocaleController.getString("AreYouSure", R.string.AreYouSure));
                    builder1.setTitle(LocaleController.getString("AppName", R.string.AppName));
                    builder1.setPositiveButton(LocaleController.getString("OK", R.string.OK), (dialogInterface, i) -> {
                        SharedConfig.pushAuthKey = null;
                        SharedConfig.pushAuthKeyId = null;
                        SharedConfig.saveConfig();
                        ConnectionsManager.getInstance(currentAccount).switchBackend();
                    });
                    builder1.setNegativeButton(LocaleController.getString("Cancel", R.string.Cancel), null);
                    showDialog(builder1.create());
                } else if (position == languageRow) {
                    presentFragment(new LanguageSelectActivity());
                } else if (position == setUsernameRow) {

                    TLRPC.User user = UserConfig.getInstance(currentAccount).getCurrentUser();

                    if (user == null || TextUtils.isEmpty(user.username)) {
                        presentFragment(new ChangeUsernameActivity());
                        return;
                    }

                    BottomBuilder builder = new BottomBuilder(getParentActivity());
                    builder.addTitle("@" + user.username);

                    builder.addItem(LocaleController.getString("Edit", R.string.Edit), R.drawable.baseline_edit_24, __ -> {
                        presentFragment(new ChangeUsernameActivity());
                        return Unit.INSTANCE;
                    });

                    builder.addItem(LocaleController.getString("Copy", R.string.Copy), R.drawable.baseline_content_copy_24, __ -> {
                        AlertUtil.copyAndAlert("@" + user.username);
                        return Unit.INSTANCE;
                    });

                    builder.addItem(LocaleController.getString("CopyLink", R.string.CopyLink), R.drawable.baseline_link_24, __ -> {
                        AlertUtil.copyAndAlert("https://t.me/" + user.username);
                        return Unit.INSTANCE;
                    });

                    builder.show();

                } else if (position == bioRow) {
                    if (userInfo != null) {
                        presentFragment(new ChangeBioActivity());
                    }
                } else if (position == channelInfoRow || position == userInfoRow || position == locationRow) {

                    BottomBuilder builder = new BottomBuilder(getParentActivity());

                    builder.addItem(LocaleController.getString("Copy", R.string.Copy), R.drawable.baseline_content_copy_24, __ -> {
                        try {
                            String about;
                            if (position == locationRow) {
                                about = chatInfo != null && chatInfo.location instanceof TLRPC.TL_channelLocation ? ((TLRPC.TL_channelLocation) chatInfo.location).address : null;
                            } else if (position == channelInfoRow) {
                                about = chatInfo != null ? chatInfo.about : null;
                            } else {
                                about = userInfo != null ? userInfo.about : null;
                            }
                            if (!TextUtils.isEmpty(about)) {
                                AlertUtil.copyAndAlert(about);
                            }
                        } catch (Exception e) {
                            FileLog.e(e);
                        }
                        return Unit.INSTANCE;
                    });

                    builder.addItem(LocaleController.getString("Translate", R.string.Translate), R.drawable.ic_translate, __ -> {
                        try {
                            String about;
                            if (position == locationRow) {
                                about = chatInfo != null && chatInfo.location instanceof TLRPC.TL_channelLocation ? ((TLRPC.TL_channelLocation) chatInfo.location).address : null;
                            } else if (position == channelInfoRow) {
                                about = chatInfo != null ? chatInfo.about : null;
                            } else {
                                about = userInfo != null ? userInfo.about : null;
                            }
                            if (!TextUtils.isEmpty(about)) {
                                DialogTransKt.startTrans(getParentActivity(), about);
                            }
                        } catch (Exception e) {
                            FileLog.e(e);
                        }
                        return Unit.INSTANCE;
                    });

                    builder.show();

                } else if (position == numberRow) {

                    TLRPC.User user = UserConfig.getInstance(currentAccount).getCurrentUser();
                    String number;
                    if (user == null || StrUtil.isBlank(user.phone)) {
                        return;
                    }

                    number = PhoneFormat.getInstance().format("+" + user.phone);

                    BottomBuilder builder = new BottomBuilder(getParentActivity());

                    builder.addTitle(number);

                    builder.addItem(LocaleController.getString("Edit", R.string.Edit), R.drawable.baseline_edit_24, __ -> {
                        presentFragment(new ActionIntroActivity(ActionIntroActivity.ACTION_TYPE_CHANGE_PHONE_NUMBER));
                        return Unit.INSTANCE;
                    });

                    builder.addItem(LocaleController.getString("Call", R.string.Call), R.drawable.baseline_call_24, __ -> {
                        AlertUtil.call(user.phone);
                        return Unit.INSTANCE;
                    });

                    builder.addItem(LocaleController.getString("Copy", R.string.Copy), R.drawable.baseline_content_copy_24, __ -> {
                        AlertUtil.copyAndAlert(number);
                        return Unit.INSTANCE;
                    });

                    builder.addItem(LocaleController.getString("ShareContact", R.string.ShareContact), R.drawable.baseline_forward_24, __ -> {
                        Bundle args = new Bundle();
                        args.putBoolean("onlySelect", true);
                        args.putInt("dialogsType", 3);
                        args.putString("selectAlertString", LocaleController.getString("SendContactToText", R.string.SendContactToText));
                        args.putString("selectAlertStringGroup", LocaleController.getString("SendContactToGroupText", R.string.SendContactToGroupText));
                        DialogsActivity fragment = new DialogsActivity(args);
                        fragment.setDelegate(ProfileActivity.this);
                        presentFragment(fragment);
                        return Unit.INSTANCE;
                    });

                    builder.addItem(LocaleController.getString("Hide", R.string.Hide), R.drawable.baseline_remove_circle_24, __ -> {
                        hideNumber = true;
                        updateListAnimated(false);
                        return Unit.INSTANCE;
                    });

                    showDialog(builder.create());

                } else if (position == phoneRow) {
                    final TLRPC.User user = getMessagesController().getUser(user_id);
                    if (user == null || user.phone == null || user.phone.length() == 0 || getParentActivity() == null
                            || (NekoConfig.hidePhone && user.id == UserConfig.getInstance(currentAccount).getClientUserId())) {
                        return;
                    }

                    String number = PhoneFormat.getInstance().format("+" + user.phone);

                    BottomBuilder builder = new BottomBuilder(getParentActivity());

                    builder.addTitle(number);

                    builder.addItem(LocaleController.getString("Call", R.string.Call), R.drawable.baseline_call_24, __ -> {
                        AlertUtil.call(user.phone);
                        return Unit.INSTANCE;
                    });

                    builder.addItem(LocaleController.getString("Copy", R.string.Copy), R.drawable.baseline_content_copy_24, __ -> {
                        AlertUtil.copyAndAlert(number);
                        return Unit.INSTANCE;
                    });

                    builder.addItem(LocaleController.getString("ShareContact", R.string.ShareContact), R.drawable.baseline_forward_24, __ -> {
                        Bundle args = new Bundle();
                        args.putBoolean("onlySelect", true);
                        args.putInt("dialogsType", 3);
                        args.putString("selectAlertString", LocaleController.getString("SendContactToText", R.string.SendContactToText));
                        args.putString("selectAlertStringGroup", LocaleController.getString("SendContactToGroupText", R.string.SendContactToGroupText));
                        DialogsActivity fragment = new DialogsActivity(args);
                        fragment.setDelegate(ProfileActivity.this);
                        presentFragment(fragment);
                        return Unit.INSTANCE;
                    });

                    builder.addItem(LocaleController.getString("Hide", R.string.Hide), R.drawable.baseline_remove_circle_24, __ -> {
                        hideNumber = true;
                        updateListAnimated(false);
                        return Unit.INSTANCE;
                    });

                    showDialog(builder.create());

                } else if (position == setAvatarRow) {
                } else if (position == versionRow) {
                    TextInfoPrivacyCell cell = (TextInfoPrivacyCell) view;
                    if (BuildVars.LOGS_ENABLED) pressCount++;
                    if (pressCount == 8) NekoXConfig.developerModeEntrance = true;

                    BottomBuilder builder = new BottomBuilder(getParentActivity());
                    String message = cell.getTextView().getText().toString();
                    try {
                        if (!BuildVars.isMini) {
                            message += "\n" + Libv2ray.checkVersionX()
                                    .replace("Lib", "AndroidLibV2rayLite")
                                    .replace("Core", "v2ray-core");
                        }
                    } catch (Exception ignored) {
                    }
                    builder.addTitle(message);
                    String finalMessage = message;
                    builder.addItem(LocaleController.getString("Copy", R.string.Copy), R.drawable.baseline_content_copy_24, (it) -> {
                        AndroidUtilities.addToClipboard(finalMessage);
                        AlertUtil.showToast(LocaleController.getString("TextCopied", R.string.TextCopied));
                        return Unit.INSTANCE;
                    });
                    builder.addItem(BuildVars.LOGS_ENABLED ? LocaleController.getString("DebugMenuDisableLogs", R.string.DebugMenuDisableLogs) : LocaleController.getString("DebugMenuEnableLogs", R.string.DebugMenuEnableLogs), R.drawable.baseline_bug_report_24, (it) -> {
                        BuildVars.LOGS_ENABLED = !BuildVars.LOGS_ENABLED;
                        SharedPreferences sharedPreferences = ApplicationLoader.applicationContext.getSharedPreferences("systemConfig", Context.MODE_PRIVATE);
                        sharedPreferences.edit().putBoolean("logsEnabled", BuildVars.LOGS_ENABLED).apply();

                        updateListAnimated(false);
                        return Unit.INSTANCE;
                    });
                    if (ExternalGcm.checkPlayServices()) {
                        builder.addItem(LocaleController.getString("CheckUpdate", R.string.CheckUpdate), R.drawable.baseline_system_update_24, (it) -> {
                            UpdateChecksKt.checkUpdate(ProfileActivity.this.getParentActivity());
                            return Unit.INSTANCE;
                        });
                    }
                    builder.addItem(LocaleController.getString("SwitchVersion", R.string.SwitchVersion), R.drawable.baseline_replay_24, (it) -> {
                        Browser.openUrl(ProfileActivity.this.getParentActivity(), "https://github.com/NekoX-Dev/NekoX/releases");
                        return Unit.INSTANCE;
                    });

                    if (NekoXConfig.developerModeEntrance || NekoXConfig.developerMode) {
                        builder.addItem(LocaleController.getString("DeveloperSettings", R.string.DeveloperSettings), R.drawable.baseline_developer_mode_24, (it) -> {
                            BottomBuilder devBuilder = new BottomBuilder(ProfileActivity.this.getParentActivity());
                            devBuilder.addTitle(LocaleController.getString("DevModeTitle", R.string.DevModeTitle), LocaleController.getString("DevModeNotice", R.string.DevModeNotice));
                            devBuilder.addItem(LocaleController.getString("Continue", R.string.Continue), R.drawable.baseline_warning_24, true, (__) -> {
                                ProfileActivity.this.presentFragment(new NekoXSettingActivity());
                                return Unit.INSTANCE;
                            });
                            devBuilder.addCancelItem();
                            devBuilder.show();
                            return Unit.INSTANCE;
                        });
                    }
                    builder.show();
                } else {
                    ProfileActivity.this.processOnClickOrPress(position);
                }
            }
        });

        listView.setOnItemLongClickListener(new RecyclerListView.OnItemLongClickListener() {

            private int pressCount = 0;

            @Override
            public boolean onItemClick(View view, int position) {
                if (position == versionRow) {
                    pressCount++;
                    if (pressCount >= 2 || BuildVars.DEBUG_PRIVATE_VERSION) {
                        AlertDialog.Builder builder = new AlertDialog.Builder(getParentActivity());
                        builder.setTitle(LocaleController.getString("DebugMenu", R.string.DebugMenu));
                        CharSequence[] items;
                        items = new CharSequence[]{
                                LocaleController.getString("DebugMenuImportContacts", R.string.DebugMenuImportContacts),
                                LocaleController.getString("DebugMenuReloadContacts", R.string.DebugMenuReloadContacts),
                                LocaleController.getString("DebugMenuResetContacts", R.string.DebugMenuResetContacts),
                                LocaleController.getString("DebugMenuResetDialogs", R.string.DebugMenuResetDialogs),
                                BuildVars.LOGS_ENABLED ? LocaleController.getString("DebugMenuDisableLogs", R.string.DebugMenuDisableLogs) : LocaleController.getString("DebugMenuEnableLogs", R.string.DebugMenuEnableLogs),
                                SharedConfig.inappCamera ? LocaleController.getString("DebugMenuDisableCamera", R.string.DebugMenuDisableCamera) : LocaleController.getString("DebugMenuEnableCamera", R.string.DebugMenuEnableCamera),
                                LocaleController.getString("DebugMenuClearMediaCache", R.string.DebugMenuClearMediaCache),
                                LocaleController.getString("DebugMenuCallSettings", R.string.DebugMenuCallSettings),
                                null,
                                BuildVars.DEBUG_PRIVATE_VERSION ? "Check for app updates" : null,
                                LocaleController.getString("DebugMenuReadAllDialogs", R.string.DebugMenuReadAllDialogs),
                                SharedConfig.pauseMusicOnRecord ? LocaleController.getString("DebugMenuDisablePauseMusic", R.string.DebugMenuDisablePauseMusic) : LocaleController.getString("DebugMenuEnablePauseMusic", R.string.DebugMenuEnablePauseMusic),
                                BuildVars.DEBUG_VERSION && !AndroidUtilities.isTablet() && Build.VERSION.SDK_INT >= 23 ? (SharedConfig.smoothKeyboard ? LocaleController.getString("DebugMenuDisableSmoothKeyboard", R.string.DebugMenuDisableSmoothKeyboard) : LocaleController.getString("DebugMenuEnableSmoothKeyboard", R.string.DebugMenuEnableSmoothKeyboard)) : null,
                                BuildVars.DEBUG_PRIVATE_VERSION ? (SharedConfig.disableVoiceAudioEffects ? "Enable voip audio effects" : "Disable voip audio effects") : null,
                                Build.VERSION.SDK_INT >= 21 ? (SharedConfig.noStatusBar ? "Show status bar background" : "Hide status bar background") : null
                        };
                        builder.setItems(items, (dialog, which) -> {
                            if (which == 0) {
                                getUserConfig().syncContacts = true;
                                getUserConfig().saveConfig(false);
                                getContactsController().forceImportContacts();
                            } else if (which == 1) {
                                getContactsController().loadContacts(false, 0);
                            } else if (which == 2) {
                                getContactsController().resetImportedContacts();
                            } else if (which == 3) {
                                getMessagesController().forceResetDialogs();
                            } else if (which == 4) {
                                BuildVars.LOGS_ENABLED = !BuildVars.LOGS_ENABLED;
                                SharedPreferences sharedPreferences = ApplicationLoader.applicationContext.getSharedPreferences("systemConfig", Context.MODE_PRIVATE);
                                sharedPreferences.edit().putBoolean("logsEnabled", BuildVars.LOGS_ENABLED).commit();
                                updateListAnimated(false);
                            } else if (which == 5) {
                                SharedConfig.toggleInappCamera();
                            } else if (which == 6) {
                                getMessagesStorage().clearSentMedia();
                                SharedConfig.setNoSoundHintShowed(false);
                                SharedPreferences.Editor editor = MessagesController.getGlobalMainSettings().edit();
                                editor.remove("archivehint").remove("proximityhint").remove("archivehint_l").remove("gifhint").remove("soundHint").remove("themehint").remove("filterhint").commit();
                                SharedConfig.textSelectionHintShows = 0;
                                SharedConfig.lockRecordAudioVideoHint = 0;
                                SharedConfig.stickersReorderingHintUsed = false;
                            } else if (which == 7) {
                                VoIPHelper.showCallDebugSettings(getParentActivity());
                            } else if (which == 8) {
                                NekoConfig.toggleResidentNotification();
                            } else if (which == 9) {
                            } else if (which == 10) {
                                getMessagesStorage().readAllDialogs(-1);
                            } else if (which == 11) {
                                SharedConfig.togglePauseMusicOnRecord();
                            } else if (which == 12) {
                                SharedConfig.toggleSmoothKeyboard();
                                if (SharedConfig.smoothKeyboard && getParentActivity() != null) {
                                    getParentActivity().getWindow().setSoftInputMode(WindowManager.LayoutParams.SOFT_INPUT_ADJUST_RESIZE);
                                }
                            } else if (which == 13) {
                                SharedConfig.toggleDisableVoiceAudioEffects();
                            } else if (which == 14) {
                                SharedConfig.toggleNoStatusBar();
                                if (getParentActivity() != null) {
                                    if (SharedConfig.noStatusBar) {
                                        getParentActivity().getWindow().setStatusBarColor(0);
                                    } else {
                                        getParentActivity().getWindow().setStatusBarColor(0x33000000);
                                    }
                                }
                            }
                        });
                        builder.setNegativeButton(LocaleController.getString("Cancel", R.string.Cancel), null);
                        showDialog(builder.create());
                    } else {
                        try {
                            Toast.makeText(getParentActivity(), "¯\\_(ツ)_/¯", Toast.LENGTH_SHORT).show();
                        } catch (Exception e) {
                            FileLog.e(e);
                        }
                    }
                    return true;
                } else if (position >= membersStartRow && position < membersEndRow) {
                    final TLRPC.ChatParticipant participant;
                    if (!sortedUsers.isEmpty()) {
                        participant = chatInfo.participants.participants.get(sortedUsers.get(position - membersStartRow));
                    } else {
                        participant = chatInfo.participants.participants.get(position - membersStartRow);
                    }
                    return onMemberClick(participant, true);
                } else {
                    return processOnClickOrPress(position);
                }
            }
        });

        if (searchItem != null) {
            searchListView = new RecyclerListView(context);
            searchListView.setVerticalScrollBarEnabled(false);
            searchListView.setLayoutManager(new LinearLayoutManager(context, LinearLayoutManager.VERTICAL, false));
            searchListView.setGlowColor(Theme.getColor(Theme.key_avatar_backgroundActionBarBlue));
            searchListView.setAdapter(searchAdapter);
            searchListView.setItemAnimator(null);
            searchListView.setVisibility(View.GONE);
            searchListView.setLayoutAnimation(null);
            searchListView.setBackgroundColor(Theme.getColor(Theme.key_windowBackgroundWhite));
            frameLayout.addView(searchListView, LayoutHelper.createFrame(LayoutHelper.MATCH_PARENT, LayoutHelper.MATCH_PARENT, Gravity.TOP | Gravity.LEFT));
            searchListView.setOnItemClickListener((view, position) -> {
                if (position < 0) {
                    return;
                }
                Object object = numberRow;
                boolean add = true;
                if (searchAdapter.searchWas) {
                    if (position < searchAdapter.searchResults.size()) {
                        object = searchAdapter.searchResults.get(position);
                    } else {
                        position -= searchAdapter.searchResults.size() + 1;
                        if (position >= 0 && position < searchAdapter.faqSearchResults.size()) {
                            object = searchAdapter.faqSearchResults.get(position);
                        }
                    }
                } else {
                    if (!searchAdapter.recentSearches.isEmpty()) {
                        position--;
                    }
                    if (position >= 0 && position < searchAdapter.recentSearches.size()) {
                        object = searchAdapter.recentSearches.get(position);
                    } else {
                        position -= searchAdapter.recentSearches.size() + 1;
                        if (position >= 0 && position < searchAdapter.faqSearchArray.size()) {
                            object = searchAdapter.faqSearchArray.get(position);
                            add = false;
                        }
                    }
                }
                if (object instanceof SearchAdapter.SearchResult) {
                    SearchAdapter.SearchResult result = (SearchAdapter.SearchResult) object;
                    result.open();
                } else if (object instanceof MessagesController.FaqSearchResult) {
                    MessagesController.FaqSearchResult result = (MessagesController.FaqSearchResult) object;
                    NotificationCenter.getInstance(currentAccount).postNotificationName(NotificationCenter.openArticle, searchAdapter.faqWebPage, result.url);
                }
                if (add && object != null) {
                    searchAdapter.addRecent(object);
                }
            });
            searchListView.setOnItemLongClickListener((view, position) -> {
                if (searchAdapter.isSearchWas() || searchAdapter.recentSearches.isEmpty()) {
                    return false;
                }
                AlertDialog.Builder builder = new AlertDialog.Builder(getParentActivity());
                builder.setTitle(LocaleController.getString("AppName", R.string.AppName));
                builder.setMessage(LocaleController.getString("ClearSearch", R.string.ClearSearch));
                builder.setPositiveButton(LocaleController.getString("ClearButton", R.string.ClearButton).toUpperCase(), (dialogInterface, i) -> searchAdapter.clearRecent());
                builder.setNegativeButton(LocaleController.getString("Cancel", R.string.Cancel), null);
                showDialog(builder.create());
                return true;
            });
            searchListView.setOnScrollListener(new RecyclerView.OnScrollListener() {
                @Override
                public void onScrollStateChanged(RecyclerView recyclerView, int newState) {
                    if (newState == RecyclerView.SCROLL_STATE_DRAGGING) {
                        AndroidUtilities.hideKeyboard(getParentActivity().getCurrentFocus());
                    }
                }
            });

            emptyView = new EmptyTextProgressView(context);
            emptyView.showTextView();
            emptyView.setTextSize(18);
            emptyView.setVisibility(View.GONE);
            emptyView.setShowAtCenter(true);
            emptyView.setPadding(0, AndroidUtilities.dp(50), 0, 0);
            emptyView.setBackgroundColor(Theme.getColor(Theme.key_windowBackgroundWhite));
            frameLayout.addView(emptyView, LayoutHelper.createFrame(LayoutHelper.MATCH_PARENT, LayoutHelper.MATCH_PARENT));

            searchAdapter.loadFaqWebPage();
        }

        if (banFromGroup != 0) {
            TLRPC.Chat chat = getMessagesController().getChat(banFromGroup);
            if (currentChannelParticipant == null) {
                TLRPC.TL_channels_getParticipant req = new TLRPC.TL_channels_getParticipant();
                req.channel = MessagesController.getInputChannel(chat);
                req.user_id = getMessagesController().getInputUser(user_id);
                getConnectionsManager().sendRequest(req, (response, error) -> {
                    if (response != null) {
                        AndroidUtilities.runOnUIThread(() -> currentChannelParticipant = ((TLRPC.TL_channels_channelParticipant) response).participant);
                    }
                });
            }
            FrameLayout frameLayout1 = new FrameLayout(context) {
                @Override
                protected void onDraw(Canvas canvas) {
                    int bottom = Theme.chat_composeShadowDrawable.getIntrinsicHeight();
                    Theme.chat_composeShadowDrawable.setBounds(0, 0, getMeasuredWidth(), bottom);
                    Theme.chat_composeShadowDrawable.draw(canvas);
                    canvas.drawRect(0, bottom, getMeasuredWidth(), getMeasuredHeight(), Theme.chat_composeBackgroundPaint);
                }
            };
            frameLayout1.setWillNotDraw(false);

            frameLayout.addView(frameLayout1, LayoutHelper.createFrame(LayoutHelper.MATCH_PARENT, 51, Gravity.LEFT | Gravity.BOTTOM));
            frameLayout1.setOnClickListener(v -> {
                ChatRightsEditActivity fragment = new ChatRightsEditActivity(user_id, banFromGroup, null, chat.default_banned_rights, currentChannelParticipant != null ? currentChannelParticipant.banned_rights : null, "", ChatRightsEditActivity.TYPE_BANNED, true, false);
                fragment.setDelegate(new ChatRightsEditActivity.ChatRightsEditActivityDelegate() {
                    @Override
                    public void didSetRights(int rights, TLRPC.TL_chatAdminRights rightsAdmin, TLRPC.TL_chatBannedRights rightsBanned, String rank) {
                        removeSelfFromStack();
                    }

                    @Override
                    public void didChangeOwner(TLRPC.User user) {
                        undoView.showWithAction(-chat_id, currentChat.megagroup ? UndoView.ACTION_OWNER_TRANSFERED_GROUP : UndoView.ACTION_OWNER_TRANSFERED_CHANNEL, user);
                    }
                });
                presentFragment(fragment);
            });

            TextView textView = new TextView(context);
            textView.setTextColor(Theme.getColor(Theme.key_windowBackgroundWhiteRedText));
            textView.setTextSize(TypedValue.COMPLEX_UNIT_DIP, 15);
            textView.setGravity(Gravity.CENTER);
            textView.setTypeface(AndroidUtilities.getTypeface("fonts/rmedium.ttf"));
            textView.setText(LocaleController.getString("BanFromTheGroup", R.string.BanFromTheGroup));
            frameLayout1.addView(textView, LayoutHelper.createFrame(LayoutHelper.WRAP_CONTENT, LayoutHelper.WRAP_CONTENT, Gravity.CENTER, 0, 1, 0, 0));

            listView.setPadding(0, AndroidUtilities.dp(88), 0, AndroidUtilities.dp(48));
            listView.setBottomGlowOffset(AndroidUtilities.dp(48));
        } else {
            listView.setPadding(0, AndroidUtilities.dp(88), 0, 0);
        }

        topView = new TopView(context);
        topView.setBackgroundColor(Theme.getColor(Theme.key_avatar_backgroundActionBarBlue));
        frameLayout.addView(topView);

        avatarContainer = new FrameLayout(context);
        avatarContainer.setPivotX(0);
        avatarContainer.setPivotY(0);
        frameLayout.addView(avatarContainer, LayoutHelper.createFrame(42, 42, Gravity.TOP | Gravity.LEFT, 64, 0, 0, 0));

        avatarImage = new AvatarImageView(context) {
            @Override
            public void onInitializeAccessibilityNodeInfo(AccessibilityNodeInfo info) {
                super.onInitializeAccessibilityNodeInfo(info);
                if (getImageReceiver().hasNotThumb()) {
                    info.setText(LocaleController.getString("AccDescrProfilePicture", R.string.AccDescrProfilePicture));
                    if (Build.VERSION.SDK_INT >= Build.VERSION_CODES.LOLLIPOP) {
                        info.addAction(new AccessibilityNodeInfo.AccessibilityAction(AccessibilityNodeInfo.ACTION_CLICK, LocaleController.getString("Open", R.string.Open)));
                        info.addAction(new AccessibilityNodeInfo.AccessibilityAction(AccessibilityNodeInfo.ACTION_LONG_CLICK, LocaleController.getString("AccDescrOpenInPhotoViewer", R.string.AccDescrOpenInPhotoViewer)));
                    }
                } else {
                    info.setVisibleToUser(false);
                }
            }
        };
        avatarImage.setRoundRadius(AndroidUtilities.dp(21));
        avatarImage.setPivotX(0);
        avatarImage.setPivotY(0);
        avatarContainer.addView(avatarImage, LayoutHelper.createFrame(LayoutHelper.MATCH_PARENT, LayoutHelper.MATCH_PARENT));
        avatarContainer.setOnClickListener(v -> {
            if (imageUpdater != null) {
                TLRPC.User user = MessagesController.getInstance(currentAccount).getUser(UserConfig.getInstance(currentAccount).getClientUserId());
                if (user == null) {
                    user = UserConfig.getInstance(currentAccount).getCurrentUser();
                }
                if (user == null) {
                    return;
                }
                imageUpdater.openMenu(user.photo != null && user.photo.photo_big != null && !(user.photo instanceof TLRPC.TL_userProfilePhotoEmpty), () -> MessagesController.getInstance(currentAccount).deleteUserPhoto(null), dialog -> {
                });
            } else {
                openAvatar();
            }
        });

        avatarProgressView = new RadialProgressView(context) {
            private Paint paint = new Paint(Paint.ANTI_ALIAS_FLAG);

            {
                paint.setColor(0x55000000);
            }

            @Override
            protected void onDraw(Canvas canvas) {
                if (avatarImage != null && avatarImage.getImageReceiver().hasNotThumb()) {
                    paint.setAlpha((int) (0x55 * avatarImage.getImageReceiver().getCurrentAlpha()));
                    canvas.drawCircle(getMeasuredWidth() / 2.0f, getMeasuredHeight() / 2.0f, getMeasuredWidth() / 2.0f, paint);
                }
                super.onDraw(canvas);
            }
        };
        avatarProgressView.setSize(AndroidUtilities.dp(26));
        avatarProgressView.setProgressColor(0xffffffff);
        avatarProgressView.setNoProgress(false);
        avatarContainer.addView(avatarProgressView, LayoutHelper.createFrame(LayoutHelper.MATCH_PARENT, LayoutHelper.MATCH_PARENT));

        timeItem = new ImageView(context);
        timeItem.setPadding(AndroidUtilities.dp(10), AndroidUtilities.dp(10), AndroidUtilities.dp(5), AndroidUtilities.dp(5));
        timeItem.setScaleType(ImageView.ScaleType.CENTER);
        timeItem.setImageDrawable(timerDrawable = new TimerDrawable(context));
        frameLayout.addView(timeItem, LayoutHelper.createFrame(34, 34, Gravity.TOP | Gravity.LEFT));
        updateTimeItem();

        showAvatarProgress(false, false);

        if (avatarsViewPager != null) {
            avatarsViewPager.onDestroy();
        }
        overlaysView = new OverlaysView(context);
        avatarsViewPager = new ProfileGalleryView(context, user_id != 0 ? user_id : -chat_id, actionBar, listView, avatarImage, getClassGuid(), overlaysView);
        avatarsViewPager.setChatInfo(chatInfo);
        frameLayout.addView(avatarsViewPager);
        frameLayout.addView(overlaysView);

        avatarsViewPagerIndicatorView = new PagerIndicatorView(context);
        frameLayout.addView(avatarsViewPagerIndicatorView, LayoutHelper.createFrame(LayoutHelper.MATCH_PARENT, LayoutHelper.MATCH_PARENT));

        frameLayout.addView(actionBar);

        for (int a = 0; a < nameTextView.length; a++) {
            if (playProfileAnimation == 0 && a == 0) {
                continue;
            }
            nameTextView[a] = new SimpleTextView(context);
            if (a == 1) {
                nameTextView[a].setTextColor(Theme.getColor(Theme.key_profile_title));
            } else {
                nameTextView[a].setTextColor(Theme.getColor(Theme.key_actionBarDefaultTitle));
            }
            nameTextView[a].setTextSize(18);
            nameTextView[a].setGravity(Gravity.LEFT);
            nameTextView[a].setTypeface(AndroidUtilities.getTypeface("fonts/rmedium.ttf"));
            nameTextView[a].setLeftDrawableTopPadding(-AndroidUtilities.dp(1.3f));
            nameTextView[a].setPivotX(0);
            nameTextView[a].setPivotY(0);
            nameTextView[a].setAlpha(a == 0 ? 0.0f : 1.0f);
            if (a == 1) {
                nameTextView[a].setScrollNonFitText(true);
                nameTextView[a].setImportantForAccessibility(View.IMPORTANT_FOR_ACCESSIBILITY_NO);
                nameTextView[a].setOnLongClickListener(v -> {
                    AlertDialog.Builder builder = new AlertDialog.Builder(getParentActivity());
                    builder.setItems(new CharSequence[]{LocaleController.getString("Copy", R.string.Copy)}, (dialogInterface, i) -> {
                        if (i == 0) {
                            try {
                                AndroidUtilities.addToClipboard(((SimpleTextView) v).getText());
                                Toast.makeText(getParentActivity(), LocaleController.getString("TextCopied", R.string.TextCopied), Toast.LENGTH_SHORT).show();
                            } catch (Exception e) {
                                FileLog.e(e);
                            }
                        }
                    });
                    showDialog(builder.create());
                    return false;
                });
            }
            frameLayout.addView(nameTextView[a], LayoutHelper.createFrame(LayoutHelper.WRAP_CONTENT, LayoutHelper.WRAP_CONTENT, Gravity.LEFT | Gravity.TOP, 118, 0, a == 0 ? 48 : 0, 0));
        }
        for (int a = 0; a < onlineTextView.length; a++) {
            onlineTextView[a] = new SimpleTextView(context);
            onlineTextView[a].setTextColor(Theme.getColor(Theme.key_avatar_subtitleInProfileBlue));
            onlineTextView[a].setTextSize(14);
            onlineTextView[a].setGravity(Gravity.LEFT);
            onlineTextView[a].setAlpha(a == 0 || a == 2 ? 0.0f : 1.0f);
            if (a > 0) {
                onlineTextView[a].setImportantForAccessibility(View.IMPORTANT_FOR_ACCESSIBILITY_NO);
            }
            frameLayout.addView(onlineTextView[a], LayoutHelper.createFrame(LayoutHelper.WRAP_CONTENT, LayoutHelper.WRAP_CONTENT, Gravity.LEFT | Gravity.TOP, 118, 0, a == 0 ? 48 : 8, 0));
        }

        idTextView = new SimpleTextView(context);
        idTextView.setTextColor(Theme.getColor(Theme.key_avatar_subtitleInProfileBlue));
        idTextView.setTextSize(14);
        idTextView.setGravity(Gravity.LEFT);
        idTextView.setAlpha(1.0f);

        frameLayout.addView(idTextView, LayoutHelper.createFrame(LayoutHelper.WRAP_CONTENT, LayoutHelper.WRAP_CONTENT, Gravity.LEFT | Gravity.TOP, 118, 0, 48, 0));

        mediaCounterTextView = new AudioPlayerAlert.ClippingTextViewSwitcher(context) {
            @Override
            protected TextView createTextView() {
                TextView textView = new TextView(context);
                textView.setTextColor(Theme.getColor(Theme.key_player_actionBarSubtitle));
                textView.setTextSize(TypedValue.COMPLEX_UNIT_DIP, 14);
                textView.setSingleLine(true);
                textView.setEllipsize(TextUtils.TruncateAt.END);
                textView.setGravity(Gravity.LEFT);
                return textView;
            }
        };
        mediaCounterTextView.setAlpha(0.0f);
        frameLayout.addView(mediaCounterTextView, LayoutHelper.createFrame(LayoutHelper.WRAP_CONTENT, LayoutHelper.WRAP_CONTENT, Gravity.LEFT | Gravity.TOP, 118, 0, 8, 0));
        updateProfileData();

        writeButton = new RLottieImageView(context);
        Drawable drawable = Theme.createSimpleSelectorCircleDrawable(AndroidUtilities.dp(56), Theme.getColor(Theme.key_profile_actionBackground), Theme.getColor(Theme.key_profile_actionPressedBackground));
        if (Build.VERSION.SDK_INT < 21) {
            Drawable shadowDrawable = context.getResources().getDrawable(R.drawable.floating_shadow_profile).mutate();
            shadowDrawable.setColorFilter(new PorterDuffColorFilter(0xff000000, PorterDuff.Mode.SRC_IN));
            CombinedDrawable combinedDrawable = new CombinedDrawable(shadowDrawable, drawable, 0, 0);
            combinedDrawable.setIconSize(AndroidUtilities.dp(56), AndroidUtilities.dp(56));
            drawable = combinedDrawable;
        }
        writeButton.setBackgroundDrawable(drawable);
        if (user_id != 0) {
            if (imageUpdater != null) {
                writeButton.setImageResource(R.drawable.baseline_edit_24);
                writeButton.setContentDescription(LocaleController.getString("AccDescrChangeProfilePicture", R.string.AccDescrChangeProfilePicture));
                writeButton.setPadding(AndroidUtilities.dp(2), 0, 0, AndroidUtilities.dp(2));
            } else {
                writeButton.setImageResource(R.drawable.baseline_chat_bubble_24);
                writeButton.setContentDescription(LocaleController.getString("AccDescrOpenChat", R.string.AccDescrOpenChat));
            }
        } else {
            writeButton.setImageResource(R.drawable.baseline_chat_bubble_24);
            writeButton.setContentDescription(LocaleController.getString("ViewDiscussion", R.string.ViewDiscussion));
        }
        writeButton.setColorFilter(new PorterDuffColorFilter(Theme.getColor(Theme.key_profile_actionIcon), PorterDuff.Mode.SRC_IN));
        writeButton.setScaleType(ImageView.ScaleType.CENTER);
        if (Build.VERSION.SDK_INT >= 21) {
            StateListAnimator animator = new StateListAnimator();
            animator.addState(new int[]{android.R.attr.state_pressed}, ObjectAnimator.ofFloat(writeButton, View.TRANSLATION_Z, AndroidUtilities.dp(2), AndroidUtilities.dp(4)).setDuration(200));
            animator.addState(new int[]{}, ObjectAnimator.ofFloat(writeButton, View.TRANSLATION_Z, AndroidUtilities.dp(4), AndroidUtilities.dp(2)).setDuration(200));
            writeButton.setStateListAnimator(animator);
            writeButton.setOutlineProvider(new ViewOutlineProvider() {
                @SuppressLint("NewApi")
                @Override
                public void getOutline(View view, Outline outline) {
                    outline.setOval(0, 0, AndroidUtilities.dp(56), AndroidUtilities.dp(56));
                }
            });
        }
        frameLayout.addView(writeButton, LayoutHelper.createFrame(Build.VERSION.SDK_INT >= 21 ? 56 : 60, Build.VERSION.SDK_INT >= 21 ? 56 : 60, Gravity.RIGHT | Gravity.TOP, 0, 0, 16, 0));
        writeButton.setOnClickListener(v -> {
            if (writeButton.getTag() != null) {
                return;
            }
            onWriteButtonClick();
        });
        needLayout(false);

        if (scrollTo != -1) {
            //layoutManager.scrollToPositionWithOffset(scrollTo, scrollToPosition);

            if (writeButtonTag != null) {
                writeButton.setTag(0);
                writeButton.setScaleX(0.2f);
                writeButton.setScaleY(0.2f);
                writeButton.setAlpha(0.0f);
            }
        }

        listView.setOnScrollListener(new RecyclerView.OnScrollListener() {

            @Override
            public void onScrollStateChanged(RecyclerView recyclerView, int newState) {
                if (newState == RecyclerView.SCROLL_STATE_DRAGGING) {
                    AndroidUtilities.hideKeyboard(getParentActivity().getCurrentFocus());
                }
                if (openingAvatar && newState != RecyclerView.SCROLL_STATE_SETTLING) {
                    openingAvatar = false;
                }
                if (searchItem != null) {
                    scrolling = newState != RecyclerView.SCROLL_STATE_IDLE;
                    searchItem.setEnabled(!scrolling && !isPulledDown);
                }
            }

            @Override
            public void onScrolled(RecyclerView recyclerView, int dx, int dy) {
                checkListViewScroll();
                if (participantsMap != null && !usersEndReached && layoutManager.findLastVisibleItemPosition() > membersEndRow - 8) {
                    getChannelParticipants(false);
                }
            }
        });

        undoView = new UndoView(context);
        frameLayout.addView(undoView, LayoutHelper.createFrame(LayoutHelper.MATCH_PARENT, LayoutHelper.WRAP_CONTENT, Gravity.BOTTOM | Gravity.LEFT, 8, 0, 8, 8));

        expandAnimator = ValueAnimator.ofFloat(0f, 1f);
        expandAnimator.addUpdateListener(anim -> {
            final int newTop = ActionBar.getCurrentActionBarHeight() + (actionBar.getOccupyStatusBar() ? AndroidUtilities.statusBarHeight : 0);
            final float value = AndroidUtilities.lerp(expandAnimatorValues, currentExpanAnimatorFracture = anim.getAnimatedFraction());

            avatarContainer.setScaleX(avatarScale);
            avatarContainer.setScaleY(avatarScale);
            avatarContainer.setTranslationX(AndroidUtilities.lerp(avatarX, 0f, value));
            avatarContainer.setTranslationY(AndroidUtilities.lerp((float) Math.ceil(avatarY), 0f, value));
            avatarImage.setRoundRadius((int) AndroidUtilities.lerp(AndroidUtilities.dpf2(21f), 0f, value));
            if (searchItem != null) {
                searchItem.setAlpha(1.0f - value);
            }

            if (extraHeight > AndroidUtilities.dp(88f) && expandProgress < 0.33f) {
                refreshNameAndOnlineXY();
            }

            if (scamDrawable != null) {
                scamDrawable.setColor(ColorUtils.blendARGB(Theme.getColor(Theme.key_avatar_subtitleInProfileBlue), Color.argb(179, 255, 255, 255), value));
            }

            if (lockIconDrawable != null) {
                lockIconDrawable.setColorFilter(ColorUtils.blendARGB(Theme.getColor(Theme.key_chat_lockIcon), Color.WHITE, value), PorterDuff.Mode.SRC_IN);
            }

            if (verifiedCrossfadeDrawable != null) {
                verifiedCrossfadeDrawable.setProgress(value);
            }

            final float k = AndroidUtilities.dpf2(8f);

            final float nameTextViewXEnd = AndroidUtilities.dpf2(16f) - nameTextView[1].getLeft();
            final float nameTextViewYEnd = newTop + extraHeight - AndroidUtilities.dpf2(38f) - nameTextView[1].getBottom();
            final float nameTextViewCx = k + nameX + (nameTextViewXEnd - nameX) / 2f;
            final float nameTextViewCy = k + nameY + (nameTextViewYEnd - nameY) / 2f;
            final float nameTextViewX = (1 - value) * (1 - value) * nameX + 2 * (1 - value) * value * nameTextViewCx + value * value * nameTextViewXEnd;
            final float nameTextViewY = (1 - value) * (1 - value) * nameY + 2 * (1 - value) * value * nameTextViewCy + value * value * nameTextViewYEnd;

            final float onlineTextViewXEnd = AndroidUtilities.dpf2(16f) - onlineTextView[1].getLeft();
            final float onlineTextViewYEnd = newTop + extraHeight - AndroidUtilities.dpf2(18f) - onlineTextView[1].getBottom();
            final float onlineTextViewCx = k + onlineX + (onlineTextViewXEnd - onlineX) / 2f;
            final float onlineTextViewCy = k + onlineY + (onlineTextViewYEnd - onlineY) / 2f;
            final float onlineTextViewX = (1 - value) * (1 - value) * onlineX + 2 * (1 - value) * value * onlineTextViewCx + value * value * onlineTextViewXEnd;
            final float onlineTextViewY = (1 - value) * (1 - value) * onlineY + 2 * (1 - value) * value * onlineTextViewCy + value * value * onlineTextViewYEnd;

            final float idTextViewXEnd = AndroidUtilities.dpf2(16f) - idTextView.getLeft();
            final float idTextViewYEnd = newTop + extraHeight - AndroidUtilities.dpf2(3f) - idTextView.getBottom();
            final float idTextViewCx = k + idX + (idTextViewXEnd - idX) / 2f;
            final float idTextViewCy = k + idY + (idTextViewYEnd - idY) / 2f;
            final float idTextViewX = (1 - value) * (1 - value) * idX + 2 * (1 - value) * value * idTextViewCx + value * value * idTextViewXEnd;
            final float idTextViewY = (1 - value) * (1 - value) * idY + 2 * (1 - value) * value * idTextViewCy + value * value * idTextViewYEnd;

            nameTextView[1].setTranslationX(nameTextViewX);
            nameTextView[1].setTranslationY(nameTextViewY);
            onlineTextView[1].setTranslationX(onlineTextViewX);
            onlineTextView[1].setTranslationY(onlineTextViewY);
            mediaCounterTextView.setTranslationX(onlineTextViewX);
            mediaCounterTextView.setTranslationY(onlineTextViewY);
            idTextView.setTranslationX(idTextViewX);
            idTextView.setTranslationY(idTextViewY);
            final Object onlineTextViewTag = onlineTextView[1].getTag();
            int statusColor;
            if (onlineTextViewTag instanceof String) {
                statusColor = Theme.getColor((String) onlineTextViewTag);
            } else {
                statusColor = Theme.getColor(Theme.key_avatar_subtitleInProfileBlue);
            }
            onlineTextView[1].setTextColor(ColorUtils.blendARGB(statusColor, Color.argb(179, 255, 255, 255), value));
            idTextView.setTextColor(ColorUtils.blendARGB(Theme.getColor(Theme.key_avatar_subtitleInProfileBlue), Color.argb(179, 255, 255, 255), value));
            if (extraHeight > AndroidUtilities.dp(88f)) {
                nameTextView[1].setPivotY(AndroidUtilities.lerp(0, nameTextView[1].getMeasuredHeight(), value));
                nameTextView[1].setScaleX(AndroidUtilities.lerp(1.12f, 1.67f, value));
                nameTextView[1].setScaleY(AndroidUtilities.lerp(1.12f, 1.67f, value));
            }

            needLayoutText(Math.min(1f, extraHeight / AndroidUtilities.dp(88f)));

            nameTextView[1].setTextColor(ColorUtils.blendARGB(Theme.getColor(Theme.key_profile_title), Color.WHITE, value));
            actionBar.setItemsColor(ColorUtils.blendARGB(Theme.getColor(Theme.key_actionBarDefaultIcon), Color.WHITE, value), false);

            avatarImage.setForegroundAlpha(value);

            final FrameLayout.LayoutParams params = (FrameLayout.LayoutParams) avatarContainer.getLayoutParams();
            params.width = (int) AndroidUtilities.lerp(AndroidUtilities.dpf2(42f), listView.getMeasuredWidth() / avatarScale, value);
            params.height = (int) AndroidUtilities.lerp(AndroidUtilities.dpf2(42f), (extraHeight + newTop) / avatarScale, value);
            params.leftMargin = (int) AndroidUtilities.lerp(AndroidUtilities.dpf2(64f), 0f, value);
            avatarContainer.requestLayout();
        });
        expandAnimator.setInterpolator(CubicBezierInterpolator.EASE_BOTH);
        expandAnimator.addListener(new AnimatorListenerAdapter() {
            @Override
            public void onAnimationStart(Animator animation) {

            }

            @Override
            public void onAnimationEnd(Animator animation) {
                actionBar.setItemsBackgroundColor(isPulledDown ? Theme.ACTION_BAR_WHITE_SELECTOR_COLOR : Theme.getColor(Theme.key_avatar_actionBarSelectorBlue), false);
                avatarImage.clearForeground();
                doNotSetForeground = false;
            }
        });

        updateSelectedMediaTabText();

        return fragmentView;
    }

    public long getDialogId() {
        if (dialog_id != 0) {
            return dialog_id;
        } else if (user_id != 0) {
            return user_id;
        } else {
            return -chat_id;
        }
    }

    public TLRPC.Chat getCurrentChat() {
        return currentChat;
    }

    private void openAvatar() {
        if (listView.getScrollState() == RecyclerView.SCROLL_STATE_DRAGGING) {
            return;
        }
        if (user_id != 0) {
            TLRPC.User user = getMessagesController().getUser(user_id);
            if (user.photo != null && user.photo.photo_big != null) {
                PhotoViewer.getInstance().setParentActivity(getParentActivity());
                if (user.photo.dc_id != 0) {
                    user.photo.photo_big.dc_id = user.photo.dc_id;
                }
                PhotoViewer.getInstance().openPhoto(user.photo.photo_big, provider);
            }
        } else if (chat_id != 0) {
            TLRPC.Chat chat = getMessagesController().getChat(chat_id);
            if (chat.photo != null && chat.photo.photo_big != null) {
                PhotoViewer.getInstance().setParentActivity(getParentActivity());
                if (chat.photo.dc_id != 0) {
                    chat.photo.photo_big.dc_id = chat.photo.dc_id;
                }
                ImageLocation videoLocation;
                if (chatInfo != null && (chatInfo.chat_photo instanceof TLRPC.TL_photo) && !chatInfo.chat_photo.video_sizes.isEmpty()) {
                    videoLocation = ImageLocation.getForPhoto(chatInfo.chat_photo.video_sizes.get(0), chatInfo.chat_photo);
                } else {
                    videoLocation = null;
                }
                PhotoViewer.getInstance().openPhotoWithVideo(chat.photo.photo_big, videoLocation, provider);
            }
        }
    }

    private void onWriteButtonClick() {
        if (user_id != 0) {
            if (imageUpdater != null) {
                presentFragment(new ChangeNameActivity());
            } else {
                if (playProfileAnimation != 0 && parentLayout.fragmentsStack.get(parentLayout.fragmentsStack.size() - 2) instanceof ChatActivity) {
                    finishFragment();
                } else {
                    TLRPC.User user = getMessagesController().getUser(user_id);
                    if (user == null || user instanceof TLRPC.TL_userEmpty) {
                        return;
                    }
                    Bundle args = new Bundle();
                    args.putInt("user_id", user_id);
                    if (!getMessagesController().checkCanOpenChat(args, ProfileActivity.this)) {
                        return;
                    }
                    if (!AndroidUtilities.isTablet()) {
                        getNotificationCenter().removeObserver(ProfileActivity.this, NotificationCenter.closeChats);
                        getNotificationCenter().postNotificationName(NotificationCenter.closeChats);
                    }
                    int distance = getArguments().getInt("nearby_distance", -1);
                    if (distance >= 0) {
                        args.putInt("nearby_distance", distance);
                    }
                    ChatActivity chatActivity = new ChatActivity(args);
                    chatActivity.setPreloadedSticker(preloadedSticker, false);
                    presentFragment(chatActivity, true);
                    if (AndroidUtilities.isTablet()) {
                        finishFragment();
                    }
                }
            }
        } else {
            openDiscussion();
        }
    }

    private void openDiscussion() {
        if (chatInfo == null || chatInfo.linked_chat_id == 0) {
            return;
        }
        Bundle args = new Bundle();
        args.putInt("chat_id", chatInfo.linked_chat_id);
        if (!getMessagesController().checkCanOpenChat(args, ProfileActivity.this)) {
            return;
        }
        presentFragment(new ChatActivity(args));
    }

    public boolean onMemberClick(TLRPC.ChatParticipant participant, boolean isLong) {
        return onMemberClick(participant, isLong, false);
    }

    public boolean onMemberClick(TLRPC.ChatParticipant participant, boolean isLong, boolean resultOnly) {
        if (getParentActivity() == null) {
            return false;
        }
        if (isLong) {
            TLRPC.User user = getMessagesController().getUser(participant.user_id);
            if (user == null || participant.user_id == getUserConfig().getClientUserId()) {
                return false;
            }
            selectedUser = participant.user_id;
            boolean allowKick;
            boolean canEditAdmin;
            boolean canRestrict;
            boolean editingAdmin;
            final TLRPC.ChannelParticipant channelParticipant;

            if (ChatObject.isChannel(currentChat)) {
                channelParticipant = ((TLRPC.TL_chatChannelParticipant) participant).channelParticipant;
                TLRPC.User u = getMessagesController().getUser(participant.user_id);
                canEditAdmin = ChatObject.canAddAdmins(currentChat);
                if (canEditAdmin && (channelParticipant instanceof TLRPC.TL_channelParticipantCreator || channelParticipant instanceof TLRPC.TL_channelParticipantAdmin && !channelParticipant.can_edit)) {
                    canEditAdmin = false;
                }
                allowKick = canRestrict = ChatObject.canBlockUsers(currentChat) && (!(channelParticipant instanceof TLRPC.TL_channelParticipantAdmin || channelParticipant instanceof TLRPC.TL_channelParticipantCreator) || channelParticipant.can_edit);
                editingAdmin = channelParticipant instanceof TLRPC.TL_channelParticipantAdmin;
            } else {
                channelParticipant = null;
                allowKick = currentChat.creator || participant instanceof TLRPC.TL_chatParticipant && (ChatObject.canBlockUsers(currentChat) || participant.inviter_id == getUserConfig().getClientUserId());
                canEditAdmin = currentChat.creator;
                canRestrict = currentChat.creator;
                editingAdmin = participant instanceof TLRPC.TL_chatParticipantAdmin;
            }

            ArrayList<String> items = resultOnly ? null : new ArrayList<>();
            ArrayList<Integer> icons = resultOnly ? null : new ArrayList<>();
            final ArrayList<Integer> actions = resultOnly ? null : new ArrayList<>();
            boolean hasRemove = false;

            if (canEditAdmin) {
                if (resultOnly) {
                    return true;
                }
                items.add(editingAdmin ? LocaleController.getString("EditAdminRights", R.string.EditAdminRights) : LocaleController.getString("SetAsAdmin", R.string.SetAsAdmin));
                icons.add(R.drawable.baseline_stars_24);
                actions.add(0);
            }
            if (canRestrict) {
                if (resultOnly) {
                    return true;
                }
                items.add(LocaleController.getString("ChangePermissions", R.string.ChangePermissions));
                icons.add(R.drawable.baseline_block_24);
                actions.add(1);
            }
            if (allowKick) {
                if (resultOnly) {
                    return true;
                }
                items.add(LocaleController.getString("KickFromGroup", R.string.KickFromGroup));
                icons.add(R.drawable.baseline_remove_circle_24);
                actions.add(2);
                hasRemove = true;
            }
            if (resultOnly) {
                return false;
            }

            if (items.isEmpty()) {
                return false;
            }
            AlertDialog.Builder builder = new AlertDialog.Builder(getParentActivity());
            builder.setItems(items.toArray(new CharSequence[0]), AndroidUtilities.toIntArray(icons), (dialogInterface, i) -> {
                if (actions.get(i) == 2) {
                    kickUser(selectedUser, participant);
                } else {
                    int action = actions.get(i);
                    if (action == 1 && (channelParticipant instanceof TLRPC.TL_channelParticipantAdmin || participant instanceof TLRPC.TL_chatParticipantAdmin)) {
                        AlertDialog.Builder builder2 = new AlertDialog.Builder(getParentActivity());
                        builder2.setTitle(LocaleController.getString("NekoX", R.string.NekoX));
                        builder2.setMessage(LocaleController.formatString("AdminWillBeRemoved", R.string.AdminWillBeRemoved, ContactsController.formatName(user.first_name, user.last_name)));
                        builder2.setPositiveButton(LocaleController.getString("OK", R.string.OK), (dialog, which) -> {
                            if (channelParticipant != null) {
                                openRightsEdit(action, user, participant, channelParticipant.admin_rights, channelParticipant.banned_rights, channelParticipant.rank, editingAdmin);
                            } else {
                                openRightsEdit(action, user, participant, null, null, "", editingAdmin);
                            }
                        });
                        builder2.setNegativeButton(LocaleController.getString("Cancel", R.string.Cancel), null);
                        showDialog(builder2.create());
                    } else {
                        if (channelParticipant != null) {
                            openRightsEdit(action, user, participant, channelParticipant.admin_rights, channelParticipant.banned_rights, channelParticipant.rank, editingAdmin);
                        } else {
                            openRightsEdit(action, user, participant, null, null, "", editingAdmin);
                        }
                    }
                }
            });
            AlertDialog alertDialog = builder.create();
            showDialog(alertDialog);
            if (hasRemove) {
                alertDialog.setItemColor(items.size() - 1, Theme.getColor(Theme.key_dialogTextRed2), Theme.getColor(Theme.key_dialogRedIcon));
            }
        } else {
            if (participant.user_id == getUserConfig().getClientUserId()) {
                return false;
            }
            Bundle args = new Bundle();
            args.putInt("user_id", participant.user_id);
            presentFragment(new ProfileActivity(args));
        }
        return true;
    }

    private void openRightsEdit(int action, TLRPC.User user, TLRPC.ChatParticipant participant, TLRPC.TL_chatAdminRights adminRights, TLRPC.TL_chatBannedRights bannedRights, String rank, boolean editingAdmin) {
        boolean[] needShowBulletin = new boolean[1];
        ChatRightsEditActivity fragment = new ChatRightsEditActivity(user.id, chat_id, adminRights, currentChat.default_banned_rights, bannedRights, rank, action, true, false, participant) {
            @Override
            protected void onTransitionAnimationEnd(boolean isOpen, boolean backward) {
                if (!isOpen && backward && needShowBulletin[0] && BulletinFactory.canShowBulletin(ProfileActivity.this)) {
                    BulletinFactory.createPromoteToAdminBulletin(ProfileActivity.this, user.first_name).show();
                }
            }
        };
        fragment.setDelegate(new ChatRightsEditActivity.ChatRightsEditActivityDelegate() {
            @Override
            public void didSetRights(int rights, TLRPC.TL_chatAdminRights rightsAdmin, TLRPC.TL_chatBannedRights rightsBanned, String rank) {
                if (action == 0) {
                    if (participant instanceof TLRPC.TL_chatChannelParticipant) {
                        TLRPC.TL_chatChannelParticipant channelParticipant1 = ((TLRPC.TL_chatChannelParticipant) participant);
                        if (rights == 1) {
                            channelParticipant1.channelParticipant = new TLRPC.TL_channelParticipantAdmin();
                            channelParticipant1.channelParticipant.flags |= 4;
                        } else {
                            channelParticipant1.channelParticipant = new TLRPC.TL_channelParticipant();
                        }
                        channelParticipant1.channelParticipant.inviter_id = getUserConfig().getClientUserId();
                        channelParticipant1.channelParticipant.user_id = participant.user_id;
                        channelParticipant1.channelParticipant.date = participant.date;
                        channelParticipant1.channelParticipant.banned_rights = rightsBanned;
                        channelParticipant1.channelParticipant.admin_rights = rightsAdmin;
                        channelParticipant1.channelParticipant.rank = rank;
                    } else if (participant != null) {
                        TLRPC.ChatParticipant newParticipant;
                        if (rights == 1) {
                            newParticipant = new TLRPC.TL_chatParticipantAdmin();
                        } else {
                            newParticipant = new TLRPC.TL_chatParticipant();
                        }
                        newParticipant.user_id = participant.user_id;
                        newParticipant.date = participant.date;
                        newParticipant.inviter_id = participant.inviter_id;
                        int index = chatInfo.participants.participants.indexOf(participant);
                        if (index >= 0) {
                            chatInfo.participants.participants.set(index, newParticipant);
                        }
                    }
                    if (rights == 1 && !editingAdmin) {
                        needShowBulletin[0] = true;
                    }
                } else if (action == 1) {
                    if (rights == 0) {
                        if (currentChat.megagroup && chatInfo != null && chatInfo.participants != null) {
                            boolean changed = false;
                            for (int a = 0; a < chatInfo.participants.participants.size(); a++) {
                                TLRPC.ChannelParticipant p = ((TLRPC.TL_chatChannelParticipant) chatInfo.participants.participants.get(a)).channelParticipant;
                                if (p.user_id == participant.user_id) {
                                    chatInfo.participants_count--;
                                    chatInfo.participants.participants.remove(a);
                                    changed = true;
                                    break;
                                }
                            }
                            if (chatInfo != null && chatInfo.participants != null) {
                                for (int a = 0; a < chatInfo.participants.participants.size(); a++) {
                                    TLRPC.ChatParticipant p = chatInfo.participants.participants.get(a);
                                    if (p.user_id == participant.user_id) {
                                        chatInfo.participants.participants.remove(a);
                                        changed = true;
                                        break;
                                    }
                                }
                            }
                            if (changed) {
                                updateListAnimated(true);
                            }
                        }
                    }
                }
            }

            @Override
            public void didChangeOwner(TLRPC.User user) {
                undoView.showWithAction(-chat_id, currentChat.megagroup ? UndoView.ACTION_OWNER_TRANSFERED_GROUP : UndoView.ACTION_OWNER_TRANSFERED_CHANNEL, user);
            }
        });
        presentFragment(fragment);
    }

    private boolean processOnClickOrPress(final int position) {
<<<<<<< HEAD

        // NekoX: move long lick actions to click

=======
        if (position == usernameRow || position == setUsernameRow) {
            final String username;
            if (user_id != 0) {
                final TLRPC.User user = getMessagesController().getUser(user_id);
                if (user == null || user.username == null) {
                    return false;
                }
                username = user.username;
            } else if (chat_id != 0) {
                final TLRPC.Chat chat = getMessagesController().getChat(chat_id);
                if (chat == null || chat.username == null) {
                    return false;
                }
                username = chat.username;
            } else {
                return false;
            }
            AlertDialog.Builder builder = new AlertDialog.Builder(getParentActivity());
            builder.setItems(new CharSequence[]{LocaleController.getString("Copy", R.string.Copy)}, (dialogInterface, i) -> {
                if (i == 0) {
                    try {
                        android.content.ClipboardManager clipboard = (android.content.ClipboardManager) ApplicationLoader.applicationContext.getSystemService(Context.CLIPBOARD_SERVICE);
                        android.content.ClipData clip = android.content.ClipData.newPlainText("label", "@" + username);
                        clipboard.setPrimaryClip(clip);
                        BulletinFactory.of(this).createCopyBulletin(LocaleController.getString("UsernameCopied", R.string.UsernameCopied)).show();
                    } catch (Exception e) {
                        FileLog.e(e);
                    }
                }
            });
            showDialog(builder.create());
            return true;
        } else if (position == phoneRow || position == numberRow) {
            final TLRPC.User user = getMessagesController().getUser(user_id);
            if (user == null || user.phone == null || user.phone.length() == 0 || getParentActivity() == null) {
                return false;
            }

            AlertDialog.Builder builder = new AlertDialog.Builder(getParentActivity());
            ArrayList<CharSequence> items = new ArrayList<>();
            final ArrayList<Integer> actions = new ArrayList<>();
            if (position == phoneRow) {
                if (userInfo != null && userInfo.phone_calls_available) {
                    items.add(LocaleController.getString("CallViaTelegram", R.string.CallViaTelegram));
                    actions.add(2);
                    if (Build.VERSION.SDK_INT >= 18 && userInfo.video_calls_available) {
                        items.add(LocaleController.getString("VideoCallViaTelegram", R.string.VideoCallViaTelegram));
                        actions.add(3);
                    }
                }
                items.add(LocaleController.getString("Call", R.string.Call));
                actions.add(0);
            }
            items.add(LocaleController.getString("Copy", R.string.Copy));
            actions.add(1);
            builder.setItems(items.toArray(new CharSequence[0]), (dialogInterface, i) -> {
                i = actions.get(i);
                if (i == 0) {
                    try {
                        Intent intent = new Intent(Intent.ACTION_DIAL, Uri.parse("tel:+" + user.phone));
                        intent.addFlags(Intent.FLAG_ACTIVITY_NEW_TASK);
                        getParentActivity().startActivityForResult(intent, 500);
                    } catch (Exception e) {
                        FileLog.e(e);
                    }
                } else if (i == 1) {
                    try {
                        android.content.ClipboardManager clipboard = (android.content.ClipboardManager) ApplicationLoader.applicationContext.getSystemService(Context.CLIPBOARD_SERVICE);
                        android.content.ClipData clip = android.content.ClipData.newPlainText("label", "+" + user.phone);
                        clipboard.setPrimaryClip(clip);
                        BulletinFactory.of(this).createCopyBulletin(LocaleController.getString("PhoneCopied", R.string.PhoneCopied)).show();
                    } catch (Exception e) {
                        FileLog.e(e);
                    }
                } else if (i == 2 || i == 3) {
                    VoIPHelper.startCall(user, i == 3, userInfo != null && userInfo.video_calls_available, getParentActivity(), userInfo);
                }
            });
            showDialog(builder.create());
            return true;
        } else if (position == channelInfoRow || position == userInfoRow || position == locationRow || position == bioRow) {
            if (position == bioRow && (userInfo == null || TextUtils.isEmpty(userInfo.about))) {
                return false;
            }
            AlertDialog.Builder builder = new AlertDialog.Builder(getParentActivity());
            builder.setItems(new CharSequence[]{LocaleController.getString("Copy", R.string.Copy)}, (dialogInterface, i) -> {
                try {
                    String about;
                    if (position == locationRow) {
                        about = chatInfo != null && chatInfo.location instanceof TLRPC.TL_channelLocation ? ((TLRPC.TL_channelLocation) chatInfo.location).address : null;
                    } else if (position == channelInfoRow) {
                        about = chatInfo != null ? chatInfo.about : null;
                    } else {
                        about = userInfo != null ? userInfo.about : null;
                    }
                    if (TextUtils.isEmpty(about)) {
                        return;
                    }
                    AndroidUtilities.addToClipboard(about);
                    if (position == bioRow) {
                        BulletinFactory.of(this).createCopyBulletin(LocaleController.getString("BioCopied", R.string.BioCopied)).show();
                    } else {
                        BulletinFactory.of(this).createCopyBulletin(LocaleController.getString("TextCopied", R.string.TextCopied)).show();
                    }
                } catch (Exception e) {
                    FileLog.e(e);
                }
            });
            showDialog(builder.create());
            return true;
        }
>>>>>>> 31b58013
        return false;
    }

    private void leaveChatPressed() {
        AlertsCreator.createClearOrDeleteDialogAlert(ProfileActivity.this, false, currentChat, null, false, true, (param) -> {
            playProfileAnimation = 0;
            getNotificationCenter().removeObserver(ProfileActivity.this, NotificationCenter.closeChats);
            getNotificationCenter().postNotificationName(NotificationCenter.closeChats);
            finishFragment();
            getNotificationCenter().postNotificationName(NotificationCenter.needDeleteDialog, (long) -currentChat.id, null, currentChat, param);
        });
    }

    private void getChannelParticipants(boolean reload) {
        if (loadingUsers || participantsMap == null || chatInfo == null) {
            return;
        }
        loadingUsers = true;
        final int delay = participantsMap.size() != 0 && reload ? 300 : 0;

        final TLRPC.TL_channels_getParticipants req = new TLRPC.TL_channels_getParticipants();
        req.channel = getMessagesController().getInputChannel(chat_id);
        req.filter = new TLRPC.TL_channelParticipantsRecent();
        req.offset = reload ? 0 : participantsMap.size();
        req.limit = 200;
        int reqId = getConnectionsManager().sendRequest(req, (response, error) -> AndroidUtilities.runOnUIThread(() -> {
            if (error == null) {
                TLRPC.TL_channels_channelParticipants res = (TLRPC.TL_channels_channelParticipants) response;
                getMessagesController().putUsers(res.users, false);
                if (res.users.size() < 200) {
                    usersEndReached = true;
                }
                if (req.offset == 0) {
                    participantsMap.clear();
                    chatInfo.participants = new TLRPC.TL_chatParticipants();
                    getMessagesStorage().putUsersAndChats(res.users, null, true, true);
                    getMessagesStorage().updateChannelUsers(chat_id, res.participants);
                }
                for (int a = 0; a < res.participants.size(); a++) {
                    TLRPC.TL_chatChannelParticipant participant = new TLRPC.TL_chatChannelParticipant();
                    participant.channelParticipant = res.participants.get(a);
                    participant.inviter_id = participant.channelParticipant.inviter_id;
                    participant.user_id = participant.channelParticipant.user_id;
                    participant.date = participant.channelParticipant.date;
                    if (participantsMap.indexOfKey(participant.user_id) < 0) {
                        if (chatInfo.participants == null) {
                            chatInfo.participants = new TLRPC.TL_chatParticipants();
                        }
                        chatInfo.participants.participants.add(participant);
                        participantsMap.put(participant.user_id, participant);
                    }
                }
            }
            loadingUsers = false;
            updateListAnimated(true);
        }, delay));
        getConnectionsManager().bindRequestToGuid(reqId, classGuid);
    }

    private AnimatorSet headerAnimatorSet;
    private AnimatorSet headerShadowAnimatorSet;
    private float mediaHeaderAnimationProgress;
    private boolean mediaHeaderVisible;
    private Property<ActionBar, Float> ACTIONBAR_HEADER_PROGRESS = new AnimationProperties.FloatProperty<ActionBar>("animationProgress") {
        @Override
        public void setValue(ActionBar object, float value) {
            mediaHeaderAnimationProgress = value;
            topView.invalidate();

            int color1 = Theme.getColor(Theme.key_profile_title);
            int color2 = Theme.getColor(Theme.key_player_actionBarTitle);
            int c = AndroidUtilities.getOffsetColor(color1, color2, value, 1.0f);
            nameTextView[1].setTextColor(c);
            if (lockIconDrawable != null) {
                lockIconDrawable.setColorFilter(c, PorterDuff.Mode.SRC_IN);
            }
            if (scamDrawable != null) {
                color1 = Theme.getColor(Theme.key_avatar_subtitleInProfileBlue);
                scamDrawable.setColor(AndroidUtilities.getOffsetColor(color1, color2, value, 1.0f));
            }

            color1 = Theme.getColor(Theme.key_actionBarDefaultIcon);
            color2 = Theme.getColor(Theme.key_windowBackgroundWhiteGrayText2);
            actionBar.setItemsColor(AndroidUtilities.getOffsetColor(color1, color2, value, 1.0f), false);

            color1 = Theme.getColor(Theme.key_avatar_actionBarSelectorBlue);
            color2 = Theme.getColor(Theme.key_actionBarActionModeDefaultSelector);
            actionBar.setItemsBackgroundColor(AndroidUtilities.getOffsetColor(color1, color2, value, 1.0f), false);

            topView.invalidate();
            otherItem.setIconColor(Theme.getColor(Theme.key_actionBarDefaultIcon));
            callItem.setIconColor(Theme.getColor(Theme.key_actionBarDefaultIcon));
            videoCallItem.setIconColor(Theme.getColor(Theme.key_actionBarDefaultIcon));
            editItem.setIconColor(Theme.getColor(Theme.key_actionBarDefaultIcon));

            if (verifiedDrawable != null) {
                color1 = Theme.getColor(Theme.key_profile_verifiedBackground);
                color2 = Theme.getColor(Theme.key_player_actionBarTitle);
                verifiedDrawable.setColorFilter(AndroidUtilities.getOffsetColor(color1, color2, value, 1.0f), PorterDuff.Mode.SRC_IN);
            }

            if (verifiedCheckDrawable != null) {
                color1 = Theme.getColor(Theme.key_profile_verifiedCheck);
                color2 = Theme.getColor(Theme.key_windowBackgroundWhite);
                verifiedCheckDrawable.setColorFilter(AndroidUtilities.getOffsetColor(color1, color2, value, 1.0f), PorterDuff.Mode.SRC_IN);
            }

            if (avatarsViewPagerIndicatorView.getSecondaryMenuItem() != null && (videoCallItemVisible || editItemVisible || callItemVisible)) {
                needLayoutText(Math.min(1f, extraHeight / AndroidUtilities.dp(88f)));
            }
        }

        @Override
        public Float get(ActionBar object) {
            return mediaHeaderAnimationProgress;
        }
    };

    private void setMediaHeaderVisible(boolean visible) {
        if (mediaHeaderVisible == visible) {
            return;
        }
        mediaHeaderVisible = visible;
        if (headerAnimatorSet != null) {
            headerAnimatorSet.cancel();
        }
        if (headerShadowAnimatorSet != null) {
            headerShadowAnimatorSet.cancel();
        }
        ActionBarMenuItem mediaSearchItem = sharedMediaLayout.getSearchItem();
        if (!mediaHeaderVisible) {
            if (callItemVisible) {
                callItem.setVisibility(View.VISIBLE);
            }
            if (videoCallItemVisible) {
                videoCallItem.setVisibility(View.VISIBLE);
            }
            if (editItemVisible) {
                editItem.setVisibility(View.VISIBLE);
            }
            otherItem.setVisibility(View.VISIBLE);
        } else {
            if (sharedMediaLayout.isSearchItemVisible()) {
                mediaSearchItem.setVisibility(View.VISIBLE);
            }
        }

        ArrayList<Animator> animators = new ArrayList<>();

        animators.add(ObjectAnimator.ofFloat(callItem, View.ALPHA, visible ? 0.0f : 1.0f));
        animators.add(ObjectAnimator.ofFloat(videoCallItem, View.ALPHA, visible ? 0.0f : 1.0f));
        animators.add(ObjectAnimator.ofFloat(otherItem, View.ALPHA, visible ? 0.0f : 1.0f));
        animators.add(ObjectAnimator.ofFloat(editItem, View.ALPHA, visible ? 0.0f : 1.0f));
        animators.add(ObjectAnimator.ofFloat(callItem, View.TRANSLATION_Y, visible ? -AndroidUtilities.dp(10) : 0.0f));
        animators.add(ObjectAnimator.ofFloat(videoCallItem, View.TRANSLATION_Y, visible ? -AndroidUtilities.dp(10) : 0.0f));
        animators.add(ObjectAnimator.ofFloat(otherItem, View.TRANSLATION_Y, visible ? -AndroidUtilities.dp(10) : 0.0f));
        animators.add(ObjectAnimator.ofFloat(editItem, View.TRANSLATION_Y, visible ? -AndroidUtilities.dp(10) : 0.0f));
        animators.add(ObjectAnimator.ofFloat(mediaSearchItem, View.ALPHA, visible ? 1.0f : 0.0f));
        animators.add(ObjectAnimator.ofFloat(mediaSearchItem, View.TRANSLATION_Y, visible ? 0.0f : AndroidUtilities.dp(10)));
        animators.add(ObjectAnimator.ofFloat(actionBar, ACTIONBAR_HEADER_PROGRESS, visible ? 1.0f : 0.0f));
        animators.add(ObjectAnimator.ofFloat(onlineTextView[1], View.ALPHA, visible ? 0.0f : 1.0f));
        animators.add(ObjectAnimator.ofFloat(mediaCounterTextView, View.ALPHA, visible ? 1.0f : 0.0f));
        if (visible) {
            animators.add(ObjectAnimator.ofFloat(this, HEADER_SHADOW, 0.0f));
        }

        headerAnimatorSet = new AnimatorSet();
        headerAnimatorSet.playTogether(animators);
        headerAnimatorSet.setInterpolator(CubicBezierInterpolator.DEFAULT);
        headerAnimatorSet.addListener(new AnimatorListenerAdapter() {
            @Override
            public void onAnimationEnd(Animator animation) {
                if (headerAnimatorSet != null) {
                    if (mediaHeaderVisible) {
                        if (callItemVisible) {
                            callItem.setVisibility(View.INVISIBLE);
                        }
                        if (videoCallItemVisible) {
                            videoCallItem.setVisibility(View.INVISIBLE);
                        }
                        if (editItemVisible) {
                            editItem.setVisibility(View.INVISIBLE);
                        }
                        otherItem.setVisibility(View.INVISIBLE);
                    } else {
                        if (sharedMediaLayout.isSearchItemVisible()) {
                            mediaSearchItem.setVisibility(View.VISIBLE);
                        }
                        headerShadowAnimatorSet = new AnimatorSet();
                        headerShadowAnimatorSet.playTogether(ObjectAnimator.ofFloat(ProfileActivity.this, HEADER_SHADOW, 1.0f));
                        headerShadowAnimatorSet.setDuration(100);
                        headerShadowAnimatorSet.addListener(new AnimatorListenerAdapter() {
                            @Override
                            public void onAnimationEnd(Animator animation) {
                                headerShadowAnimatorSet = null;
                            }
                        });
                        headerShadowAnimatorSet.start();
                    }
                }
                headerAnimatorSet = null;
            }

            @Override
            public void onAnimationCancel(Animator animation) {
                headerAnimatorSet = null;
            }
        });
        headerAnimatorSet.setDuration(150);
        headerAnimatorSet.start();
    }

    private void openAddMember() {
        Bundle args = new Bundle();
        args.putBoolean("addToGroup", true);
        args.putInt("chatId", currentChat.id);
        GroupCreateActivity fragment = new GroupCreateActivity(args);
        fragment.setInfo(chatInfo);
        if (chatInfo != null && chatInfo.participants != null) {
            SparseArray<TLObject> users = new SparseArray<>();
            for (int a = 0; a < chatInfo.participants.participants.size(); a++) {
                users.put(chatInfo.participants.participants.get(a).user_id, null);
            }
            fragment.setIgnoreUsers(users);
        }
        fragment.setDelegate((users, fwdCount) -> {
            HashSet<Integer> currentParticipants = new HashSet<>();
            if (chatInfo.participants.participants != null) {
                for (int i = 0; i < chatInfo.participants.participants.size(); i++) {
                    currentParticipants.add(chatInfo.participants.participants.get(i).user_id);
                }
            }
            for (int a = 0, N = users.size(); a < N; a++) {
                TLRPC.User user = users.get(a);
                getMessagesController().addUserToChat(chat_id, user, fwdCount, null, ProfileActivity.this, null);
                if (!currentParticipants.contains(user.id)) {
                    if (chatInfo.participants == null) {
                        chatInfo.participants = new TLRPC.TL_chatParticipants();
                    }
                    if (ChatObject.isChannel(currentChat)) {
                        TLRPC.TL_chatChannelParticipant channelParticipant1 = new TLRPC.TL_chatChannelParticipant();
                        channelParticipant1.channelParticipant = new TLRPC.TL_channelParticipant();
                        channelParticipant1.channelParticipant.inviter_id = getUserConfig().getClientUserId();
                        channelParticipant1.channelParticipant.user_id = user.id;
                        channelParticipant1.channelParticipant.date = getConnectionsManager().getCurrentTime();
                        chatInfo.participants.participants.add(channelParticipant1);
                    } else {
                        TLRPC.ChatParticipant participant = new TLRPC.TL_chatParticipant();
                        participant.user_id = user.id;
                        participant.inviter_id = getAccountInstance().getUserConfig().clientUserId;
                        chatInfo.participants.participants.add(participant);
                    }
                    chatInfo.participants_count++;
                    getMessagesController().putUser(user, false);
                }
            }
            updateListAnimated(true);
        });
        presentFragment(fragment);
    }

    private void checkListViewScroll() {
        if (listView.getVisibility() != View.VISIBLE) {
            return;
        }
        if (sharedMediaLayoutAttached) {
            sharedMediaLayout.setVisibleHeight(listView.getMeasuredHeight() - sharedMediaLayout.getTop());
        }

        if (listView.getChildCount() <= 0 || openAnimationInProgress) {
            return;
        }

        int newOffset = 0;
        View child = null;
        for (int i = 0; i < listView.getChildCount(); i++) {
            if (listView.getChildAdapterPosition(listView.getChildAt(i)) == 0) {
                child = listView.getChildAt(i);
                break;
            }
        }
        RecyclerListView.Holder holder = child == null ? null : (RecyclerListView.Holder) listView.findContainingViewHolder(child);
        int top = child == null ? 0 : child.getTop();
        int adapterPosition = holder != null ? holder.getAdapterPosition() : RecyclerView.NO_POSITION;
        if (top >= 0 && adapterPosition == 0) {
            newOffset = top;
        }
        boolean mediaHeaderVisible;
        boolean searchVisible = imageUpdater == null && actionBar.isSearchFieldVisible();
        if (sharedMediaRow != -1 && !searchVisible) {
            holder = (RecyclerListView.Holder) listView.findViewHolderForAdapterPosition(sharedMediaRow);
            mediaHeaderVisible = holder != null && holder.itemView.getTop() <= 0;
        } else {
            mediaHeaderVisible = searchVisible;
        }
        setMediaHeaderVisible(mediaHeaderVisible);

        if (extraHeight != newOffset) {
            extraHeight = newOffset;
            topView.invalidate();
            if (playProfileAnimation != 0) {
                allowProfileAnimation = extraHeight != 0;
            }
            needLayout(true);
        }
    }

    private void updateSelectedMediaTabText() {
        if (sharedMediaLayout == null || mediaCounterTextView == null) {
            return;
        }
        int id = sharedMediaLayout.getClosestTab();
        int[] mediaCount = sharedMediaPreloader.getLastMediaCount();
        if (id == 0) {
            mediaCounterTextView.setText(LocaleController.formatPluralString("Media", mediaCount[MediaDataController.MEDIA_PHOTOVIDEO]));
        } else if (id == 1) {
            mediaCounterTextView.setText(LocaleController.formatPluralString("Files", mediaCount[MediaDataController.MEDIA_FILE]));
        } else if (id == 2) {
            mediaCounterTextView.setText(LocaleController.formatPluralString("Voice", mediaCount[MediaDataController.MEDIA_AUDIO]));
        } else if (id == 3) {
            mediaCounterTextView.setText(LocaleController.formatPluralString("Links", mediaCount[MediaDataController.MEDIA_URL]));
        } else if (id == 4) {
            mediaCounterTextView.setText(LocaleController.formatPluralString("MusicFiles", mediaCount[MediaDataController.MEDIA_MUSIC]));
        } else if (id == 5) {
            mediaCounterTextView.setText(LocaleController.formatPluralString("GIFs", mediaCount[MediaDataController.MEDIA_GIF]));
        } else if (id == 6) {
            mediaCounterTextView.setText(LocaleController.formatPluralString("CommonGroups", userInfo.common_chats_count));
        } else if (id == 7) {
            mediaCounterTextView.setText(onlineTextView[1].getText());
        }
    }

    private void needLayout(boolean animated) {
        final int newTop = (actionBar.getOccupyStatusBar() ? AndroidUtilities.statusBarHeight : 0) + ActionBar.getCurrentActionBarHeight();

        FrameLayout.LayoutParams layoutParams;
        if (listView != null && !openAnimationInProgress) {
            layoutParams = (FrameLayout.LayoutParams) listView.getLayoutParams();
            if (layoutParams.topMargin != newTop) {
                layoutParams.topMargin = newTop;
                listView.setLayoutParams(layoutParams);
            }
        }

        if (avatarContainer != null) {
            final float diff = Math.min(1f, extraHeight / AndroidUtilities.dp(88f));

            listView.setTopGlowOffset((int) extraHeight);

            listView.setOverScrollMode(extraHeight > AndroidUtilities.dp(88f) && extraHeight < listView.getMeasuredWidth() - newTop ? View.OVER_SCROLL_NEVER : View.OVER_SCROLL_ALWAYS);

            if (writeButton != null) {
                writeButton.setTranslationY((actionBar.getOccupyStatusBar() ? AndroidUtilities.statusBarHeight : 0) + ActionBar.getCurrentActionBarHeight() + extraHeight + searchTransitionOffset - AndroidUtilities.dp(29.5f));

                if (!openAnimationInProgress) {
                    boolean setVisible = diff > 0.2f && !searchMode && (imageUpdater == null || setAvatarRow == -1);
                    if (setVisible && chat_id != 0) {
                        setVisible = ChatObject.isChannel(currentChat) && !currentChat.megagroup && chatInfo != null && chatInfo.linked_chat_id != 0 && infoHeaderRow != -1;
                    }
                    boolean currentVisible = writeButton.getTag() == null;
                    if (setVisible != currentVisible) {
                        if (setVisible) {
                            writeButton.setTag(null);
                        } else {
                            writeButton.setTag(0);
                        }
                        if (writeButtonAnimation != null) {
                            AnimatorSet old = writeButtonAnimation;
                            writeButtonAnimation = null;
                            old.cancel();
                        }
                        if (animated) {
                            writeButtonAnimation = new AnimatorSet();
                            if (setVisible) {
                                writeButtonAnimation.setInterpolator(new DecelerateInterpolator());
                                writeButtonAnimation.playTogether(
                                        ObjectAnimator.ofFloat(writeButton, View.SCALE_X, 1.0f),
                                        ObjectAnimator.ofFloat(writeButton, View.SCALE_Y, 1.0f),
                                        ObjectAnimator.ofFloat(writeButton, View.ALPHA, 1.0f)
                                );
                            } else {
                                writeButtonAnimation.setInterpolator(new AccelerateInterpolator());
                                writeButtonAnimation.playTogether(
                                        ObjectAnimator.ofFloat(writeButton, View.SCALE_X, 0.2f),
                                        ObjectAnimator.ofFloat(writeButton, View.SCALE_Y, 0.2f),
                                        ObjectAnimator.ofFloat(writeButton, View.ALPHA, 0.0f)
                                );
                            }
                            writeButtonAnimation.setDuration(150);
                            writeButtonAnimation.addListener(new AnimatorListenerAdapter() {
                                @Override
                                public void onAnimationEnd(Animator animation) {
                                    if (writeButtonAnimation != null && writeButtonAnimation.equals(animation)) {
                                        writeButtonAnimation = null;
                                    }
                                }
                            });
                            writeButtonAnimation.start();
                        } else {
                            writeButton.setScaleX(setVisible ? 1.0f : 0.2f);
                            writeButton.setScaleY(setVisible ? 1.0f : 0.2f);
                            writeButton.setAlpha(setVisible ? 1.0f : 0.0f);
                        }
                    }
                }
            }

            avatarX = -AndroidUtilities.dpf2(47f) * diff;
            avatarY = (actionBar.getOccupyStatusBar() ? AndroidUtilities.statusBarHeight : 0) + ActionBar.getCurrentActionBarHeight() / 2.0f * (1.0f + diff) - 21 * AndroidUtilities.density + 27 * AndroidUtilities.density * diff + actionBar.getTranslationY();

            float h = openAnimationInProgress ? initialAnimationExtraHeight : extraHeight;
            if (h > AndroidUtilities.dp(88f) || isPulledDown) {
                expandProgress = Math.max(0f, Math.min(1f, (h - AndroidUtilities.dp(88f)) / (listView.getMeasuredWidth() - newTop - AndroidUtilities.dp(88f))));
                avatarScale = AndroidUtilities.lerp((42f + 18f) / 42f, (42f + 42f + 18f) / 42f, Math.min(1f, expandProgress * 3f));

                final float durationFactor = Math.min(AndroidUtilities.dpf2(2000f), Math.max(AndroidUtilities.dpf2(1100f), Math.abs(listViewVelocityY))) / AndroidUtilities.dpf2(1100f);

                if (allowPullingDown && (openingAvatar || expandProgress >= 0.33f)) {
                    if (!isPulledDown) {
                        /*if (otherItem != null) {
                            otherItem.showSubItem(gallery_menu_save);
                            if (imageUpdater != null) {
                                otherItem.showSubItem(add_photo);
                                otherItem.showSubItem(edit_avatar);
                                otherItem.showSubItem(delete_avatar);
                                otherItem.hideSubItem(set_as_main);
                                otherItem.hideSubItem(logout);
                            }
                        }*/
                        if (searchItem != null) {
                            searchItem.setEnabled(false);
                        }
                        isPulledDown = true;
                        overlaysView.setOverlaysVisible(true, durationFactor);
                        avatarsViewPagerIndicatorView.refreshVisibility(durationFactor);
                        expandAnimator.cancel();
                        float value = AndroidUtilities.lerp(expandAnimatorValues, currentExpanAnimatorFracture);
                        expandAnimatorValues[0] = value;
                        expandAnimatorValues[1] = 1f;
                        expandAnimator.setDuration((long) ((1f - value) * 250f / durationFactor));
                        expandAnimator.addListener(new AnimatorListenerAdapter() {
                            @Override
                            public void onAnimationStart(Animator animation) {
                                setForegroundImage(false);
                                avatarsViewPager.setAnimatedFileMaybe(avatarImage.getImageReceiver().getAnimation());
                                avatarsViewPager.resetCurrentItem();
                            }

                            @Override
                            public void onAnimationEnd(Animator animation) {
                                expandAnimator.removeListener(this);
                                topView.setBackgroundColor(Color.BLACK);
                                avatarContainer.setVisibility(View.GONE);
                                avatarsViewPager.setVisibility(View.VISIBLE);
                            }
                        });
                        expandAnimator.start();
                    }
                    ViewGroup.LayoutParams params = avatarsViewPager.getLayoutParams();
                    params.width = listView.getMeasuredWidth();
                    params.height = (int) (h + newTop);
                    avatarsViewPager.requestLayout();
                    if (!expandAnimator.isRunning()) {
                        float additionalTranslationY = 0;
                        if (openAnimationInProgress && playProfileAnimation == 2) {
                            additionalTranslationY = -(1.0f - animationProgress) * AndroidUtilities.dp(50);
                        }
                        nameTextView[1].setTranslationX(AndroidUtilities.dpf2(16f) - nameTextView[1].getLeft());
                        nameTextView[1].setTranslationY(newTop + h - AndroidUtilities.dpf2(38f) - nameTextView[1].getBottom() + additionalTranslationY);
                        onlineTextView[1].setTranslationX(AndroidUtilities.dpf2(16f) - onlineTextView[1].getLeft());
                        onlineTextView[1].setTranslationY(newTop + h - AndroidUtilities.dpf2(18f) - onlineTextView[1].getBottom() + additionalTranslationY);
                        mediaCounterTextView.setTranslationX(onlineTextView[1].getTranslationX());
                        mediaCounterTextView.setTranslationY(onlineTextView[1].getTranslationY());
                        idTextView.setTranslationX(AndroidUtilities.dpf2(16f) - onlineTextView[1].getLeft());
                        idTextView.setTranslationY(newTop + h - AndroidUtilities.dpf2(3f) - idTextView.getBottom() + additionalTranslationY);
                    }
                } else {
                    if (isPulledDown) {
                        isPulledDown = false;
                        /*if (otherItem != null) {
                            otherItem.hideSubItem(gallery_menu_save);
                            if (imageUpdater != null) {
                                otherItem.hideSubItem(set_as_main);
                                otherItem.hideSubItem(edit_avatar);
                                otherItem.hideSubItem(delete_avatar);
                                otherItem.showSubItem(add_photo);
                                otherItem.showSubItem(logout);
                            }
                        }*/
                        if (searchItem != null) {
                            searchItem.setEnabled(!scrolling);
                        }
                        overlaysView.setOverlaysVisible(false, durationFactor);
                        avatarsViewPagerIndicatorView.refreshVisibility(durationFactor);
                        expandAnimator.cancel();
                        avatarImage.getImageReceiver().setAllowStartAnimation(true);
                        avatarImage.getImageReceiver().startAnimation();

                        float value = AndroidUtilities.lerp(expandAnimatorValues, currentExpanAnimatorFracture);
                        expandAnimatorValues[0] = value;
                        expandAnimatorValues[1] = 0f;
                        if (!isInLandscapeMode) {
                            expandAnimator.setDuration((long) (value * 250f / durationFactor));
                        } else {
                            expandAnimator.setDuration(0);
                        }
                        topView.setBackgroundColor(Theme.getColor(Theme.key_avatar_backgroundActionBarBlue));

                        if (!doNotSetForeground) {
                            BackupImageView imageView = avatarsViewPager.getCurrentItemView();
                            if (imageView != null) {
                                avatarImage.setForegroundImageDrawable(imageView.getImageReceiver().getDrawableSafe());
                            }
                        }
                        avatarImage.setForegroundAlpha(1f);
                        avatarContainer.setVisibility(View.VISIBLE);
                        avatarsViewPager.setVisibility(View.GONE);
                        expandAnimator.start();
                    }

                    avatarContainer.setScaleX(avatarScale);
                    avatarContainer.setScaleY(avatarScale);

                    if (expandAnimator == null || !expandAnimator.isRunning()) {
                        refreshNameAndOnlineXY();
                        nameTextView[1].setTranslationX(nameX);
                        nameTextView[1].setTranslationY(nameY);
                        onlineTextView[1].setTranslationX(onlineX);
                        onlineTextView[1].setTranslationY(onlineY);
                        mediaCounterTextView.setTranslationX(onlineX);
                        mediaCounterTextView.setTranslationY(onlineY);
                        idTextView.setTranslationX(idX);
                        idTextView.setTranslationY(idY);
                    }
                }
            }

            if (openAnimationInProgress && playProfileAnimation == 2) {
                float avX = 0;
                float avY = (actionBar.getOccupyStatusBar() ? AndroidUtilities.statusBarHeight : 0) + ActionBar.getCurrentActionBarHeight() / 2.0f - 21 * AndroidUtilities.density + actionBar.getTranslationY();

                nameTextView[0].setTranslationX(0);
                nameTextView[0].setTranslationY((float) Math.floor(avY) + AndroidUtilities.dp(1.3f));
                onlineTextView[0].setTranslationX(0);
                onlineTextView[0].setTranslationY((float) Math.floor(avY) + AndroidUtilities.dp(24));
                nameTextView[0].setScaleX(1.0f);
                nameTextView[0].setScaleY(1.0f);

                nameTextView[1].setPivotY(nameTextView[1].getMeasuredHeight());
                nameTextView[1].setScaleX(1.67f);
                nameTextView[1].setScaleY(1.67f);

                avatarScale = AndroidUtilities.lerp(1.0f, (42f + 42f + 18f) / 42f, animationProgress);

                avatarImage.setRoundRadius((int) AndroidUtilities.lerp(AndroidUtilities.dpf2(21f), 0f, animationProgress));
                avatarContainer.setTranslationX(AndroidUtilities.lerp(avX, 0, animationProgress));
                avatarContainer.setTranslationY(AndroidUtilities.lerp((float) Math.ceil(avY), 0f, animationProgress));
                float extra = (avatarContainer.getMeasuredWidth() - AndroidUtilities.dp(42)) * avatarScale;
                timeItem.setTranslationX(avatarContainer.getX() + AndroidUtilities.dp(16) + extra);
                timeItem.setTranslationY(avatarContainer.getY() + AndroidUtilities.dp(15) + extra);
                avatarContainer.setScaleX(avatarScale);
                avatarContainer.setScaleY(avatarScale);

                overlaysView.setAlphaValue(animationProgress, false);
                actionBar.setItemsColor(ColorUtils.blendARGB(Theme.getColor(Theme.key_actionBarDefaultIcon), Color.WHITE, animationProgress), false);

                if (scamDrawable != null) {
                    scamDrawable.setColor(ColorUtils.blendARGB(Theme.getColor(Theme.key_avatar_subtitleInProfileBlue), Color.argb(179, 255, 255, 255), animationProgress));
                }
                if (lockIconDrawable != null) {
                    lockIconDrawable.setColorFilter(ColorUtils.blendARGB(Theme.getColor(Theme.key_chat_lockIcon), Color.WHITE, animationProgress), PorterDuff.Mode.SRC_IN);
                }
                if (verifiedCrossfadeDrawable != null) {
                    verifiedCrossfadeDrawable.setProgress(animationProgress);
                    nameTextView[1].invalidate();
                }

                final FrameLayout.LayoutParams params = (FrameLayout.LayoutParams) avatarContainer.getLayoutParams();
                params.width = params.height = (int) AndroidUtilities.lerp(AndroidUtilities.dpf2(42f), (extraHeight + newTop) / avatarScale, animationProgress);
                params.leftMargin = (int) AndroidUtilities.lerp(AndroidUtilities.dpf2(64f), 0f, animationProgress);
                avatarContainer.requestLayout();
            } else if (extraHeight <= AndroidUtilities.dp(88f)) {
                avatarScale = (42 + 18 * diff) / 42.0f;
                float nameScale = 1.0f + 0.12f * diff;
                if (expandAnimator == null || !expandAnimator.isRunning()) {
                    avatarContainer.setScaleX(avatarScale);
                    avatarContainer.setScaleY(avatarScale);
                    avatarContainer.setTranslationX(avatarX);
                    avatarContainer.setTranslationY((float) Math.ceil(avatarY));
                    float extra = AndroidUtilities.dp(42) * avatarScale - AndroidUtilities.dp(42);
                    timeItem.setTranslationX(avatarContainer.getX() + AndroidUtilities.dp(16) + extra);
                    timeItem.setTranslationY(avatarContainer.getY() + AndroidUtilities.dp(15) + extra);
                }
                nameX = -21 * AndroidUtilities.density * diff;
                nameY = (float) Math.floor(avatarY) + AndroidUtilities.dp(1.3f) + AndroidUtilities.dp(7) * diff;
                onlineX = -21 * AndroidUtilities.density * diff;
                onlineY = (float) Math.floor(avatarY) + AndroidUtilities.dp(24) + (float) Math.floor(11 * AndroidUtilities.density) * diff;
                idX = -21 * AndroidUtilities.density * diff;
                idY = (float) Math.floor(avatarY) + AndroidUtilities.dp(32) + (float) Math.floor(22 * AndroidUtilities.density) * diff;
                for (int a = 0; a < nameTextView.length; a++) {
                    if (nameTextView[a] == null) {
                        continue;
                    }
                    if (expandAnimator == null || !expandAnimator.isRunning()) {
                        nameTextView[a].setTranslationX(nameX);
                        nameTextView[a].setTranslationY(nameY);

                        onlineTextView[a].setTranslationX(onlineX);
                        onlineTextView[a].setTranslationY(onlineY);
                        idTextView.setTranslationX(idX);
                        idTextView.setTranslationY(idY);
                        if (a == 1) {
                            mediaCounterTextView.setTranslationX(onlineX);
                            mediaCounterTextView.setTranslationY(onlineY);
                        }
                    }
                    nameTextView[a].setScaleX(nameScale);
                    nameTextView[a].setScaleY(nameScale);
                }

                if (diff > 0.85 && !searchMode && NekoConfig.showIdAndDc) {
                    idTextView.setVisibility(View.VISIBLE);
                } else {
                    idTextView.setVisibility(View.GONE);
                }
            }

            if (!openAnimationInProgress && (expandAnimator == null || !expandAnimator.isRunning())) {
                needLayoutText(diff);
            }
        }

        if (isPulledDown || overlaysView.animator != null && overlaysView.animator.isRunning()) {
            final ViewGroup.LayoutParams overlaysLp = overlaysView.getLayoutParams();
            overlaysLp.width = listView.getMeasuredWidth();
            overlaysLp.height = (int) (extraHeight + newTop);
            overlaysView.requestLayout();
        }
    }

    private void setForegroundImage(boolean secondParent) {
        Drawable drawable = avatarImage.getImageReceiver().getDrawable();
        if (drawable instanceof AnimatedFileDrawable) {
            AnimatedFileDrawable fileDrawable = (AnimatedFileDrawable) drawable;
            avatarImage.setForegroundImage(null, null, fileDrawable);
            if (secondParent) {
                fileDrawable.addSecondParentView(avatarImage);
            }
        } else {
            ImageLocation location = avatarsViewPager.getImageLocation(0);
            String filter;
            if (location != null && location.imageType == FileLoader.IMAGE_TYPE_ANIMATION) {
                filter = ImageLoader.AUTOPLAY_FILTER;
            } else {
                filter = null;
            }
            avatarImage.setForegroundImage(location, filter, drawable);
        }
    }

    private void refreshNameAndOnlineXY() {
        nameX = AndroidUtilities.dp(-21f) + avatarContainer.getMeasuredWidth() * (avatarScale - (42f + 18f) / 42f);
        nameY = (float) Math.floor(avatarY) + AndroidUtilities.dp(1.3f) + AndroidUtilities.dp(7f) + avatarContainer.getMeasuredHeight() * (avatarScale - (42f + 18f) / 42f) / 2f;
        onlineX = AndroidUtilities.dp(-21f) + avatarContainer.getMeasuredWidth() * (avatarScale - (42f + 18f) / 42f);
        onlineY = (float) Math.floor(avatarY) + AndroidUtilities.dp(24) + (float) Math.floor(11 * AndroidUtilities.density) + avatarContainer.getMeasuredHeight() * (avatarScale - (42f + 18f) / 42f) / 2f;
        idX = AndroidUtilities.dp(-21f) + avatarImage.getMeasuredWidth() * (avatarScale - (42f + 18f) / 42f);
        idY = (float) Math.floor(avatarY) + AndroidUtilities.dp(32) + (float) Math.floor(22 * AndroidUtilities.density) + avatarImage.getMeasuredHeight() * (avatarScale - (42f + 18f) / 42f) / 2f;
    }

    public RecyclerListView getListView() {
        return listView;
    }

    private void needLayoutText(float diff) {
        FrameLayout.LayoutParams layoutParams;
        float scale = nameTextView[1].getScaleX();
        float maxScale = extraHeight > AndroidUtilities.dp(88f) ? 1.67f : 1.12f;

        if (extraHeight > AndroidUtilities.dp(88f) && scale != maxScale) {
            return;
        }

        int viewWidth = AndroidUtilities.isTablet() ? AndroidUtilities.dp(490) : AndroidUtilities.displaySize.x;
        ActionBarMenuItem item = avatarsViewPagerIndicatorView.getSecondaryMenuItem();
        int extra = 0;
        if (editItemVisible) {
            extra += 48;
        }
        if (callItemVisible) {
            extra += 48;
        }
        if (videoCallItemVisible) {
            extra += 48;
        }
        if (searchItem != null) {
            extra += 48;
        }
        int buttonsWidth = AndroidUtilities.dp(118 + 8 + (40 + extra * (1.0f - mediaHeaderAnimationProgress)));
        int minWidth = viewWidth - buttonsWidth;

        int width = (int) (viewWidth - buttonsWidth * Math.max(0.0f, 1.0f - (diff != 1.0f ? diff * 0.15f / (1.0f - diff) : 1.0f)) - nameTextView[1].getTranslationX());
        float width2 = nameTextView[1].getPaint().measureText(nameTextView[1].getText().toString()) * scale + nameTextView[1].getSideDrawablesSize();
        layoutParams = (FrameLayout.LayoutParams) nameTextView[1].getLayoutParams();
        int prevWidth = layoutParams.width;
        if (width < width2) {
            layoutParams.width = Math.max(minWidth, (int) Math.ceil((width - AndroidUtilities.dp(24)) / (scale + ((maxScale - scale) * 7.0f))));
        } else {
            layoutParams.width = (int) Math.ceil(width2);
        }
        layoutParams.width = (int) Math.min((viewWidth - nameTextView[1].getX()) / scale - AndroidUtilities.dp(8), layoutParams.width);
        if (layoutParams.width != prevWidth) {
            nameTextView[1].requestLayout();
        }

        width2 = onlineTextView[1].getPaint().measureText(onlineTextView[1].getText().toString());
        layoutParams = (FrameLayout.LayoutParams) onlineTextView[1].getLayoutParams();
        FrameLayout.LayoutParams layoutParams2 = (FrameLayout.LayoutParams) mediaCounterTextView.getLayoutParams();
        prevWidth = layoutParams.width;
        layoutParams2.rightMargin = layoutParams.rightMargin = (int) Math.ceil(onlineTextView[1].getTranslationX() + AndroidUtilities.dp(8) + AndroidUtilities.dp(40) * (1.0f - diff));
        if (width < width2) {
            layoutParams2.width = layoutParams.width = (int) Math.ceil(width);
        } else {
            layoutParams2.width = layoutParams.width = LayoutHelper.WRAP_CONTENT;
        }
        if (prevWidth != layoutParams.width) {
            onlineTextView[1].requestLayout();
            mediaCounterTextView.requestLayout();
        }

        width2 = idTextView.getPaint().measureText(idTextView.getText().toString());
        layoutParams = (FrameLayout.LayoutParams) idTextView.getLayoutParams();
        prevWidth = layoutParams.width;
        layoutParams.rightMargin = (int) Math.ceil(idTextView.getTranslationX() + AndroidUtilities.dp(8) + AndroidUtilities.dp(40) * (1.0f - diff));
        if (width < width2) {
            layoutParams.width = (int) Math.ceil(width);
        } else {
            layoutParams.width = LayoutHelper.WRAP_CONTENT;
        }
        if (prevWidth != layoutParams.width) {
            idTextView.requestLayout();
        }
    }

    private void fixLayout() {
        if (fragmentView == null) {
            return;
        }
        fragmentView.getViewTreeObserver().addOnPreDrawListener(new ViewTreeObserver.OnPreDrawListener() {
            @Override
            public boolean onPreDraw() {
                if (fragmentView != null) {
                    checkListViewScroll();
                    needLayout(true);
                    fragmentView.getViewTreeObserver().removeOnPreDrawListener(this);
                }
                return true;
            }
        });
    }

    @Override
    public void onConfigurationChanged(Configuration newConfig) {
        super.onConfigurationChanged(newConfig);
        if (sharedMediaLayout != null) {
            sharedMediaLayout.onConfigurationChanged(newConfig);
        }
        invalidateIsInLandscapeMode();
        if (isInLandscapeMode && isPulledDown) {
            final View view = layoutManager.findViewByPosition(0);
            if (view != null) {
                listView.scrollBy(0, view.getTop() - AndroidUtilities.dp(88));
            }
        }
        fixLayout();
    }

    private void invalidateIsInLandscapeMode() {
        final Point size = new Point();
        final Display display = getParentActivity().getWindowManager().getDefaultDisplay();
        display.getSize(size);
        isInLandscapeMode = size.x > size.y;
    }

    @SuppressWarnings("unchecked")
    @Override
    public void didReceivedNotification(int id, int account, final Object... args) {
        if (id == NotificationCenter.updateInterfaces) {
            int mask = (Integer) args[0];
            boolean infoChanged = (mask & MessagesController.UPDATE_MASK_AVATAR) != 0 || (mask & MessagesController.UPDATE_MASK_NAME) != 0 || (mask & MessagesController.UPDATE_MASK_STATUS) != 0;
            if (user_id != 0) {
                if (infoChanged) {
                    updateProfileData();
                }
                if ((mask & MessagesController.UPDATE_MASK_PHONE) != 0) {
                    if (listView != null) {
                        RecyclerListView.Holder holder = (RecyclerListView.Holder) listView.findViewHolderForPosition(phoneRow);
                        if (holder != null) {
                            listAdapter.onBindViewHolder(holder, phoneRow);
                        }
                    }
                }
            } else if (chat_id != 0) {
                if ((mask & MessagesController.UPDATE_MASK_CHAT) != 0 || (mask & MessagesController.UPDATE_MASK_CHAT_AVATAR) != 0 || (mask & MessagesController.UPDATE_MASK_CHAT_NAME) != 0 || (mask & MessagesController.UPDATE_MASK_CHAT_MEMBERS) != 0 || (mask & MessagesController.UPDATE_MASK_STATUS) != 0) {
                    if ((mask & MessagesController.UPDATE_MASK_CHAT) != 0) {
                        updateListAnimated(true);
                    } else {
                        updateOnlineCount(true);
                    }
                    updateProfileData();
                }
                if (infoChanged) {
                    if (listView != null) {
                        int count = listView.getChildCount();
                        for (int a = 0; a < count; a++) {
                            View child = listView.getChildAt(a);
                            if (child instanceof UserCell) {
                                ((UserCell) child).update(mask);
                            }
                        }
                    }
                }
            }
        } else if (id == NotificationCenter.chatOnlineCountDidLoad) {
            Integer chatId = (Integer) args[0];
            if (chatInfo == null || currentChat == null || currentChat.id != chatId) {
                return;
            }
            chatInfo.online_count = (Integer) args[1];
            updateOnlineCount(true);
            updateProfileData();
        } else if (id == NotificationCenter.contactsDidLoad) {
            createActionBarMenu(true);
        } else if (id == NotificationCenter.encryptedChatCreated) {
            if (creatingChat) {
                AndroidUtilities.runOnUIThread(() -> {
                    getNotificationCenter().removeObserver(ProfileActivity.this, NotificationCenter.closeChats);
                    getNotificationCenter().postNotificationName(NotificationCenter.closeChats);
                    TLRPC.EncryptedChat encryptedChat = (TLRPC.EncryptedChat) args[0];
                    Bundle args2 = new Bundle();
                    args2.putInt("enc_id", encryptedChat.id);
                    if (MessagesController.getInstance(currentAccount).checkCanOpenChat(args2, ProfileActivity.this)) {
                        presentFragment(new ChatActivity(args2), true);
                    }
                });
            }
        } else if (id == NotificationCenter.encryptedChatUpdated) {
            TLRPC.EncryptedChat chat = (TLRPC.EncryptedChat) args[0];
            if (currentEncryptedChat != null && chat.id == currentEncryptedChat.id) {
                currentEncryptedChat = chat;
                updateListAnimated(false);
                updateTimeItem();
            }
        } else if (id == NotificationCenter.blockedUsersDidLoad) {
            boolean oldValue = userBlocked;
            userBlocked = getMessagesController().blockePeers.indexOfKey(user_id) >= 0;
            if (oldValue != userBlocked) {
                createActionBarMenu(true);
                updateListAnimated(false);
            }
        } else if (id == NotificationCenter.groupCallUpdated) {
            Integer chatId = (Integer) args[0];
            if (currentChat != null && chatId == currentChat.id && ChatObject.canManageCalls(currentChat)) {
                TLRPC.ChatFull chatFull = MessagesController.getInstance(currentAccount).getChatFull(chatId);
                if (chatFull != null) {
                    chatInfo = chatFull;
                }
                if (chatInfo != null && (chatInfo.call == null && !hasVoiceChatItem || chatInfo.call != null && hasVoiceChatItem)) {
                    createActionBarMenu(false);
                }
            }
        } else if (id == NotificationCenter.chatInfoDidLoad) {
            TLRPC.ChatFull chatFull = (TLRPC.ChatFull) args[0];
            if (chatFull.id == chat_id) {
                boolean byChannelUsers = (Boolean) args[2];
                if (chatInfo instanceof TLRPC.TL_channelFull) {
                    if (chatFull.participants == null) {
                        chatFull.participants = chatInfo.participants;
                    }
                }
                boolean loadChannelParticipants = chatInfo == null && chatFull instanceof TLRPC.TL_channelFull;
                chatInfo = chatFull;
                if (mergeDialogId == 0 && chatInfo.migrated_from_chat_id != 0) {
                    mergeDialogId = -chatInfo.migrated_from_chat_id;
                    getMediaDataController().getMediaCount(mergeDialogId, MediaDataController.MEDIA_PHOTOVIDEO, classGuid, true);
                }
                fetchUsersFromChannelInfo();
                if (avatarsViewPager != null) {
                    avatarsViewPager.setChatInfo(chatInfo);
                }
                updateListAnimated(true);
                TLRPC.Chat newChat = getMessagesController().getChat(chat_id);
                if (newChat != null) {
                    currentChat = newChat;
                    createActionBarMenu(true);
                }
                if (currentChat.megagroup && (loadChannelParticipants || !byChannelUsers)) {
                    getChannelParticipants(true);
                }
                updateTimeItem();
            }
        } else if (id == NotificationCenter.closeChats) {
            removeSelfFromStack();
        } else if (id == NotificationCenter.botInfoDidLoad) {
            TLRPC.BotInfo info = (TLRPC.BotInfo) args[0];
            if (info.user_id == user_id) {
                botInfo = info;
                updateListAnimated(false);
            }
        } else if (id == NotificationCenter.userInfoDidLoad) {
            int uid = (Integer) args[0];
            if (uid == user_id) {
                userInfo = (TLRPC.UserFull) args[1];
                if (imageUpdater != null) {
                    if (!TextUtils.equals(userInfo.about, currentBio)) {
                        listAdapter.notifyItemChanged(bioRow);
                    }
                } else {
                    if (!openAnimationInProgress && !callItemVisible) {
                        createActionBarMenu(true);
                    } else {
                        recreateMenuAfterAnimation = true;
                    }
                    updateListAnimated(false);
                    sharedMediaLayout.setCommonGroupsCount(userInfo.common_chats_count);
                    updateSelectedMediaTabText();
                    if (sharedMediaPreloader == null || sharedMediaPreloader.isMediaWasLoaded()) {
                        resumeDelayedFragmentAnimation();
                        needLayout(true);
                    }
                }
                updateTimeItem();
            }
        } else if (id == NotificationCenter.didReceiveNewMessages) {
            boolean scheduled = (Boolean) args[2];
            if (scheduled) {
                return;
            }
            long did = getDialogId();
            if (did == (Long) args[0]) {
                boolean enc = ((int) did) == 0;
                ArrayList<MessageObject> arr = (ArrayList<MessageObject>) args[1];
                for (int a = 0; a < arr.size(); a++) {
                    MessageObject obj = arr.get(a);
                    if (currentEncryptedChat != null && obj.messageOwner.action instanceof TLRPC.TL_messageEncryptedAction && obj.messageOwner.action.encryptedAction instanceof TLRPC.TL_decryptedMessageActionSetMessageTTL) {
                        TLRPC.TL_decryptedMessageActionSetMessageTTL action = (TLRPC.TL_decryptedMessageActionSetMessageTTL) obj.messageOwner.action.encryptedAction;
                        if (listAdapter != null) {
                            listAdapter.notifyDataSetChanged();
                        }
                    }
                }
            }
        } else if (id == NotificationCenter.emojiDidLoad) {
            if (listView != null) {
                listView.invalidateViews();
            }
        }
    }

    private void updateTimeItem() {
        if (timerDrawable == null) {
            return;
        }
        if (currentEncryptedChat != null) {
            timerDrawable.setTime(currentEncryptedChat.ttl);
            timeItem.setTag(1);
            timeItem.setVisibility(View.VISIBLE);
        } else if (userInfo != null) {
            timerDrawable.setTime(userInfo.ttl_period);
            if (userInfo.ttl_period != 0) {
                timeItem.setTag(1);
                timeItem.setVisibility(View.VISIBLE);
            } else {
                timeItem.setTag(null);
                timeItem.setVisibility(View.GONE);
            }
        } else if (chatInfo != null) {
            timerDrawable.setTime(chatInfo.ttl_period);
            if (chatInfo.ttl_period != 0) {
                timeItem.setTag(1);
                timeItem.setVisibility(View.VISIBLE);
            } else {
                timeItem.setTag(null);
                timeItem.setVisibility(View.GONE);
            }
        } else {
            timeItem.setTag(null);
            timeItem.setVisibility(View.GONE);
        }
    }

    @Override
    public boolean needDelayOpenAnimation() {
        if (playProfileAnimation == 0) {
            return true;
        }
        return false;
    }

    @Override
    public void mediaCountUpdated() {
        if (sharedMediaLayout != null && sharedMediaPreloader != null) {
            sharedMediaLayout.setNewMediaCounts(sharedMediaPreloader.getLastMediaCount());
        }
        updateSharedMediaRows();
        updateSelectedMediaTabText();

        if (userInfo != null) {
            resumeDelayedFragmentAnimation();
        }
    }

    @Override
    public void onResume() {
        super.onResume();
        if (sharedMediaLayout != null) {
            sharedMediaLayout.onResume();
        }
        invalidateIsInLandscapeMode();
        if (listAdapter != null) {
           // saveScrollPosition();
            firstLayout = true;
            listAdapter.notifyDataSetChanged();
        }

        if (imageUpdater != null) {
            imageUpdater.onResume();
            setParentActivityTitle(LocaleController.getString("Settings", R.string.Settings));
        }

        updateProfileData();
        fixLayout();
        if (nameTextView[1] != null) {
            setParentActivityTitle(nameTextView[1].getText());
        }
    }

    @Override
    public void onPause() {
        super.onPause();
        if (undoView != null) {
            undoView.hide(true, 0);
        }
        if (imageUpdater != null) {
            imageUpdater.onPause();
        }
    }

    @Override
    public boolean isSwipeBackEnabled(MotionEvent event) {
        if (sharedMediaRow == -1 || sharedMediaLayout == null) {
            return true;
        }
        sharedMediaLayout.getHitRect(rect);
        if (!rect.contains((int) event.getX(), (int) event.getY() - actionBar.getMeasuredHeight())) {
            return true;
        }
        return sharedMediaLayout.isCurrentTabFirst();
    }

    public boolean onBackPressed() {
        return actionBar.isEnabled() && (sharedMediaRow == -1 || sharedMediaLayout == null || !sharedMediaLayout.closeActionMode());
    }

    public boolean isSettings() {
        return imageUpdater != null;
    }

    @Override
    protected void onBecomeFullyHidden() {
        if (undoView != null) {
            undoView.hide(true, 0);
        }
    }

    public void setPlayProfileAnimation(int type) {
        SharedPreferences preferences = MessagesController.getGlobalMainSettings();
        if (!AndroidUtilities.isTablet()) {
            if (preferences.getBoolean("view_animations", true)) {
                playProfileAnimation = type;
            } else if (type == 2) {
                expandPhoto = true;
            }
        }
    }

    private void updateSharedMediaRows() {
        if (listAdapter == null) {
            return;
        }
        updateListAnimated(false);
    }

    public boolean isFragmentOpened;

    @Override
    protected void onTransitionAnimationStart(boolean isOpen, boolean backward) {
        isFragmentOpened = isOpen;
        if ((!isOpen && backward || isOpen && !backward) && playProfileAnimation != 0 && allowProfileAnimation && !isPulledDown) {
            openAnimationInProgress = true;
        }
        if (isOpen) {
            if (imageUpdater != null) {
                transitionIndex = getNotificationCenter().setAnimationInProgress(transitionIndex, new int[]{NotificationCenter.dialogsNeedReload, NotificationCenter.closeChats, NotificationCenter.mediaCountDidLoad, NotificationCenter.mediaCountsDidLoad, NotificationCenter.userInfoDidLoad});
            } else {
                transitionIndex = getNotificationCenter().setAnimationInProgress(transitionIndex, new int[]{NotificationCenter.dialogsNeedReload, NotificationCenter.closeChats, NotificationCenter.mediaCountDidLoad, NotificationCenter.mediaCountsDidLoad});
            }
        }
        transitionAnimationInProress = true;
    }

    @Override
    protected void onTransitionAnimationEnd(boolean isOpen, boolean backward) {
        if (isOpen) {
            if (!backward) {
                if (playProfileAnimation != 0 && allowProfileAnimation) {
                    openAnimationInProgress = false;
                    checkListViewScroll();
                    if (recreateMenuAfterAnimation) {
                        createActionBarMenu(true);
                    }
                }
                if (!fragmentOpened) {
                    fragmentOpened = true;
                    invalidateScroll = true;
                    fragmentView.requestLayout();
                }
            }
            getNotificationCenter().onAnimationFinish(transitionIndex);
        }
        transitionAnimationInProress = false;
    }

    @Keep
    public float getAnimationProgress() {
        return animationProgress;
    }

    @Keep
    public void setAnimationProgress(float progress) {
        animationProgress = progress;

        listView.setAlpha(progress);

        listView.setTranslationX(AndroidUtilities.dp(48) - AndroidUtilities.dp(48) * progress);

        int color;
        if (playProfileAnimation == 2 && avatarColor != 0) {
            color = avatarColor;
        } else {
            color = AvatarDrawable.getProfileBackColorForId(user_id != 0 || ChatObject.isChannel(chat_id, currentAccount) && !currentChat.megagroup ? 5 : chat_id);
        }

        int actionBarColor = Theme.getColor(Theme.key_actionBarDefault);
        int r = Color.red(actionBarColor);
        int g = Color.green(actionBarColor);
        int b = Color.blue(actionBarColor);
        int a;

        int rD = (int) ((Color.red(color) - r) * progress);
        int gD = (int) ((Color.green(color) - g) * progress);
        int bD = (int) ((Color.blue(color) - b) * progress);
        int aD;
        topView.setBackgroundColor(Color.rgb(r + rD, g + gD, b + bD));

        color = AvatarDrawable.getIconColorForId(user_id != 0 || ChatObject.isChannel(chat_id, currentAccount) && !currentChat.megagroup ? 5 : chat_id);
        int iconColor = Theme.getColor(Theme.key_actionBarDefaultIcon);
        r = Color.red(iconColor);
        g = Color.green(iconColor);
        b = Color.blue(iconColor);

        rD = (int) ((Color.red(color) - r) * progress);
        gD = (int) ((Color.green(color) - g) * progress);
        bD = (int) ((Color.blue(color) - b) * progress);
        actionBar.setItemsColor(Color.rgb(r + rD, g + gD, b + bD), false);

        color = Theme.getColor(Theme.key_profile_title);
        int titleColor = Theme.getColor(Theme.key_actionBarDefaultTitle);
        r = Color.red(titleColor);
        g = Color.green(titleColor);
        b = Color.blue(titleColor);
        a = Color.alpha(titleColor);

        rD = (int) ((Color.red(color) - r) * progress);
        gD = (int) ((Color.green(color) - g) * progress);
        bD = (int) ((Color.blue(color) - b) * progress);
        aD = (int) ((Color.alpha(color) - a) * progress);
        for (int i = 0; i < 2; i++) {
            if (nameTextView[i] == null || i == 1 && playProfileAnimation == 2) {
                continue;
            }
            nameTextView[i].setTextColor(Color.argb(a + aD, r + rD, g + gD, b + bD));
        }

        color = isOnline[0] ? Theme.getColor(Theme.key_profile_status) : AvatarDrawable.getProfileTextColorForId(user_id != 0 || ChatObject.isChannel(chat_id, currentAccount) && !currentChat.megagroup ? 5 : chat_id);
        int subtitleColor = Theme.getColor(isOnline[0] ? Theme.key_chat_status : Theme.key_actionBarDefaultSubtitle);
        r = Color.red(subtitleColor);
        g = Color.green(subtitleColor);
        b = Color.blue(subtitleColor);
        a = Color.alpha(subtitleColor);

        rD = (int) ((Color.red(color) - r) * progress);
        gD = (int) ((Color.green(color) - g) * progress);
        bD = (int) ((Color.blue(color) - b) * progress);
        aD = (int) ((Color.alpha(color) - a) * progress);
        for (int i = 0; i < 2; i++) {
            if (onlineTextView[i] == null || i == 1 && playProfileAnimation == 2) {
                continue;
            }
            onlineTextView[i].setTextColor(Color.argb(a + aD, r + rD, g + gD, b + bD));
        }
        extraHeight = initialAnimationExtraHeight * progress;
        color = AvatarDrawable.getProfileColorForId(user_id != 0 ? user_id : chat_id);
        int color2 = AvatarDrawable.getColorForId(user_id != 0 ? user_id : chat_id);
        if (color != color2) {
            rD = (int) ((Color.red(color) - Color.red(color2)) * progress);
            gD = (int) ((Color.green(color) - Color.green(color2)) * progress);
            bD = (int) ((Color.blue(color) - Color.blue(color2)) * progress);
            avatarDrawable.setColor(Color.rgb(Color.red(color2) + rD, Color.green(color2) + gD, Color.blue(color2) + bD));
            avatarImage.invalidate();
        }

        topView.invalidate();

        needLayout(true);
        fragmentView.invalidate();
    }

    boolean profileTransitionInProgress;

    @Override
    protected AnimatorSet onCustomTransitionAnimation(final boolean isOpen, final Runnable callback) {
        if (playProfileAnimation != 0 && allowProfileAnimation && !isPulledDown) {
            final AnimatorSet animatorSet = new AnimatorSet();
            animatorSet.setDuration(playProfileAnimation == 2 ? 250 : 180);
            listView.setLayerType(View.LAYER_TYPE_HARDWARE, null);
            ActionBarMenu menu = actionBar.createMenu();
            if (menu.getItem(10) == null) {
                if (animatingItem == null) {
                    animatingItem = menu.addItem(10, R.drawable.ic_ab_other);
                }
            }
            if (isOpen) {
                FrameLayout.LayoutParams layoutParams = (FrameLayout.LayoutParams) onlineTextView[1].getLayoutParams();
                layoutParams.rightMargin = (int) (-21 * AndroidUtilities.density + AndroidUtilities.dp(8));
                onlineTextView[1].setLayoutParams(layoutParams);

                if (playProfileAnimation != 2) {
                    int width = (int) Math.ceil(AndroidUtilities.displaySize.x - AndroidUtilities.dp(118 + 8) + 21 * AndroidUtilities.density);
                    float width2 = nameTextView[1].getPaint().measureText(nameTextView[1].getText().toString()) * 1.12f + nameTextView[1].getSideDrawablesSize();
                    layoutParams = (FrameLayout.LayoutParams) nameTextView[1].getLayoutParams();
                    if (width < width2) {
                        layoutParams.width = (int) Math.ceil(width / 1.12f);
                    } else {
                        layoutParams.width = LayoutHelper.WRAP_CONTENT;
                    }
                    nameTextView[1].setLayoutParams(layoutParams);

                    initialAnimationExtraHeight = AndroidUtilities.dp(88f);
                } else {
                    layoutParams = (FrameLayout.LayoutParams) nameTextView[1].getLayoutParams();
                    layoutParams.width = (int) ((AndroidUtilities.displaySize.x - AndroidUtilities.dp(32)) / 1.67f);
                    nameTextView[1].setLayoutParams(layoutParams);
                }
                fragmentView.setBackgroundColor(0);
                setAnimationProgress(0);
                ArrayList<Animator> animators = new ArrayList<>();
                animators.add(ObjectAnimator.ofFloat(this, "animationProgress", 0.0f, 1.0f));
                if (writeButton != null && writeButton.getTag() == null) {
                    writeButton.setScaleX(0.2f);
                    writeButton.setScaleY(0.2f);
                    writeButton.setAlpha(0.0f);
                    animators.add(ObjectAnimator.ofFloat(writeButton, View.SCALE_X, 1.0f));
                    animators.add(ObjectAnimator.ofFloat(writeButton, View.SCALE_Y, 1.0f));
                    animators.add(ObjectAnimator.ofFloat(writeButton, View.ALPHA, 1.0f));
                }
                if (playProfileAnimation == 2) {
                    avatarColor = AndroidUtilities.calcBitmapColor(avatarImage.getImageReceiver().getBitmap());
                    nameTextView[1].setTextColor(Color.WHITE);
                    onlineTextView[1].setTextColor(Color.argb(179, 255, 255, 255));
                    idTextView.setAlpha(0);
                    idTextView.setTextColor(Color.argb(179, 255, 255, 255));
                    actionBar.setItemsBackgroundColor(Theme.ACTION_BAR_WHITE_SELECTOR_COLOR, false);
                    overlaysView.setOverlaysVisible();
                    animators.add(ObjectAnimator.ofFloat(idTextView, View.ALPHA, 0.0f, 1.0f));
                }
                for (int a = 0; a < 2; a++) {
                    onlineTextView[a].setAlpha(a == 0 ? 1.0f : 0.0f);
                    nameTextView[a].setAlpha(a == 0 ? 1.0f : 0.0f);
                    animators.add(ObjectAnimator.ofFloat(onlineTextView[a], View.ALPHA, a == 0 ? 0.0f : 1.0f));
                    animators.add(ObjectAnimator.ofFloat(nameTextView[a], View.ALPHA, a == 0 ? 0.0f : 1.0f));
                }
                if (timeItem.getTag() != null) {
                    animators.add(ObjectAnimator.ofFloat(timeItem, View.ALPHA, 0.0f));
                    animators.add(ObjectAnimator.ofFloat(timeItem, View.SCALE_X, 0.0f));
                    animators.add(ObjectAnimator.ofFloat(timeItem, View.SCALE_Y, 0.0f));
                }
                if (animatingItem != null) {
                    animatingItem.setAlpha(1.0f);
                    animators.add(ObjectAnimator.ofFloat(animatingItem, View.ALPHA, 0.0f));
                }
                if (callItemVisible) {
                    callItem.setAlpha(0.0f);
                    animators.add(ObjectAnimator.ofFloat(callItem, View.ALPHA, 1.0f));
                }
                if (videoCallItemVisible) {
                    videoCallItem.setAlpha(0.0f);
                    animators.add(ObjectAnimator.ofFloat(videoCallItem, View.ALPHA, 1.0f));
                }
                if (editItemVisible) {
                    editItem.setAlpha(0.0f);
                    animators.add(ObjectAnimator.ofFloat(editItem, View.ALPHA, 1.0f));
                }
                animatorSet.playTogether(animators);
            } else {
                initialAnimationExtraHeight = extraHeight;
                ArrayList<Animator> animators = new ArrayList<>();
                animators.add(ObjectAnimator.ofFloat(this, "animationProgress", 1.0f, 0.0f));
                if (writeButton != null) {
                    animators.add(ObjectAnimator.ofFloat(writeButton, View.SCALE_X, 0.2f));
                    animators.add(ObjectAnimator.ofFloat(writeButton, View.SCALE_Y, 0.2f));
                    animators.add(ObjectAnimator.ofFloat(writeButton, View.ALPHA, 0.0f));
                }
                for (int a = 0; a < 2; a++) {
                    animators.add(ObjectAnimator.ofFloat(onlineTextView[a], View.ALPHA, a == 0 ? 1.0f : 0.0f));
                    animators.add(ObjectAnimator.ofFloat(nameTextView[a], View.ALPHA, a == 0 ? 1.0f : 0.0f));
                }
                if (timeItem.getTag() != null) {
                    animators.add(ObjectAnimator.ofFloat(timeItem, View.ALPHA, 1.0f));
                    animators.add(ObjectAnimator.ofFloat(timeItem, View.SCALE_X, 1.0f));
                    animators.add(ObjectAnimator.ofFloat(timeItem, View.SCALE_Y, 1.0f));
                }
                if (animatingItem != null) {
                    animatingItem.setAlpha(0.0f);
                    animators.add(ObjectAnimator.ofFloat(animatingItem, View.ALPHA, 1.0f));
                }
                if (callItemVisible) {
                    callItem.setAlpha(1.0f);
                    animators.add(ObjectAnimator.ofFloat(callItem, View.ALPHA, 0.0f));
                }
                if (videoCallItemVisible) {
                    videoCallItem.setAlpha(1.0f);
                    animators.add(ObjectAnimator.ofFloat(videoCallItem, View.ALPHA, 0.0f));
                }
                if (editItemVisible) {
                    editItem.setAlpha(1.0f);
                    animators.add(ObjectAnimator.ofFloat(editItem, View.ALPHA, 0.0f));
                }
                animatorSet.playTogether(animators);
            }
            profileTransitionInProgress = true;
            ValueAnimator valueAnimator = ValueAnimator.ofFloat(0, 1f);
            valueAnimator.addUpdateListener(valueAnimator1 -> fragmentView.invalidate());
            animatorSet.playTogether(valueAnimator);

            animatorSet.addListener(new AnimatorListenerAdapter() {
                @Override
                public void onAnimationEnd(Animator animation) {
                    listView.setLayerType(View.LAYER_TYPE_NONE, null);
                    if (animatingItem != null) {
                        ActionBarMenu menu = actionBar.createMenu();
                        menu.clearItems();
                        animatingItem = null;
                    }
                    callback.run();
                    if (playProfileAnimation == 2) {
                        playProfileAnimation = 1;
                        avatarImage.setForegroundAlpha(1.0f);
                        avatarContainer.setVisibility(View.GONE);
                        avatarsViewPager.resetCurrentItem();
                        avatarsViewPager.setVisibility(View.VISIBLE);
                        idTextView.setAlpha(1.0f);
                    }
                    profileTransitionInProgress = false;
                    fragmentView.invalidate();
                }
            });
            animatorSet.setInterpolator(playProfileAnimation == 2 ? CubicBezierInterpolator.DEFAULT : new DecelerateInterpolator());

            AndroidUtilities.runOnUIThread(animatorSet::start, 50);
            return animatorSet;
        }
        return null;
    }

    private void updateOnlineCount(boolean notify) {
        onlineCount = 0;
        int currentTime = getConnectionsManager().getCurrentTime();
        sortedUsers.clear();
        if (chatInfo instanceof TLRPC.TL_chatFull || chatInfo instanceof TLRPC.TL_channelFull && chatInfo.participants_count <= 200 && chatInfo.participants != null) {
            for (int a = 0; a < chatInfo.participants.participants.size(); a++) {
                TLRPC.ChatParticipant participant = chatInfo.participants.participants.get(a);
                TLRPC.User user = getMessagesController().getUser(participant.user_id);
                if (user != null && user.status != null && (user.status.expires > currentTime || user.id == getUserConfig().getClientUserId()) && user.status.expires > 10000) {
                    onlineCount++;
                }
                sortedUsers.add(a);
            }

            try {
                Collections.sort(sortedUsers, (lhs, rhs) -> {
                    TLRPC.User user1 = getMessagesController().getUser(chatInfo.participants.participants.get(rhs).user_id);
                    TLRPC.User user2 = getMessagesController().getUser(chatInfo.participants.participants.get(lhs).user_id);
                    int status1 = 0;
                    int status2 = 0;
                    if (user1 != null) {
                        if (user1.bot) {
                            status1 = -110;
                        } else if (user1.self) {
                            status1 = currentTime + 50000;
                        } else if (user1.status != null) {
                            status1 = user1.status.expires;
                        }
                    }
                    if (user2 != null) {
                        if (user2.bot) {
                            status2 = -110;
                        } else if (user2.self) {
                            status2 = currentTime + 50000;
                        } else if (user2.status != null) {
                            status2 = user2.status.expires;
                        }
                    }
                    if (status1 > 0 && status2 > 0) {
                        if (status1 > status2) {
                            return 1;
                        } else if (status1 < status2) {
                            return -1;
                        }
                        return 0;
                    } else if (status1 < 0 && status2 < 0) {
                        if (status1 > status2) {
                            return 1;
                        } else if (status1 < status2) {
                            return -1;
                        }
                        return 0;
                    } else if (status1 < 0 && status2 > 0 || status1 == 0 && status2 != 0) {
                        return -1;
                    } else if (status2 < 0 && status1 > 0 || status2 == 0 && status1 != 0) {
                        return 1;
                    }
                    return 0;
                });
            } catch (Exception e) {
                FileLog.e(e);
            }

            if (notify && listAdapter != null && membersStartRow > 0) {
                try {
                    listAdapter.notifyItemRangeChanged(membersStartRow, sortedUsers.size());
                } catch (Exception e) {
                    FileLog.e(e);
                    listAdapter.notifyDataSetChanged();
                }
            }
            if (sharedMediaLayout != null && sharedMediaRow != -1 && (sortedUsers.size() > 5 || usersForceShowingIn == 2) && usersForceShowingIn != 1) {
                sharedMediaLayout.setChatUsers(sortedUsers, chatInfo);
            }
        } else if (chatInfo instanceof TLRPC.TL_channelFull && chatInfo.participants_count > 200) {
            onlineCount = chatInfo.online_count;
        }
    }

    public void setChatInfo(TLRPC.ChatFull value) {
        chatInfo = value;
        if (chatInfo != null && chatInfo.migrated_from_chat_id != 0 && mergeDialogId == 0) {
            mergeDialogId = -chatInfo.migrated_from_chat_id;
            getMediaDataController().getMediaCounts(mergeDialogId, classGuid);
        }
        if (sharedMediaLayout != null) {
            sharedMediaLayout.setChatInfo(chatInfo);
        }
        if (avatarsViewPager != null) {
            avatarsViewPager.setChatInfo(chatInfo);
        }
        fetchUsersFromChannelInfo();
    }

    public void setUserInfo(TLRPC.UserFull value) {
        userInfo = value;
    }

    public boolean canSearchMembers() {
        return canSearchMembers;
    }

    private void fetchUsersFromChannelInfo() {
        if (currentChat == null || !currentChat.megagroup) {
            return;
        }
        if (chatInfo instanceof TLRPC.TL_channelFull && chatInfo.participants != null) {
            for (int a = 0; a < chatInfo.participants.participants.size(); a++) {
                TLRPC.ChatParticipant chatParticipant = chatInfo.participants.participants.get(a);
                participantsMap.put(chatParticipant.user_id, chatParticipant);
            }
        }
    }

    private void kickUser(int uid, TLRPC.ChatParticipant participant) {
        if (uid != 0) {
            TLRPC.User user = getMessagesController().getUser(uid);
            getMessagesController().deleteUserFromChat(chat_id, user, chatInfo);
            if (currentChat != null && user != null && BulletinFactory.canShowBulletin(this)) {
                BulletinFactory.createRemoveFromChatBulletin(this, user, currentChat.title).show();
            }
            if (chatInfo.participants.participants.remove(participant)) {
                updateListAnimated(true);
            }
        } else {
            getNotificationCenter().removeObserver(this, NotificationCenter.closeChats);
            if (AndroidUtilities.isTablet()) {
                getNotificationCenter().postNotificationName(NotificationCenter.closeChats, -(long) chat_id);
            } else {
                getNotificationCenter().postNotificationName(NotificationCenter.closeChats);
            }
            getMessagesController().deleteUserFromChat(chat_id, getMessagesController().getUser(getUserConfig().getClientUserId()), chatInfo);
            playProfileAnimation = 0;
            finishFragment();
        }
    }

    public boolean isChat() {
        return chat_id != 0;
    }

    private void updateRowsIds() {
        int prevRowsCount = rowCount;
        rowCount = 0;

        setAvatarRow = -1;
        setAvatarSectionRow = -1;
        numberSectionRow = -1;
        numberRow = -1;
        setUsernameRow = -1;
        bioRow = -1;
        settingsSectionRow = -1;
        settingsSectionRow2 = -1;
        notificationRow = -1;
        nekoRow = -1;
        languageRow = -1;
        privacyRow = -1;
        dataRow = -1;
        chatRow = -1;
        stickersRow = -1;
        filtersRow = -1;
        devicesRow = -1;
        devicesSectionRow = -1;
        helpHeaderRow = -1;
        questionRow = -1;
        faqRow = -1;
        policyRow = -1;
        helpSectionCell = -1;
        debugHeaderRow = -1;
        sendLogsRow = -1;
        clearLogsRow = -1;
        switchBackendRow = -1;
        versionRow = -1;

        sendMessageRow = -1;
        reportRow = -1;
        emptyRow = -1;
        infoHeaderRow = -1;
        phoneRow = -1;
        userInfoRow = -1;
        locationRow = -1;
        channelInfoRow = -1;
        usernameRow = -1;
        settingsTimerRow = -1;
        settingsKeyRow = -1;
        notificationsDividerRow = -1;
        notificationsRow = -1;
        infoSectionRow = -1;
        secretSettingsSectionRow = -1;
        bottomPaddingRow = -1;

        membersHeaderRow = -1;
        membersStartRow = -1;
        membersEndRow = -1;
        addMemberRow = -1;
        subscribersRow = -1;
        administratorsRow = -1;
        blockedUsersRow = -1;
        membersSectionRow = -1;
        sharedMediaRow = -1;

        unblockRow = -1;
        joinRow = -1;
        lastSectionRow = -1;
        visibleChatParticipants.clear();
        visibleSortedUsers.clear();

        boolean hasMedia = false;
        if (sharedMediaPreloader != null) {
            int[] lastMediaCount = sharedMediaPreloader.getLastMediaCount();
            for (int a = 0; a < lastMediaCount.length; a++) {
                if (lastMediaCount[a] > 0) {
                    hasMedia = true;
                    break;
                }
            }
        }

        if (user_id != 0) {
            if (LocaleController.isRTL) {
                emptyRow = rowCount++;
            }
            TLRPC.User user = getMessagesController().getUser(user_id);

            if (UserObject.isUserSelf(user)) {
                numberSectionRow = rowCount++;
                setUsernameRow = rowCount++;
                if (!hideNumber) {
                    numberRow = rowCount++;
                }
                bioRow = rowCount++;
                settingsSectionRow = rowCount++;
                settingsSectionRow2 = rowCount++;
                notificationRow = rowCount++;
                dataRow = rowCount++;
                privacyRow = rowCount++;
                chatRow = rowCount++;
                filtersRow = rowCount++;
                nekoRow = rowCount++;
                languageRow = rowCount++;
                helpHeaderRow = rowCount++;
                faqRow = rowCount++;
                policyRow = rowCount++;
                if (BuildVars.LOGS_ENABLED) {
                    helpSectionCell = rowCount++;
                    debugHeaderRow = rowCount++;
                }
                if (BuildVars.LOGS_ENABLED) {
                    sendLogsRow = rowCount++;
                    clearLogsRow = rowCount++;
                }
                versionRow = rowCount++;
            } else {
                boolean hasInfo = userInfo != null && !TextUtils.isEmpty(userInfo.about) || user != null && !TextUtils.isEmpty(user.username);
                boolean hasPhone = user != null && !TextUtils.isEmpty(user.phone);

                infoHeaderRow = rowCount++;
                if (user != null && !TextUtils.isEmpty(user.username)) {
                    usernameRow = rowCount++;
                }
                if (!isBot && (hasPhone || !hasInfo) && !hideNumber) {
                    phoneRow = rowCount++;
                }
                if (userInfo != null && !TextUtils.isEmpty(userInfo.about)) {
                    userInfoRow = rowCount++;
                }
                if (phoneRow != -1 || userInfoRow != -1 || usernameRow != -1) {
                    notificationsDividerRow = rowCount++;
                }
                if (user_id != getUserConfig().getClientUserId()) {
                    notificationsRow = rowCount++;
                }
                infoSectionRow = rowCount++;

                if (currentEncryptedChat instanceof TLRPC.TL_encryptedChat) {
                    settingsTimerRow = rowCount++;
                    settingsKeyRow = rowCount++;
                    secretSettingsSectionRow = rowCount++;
                }

                if (user != null && !isBot && currentEncryptedChat == null && user.id != getUserConfig().getClientUserId()) {
                    if (userBlocked) {
                        unblockRow = rowCount++;
                        lastSectionRow = rowCount++;
                    }
                }

                if (hasMedia || userInfo != null && userInfo.common_chats_count != 0) {
                    sharedMediaRow = rowCount++;
                } else if (lastSectionRow == -1 && needSendMessage) {
                    sendMessageRow = rowCount++;
                    reportRow = rowCount++;
                    lastSectionRow = rowCount++;
                }
            }
        } else if (chat_id != 0) {
            if (chatInfo != null && (!TextUtils.isEmpty(chatInfo.about) || chatInfo.location instanceof TLRPC.TL_channelLocation) || !TextUtils.isEmpty(currentChat.username)) {
                if (LocaleController.isRTL && ChatObject.isChannel(currentChat) && chatInfo != null && !currentChat.megagroup && chatInfo.linked_chat_id != 0) {
                    emptyRow = rowCount++;
                }
                infoHeaderRow = rowCount++;
                if (chatInfo != null) {
                    if (!TextUtils.isEmpty(chatInfo.about)) {
                        channelInfoRow = rowCount++;
                    }
                    if (chatInfo.location instanceof TLRPC.TL_channelLocation) {
                        locationRow = rowCount++;
                    }
                }
                if (!TextUtils.isEmpty(currentChat.username)) {
                    usernameRow = rowCount++;
                }
            }
            if (infoHeaderRow != -1) {
                notificationsDividerRow = rowCount++;
            }
            notificationsRow = rowCount++;
            infoSectionRow = rowCount++;

            if (ChatObject.isChannel(currentChat) && !currentChat.megagroup) {
                if (chatInfo != null && (currentChat.creator || chatInfo.can_view_participants)) {
                    membersHeaderRow = rowCount++;
                    subscribersRow = rowCount++;
                    administratorsRow = rowCount++;
                    if (chatInfo.banned_count != 0 || chatInfo.kicked_count != 0) {
                        blockedUsersRow = rowCount++;
                    }
                    membersSectionRow = rowCount++;
                }
            }

            if (ChatObject.isChannel(currentChat)) {
                if (chatInfo != null && currentChat.megagroup && chatInfo.participants != null && !chatInfo.participants.participants.isEmpty()) {
                    if (!ChatObject.isNotInChat(currentChat) && ChatObject.canAddUsers(currentChat) && chatInfo.participants_count < getMessagesController().maxMegagroupCount) {
                        addMemberRow = rowCount++;
                    }
                    int count = chatInfo.participants.participants.size();
                    if ((count <= 5 || !hasMedia || usersForceShowingIn == 1) && usersForceShowingIn != 2) {
                        if (addMemberRow == -1) {
                            membersHeaderRow = rowCount++;
                        }
                        membersStartRow = rowCount;
                        rowCount += count;
                        membersEndRow = rowCount;
                        membersSectionRow = rowCount++;
                        visibleChatParticipants.addAll(chatInfo.participants.participants);
                        if (sortedUsers != null) {
                            visibleSortedUsers.addAll(sortedUsers);
                        }
                        usersForceShowingIn = 1;
                        if (sharedMediaLayout != null) {
                            sharedMediaLayout.setChatUsers(null, null);
                        }
                    } else {
                        if (addMemberRow != -1) {
                            membersSectionRow = rowCount++;
                        }
                        if (sharedMediaLayout != null) {
                            if (!sortedUsers.isEmpty()) {
                                usersForceShowingIn = 2;
                            }
                            sharedMediaLayout.setChatUsers(sortedUsers, chatInfo);
                        }
                    }
                }

                if (lastSectionRow == -1 && currentChat.left && !currentChat.kicked) {
                    joinRow = rowCount++;
                    lastSectionRow = rowCount++;
                }
            } else if (chatInfo != null) {
                if (!(chatInfo.participants instanceof TLRPC.TL_chatParticipantsForbidden)) {
                    if (ChatObject.canAddUsers(currentChat) || currentChat.default_banned_rights == null || !currentChat.default_banned_rights.invite_users) {
                        addMemberRow = rowCount++;
                    }
                    int count = chatInfo.participants.participants.size();
                    if (count <= 5 || !hasMedia) {
                        if (addMemberRow == -1) {
                            membersHeaderRow = rowCount++;
                        }
                        membersStartRow = rowCount;
                        rowCount += chatInfo.participants.participants.size();
                        membersEndRow = rowCount;
                        membersSectionRow = rowCount++;
                        visibleChatParticipants.addAll(chatInfo.participants.participants);
                        if (sortedUsers != null) {
                            visibleSortedUsers.addAll(sortedUsers);
                        }
                        if (sharedMediaLayout != null) {
                            sharedMediaLayout.setChatUsers(null, null);
                        }
                    } else {
                        if (addMemberRow != -1) {
                            membersSectionRow = rowCount++;
                        }
                        if (sharedMediaLayout != null) {
                            sharedMediaLayout.setChatUsers(sortedUsers, chatInfo);
                        }
                    }
                }
            }

            if (hasMedia) {
                sharedMediaRow = rowCount++;
            }
        }
        if (sharedMediaRow == -1) {
            bottomPaddingRow = rowCount++;
        }
        final int actionBarHeight = actionBar != null ? ActionBar.getCurrentActionBarHeight() + (actionBar.getOccupyStatusBar() ? AndroidUtilities.statusBarHeight : 0) : 0;
        if (listView == null || prevRowsCount > rowCount || listContentHeight != 0 && listContentHeight + actionBarHeight + AndroidUtilities.dp(88) < listView.getMeasuredHeight()) {
            lastMeasuredContentWidth = 0;
        }
    }

    private Drawable getScamDrawable(int type) {
        if (scamDrawable == null) {
            scamDrawable = new ScamDrawable(11, type);
            scamDrawable.setColor(Theme.getColor(Theme.key_avatar_subtitleInProfileBlue));
        }
        return scamDrawable;
    }

    private Drawable getLockIconDrawable() {
        if (lockIconDrawable == null) {
            lockIconDrawable = Theme.chat_lockIconDrawable.getConstantState().newDrawable().mutate();
        }
        return lockIconDrawable;
    }

    private Drawable getVerifiedCrossfadeDrawable() {
        if (verifiedCrossfadeDrawable == null) {
            verifiedDrawable = Theme.profile_verifiedDrawable.getConstantState().newDrawable().mutate();
            verifiedCheckDrawable = Theme.profile_verifiedCheckDrawable.getConstantState().newDrawable().mutate();
            verifiedCrossfadeDrawable = new CrossfadeDrawable(new CombinedDrawable(verifiedDrawable, verifiedCheckDrawable), ContextCompat.getDrawable(getParentActivity(), R.drawable.verified_profile));
        }
        return verifiedCrossfadeDrawable;
    }

    private void updateProfileData() {
        if (avatarContainer == null || nameTextView == null) {
            return;
        }
        String onlineTextOverride;
        int currentConnectionState = getConnectionsManager().getConnectionState();
        if (currentConnectionState == ConnectionsManager.ConnectionStateWaitingForNetwork) {
            onlineTextOverride = LocaleController.getString("WaitingForNetwork", R.string.WaitingForNetwork);
        } else if (currentConnectionState == ConnectionsManager.ConnectionStateConnecting) {
            onlineTextOverride = LocaleController.getString("Connecting", R.string.Connecting);
        } else if (currentConnectionState == ConnectionsManager.ConnectionStateUpdating) {
            onlineTextOverride = LocaleController.getString("Updating", R.string.Updating);
        } else if (currentConnectionState == ConnectionsManager.ConnectionStateConnectingToProxy) {
            onlineTextOverride = LocaleController.getString("ConnectingToProxy", R.string.ConnectingToProxy);
        } else {
            onlineTextOverride = null;
        }

        int id = 0;
        if (user_id != 0) {
            TLRPC.User user = getMessagesController().getUser(user_id);
            if (user == null) return;
            TLRPC.FileLocation photoBig = null;
            if (user.photo != null) {
                photoBig = user.photo.photo_big;
            }
            avatarDrawable.setInfo(user);

            final ImageLocation imageLocation = ImageLocation.getForUser(user, true);
            final ImageLocation thumbLocation = ImageLocation.getForUser(user, false);
            final ImageLocation videoLocation = avatarsViewPager.getCurrentVideoLocation(thumbLocation, imageLocation);
            avatarsViewPager.initIfEmpty(imageLocation, thumbLocation);
            String filter;
            if (videoLocation != null && videoLocation.imageType == FileLoader.IMAGE_TYPE_ANIMATION) {
                filter = ImageLoader.AUTOPLAY_FILTER;
            } else {
                filter = null;
            }
            if (avatarBig == null) {
                avatarImage.setImage(videoLocation, filter, thumbLocation, "50_50", avatarDrawable, user);
            }
            if (thumbLocation != null && setAvatarRow != -1 || thumbLocation == null && setAvatarRow == -1) {
                updateListAnimated(false);
                needLayout(true);
            }
            getFileLoader().loadFile(imageLocation, user, null, 0, 1);

            String newString = UserObject.getUserName(user);
            String newString2;
            if (user.id == getUserConfig().getClientUserId()) {
                newString2 = LocaleController.getString("Online", R.string.Online);
            } else if (user.id == 333000 || user.id == 777000 || user.id == 42777) {
                newString2 = LocaleController.getString("ServiceNotifications", R.string.ServiceNotifications);
            } else if (MessagesController.isSupportUser(user)) {
                newString2 = LocaleController.getString("SupportStatus", R.string.SupportStatus);
            } else if (isBot) {
                newString2 = LocaleController.getString("Bot", R.string.Bot);
            } else {
                isOnline[0] = false;
                newString2 = LocaleController.formatUserStatus(currentAccount, user, isOnline);
                if (onlineTextView[1] != null && !mediaHeaderVisible) {
                    String key = isOnline[0] ? Theme.key_profile_status : Theme.key_avatar_subtitleInProfileBlue;
                    onlineTextView[1].setTag(key);
                    if (!isPulledDown) {
                        onlineTextView[1].setTextColor(Theme.getColor(key));
                    }
                }
            }
            for (int a = 0; a < 2; a++) {
                if (nameTextView[a] == null) {
                    continue;
                }
                if (a == 0 && user.id != getUserConfig().getClientUserId() && user.id / 1000 != 777 && user.id / 1000 != 333 && user.phone != null && user.phone.length() != 0 && getContactsController().contactsDict.get(user.id) == null &&
                        (getContactsController().contactsDict.size() != 0 || !getContactsController().isLoadingContacts())) {
                    String phoneString = PhoneFormat.getInstance().format("+" + user.phone);
                    nameTextView[a].setText(phoneString);
                } else {
                    nameTextView[a].setText(Emoji.replaceEmoji(newString, nameTextView[a].getPaint().getFontMetricsInt(), AndroidUtilities.dp(18), false));
                }
                if (a == 0 && onlineTextOverride != null) {
                    onlineTextView[a].setText(onlineTextOverride);
                } else {
                    onlineTextView[a].setText(newString2);
                }
                Drawable leftIcon = currentEncryptedChat != null ? getLockIconDrawable() : null;
                Drawable rightIcon = null;
                if (a == 0) {
                    if (user.scam || user.fake) {
                        rightIcon = getScamDrawable(user.scam ? 0 : 1);
                    } else {
                        rightIcon = getMessagesController().isDialogMuted(dialog_id != 0 ? dialog_id : (long) user_id) ? Theme.chat_muteIconDrawable : null;
                    }
                } else if (user.scam || user.fake) {
                    rightIcon = getScamDrawable(user.scam ? 0 : 1);
                } else if (user.verified) {
                    rightIcon = getVerifiedCrossfadeDrawable();
                }
                nameTextView[a].setLeftDrawable(leftIcon);
                nameTextView[a].setRightDrawable(rightIcon);
            }

            if (user.photo != null && user.photo.dc_id != 0) {
                idTextView.setText("ID: " + user_id + ", DC: " + user.photo.dc_id);
            } else if (UserObject.isUserSelf(user) && getMessagesController().thisDc > 0) {
                idTextView.setText("ID: " + user.id + ", DC: " + getMessagesController().thisDc);
            } else {
                idTextView.setText("ID: " + user_id);
            }
            id = user_id;
            avatarImage.getImageReceiver().setVisible(!PhotoViewer.isShowingImage(photoBig), false);
        } else if (chat_id != 0) {
            TLRPC.Chat chat = getMessagesController().getChat(chat_id);
            if (chat != null) {
                currentChat = chat;
            } else {
                chat = currentChat;
            }

            String statusString;
            String profileStatusString;
            if (ChatObject.isChannel(chat)) {
                if (chatInfo == null || !currentChat.megagroup && (chatInfo.participants_count == 0 || ChatObject.hasAdminRights(currentChat) || chatInfo.can_view_participants)) {
                    if (currentChat.megagroup) {
                        statusString = profileStatusString = LocaleController.getString("Loading", R.string.Loading).toLowerCase();
                    } else {
                        if ((chat.flags & TLRPC.CHAT_FLAG_IS_PUBLIC) != 0) {
                            statusString = profileStatusString = LocaleController.getString("ChannelPublic", R.string.ChannelPublic).toLowerCase();
                        } else {
                            statusString = profileStatusString = LocaleController.getString("ChannelPrivate", R.string.ChannelPrivate).toLowerCase();
                        }
                    }
                } else {
                    if (currentChat.megagroup) {
                        if (onlineCount > 1 && chatInfo.participants_count != 0) {
                            statusString = String.format("%s, %s", LocaleController.formatPluralString("Members", chatInfo.participants_count), LocaleController.formatPluralString("OnlineCount", Math.min(onlineCount, chatInfo.participants_count)));
                            profileStatusString = String.format("%s, %s", LocaleController.formatPluralStringComma("Members", chatInfo.participants_count), LocaleController.formatPluralStringComma("OnlineCount", Math.min(onlineCount, chatInfo.participants_count)));
                        } else {
                            if (chatInfo.participants_count == 0) {
                                if (chat.has_geo) {
                                    statusString = profileStatusString = LocaleController.getString("MegaLocation", R.string.MegaLocation).toLowerCase();
                                } else if (!TextUtils.isEmpty(chat.username)) {
                                    statusString = profileStatusString = LocaleController.getString("MegaPublic", R.string.MegaPublic).toLowerCase();
                                } else {
                                    statusString = profileStatusString = LocaleController.getString("MegaPrivate", R.string.MegaPrivate).toLowerCase();
                                }
                            } else {
                                statusString = LocaleController.formatPluralString("Members", chatInfo.participants_count);
                                profileStatusString = LocaleController.formatPluralStringComma("Members", chatInfo.participants_count);
                            }
                        }
                    } else {
                        int[] result = new int[1];
                        String shortNumber = LocaleController.formatShortNumber(chatInfo.participants_count, result);
                        if (currentChat.megagroup) {
                            statusString = LocaleController.formatPluralString("Members", chatInfo.participants_count);
                            profileStatusString = LocaleController.formatPluralStringComma("Members", chatInfo.participants_count);
                        } else {
                            statusString = LocaleController.formatPluralString("Subscribers", chatInfo.participants_count);
                            profileStatusString = LocaleController.formatPluralStringComma("Subscribers", chatInfo.participants_count);
                        }
                    }
                }
            } else {
                if (ChatObject.isKickedFromChat(chat)) {
                    statusString = profileStatusString = LocaleController.getString("YouWereKicked", R.string.YouWereKicked);
                } else if (ChatObject.isLeftFromChat(chat)) {
                    statusString = profileStatusString = LocaleController.getString("YouLeft", R.string.YouLeft);
                } else {
                    int count = chat.participants_count;
                    if (chatInfo != null) {
                        count = chatInfo.participants.participants.size();
                    }
                    if (count != 0 && onlineCount > 1) {
                        statusString = profileStatusString = String.format("%s, %s", LocaleController.formatPluralString("Members", count), LocaleController.formatPluralString("OnlineCount", onlineCount));
                    } else {
                        statusString = profileStatusString = LocaleController.formatPluralString("Members", count);
                    }
                }
            }

            boolean changed = false;
            for (int a = 0; a < 2; a++) {
                if (nameTextView[a] == null) {
                    continue;
                }
                if (chat.title != null) {
                    if (nameTextView[a].setText(chat.title)) {
                        changed = true;
                    }
                }
                nameTextView[a].setLeftDrawable(null);
                if (a != 0) {
                    if (chat.scam || chat.fake) {
                        nameTextView[a].setRightDrawable(getScamDrawable(chat.scam ? 0 : 1));
                    } else if (chat.verified) {
                        nameTextView[a].setRightDrawable(getVerifiedCrossfadeDrawable());
                    } else {
                        nameTextView[a].setRightDrawable(null);
                    }
                } else {
                    if (chat.scam || chat.fake) {
                        nameTextView[a].setRightDrawable(getScamDrawable(chat.scam ? 0 : 1));
                    } else {
                        nameTextView[a].setRightDrawable(getMessagesController().isDialogMuted(-chat_id) ? Theme.chat_muteIconDrawable : null);
                    }
                }
                if (a == 0 && onlineTextOverride != null) {
                    onlineTextView[a].setText(onlineTextOverride);
                } else {
                    if (currentChat.megagroup && chatInfo != null && onlineCount > 0) {
                        onlineTextView[a].setText(a == 0 ? statusString : profileStatusString);
                    } else if (a == 0 && ChatObject.isChannel(currentChat) && chatInfo != null && chatInfo.participants_count != 0 && (currentChat.megagroup || currentChat.broadcast)) {
                        int[] result = new int[1];
                        String shortNumber = LocaleController.formatShortNumber(chatInfo.participants_count, result);
                        if (currentChat.megagroup) {
                            if (chatInfo.participants_count == 0) {
                                if (chat.has_geo) {
                                    onlineTextView[a].setText(LocaleController.getString("MegaLocation", R.string.MegaLocation).toLowerCase());
                                } else if (!TextUtils.isEmpty(chat.username)) {
                                    onlineTextView[a].setText(LocaleController.getString("MegaPublic", R.string.MegaPublic).toLowerCase());
                                } else {
                                    onlineTextView[a].setText(LocaleController.getString("MegaPrivate", R.string.MegaPrivate).toLowerCase());
                                }
                            } else {
                                onlineTextView[a].setText(LocaleController.formatPluralString("Members", result[0]).replace(String.format("%d", result[0]), shortNumber));
                            }
                        } else {
                            onlineTextView[a].setText(LocaleController.formatPluralString("Subscribers", result[0]).replace(String.format("%d", result[0]), shortNumber));
                        }
                    } else {
                        onlineTextView[a].setText(a == 0 ? statusString : profileStatusString);
                    }
                }
            }
            id = chat_id;
            if (changed) {
                needLayout(true);
            }

            TLRPC.FileLocation photoBig = null;
            if (chat.photo != null) {
                photoBig = chat.photo.photo_big;
            }
            avatarDrawable.setInfo(chat);
            final ImageLocation imageLocation = ImageLocation.getForChat(chat, true);
            final ImageLocation thumbLocation = ImageLocation.getForChat(chat, false);
            final ImageLocation videoLocation = avatarsViewPager.getCurrentVideoLocation(thumbLocation, imageLocation);
            boolean initied = avatarsViewPager.initIfEmpty(imageLocation, thumbLocation);
            if ((imageLocation == null || initied) && isPulledDown) {
                final View view = layoutManager.findViewByPosition(0);
                if (view != null) {
                    listView.smoothScrollBy(0, view.getTop() - AndroidUtilities.dp(88), CubicBezierInterpolator.EASE_OUT_QUINT);
                }
            }
            String filter;
            if (videoLocation != null && videoLocation.imageType == FileLoader.IMAGE_TYPE_ANIMATION) {
                filter = ImageLoader.AUTOPLAY_FILTER;
            } else {
                filter = null;
            }
            if (avatarBig == null) {
                avatarImage.setImage(videoLocation, filter, thumbLocation, "50_50", avatarDrawable, chat);
            }
            getFileLoader().loadFile(imageLocation, chat, null, 0, 1);
            avatarImage.getImageReceiver().setVisible(!PhotoViewer.isShowingImage(photoBig), false);
            if (chat.photo != null && chat.photo.dc_id != 0) {
                idTextView.setText("ID: " + chat_id + ", DC: " + chat.photo.dc_id);
            } else {
                idTextView.setText("ID: " + chat_id);
            }
        }
        if (id != 0) {
            int finalId = id;
            idTextView.setOnClickListener(v -> {
                BottomBuilder builder = new BottomBuilder(getParentActivity());
                builder.addTitle(finalId + "");
                builder.addItem(LocaleController.getString("Copy", R.string.Copy), R.drawable.baseline_content_copy_24, __ -> {
                    AlertUtil.copyAndAlert(finalId + "");
                    return Unit.INSTANCE;
                });
                if (finalId == user_id) {
                    builder.addItem(LocaleController.getString("CopyLink", R.string.CopyLink), R.drawable.baseline_link_24, __ -> {
                        AlertUtil.copyLinkAndAlert("tg://user?id=" + finalId);
                        return Unit.INSTANCE;
                    });
                    builder.addItem(LocaleController.getString("CopyLink", R.string.CopyLink) + " (Android)", R.drawable.baseline_link_24, __ -> {
                        AlertUtil.copyLinkAndAlert("tg://openmessage?user_id=" + finalId);
                        return Unit.INSTANCE;
                    });
                    builder.addItem(LocaleController.getString("CopyLink", R.string.CopyLink) + " (IOS)", R.drawable.baseline_link_24, __ -> {
                        AlertUtil.copyLinkAndAlert("https://t.me/@id" + finalId);
                        return Unit.INSTANCE;
                    });
                } else {
                    builder.addItem(LocaleController.getString("CopyLink", R.string.CopyLink) + " (Android)", R.drawable.baseline_link_24, __ -> {
                        AlertUtil.copyLinkAndAlert("tg://openmessage?chat_id=" + finalId);
                        return Unit.INSTANCE;
                    });
                }
                builder.addItem(LocaleController.getString("Hide", R.string.Hide), R.drawable.baseline_remove_circle_24, __ -> {
                    idTextView.setVisibility(View.GONE);
                    return Unit.INSTANCE;
                });
                builder.show();
            });
        }
    }

    private void createActionBarMenu(boolean animated) {
        if (actionBar == null || otherItem == null) {
            return;
        }
        ActionBarMenu menu = actionBar.createMenu();
        otherItem.removeAllSubItems();
        animatingItem = null;

        editItemVisible = false;
        callItemVisible = false;
        videoCallItemVisible = false;
        canSearchMembers = false;
        boolean selfUser = false;
        if (user_id != 0) {
            TLRPC.User user = getMessagesController().getUser(user_id);
            if (user == null) {
                return;
            }
            if (UserObject.isUserSelf(user)) {
<<<<<<< HEAD
                otherItem.addSubItem(logout, LocaleController.getString("LogOut", R.string.LogOut));
=======
                otherItem.addSubItem(edit_name, R.drawable.msg_edit, LocaleController.getString("EditName", R.string.EditName));
                selfUser = true;
>>>>>>> 31b58013
            } else {
                if (userInfo != null && userInfo.phone_calls_available) {
                    callItemVisible = true;
                    videoCallItemVisible = Build.VERSION.SDK_INT >= 18 && userInfo.video_calls_available;
                }
                if (isBot || getContactsController().contactsDict.get(user_id) == null) {
                    if (MessagesController.isSupportUser(user)) {
                        if (userBlocked) {
                            otherItem.addSubItem(block_contact, R.drawable.baseline_block_24, LocaleController.getString("Unblock", R.string.Unblock));
                        }
                    } else {
                        if (isBot) {
                            if (!user.bot_nochats) {
                                otherItem.addSubItem(invite_to_group, R.drawable.baseline_group_add_24, LocaleController.getString("BotInvite", R.string.BotInvite));
                            }
                            otherItem.addSubItem(share, R.drawable.baseline_forward_24, LocaleController.getString("BotShare", R.string.BotShare));
                        } else {
                            otherItem.addSubItem(add_contact, R.drawable.baseline_person_add_24, LocaleController.getString("AddContact", R.string.AddContact));
                        }
                        if (!TextUtils.isEmpty(user.phone)) {
                            otherItem.addSubItem(share_contact, R.drawable.baseline_forward_24, LocaleController.getString("ShareContact", R.string.ShareContact));
                        }
                        if (isBot) {
                            otherItem.addSubItem(block_contact, !userBlocked ? R.drawable.baseline_block_24 : R.drawable.baseline_replay_24, !userBlocked ? LocaleController.getString("BotStop", R.string.BotStop) : LocaleController.getString("BotRestart", R.string.BotRestart));
                        } else {
                            otherItem.addSubItem(block_contact, !userBlocked ? R.drawable.baseline_block_24 : R.drawable.baseline_block_24, !userBlocked ? LocaleController.getString("BlockContact", R.string.BlockContact) : LocaleController.getString("Unblock", R.string.Unblock));
                        }
                    }
                } else {
                    if (!TextUtils.isEmpty(user.phone)) {
                        otherItem.addSubItem(share_contact, R.drawable.baseline_forward_24, LocaleController.getString("ShareContact", R.string.ShareContact));
                    }
                    otherItem.addSubItem(block_contact, !userBlocked ? R.drawable.baseline_block_24 : R.drawable.baseline_block_24, !userBlocked ? LocaleController.getString("BlockContact", R.string.BlockContact) : LocaleController.getString("Unblock", R.string.Unblock));
                    otherItem.addSubItem(edit_contact, R.drawable.baseline_edit_24, LocaleController.getString("EditContact", R.string.EditContact));
                    otherItem.addSubItem(delete_contact, R.drawable.baseline_delete_24, LocaleController.getString("DeleteContact", R.string.DeleteContact));
                }
                if (!UserObject.isDeleted(user) && !isBot && currentEncryptedChat == null && !userBlocked && user_id != 333000 && user_id != 777000 && user_id != 42777) {
                    otherItem.addSubItem(start_secret_chat, R.drawable.baseline_lock_24, LocaleController.getString("StartEncryptedChat", R.string.StartEncryptedChat));
                }
                if (StrUtil.isNotBlank(user.username)) {
                    otherItem.addSubItem(qr_code, R.drawable.wallet_qr, LocaleController.getString("ShareQRCode", R.string.ShareQRCode));
                }
                otherItem.addSubItem(add_shortcut, R.drawable.baseline_home_24, LocaleController.getString("AddShortcut", R.string.AddShortcut));
            }
        } else if (chat_id != 0) {
            TLRPC.Chat chat = getMessagesController().getChat(chat_id);
            hasVoiceChatItem = false;
            if (chat != null && (chat.has_link || (chatInfo != null && chatInfo.linked_chat_id != 0))) {
                String text;
                if (!chat.megagroup) {
                    text = LocaleController.getString("LinkedGroupChat", R.string.LinkedGroupChat);
                } else {
                    text = LocaleController.getString("LinkedChannelChat", R.string.LinkedChannelChat);
                }
                otherItem.addSubItem(view_discussion, R.drawable.baseline_layers_24, text);
            }
            if (ChatObject.isChannel(chat)) {
                if (ChatObject.hasAdminRights(chat) || chat.megagroup) {
                    editItemVisible = true;
                }
                if (chatInfo != null) {
                    if (chat.megagroup && ChatObject.canManageCalls(chat) && chatInfo.call == null) {
                        otherItem.addSubItem(call_item, R.drawable.baseline_keyboard_voice_24, LocaleController.getString("StartVoipChat", R.string.StartVoipChat));
                        hasVoiceChatItem = true;
                    }
                    if (chatInfo.can_view_stats) {
                        otherItem.addSubItem(statistics, R.drawable.msg_stats, LocaleController.getString("Statistics", R.string.Statistics));
                    }
                    ChatObject.Call call = getMessagesController().getGroupCall(chat_id, false);
                    callItemVisible = call != null;
                }
                if (chat.megagroup) {
                    canSearchMembers = true;
                    otherItem.addSubItem(search_members, R.drawable.baseline_search_24, LocaleController.getString("SearchMembers", R.string.SearchMembers));
                    if (!chat.creator && !chat.left && !chat.kicked) {
                        otherItem.addSubItem(leave_group, R.drawable.baseline_exit_to_app_24, LocaleController.getString("LeaveMegaMenu", R.string.LeaveMegaMenu));
                    }
                } else {
                    if (!TextUtils.isEmpty(chat.username)) {
                        otherItem.addSubItem(share, R.drawable.baseline_forward_24, LocaleController.getString("BotShare", R.string.BotShare));
                    }
                    if (!currentChat.creator && !currentChat.left && !currentChat.kicked) {
                        otherItem.addSubItem(leave_group, R.drawable.baseline_exit_to_app_24, LocaleController.getString("LeaveChannelMenu", R.string.LeaveChannelMenu));
                    }
                }
                if (ChatObject.hasAdminRights(currentChat)) {
                    otherItem.addSubItem(event_log, R.drawable.baseline_content_paste_24, LocaleController.getString("EventLog", R.string.EventLog));
                }
            } else {
                if (chatInfo != null) {
                    if (ChatObject.canManageCalls(chat) && chatInfo.call == null) {
                        otherItem.addSubItem(call_item, R.drawable.baseline_keyboard_voice_24, LocaleController.getString("StartVoipChat", R.string.StartVoipChat));
                        hasVoiceChatItem = true;
                    }
                    ChatObject.Call call = getMessagesController().getGroupCall(chat_id, false);
                    callItemVisible = call != null;
                }
                if (ChatObject.canChangeChatInfo(chat)) {
                    editItemVisible = true;
                }
                if (!ChatObject.isKickedFromChat(chat) && !ChatObject.isLeftFromChat(chat)) {
                    canSearchMembers = true;
                    otherItem.addSubItem(search_members, R.drawable.baseline_search_24, LocaleController.getString("SearchMembers", R.string.SearchMembers));
                }
                otherItem.addSubItem(leave_group, R.drawable.baseline_exit_to_app_24, LocaleController.getString("DeleteAndExit", R.string.DeleteAndExit));
            }
            if (StrUtil.isNotBlank(chat.username) || ChatObject.canUserDoAdminAction(chat, ChatObject.ACTION_INVITE)) {
                otherItem.addSubItem(qr_code, R.drawable.wallet_qr, LocaleController.getString("ShareQRCode", R.string.ShareQRCode));
            }
            otherItem.addSubItem(add_shortcut, R.drawable.baseline_home_24, LocaleController.getString("AddShortcut", R.string.AddShortcut));
        }

        /*if (imageUpdater != null) {
            otherItem.addSubItem(add_photo, R.drawable.msg_addphoto, LocaleController.getString("AddPhoto", R.string.AddPhoto));
            otherItem.addSubItem(set_as_main, R.drawable.menu_private, LocaleController.getString("SetAsMain", R.string.SetAsMain));
            otherItem.addSubItem(gallery_menu_save, R.drawable.baseline_image_24, LocaleController.getString("SaveToGallery", R.string.SaveToGallery));
            //otherItem.addSubItem(edit_avatar, R.drawable.photo_paint, LocaleController.getString("EditPhoto", R.string.EditPhoto));
            otherItem.addSubItem(delete_avatar, R.drawable.baseline_delete_24, LocaleController.getString("Delete", R.string.Delete));
        }
        if (selfUser) {
            otherItem.addSubItem(logout, R.drawable.msg_leave, LocaleController.getString("LogOut", R.string.LogOut));
        }
        if (!isPulledDown) {
            otherItem.hideSubItem(gallery_menu_save);
            otherItem.hideSubItem(set_as_main);
            otherItem.showSubItem(add_photo);
            otherItem.hideSubItem(edit_avatar);
            otherItem.hideSubItem(delete_avatar);
        }
*/
        if (callItemVisible) {
            if (callItem.getVisibility() != View.VISIBLE) {
                callItem.setVisibility(View.VISIBLE);
                if (animated) {
                    callItem.setAlpha(0);
                    callItem.animate().alpha(1f).setDuration(150).start();
                }
            }
        } else {
            if (callItem.getVisibility() != View.GONE) {
                callItem.setVisibility(View.GONE);
            }
        }
        if (videoCallItemVisible) {
            if (videoCallItem.getVisibility() != View.VISIBLE) {
                videoCallItem.setVisibility(View.VISIBLE);
                if (animated) {
                    videoCallItem.setAlpha(0);
                    videoCallItem.animate().alpha(1f).setDuration(150).start();
                }
            }
        } else {
            if (videoCallItem.getVisibility() != View.GONE) {
                videoCallItem.setVisibility(View.GONE);
            }
        }
        if (editItemVisible) {
            if (editItem.getVisibility() != View.VISIBLE) {
                editItem.setVisibility(View.VISIBLE);
                if (animated) {
                    editItem.setAlpha(0);
                    editItem.animate().alpha(1f).setDuration(150).start();
                }
            }
        } else {
            if (editItem.getVisibility() != View.GONE) {
                editItem.setVisibility(View.GONE);
            }
        }
        if (avatarsViewPagerIndicatorView != null) {
            if (avatarsViewPagerIndicatorView.isIndicatorFullyVisible()) {
                if (editItemVisible) {
                    editItem.setVisibility(View.GONE);
                    editItem.animate().cancel();
                    editItem.setAlpha(1f);
                }
                if (callItemVisible) {
                    callItem.setVisibility(View.GONE);
                    callItem.animate().cancel();
                    callItem.setAlpha(1f);
                }
                if (videoCallItemVisible) {
                    videoCallItem.setVisibility(View.GONE);
                    videoCallItem.animate().cancel();
                    videoCallItem.setAlpha(1f);
                }
            }
        }
        if (sharedMediaLayout != null) {
            sharedMediaLayout.getSearchItem().requestLayout();
        }
    }

    @Override
    protected void onDialogDismiss(Dialog dialog) {
        if (listView != null) {
            listView.invalidateViews();
        }
    }

    @Override
    public void didSelectDialogs(DialogsActivity
                                         fragment, ArrayList<Long> dids, CharSequence message, boolean param) {
        long did = dids.get(0);
        Bundle args = new Bundle();
        args.putBoolean("scrollToTopOnResume", true);
        int lower_part = (int) did;
        if (lower_part != 0) {
            if (lower_part > 0) {
                args.putInt("user_id", lower_part);
            } else {
                args.putInt("chat_id", -lower_part);
            }
        } else {
            args.putInt("enc_id", (int) (did >> 32));
        }
        if (!getMessagesController().checkCanOpenChat(args, fragment)) {
            return;
        }

        getNotificationCenter().removeObserver(this, NotificationCenter.closeChats);
        getNotificationCenter().postNotificationName(NotificationCenter.closeChats);
        presentFragment(new ChatActivity(args), true);
        removeSelfFromStack();
        TLRPC.User user = getMessagesController().getUser(user_id);
        getSendMessagesHelper().sendMessage(user, did, null, null, null, null, true, 0);
    }

    @Override
    public void onRequestPermissionsResultFragment(int requestCode, String[] permissions,
                                                   int[] grantResults) {
        if (imageUpdater != null) {
            imageUpdater.onRequestPermissionsResultFragment(requestCode, permissions, grantResults);
        }
        if (requestCode == 101 || requestCode == 102) {
            final TLRPC.User user = getMessagesController().getUser(user_id);
            if (user == null) {
                return;
            }
            boolean allGranted = true;
            for (int a = 0; a < grantResults.length; a++) {
                if (grantResults[a] != PackageManager.PERMISSION_GRANTED) {
                    allGranted = false;
                    break;
                }
            }
            if (grantResults.length > 0 && allGranted) {
                VoIPHelper.startCall(user, requestCode == 102, userInfo != null && userInfo.video_calls_available, getParentActivity(), userInfo);
            } else {
                VoIPHelper.permissionDenied(getParentActivity(), null, requestCode);
            }
        } else if (requestCode == 103) {
            if (currentChat == null) {
                return;
            }
            boolean allGranted = true;
            for (int a = 0; a < grantResults.length; a++) {
                if (grantResults[a] != PackageManager.PERMISSION_GRANTED) {
                    allGranted = false;
                    break;
                }
            }
            if (grantResults.length > 0 && allGranted) {
                VoIPHelper.startCall(currentChat, true, getParentActivity());
            } else {
                VoIPHelper.permissionDenied(getParentActivity(), null, requestCode);
            }
        }
    }

    @Override
    public void dismissCurrentDialog() {
        if (imageUpdater != null && imageUpdater.dismissCurrentDialog(visibleDialog)) {
            return;
        }
        super.dismissCurrentDialog();
    }

    @Override
    public boolean dismissDialogOnPause(Dialog dialog) {
        return (imageUpdater == null || imageUpdater.dismissDialogOnPause(dialog)) && super.dismissDialogOnPause(dialog);
    }

    private Animator searchExpandTransition(boolean enter) {
        if (enter) {
            AndroidUtilities.requestAdjustResize(getParentActivity(), classGuid);
            AndroidUtilities.setAdjustResizeToNothing(getParentActivity(), classGuid);
        }
        if (searchViewTransition != null) {
            searchViewTransition.removeAllListeners();
            searchViewTransition.cancel();
        }
        ValueAnimator valueAnimator = ValueAnimator.ofFloat(searchTransitionProgress, enter ? 0f : 1f);
        float offset = extraHeight;
        searchListView.setTranslationY(offset);
        searchListView.setVisibility(View.VISIBLE);
        searchItem.setVisibility(View.VISIBLE);

        listView.setVisibility(View.VISIBLE);

        needLayout(true);

        avatarContainer.setVisibility(View.VISIBLE);
        nameTextView[1].setVisibility(View.VISIBLE);
        onlineTextView[1].setVisibility(View.VISIBLE);
        idTextView.setVisibility(View.VISIBLE);

        actionBar.onSearchFieldVisibilityChanged(searchTransitionProgress > 0.5f);
        if (otherItem != null) {
            otherItem.setVisibility(searchTransitionProgress > 0.5f ? View.VISIBLE : View.GONE);
        }
        searchItem.setVisibility(searchTransitionProgress > 0.5f ? View.VISIBLE : View.GONE);

        searchItem.getSearchContainer().setVisibility(searchTransitionProgress > 0.5f ? View.GONE : View.VISIBLE);
        searchListView.setEmptyView(emptyView);
        avatarContainer.setClickable(false);

        valueAnimator.addUpdateListener(animation -> {
            searchTransitionProgress = (float) valueAnimator.getAnimatedValue();
            float progressHalf = (searchTransitionProgress - 0.5f) / 0.5f;
            float progressHalfEnd = (0.5f - searchTransitionProgress) / 0.5f;
            if (progressHalf < 0) {
                progressHalf = 0f;
            }
            if (progressHalfEnd < 0) {
                progressHalfEnd = 0f;
            }

            searchTransitionOffset = (int) (-offset * (1f - searchTransitionProgress));
            searchListView.setTranslationY(offset * searchTransitionProgress);
            emptyView.setTranslationY(offset * searchTransitionProgress);
            listView.setTranslationY(-offset * (1f - searchTransitionProgress));

            listView.setScaleX(1f - 0.01f * (1f - searchTransitionProgress));
            listView.setScaleY(1f - 0.01f * (1f - searchTransitionProgress));
            listView.setAlpha(searchTransitionProgress);
            needLayout(true);

            listView.setAlpha(progressHalf);

            searchListView.setAlpha(1f - searchTransitionProgress);
            searchListView.setScaleX(1f + 0.05f * searchTransitionProgress);
            searchListView.setScaleY(1f + 0.05f * searchTransitionProgress);
            emptyView.setAlpha(1f - progressHalf);

            avatarContainer.setAlpha(progressHalf);
            nameTextView[1].setAlpha(progressHalf);
            onlineTextView[1].setAlpha(progressHalf);
            idTextView.setAlpha(progressHalf);

            searchItem.getSearchField().setAlpha(progressHalfEnd);
            if (enter && searchTransitionProgress < 0.7f) {
                searchItem.requestFocusOnSearchView();
            }

            searchItem.getSearchContainer().setVisibility(searchTransitionProgress < 0.5f ? View.VISIBLE : View.GONE);
            if (otherItem != null) {
                otherItem.setVisibility(searchTransitionProgress > 0.5f ? View.VISIBLE : View.GONE);
            }
            searchItem.setVisibility(searchTransitionProgress > 0.5f ? View.VISIBLE : View.GONE);

            actionBar.onSearchFieldVisibilityChanged(searchTransitionProgress < 0.5f);

            if (otherItem != null) {
                otherItem.setAlpha(progressHalf);
            }
            searchItem.setAlpha(progressHalf);
            topView.invalidate();
            fragmentView.invalidate();
        });

        valueAnimator.addListener(new AnimatorListenerAdapter() {
            @Override
            public void onAnimationEnd(Animator animation) {
                updateSearchViewState(enter);
                avatarContainer.setClickable(true);
                if (enter) {
                    searchItem.requestFocusOnSearchView();
                }
                needLayout(true);
                searchViewTransition = null;
                fragmentView.invalidate();
            }
        });

        valueAnimator.setDuration(220);
        valueAnimator.setInterpolator(CubicBezierInterpolator.DEFAULT);
        searchViewTransition = valueAnimator;
        return valueAnimator;
    }

    private void updateSearchViewState(boolean enter) {
        int hide = enter ? View.GONE : View.VISIBLE;
        listView.setVisibility(hide);
        searchListView.setVisibility(enter ? View.VISIBLE : View.GONE);
        searchItem.getSearchContainer().setVisibility(enter ? View.VISIBLE : View.GONE);

        actionBar.onSearchFieldVisibilityChanged(enter);

        avatarContainer.setVisibility(hide);
        nameTextView[1].setVisibility(hide);
        onlineTextView[1].setVisibility(hide);
        idTextView.setVisibility(hide);

        if (otherItem != null) {
            otherItem.setAlpha(1f);
            otherItem.setVisibility(hide);
        }
        searchItem.setVisibility(hide);

        avatarContainer.setAlpha(1f);
        nameTextView[1].setAlpha(1f);
        onlineTextView[1].setAlpha(1f);
        idTextView.setAlpha(1f);
        searchItem.setAlpha(1f);
        listView.setAlpha(1f);
        searchListView.setAlpha(1f);
        emptyView.setAlpha(1f);
        if (enter) {
            searchListView.setEmptyView(emptyView);
        } else {
            emptyView.setVisibility(View.GONE);
        }
    }

    @Override
    public void onUploadProgressChanged(float progress) {
        if (avatarProgressView == null) {
            return;
        }
        avatarProgressView.setProgress(progress);
    }

    @Override
    public void didStartUpload(boolean isVideo) {
        if (avatarProgressView == null) {
            return;
        }
        avatarProgressView.setProgress(0.0f);
    }

    @Override
    public void didUploadPhoto(final TLRPC.InputFile photo, final TLRPC.InputFile video,
                               double videoStartTimestamp, String videoPath, TLRPC.PhotoSize bigSize,
                               final TLRPC.PhotoSize smallSize) {
        AndroidUtilities.runOnUIThread(() -> {
            if (photo != null || video != null) {
                TLRPC.TL_photos_uploadProfilePhoto req = new TLRPC.TL_photos_uploadProfilePhoto();
                if (photo != null) {
                    req.file = photo;
                    req.flags |= 1;
                }
                if (video != null) {
                    req.video = video;
                    req.flags |= 2;
                    req.video_start_ts = videoStartTimestamp;
                    req.flags |= 4;
                }
                getConnectionsManager().sendRequest(req, (response, error) -> AndroidUtilities.runOnUIThread(() -> {
                    if (error == null) {
                        TLRPC.User user = getMessagesController().getUser(getUserConfig().getClientUserId());
                        if (user == null) {
                            user = getUserConfig().getCurrentUser();
                            if (user == null) {
                                return;
                            }
                            getMessagesController().putUser(user, false);
                        } else {
                            getUserConfig().setCurrentUser(user);
                        }
                        TLRPC.TL_photos_photo photos_photo = (TLRPC.TL_photos_photo) response;
                        ArrayList<TLRPC.PhotoSize> sizes = photos_photo.photo.sizes;
                        TLRPC.PhotoSize small = FileLoader.getClosestPhotoSizeWithSize(sizes, 150);
                        TLRPC.PhotoSize big = FileLoader.getClosestPhotoSizeWithSize(sizes, 800);
                        TLRPC.VideoSize videoSize = photos_photo.photo.video_sizes.isEmpty() ? null : photos_photo.photo.video_sizes.get(0);
                        user.photo = new TLRPC.TL_userProfilePhoto();
                        user.photo.photo_id = photos_photo.photo.id;
                        if (small != null) {
                            user.photo.photo_small = small.location;
                        }
                        if (big != null) {
                            user.photo.photo_big = big.location;
                        }

                        if (small != null && avatar != null) {
                            File destFile = FileLoader.getPathToAttach(small, true);
                            File src = FileLoader.getPathToAttach(avatar, true);
                            src.renameTo(destFile);
                            String oldKey = avatar.volume_id + "_" + avatar.local_id + "@50_50";
                            String newKey = small.location.volume_id + "_" + small.location.local_id + "@50_50";
                            ImageLoader.getInstance().replaceImageInCache(oldKey, newKey, ImageLocation.getForUser(user, false), false);
                        }
                        if (big != null && avatarBig != null) {
                            File destFile = FileLoader.getPathToAttach(big, true);
                            File src = FileLoader.getPathToAttach(avatarBig, true);
                            src.renameTo(destFile);
                        }
                        if (videoSize != null && videoPath != null) {
                            File destFile = FileLoader.getPathToAttach(videoSize, "mp4", true);
                            File src = new File(videoPath);
                            src.renameTo(destFile);
                        }

                        getMessagesStorage().clearUserPhotos(user.id);
                        ArrayList<TLRPC.User> users = new ArrayList<>();
                        users.add(user);
                        getMessagesStorage().putUsersAndChats(users, null, false, true);
                    }

                    allowPullingDown = !AndroidUtilities.isTablet() && !isInLandscapeMode && avatarImage.getImageReceiver().hasNotThumb();
                    avatar = null;
                    avatarBig = null;
                    updateProfileData();
                    showAvatarProgress(false, true);
                    getNotificationCenter().postNotificationName(NotificationCenter.updateInterfaces, MessagesController.UPDATE_MASK_ALL);
                    getNotificationCenter().postNotificationName(NotificationCenter.mainUserInfoChanged);
                    getUserConfig().saveConfig(true);
                }));
            } else {
                allowPullingDown = false;
                avatar = smallSize.location;
                avatarBig = bigSize.location;
                avatarImage.setImage(ImageLocation.getForLocal(avatar), "50_50", avatarDrawable, null);
                if (setAvatarRow != -1) {
                    updateRowsIds();
                    if (listAdapter != null) {
                        listAdapter.notifyDataSetChanged();
                    }
                    needLayout(true);
                }
                showAvatarProgress(true, false);
                final View view = layoutManager.findViewByPosition(0);
                if (view != null && isPulledDown) {
                    listView.smoothScrollBy(0, view.getTop() - AndroidUtilities.dp(88), CubicBezierInterpolator.EASE_OUT_QUINT);
                }
            }
            actionBar.createMenu().requestLayout();
        });
    }

    private void showAvatarProgress(boolean show, boolean animated) {
        if (avatarProgressView == null) {
            return;
        }
        if (avatarAnimation != null) {
            avatarAnimation.cancel();
            avatarAnimation = null;
        }

        avatarProgressView.setAlpha(0.0f);
        avatarProgressView.setVisibility(View.INVISIBLE);

    }

    @Override
    public void onActivityResultFragment(int requestCode, int resultCode, Intent data) {
        if (imageUpdater != null) {
            imageUpdater.onActivityResult(requestCode, resultCode, data);
        }
    }

    @Override
    public void saveSelfArgs(Bundle args) {
        if (imageUpdater != null && imageUpdater.currentPicturePath != null) {
            args.putString("path", imageUpdater.currentPicturePath);
        }
    }

    @Override
    public void restoreSelfArgs(Bundle args) {
        if (imageUpdater != null) {
            imageUpdater.currentPicturePath = args.getString("path");
        }
    }

    private void sendLogs() {

        File path = new File(EnvUtil.getTelegramPath(), "logs");

        path.mkdirs();

        File logcatFile = new File(path, "NekoX-" + System.currentTimeMillis() + ".log");

        FileUtil.delete(logcatFile);

        try {

            RuntimeUtil.exec("logcat", "-df", logcatFile.getPath()).waitFor();

            RuntimeUtil.exec("logcat", "-c").waitFor();

            ShareUtil.shareFile(getParentActivity(), logcatFile);

        } catch (Exception e) {

            AlertUtil.showToast(e);

        }

<<<<<<< HEAD
=======
                        Intent i = new Intent(Intent.ACTION_SEND);
                        if (Build.VERSION.SDK_INT >= 24) {
                            i.addFlags(Intent.FLAG_GRANT_READ_URI_PERMISSION);
                        }
                        i.setType("message/rfc822");
                        i.putExtra(Intent.EXTRA_EMAIL, "");
                        i.putExtra(Intent.EXTRA_SUBJECT, "Logs from " + LocaleController.getInstance().formatterStats.format(System.currentTimeMillis()));
                        i.putExtra(Intent.EXTRA_STREAM, uri);
                        if (getParentActivity() != null) {
                            try {
                                getParentActivity().startActivityForResult(Intent.createChooser(i, "Select email application."), 500);
                            } catch (Exception e) {
                                FileLog.e(e);
                            }
                        }
                    } else {
                        if (getParentActivity() != null) {
                            Toast.makeText(getParentActivity(), LocaleController.getString("ErrorOccurred", R.string.ErrorOccurred), Toast.LENGTH_SHORT).show();
                        }
                    }
                });
            } catch (Exception e) {
                e.printStackTrace();
            }
        });
>>>>>>> 31b58013
    }

    private class ListAdapter extends RecyclerListView.SelectionAdapter {

        private Context mContext;

        public ListAdapter(Context context) {
            mContext = context;
        }

        @Override
        public RecyclerView.ViewHolder onCreateViewHolder(ViewGroup parent, int viewType) {
            View view = null;
            switch (viewType) {
                case 1: {
                    view = new HeaderCell(mContext, 23);
                    break;
                }
                case 2: {
                    final TextDetailCell textDetailCell = new TextDetailCell(mContext);
                    textDetailCell.setContentDescriptionValueFirst(true);
                    view = textDetailCell;
                    break;
                }
                case 3: {
                    view = new AboutLinkCell(mContext, ProfileActivity.this) {
                        @Override
                        protected void didPressUrl(String url) {
                            if (url.startsWith("@")) {
                                getMessagesController().openByUserName(url.substring(1), ProfileActivity.this, 0);
                            } else if (url.startsWith("#")) {
                                DialogsActivity fragment = new DialogsActivity(null);
                                fragment.setSearchString(url);
                                presentFragment(fragment);
                            } else if (url.startsWith("/")) {
                                if (parentLayout.fragmentsStack.size() > 1) {
                                    BaseFragment previousFragment = parentLayout.fragmentsStack.get(parentLayout.fragmentsStack.size() - 2);
                                    if (previousFragment instanceof ChatActivity) {
                                        finishFragment();
                                        ((ChatActivity) previousFragment).chatActivityEnterView.setCommand(null, url, false, false);
                                    }
                                }
                            }
                        }
                    };
                    break;
                }
                case 4: {
                    view = new TextCell(mContext);
                    break;
                }
                case 5: {
                    view = new DividerCell(mContext);
                    view.setPadding(AndroidUtilities.dp(20), AndroidUtilities.dp(4), 0, 0);
                    break;
                }
                case 6: {
                    view = new NotificationsCheckCell(mContext, 23, 70, false);
                    break;
                }
                case 7: {
                    view = new ShadowSectionCell(mContext);
                    break;
                }
                case 8: {
                    view = new UserCell(mContext, addMemberRow == -1 ? 9 : 6, 0, true);
                    break;
                }
                case 11: {
                    view = new View(mContext) {
                        @Override
                        protected void onMeasure(int widthMeasureSpec, int heightMeasureSpec) {
                            super.onMeasure(MeasureSpec.makeMeasureSpec(MeasureSpec.getSize(widthMeasureSpec), MeasureSpec.EXACTLY), MeasureSpec.makeMeasureSpec(AndroidUtilities.dp(32), MeasureSpec.EXACTLY));
                        }
                    };
                    break;
                }
                case 12: {
                    view = new View(mContext) {

                        private int lastPaddingHeight = 0;
                        private int lastListViewHeight = 0;

                        @Override
                        protected void onMeasure(int widthMeasureSpec, int heightMeasureSpec) {
                            if (lastListViewHeight != listView.getMeasuredHeight()) {
                                lastPaddingHeight = 0;
                            }
                            lastListViewHeight = listView.getMeasuredHeight();
                            int n = listView.getChildCount();
                            if (n == listAdapter.getItemCount()) {
                                int totalHeight = 0;
                                for (int i = 0; i < n; i++) {
                                    View view = listView.getChildAt(i);
                                    int p = listView.getChildAdapterPosition(view);
                                    if (p >= 0 && p != bottomPaddingRow) {
                                        totalHeight += listView.getChildAt(i).getMeasuredHeight();
                                    }
                                }
                                int paddingHeight = fragmentView.getMeasuredHeight() - ActionBar.getCurrentActionBarHeight() - AndroidUtilities.statusBarHeight - totalHeight;
                                if (paddingHeight > AndroidUtilities.dp(88)) {
                                    paddingHeight = 0;
                                }
                                if (paddingHeight <= 0) {
                                    paddingHeight = 0;
                                }
                                setMeasuredDimension(listView.getMeasuredWidth(), lastPaddingHeight = paddingHeight);
                            } else {
                                setMeasuredDimension(listView.getMeasuredWidth(), lastPaddingHeight);
                            }
                        }
                    };
                    view.setBackground(new ColorDrawable(Color.TRANSPARENT));
                    break;
                }
                case 13: {
                    if (sharedMediaLayout.getParent() != null) {
                        ((ViewGroup) sharedMediaLayout.getParent()).removeView(sharedMediaLayout);
                    }
                    view = sharedMediaLayout;
                    break;
                }
                case 14: {
                    TextInfoPrivacyCell cell = new TextInfoPrivacyCell(mContext, 10);
                    cell.getTextView().setGravity(Gravity.CENTER_HORIZONTAL);
                    cell.getTextView().setTextColor(Theme.getColor(Theme.key_windowBackgroundWhiteGrayText3));
                    cell.getTextView().setMovementMethod(null);
                    cell.setBackgroundDrawable(Theme.getThemedDrawable(mContext, R.drawable.greydivider_bottom, Theme.key_windowBackgroundGrayShadow));

                    cell.setText("Nekogram X v" + BuildConfig.VERSION_NAME + " " + FileUtil.getAbi() + " " + BuildConfig.BUILD_TYPE);

                    cell.getTextView().setPadding(0, AndroidUtilities.dp(14), 0, AndroidUtilities.dp(14));
                    view = cell;
                    Drawable drawable = Theme.getThemedDrawable(mContext, R.drawable.greydivider_bottom, Theme.key_windowBackgroundGrayShadow);
                    CombinedDrawable combinedDrawable = new CombinedDrawable(new ColorDrawable(Theme.getColor(Theme.key_windowBackgroundGray)), drawable);
                    combinedDrawable.setFullsize(true);
                    view.setBackgroundDrawable(combinedDrawable);
                    break;
                }
            }
            if (viewType != 13) {
                view.setLayoutParams(new RecyclerView.LayoutParams(RecyclerView.LayoutParams.MATCH_PARENT, RecyclerView.LayoutParams.WRAP_CONTENT));
            }
            return new RecyclerListView.Holder(view);
        }

        @Override
        public void onViewAttachedToWindow(RecyclerView.ViewHolder holder) {
            if (holder.itemView == sharedMediaLayout) {
                sharedMediaLayoutAttached = true;
            }
        }

        @Override
        public void onViewDetachedFromWindow(RecyclerView.ViewHolder holder) {
            if (holder.itemView == sharedMediaLayout) {
                sharedMediaLayoutAttached = false;
            }
        }

        @Override
        public void onBindViewHolder(RecyclerView.ViewHolder holder, int position) {
            switch (holder.getItemViewType()) {
                case 1:
                    HeaderCell headerCell = (HeaderCell) holder.itemView;
                    if (position == infoHeaderRow) {
                        if (ChatObject.isChannel(currentChat) && !currentChat.megagroup && channelInfoRow != -1) {
                            headerCell.setText(LocaleController.getString("ReportChatDescription", R.string.ReportChatDescription));
                        } else {
                            headerCell.setText(LocaleController.getString("Info", R.string.Info));
                        }
                    } else if (position == membersHeaderRow) {
                        headerCell.setText(LocaleController.getString("ChannelMembers", R.string.ChannelMembers));
                    } else if (position == settingsSectionRow2) {
                        headerCell.setText(LocaleController.getString("SETTINGS", R.string.SETTINGS));
                    } else if (position == numberSectionRow) {
                        headerCell.setText(LocaleController.getString("Account", R.string.Account));
                    } else if (position == helpHeaderRow) {
                        headerCell.setText(LocaleController.getString("SettingsHelp", R.string.SettingsHelp));
                    } else if (position == debugHeaderRow) {
                        headerCell.setText(LocaleController.getString("SettingsDebug", R.string.SettingsDebug));
                    }
                    break;
                case 2:
                    TextDetailCell detailCell = (TextDetailCell) holder.itemView;
                    if (position == phoneRow) {
                        String text;
                        final TLRPC.User user = getMessagesController().getUser(user_id);
                        if (!TextUtils.isEmpty(user.phone)
                                && !(NekoConfig.hidePhone && user.id == UserConfig.getInstance(currentAccount).getClientUserId())) {
                            text = PhoneFormat.getInstance().format("+" + user.phone);
                        } else {
                            text = LocaleController.getString("PhoneHidden", R.string.PhoneHidden);
                        }
                        detailCell.setTextAndValue(text, LocaleController.getString("PhoneMobile", R.string.PhoneMobile), false);
                    } else if (position == usernameRow) {
                        String text;
                        if (user_id != 0) {
                            final TLRPC.User user = getMessagesController().getUser(user_id);
                            if (user != null && !TextUtils.isEmpty(user.username)) {
                                text = "@" + user.username;
                            } else {
                                text = "-";
                            }
                            detailCell.setTextAndValue(text, LocaleController.getString("Username", R.string.Username), false);
                        } else if (currentChat != null) {
                            TLRPC.Chat chat = getMessagesController().getChat(chat_id);
                            if (chat != null && !TextUtils.isEmpty(chat.username)) {
                                text = "@" + chat.username;
                            } else {
                                text = "-";
                            }
                            detailCell.setTextAndValue(text, LocaleController.getString("Username", R.string.Username), false);
                        }
                    } else if (position == locationRow) {
                        if (chatInfo != null && chatInfo.location instanceof TLRPC.TL_channelLocation) {
                            TLRPC.TL_channelLocation location = (TLRPC.TL_channelLocation) chatInfo.location;
                            detailCell.setTextAndValue(location.address, LocaleController.getString("AttachLocation", R.string.AttachLocation), false);
                        }
                    } else if (position == numberRow) {
                        TLRPC.User user = UserConfig.getInstance(currentAccount).getCurrentUser();
                        String value;
                        if (user != null && user.phone != null && user.phone.length() != 0) {
                            value = PhoneFormat.getInstance().format("+" + user.phone);
                        } else {
                            value = LocaleController.getString("NumberUnknown", R.string.NumberUnknown);
                        }
                        detailCell.setTextAndValue(value, LocaleController.getString("TapToChangePhone", R.string.TapToChangePhone), true);
                        detailCell.setContentDescriptionValueFirst(false);
                    } else if (position == setUsernameRow) {
                        TLRPC.User user = UserConfig.getInstance(currentAccount).getCurrentUser();
                        String value;
                        if (user != null && !TextUtils.isEmpty(user.username)) {
                            value = "@" + user.username;
                        } else {
                            value = LocaleController.getString("UsernameEmpty", R.string.UsernameEmpty);
                        }
                        detailCell.setTextAndValue(value, LocaleController.getString("Username", R.string.Username), true);
                        detailCell.setContentDescriptionValueFirst(true);
                    }
                    break;
                case 3:
                    AboutLinkCell aboutLinkCell = (AboutLinkCell) holder.itemView;
                    if (position == userInfoRow) {
                        aboutLinkCell.setTextAndValue(userInfo.about, LocaleController.getString("UserBio", R.string.UserBio), true);
                    } else if (position == channelInfoRow) {
                        String text = chatInfo.about;
                        while (text.contains("\n\n\n")) {
                            text = text.replace("\n\n\n", "\n\n");
                        }
                        aboutLinkCell.setText(text, true);
                    } else if (position == bioRow) {
                        String value;
                        if (userInfo == null || !TextUtils.isEmpty(userInfo.about)) {
                            value = userInfo == null ? LocaleController.getString("Loading", R.string.Loading) : userInfo.about;
                            aboutLinkCell.setTextAndValue(value, LocaleController.getString("UserBio", R.string.UserBio), false);
                            currentBio = userInfo != null ? userInfo.about : null;
                        } else {
                            aboutLinkCell.setTextAndValue(LocaleController.getString("UserBioDetail", R.string.UserBioDetail), LocaleController.getString("UserBio", R.string.UserBio), false);
                            currentBio = null;
                        }
                    }
                    break;
                case 4:
                    TextCell textCell = (TextCell) holder.itemView;
                    textCell.setColors(Theme.key_windowBackgroundWhiteGrayIcon, Theme.key_windowBackgroundWhiteBlackText);
                    textCell.setTag(Theme.key_windowBackgroundWhiteBlackText);
                    if (position == settingsTimerRow) {
                        TLRPC.EncryptedChat encryptedChat = getMessagesController().getEncryptedChat((int) (dialog_id >> 32));
                        String value;
                        if (encryptedChat.ttl == 0) {
                            value = LocaleController.getString("ShortMessageLifetimeForever", R.string.ShortMessageLifetimeForever);
                        } else {
                            value = LocaleController.formatTTLString(encryptedChat.ttl);
                        }
                        textCell.setTextAndValue(LocaleController.getString("MessageLifetime", R.string.MessageLifetime), value, false);
                    } else if (position == unblockRow) {
                        textCell.setText(LocaleController.getString("Unblock", R.string.Unblock), false);
                        textCell.setColors(null, Theme.key_windowBackgroundWhiteRedText5);
                    } else if (position == settingsKeyRow) {
                        IdenticonDrawable identiconDrawable = new IdenticonDrawable();
                        TLRPC.EncryptedChat encryptedChat = getMessagesController().getEncryptedChat((int) (dialog_id >> 32));
                        identiconDrawable.setEncryptedChat(encryptedChat);
                        textCell.setTextAndValueDrawable(LocaleController.getString("EncryptionKey", R.string.EncryptionKey), identiconDrawable, false);
                    } else if (position == joinRow) {
                        textCell.setColors(null, Theme.key_windowBackgroundWhiteBlueText2);
                        if (currentChat.megagroup) {
                            textCell.setText(LocaleController.getString("ProfileJoinGroup", R.string.ProfileJoinGroup), false);
                        } else {
                            textCell.setText(LocaleController.getString("ProfileJoinChannel", R.string.ProfileJoinChannel), false);
                        }
                    } else if (position == subscribersRow) {
                        if (chatInfo != null) {
                            if (ChatObject.isChannel(currentChat) && !currentChat.megagroup) {
                                textCell.setTextAndValueAndIcon(LocaleController.getString("ChannelSubscribers", R.string.ChannelSubscribers), String.format("%d", chatInfo.participants_count), R.drawable.baseline_group_24, position != membersSectionRow - 1);
                            } else {
                                textCell.setTextAndValueAndIcon(LocaleController.getString("ChannelMembers", R.string.ChannelMembers), String.format("%d", chatInfo.participants_count), R.drawable.baseline_group_24, position != membersSectionRow - 1);
                            }
                        } else {
                            if (ChatObject.isChannel(currentChat) && !currentChat.megagroup) {
                                textCell.setTextAndIcon(LocaleController.getString("ChannelSubscribers", R.string.ChannelSubscribers), R.drawable.baseline_group_24, position != membersSectionRow - 1);
                            } else {
                                textCell.setTextAndIcon(LocaleController.getString("ChannelMembers", R.string.ChannelMembers), R.drawable.baseline_group_24, position != membersSectionRow - 1);
                            }
                        }
                    } else if (position == administratorsRow) {
                        if (chatInfo != null) {
                            textCell.setTextAndValueAndIcon(LocaleController.getString("ChannelAdministrators", R.string.ChannelAdministrators), String.format("%d", chatInfo.admins_count), R.drawable.baseline_stars_24, position != membersSectionRow - 1);
                        } else {
                            textCell.setTextAndIcon(LocaleController.getString("ChannelAdministrators", R.string.ChannelAdministrators), R.drawable.baseline_stars_24, position != membersSectionRow - 1);
                        }
                    } else if (position == blockedUsersRow) {
                        if (chatInfo != null) {
                            textCell.setTextAndValueAndIcon(LocaleController.getString("ChannelBlacklist", R.string.ChannelBlacklist), String.format("%d", Math.max(chatInfo.banned_count, chatInfo.kicked_count)), R.drawable.actions_removed, position != membersSectionRow - 1);
                        } else {
                            textCell.setTextAndIcon(LocaleController.getString("ChannelBlacklist", R.string.ChannelBlacklist), R.drawable.actions_removed, position != membersSectionRow - 1);
                        }
                    } else if (position == addMemberRow) {
                        textCell.setColors(Theme.key_windowBackgroundWhiteBlueIcon, Theme.key_windowBackgroundWhiteBlueButton);
                        textCell.setTextAndIcon(LocaleController.getString("AddMember", R.string.AddMember), R.drawable.baseline_person_add_24, membersSectionRow == -1);
                    } else if (position == sendMessageRow) {
                        textCell.setText(LocaleController.getString("SendMessageLocation", R.string.SendMessageLocation), true);
                    } else if (position == reportRow) {
                        textCell.setText(LocaleController.getString("ReportUserLocation", R.string.ReportUserLocation), false);
                        textCell.setColors(null, Theme.key_windowBackgroundWhiteRedText5);
                    } else if (position == languageRow) {
                        textCell.setTextAndIcon(LocaleController.getString("Language", R.string.Language), R.drawable.baseline_language_24, false);
                    } else if (position == notificationRow) {
                        textCell.setTextAndIcon(LocaleController.getString("NotificationsAndSounds", R.string.NotificationsAndSounds), R.drawable.baseline_notifications_24, true);
                    } else if (position == privacyRow) {
                        textCell.setTextAndIcon(LocaleController.getString("PrivacySettings", R.string.PrivacySettings), R.drawable.baseline_lock_24, true);
                    } else if (position == dataRow) {
                        textCell.setTextAndIcon(LocaleController.getString("DataSettings", R.string.DataSettings), R.drawable.baseline_data_usage_24, true);
                    } else if (position == chatRow) {
                        textCell.setTextAndIcon(LocaleController.getString("ChatSettings", R.string.ChatSettings), R.drawable.baseline_palette_24, true);
                    } else if (position == stickersRow) {
                        textCell.setTextAndIcon(LocaleController.getString("StickersAndMasks", R.string.StickersAndMasks), R.drawable.deproko_baseline_stickers_24, true);
                    } else if (position == nekoRow) {
                        textCell.setTextAndIcon(LocaleController.getString("NekoSettings", R.string.NekoSettings), R.drawable.baseline_extension_24, true);
                    } else if (position == filtersRow) {
                        textCell.setTextAndIcon(LocaleController.getString("Filters", R.string.Filters), R.drawable.baseline_folder_24, true);
                    } else if (position == questionRow) {
                        textCell.setTextAndIcon(LocaleController.getString("NekoXUpdatesChannel", R.string.NekoXUpdatesChannel), R.drawable.baseline_bullhorn_24, true);
                    } else if (position == faqRow) {
                        textCell.setTextAndIcon(LocaleController.getString("NekoXFaq", R.string.NekoXFaq), R.drawable.baseline_help_24, true);
                    } else if (position == policyRow) {
                        textCell.setTextAndIcon(LocaleController.getString("PrivacyPolicy", R.string.PrivacyPolicy), R.drawable.baseline_security_24, true);
                    } else if (position == sendLogsRow) {
                        textCell.setTextAndIcon(LocaleController.getString("DebugSendLogs", R.string.DebugSendLogs), R.drawable.baseline_bug_report_24, true);
                    } else if (position == clearLogsRow) {
                        textCell.setTextAndIcon(LocaleController.getString("DebugClearLogs", R.string.DebugClearLogs), R.drawable.baseline_delete_sweep_24, switchBackendRow != -1);
                    } else if (position == switchBackendRow) {
                        textCell.setText("Switch Backend", false);
                    } else if (position == setAvatarRow) {
                        textCell.setColors(Theme.key_windowBackgroundWhiteBlueIcon, Theme.key_windowBackgroundWhiteBlueButton);
                        textCell.setTextAndIcon(LocaleController.getString("SetProfilePhoto", R.string.SetProfilePhoto), R.drawable.baseline_image_24, false);
                    }
                    break;
                case 6:
                    NotificationsCheckCell checkCell = (NotificationsCheckCell) holder.itemView;
                    if (position == notificationsRow) {
                        SharedPreferences preferences = MessagesController.getNotificationsSettings(currentAccount);
                        long did;
                        if (dialog_id != 0) {
                            did = dialog_id;
                        } else if (user_id != 0) {
                            did = user_id;
                        } else {
                            did = -chat_id;
                        }

                        boolean enabled = false;
                        boolean custom = preferences.getBoolean("custom_" + did, false);
                        boolean hasOverride = preferences.contains("notify2_" + did);
                        int value = preferences.getInt("notify2_" + did, 0);
                        int delta = preferences.getInt("notifyuntil_" + did, 0);
                        String val;
                        if (value == 3 && delta != Integer.MAX_VALUE) {
                            delta -= getConnectionsManager().getCurrentTime();
                            if (delta <= 0) {
                                if (custom) {
                                    val = LocaleController.getString("NotificationsCustom", R.string.NotificationsCustom);
                                } else {
                                    val = LocaleController.getString("NotificationsOn", R.string.NotificationsOn);
                                }
                                enabled = true;
                            } else if (delta < 60 * 60) {
                                val = LocaleController.formatString("WillUnmuteIn", R.string.WillUnmuteIn, LocaleController.formatPluralString("Minutes", delta / 60));
                            } else if (delta < 60 * 60 * 24) {
                                val = LocaleController.formatString("WillUnmuteIn", R.string.WillUnmuteIn, LocaleController.formatPluralString("Hours", (int) Math.ceil(delta / 60.0f / 60)));
                            } else if (delta < 60 * 60 * 24 * 365) {
                                val = LocaleController.formatString("WillUnmuteIn", R.string.WillUnmuteIn, LocaleController.formatPluralString("Days", (int) Math.ceil(delta / 60.0f / 60 / 24)));
                            } else {
                                val = null;
                            }
                        } else {
                            if (value == 0) {
                                if (hasOverride) {
                                    enabled = true;
                                } else {
                                    enabled = getNotificationsController().isGlobalNotificationsEnabled(did);
                                }
                            } else if (value == 1) {
                                enabled = true;
                            }
                            if (enabled && custom) {
                                val = LocaleController.getString("NotificationsCustom", R.string.NotificationsCustom);
                            } else {
                                val = enabled ? LocaleController.getString("NotificationsOn", R.string.NotificationsOn) : LocaleController.getString("NotificationsOff", R.string.NotificationsOff);
                            }
                        }
                        if (val == null) {
                            val = LocaleController.getString("NotificationsOff", R.string.NotificationsOff);
                        }
                        checkCell.setTextAndValueAndCheck(LocaleController.getString("Notifications", R.string.Notifications), val, enabled, false);
                    }
                    break;
                case 7:
                    View sectionCell = holder.itemView;
                    sectionCell.setTag(position);
                    Drawable drawable;
                    if (position == infoSectionRow && lastSectionRow == -1 && secretSettingsSectionRow == -1 && sharedMediaRow == -1 && membersSectionRow == -1 || position == secretSettingsSectionRow || position == lastSectionRow || position == membersSectionRow && lastSectionRow == -1 && sharedMediaRow == -1) {
                        sectionCell.setBackgroundDrawable(Theme.getThemedDrawable(mContext, R.drawable.greydivider_bottom, Theme.key_windowBackgroundGrayShadow));
                    } else {
                        sectionCell.setBackgroundDrawable(Theme.getThemedDrawable(mContext, R.drawable.greydivider, Theme.key_windowBackgroundGrayShadow));
                    }
                    break;
                case 8:
                    UserCell userCell = (UserCell) holder.itemView;
                    TLRPC.ChatParticipant part;
                    try {
                        if (!visibleSortedUsers.isEmpty()) {
                            part = visibleChatParticipants.get(visibleSortedUsers.get(position - membersStartRow));
                        } else {
                            part = visibleChatParticipants.get(position - membersStartRow);
                        }
                    } catch (Exception e) {
                        part = null;
                        FileLog.e(e);
                    }
                    if (part != null) {
                        String role;
                        if (part instanceof TLRPC.TL_chatChannelParticipant) {
                            TLRPC.ChannelParticipant channelParticipant = ((TLRPC.TL_chatChannelParticipant) part).channelParticipant;
                            if (!TextUtils.isEmpty(channelParticipant.rank)) {
                                role = channelParticipant.rank;
                            } else {
                                if (channelParticipant instanceof TLRPC.TL_channelParticipantCreator) {
                                    role = LocaleController.getString("ChannelCreator", R.string.ChannelCreator);
                                } else if (channelParticipant instanceof TLRPC.TL_channelParticipantAdmin) {
                                    role = LocaleController.getString("ChannelAdmin", R.string.ChannelAdmin);
                                } else {
                                    role = null;
                                }
                            }
                        } else {
                            if (part instanceof TLRPC.TL_chatParticipantCreator) {
                                role = LocaleController.getString("ChannelCreator", R.string.ChannelCreator);
                            } else if (part instanceof TLRPC.TL_chatParticipantAdmin) {
                                role = LocaleController.getString("ChannelAdmin", R.string.ChannelAdmin);
                            } else {
                                role = null;
                            }
                        }
                        userCell.setAdminRole(role);
                        userCell.setData(getMessagesController().getUser(part.user_id), null, null, 0, position != membersEndRow - 1);
                    }
                    break;
                case 12:
                    holder.itemView.requestLayout();
                    break;
            }
        }

        @Override
        public boolean isEnabled(RecyclerView.ViewHolder holder) {
            if (holder.itemView instanceof UserCell) {
                UserCell userCell = (UserCell) holder.itemView;
                Object object = userCell.getCurrentObject();
                if (object instanceof TLRPC.User) {
                    TLRPC.User user = (TLRPC.User) object;
                    if (UserObject.isUserSelf(user)) {
                        return false;
                    }
                }
            }
            int type = holder.getItemViewType();
            return type != 1 && type != 5 && type != 7 && type != 9 && type != 10 && type != 11 && type != 12 && type != 13;
        }

        @Override
        public int getItemCount() {
            return rowCount;
        }

        @Override
        public int getItemViewType(int position) {
            if (position == infoHeaderRow || position == membersHeaderRow || position == settingsSectionRow2 ||
                    position == numberSectionRow || position == helpHeaderRow || position == debugHeaderRow) {
                return 1;
            } else if (position == phoneRow || position == usernameRow || position == locationRow ||
                    position == numberRow || position == setUsernameRow) {
                return 2;
            } else if (position == userInfoRow || position == channelInfoRow || position == bioRow) {
                return 3;
            } else if (position == notificationsDividerRow) {
                return 5;
            } else if (position == notificationsRow) {
                return 6;
            } else if (position == infoSectionRow || position == lastSectionRow || position == membersSectionRow ||
                    position == secretSettingsSectionRow || position == settingsSectionRow || position == devicesSectionRow ||
                    position == helpSectionCell || position == setAvatarSectionRow) {
                return 7;
            } else if (position >= membersStartRow && position < membersEndRow) {
                return 8;
            } else if (position == emptyRow) {
                return 11;
            } else if (position == bottomPaddingRow) {
                return 12;
            } else if (position == sharedMediaRow) {
                return 13;
            } else if (position == versionRow) {
                return 14;
            }
            return 4;
        }
    }

    private class SearchAdapter extends RecyclerListView.SelectionAdapter {

        private class SearchResult {

            private String searchTitle;
            private Runnable openRunnable;
            private String rowName;
            private String[] path;
            private int iconResId;
            private int guid;
            private int num;

            public SearchResult(int g, String search, int icon, Runnable open) {
                this(g, search, null, null, null, icon, open);
            }

            public SearchResult(int g, String search, String pathArg1, int icon, Runnable open) {
                this(g, search, null, pathArg1, null, icon, open);
            }

            public SearchResult(int g, String search, String row, String pathArg1, int icon, Runnable open) {
                this(g, search, row, pathArg1, null, icon, open);
            }

            public SearchResult(int g, String search, String row, String pathArg1, String pathArg2, int icon, Runnable open) {
                guid = g;
                searchTitle = search;
                rowName = row;
                openRunnable = open;
                iconResId = icon;
                if (pathArg1 != null && pathArg2 != null) {
                    path = new String[]{pathArg1, pathArg2};
                } else if (pathArg1 != null) {
                    path = new String[]{pathArg1};
                }
            }

            @Override
            public boolean equals(Object obj) {
                if (!(obj instanceof SearchResult)) {
                    return false;
                }
                SearchResult result = (SearchResult) obj;
                return guid == result.guid;
            }

            @Override
            public String toString() {
                SerializedData data = new SerializedData();
                data.writeInt32(num);
                data.writeInt32(1);
                data.writeInt32(guid);
                return Utilities.bytesToHex(data.toByteArray());
            }

            private void open() {
                openRunnable.run();
                AndroidUtilities.scrollToFragmentRow(parentLayout, rowName);
            }
        }

        private SearchResult[] searchArray = new SearchResult[]{
                new SearchResult(500, LocaleController.getString("EditName", R.string.EditName), 0, () -> presentFragment(new ChangeNameActivity())),
                new SearchResult(501, LocaleController.getString("ChangePhoneNumber", R.string.ChangePhoneNumber), 0, () -> presentFragment(new ActionIntroActivity(ActionIntroActivity.ACTION_TYPE_CHANGE_PHONE_NUMBER))),
                new SearchResult(502, LocaleController.getString("AddAnotherAccount", R.string.AddAnotherAccount), 0, () -> {
                    int freeAccount = -1;
                    for (int a = 0; a < UserConfig.MAX_ACCOUNT_COUNT; a++) {
                        if (!UserConfig.getInstance(a).isClientActivated()) {
                            freeAccount = a;
                            break;
                        }
                    }
                    if (freeAccount >= 0) {
                        presentFragment(new LoginActivity(freeAccount));
                    }
                }),
                new SearchResult(503, LocaleController.getString("UserBio", R.string.UserBio), 0, () -> {
                    if (userInfo != null) {
                        presentFragment(new ChangeBioActivity());
                    }
                }),

                new SearchResult(1, LocaleController.getString("NotificationsAndSounds", R.string.NotificationsAndSounds), R.drawable.menu_notifications, () -> presentFragment(new NotificationsSettingsActivity())),
                new SearchResult(2, LocaleController.getString("NotificationsPrivateChats", R.string.NotificationsPrivateChats), LocaleController.getString("NotificationsAndSounds", R.string.NotificationsAndSounds), R.drawable.menu_notifications, () -> presentFragment(new NotificationsCustomSettingsActivity(NotificationsController.TYPE_PRIVATE, new ArrayList<>(), true))),
                new SearchResult(3, LocaleController.getString("NotificationsGroups", R.string.NotificationsGroups), LocaleController.getString("NotificationsAndSounds", R.string.NotificationsAndSounds), R.drawable.menu_notifications, () -> presentFragment(new NotificationsCustomSettingsActivity(NotificationsController.TYPE_GROUP, new ArrayList<>(), true))),
                new SearchResult(4, LocaleController.getString("NotificationsChannels", R.string.NotificationsChannels), LocaleController.getString("NotificationsAndSounds", R.string.NotificationsAndSounds), R.drawable.menu_notifications, () -> presentFragment(new NotificationsCustomSettingsActivity(NotificationsController.TYPE_CHANNEL, new ArrayList<>(), true))),
                new SearchResult(5, LocaleController.getString("VoipNotificationSettings", R.string.VoipNotificationSettings), "callsSectionRow", LocaleController.getString("NotificationsAndSounds", R.string.NotificationsAndSounds), R.drawable.menu_notifications, () -> presentFragment(new NotificationsSettingsActivity())),
                new SearchResult(6, LocaleController.getString("BadgeNumber", R.string.BadgeNumber), "badgeNumberSection", LocaleController.getString("NotificationsAndSounds", R.string.NotificationsAndSounds), R.drawable.menu_notifications, () -> presentFragment(new NotificationsSettingsActivity())),
                new SearchResult(7, LocaleController.getString("InAppNotifications", R.string.InAppNotifications), "inappSectionRow", LocaleController.getString("NotificationsAndSounds", R.string.NotificationsAndSounds), R.drawable.menu_notifications, () -> presentFragment(new NotificationsSettingsActivity())),
                new SearchResult(8, LocaleController.getString("ContactJoined", R.string.ContactJoined), "contactJoinedRow", LocaleController.getString("NotificationsAndSounds", R.string.NotificationsAndSounds), R.drawable.menu_notifications, () -> presentFragment(new NotificationsSettingsActivity())),
                new SearchResult(9, LocaleController.getString("PinnedMessages", R.string.PinnedMessages), "pinnedMessageRow", LocaleController.getString("NotificationsAndSounds", R.string.NotificationsAndSounds), R.drawable.menu_notifications, () -> presentFragment(new NotificationsSettingsActivity())),
                new SearchResult(10, LocaleController.getString("ResetAllNotifications", R.string.ResetAllNotifications), "resetNotificationsRow", LocaleController.getString("NotificationsAndSounds", R.string.NotificationsAndSounds), R.drawable.menu_notifications, () -> presentFragment(new NotificationsSettingsActivity())),

                new SearchResult(100, LocaleController.getString("PrivacySettings", R.string.PrivacySettings), R.drawable.menu_secret, () -> presentFragment(new PrivacySettingsActivity())),
                new SearchResult(101, LocaleController.getString("BlockedUsers", R.string.BlockedUsers), LocaleController.getString("PrivacySettings", R.string.PrivacySettings), R.drawable.menu_secret, () -> presentFragment(new PrivacyUsersActivity())),
                new SearchResult(105, LocaleController.getString("PrivacyPhone", R.string.PrivacyPhone), LocaleController.getString("PrivacySettings", R.string.PrivacySettings), R.drawable.menu_secret, () -> presentFragment(new PrivacyControlActivity(ContactsController.PRIVACY_RULES_TYPE_PHONE, true))),
                new SearchResult(102, LocaleController.getString("PrivacyLastSeen", R.string.PrivacyLastSeen), LocaleController.getString("PrivacySettings", R.string.PrivacySettings), R.drawable.menu_secret, () -> presentFragment(new PrivacyControlActivity(ContactsController.PRIVACY_RULES_TYPE_LASTSEEN, true))),
                new SearchResult(103, LocaleController.getString("PrivacyProfilePhoto", R.string.PrivacyProfilePhoto), LocaleController.getString("PrivacySettings", R.string.PrivacySettings), R.drawable.menu_secret, () -> presentFragment(new PrivacyControlActivity(ContactsController.PRIVACY_RULES_TYPE_PHOTO, true))),
                new SearchResult(104, LocaleController.getString("PrivacyForwards", R.string.PrivacyForwards), LocaleController.getString("PrivacySettings", R.string.PrivacySettings), R.drawable.menu_secret, () -> presentFragment(new PrivacyControlActivity(ContactsController.PRIVACY_RULES_TYPE_FORWARDS, true))),
                new SearchResult(105, LocaleController.getString("PrivacyP2P", R.string.PrivacyP2P), LocaleController.getString("PrivacySettings", R.string.PrivacySettings), R.drawable.menu_secret, () -> presentFragment(new PrivacyControlActivity(ContactsController.PRIVACY_RULES_TYPE_P2P, true))),
                new SearchResult(106, LocaleController.getString("Calls", R.string.Calls), LocaleController.getString("PrivacySettings", R.string.PrivacySettings), R.drawable.menu_secret, () -> presentFragment(new PrivacyControlActivity(ContactsController.PRIVACY_RULES_TYPE_CALLS, true))),
                new SearchResult(107, LocaleController.getString("GroupsAndChannels", R.string.GroupsAndChannels), LocaleController.getString("PrivacySettings", R.string.PrivacySettings), R.drawable.menu_secret, () -> presentFragment(new PrivacyControlActivity(ContactsController.PRIVACY_RULES_TYPE_INVITE, true))),
                new SearchResult(108, LocaleController.getString("Passcode", R.string.Passcode), LocaleController.getString("PrivacySettings", R.string.PrivacySettings), R.drawable.menu_secret, () -> presentFragment(new PasscodeActivity(SharedConfig.passcodeHash.length() > 0 ? 2 : 0))),
                new SearchResult(109, LocaleController.getString("TwoStepVerification", R.string.TwoStepVerification), LocaleController.getString("PrivacySettings", R.string.PrivacySettings), R.drawable.menu_secret, () -> presentFragment(new TwoStepVerificationActivity())),
                new SearchResult(110, LocaleController.getString("SessionsTitle", R.string.SessionsTitle), R.drawable.menu_secret, () -> presentFragment(new SessionsActivity(0))),
                getMessagesController().autoarchiveAvailable ? new SearchResult(121, LocaleController.getString("ArchiveAndMute", R.string.ArchiveAndMute), "newChatsRow", LocaleController.getString("PrivacySettings", R.string.PrivacySettings), R.drawable.menu_secret, () -> presentFragment(new PrivacySettingsActivity())) : null,
                new SearchResult(112, LocaleController.getString("DeleteAccountIfAwayFor2", R.string.DeleteAccountIfAwayFor2), "deleteAccountRow", LocaleController.getString("PrivacySettings", R.string.PrivacySettings), R.drawable.menu_secret, () -> presentFragment(new PrivacySettingsActivity())),
                new SearchResult(113, LocaleController.getString("PrivacyPaymentsClear", R.string.PrivacyPaymentsClear), "paymentsClearRow", LocaleController.getString("PrivacySettings", R.string.PrivacySettings), R.drawable.menu_secret, () -> presentFragment(new PrivacySettingsActivity())),
                new SearchResult(114, LocaleController.getString("WebSessionsTitle", R.string.WebSessionsTitle), LocaleController.getString("PrivacySettings", R.string.PrivacySettings), R.drawable.menu_secret, () -> presentFragment(new SessionsActivity(1))),
                new SearchResult(115, LocaleController.getString("SyncContactsDelete", R.string.SyncContactsDelete), "contactsDeleteRow", LocaleController.getString("PrivacySettings", R.string.PrivacySettings), R.drawable.menu_secret, () -> presentFragment(new PrivacySettingsActivity())),
                new SearchResult(116, LocaleController.getString("SyncContacts", R.string.SyncContacts), "contactsSyncRow", LocaleController.getString("PrivacySettings", R.string.PrivacySettings), R.drawable.menu_secret, () -> presentFragment(new PrivacySettingsActivity())),
                new SearchResult(117, LocaleController.getString("SuggestContacts", R.string.SuggestContacts), "contactsSuggestRow", LocaleController.getString("PrivacySettings", R.string.PrivacySettings), R.drawable.menu_secret, () -> presentFragment(new PrivacySettingsActivity())),
                new SearchResult(118, LocaleController.getString("MapPreviewProvider", R.string.MapPreviewProvider), "secretMapRow", LocaleController.getString("PrivacySettings", R.string.PrivacySettings), R.drawable.menu_secret, () -> presentFragment(new PrivacySettingsActivity())),
                new SearchResult(119, LocaleController.getString("SecretWebPage", R.string.SecretWebPage), "secretWebpageRow", LocaleController.getString("PrivacySettings", R.string.PrivacySettings), R.drawable.menu_secret, () -> presentFragment(new PrivacySettingsActivity())),
                new SearchResult(120, LocaleController.getString("Devices", R.string.Devices), R.drawable.menu_secret, () -> presentFragment(new SessionsActivity(0))),

                new SearchResult(200, LocaleController.getString("DataSettings", R.string.DataSettings), R.drawable.menu_data, () -> presentFragment(new DataSettingsActivity())),
                new SearchResult(201, LocaleController.getString("DataUsage", R.string.DataUsage), "usageSectionRow", LocaleController.getString("DataSettings", R.string.DataSettings), R.drawable.menu_data, () -> presentFragment(new DataSettingsActivity())),
                new SearchResult(202, LocaleController.getString("StorageUsage", R.string.StorageUsage), LocaleController.getString("DataSettings", R.string.DataSettings), R.drawable.menu_data, () -> presentFragment(new CacheControlActivity())),
                new SearchResult(203, LocaleController.getString("KeepMedia", R.string.KeepMedia), "keepMediaRow", LocaleController.getString("DataSettings", R.string.DataSettings), LocaleController.getString("StorageUsage", R.string.StorageUsage), R.drawable.menu_data, () -> presentFragment(new CacheControlActivity())),
                new SearchResult(204, LocaleController.getString("ClearMediaCache", R.string.ClearMediaCache), "cacheRow", LocaleController.getString("DataSettings", R.string.DataSettings), LocaleController.getString("StorageUsage", R.string.StorageUsage), R.drawable.menu_data, () -> presentFragment(new CacheControlActivity())),
                new SearchResult(205, LocaleController.getString("LocalDatabase", R.string.LocalDatabase), "databaseRow", LocaleController.getString("DataSettings", R.string.DataSettings), LocaleController.getString("StorageUsage", R.string.StorageUsage), R.drawable.menu_data, () -> presentFragment(new CacheControlActivity())),
                new SearchResult(206, LocaleController.getString("NetworkUsage", R.string.NetworkUsage), LocaleController.getString("DataSettings", R.string.DataSettings), R.drawable.menu_data, () -> presentFragment(new DataUsageActivity())),
                new SearchResult(207, LocaleController.getString("AutomaticMediaDownload", R.string.AutomaticMediaDownload), "mediaDownloadSectionRow", LocaleController.getString("DataSettings", R.string.DataSettings), R.drawable.menu_data, () -> presentFragment(new DataSettingsActivity())),
                new SearchResult(208, LocaleController.getString("WhenUsingMobileData", R.string.WhenUsingMobileData), LocaleController.getString("DataSettings", R.string.DataSettings), R.drawable.menu_data, () -> presentFragment(new DataAutoDownloadActivity(0))),
                new SearchResult(209, LocaleController.getString("WhenConnectedOnWiFi", R.string.WhenConnectedOnWiFi), LocaleController.getString("DataSettings", R.string.DataSettings), R.drawable.menu_data, () -> presentFragment(new DataAutoDownloadActivity(1))),
                new SearchResult(210, LocaleController.getString("WhenRoaming", R.string.WhenRoaming), LocaleController.getString("DataSettings", R.string.DataSettings), R.drawable.menu_data, () -> presentFragment(new DataAutoDownloadActivity(2))),
                new SearchResult(211, LocaleController.getString("ResetAutomaticMediaDownload", R.string.ResetAutomaticMediaDownload), "resetDownloadRow", LocaleController.getString("DataSettings", R.string.DataSettings), R.drawable.menu_data, () -> presentFragment(new DataSettingsActivity())),
                new SearchResult(212, LocaleController.getString("AutoplayMedia", R.string.AutoplayMedia), "autoplayHeaderRow", LocaleController.getString("DataSettings", R.string.DataSettings), R.drawable.menu_data, () -> presentFragment(new DataSettingsActivity())),
                new SearchResult(213, LocaleController.getString("AutoplayGIF", R.string.AutoplayGIF), "autoplayGifsRow", LocaleController.getString("DataSettings", R.string.DataSettings), R.drawable.menu_data, () -> presentFragment(new DataSettingsActivity())),
                new SearchResult(214, LocaleController.getString("AutoplayVideo", R.string.AutoplayVideo), "autoplayVideoRow", LocaleController.getString("DataSettings", R.string.DataSettings), R.drawable.menu_data, () -> presentFragment(new DataSettingsActivity())),
                new SearchResult(215, LocaleController.getString("Streaming", R.string.Streaming), "streamSectionRow", LocaleController.getString("DataSettings", R.string.DataSettings), R.drawable.menu_data, () -> presentFragment(new DataSettingsActivity())),
                new SearchResult(216, LocaleController.getString("EnableStreaming", R.string.EnableStreaming), "enableStreamRow", LocaleController.getString("DataSettings", R.string.DataSettings), R.drawable.menu_data, () -> presentFragment(new DataSettingsActivity())),
                new SearchResult(217, LocaleController.getString("Calls", R.string.Calls), "callsSectionRow", LocaleController.getString("DataSettings", R.string.DataSettings), R.drawable.menu_data, () -> presentFragment(new DataSettingsActivity())),
                new SearchResult(218, LocaleController.getString("VoipUseLessData", R.string.VoipUseLessData), "useLessDataForCallsRow", LocaleController.getString("DataSettings", R.string.DataSettings), R.drawable.menu_data, () -> presentFragment(new DataSettingsActivity())),
                new SearchResult(219, LocaleController.getString("VoipQuickReplies", R.string.VoipQuickReplies), "quickRepliesRow", LocaleController.getString("DataSettings", R.string.DataSettings), R.drawable.menu_data, () -> presentFragment(new DataSettingsActivity())),
                new SearchResult(220, LocaleController.getString("ProxySettings", R.string.ProxySettings), LocaleController.getString("DataSettings", R.string.DataSettings), R.drawable.menu_data, () -> presentFragment(new ProxyListActivity())),
                new SearchResult(221, LocaleController.getString("UseProxyForCalls", R.string.UseProxyForCalls), "callsRow", LocaleController.getString("DataSettings", R.string.DataSettings), LocaleController.getString("ProxySettings", R.string.ProxySettings), R.drawable.menu_data, () -> presentFragment(new ProxyListActivity())),
                new SearchResult(111, LocaleController.getString("PrivacyDeleteCloudDrafts", R.string.PrivacyDeleteCloudDrafts), "clearDraftsRow", LocaleController.getString("DataSettings", R.string.DataSettings), R.drawable.menu_data, () -> presentFragment(new DataSettingsActivity())),

                new SearchResult(300, LocaleController.getString("ChatSettings", R.string.ChatSettings), R.drawable.menu_chats, () -> presentFragment(new ThemeActivity(ThemeActivity.THEME_TYPE_BASIC))),
                new SearchResult(301, LocaleController.getString("TextSizeHeader", R.string.TextSizeHeader), "textSizeHeaderRow", LocaleController.getString("ChatSettings", R.string.ChatSettings), R.drawable.menu_chats, () -> presentFragment(new ThemeActivity(ThemeActivity.THEME_TYPE_BASIC))),
                new SearchResult(302, LocaleController.getString("ChatBackground", R.string.ChatBackground), LocaleController.getString("ChatSettings", R.string.ChatSettings), R.drawable.menu_chats, () -> presentFragment(new WallpapersListActivity(WallpapersListActivity.TYPE_ALL))),
                new SearchResult(303, LocaleController.getString("SetColor", R.string.SetColor), null, LocaleController.getString("ChatSettings", R.string.ChatSettings), LocaleController.getString("ChatBackground", R.string.ChatBackground), R.drawable.menu_chats, () -> presentFragment(new WallpapersListActivity(WallpapersListActivity.TYPE_COLOR))),
                new SearchResult(304, LocaleController.getString("ResetChatBackgrounds", R.string.ResetChatBackgrounds), "resetRow", LocaleController.getString("ChatSettings", R.string.ChatSettings), LocaleController.getString("ChatBackground", R.string.ChatBackground), R.drawable.menu_chats, () -> presentFragment(new WallpapersListActivity(WallpapersListActivity.TYPE_ALL))),
                new SearchResult(305, LocaleController.getString("AutoNightTheme", R.string.AutoNightTheme), LocaleController.getString("ChatSettings", R.string.ChatSettings), R.drawable.menu_chats, () -> presentFragment(new ThemeActivity(ThemeActivity.THEME_TYPE_NIGHT))),
                new SearchResult(306, LocaleController.getString("ColorTheme", R.string.ColorTheme), "themeHeaderRow", LocaleController.getString("ChatSettings", R.string.ChatSettings), R.drawable.menu_chats, () -> presentFragment(new ThemeActivity(ThemeActivity.THEME_TYPE_BASIC))),
                new SearchResult(307, LocaleController.getString("ChromeCustomTabs", R.string.ChromeCustomTabs), "customTabsRow", LocaleController.getString("ChatSettings", R.string.ChatSettings), R.drawable.menu_chats, () -> presentFragment(new ThemeActivity(ThemeActivity.THEME_TYPE_BASIC))),
                new SearchResult(308, LocaleController.getString("DirectShare", R.string.DirectShare), "directShareRow", LocaleController.getString("ChatSettings", R.string.ChatSettings), R.drawable.menu_chats, () -> presentFragment(new ThemeActivity(ThemeActivity.THEME_TYPE_BASIC))),
                new SearchResult(309, LocaleController.getString("EnableAnimations", R.string.EnableAnimations), "enableAnimationsRow", LocaleController.getString("ChatSettings", R.string.ChatSettings), R.drawable.menu_chats, () -> presentFragment(new ThemeActivity(ThemeActivity.THEME_TYPE_BASIC))),
                new SearchResult(310, LocaleController.getString("RaiseToSpeak", R.string.RaiseToSpeak), "raiseToSpeakRow", LocaleController.getString("ChatSettings", R.string.ChatSettings), R.drawable.menu_chats, () -> presentFragment(new ThemeActivity(ThemeActivity.THEME_TYPE_BASIC))),
                new SearchResult(311, LocaleController.getString("SendByEnter", R.string.SendByEnter), "sendByEnterRow", LocaleController.getString("ChatSettings", R.string.ChatSettings), R.drawable.menu_chats, () -> presentFragment(new ThemeActivity(ThemeActivity.THEME_TYPE_BASIC))),
                new SearchResult(312, LocaleController.getString("SaveToGallerySettings", R.string.SaveToGallerySettings), "saveToGalleryRow", LocaleController.getString("ChatSettings", R.string.ChatSettings), R.drawable.menu_chats, () -> presentFragment(new ThemeActivity(ThemeActivity.THEME_TYPE_BASIC))),
                new SearchResult(312, LocaleController.getString("DistanceUnits", R.string.DistanceUnits), "distanceRow", LocaleController.getString("ChatSettings", R.string.ChatSettings), R.drawable.menu_chats, () -> presentFragment(new ThemeActivity(ThemeActivity.THEME_TYPE_BASIC))),
                new SearchResult(313, LocaleController.getString("StickersAndMasks", R.string.StickersAndMasks), LocaleController.getString("ChatSettings", R.string.ChatSettings), R.drawable.menu_chats, () -> presentFragment(new StickersActivity(MediaDataController.TYPE_IMAGE))),
                new SearchResult(314, LocaleController.getString("SuggestStickers", R.string.SuggestStickers), "suggestRow", LocaleController.getString("ChatSettings", R.string.ChatSettings), LocaleController.getString("StickersAndMasks", R.string.StickersAndMasks), R.drawable.menu_chats, () -> presentFragment(new StickersActivity(MediaDataController.TYPE_IMAGE))),
                new SearchResult(315, LocaleController.getString("FeaturedStickers", R.string.FeaturedStickers), null, LocaleController.getString("ChatSettings", R.string.ChatSettings), LocaleController.getString("StickersAndMasks", R.string.StickersAndMasks), R.drawable.menu_chats, () -> presentFragment(new FeaturedStickersActivity())),
                new SearchResult(316, LocaleController.getString("Masks", R.string.Masks), null, LocaleController.getString("ChatSettings", R.string.ChatSettings), LocaleController.getString("StickersAndMasks", R.string.StickersAndMasks), R.drawable.menu_chats, () -> presentFragment(new StickersActivity(MediaDataController.TYPE_MASK))),
                new SearchResult(317, LocaleController.getString("ArchivedStickers", R.string.ArchivedStickers), null, LocaleController.getString("ChatSettings", R.string.ChatSettings), LocaleController.getString("StickersAndMasks", R.string.StickersAndMasks), R.drawable.menu_chats, () -> presentFragment(new ArchivedStickersActivity(MediaDataController.TYPE_IMAGE))),
                new SearchResult(317, LocaleController.getString("ArchivedMasks", R.string.ArchivedMasks), null, LocaleController.getString("ChatSettings", R.string.ChatSettings), LocaleController.getString("StickersAndMasks", R.string.StickersAndMasks), R.drawable.menu_chats, () -> presentFragment(new ArchivedStickersActivity(MediaDataController.TYPE_MASK))),

                new SearchResult(400, LocaleController.getString("Language", R.string.Language), R.drawable.menu_language, () -> presentFragment(new LanguageSelectActivity())),

                new SearchResult(402, LocaleController.getString("AskAQuestion", R.string.AskAQuestion), LocaleController.getString("SettingsHelp", R.string.SettingsHelp), R.drawable.menu_help, () -> showDialog(AlertsCreator.createSupportAlert(ProfileActivity.this))),
                new SearchResult(403, LocaleController.getString("TelegramFAQ", R.string.TelegramFAQ), LocaleController.getString("SettingsHelp", R.string.SettingsHelp), R.drawable.menu_help, () -> Browser.openUrl(getParentActivity(), LocaleController.getString("TelegramFaqUrl", R.string.TelegramFaqUrl))),
                new SearchResult(404, LocaleController.getString("PrivacyPolicy", R.string.PrivacyPolicy), LocaleController.getString("SettingsHelp", R.string.SettingsHelp), R.drawable.menu_help, () -> Browser.openUrl(getParentActivity(), LocaleController.getString("PrivacyPolicyUrl", R.string.PrivacyPolicyUrl))),
        };
        private ArrayList<MessagesController.FaqSearchResult> faqSearchArray = new ArrayList<>();

        private Context mContext;
        private ArrayList<CharSequence> resultNames = new ArrayList<>();
        private ArrayList<SearchResult> searchResults = new ArrayList<>();
        private ArrayList<MessagesController.FaqSearchResult> faqSearchResults = new ArrayList<>();
        private ArrayList<Object> recentSearches = new ArrayList<>();
        private boolean searchWas;
        private Runnable searchRunnable;
        private String lastSearchString;
        private TLRPC.WebPage faqWebPage;
        private boolean loadingFaqPage;

        public SearchAdapter(Context context) {
            mContext = context;

            HashMap<Integer, SearchResult> resultHashMap = new HashMap<>();
            for (int a = 0; a < searchArray.length; a++) {
                if (searchArray[a] == null) {
                    continue;
                }
                resultHashMap.put(searchArray[a].guid, searchArray[a]);
            }
            Set<String> set = MessagesController.getGlobalMainSettings().getStringSet("settingsSearchRecent2", null);
            if (set != null) {
                for (String value : set) {
                    try {
                        SerializedData data = new SerializedData(Utilities.hexToBytes(value));
                        int num = data.readInt32(false);
                        int type = data.readInt32(false);
                        if (type == 0) {
                            String title = data.readString(false);
                            int count = data.readInt32(false);
                            String[] path = null;
                            if (count > 0) {
                                path = new String[count];
                                for (int a = 0; a < count; a++) {
                                    path[a] = data.readString(false);
                                }
                            }
                            String url = data.readString(false);
                            MessagesController.FaqSearchResult result = new MessagesController.FaqSearchResult(title, path, url);
                            result.num = num;
                            recentSearches.add(result);
                        } else if (type == 1) {
                            SearchResult result = resultHashMap.get(data.readInt32(false));
                            if (result != null) {
                                result.num = num;
                                recentSearches.add(result);
                            }
                        }
                    } catch (Exception ignore) {

                    }
                }
            }
            Collections.sort(recentSearches, (o1, o2) -> {
                int n1 = getNum(o1);
                int n2 = getNum(o2);
                if (n1 < n2) {
                    return -1;
                } else if (n1 > n2) {
                    return 1;
                }
                return 0;
            });
        }

        private void loadFaqWebPage() {
            faqWebPage = getMessagesController().faqWebPage;
            if (faqWebPage != null) {
                faqSearchArray.addAll(getMessagesController().faqSearchArray);
            }
            if (faqWebPage != null || loadingFaqPage) {
                return;
            }
            loadingFaqPage = true;
            final TLRPC.TL_messages_getWebPage req2 = new TLRPC.TL_messages_getWebPage();
            req2.url = LocaleController.getString("TelegramFaqUrl", R.string.TelegramFaqUrl);
            req2.hash = 0;
            getConnectionsManager().sendRequest(req2, (response2, error2) -> {
                if (response2 instanceof TLRPC.WebPage) {
                    ArrayList<MessagesController.FaqSearchResult> arrayList = new ArrayList<>();
                    TLRPC.WebPage page = (TLRPC.WebPage) response2;
                    if (page.cached_page != null) {
                        for (int a = 0, N = page.cached_page.blocks.size(); a < N; a++) {
                            TLRPC.PageBlock block = page.cached_page.blocks.get(a);
                            if (block instanceof TLRPC.TL_pageBlockList) {
                                String paragraph = null;
                                if (a != 0) {
                                    TLRPC.PageBlock prevBlock = page.cached_page.blocks.get(a - 1);
                                    if (prevBlock instanceof TLRPC.TL_pageBlockParagraph) {
                                        TLRPC.TL_pageBlockParagraph pageBlockParagraph = (TLRPC.TL_pageBlockParagraph) prevBlock;
                                        paragraph = ArticleViewer.getPlainText(pageBlockParagraph.text).toString();
                                    }
                                }
                                TLRPC.TL_pageBlockList list = (TLRPC.TL_pageBlockList) block;
                                for (int b = 0, N2 = list.items.size(); b < N2; b++) {
                                    TLRPC.PageListItem item = list.items.get(b);
                                    if (item instanceof TLRPC.TL_pageListItemText) {
                                        TLRPC.TL_pageListItemText itemText = (TLRPC.TL_pageListItemText) item;
                                        String url = ArticleViewer.getUrl(itemText.text);
                                        String text = ArticleViewer.getPlainText(itemText.text).toString();
                                        if (TextUtils.isEmpty(url) || TextUtils.isEmpty(text)) {
                                            continue;
                                        }
                                        String[] path;
                                        if (paragraph != null) {
                                            path = new String[]{LocaleController.getString("SettingsSearchFaq", R.string.SettingsSearchFaq), paragraph};
                                        } else {
                                            path = new String[]{LocaleController.getString("SettingsSearchFaq", R.string.SettingsSearchFaq)};
                                        }
                                        arrayList.add(new MessagesController.FaqSearchResult(text, path, url));
                                    }
                                }
                            } else if (block instanceof TLRPC.TL_pageBlockAnchor) {
                                break;
                            }
                        }
                        faqWebPage = page;
                    }
                    AndroidUtilities.runOnUIThread(() -> {
                        faqSearchArray.addAll(arrayList);
                        getMessagesController().faqSearchArray = arrayList;
                        getMessagesController().faqWebPage = faqWebPage;
                        if (!searchWas) {
                            notifyDataSetChanged();
                        }
                    });
                }
                loadingFaqPage = false;
            });
        }

        @Override
        public int getItemCount() {
            if (searchWas) {
                return searchResults.size() + (faqSearchResults.isEmpty() ? 0 : 1 + faqSearchResults.size());
            }
            return (recentSearches.isEmpty() ? 0 : recentSearches.size() + 1) + (faqSearchArray.isEmpty() ? 0 : faqSearchArray.size() + 1);
        }

        @Override
        public boolean isEnabled(RecyclerView.ViewHolder holder) {
            return holder.getItemViewType() == 0;
        }

        @Override
        public void onBindViewHolder(RecyclerView.ViewHolder holder, int position) {
            switch (holder.getItemViewType()) {
                case 0: {
                    SettingsSearchCell searchCell = (SettingsSearchCell) holder.itemView;
                    if (searchWas) {
                        if (position < searchResults.size()) {
                            SearchResult result = searchResults.get(position);
                            SearchResult prevResult = position > 0 ? searchResults.get(position - 1) : null;
                            int icon;
                            if (prevResult != null && prevResult.iconResId == result.iconResId) {
                                icon = 0;
                            } else {
                                icon = result.iconResId;
                            }
                            searchCell.setTextAndValueAndIcon(resultNames.get(position), result.path, icon, position < searchResults.size() - 1);
                        } else {
                            position -= searchResults.size() + 1;
                            MessagesController.FaqSearchResult result = faqSearchResults.get(position);
                            searchCell.setTextAndValue(resultNames.get(position + searchResults.size()), result.path, true, position < searchResults.size() - 1);
                        }
                    } else {
                        if (!recentSearches.isEmpty()) {
                            position--;
                        }
                        if (position < recentSearches.size()) {
                            Object object = recentSearches.get(position);
                            if (object instanceof SearchResult) {
                                SearchResult result = (SearchResult) object;
                                searchCell.setTextAndValue(result.searchTitle, result.path, false, position < recentSearches.size() - 1);
                            } else if (object instanceof MessagesController.FaqSearchResult) {
                                MessagesController.FaqSearchResult result = (MessagesController.FaqSearchResult) object;
                                searchCell.setTextAndValue(result.title, result.path, true, position < recentSearches.size() - 1);
                            }
                        } else {
                            position -= recentSearches.size() + 1;
                            MessagesController.FaqSearchResult result = faqSearchArray.get(position);
                            searchCell.setTextAndValue(result.title, result.path, true, position < recentSearches.size() - 1);
                        }
                    }
                    break;
                }
                case 1: {
                    GraySectionCell sectionCell = (GraySectionCell) holder.itemView;
                    sectionCell.setText(LocaleController.getString("SettingsFaqSearchTitle", R.string.SettingsFaqSearchTitle));
                    break;
                }
                case 2: {
                    HeaderCell headerCell = (HeaderCell) holder.itemView;
                    headerCell.setText(LocaleController.getString("SettingsRecent", R.string.SettingsRecent));
                    break;
                }
            }
        }

        @Override
        public RecyclerView.ViewHolder onCreateViewHolder(ViewGroup parent, int viewType) {
            View view;
            switch (viewType) {
                case 0:
                    view = new SettingsSearchCell(mContext);
                    break;
                case 1:
                    view = new GraySectionCell(mContext);
                    break;
                case 2:
                default:
                    view = new HeaderCell(mContext, 16);
                    break;
            }
            view.setLayoutParams(new RecyclerView.LayoutParams(RecyclerView.LayoutParams.MATCH_PARENT, RecyclerView.LayoutParams.WRAP_CONTENT));
            return new RecyclerListView.Holder(view);
        }

        @Override
        public int getItemViewType(int position) {
            if (searchWas) {
                if (position < searchResults.size()) {
                    return 0;
                } else if (position == searchResults.size()) {
                    return 1;
                }
            } else {
                if (position == 0) {
                    if (!recentSearches.isEmpty()) {
                        return 2;
                    } else {
                        return 1;
                    }
                } else if (!recentSearches.isEmpty() && position == recentSearches.size() + 1) {
                    return 1;
                }
            }
            return 0;
        }

        public void addRecent(Object object) {
            int index = recentSearches.indexOf(object);
            if (index >= 0) {
                recentSearches.remove(index);
            }
            recentSearches.add(0, object);
            if (!searchWas) {
                notifyDataSetChanged();
            }
            if (recentSearches.size() > 20) {
                recentSearches.remove(recentSearches.size() - 1);
            }
            LinkedHashSet<String> toSave = new LinkedHashSet<>();
            for (int a = 0, N = recentSearches.size(); a < N; a++) {
                Object o = recentSearches.get(a);
                if (o instanceof SearchResult) {
                    ((SearchResult) o).num = a;
                } else if (o instanceof MessagesController.FaqSearchResult) {
                    ((MessagesController.FaqSearchResult) o).num = a;
                }
                toSave.add(o.toString());
            }
            MessagesController.getGlobalMainSettings().edit().putStringSet("settingsSearchRecent2", toSave).commit();
        }

        public void clearRecent() {
            recentSearches.clear();
            MessagesController.getGlobalMainSettings().edit().remove("settingsSearchRecent2").commit();
            notifyDataSetChanged();
        }

        private int getNum(Object o) {
            if (o instanceof SearchResult) {
                return ((SearchResult) o).num;
            } else if (o instanceof MessagesController.FaqSearchResult) {
                return ((MessagesController.FaqSearchResult) o).num;
            }
            return 0;
        }

        public void search(String text) {
            lastSearchString = text;
            if (searchRunnable != null) {
                Utilities.searchQueue.cancelRunnable(searchRunnable);
                searchRunnable = null;
            }
            if (TextUtils.isEmpty(text)) {
                searchWas = false;
                searchResults.clear();
                faqSearchResults.clear();
                resultNames.clear();
                emptyView.setTopImage(0);
                emptyView.setText(LocaleController.getString("SettingsNoRecent", R.string.SettingsNoRecent));
                notifyDataSetChanged();
                return;
            }
            Utilities.searchQueue.postRunnable(searchRunnable = () -> {
                ArrayList<SearchResult> results = new ArrayList<>();
                ArrayList<MessagesController.FaqSearchResult> faqResults = new ArrayList<>();
                ArrayList<CharSequence> names = new ArrayList<>();
                String[] searchArgs = text.split(" ");
                String[] translitArgs = new String[searchArgs.length];
                for (int a = 0; a < searchArgs.length; a++) {
                    translitArgs[a] = LocaleController.getInstance().getTranslitString(searchArgs[a]);
                    if (translitArgs[a].equals(searchArgs[a])) {
                        translitArgs[a] = null;
                    }
                }

                for (int a = 0; a < searchArray.length; a++) {
                    SearchResult result = searchArray[a];
                    if (result == null) {
                        continue;
                    }
                    String title = " " + result.searchTitle.toLowerCase();
                    SpannableStringBuilder stringBuilder = null;
                    for (int i = 0; i < searchArgs.length; i++) {
                        if (searchArgs[i].length() != 0) {
                            String searchString = searchArgs[i];
                            int index = title.indexOf(" " + searchString);
                            if (index < 0 && translitArgs[i] != null) {
                                searchString = translitArgs[i];
                                index = title.indexOf(" " + searchString);
                            }
                            if (index >= 0) {
                                if (stringBuilder == null) {
                                    stringBuilder = new SpannableStringBuilder(result.searchTitle);
                                }
                                stringBuilder.setSpan(new ForegroundColorSpan(Theme.getColor(Theme.key_windowBackgroundWhiteBlueText4)), index, index + searchString.length(), Spanned.SPAN_EXCLUSIVE_EXCLUSIVE);
                            } else {
                                break;
                            }
                        }
                        if (stringBuilder != null && i == searchArgs.length - 1) {
                            if (result.guid == 502) {
                                int freeAccount = -1;
                                for (int b = 0; b < UserConfig.MAX_ACCOUNT_COUNT; b++) {
                                    if (!UserConfig.getInstance(a).isClientActivated()) {
                                        freeAccount = b;
                                        break;
                                    }
                                }
                                if (freeAccount < 0) {
                                    continue;
                                }
                            }
                            results.add(result);
                            names.add(stringBuilder);
                        }
                    }
                }
                if (faqWebPage != null) {
                    for (int a = 0, N = faqSearchArray.size(); a < N; a++) {
                        MessagesController.FaqSearchResult result = faqSearchArray.get(a);
                        String title = " " + result.title.toLowerCase();
                        SpannableStringBuilder stringBuilder = null;
                        for (int i = 0; i < searchArgs.length; i++) {
                            if (searchArgs[i].length() != 0) {
                                String searchString = searchArgs[i];
                                int index = title.indexOf(" " + searchString);
                                if (index < 0 && translitArgs[i] != null) {
                                    searchString = translitArgs[i];
                                    index = title.indexOf(" " + searchString);
                                }
                                if (index >= 0) {
                                    if (stringBuilder == null) {
                                        stringBuilder = new SpannableStringBuilder(result.title);
                                    }
                                    stringBuilder.setSpan(new ForegroundColorSpan(Theme.getColor(Theme.key_windowBackgroundWhiteBlueText4)), index, index + searchString.length(), Spanned.SPAN_EXCLUSIVE_EXCLUSIVE);
                                } else {
                                    break;
                                }
                            }
                            if (stringBuilder != null && i == searchArgs.length - 1) {
                                faqResults.add(result);
                                names.add(stringBuilder);
                            }
                        }
                    }
                }

                AndroidUtilities.runOnUIThread(() -> {
                    if (!text.equals(lastSearchString)) {
                        return;
                    }
                    if (!searchWas) {
                        emptyView.setTopImage(R.drawable.settings_noresults);
                        emptyView.setText(LocaleController.getString("SettingsNoResults", R.string.SettingsNoResults));
                    }
                    searchWas = true;
                    searchResults = results;
                    faqSearchResults = faqResults;
                    resultNames = names;
                    notifyDataSetChanged();
                });
            }, 300);
        }

        public boolean isSearchWas() {
            return searchWas;
        }
    }

    @Override
    public ArrayList<ThemeDescription> getThemeDescriptions() {
        ThemeDescription.ThemeDescriptionDelegate themeDelegate = () -> {
            if (listView != null) {
                int count = listView.getChildCount();
                for (int a = 0; a < count; a++) {
                    View child = listView.getChildAt(a);
                    if (child instanceof UserCell) {
                        ((UserCell) child).update(0);
                    }
                }
            }
            if (!isPulledDown) {
                if (onlineTextView[1] != null) {
                    final Object onlineTextViewTag = onlineTextView[1].getTag();
                    if (onlineTextViewTag instanceof String) {
                        onlineTextView[1].setTextColor(Theme.getColor((String) onlineTextViewTag));
                    }
                }
                if (lockIconDrawable != null) {
                    lockIconDrawable.setColorFilter(Theme.getColor(Theme.key_chat_lockIcon), PorterDuff.Mode.SRC_IN);
                }
                if (scamDrawable != null) {
                    scamDrawable.setColor(Theme.getColor(Theme.key_avatar_subtitleInProfileBlue));
                }
                nameTextView[1].setBackgroundColor(Theme.getColor(Theme.key_avatar_backgroundActionBarBlue));
                nameTextView[1].setTextColor(Theme.getColor(Theme.key_profile_title));
                idTextView.setTextColor(Theme.getColor(Theme.key_avatar_subtitleInProfileBlue));
                actionBar.setItemsColor(Theme.getColor(Theme.key_actionBarDefaultIcon), false);
                actionBar.setItemsBackgroundColor(Theme.getColor(Theme.key_avatar_actionBarSelectorBlue), false);
            }
        };
        ArrayList<ThemeDescription> arrayList = new ArrayList<>();
        if (sharedMediaLayout != null) {
            arrayList.addAll(sharedMediaLayout.getThemeDescriptions());
        }

        arrayList.add(new ThemeDescription(listView, 0, null, null, null, null, Theme.key_windowBackgroundWhite));
        arrayList.add(new ThemeDescription(searchListView, 0, null, null, null, null, Theme.key_windowBackgroundWhite));
        arrayList.add(new ThemeDescription(listView, 0, null, null, null, null, Theme.key_windowBackgroundGray));
        arrayList.add(new ThemeDescription(actionBar, ThemeDescription.FLAG_AB_SUBMENUBACKGROUND, null, null, null, null, Theme.key_actionBarDefaultSubmenuBackground));
        arrayList.add(new ThemeDescription(actionBar, ThemeDescription.FLAG_AB_SUBMENUITEM, null, null, null, null, Theme.key_actionBarDefaultSubmenuItem));
        arrayList.add(new ThemeDescription(actionBar, ThemeDescription.FLAG_AB_SUBMENUITEM | ThemeDescription.FLAG_IMAGECOLOR, null, null, null, null, Theme.key_actionBarDefaultSubmenuItemIcon));
        arrayList.add(new ThemeDescription(null, 0, null, null, null, themeDelegate, Theme.key_actionBarDefaultIcon));
        arrayList.add(new ThemeDescription(null, 0, null, null, null, themeDelegate, Theme.key_avatar_actionBarSelectorBlue));
        arrayList.add(new ThemeDescription(null, 0, null, null, null, themeDelegate, Theme.key_chat_lockIcon));
        arrayList.add(new ThemeDescription(null, 0, null, null, null, themeDelegate, Theme.key_avatar_subtitleInProfileBlue));
        arrayList.add(new ThemeDescription(null, 0, null, null, null, themeDelegate, Theme.key_avatar_backgroundActionBarBlue));
        arrayList.add(new ThemeDescription(null, 0, null, null, null, themeDelegate, Theme.key_profile_title));
        arrayList.add(new ThemeDescription(null, 0, null, null, null, themeDelegate, Theme.key_profile_status));
        arrayList.add(new ThemeDescription(null, 0, null, null, null, themeDelegate, Theme.key_avatar_subtitleInProfileBlue));

        if (mediaCounterTextView != null) {
            arrayList.add(new ThemeDescription(mediaCounterTextView.getTextView(), ThemeDescription.FLAG_TEXTCOLOR, null, null, null, themeDelegate, Theme.key_player_actionBarSubtitle));
            arrayList.add(new ThemeDescription(mediaCounterTextView.getNextTextView(), ThemeDescription.FLAG_TEXTCOLOR, null, null, null, themeDelegate, Theme.key_player_actionBarSubtitle));
        }

        arrayList.add(new ThemeDescription(topView, ThemeDescription.FLAG_BACKGROUND, null, null, null, null, Theme.key_avatar_backgroundActionBarBlue));
        arrayList.add(new ThemeDescription(listView, ThemeDescription.FLAG_SELECTOR, null, null, null, null, Theme.key_listSelector));
        arrayList.add(new ThemeDescription(listView, 0, new Class[]{View.class}, Theme.dividerPaint, null, null, Theme.key_divider));

        arrayList.add(new ThemeDescription(avatarImage, 0, null, null, Theme.avatarDrawables, null, Theme.key_avatar_text));
        arrayList.add(new ThemeDescription(avatarImage, 0, null, null, new Drawable[]{avatarDrawable}, null, Theme.key_avatar_backgroundInProfileBlue));

        arrayList.add(new ThemeDescription(writeButton, ThemeDescription.FLAG_IMAGECOLOR, null, null, null, null, Theme.key_profile_actionIcon));
        arrayList.add(new ThemeDescription(writeButton, ThemeDescription.FLAG_BACKGROUNDFILTER, null, null, null, null, Theme.key_profile_actionBackground));
        arrayList.add(new ThemeDescription(writeButton, ThemeDescription.FLAG_BACKGROUNDFILTER | ThemeDescription.FLAG_DRAWABLESELECTEDSTATE, null, null, null, null, Theme.key_profile_actionPressedBackground));

        arrayList.add(new ThemeDescription(listView, ThemeDescription.FLAG_CHECKTAG, new Class[]{TextCell.class}, new String[]{"textView"}, null, null, null, Theme.key_windowBackgroundWhiteBlackText));
        arrayList.add(new ThemeDescription(listView, ThemeDescription.FLAG_CHECKTAG, new Class[]{TextCell.class}, new String[]{"textView"}, null, null, null, Theme.key_windowBackgroundWhiteGreenText2));
        arrayList.add(new ThemeDescription(listView, ThemeDescription.FLAG_CHECKTAG, new Class[]{TextCell.class}, new String[]{"textView"}, null, null, null, Theme.key_windowBackgroundWhiteRedText5));
        arrayList.add(new ThemeDescription(listView, ThemeDescription.FLAG_CHECKTAG, new Class[]{TextCell.class}, new String[]{"textView"}, null, null, null, Theme.key_windowBackgroundWhiteBlueText2));
        arrayList.add(new ThemeDescription(listView, ThemeDescription.FLAG_CHECKTAG, new Class[]{TextCell.class}, new String[]{"textView"}, null, null, null, Theme.key_windowBackgroundWhiteBlueButton));
        arrayList.add(new ThemeDescription(listView, 0, new Class[]{TextCell.class}, new String[]{"valueTextView"}, null, null, null, Theme.key_windowBackgroundWhiteValueText));
        arrayList.add(new ThemeDescription(listView, ThemeDescription.FLAG_CHECKTAG, new Class[]{TextCell.class}, new String[]{"imageView"}, null, null, null, Theme.key_windowBackgroundWhiteGrayIcon));
        arrayList.add(new ThemeDescription(listView, ThemeDescription.FLAG_CHECKTAG, new Class[]{TextCell.class}, new String[]{"imageView"}, null, null, null, Theme.key_windowBackgroundWhiteBlueIcon));

        arrayList.add(new ThemeDescription(listView, 0, new Class[]{TextDetailCell.class}, new String[]{"textView"}, null, null, null, Theme.key_windowBackgroundWhiteBlackText));
        arrayList.add(new ThemeDescription(listView, 0, new Class[]{TextDetailCell.class}, new String[]{"valueTextView"}, null, null, null, Theme.key_windowBackgroundWhiteGrayText2));

        arrayList.add(new ThemeDescription(listView, 0, new Class[]{HeaderCell.class}, new String[]{"textView"}, null, null, null, Theme.key_windowBackgroundWhiteBlueHeader));

        arrayList.add(new ThemeDescription(listView, 0, new Class[]{NotificationsCheckCell.class}, new String[]{"textView"}, null, null, null, Theme.key_windowBackgroundWhiteBlackText));
        arrayList.add(new ThemeDescription(listView, 0, new Class[]{NotificationsCheckCell.class}, new String[]{"valueTextView"}, null, null, null, Theme.key_windowBackgroundWhiteGrayText2));
        arrayList.add(new ThemeDescription(listView, 0, new Class[]{NotificationsCheckCell.class}, new String[]{"checkBox"}, null, null, null, Theme.key_switchTrack));
        arrayList.add(new ThemeDescription(listView, 0, new Class[]{NotificationsCheckCell.class}, new String[]{"checkBox"}, null, null, null, Theme.key_switchTrackChecked));

        arrayList.add(new ThemeDescription(listView, ThemeDescription.FLAG_TEXTCOLOR, new Class[]{UserCell.class}, new String[]{"adminTextView"}, null, null, null, Theme.key_profile_creatorIcon));
        arrayList.add(new ThemeDescription(listView, 0, new Class[]{UserCell.class}, new String[]{"imageView"}, null, null, null, Theme.key_windowBackgroundWhiteGrayIcon));
        arrayList.add(new ThemeDescription(listView, 0, new Class[]{UserCell.class}, new String[]{"nameTextView"}, null, null, null, Theme.key_windowBackgroundWhiteBlackText));
        arrayList.add(new ThemeDescription(listView, 0, new Class[]{UserCell.class}, new String[]{"statusColor"}, null, null, themeDelegate, Theme.key_windowBackgroundWhiteGrayText));
        arrayList.add(new ThemeDescription(listView, 0, new Class[]{UserCell.class}, new String[]{"statusOnlineColor"}, null, null, themeDelegate, Theme.key_windowBackgroundWhiteBlueText));
        arrayList.add(new ThemeDescription(listView, 0, new Class[]{UserCell.class}, null, Theme.avatarDrawables, null, Theme.key_avatar_text));
        arrayList.add(new ThemeDescription(null, 0, null, null, null, themeDelegate, Theme.key_avatar_backgroundRed));
        arrayList.add(new ThemeDescription(null, 0, null, null, null, themeDelegate, Theme.key_avatar_backgroundOrange));
        arrayList.add(new ThemeDescription(null, 0, null, null, null, themeDelegate, Theme.key_avatar_backgroundViolet));
        arrayList.add(new ThemeDescription(null, 0, null, null, null, themeDelegate, Theme.key_avatar_backgroundGreen));
        arrayList.add(new ThemeDescription(null, 0, null, null, null, themeDelegate, Theme.key_avatar_backgroundCyan));
        arrayList.add(new ThemeDescription(null, 0, null, null, null, themeDelegate, Theme.key_avatar_backgroundBlue));
        arrayList.add(new ThemeDescription(null, 0, null, null, null, themeDelegate, Theme.key_avatar_backgroundPink));

        arrayList.add(new ThemeDescription(undoView, ThemeDescription.FLAG_BACKGROUNDFILTER, null, null, null, null, Theme.key_undo_background));
        arrayList.add(new ThemeDescription(undoView, 0, new Class[]{UndoView.class}, new String[]{"undoImageView"}, null, null, null, Theme.key_undo_cancelColor));
        arrayList.add(new ThemeDescription(undoView, 0, new Class[]{UndoView.class}, new String[]{"undoTextView"}, null, null, null, Theme.key_undo_cancelColor));
        arrayList.add(new ThemeDescription(undoView, 0, new Class[]{UndoView.class}, new String[]{"infoTextView"}, null, null, null, Theme.key_undo_infoColor));
        arrayList.add(new ThemeDescription(undoView, 0, new Class[]{UndoView.class}, new String[]{"textPaint"}, null, null, null, Theme.key_undo_infoColor));
        arrayList.add(new ThemeDescription(undoView, 0, new Class[]{UndoView.class}, new String[]{"progressPaint"}, null, null, null, Theme.key_undo_infoColor));
        arrayList.add(new ThemeDescription(undoView, ThemeDescription.FLAG_IMAGECOLOR, new Class[]{UndoView.class}, new String[]{"leftImageView"}, null, null, null, Theme.key_undo_infoColor));

        arrayList.add(new ThemeDescription(listView, ThemeDescription.FLAG_TEXTCOLOR, new Class[]{AboutLinkCell.class}, Theme.profile_aboutTextPaint, null, null, Theme.key_windowBackgroundWhiteBlackText));
        arrayList.add(new ThemeDescription(listView, ThemeDescription.FLAG_LINKCOLOR, new Class[]{AboutLinkCell.class}, Theme.profile_aboutTextPaint, null, null, Theme.key_windowBackgroundWhiteLinkText));
        arrayList.add(new ThemeDescription(listView, 0, new Class[]{AboutLinkCell.class}, Theme.linkSelectionPaint, null, null, Theme.key_windowBackgroundWhiteLinkSelection));

        arrayList.add(new ThemeDescription(listView, ThemeDescription.FLAG_BACKGROUNDFILTER, new Class[]{ShadowSectionCell.class}, null, null, null, Theme.key_windowBackgroundGrayShadow));

        arrayList.add(new ThemeDescription(listView, ThemeDescription.FLAG_BACKGROUNDFILTER, new Class[]{TextInfoPrivacyCell.class}, null, null, null, Theme.key_windowBackgroundGrayShadow));
        arrayList.add(new ThemeDescription(listView, 0, new Class[]{TextInfoPrivacyCell.class}, new String[]{"textView"}, null, null, null, Theme.key_windowBackgroundWhiteGrayText4));

        arrayList.add(new ThemeDescription(searchListView, 0, new Class[]{HeaderCell.class}, new String[]{"textView"}, null, null, null, Theme.key_windowBackgroundWhiteBlueHeader));

        arrayList.add(new ThemeDescription(searchListView, 0, new Class[]{GraySectionCell.class}, new String[]{"textView"}, null, null, null, Theme.key_graySectionText));
        arrayList.add(new ThemeDescription(searchListView, ThemeDescription.FLAG_CELLBACKGROUNDCOLOR, new Class[]{GraySectionCell.class}, null, null, null, Theme.key_graySection));

        arrayList.add(new ThemeDescription(searchListView, 0, new Class[]{SettingsSearchCell.class}, new String[]{"textView"}, null, null, null, Theme.key_windowBackgroundWhiteBlackText));
        arrayList.add(new ThemeDescription(searchListView, 0, new Class[]{SettingsSearchCell.class}, new String[]{"valueTextView"}, null, null, null, Theme.key_windowBackgroundWhiteGrayText2));
        arrayList.add(new ThemeDescription(searchListView, 0, new Class[]{SettingsSearchCell.class}, new String[]{"imageView"}, null, null, null, Theme.key_windowBackgroundWhiteGrayIcon));

        if (mediaHeaderVisible) {
            arrayList.add(new ThemeDescription(nameTextView[1], 0, null, null, new Drawable[]{verifiedCheckDrawable}, null, Theme.key_player_actionBarTitle));
            arrayList.add(new ThemeDescription(nameTextView[1], 0, null, null, new Drawable[]{verifiedDrawable}, null, Theme.key_windowBackgroundWhite));
        } else {
            arrayList.add(new ThemeDescription(nameTextView[1], 0, null, null, new Drawable[]{verifiedCheckDrawable}, null, Theme.key_profile_verifiedCheck));
            arrayList.add(new ThemeDescription(nameTextView[1], 0, null, null, new Drawable[]{verifiedDrawable}, null, Theme.key_profile_verifiedBackground));
        }

        return arrayList;
    }

    public void updateListAnimated(boolean updateOnlineCount) {
        if (listAdapter == null) {
            if (updateOnlineCount) {
                updateOnlineCount(false);
            }
            updateRowsIds();
            return;
        }

        DiffCallback diffCallback = new DiffCallback();
        diffCallback.oldRowCount = rowCount;
        diffCallback.fillPositions(diffCallback.oldPositionToItem);
        diffCallback.oldChatParticipant.clear();
        diffCallback.oldChatParticipantSorted.clear();
        diffCallback.oldChatParticipant.addAll(visibleChatParticipants);
        diffCallback.oldChatParticipantSorted.addAll(visibleSortedUsers);
        diffCallback.oldMembersStartRow = membersStartRow;
        diffCallback.oldMembersEndRow = membersEndRow;
        if (updateOnlineCount) {
            updateOnlineCount(false);
        }
        saveScrollPosition();
        updateRowsIds();
        diffCallback.fillPositions(diffCallback.newPositionToItem);
        DiffUtil.calculateDiff(diffCallback).dispatchUpdatesTo(listAdapter);
        if (savedScrollPosition >= 0) {
            layoutManager.scrollToPositionWithOffset(savedScrollPosition, savedScrollOffset - listView.getPaddingTop());
        }
        AndroidUtilities.updateVisibleRows(listView);
    }

    int savedScrollPosition = -1;
    int savedScrollOffset;

    private void saveScrollPosition() {
        if (listView != null && layoutManager != null && listView.getChildCount() > 0) {
            View view = null;
            int position = -1;
            int top = Integer.MAX_VALUE;
            for (int i = 0; i < listView.getChildCount(); i++) {
                int childPosition = listView.getChildAdapterPosition(listView.getChildAt(i));
                View child = listView.getChildAt(i);
                if (childPosition != RecyclerListView.NO_POSITION && child.getTop() < top) {
                    view = child;
                    position = childPosition;
                    top = child.getTop();
                }
            }
            if (view != null) {
                savedScrollPosition = position;
                savedScrollOffset = view.getTop();
                if (savedScrollPosition == 0 && !allowPullingDown && savedScrollOffset > AndroidUtilities.dp(88)) {
                    savedScrollOffset = AndroidUtilities.dp(88);
                }

                layoutManager.scrollToPositionWithOffset(position, view.getTop() - listView.getPaddingTop());
            }
        }
    }

    private class DiffCallback extends DiffUtil.Callback {

        int oldRowCount;

        SparseIntArray oldPositionToItem = new SparseIntArray();
        SparseIntArray newPositionToItem = new SparseIntArray();
        ArrayList<TLRPC.ChatParticipant> oldChatParticipant = new ArrayList<>();
        ArrayList<Integer> oldChatParticipantSorted = new ArrayList<>();
        int oldMembersStartRow;
        int oldMembersEndRow;

        @Override
        public int getOldListSize() {
            return oldRowCount;
        }

        @Override
        public int getNewListSize() {
            return rowCount;
        }

        @Override
        public boolean areItemsTheSame(int oldItemPosition, int newItemPosition) {
            if (newItemPosition >= membersStartRow && newItemPosition < membersEndRow) {
                if (oldItemPosition >= oldMembersStartRow && oldItemPosition < oldMembersEndRow) {
                    TLRPC.ChatParticipant oldItem;
                    TLRPC.ChatParticipant newItem;
                    if (!oldChatParticipantSorted.isEmpty()) {
                        oldItem = oldChatParticipant.get(oldChatParticipantSorted.get(oldItemPosition - oldMembersStartRow));
                    } else {
                        oldItem = oldChatParticipant.get(oldItemPosition - oldMembersStartRow);
                    }

                    if (!sortedUsers.isEmpty()) {
                        newItem = visibleChatParticipants.get(visibleSortedUsers.get(newItemPosition - membersStartRow));
                    } else {
                        newItem = visibleChatParticipants.get(newItemPosition - membersStartRow);
                    }
                    return oldItem.user_id == newItem.user_id;
                }
            }
            return oldPositionToItem.get(oldItemPosition) == newPositionToItem.get(newItemPosition);
        }

        @Override
        public boolean areContentsTheSame(int oldItemPosition, int newItemPosition) {
            return areItemsTheSame(oldItemPosition, newItemPosition);
        }

        public void fillPositions(SparseIntArray sparseIntArray) {
            sparseIntArray.clear();
            int pointer = 0;
            put(++pointer, setAvatarRow, sparseIntArray);
            put(++pointer, setAvatarSectionRow, sparseIntArray);
            put(++pointer, numberSectionRow, sparseIntArray);
            put(++pointer, numberRow, sparseIntArray);
            put(++pointer, setUsernameRow, sparseIntArray);
            put(++pointer, bioRow, sparseIntArray);
            put(++pointer, settingsSectionRow, sparseIntArray);
            put(++pointer, settingsSectionRow2, sparseIntArray);
            put(++pointer, notificationRow, sparseIntArray);
            put(++pointer, languageRow, sparseIntArray);
            put(++pointer, privacyRow, sparseIntArray);
            put(++pointer, dataRow, sparseIntArray);
            put(++pointer, chatRow, sparseIntArray);
            put(++pointer, filtersRow, sparseIntArray);
            put(++pointer, devicesRow, sparseIntArray);
            put(++pointer, devicesSectionRow, sparseIntArray);
            put(++pointer, helpHeaderRow, sparseIntArray);
            put(++pointer, questionRow, sparseIntArray);
            put(++pointer, faqRow, sparseIntArray);
            put(++pointer, policyRow, sparseIntArray);
            put(++pointer, helpSectionCell, sparseIntArray);
            put(++pointer, debugHeaderRow, sparseIntArray);
            put(++pointer, sendLogsRow, sparseIntArray);
            put(++pointer, clearLogsRow, sparseIntArray);
            put(++pointer, switchBackendRow, sparseIntArray);
            put(++pointer, versionRow, sparseIntArray);
            put(++pointer, emptyRow, sparseIntArray);
            put(++pointer, bottomPaddingRow, sparseIntArray);
            put(++pointer, infoHeaderRow, sparseIntArray);
            put(++pointer, phoneRow, sparseIntArray);
            put(++pointer, locationRow, sparseIntArray);
            put(++pointer, userInfoRow, sparseIntArray);
            put(++pointer, channelInfoRow, sparseIntArray);
            put(++pointer, usernameRow, sparseIntArray);
            put(++pointer, notificationsDividerRow, sparseIntArray);
            put(++pointer, notificationsRow, sparseIntArray);
            put(++pointer, infoSectionRow, sparseIntArray);
            put(++pointer, sendMessageRow, sparseIntArray);
            put(++pointer, reportRow, sparseIntArray);
            put(++pointer, settingsTimerRow, sparseIntArray);
            put(++pointer, settingsKeyRow, sparseIntArray);
            put(++pointer, secretSettingsSectionRow, sparseIntArray);
            put(++pointer, membersHeaderRow, sparseIntArray);
            put(++pointer, addMemberRow, sparseIntArray);
            put(++pointer, subscribersRow, sparseIntArray);
            put(++pointer, administratorsRow, sparseIntArray);
            put(++pointer, blockedUsersRow, sparseIntArray);
            put(++pointer, membersSectionRow, sparseIntArray);
            put(++pointer, sharedMediaRow, sparseIntArray);
            put(++pointer, unblockRow, sparseIntArray);
            put(++pointer, joinRow, sparseIntArray);
            put(++pointer, lastSectionRow, sparseIntArray);
        }

        private void put(int id, int position, SparseIntArray sparseIntArray) {
            if (position >= 0) {
                sparseIntArray.put(position, id);
            }
        }
    }
}<|MERGE_RESOLUTION|>--- conflicted
+++ resolved
@@ -428,12 +428,10 @@
     private ArrayList<Integer> visibleSortedUsers = new ArrayList<>();
     private int usersForceShowingIn = 0;
 
-<<<<<<< HEAD
     private boolean hideNumber;
-=======
+
     private boolean firstLayout = true;
     private boolean invalidateScroll = true;
->>>>>>> 31b58013
 
     private final Property<ProfileActivity, Float> HEADER_SHADOW = new AnimationProperties.FloatProperty<ProfileActivity>("headerShadow") {
         @Override
@@ -3841,123 +3839,9 @@
     }
 
     private boolean processOnClickOrPress(final int position) {
-<<<<<<< HEAD
 
         // NekoX: move long lick actions to click
 
-=======
-        if (position == usernameRow || position == setUsernameRow) {
-            final String username;
-            if (user_id != 0) {
-                final TLRPC.User user = getMessagesController().getUser(user_id);
-                if (user == null || user.username == null) {
-                    return false;
-                }
-                username = user.username;
-            } else if (chat_id != 0) {
-                final TLRPC.Chat chat = getMessagesController().getChat(chat_id);
-                if (chat == null || chat.username == null) {
-                    return false;
-                }
-                username = chat.username;
-            } else {
-                return false;
-            }
-            AlertDialog.Builder builder = new AlertDialog.Builder(getParentActivity());
-            builder.setItems(new CharSequence[]{LocaleController.getString("Copy", R.string.Copy)}, (dialogInterface, i) -> {
-                if (i == 0) {
-                    try {
-                        android.content.ClipboardManager clipboard = (android.content.ClipboardManager) ApplicationLoader.applicationContext.getSystemService(Context.CLIPBOARD_SERVICE);
-                        android.content.ClipData clip = android.content.ClipData.newPlainText("label", "@" + username);
-                        clipboard.setPrimaryClip(clip);
-                        BulletinFactory.of(this).createCopyBulletin(LocaleController.getString("UsernameCopied", R.string.UsernameCopied)).show();
-                    } catch (Exception e) {
-                        FileLog.e(e);
-                    }
-                }
-            });
-            showDialog(builder.create());
-            return true;
-        } else if (position == phoneRow || position == numberRow) {
-            final TLRPC.User user = getMessagesController().getUser(user_id);
-            if (user == null || user.phone == null || user.phone.length() == 0 || getParentActivity() == null) {
-                return false;
-            }
-
-            AlertDialog.Builder builder = new AlertDialog.Builder(getParentActivity());
-            ArrayList<CharSequence> items = new ArrayList<>();
-            final ArrayList<Integer> actions = new ArrayList<>();
-            if (position == phoneRow) {
-                if (userInfo != null && userInfo.phone_calls_available) {
-                    items.add(LocaleController.getString("CallViaTelegram", R.string.CallViaTelegram));
-                    actions.add(2);
-                    if (Build.VERSION.SDK_INT >= 18 && userInfo.video_calls_available) {
-                        items.add(LocaleController.getString("VideoCallViaTelegram", R.string.VideoCallViaTelegram));
-                        actions.add(3);
-                    }
-                }
-                items.add(LocaleController.getString("Call", R.string.Call));
-                actions.add(0);
-            }
-            items.add(LocaleController.getString("Copy", R.string.Copy));
-            actions.add(1);
-            builder.setItems(items.toArray(new CharSequence[0]), (dialogInterface, i) -> {
-                i = actions.get(i);
-                if (i == 0) {
-                    try {
-                        Intent intent = new Intent(Intent.ACTION_DIAL, Uri.parse("tel:+" + user.phone));
-                        intent.addFlags(Intent.FLAG_ACTIVITY_NEW_TASK);
-                        getParentActivity().startActivityForResult(intent, 500);
-                    } catch (Exception e) {
-                        FileLog.e(e);
-                    }
-                } else if (i == 1) {
-                    try {
-                        android.content.ClipboardManager clipboard = (android.content.ClipboardManager) ApplicationLoader.applicationContext.getSystemService(Context.CLIPBOARD_SERVICE);
-                        android.content.ClipData clip = android.content.ClipData.newPlainText("label", "+" + user.phone);
-                        clipboard.setPrimaryClip(clip);
-                        BulletinFactory.of(this).createCopyBulletin(LocaleController.getString("PhoneCopied", R.string.PhoneCopied)).show();
-                    } catch (Exception e) {
-                        FileLog.e(e);
-                    }
-                } else if (i == 2 || i == 3) {
-                    VoIPHelper.startCall(user, i == 3, userInfo != null && userInfo.video_calls_available, getParentActivity(), userInfo);
-                }
-            });
-            showDialog(builder.create());
-            return true;
-        } else if (position == channelInfoRow || position == userInfoRow || position == locationRow || position == bioRow) {
-            if (position == bioRow && (userInfo == null || TextUtils.isEmpty(userInfo.about))) {
-                return false;
-            }
-            AlertDialog.Builder builder = new AlertDialog.Builder(getParentActivity());
-            builder.setItems(new CharSequence[]{LocaleController.getString("Copy", R.string.Copy)}, (dialogInterface, i) -> {
-                try {
-                    String about;
-                    if (position == locationRow) {
-                        about = chatInfo != null && chatInfo.location instanceof TLRPC.TL_channelLocation ? ((TLRPC.TL_channelLocation) chatInfo.location).address : null;
-                    } else if (position == channelInfoRow) {
-                        about = chatInfo != null ? chatInfo.about : null;
-                    } else {
-                        about = userInfo != null ? userInfo.about : null;
-                    }
-                    if (TextUtils.isEmpty(about)) {
-                        return;
-                    }
-                    AndroidUtilities.addToClipboard(about);
-                    if (position == bioRow) {
-                        BulletinFactory.of(this).createCopyBulletin(LocaleController.getString("BioCopied", R.string.BioCopied)).show();
-                    } else {
-                        BulletinFactory.of(this).createCopyBulletin(LocaleController.getString("TextCopied", R.string.TextCopied)).show();
-                    }
-                } catch (Exception e) {
-                    FileLog.e(e);
-                }
-            });
-            showDialog(builder.create());
-            return true;
-        }
->>>>>>> 31b58013
         return false;
     }
 
@@ -4977,7 +4861,7 @@
         }
         invalidateIsInLandscapeMode();
         if (listAdapter != null) {
-           // saveScrollPosition();
+            // saveScrollPosition();
             firstLayout = true;
             listAdapter.notifyDataSetChanged();
         }
@@ -6108,12 +5992,7 @@
                 return;
             }
             if (UserObject.isUserSelf(user)) {
-<<<<<<< HEAD
                 otherItem.addSubItem(logout, LocaleController.getString("LogOut", R.string.LogOut));
-=======
-                otherItem.addSubItem(edit_name, R.drawable.msg_edit, LocaleController.getString("EditName", R.string.EditName));
-                selfUser = true;
->>>>>>> 31b58013
             } else {
                 if (userInfo != null && userInfo.phone_calls_available) {
                     callItemVisible = true;
@@ -6713,34 +6592,6 @@
 
         }
 
-<<<<<<< HEAD
-=======
-                        Intent i = new Intent(Intent.ACTION_SEND);
-                        if (Build.VERSION.SDK_INT >= 24) {
-                            i.addFlags(Intent.FLAG_GRANT_READ_URI_PERMISSION);
-                        }
-                        i.setType("message/rfc822");
-                        i.putExtra(Intent.EXTRA_EMAIL, "");
-                        i.putExtra(Intent.EXTRA_SUBJECT, "Logs from " + LocaleController.getInstance().formatterStats.format(System.currentTimeMillis()));
-                        i.putExtra(Intent.EXTRA_STREAM, uri);
-                        if (getParentActivity() != null) {
-                            try {
-                                getParentActivity().startActivityForResult(Intent.createChooser(i, "Select email application."), 500);
-                            } catch (Exception e) {
-                                FileLog.e(e);
-                            }
-                        }
-                    } else {
-                        if (getParentActivity() != null) {
-                            Toast.makeText(getParentActivity(), LocaleController.getString("ErrorOccurred", R.string.ErrorOccurred), Toast.LENGTH_SHORT).show();
-                        }
-                    }
-                });
-            } catch (Exception e) {
-                e.printStackTrace();
-            }
-        });
->>>>>>> 31b58013
     }
 
     private class ListAdapter extends RecyclerListView.SelectionAdapter {
