/*
 * This is the source code of Telegram for Android v. 5.x.x.
 * It is licensed under GNU GPL v. 2 or later.
 * You should have received a copy of the license in this archive (see LICENSE).
 *
 * Copyright Nikolai Kudashov, 2013-2018.
 */

package org.telegram.ui;

import android.Manifest;
import android.animation.Animator;
import android.animation.AnimatorListenerAdapter;
import android.animation.AnimatorSet;
import android.animation.ObjectAnimator;
import android.animation.ValueAnimator;
<<<<<<< HEAD
import android.annotation.SuppressLint;
=======
>>>>>>> 418f478a
import android.app.Activity;
import android.app.Dialog;
import android.content.Context;
import android.content.DialogInterface;
import android.content.Intent;
import android.content.SharedPreferences;
import android.content.pm.PackageManager;
import android.content.res.Configuration;
import android.database.DataSetObserver;
import android.graphics.Bitmap;
import android.graphics.Canvas;
import android.graphics.Color;
import android.graphics.Paint;
import android.graphics.Point;
import android.graphics.PorterDuff;
import android.graphics.PorterDuffColorFilter;
import android.graphics.Rect;
import android.graphics.RectF;
import android.graphics.Typeface;
import android.graphics.drawable.ColorDrawable;
import android.graphics.drawable.Drawable;
import android.graphics.drawable.GradientDrawable;
import android.os.Build;
import android.os.Bundle;
import android.os.SystemClock;
import android.text.SpannableStringBuilder;
import android.text.Spanned;
import android.text.TextPaint;
import android.text.TextUtils;
import android.text.style.ForegroundColorSpan;
import android.util.Property;
import android.util.SparseIntArray;
import android.util.TypedValue;
import android.view.Display;
import android.view.Gravity;
import android.view.MotionEvent;
import android.view.VelocityTracker;
import android.view.View;
import android.view.ViewGroup;
import android.view.ViewTreeObserver;
import android.view.WindowManager;
import android.view.accessibility.AccessibilityNodeInfo;
import android.view.animation.AccelerateInterpolator;
import android.view.animation.DecelerateInterpolator;
import android.widget.EditText;
import android.widget.FrameLayout;
import android.widget.ImageView;
import android.widget.TextView;
import android.widget.Toast;

import androidx.annotation.Keep;
import androidx.collection.LongSparseArray;
import androidx.core.content.ContextCompat;
import androidx.core.graphics.ColorUtils;
import androidx.core.view.NestedScrollingParent3;
import androidx.core.view.NestedScrollingParentHelper;
import androidx.core.view.ViewCompat;
import androidx.recyclerview.widget.DefaultItemAnimator;
import androidx.recyclerview.widget.DiffUtil;
import androidx.recyclerview.widget.LinearLayoutManager;
import androidx.recyclerview.widget.RecyclerView;
import androidx.viewpager.widget.PagerAdapter;
import androidx.viewpager.widget.ViewPager;

import com.jakewharton.processphoenix.ProcessPhoenix;

import org.apache.commons.lang3.StringUtils;
import org.telegram.PhoneFormat.PhoneFormat;
import org.telegram.messenger.AndroidUtilities;
import org.telegram.messenger.ApplicationLoader;
import org.telegram.messenger.BuildConfig;
import org.telegram.messenger.BuildVars;
import org.telegram.messenger.ChatObject;
import org.telegram.messenger.ChatThemeController;
import org.telegram.messenger.ContactsController;
import org.telegram.messenger.DialogObject;
import org.telegram.messenger.FileLoader;
import org.telegram.messenger.FileLog;
import org.telegram.messenger.ImageLoader;
import org.telegram.messenger.ImageLocation;
import org.telegram.messenger.ImageReceiver;
import org.telegram.messenger.LocaleController;
import org.telegram.messenger.MediaController;
import org.telegram.messenger.MediaDataController;
import org.telegram.messenger.MessageObject;
import org.telegram.messenger.MessagesController;
import org.telegram.messenger.NotificationCenter;
import org.telegram.messenger.NotificationsController;
import org.telegram.messenger.R;
import org.telegram.messenger.SharedConfig;
import org.telegram.messenger.UserConfig;
import org.telegram.messenger.UserObject;
import org.telegram.messenger.Utilities;
import org.telegram.messenger.browser.Browser;
import org.telegram.tgnet.ConnectionsManager;
import org.telegram.tgnet.SerializedData;
import org.telegram.tgnet.TLObject;
import org.telegram.tgnet.TLRPC;
import org.telegram.ui.ActionBar.ActionBar;
import org.telegram.ui.ActionBar.ActionBarLayout;
import org.telegram.ui.ActionBar.ActionBarMenu;
import org.telegram.ui.ActionBar.ActionBarMenuItem;
import org.telegram.ui.ActionBar.AlertDialog;
import org.telegram.ui.ActionBar.BackDrawable;
import org.telegram.ui.ActionBar.BaseFragment;
import org.telegram.ui.ActionBar.SimpleTextView;
import org.telegram.ui.ActionBar.Theme;
import org.telegram.ui.ActionBar.ThemeDescription;
import org.telegram.ui.Cells.AboutLinkCell;
import org.telegram.ui.Cells.DividerCell;
import org.telegram.ui.Cells.GraySectionCell;
import org.telegram.ui.Cells.HeaderCell;
import org.telegram.ui.Cells.NotificationsCheckCell;
import org.telegram.ui.Cells.SettingsSearchCell;
import org.telegram.ui.Cells.SettingsSuggestionCell;
import org.telegram.ui.Cells.ShadowSectionCell;
import org.telegram.ui.Cells.TextCell;
import org.telegram.ui.Cells.TextDetailCell;
import org.telegram.ui.Cells.TextInfoPrivacyCell;
import org.telegram.ui.Cells.UserCell;
import org.telegram.ui.Components.AlertsCreator;
import org.telegram.ui.Components.AnimatedFileDrawable;
import org.telegram.ui.Components.AnimationProperties;
import org.telegram.ui.Components.AudioPlayerAlert;
import org.telegram.ui.Components.AvatarDrawable;
import org.telegram.ui.Components.BackupImageView;
import org.telegram.ui.Components.BulletinFactory;
import org.telegram.ui.Components.ChatAvatarContainer;
import org.telegram.ui.Components.CombinedDrawable;
import org.telegram.ui.Components.CrossfadeDrawable;
import org.telegram.ui.Components.CubicBezierInterpolator;
import org.telegram.ui.Components.FragmentContextView;
import org.telegram.ui.Components.IdenticonDrawable;
import org.telegram.ui.Components.ImageUpdater;
import org.telegram.ui.Components.LayoutHelper;
import org.telegram.ui.Components.ProfileGalleryView;
import org.telegram.ui.Components.RLottieDrawable;
import org.telegram.ui.Components.RLottieImageView;
import org.telegram.ui.Components.RadialProgressView;
import org.telegram.ui.Components.RecyclerListView;
import org.telegram.ui.Components.ScamDrawable;
import org.telegram.ui.Components.SharedMediaLayout;
import org.telegram.ui.Components.StickerEmptyView;
import org.telegram.ui.Components.TimerDrawable;
import org.telegram.ui.Components.UndoView;
import org.telegram.ui.Components.voip.VoIPHelper;

import java.io.File;
import java.util.ArrayList;
import java.util.Arrays;
import java.util.Collections;
import java.util.Comparator;
import java.util.HashMap;
import java.util.HashSet;
import java.util.LinkedHashSet;
import java.util.Set;
import java.util.concurrent.CountDownLatch;

import cn.hutool.core.thread.ThreadUtil;
import cn.hutool.core.util.ArrayUtil;
import cn.hutool.core.util.RuntimeUtil;
import cn.hutool.core.util.StrUtil;
import kotlin.Unit;
import libv2ray.Libv2ray;
import tw.nekomimi.nekogram.BottomBuilder;
import tw.nekomimi.nekogram.InternalUpdater;
import tw.nekomimi.nekogram.NekoConfig;
import tw.nekomimi.nekogram.NekoXConfig;
import tw.nekomimi.nekogram.NekoXSettingActivity;
import tw.nekomimi.nekogram.parts.DialogTransKt;
import tw.nekomimi.nekogram.settings.NekoSettingsActivity;
import tw.nekomimi.nekogram.utils.AlertUtil;
import tw.nekomimi.nekogram.utils.EnvUtil;
import tw.nekomimi.nekogram.utils.FileUtil;
import tw.nekomimi.nekogram.utils.LangsKt;
import tw.nekomimi.nekogram.utils.ProxyUtil;
import tw.nekomimi.nekogram.utils.ShareUtil;
import tw.nekomimi.nekogram.utils.UIUtil;

public class ProfileActivity extends BaseFragment implements NotificationCenter.NotificationCenterDelegate, DialogsActivity.DialogsActivityDelegate, SharedMediaLayout.SharedMediaPreloaderDelegate, ImageUpdater.ImageUpdaterDelegate {

    private RecyclerListView listView;
    private RecyclerListView searchListView;
    private LinearLayoutManager layoutManager;
    private ListAdapter listAdapter;
    private SearchAdapter searchAdapter;
    private SimpleTextView[] nameTextView = new SimpleTextView[2];
    private SimpleTextView[] onlineTextView = new SimpleTextView[2];
    private AudioPlayerAlert.ClippingTextViewSwitcher mediaCounterTextView;
    private SimpleTextView idTextView;
    private RLottieImageView writeButton;
    private AnimatorSet writeButtonAnimation;
    private Drawable lockIconDrawable;
    private Drawable verifiedDrawable;
    private Drawable verifiedCheckDrawable;
    private CrossfadeDrawable verifiedCrossfadeDrawable;
    private ScamDrawable scamDrawable;
    private UndoView undoView;
    private OverlaysView overlaysView;
    private SharedMediaLayout sharedMediaLayout;
    private StickerEmptyView emptyView;
    private boolean sharedMediaLayoutAttached;
    private SharedMediaLayout.SharedMediaPreloader sharedMediaPreloader;

    private RLottieDrawable cameraDrawable;

    private FrameLayout avatarContainer;
    private FrameLayout avatarContainer2;
    private AvatarImageView avatarImage;
    private View avatarOverlay;
    private AnimatorSet avatarAnimation;
    private RadialProgressView avatarProgressView;
    private ImageView timeItem;
    private TimerDrawable timerDrawable;
    private ProfileGalleryView avatarsViewPager;
    private PagerIndicatorView avatarsViewPagerIndicatorView;
    private AvatarDrawable avatarDrawable;
    private ImageUpdater imageUpdater;
    private int avatarColor;

    private int overlayCountVisible;

    private ImageLocation prevLoadedImageLocation;

    private int lastMeasuredContentWidth;
    private int lastMeasuredContentHeight;
    private int listContentHeight;
    private boolean openingAvatar;

    private boolean doNotSetForeground;

    private boolean[] isOnline = new boolean[1];

    private boolean callItemVisible;
    private boolean videoCallItemVisible;
    private boolean editItemVisible;
    private ActionBarMenuItem animatingItem;
    private ActionBarMenuItem callItem;
    private ActionBarMenuItem videoCallItem;
    private ActionBarMenuItem editItem;
    private ActionBarMenuItem otherItem;
    private ActionBarMenuItem searchItem;
    protected float headerShadowAlpha = 1.0f;
    private TopView topView;
    private long userId;
    private long chatId;
    private long dialogId;
    private boolean creatingChat;
    private boolean userBlocked;
    private boolean reportSpam;
    private long mergeDialogId;
    private boolean expandPhoto;
    private boolean needSendMessage;
    private boolean hasVoiceChatItem;

    private boolean scrolling;

    private boolean canSearchMembers;

    private boolean loadingUsers;
    private LongSparseArray<TLRPC.ChatParticipant> participantsMap = new LongSparseArray<>();
    private boolean usersEndReached;

    private long banFromGroup;
    private boolean openAnimationInProgress;
    private boolean transitionAnimationInProress;
    private boolean recreateMenuAfterAnimation;
    private int playProfileAnimation;
    private boolean needTimerImage;
    private boolean allowProfileAnimation = true;
    private float extraHeight;
    private float initialAnimationExtraHeight;
    private float animationProgress;

    private int searchTransitionOffset;
    private float searchTransitionProgress;
    private Animator searchViewTransition;
    private boolean searchMode;

    private HashMap<Integer, Integer> positionToOffset = new HashMap<>();

    private float avatarX;
    private float avatarY;
    private float avatarScale;
    private float nameX;
    private float nameY;
    private float onlineX;
    private float onlineY;
    private float idX;
    private float idY;
    private float expandProgress;
    private float listViewVelocityY;
    private ValueAnimator expandAnimator;
    private float currentExpanAnimatorFracture;
    private float[] expandAnimatorValues = new float[]{0f, 1f};
    private boolean isInLandscapeMode;
    private boolean allowPullingDown;
    private boolean isPulledDown;

    private Paint whitePaint = new Paint();

    private boolean isBot;

    private TLRPC.ChatFull chatInfo;
    private TLRPC.UserFull userInfo;

    private String currentBio;

    private long selectedUser;
    private int onlineCount = -1;
    private ArrayList<Integer> sortedUsers;

    private TLRPC.EncryptedChat currentEncryptedChat;
    private TLRPC.Chat currentChat;
    private TLRPC.BotInfo botInfo;
    private TLRPC.ChannelParticipant currentChannelParticipant;

    private TLRPC.FileLocation avatar;
    private TLRPC.FileLocation avatarBig;
    private ImageLocation uploadingImageLocation;

    private final static int add_contact = 1;
    private final static int block_contact = 2;
    private final static int share_contact = 3;
    private final static int edit_contact = 4;
    private final static int delete_contact = 5;
    private final static int leave_group = 7;
    private final static int invite_to_group = 9;
    private final static int share = 10;
    private final static int qr_code = 11;
    private final static int edit_channel = 12;
    private final static int add_shortcut = 14;
    private final static int call_item = 15;
    private final static int video_call_item = 16;
    private final static int search_members = 17;
    private final static int add_member = 18;
    private final static int statistics = 19;
    private final static int start_secret_chat = 20;
    private final static int gallery_menu_save = 21;
    private final static int event_log = 42;
    private final static int view_discussion = 22;

    private final static int edit_name = 30;
    private final static int logout = 31;
    private final static int search_button = 32;
    private final static int set_as_main = 33;
    private final static int edit_avatar = 34;
    private final static int delete_avatar = 35;
    private final static int add_photo = 36;

    private Rect rect = new Rect();

    private int rowCount;

    private int setAvatarRow;
    private int setAvatarSectionRow;
    private int numberSectionRow;
    private int numberRow;
    private int setUsernameRow;
    private int bioRow;
    private int phoneSuggestionSectionRow;
    private int phoneSuggestionRow;
    private int passwordSuggestionSectionRow;
    private int passwordSuggestionRow;
    private int settingsSectionRow;
    private int settingsSectionRow2;
    private int notificationRow;
    private int nekoRow;
    private int languageRow;
    private int privacyRow;
    private int dataRow;
    private int chatRow;
    private int stickersRow;
    private int filtersRow;
    private int devicesRow;
    private int devicesSectionRow;
    private int helpHeaderRow;
    private int questionRow;
    private int faqRow;
    private int policyRow;
    private int helpSectionCell;
    private int debugHeaderRow;
    private int sendLogsRow;
    private int sendLastLogsRow;
    private int clearLogsRow;
    private int switchBackendRow;
    private int versionRow;
    private int emptyRow;
    private int bottomPaddingRow;
    private int infoHeaderRow;
    private int phoneRow;
    private int locationRow;
    private int userInfoRow;
    private int channelInfoRow;
    private int usernameRow;
    private int notificationsDividerRow;
    private int notificationsRow;
    private int infoSectionRow;
    private int sendMessageRow;
    private int reportRow;

    private int settingsTimerRow;
    private int settingsKeyRow;
    private int secretSettingsSectionRow;

    private int membersHeaderRow;
    private int membersStartRow;
    private int membersEndRow;
    private int addMemberRow;
    private int subscribersRow;
    private int administratorsRow;
    private int blockedUsersRow;
    private int membersSectionRow;

    private int sharedMediaRow;

    private int unblockRow;
    private int joinRow;
    private int lastSectionRow;

    private int transitionIndex;
    private final ArrayList<TLRPC.ChatParticipant> visibleChatParticipants = new ArrayList<>();
    private final ArrayList<Integer> visibleSortedUsers = new ArrayList<>();
    private int usersForceShowingIn = 0;

    private boolean hideNumber;

    private boolean firstLayout = true;
    private boolean invalidateScroll = true;

    PinchToZoomHelper pinchToZoomHelper;

    private View transitionOnlineText;
    private int actionBarAnimationColorFrom = 0;
    private int navigationBarAnimationColorFrom = 0;

    private final Property<ProfileActivity, Float> HEADER_SHADOW = new AnimationProperties.FloatProperty<ProfileActivity>("headerShadow") {
        @Override
        public void setValue(ProfileActivity object, float value) {
            headerShadowAlpha = value;
            topView.invalidate();
        }

        @Override
        public Float get(ProfileActivity object) {
            return headerShadowAlpha;
        }
    };

    public PhotoViewer.PhotoViewerProvider provider = new PhotoViewer.EmptyPhotoViewerProvider() {

        @Override
        public PhotoViewer.PlaceProviderObject getPlaceForPhoto(MessageObject messageObject, TLRPC.FileLocation fileLocation, int index, boolean needPreview) {
            if (fileLocation == null) {
                return null;
            }

            TLRPC.FileLocation photoBig = null;
            if (userId != 0) {
                TLRPC.User user = getMessagesController().getUser(userId);
                if (user != null && user.photo != null && user.photo.photo_big != null) {
                    photoBig = user.photo.photo_big;
                }
            } else if (chatId != 0) {
                TLRPC.Chat chat = getMessagesController().getChat(chatId);
                if (chat != null && chat.photo != null && chat.photo.photo_big != null) {
                    photoBig = chat.photo.photo_big;
                }
            }

            if (photoBig != null && photoBig.local_id == fileLocation.local_id && photoBig.volume_id == fileLocation.volume_id && photoBig.dc_id == fileLocation.dc_id) {
                int[] coords = new int[2];
                avatarImage.getLocationInWindow(coords);
                PhotoViewer.PlaceProviderObject object = new PhotoViewer.PlaceProviderObject();
                object.viewX = coords[0];
                object.viewY = coords[1] - (Build.VERSION.SDK_INT >= 21 ? 0 : AndroidUtilities.statusBarHeight);
                object.parentView = avatarImage;
                object.imageReceiver = avatarImage.getImageReceiver();
                if (userId != 0) {
                    object.dialogId = userId;
                } else if (chatId != 0) {
                    object.dialogId = -chatId;
                }
                object.thumb = object.imageReceiver.getBitmapSafe();
                object.size = -1;
                object.radius = avatarImage.getImageReceiver().getRoundRadius();
                object.scale = avatarContainer.getScaleX();
                object.canEdit = userId == getUserConfig().clientUserId;
                return object;
            }
            return null;
        }

        @Override
        public void willHidePhotoViewer() {
            avatarImage.getImageReceiver().setVisible(true, true);
        }

        @Override
        public void openPhotoForEdit(String file, String thumb, boolean isVideo) {
            imageUpdater.openPhotoForEdit(file, thumb, 0, isVideo);
        }
    };
    private boolean fragmentOpened;

    public static class AvatarImageView extends BackupImageView {

        private final RectF rect = new RectF();
        private final Paint placeholderPaint;

        private ImageReceiver foregroundImageReceiver;
        private float foregroundAlpha;
        private ImageReceiver.BitmapHolder drawableHolder;

        ProfileGalleryView avatarsViewPager;

        public void setAvatarsViewPager(ProfileGalleryView avatarsViewPager) {
            this.avatarsViewPager = avatarsViewPager;
        }

        public AvatarImageView(Context context) {
            super(context);
            foregroundImageReceiver = new ImageReceiver(this);
            placeholderPaint = new Paint(Paint.ANTI_ALIAS_FLAG);
            placeholderPaint.setColor(Color.BLACK);
        }

        public void setForegroundImage(ImageLocation imageLocation, String imageFilter, Drawable thumb) {
            foregroundImageReceiver.setImage(imageLocation, imageFilter, thumb, 0, null, null, 0);
            if (drawableHolder != null) {
                drawableHolder.release();
                drawableHolder = null;
            }
        }

        public void setForegroundImageDrawable(ImageReceiver.BitmapHolder holder) {
            if (holder != null) {
                foregroundImageReceiver.setImageBitmap(holder.drawable);
            }
            if (drawableHolder != null) {
                drawableHolder.release();
                drawableHolder = null;
            }
            drawableHolder = holder;
        }

        public float getForegroundAlpha() {
            return foregroundAlpha;
        }

        public void setForegroundAlpha(float value) {
            foregroundAlpha = value;
            invalidate();
        }

        public void clearForeground() {
            AnimatedFileDrawable drawable = foregroundImageReceiver.getAnimation();
            if (drawable != null) {
                drawable.removeSecondParentView(this);
            }
            foregroundImageReceiver.clearImage();
            if (drawableHolder != null) {
                drawableHolder.release();
                drawableHolder = null;
            }
            foregroundAlpha = 0f;
            invalidate();
        }

        protected void onDetachedFromWindow() {
            super.onDetachedFromWindow();
            foregroundImageReceiver.onDetachedFromWindow();
            if (drawableHolder != null) {
                drawableHolder.release();
                drawableHolder = null;
            }
        }

        @Override
        protected void onAttachedToWindow() {
            super.onAttachedToWindow();
            foregroundImageReceiver.onAttachedToWindow();
        }

        @Override
        public void setRoundRadius(int value) {
            super.setRoundRadius(value);
            foregroundImageReceiver.setRoundRadius(value);
        }

        @Override
        protected void onDraw(Canvas canvas) {
            if (foregroundAlpha < 1f) {
                imageReceiver.setImageCoords(0, 0, getMeasuredWidth(), getMeasuredHeight());
                imageReceiver.draw(canvas);
            }
            if (foregroundAlpha > 0f) {
                if (foregroundImageReceiver.getDrawable() != null) {
                    foregroundImageReceiver.setImageCoords(0, 0, getMeasuredWidth(), getMeasuredHeight());
                    foregroundImageReceiver.setAlpha(foregroundAlpha);
                    foregroundImageReceiver.draw(canvas);
                } else {
                    rect.set(0f, 0f, getMeasuredWidth(), getMeasuredHeight());
                    placeholderPaint.setAlpha((int) (foregroundAlpha * 255f));
                    final int radius = foregroundImageReceiver.getRoundRadius()[0];
                    canvas.drawRoundRect(rect, radius, radius, placeholderPaint);
                }
            }
        }

        @Override
        public void invalidate() {
            super.invalidate();
            if (avatarsViewPager != null) {
                avatarsViewPager.invalidate();
            }
        }
    }

    private class TopView extends View {

        private int currentColor;
        private Paint paint = new Paint();

        public TopView(Context context) {
            super(context);
        }

        @Override
        protected void onMeasure(int widthMeasureSpec, int heightMeasureSpec) {
            setMeasuredDimension(MeasureSpec.getSize(widthMeasureSpec), MeasureSpec.getSize(widthMeasureSpec) + AndroidUtilities.dp(3));
        }

        @Override
        public void setBackgroundColor(int color) {
            if (color != currentColor) {
                currentColor = color;
                paint.setColor(color);
                invalidate();
            }
        }

        @Override
        protected void onDraw(Canvas canvas) {
            final int height = ActionBar.getCurrentActionBarHeight() + (actionBar.getOccupyStatusBar() ? AndroidUtilities.statusBarHeight : 0);
            final float v = extraHeight + height + searchTransitionOffset;

            int y1 = (int) (v * (1.0f - mediaHeaderAnimationProgress));

            if (y1 != 0) {
                paint.setColor(currentColor);
                canvas.drawRect(0, 0, getMeasuredWidth(), y1, paint);
            }
            if (y1 != v) {
                int color = Theme.getColor(Theme.key_windowBackgroundWhite);
                paint.setColor(color);
                canvas.drawRect(0, y1, getMeasuredWidth(), v, paint);
            }

            if (parentLayout != null) {
                parentLayout.drawHeaderShadow(canvas, (int) (headerShadowAlpha * 255), (int) v);
            }
        }
    }

    private class OverlaysView extends View implements ProfileGalleryView.Callback {

        private final int statusBarHeight = actionBar.getOccupyStatusBar() && !inBubbleMode ? AndroidUtilities.statusBarHeight : 0;

        private final Rect topOverlayRect = new Rect();
        private final Rect bottomOverlayRect = new Rect();
        private final RectF rect = new RectF();

        private final GradientDrawable topOverlayGradient;
        private final GradientDrawable bottomOverlayGradient;
        private final ValueAnimator animator;
        private final float[] animatorValues = new float[]{0f, 1f};
        private final Paint backgroundPaint;
        private final Paint barPaint;
        private final Paint selectedBarPaint;

        private final GradientDrawable[] pressedOverlayGradient = new GradientDrawable[2];
        private final boolean[] pressedOverlayVisible = new boolean[2];
        private final float[] pressedOverlayAlpha = new float[2];

        private boolean isOverlaysVisible;
        private float currentAnimationValue;
        private float alpha = 0f;
        private float[] alphas = null;
        private long lastTime;
        private float previousSelectedProgress;
        private int previousSelectedPotision = -1;
        private float currentProgress;
        private int selectedPosition;

        private float currentLoadingAnimationProgress;
        private int currentLoadingAnimationDirection = 1;

        public OverlaysView(Context context) {
            super(context);
            setVisibility(GONE);

            barPaint = new Paint(Paint.ANTI_ALIAS_FLAG);
            barPaint.setColor(0x55ffffff);
            selectedBarPaint = new Paint(Paint.ANTI_ALIAS_FLAG);
            selectedBarPaint.setColor(0xffffffff);

            topOverlayGradient = new GradientDrawable(GradientDrawable.Orientation.TOP_BOTTOM, new int[]{0x42000000, 0});
            topOverlayGradient.setShape(GradientDrawable.RECTANGLE);

            bottomOverlayGradient = new GradientDrawable(GradientDrawable.Orientation.BOTTOM_TOP, new int[]{0x42000000, 0});
            bottomOverlayGradient.setShape(GradientDrawable.RECTANGLE);

            for (int i = 0; i < 2; i++) {
                final GradientDrawable.Orientation orientation = i == 0 ? GradientDrawable.Orientation.LEFT_RIGHT : GradientDrawable.Orientation.RIGHT_LEFT;
                pressedOverlayGradient[i] = new GradientDrawable(orientation, new int[]{0x32000000, 0});
                pressedOverlayGradient[i].setShape(GradientDrawable.RECTANGLE);
            }

            backgroundPaint = new Paint(Paint.ANTI_ALIAS_FLAG);
            backgroundPaint.setColor(Color.BLACK);
            backgroundPaint.setAlpha(66);
            animator = ValueAnimator.ofFloat(0f, 1f);
            animator.setDuration(250);
            animator.setInterpolator(CubicBezierInterpolator.EASE_BOTH);
            animator.addUpdateListener(anim -> {
                float value = AndroidUtilities.lerp(animatorValues, currentAnimationValue = anim.getAnimatedFraction());
                setAlphaValue(value, true);
            });
            animator.addListener(new AnimatorListenerAdapter() {
                @Override
                public void onAnimationEnd(Animator animation) {
                    if (!isOverlaysVisible) {
                        setVisibility(GONE);
                    }
                }

                @Override
                public void onAnimationStart(Animator animation) {
                    setVisibility(VISIBLE);
                }
            });
        }

        public void saveCurrentPageProgress() {
            previousSelectedProgress = currentProgress;
            previousSelectedPotision = selectedPosition;
            currentLoadingAnimationProgress = 0.0f;
            currentLoadingAnimationDirection = 1;
        }

        public void setAlphaValue(float value, boolean self) {
            if (Build.VERSION.SDK_INT > 18) {
                int alpha = (int) (255 * value);
                topOverlayGradient.setAlpha(alpha);
                bottomOverlayGradient.setAlpha(alpha);
                backgroundPaint.setAlpha((int) (66 * value));
                barPaint.setAlpha((int) (0x55 * value));
                selectedBarPaint.setAlpha(alpha);
                this.alpha = value;
            } else {
                setAlpha(value);
            }
            if (!self) {
                currentAnimationValue = value;
            }
            invalidate();
        }

        public boolean isOverlaysVisible() {
            return isOverlaysVisible;
        }

        public void setOverlaysVisible() {
            isOverlaysVisible = true;
            setVisibility(VISIBLE);
        }

        public void setOverlaysVisible(boolean overlaysVisible, float durationFactor) {
            if (overlaysVisible != isOverlaysVisible) {
                isOverlaysVisible = overlaysVisible;
                animator.cancel();
                final float value = AndroidUtilities.lerp(animatorValues, currentAnimationValue);
                if (overlaysVisible) {
                    animator.setDuration((long) ((1f - value) * 250f / durationFactor));
                } else {
                    animator.setDuration((long) (value * 250f / durationFactor));
                }
                animatorValues[0] = value;
                animatorValues[1] = overlaysVisible ? 1f : 0f;
                animator.start();
            }
        }

        @Override
        protected void onSizeChanged(int w, int h, int oldw, int oldh) {
            final int actionBarHeight = statusBarHeight + ActionBar.getCurrentActionBarHeight();
            final float k = 0.5f;
            topOverlayRect.set(0, 0, w, (int) (actionBarHeight * k));
            bottomOverlayRect.set(0, (int) (h - AndroidUtilities.dp(72f) * k), w, h);
            topOverlayGradient.setBounds(0, topOverlayRect.bottom, w, actionBarHeight + AndroidUtilities.dp(16f));
            bottomOverlayGradient.setBounds(0, h - AndroidUtilities.dp(72f) - AndroidUtilities.dp(24f), w, bottomOverlayRect.top);
            pressedOverlayGradient[0].setBounds(0, 0, w / 5, h);
            pressedOverlayGradient[1].setBounds(w - (w / 5), 0, w, h);
        }

        @Override
        protected void onDraw(Canvas canvas) {
            for (int i = 0; i < 2; i++) {
                if (pressedOverlayAlpha[i] > 0f) {
                    pressedOverlayGradient[i].setAlpha((int) (pressedOverlayAlpha[i] * 255));
                    pressedOverlayGradient[i].draw(canvas);
                }
            }

            topOverlayGradient.draw(canvas);
            bottomOverlayGradient.draw(canvas);
            canvas.drawRect(topOverlayRect, backgroundPaint);
            canvas.drawRect(bottomOverlayRect, backgroundPaint);

            int count = avatarsViewPager.getRealCount();
            selectedPosition = avatarsViewPager.getRealPosition();

            if (alphas == null || alphas.length != count) {
                alphas = new float[count];
                Arrays.fill(alphas, 0.0f);
            }

            boolean invalidate = false;

            long newTime = SystemClock.elapsedRealtime();
            long dt = (newTime - lastTime);
            if (dt < 0 || dt > 20) {
                dt = 17;
            }
            lastTime = newTime;

            if (count > 1 && count <= 20) {
                if (overlayCountVisible == 0) {
                    alpha = 0.0f;
                    overlayCountVisible = 3;
                } else if (overlayCountVisible == 1) {
                    alpha = 0.0f;
                    overlayCountVisible = 2;
                }
                if (overlayCountVisible == 2) {
                    barPaint.setAlpha((int) (0x55 * alpha));
                    selectedBarPaint.setAlpha((int) (0xff * alpha));
                }
                int width = (getMeasuredWidth() - AndroidUtilities.dp(5 * 2) - AndroidUtilities.dp(2 * (count - 1))) / count;
                int y = AndroidUtilities.dp(4) + (Build.VERSION.SDK_INT >= 21 && !inBubbleMode ? AndroidUtilities.statusBarHeight : 0);
                for (int a = 0; a < count; a++) {
                    int x = AndroidUtilities.dp(5 + a * 2) + width * a;
                    float progress;
                    int baseAlpha = 0x55;
                    if (a == previousSelectedPotision && Math.abs(previousSelectedProgress - 1.0f) > 0.0001f) {
                        progress = previousSelectedProgress;
                        canvas.save();
                        canvas.clipRect(x + width * progress, y, x + width, y + AndroidUtilities.dp(2));
                        rect.set(x, y, x + width, y + AndroidUtilities.dp(2));
                        barPaint.setAlpha((int) (0x55 * alpha));
                        canvas.drawRoundRect(rect, AndroidUtilities.dp(1), AndroidUtilities.dp(1), barPaint);
                        baseAlpha = 0x50;
                        canvas.restore();
                        invalidate = true;
                    } else if (a == selectedPosition) {
                        if (avatarsViewPager.isCurrentItemVideo()) {
                            progress = currentProgress = avatarsViewPager.getCurrentItemProgress();
                            if (progress <= 0 && avatarsViewPager.isLoadingCurrentVideo() || currentLoadingAnimationProgress > 0.0f) {
                                currentLoadingAnimationProgress += currentLoadingAnimationDirection * dt / 500.0f;
                                if (currentLoadingAnimationProgress > 1.0f) {
                                    currentLoadingAnimationProgress = 1.0f;
                                    currentLoadingAnimationDirection *= -1;
                                } else if (currentLoadingAnimationProgress <= 0) {
                                    currentLoadingAnimationProgress = 0.0f;
                                    currentLoadingAnimationDirection *= -1;
                                }
                            }
                            rect.set(x, y, x + width, y + AndroidUtilities.dp(2));
                            barPaint.setAlpha((int) ((0x55 + 0x30 * currentLoadingAnimationProgress) * alpha));
                            canvas.drawRoundRect(rect, AndroidUtilities.dp(1), AndroidUtilities.dp(1), barPaint);
                            invalidate = true;
                            baseAlpha = 0x50;
                        } else {
                            progress = currentProgress = 1.0f;
                        }
                    } else {
                        progress = 1.0f;
                    }
                    rect.set(x, y, x + width * progress, y + AndroidUtilities.dp(2));

                    if (a != selectedPosition) {
                        if (overlayCountVisible == 3) {
                            barPaint.setAlpha((int) (AndroidUtilities.lerp(baseAlpha, 0xff, CubicBezierInterpolator.EASE_BOTH.getInterpolation(alphas[a])) * alpha));
                        }
                    } else {
                        alphas[a] = 0.75f;
                    }

                    canvas.drawRoundRect(rect, AndroidUtilities.dp(1), AndroidUtilities.dp(1), a == selectedPosition ? selectedBarPaint : barPaint);
                }

                if (overlayCountVisible == 2) {
                    if (alpha < 1.0f) {
                        alpha += dt / 180.0f;
                        if (alpha > 1.0f) {
                            alpha = 1.0f;
                        }
                        invalidate = true;
                    } else {
                        overlayCountVisible = 3;
                    }
                } else if (overlayCountVisible == 3) {
                    for (int i = 0; i < alphas.length; i++) {
                        if (i != selectedPosition && alphas[i] > 0.0f) {
                            alphas[i] -= dt / 500.0f;
                            if (alphas[i] <= 0.0f) {
                                alphas[i] = 0.0f;
                                if (i == previousSelectedPotision) {
                                    previousSelectedPotision = -1;
                                }
                            }
                            invalidate = true;
                        } else if (i == previousSelectedPotision) {
                            previousSelectedPotision = -1;
                        }
                    }
                }
            }

            for (int i = 0; i < 2; i++) {
                if (pressedOverlayVisible[i]) {
                    if (pressedOverlayAlpha[i] < 1f) {
                        pressedOverlayAlpha[i] += dt / 180.0f;
                        if (pressedOverlayAlpha[i] > 1f) {
                            pressedOverlayAlpha[i] = 1f;
                        }
                        invalidate = true;
                    }
                } else {
                    if (pressedOverlayAlpha[i] > 0f) {
                        pressedOverlayAlpha[i] -= dt / 180.0f;
                        if (pressedOverlayAlpha[i] < 0f) {
                            pressedOverlayAlpha[i] = 0f;
                        }
                        invalidate = true;
                    }
                }
            }

            if (invalidate) {
                postInvalidateOnAnimation();
            }
        }

        @Override
        public void onClick() {

            if (imageUpdater != null) {
                TLRPC.User user = MessagesController.getInstance(currentAccount).getUser(UserConfig.getInstance(currentAccount).getClientUserId());
                if (user == null) {
                    user = UserConfig.getInstance(currentAccount).getCurrentUser();
                }
                if (user == null) {
                    return;
                }
                imageUpdater.openMenu(user.photo != null && user.photo.photo_big != null && !(user.photo instanceof TLRPC.TL_userProfilePhotoEmpty), () -> MessagesController.getInstance(currentAccount).deleteUserPhoto(null), dialog -> {
                });
            } else {
                openAvatar();
            }

        }

        @Override
        public void onPhotosLoaded() {
            updateProfileData();
        }

        @Override
        public void onVideoSet() {
            invalidate();
        }
    }

    private class NestedFrameLayout extends FrameLayout implements NestedScrollingParent3 {

        private NestedScrollingParentHelper nestedScrollingParentHelper;

        public NestedFrameLayout(Context context) {
            super(context);
            nestedScrollingParentHelper = new NestedScrollingParentHelper(this);
        }

        @Override
        public void onNestedScroll(View target, int dxConsumed, int dyConsumed, int dxUnconsumed, int dyUnconsumed, int type, int[] consumed) {
            if (target == listView && sharedMediaLayoutAttached) {
                RecyclerListView innerListView = sharedMediaLayout.getCurrentListView();
                int top = sharedMediaLayout.getTop();
                if (top == 0) {
                    consumed[1] = dyUnconsumed;
                    innerListView.scrollBy(0, dyUnconsumed);
                }
            }
        }

        @Override
        public void onNestedScroll(View target, int dxConsumed, int dyConsumed, int dxUnconsumed, int dyUnconsumed, int type) {

        }

        @Override
        public boolean onNestedPreFling(View target, float velocityX, float velocityY) {
            return super.onNestedPreFling(target, velocityX, velocityY);
        }

        @Override
        public void onNestedPreScroll(View target, int dx, int dy, int[] consumed, int type) {
            if (target == listView && sharedMediaRow != -1 && sharedMediaLayoutAttached) {
                boolean searchVisible = actionBar.isSearchFieldVisible();
                int t = sharedMediaLayout.getTop();
                if (dy < 0) {
                    boolean scrolledInner = false;
                    if (t <= 0) {
                        RecyclerListView innerListView = sharedMediaLayout.getCurrentListView();
                        LinearLayoutManager linearLayoutManager = (LinearLayoutManager) innerListView.getLayoutManager();
                        int pos = linearLayoutManager.findFirstVisibleItemPosition();
                        if (pos != RecyclerView.NO_POSITION) {
                            RecyclerView.ViewHolder holder = innerListView.findViewHolderForAdapterPosition(pos);
                            int top = holder != null ? holder.itemView.getTop() : -1;
                            int paddingTop = innerListView.getPaddingTop();
                            if (top != paddingTop || pos != 0) {
                                consumed[1] = pos != 0 ? dy : Math.max(dy, (top - paddingTop));
                                innerListView.scrollBy(0, dy);
                                scrolledInner = true;
                            }
                        }
                    }
                    if (searchVisible) {
                        if (!scrolledInner && t < 0) {
                            consumed[1] = dy - Math.max(t, dy);
                        } else {
                            consumed[1] = dy;
                        }
                    }
                } else {
                    if (searchVisible) {
                        RecyclerListView innerListView = sharedMediaLayout.getCurrentListView();
                        consumed[1] = dy;
                        if (t > 0) {
                            consumed[1] -= dy;
                        }
                        if (consumed[1] > 0) {
                            innerListView.scrollBy(0, consumed[1]);
                        }
                    }
                }
            }
        }

        @Override
        public boolean onStartNestedScroll(View child, View target, int axes, int type) {
            return sharedMediaRow != -1 && axes == ViewCompat.SCROLL_AXIS_VERTICAL;
        }

        @Override
        public void onNestedScrollAccepted(View child, View target, int axes, int type) {
            nestedScrollingParentHelper.onNestedScrollAccepted(child, target, axes);
        }

        @Override
        public void onStopNestedScroll(View target, int type) {
            nestedScrollingParentHelper.onStopNestedScroll(target);
        }

        @Override
        public void onStopNestedScroll(View child) {

        }
    }

    private class PagerIndicatorView extends View {

        private final RectF indicatorRect = new RectF();

        private final TextPaint textPaint;
        private final Paint backgroundPaint;

        private final ValueAnimator animator;
        private final float[] animatorValues = new float[]{0f, 1f};

        private final PagerAdapter adapter = avatarsViewPager.getAdapter();

        private boolean isIndicatorVisible;

        public PagerIndicatorView(Context context) {
            super(context);
            setVisibility(GONE);

            textPaint = new TextPaint(Paint.ANTI_ALIAS_FLAG);
            textPaint.setColor(Color.WHITE);
            textPaint.setTypeface(Typeface.SANS_SERIF);
            textPaint.setTextAlign(Paint.Align.CENTER);
            textPaint.setTextSize(AndroidUtilities.dpf2(15f));
            backgroundPaint = new Paint(Paint.ANTI_ALIAS_FLAG);
            backgroundPaint.setColor(0x26000000);
            animator = ValueAnimator.ofFloat(0f, 1f);
            animator.setInterpolator(CubicBezierInterpolator.EASE_BOTH);
            animator.addUpdateListener(a -> {
                final float value = AndroidUtilities.lerp(animatorValues, a.getAnimatedFraction());
                if (searchItem != null && !isPulledDown) {
                    searchItem.setScaleX(1f - value);
                    searchItem.setScaleY(1f - value);
                    searchItem.setAlpha(1f - value);
                }
                if (editItemVisible) {
                    editItem.setScaleX(1f - value);
                    editItem.setScaleY(1f - value);
                    editItem.setAlpha(1f - value);
                }
                if (callItemVisible) {
                    callItem.setScaleX(1f - value);
                    callItem.setScaleY(1f - value);
                    callItem.setAlpha(1f - value);
                }
                if (videoCallItemVisible) {
                    videoCallItem.setScaleX(1f - value);
                    videoCallItem.setScaleY(1f - value);
                    videoCallItem.setAlpha(1f - value);
                }
                setScaleX(value);
                setScaleY(value);
                setAlpha(value);
            });
            boolean expanded = expandPhoto;
            animator.addListener(new AnimatorListenerAdapter() {
                @Override
                public void onAnimationEnd(Animator animation) {
                    if (isIndicatorVisible) {
                        if (searchItem != null) {
                            searchItem.setVisibility(GONE);
                        }
                        if (editItemVisible) {
                            editItem.setVisibility(GONE);
                        }
                        if (callItemVisible) {
                            callItem.setVisibility(GONE);
                        }
                        if (videoCallItemVisible) {
                            videoCallItem.setVisibility(GONE);
                        }
                    } else {
                        setVisibility(GONE);
                    }
                }

                @Override
                public void onAnimationStart(Animator animation) {
                    if (searchItem != null && !expanded) {
                        searchItem.setVisibility(VISIBLE);
                    }
                    if (editItemVisible) {
                        editItem.setVisibility(VISIBLE);
                    }
                    if (callItemVisible) {
                        callItem.setVisibility(VISIBLE);
                    }
                    if (videoCallItemVisible) {
                        videoCallItem.setVisibility(VISIBLE);
                    }
                    setVisibility(VISIBLE);
                }
            });
            avatarsViewPager.addOnPageChangeListener(new ViewPager.OnPageChangeListener() {

                private int prevPage;

                @Override
                public void onPageScrolled(int position, float positionOffset, int positionOffsetPixels) {
                }

                @Override
                public void onPageSelected(int position) {
                    int realPosition = avatarsViewPager.getRealPosition(position);
                    invalidateIndicatorRect(prevPage != realPosition);
                    prevPage = realPosition;
                    updateAvatarItems();
                }

                @Override
                public void onPageScrollStateChanged(int state) {
                }
            });
            adapter.registerDataSetObserver(new DataSetObserver() {
                @Override
                public void onChanged() {
                    int count = avatarsViewPager.getRealCount();
                    if (overlayCountVisible == 0 && count > 1 && count <= 20 && overlaysView.isOverlaysVisible()) {
                        overlayCountVisible = 1;
                    }
                    invalidateIndicatorRect(false);
                    refreshVisibility(1f);
                    updateAvatarItems();
                }
            });
        }

        private void updateAvatarItemsInternal() {
            /*if (otherItem == null || avatarsViewPager == null) {
                return;
            }
            if (isPulledDown) {
                int position = avatarsViewPager.getRealPosition();
                if (position == 0) {
                    otherItem.hideSubItem(set_as_main);
                    otherItem.showSubItem(add_photo);
                } else {
                    otherItem.showSubItem(set_as_main);
                    otherItem.hideSubItem(add_photo);
                }
            }*/
        }

        private void updateAvatarItems() {
            /*if (imageUpdater == null) {
                return;
            }
            if (otherItem.isSubMenuShowing()) {
                AndroidUtilities.runOnUIThread(this::updateAvatarItemsInternal, 500);
            } else {
                updateAvatarItemsInternal();
            }*/
        }

        public boolean isIndicatorVisible() {
            return isIndicatorVisible;
        }

        public boolean isIndicatorFullyVisible() {
            return isIndicatorVisible && !animator.isRunning();
        }

        public void setIndicatorVisible(boolean indicatorVisible, float durationFactor) {
            if (indicatorVisible != isIndicatorVisible) {
                isIndicatorVisible = indicatorVisible;
                animator.cancel();
                final float value = AndroidUtilities.lerp(animatorValues, animator.getAnimatedFraction());
                if (durationFactor <= 0f) {
                    animator.setDuration(0);
                } else if (indicatorVisible) {
                    animator.setDuration((long) ((1f - value) * 250f / durationFactor));
                } else {
                    animator.setDuration((long) (value * 250f / durationFactor));
                }
                animatorValues[0] = value;
                animatorValues[1] = indicatorVisible ? 1f : 0f;
                animator.start();
            }
        }

        public void refreshVisibility(float durationFactor) {
            setIndicatorVisible(isPulledDown && avatarsViewPager.getRealCount() > 20, durationFactor);
        }

        @Override
        protected void onSizeChanged(int w, int h, int oldw, int oldh) {
            invalidateIndicatorRect(false);
        }

        private void invalidateIndicatorRect(boolean pageChanged) {
            if (pageChanged) {
                overlaysView.saveCurrentPageProgress();
            }
            overlaysView.invalidate();
            final float textWidth = textPaint.measureText(getCurrentTitle());
            indicatorRect.right = getMeasuredWidth() - AndroidUtilities.dp(54f);
            indicatorRect.left = indicatorRect.right - (textWidth + AndroidUtilities.dpf2(16f));
            indicatorRect.top = (actionBar.getOccupyStatusBar() ? AndroidUtilities.statusBarHeight : 0) + AndroidUtilities.dp(15f);
            indicatorRect.bottom = indicatorRect.top + AndroidUtilities.dp(26);
            setPivotX(indicatorRect.centerX());
            setPivotY(indicatorRect.centerY());
            invalidate();
        }

        @Override
        protected void onDraw(Canvas canvas) {
            final float radius = AndroidUtilities.dpf2(12);
            canvas.drawRoundRect(indicatorRect, radius, radius, backgroundPaint);
            canvas.drawText(getCurrentTitle(), indicatorRect.centerX(), indicatorRect.top + AndroidUtilities.dpf2(18.5f), textPaint);
        }

        private String getCurrentTitle() {
            return adapter.getPageTitle(avatarsViewPager.getCurrentItem()).toString();
        }

        private ActionBarMenuItem getSecondaryMenuItem() {
            if (callItemVisible) {
                return callItem;
            } else if (editItemVisible) {
                return editItem;
            } else if (searchItem != null) {
                return searchItem;
            } else {
                return null;
            }
        }
    }

    public ProfileActivity(Bundle args) {
        this(args, null);
    }

    public ProfileActivity(Bundle args, SharedMediaLayout.SharedMediaPreloader preloader) {
        super(args);
        sharedMediaPreloader = preloader;
    }

    @Override
    public boolean onFragmentCreate() {
        userId = arguments.getLong("user_id", 0);
        chatId = arguments.getLong("chat_id", 0);
        banFromGroup = arguments.getLong("ban_chat_id", 0);
        reportSpam = arguments.getBoolean("reportSpam", false);
        if (!expandPhoto) {
            expandPhoto = arguments.getBoolean("expandPhoto", false);
            if (expandPhoto) {
                needSendMessage = true;
            }
        }
        if (userId != 0) {
            dialogId = arguments.getLong("dialog_id", 0);
            if (dialogId != 0) {
                currentEncryptedChat = getMessagesController().getEncryptedChat(DialogObject.getEncryptedChatId(dialogId));
            }
            TLRPC.User user = getMessagesController().getUser(userId);
            if (user == null) {
                return false;
            }

            getNotificationCenter().addObserver(this, NotificationCenter.contactsDidLoad);
            getNotificationCenter().addObserver(this, NotificationCenter.newSuggestionsAvailable);
            getNotificationCenter().addObserver(this, NotificationCenter.encryptedChatCreated);
            getNotificationCenter().addObserver(this, NotificationCenter.encryptedChatUpdated);
            getNotificationCenter().addObserver(this, NotificationCenter.blockedUsersDidLoad);
            getNotificationCenter().addObserver(this, NotificationCenter.botInfoDidLoad);
            getNotificationCenter().addObserver(this, NotificationCenter.userInfoDidLoad);
            NotificationCenter.getGlobalInstance().addObserver(this, NotificationCenter.reloadInterface);

            userBlocked = getMessagesController().blockePeers.indexOfKey(userId) >= 0;
            if (user.bot) {
                isBot = true;
                getMediaDataController().loadBotInfo(user.id, user.id, true, classGuid);
            }
            userInfo = getMessagesController().getUserFull(userId);
            getMessagesController().loadFullUser(getMessagesController().getUser(userId), classGuid, true);
            participantsMap = null;

            if (UserObject.isUserSelf(user)) {
                imageUpdater = new ImageUpdater(true);
                imageUpdater.setOpenWithFrontfaceCamera(true);
                imageUpdater.parentFragment = this;
                imageUpdater.setDelegate(this);
                getMediaDataController().checkFeaturedStickers();
                getMessagesController().loadSuggestedFilters();
                getMessagesController().loadUserInfo(getUserConfig().getCurrentUser(), true, classGuid);
            }
            actionBarAnimationColorFrom = arguments.getInt("actionBarColor", 0);
        } else if (chatId != 0) {
            currentChat = getMessagesController().getChat(chatId);
            if (currentChat == null) {
                final CountDownLatch countDownLatch = new CountDownLatch(1);
                getMessagesStorage().getStorageQueue().postRunnable(() -> {
                    currentChat = getMessagesStorage().getChat(chatId);
                    countDownLatch.countDown();
                });
                try {
                    countDownLatch.await();
                } catch (Exception e) {
                    FileLog.e(e);
                }
                if (currentChat != null) {
                    getMessagesController().putChat(currentChat, true);
                } else {
                    return false;
                }
            }

            if (currentChat.megagroup) {
                getChannelParticipants(true);
            } else {
                participantsMap = null;
            }
            getNotificationCenter().addObserver(this, NotificationCenter.chatInfoDidLoad);
            getNotificationCenter().addObserver(this, NotificationCenter.chatOnlineCountDidLoad);
            getNotificationCenter().addObserver(this, NotificationCenter.groupCallUpdated);

            sortedUsers = new ArrayList<>();
            updateOnlineCount(true);
            if (chatInfo == null) {
                chatInfo = getMessagesController().getChatFull(chatId);
            }
            if (ChatObject.isChannel(currentChat)) {
                getMessagesController().loadFullChat(chatId, classGuid, true);
            } else if (chatInfo == null) {
                chatInfo = getMessagesStorage().loadChatInfo(chatId, false, null, false, false);
            }
        } else {
            return false;
        }
        if (sharedMediaPreloader == null) {
            sharedMediaPreloader = new SharedMediaLayout.SharedMediaPreloader(this);
        }
        sharedMediaPreloader.addDelegate(this);

        getNotificationCenter().addObserver(this, NotificationCenter.updateInterfaces);
        getNotificationCenter().addObserver(this, NotificationCenter.didReceiveNewMessages);
        getNotificationCenter().addObserver(this, NotificationCenter.closeChats);
        NotificationCenter.getGlobalInstance().addObserver(this, NotificationCenter.emojiLoaded);
        updateRowsIds();
        if (listAdapter != null) {
            listAdapter.notifyDataSetChanged();
        }

        if (arguments.containsKey("preload_messages")) {
            getMessagesController().ensureMessagesLoaded(userId, 0, null);
        }

        return true;
    }

    private void generateLink() {
        TLRPC.TL_messages_exportChatInvite req = new TLRPC.TL_messages_exportChatInvite();
        req.peer = getMessagesController().getInputPeer(-chat_id);
        final int reqId = getConnectionsManager().sendRequest(req, (response, error) -> AndroidUtilities.runOnUIThread(() -> {
            if (error == null) {
                TLRPC.TL_chatInviteExported invite = (TLRPC.TL_chatInviteExported) response;
                ProxyUtil.showQrDialog(getParentActivity(), invite.link, imageSize -> Bitmap.createScaledBitmap(avatarImage.getImageReceiver().getBitmap(), imageSize, imageSize, true));
            } else {
                AlertUtil.showToast(error);
            }
        }));
        getConnectionsManager().bindRequestToGuid(reqId, classGuid);
    }

    @Override
    protected void setParentLayout(ActionBarLayout layout) {
        super.setParentLayout(layout);
        Activity activity = getParentActivity();
        if (activity != null && Build.VERSION.SDK_INT >= Build.VERSION_CODES.LOLLIPOP) {
            navigationBarAnimationColorFrom = activity.getWindow().getNavigationBarColor();
        }
    }

    @Override
    public void onFragmentDestroy() {
        super.onFragmentDestroy();
        if (sharedMediaLayout != null) {
            sharedMediaLayout.onDestroy();
        }
        if (sharedMediaPreloader != null) {
            sharedMediaPreloader.onDestroy(this);
        }
        if (sharedMediaPreloader != null) {
            sharedMediaPreloader.removeDelegate(this);
        }

        getNotificationCenter().removeObserver(this, NotificationCenter.updateInterfaces);
        getNotificationCenter().removeObserver(this, NotificationCenter.closeChats);
        getNotificationCenter().removeObserver(this, NotificationCenter.didReceiveNewMessages);
        NotificationCenter.getGlobalInstance().removeObserver(this, NotificationCenter.emojiLoaded);
        if (avatarsViewPager != null) {
            avatarsViewPager.onDestroy();
        }
        if (userId != 0) {
            getNotificationCenter().removeObserver(this, NotificationCenter.newSuggestionsAvailable);
            getNotificationCenter().removeObserver(this, NotificationCenter.contactsDidLoad);
            getNotificationCenter().removeObserver(this, NotificationCenter.encryptedChatCreated);
            getNotificationCenter().removeObserver(this, NotificationCenter.encryptedChatUpdated);
            getNotificationCenter().removeObserver(this, NotificationCenter.blockedUsersDidLoad);
            getNotificationCenter().removeObserver(this, NotificationCenter.botInfoDidLoad);
            getNotificationCenter().removeObserver(this, NotificationCenter.userInfoDidLoad);
            NotificationCenter.getGlobalInstance().removeObserver(this, NotificationCenter.reloadInterface);
            getMessagesController().cancelLoadFullUser(userId);
        } else if (chatId != 0) {
            getNotificationCenter().removeObserver(this, NotificationCenter.chatInfoDidLoad);
            getNotificationCenter().removeObserver(this, NotificationCenter.chatOnlineCountDidLoad);
            getNotificationCenter().removeObserver(this, NotificationCenter.groupCallUpdated);
        }
        if (avatarImage != null) {
            avatarImage.setImageDrawable(null);
        }
        if (imageUpdater != null) {
            imageUpdater.clear();
        }
        if (pinchToZoomHelper != null) {
            pinchToZoomHelper.clear();
        }
    }

    @Override
    protected ActionBar createActionBar(Context context) {
        ActionBar actionBar = new ActionBar(context) {

            @Override
            public boolean onTouchEvent(MotionEvent event) {
                avatarContainer.getHitRect(rect);
                if (rect.contains((int) event.getX(), (int) event.getY())) {
                    return false;
                }
                return super.onTouchEvent(event);
            }
        };
        actionBar.setBackgroundColor(Color.TRANSPARENT);
        actionBar.setItemsBackgroundColor(AvatarDrawable.getButtonColorForId(userId != 0 || ChatObject.isChannel(chatId, currentAccount) && !currentChat.megagroup ? 5 : chatId), false);
        actionBar.setItemsColor(Theme.getColor(Theme.key_actionBarDefaultIcon), false);
        actionBar.setBackButtonDrawable(new BackDrawable(false));
        actionBar.setCastShadows(false);
        actionBar.setAddToContainer(false);
        actionBar.setClipContent(true);
        actionBar.setOccupyStatusBar(Build.VERSION.SDK_INT >= 21 && !AndroidUtilities.isTablet() && !inBubbleMode);
        return actionBar;
    }

    @Override
    public View createView(Context context) {
        Theme.createProfileResources(context);
        Theme.createChatResources(context, false);

        searchTransitionOffset = 0;
        searchTransitionProgress = 1f;
        searchMode = false;
        hasOwnBackground = true;
        extraHeight = AndroidUtilities.dp(88f);
        actionBar.setActionBarMenuOnItemClick(new ActionBar.ActionBarMenuOnItemClick() {
            @Override
            public void onItemClick(final int id) {
                if (getParentActivity() == null) {
                    return;
                }
                if (id == -1) {
                    finishFragment();
                } else if (id == block_contact) {
                    TLRPC.User user = getMessagesController().getUser(userId);
                    if (user == null) {
                        return;
                    }
                    if (!isBot || MessagesController.isSupportUser(user)) {
                        if (userBlocked) {
                            getMessagesController().unblockPeer(userId);
                            if (BulletinFactory.canShowBulletin(ProfileActivity.this)) {
                                BulletinFactory.createBanBulletin(ProfileActivity.this, false).show();
                            }
                        } else {
                            if (reportSpam) {
                                AlertsCreator.showBlockReportSpamAlert(ProfileActivity.this, userId, user, null, currentEncryptedChat, false, null, param -> {
                                    if (param == 1) {
                                        getNotificationCenter().removeObserver(ProfileActivity.this, NotificationCenter.closeChats);
                                        getNotificationCenter().postNotificationName(NotificationCenter.closeChats);
                                        playProfileAnimation = 0;
                                        finishFragment();
                                    } else {
                                        getNotificationCenter().postNotificationName(NotificationCenter.peerSettingsDidLoad, userId);
                                    }
                                }, null);
                            } else {
                                AlertDialog.Builder builder = new AlertDialog.Builder(getParentActivity());
                                builder.setTitle(LocaleController.getString("BlockUser", R.string.BlockUser));
                                builder.setMessage(AndroidUtilities.replaceTags(LocaleController.formatString("AreYouSureBlockContact2", R.string.AreYouSureBlockContact2, ContactsController.formatName(user.first_name, user.last_name))));
                                builder.setPositiveButton(LocaleController.getString("BlockContact", R.string.BlockContact), (dialogInterface, i) -> {
                                    getMessagesController().blockPeer(userId);
                                    if (BulletinFactory.canShowBulletin(ProfileActivity.this)) {
                                        BulletinFactory.createBanBulletin(ProfileActivity.this, true).show();
                                    }
                                });
                                builder.setNegativeButton(LocaleController.getString("Cancel", R.string.Cancel), null);
                                AlertDialog dialog = builder.create();
                                showDialog(dialog);
                                TextView button = (TextView) dialog.getButton(DialogInterface.BUTTON_POSITIVE);
                                if (button != null) {
                                    button.setTextColor(Theme.getColor(Theme.key_dialogTextRed2));
                                }
                            }
                        }
                    } else {
                        if (!userBlocked) {
                            getMessagesController().blockPeer(userId);
                        } else {
                            getMessagesController().unblockPeer(userId);
                            getSendMessagesHelper().sendMessage("/start", userId, null, null, null, false, null, null, null, true, 0, null);
                            finishFragment();
                        }
                    }
                } else if (id == add_contact) {
                    TLRPC.User user = getMessagesController().getUser(userId);
                    Bundle args = new Bundle();
                    args.putLong("user_id", user.id);
                    args.putBoolean("addContact", true);
                    presentFragment(new ContactAddActivity(args));
                } else if (id == share_contact) {
                    Bundle args = new Bundle();
                    args.putBoolean("onlySelect", true);
                    args.putInt("dialogsType", 3);
                    args.putString("selectAlertString", LocaleController.getString("SendContactToText", R.string.SendContactToText));
                    args.putString("selectAlertStringGroup", LocaleController.getString("SendContactToGroupText", R.string.SendContactToGroupText));
                    DialogsActivity fragment = new DialogsActivity(args);
                    fragment.setDelegate(ProfileActivity.this);
                    presentFragment(fragment);
                } else if (id == edit_contact) {
                    Bundle args = new Bundle();
                    args.putLong("user_id", userId);
                    presentFragment(new ContactAddActivity(args));
                } else if (id == delete_contact) {
                    final TLRPC.User user = getMessagesController().getUser(userId);
                    if (user == null || getParentActivity() == null) {
                        return;
                    }
                    AlertDialog.Builder builder = new AlertDialog.Builder(getParentActivity());
                    builder.setTitle(LocaleController.getString("DeleteContact", R.string.DeleteContact));
                    builder.setMessage(LocaleController.getString("AreYouSureDeleteContact", R.string.AreYouSureDeleteContact));
                    builder.setPositiveButton(LocaleController.getString("Delete", R.string.Delete), (dialogInterface, i) -> {
                        ArrayList<TLRPC.User> arrayList = new ArrayList<>();
                        arrayList.add(user);
                        getContactsController().deleteContact(arrayList, true);
                    });
                    builder.setNegativeButton(LocaleController.getString("Cancel", R.string.Cancel), null);
                    AlertDialog dialog = builder.create();
                    showDialog(dialog);
                    TextView button = (TextView) dialog.getButton(DialogInterface.BUTTON_POSITIVE);
                    if (button != null) {
                        button.setTextColor(Theme.getColor(Theme.key_dialogTextRed2));
                    }
                } else if (id == leave_group) {
                    leaveChatPressed();
                } else if (id == event_log) {
                    presentFragment(new ChannelAdminLogActivity(currentChat));
                } else if (id == edit_channel) {
                    Bundle args = new Bundle();
                    args.putLong("chat_id", chatId);
                    ChatEditActivity fragment = new ChatEditActivity(args);
                    fragment.setInfo(chatInfo);
                    presentFragment(fragment);
                } else if (id == invite_to_group) {
                    final TLRPC.User user = getMessagesController().getUser(userId);
                    if (user == null) {
                        return;
                    }
                    Bundle args = new Bundle();
                    args.putBoolean("onlySelect", true);
                    args.putInt("dialogsType", 2);
                    args.putString("addToGroupAlertString", LocaleController.formatString("AddToTheGroupAlertText", R.string.AddToTheGroupAlertText, UserObject.getUserName(user), "%1$s"));
                    DialogsActivity fragment = new DialogsActivity(args);
                    fragment.setDelegate((fragment1, dids, message, param) -> {
                        long did = dids.get(0);
                        Bundle args1 = new Bundle();
                        args1.putBoolean("scrollToTopOnResume", true);
                        args1.putLong("chat_id", -did);
                        if (!getMessagesController().checkCanOpenChat(args1, fragment1)) {
                            return;
                        }

                        getNotificationCenter().removeObserver(ProfileActivity.this, NotificationCenter.closeChats);
                        getNotificationCenter().postNotificationName(NotificationCenter.closeChats);
                        getMessagesController().addUserToChat(-did, user, 0, null, ProfileActivity.this, null);
                        presentFragment(new ChatActivity(args1), true);
                        removeSelfFromStack();
                    });
                    presentFragment(fragment);
                } else if (id == share || id == qr_code) {
                    try {
                        String text = null;
<<<<<<< HEAD
                        if (user_id != 0) {
                            TLRPC.User user = getMessagesController().getUser(user_id);
                            if (user == null || StrUtil.isBlank(user.username)) {
=======
                        if (userId != 0) {
                            TLRPC.User user = getMessagesController().getUser(userId);
                            if (user == null) {
>>>>>>> 418f478a
                                return;
                            }
                            if (botInfo != null && userInfo != null && !TextUtils.isEmpty(userInfo.about) && id == share) {
                                text = String.format("%s https://" + getMessagesController().linkPrefix + "/%s", userInfo.about, user.username);
                            } else {
                                text = String.format("https://" + getMessagesController().linkPrefix + "/%s", user.username);
                            }
                        } else if (chatId != 0) {
                            TLRPC.Chat chat = getMessagesController().getChat(chatId);
                            if (chat == null) {
                                return;
                            }
                            if (chatInfo != null && !TextUtils.isEmpty(chatInfo.about) && id == share) {
                                text = String.format("%s\nhttps://" + getMessagesController().linkPrefix + "/%s", chatInfo.about, chat.username);
                            } else if (StrUtil.isNotBlank(chat.username)) {
                                text = String.format("https://" + getMessagesController().linkPrefix + "/%s", chat.username);
                            } else if (id == qr_code && ChatObject.canUserDoAdminAction(chat, ChatObject.ACTION_INVITE)) {
                                if (chatInfo != null && chatInfo.exported_invite != null) {
                                    text = chatInfo.exported_invite.link;
                                } else {
                                    generateLink();
                                    return;
                                }
                            }
                        }
                        if (TextUtils.isEmpty(text)) {
                            return;
                        }
                        if (id == share) {
                            Intent intent = new Intent(Intent.ACTION_SEND);
                            intent.setType("text/plain");
                            intent.putExtra(Intent.EXTRA_TEXT, text);
                            startActivityForResult(Intent.createChooser(intent, LocaleController.getString("BotShare", R.string.BotShare)), 500);
                        } else {
                            if (BuildVars.DEBUG_PRIVATE_VERSION) {
                                AlertUtil.showToast(text);
                            }
                            ProxyUtil.showQrDialog(getParentActivity(), text, avatarImage.getImageReceiver().getBitmap() == null ? null : imageSize -> Bitmap.createScaledBitmap(avatarImage.getImageReceiver().getBitmap(), imageSize, imageSize, true));
                        }
                    } catch (Exception e) {
                        FileLog.e(e);
                    }
                } else if (id == add_shortcut) {
                    try {
                        long did;
                        if (currentEncryptedChat != null) {
                            did = DialogObject.makeEncryptedDialogId(currentEncryptedChat.id);
                        } else if (userId != 0) {
                            did = userId;
                        } else if (chatId != 0) {
                            did = -chatId;
                        } else {
                            return;
                        }
                        getMediaDataController().installShortcut(did);
                    } catch (Exception e) {
                        FileLog.e(e);
                    }
                } else if (id == call_item || id == video_call_item) {
                    if (userId != 0) {
                        TLRPC.User user = getMessagesController().getUser(userId);
                        if (user != null) {
                            VoIPHelper.startCall(user, id == video_call_item, userInfo != null && userInfo.video_calls_available, getParentActivity(), userInfo, getAccountInstance());
                        }
                    } else if (chatId != 0) {
                        ChatObject.Call call = getMessagesController().getGroupCall(chatId, false);
                        if (call == null) {
                            VoIPHelper.showGroupCallAlert(ProfileActivity.this, currentChat, null, false, getAccountInstance());
                        } else {
                            VoIPHelper.startCall(currentChat, null, null, false, getParentActivity(), ProfileActivity.this, getAccountInstance());
                        }
                    }
                } else if (id == search_members) {
                    Bundle args = new Bundle();
                    args.putLong("chat_id", chatId);
                    args.putInt("type", ChatUsersActivity.TYPE_USERS);
                    args.putBoolean("open_search", true);
                    ChatUsersActivity fragment = new ChatUsersActivity(args);
                    fragment.setInfo(chatInfo);
                    presentFragment(fragment);
                } else if (id == add_member) {
                    openAddMember();
                } else if (id == statistics) {
                    TLRPC.Chat chat = getMessagesController().getChat(chatId);
                    Bundle args = new Bundle();
<<<<<<< HEAD
                    args.putInt("chat_id", chat_id);
=======
                    args.putLong("chat_id", chatId);
>>>>>>> 418f478a
                    args.putBoolean("is_megagroup", chat.megagroup);
                    StatisticActivity fragment = new StatisticActivity(args);
                    presentFragment(fragment);
                } else if (id == view_discussion) {
                    openDiscussion();
                } else if (id == start_secret_chat) {
                    AlertDialog.Builder builder = new AlertDialog.Builder(getParentActivity());
                    builder.setTitle(LocaleController.getString("AreYouSureSecretChatTitle", R.string.AreYouSureSecretChatTitle));
                    builder.setMessage(LocaleController.getString("AreYouSureSecretChat", R.string.AreYouSureSecretChat));
                    builder.setPositiveButton(LocaleController.getString("Start", R.string.Start), (dialogInterface, i) -> {
                        creatingChat = true;
                        getSecretChatHelper().startSecretChat(getParentActivity(), getMessagesController().getUser(userId));
                    });
                    builder.setNegativeButton(LocaleController.getString("Cancel", R.string.Cancel), null);
                    showDialog(builder.create());
                } else if (id == gallery_menu_save) {
                    if (getParentActivity() == null) {
                        return;
                    }
                    if (Build.VERSION.SDK_INT >= 23 && (Build.VERSION.SDK_INT <= 28 || BuildVars.NO_SCOPED_STORAGE) && getParentActivity().checkSelfPermission(Manifest.permission.WRITE_EXTERNAL_STORAGE) != PackageManager.PERMISSION_GRANTED) {
                        getParentActivity().requestPermissions(new String[]{Manifest.permission.WRITE_EXTERNAL_STORAGE}, 4);
                        return;
                    }
                    ImageLocation location = avatarsViewPager.getImageLocation(avatarsViewPager.getRealPosition());
                    if (location == null) {
                        return;
                    }
                    final boolean isVideo = location.imageType == FileLoader.IMAGE_TYPE_ANIMATION;
                    File f = FileLoader.getPathToAttach(location.location, isVideo ? "mp4" : null, true);
                    if (f.exists()) {
                        MediaController.saveFile(f.toString(), getParentActivity(), 0, null, null, () -> {
                            if (getParentActivity() == null) {
                                return;
                            }
                            BulletinFactory.createSaveToGalleryBulletin(ProfileActivity.this, isVideo, null).show();
                        });
                    }
                } else if (id == logout) {
                    presentFragment(new LogoutActivity());
                } else if (id == set_as_main) {
                    int position = avatarsViewPager.getRealPosition();
                    TLRPC.Photo photo = avatarsViewPager.getPhoto(position);
                    if (photo == null) {
                        return;
                    }
                    avatarsViewPager.startMovePhotoToBegin(position);

                    TLRPC.TL_photos_updateProfilePhoto req = new TLRPC.TL_photos_updateProfilePhoto();
                    req.id = new TLRPC.TL_inputPhoto();
                    req.id.id = photo.id;
                    req.id.access_hash = photo.access_hash;
                    req.id.file_reference = photo.file_reference;
                    UserConfig userConfig = getUserConfig();
                    getConnectionsManager().sendRequest(req, (response, error) -> AndroidUtilities.runOnUIThread(() -> {
                        avatarsViewPager.finishSettingMainPhoto();
                        if (response instanceof TLRPC.TL_photos_photo) {
                            TLRPC.TL_photos_photo photos_photo = (TLRPC.TL_photos_photo) response;
                            getMessagesController().putUsers(photos_photo.users, false);
                            TLRPC.User user = getMessagesController().getUser(userConfig.clientUserId);
                            if (photos_photo.photo instanceof TLRPC.TL_photo) {
                                avatarsViewPager.replaceFirstPhoto(photo, photos_photo.photo);
                                if (user != null) {
                                    user.photo.photo_id = photos_photo.photo.id;
                                    userConfig.setCurrentUser(user);
                                    userConfig.saveConfig(true);
                                }
                            }
                        }
                    }));
                    undoView.showWithAction(userId, UndoView.ACTION_PROFILE_PHOTO_CHANGED, photo.video_sizes.isEmpty() ? null : 1);
                    TLRPC.User user = getMessagesController().getUser(userConfig.clientUserId);

                    TLRPC.PhotoSize bigSize = FileLoader.getClosestPhotoSizeWithSize(photo.sizes, 800);
                    if (user != null) {
                        TLRPC.PhotoSize smallSize = FileLoader.getClosestPhotoSizeWithSize(photo.sizes, 90);
                        user.photo.photo_id = photo.id;
                        user.photo.photo_small = smallSize.location;
                        user.photo.photo_big = bigSize.location;
                        userConfig.setCurrentUser(user);
                        userConfig.saveConfig(true);
                        NotificationCenter.getInstance(currentAccount).postNotificationName(NotificationCenter.mainUserInfoChanged);
                        updateProfileData();
                    }
                    avatarsViewPager.commitMoveToBegin();
                } else if (id == edit_avatar) {
                    int position = avatarsViewPager.getRealPosition();
                    ImageLocation location = avatarsViewPager.getImageLocation(position);
                    if (location == null) {
                        return;
                    }

                    File f = FileLoader.getPathToAttach(PhotoViewer.getFileLocation(location), PhotoViewer.getFileLocationExt(location), true);
                    boolean isVideo = location.imageType == FileLoader.IMAGE_TYPE_ANIMATION;
                    String thumb;
                    if (isVideo) {
                        ImageLocation imageLocation = avatarsViewPager.getRealImageLocation(position);
                        thumb = FileLoader.getPathToAttach(PhotoViewer.getFileLocation(imageLocation), PhotoViewer.getFileLocationExt(imageLocation), true).getAbsolutePath();
                    } else {
                        thumb = null;
                    }
                    imageUpdater.openPhotoForEdit(f.getAbsolutePath(), thumb, 0, isVideo);
                } else if (id == delete_avatar) {
                    AlertDialog.Builder builder = new AlertDialog.Builder(getParentActivity());
                    ImageLocation location = avatarsViewPager.getImageLocation(avatarsViewPager.getRealPosition());
                    if (location == null) {
                        return;
                    }
                    if (location.imageType == FileLoader.IMAGE_TYPE_ANIMATION) {
                        builder.setTitle(LocaleController.getString("AreYouSureDeleteVideoTitle", R.string.AreYouSureDeleteVideoTitle));
                        builder.setMessage(LocaleController.formatString("AreYouSureDeleteVideo", R.string.AreYouSureDeleteVideo));
                    } else {
                        builder.setTitle(LocaleController.getString("AreYouSureDeletePhotoTitle", R.string.AreYouSureDeletePhotoTitle));
                        builder.setMessage(LocaleController.formatString("AreYouSureDeletePhoto", R.string.AreYouSureDeletePhoto));
                    }
                    builder.setPositiveButton(LocaleController.getString("Delete", R.string.Delete), (dialogInterface, i) -> {
                        int position = avatarsViewPager.getRealPosition();
                        TLRPC.Photo photo = avatarsViewPager.getPhoto(position);
                        if (avatarsViewPager.getRealCount() == 1) {
                            setForegroundImage(true);
                        }
                        if (photo == null || avatarsViewPager.getRealPosition() == 0) {
                            getMessagesController().deleteUserPhoto(null);
                        } else {
                            TLRPC.TL_inputPhoto inputPhoto = new TLRPC.TL_inputPhoto();
                            inputPhoto.id = photo.id;
                            inputPhoto.access_hash = photo.access_hash;
                            inputPhoto.file_reference = photo.file_reference;
                            if (inputPhoto.file_reference == null) {
                                inputPhoto.file_reference = new byte[0];
                            }
                            getMessagesController().deleteUserPhoto(inputPhoto);
                            getMessagesStorage().clearUserPhoto(userId, photo.id);
                        }
                        if (avatarsViewPager.removePhotoAtIndex(position)) {
                            avatarsViewPager.setVisibility(View.GONE);
                            avatarImage.setForegroundAlpha(1f);
                            avatarContainer.setVisibility(View.VISIBLE);
                            doNotSetForeground = true;
                            final View view = layoutManager.findViewByPosition(0);
                            if (view != null) {
                                listView.smoothScrollBy(0, view.getTop() - AndroidUtilities.dp(88), CubicBezierInterpolator.EASE_OUT_QUINT);
                            }
                        }
                    });
                    builder.setNegativeButton(LocaleController.getString("Cancel", R.string.Cancel), null);
                    AlertDialog alertDialog = builder.create();
                    showDialog(alertDialog);
                    TextView button = (TextView) alertDialog.getButton(DialogInterface.BUTTON_POSITIVE);
                    if (button != null) {
                        button.setTextColor(Theme.getColor(Theme.key_dialogTextRed2));
                    }
                } else if (id == add_photo) {
                    onWriteButtonClick();
                }
            }
        });

        if (sharedMediaLayout != null) {
            sharedMediaLayout.onDestroy();
        }
        final long did;
        if (dialogId != 0) {
            did = dialogId;
        } else if (userId != 0) {
            did = userId;
        } else {
            did = -chatId;
        }
        ArrayList<Integer> users = chatInfo != null && chatInfo.participants != null && chatInfo.participants.participants.size() > 5 ? sortedUsers : null;
        sharedMediaLayout = new SharedMediaLayout(context, did, sharedMediaPreloader, userInfo != null ? userInfo.common_chats_count : 0, sortedUsers, chatInfo, users != null, this) {
            @Override
            protected void onSelectedTabChanged() {
                updateSelectedMediaTabText();
            }

            @Override
            protected boolean canShowSearchItem() {
                return mediaHeaderVisible;
            }

            @Override
            protected void onSearchStateChanged(boolean expanded) {
                if (SharedConfig.smoothKeyboard) {
                    AndroidUtilities.removeAdjustResize(getParentActivity(), classGuid);
                }
                listView.stopScroll();
                avatarContainer2.setPivotY(avatarContainer.getPivotY() + avatarContainer.getMeasuredHeight() / 2f);
                avatarContainer2.setPivotX(avatarContainer2.getMeasuredWidth() / 2f);
                AndroidUtilities.updateViewVisibilityAnimated(avatarContainer2, !expanded, 0.95f, true);

                if (Math.min(1f, extraHeight / AndroidUtilities.dp(88f)) > 0.85 && !searchMode && NekoConfig.showIdAndDc)
                    idTextView.setVisibility(expanded ? INVISIBLE : VISIBLE);

                callItem.setVisibility(expanded || !callItemVisible ? GONE : INVISIBLE);
                videoCallItem.setVisibility(expanded || !videoCallItemVisible ? GONE : INVISIBLE);
                editItem.setVisibility(expanded || !editItemVisible ? GONE : INVISIBLE);
                otherItem.setVisibility(expanded ? GONE : INVISIBLE);
            }

            @Override
            protected boolean onMemberClick(TLRPC.ChatParticipant participant, boolean isLong) {
                return ProfileActivity.this.onMemberClick(participant, isLong);
            }
        };
        sharedMediaLayout.setLayoutParams(new RecyclerView.LayoutParams(RecyclerView.LayoutParams.MATCH_PARENT, RecyclerView.LayoutParams.MATCH_PARENT));

        ActionBarMenu menu = actionBar.createMenu();

        if (imageUpdater != null) {
            searchItem = menu.addItem(search_button, R.drawable.ic_ab_search).setIsSearchField(true).setActionBarMenuItemSearchListener(new ActionBarMenuItem.ActionBarMenuItemSearchListener() {

                @Override
                public Animator getCustomToggleTransition() {
                    searchMode = !searchMode;
                    if (!searchMode) {
                        searchItem.clearFocusOnSearchView();
                    }
                    if (searchMode) {
                        searchItem.getSearchField().setText("");
                    }
                    return searchExpandTransition(searchMode);
                }

                @Override
                public void onTextChanged(EditText editText) {
                    searchAdapter.search(editText.getText().toString().toLowerCase());
                }
            });
            searchItem.setContentDescription(LocaleController.getString("SearchInSettings", R.string.SearchInSettings));
            searchItem.setSearchFieldHint(LocaleController.getString("SearchInSettings", R.string.SearchInSettings));
            sharedMediaLayout.getSearchItem().setVisibility(View.GONE);
            if (expandPhoto) {
                searchItem.setVisibility(View.GONE);
            }
        }

        videoCallItem = menu.addItem(video_call_item, R.drawable.profile_video);
        videoCallItem.setContentDescription(LocaleController.getString("VideoCall", R.string.VideoCall));
<<<<<<< HEAD
        if (chat_id != 0) {
            callItem = menu.addItem(call_item, R.drawable.baseline_keyboard_voice_24);
=======
        if (chatId != 0) {
            callItem = menu.addItem(call_item, R.drawable.msg_voicechat2);
>>>>>>> 418f478a
            if (ChatObject.isChannelOrGiga(currentChat)) {
                callItem.setContentDescription(LocaleController.getString("VoipChannelVoiceChat", R.string.VoipChannelVoiceChat));
            } else {
                callItem.setContentDescription(LocaleController.getString("VoipGroupVoiceChat", R.string.VoipGroupVoiceChat));
            }
        } else {
            callItem = menu.addItem(call_item, R.drawable.ic_call);
            callItem.setContentDescription(LocaleController.getString("Call", R.string.Call));
        }
        editItem = menu.addItem(edit_channel, R.drawable.group_edit_profile);
        editItem.setContentDescription(LocaleController.getString("Edit", R.string.Edit));
        otherItem = menu.addItem(10, R.drawable.ic_ab_other);
        otherItem.setContentDescription(LocaleController.getString("AccDescrMoreOptions", R.string.AccDescrMoreOptions));

        int scrollTo;
        int scrollToPosition = 0;
        Object writeButtonTag = null;
        if (listView != null && imageUpdater != null) {
            scrollTo = layoutManager.findFirstVisibleItemPosition();
            View topView = layoutManager.findViewByPosition(scrollTo);
            if (topView != null) {
                scrollToPosition = topView.getTop() - listView.getPaddingTop();
            } else {
                scrollTo = -1;
            }
            writeButtonTag = writeButton.getTag();
        } else {
            scrollTo = -1;
        }

        createActionBarMenu(false);

        listAdapter = new ListAdapter(context);
        searchAdapter = new SearchAdapter(context);
        avatarDrawable = new AvatarDrawable();
        avatarDrawable.setProfile(true);

        fragmentView = new NestedFrameLayout(context) {

            @Override
            public boolean dispatchTouchEvent(MotionEvent ev) {
                if (pinchToZoomHelper.isInOverlayMode()) {
                    return pinchToZoomHelper.onTouchEvent(ev);
                }
                return super.dispatchTouchEvent(ev);
            }

            private boolean ignoreLayout;
            private Paint grayPaint = new Paint();

            @Override
            public boolean hasOverlappingRendering() {
                return false;
            }

            @Override
            protected void onMeasure(int widthMeasureSpec, int heightMeasureSpec) {
                final int actionBarHeight = ActionBar.getCurrentActionBarHeight() + (actionBar.getOccupyStatusBar() ? AndroidUtilities.statusBarHeight : 0);
                if (listView != null) {
                    FrameLayout.LayoutParams layoutParams = (FrameLayout.LayoutParams) listView.getLayoutParams();
                    if (layoutParams.topMargin != actionBarHeight) {
                        layoutParams.topMargin = actionBarHeight;
                    }
                }
                if (searchListView != null) {
                    FrameLayout.LayoutParams layoutParams = (FrameLayout.LayoutParams) searchListView.getLayoutParams();
                    if (layoutParams.topMargin != actionBarHeight) {
                        layoutParams.topMargin = actionBarHeight;
                    }
                }

                int height = MeasureSpec.getSize(heightMeasureSpec);
                super.onMeasure(widthMeasureSpec, MeasureSpec.makeMeasureSpec(height, MeasureSpec.EXACTLY));

                boolean changed = false;
                if (lastMeasuredContentWidth != getMeasuredWidth() || lastMeasuredContentHeight != getMeasuredHeight()) {
                    changed = lastMeasuredContentWidth != 0 && lastMeasuredContentWidth != getMeasuredWidth();
                    listContentHeight = 0;
                    int count = listAdapter.getItemCount();
                    lastMeasuredContentWidth = getMeasuredWidth();
                    lastMeasuredContentHeight = getMeasuredHeight();
                    int ws = MeasureSpec.makeMeasureSpec(getMeasuredWidth(), MeasureSpec.EXACTLY);
                    int hs = MeasureSpec.makeMeasureSpec(listView.getMeasuredHeight(), MeasureSpec.UNSPECIFIED);
                    positionToOffset.clear();
                    for (int i = 0; i < count; i++) {
                        int type = listAdapter.getItemViewType(i);
                        positionToOffset.put(i, listContentHeight);
                        if (type == 13) {
                            listContentHeight += listView.getMeasuredHeight();
                        } else {
                            RecyclerView.ViewHolder holder = listAdapter.createViewHolder(null, type);
                            listAdapter.onBindViewHolder(holder, i);
                            holder.itemView.measure(ws, hs);
                            listContentHeight += holder.itemView.getMeasuredHeight();
                        }
                    }

                    if (emptyView != null) {
                        ((LayoutParams) emptyView.getLayoutParams()).topMargin = AndroidUtilities.dp(88) + AndroidUtilities.statusBarHeight;
                    }
                }

                if (!fragmentOpened && (expandPhoto || openAnimationInProgress && playProfileAnimation == 2)) {
                    ignoreLayout = true;

                    if (expandPhoto) {
                        if (searchItem != null) {
                            searchItem.setAlpha(0.0f);
                            searchItem.setEnabled(false);
                        }
                        nameTextView[1].setTextColor(Color.WHITE);
                        onlineTextView[1].setTextColor(Color.argb(179, 255, 255, 255));
                        idTextView.setTextColor(Color.argb(179, 255, 255, 255));
                        actionBar.setItemsBackgroundColor(Theme.ACTION_BAR_WHITE_SELECTOR_COLOR, false);
                        actionBar.setItemsColor(Color.WHITE, false);
                        overlaysView.setOverlaysVisible();
                        overlaysView.setAlphaValue(1.0f, false);
                        avatarImage.setForegroundAlpha(1.0f);
                        avatarContainer.setVisibility(View.GONE);
                        avatarsViewPager.resetCurrentItem();
                        avatarsViewPager.setVisibility(View.VISIBLE);
                        expandPhoto = false;
                    }

                    allowPullingDown = true;
                    isPulledDown = true;
                    /*if (otherItem != null) {
                        otherItem.showSubItem(gallery_menu_save);
                        if (imageUpdater != null) {
                            otherItem.showSubItem(edit_avatar);
                            otherItem.showSubItem(delete_avatar);
                            otherItem.hideSubItem(logout);
                        }
                    }*/
                    currentExpanAnimatorFracture = 1.0f;

                    int paddingTop;
                    int paddingBottom;
                    if (isInLandscapeMode) {
                        paddingTop = AndroidUtilities.dp(88f);
                        paddingBottom = 0;
                    } else {
                        paddingTop = listView.getMeasuredWidth();
                        paddingBottom = Math.max(0, getMeasuredHeight() - (listContentHeight + AndroidUtilities.dp(88) + actionBarHeight));
                    }
                    if (banFromGroup != 0) {
                        paddingBottom += AndroidUtilities.dp(48);
                        listView.setBottomGlowOffset(AndroidUtilities.dp(48));
                    } else {
                        listView.setBottomGlowOffset(0);
                    }
                    initialAnimationExtraHeight = paddingTop - actionBarHeight;
                    layoutManager.scrollToPositionWithOffset(0, -actionBarHeight);
                    listView.setPadding(0, paddingTop, 0, paddingBottom);
                    measureChildWithMargins(listView, widthMeasureSpec, 0, heightMeasureSpec, 0);
                    listView.layout(0, actionBarHeight, listView.getMeasuredWidth(), actionBarHeight + listView.getMeasuredHeight());
                    ignoreLayout = false;
                } else if (fragmentOpened && !openAnimationInProgress && !firstLayout) {
                    ignoreLayout = true;

                    int paddingTop;
                    int paddingBottom;
                    if (isInLandscapeMode || AndroidUtilities.isTablet()) {
                        paddingTop = AndroidUtilities.dp(88f);
                        paddingBottom = 0;
                    } else {
                        paddingTop = listView.getMeasuredWidth();
                        paddingBottom = Math.max(0, getMeasuredHeight() - (listContentHeight + AndroidUtilities.dp(88) + actionBarHeight));
                    }
                    if (banFromGroup != 0) {
                        paddingBottom += AndroidUtilities.dp(48);
                        listView.setBottomGlowOffset(AndroidUtilities.dp(48));
                    } else {
                        listView.setBottomGlowOffset(0);
                    }
                    int currentPaddingTop = listView.getPaddingTop();
                    View view = null;
                    int pos = RecyclerView.NO_POSITION;
                    for (int i = 0; i < listView.getChildCount(); i++) {
                        int p = listView.getChildAdapterPosition(listView.getChildAt(i));
                        if (p != RecyclerView.NO_POSITION) {
                            view = listView.getChildAt(i);
                            pos = p;
                            break;
                        }
                    }
                    if (view == null) {
                        view = listView.getChildAt(0);
                        if (view != null) {
                            RecyclerView.ViewHolder holder = listView.findContainingViewHolder(view);
                            pos = holder.getAdapterPosition();
                            if (pos == RecyclerView.NO_POSITION) {
                                pos = holder.getPosition();
                            }
                        }
                    }

                    int top = paddingTop;
                    if (view != null) {
                        top = view.getTop();
                    }
                    boolean layout = false;
                    if (actionBar.isSearchFieldVisible() && sharedMediaRow >= 0) {
                        layoutManager.scrollToPositionWithOffset(sharedMediaRow, -paddingTop);
                        layout = true;
                    } else if (invalidateScroll || currentPaddingTop != paddingTop) {
                        if (savedScrollPosition >= 0) {
                            layoutManager.scrollToPositionWithOffset(savedScrollPosition, savedScrollOffset - paddingTop);
                        } else if ((!changed || !allowPullingDown) && view != null) {
                            if (pos == 0 && !allowPullingDown && top > AndroidUtilities.dp(88)) {
                                top = AndroidUtilities.dp(88);
                            }
                            layoutManager.scrollToPositionWithOffset(pos, top - paddingTop);
                            layout = true;
                        } else {
                            layoutManager.scrollToPositionWithOffset(0, AndroidUtilities.dp(88) - paddingTop);
                        }
                    }
                    if (currentPaddingTop != paddingTop || listView.getPaddingBottom() != paddingBottom) {
                        listView.setPadding(0, paddingTop, 0, paddingBottom);
                        layout = true;
                    }
                    if (layout) {
                        measureChildWithMargins(listView, widthMeasureSpec, 0, heightMeasureSpec, 0);
                        try {
                            listView.layout(0, actionBarHeight, listView.getMeasuredWidth(), actionBarHeight + listView.getMeasuredHeight());
                        } catch (Exception e) {
                            FileLog.e(e);
                        }
                    }
                    ignoreLayout = false;
                }
            }

            @Override
            protected void onLayout(boolean changed, int left, int top, int right, int bottom) {
                super.onLayout(changed, left, top, right, bottom);
                savedScrollPosition = -1;
                firstLayout = false;
                invalidateScroll = false;
                checkListViewScroll();
            }

            @Override
            public void requestLayout() {
                if (ignoreLayout) {
                    return;
                }
                super.requestLayout();
            }

            private final ArrayList<View> sortedChildren = new ArrayList<>();
            private final Comparator<View> viewComparator = (view, view2) -> (int) (view.getY() - view2.getY());


            @Override
            protected void dispatchDraw(Canvas canvas) {
                whitePaint.setColor(Theme.getColor(Theme.key_windowBackgroundWhite));
                if (listView.getVisibility() == VISIBLE) {
                    grayPaint.setColor(Theme.getColor(Theme.key_windowBackgroundGray));
                    if (transitionAnimationInProress) {
                        whitePaint.setAlpha((int) (255 * listView.getAlpha()));
                    }
                    if (transitionAnimationInProress) {
                        grayPaint.setAlpha((int) (255 * listView.getAlpha()));
                    }

                    int count = listView.getChildCount();
                    sortedChildren.clear();
                    boolean hasRemovingItems = false;
                    for (int i = 0; i < count; i++) {
                        View child = listView.getChildAt(i);
                        if (listView.getChildAdapterPosition(child) != RecyclerView.NO_POSITION) {
                            sortedChildren.add(listView.getChildAt(i));
                        } else {
                            hasRemovingItems = true;
                        }
                    }
                    Collections.sort(sortedChildren, viewComparator);
                    boolean hasBackground = false;
                    float lastY = listView.getY();
                    count = sortedChildren.size();
                    if (!openAnimationInProgress && count > 0 && !hasRemovingItems) {
                        lastY += sortedChildren.get(0).getY();
                    }
                    float alpha = 1f;
                    for (int i = 0; i < count; i++) {
                        View child = sortedChildren.get(i);
                        boolean currentHasBackground = child.getBackground() != null;
                        int currentY = (int) (listView.getY() + child.getY());
                        if (hasBackground == currentHasBackground) {
                            if (child.getAlpha() == 1f) {
                                alpha = 1f;
                            }
                            continue;
                        }
                        if (hasBackground) {
                            canvas.drawRect(listView.getX(), lastY, listView.getX() + listView.getMeasuredWidth(), currentY, grayPaint);
                        } else {
                            if (alpha != 1f) {
                                canvas.drawRect(listView.getX(), lastY, listView.getX() + listView.getMeasuredWidth(), currentY, grayPaint);
                                whitePaint.setAlpha((int) (255 * alpha));
                                canvas.drawRect(listView.getX(), lastY, listView.getX() + listView.getMeasuredWidth(), currentY, whitePaint);
                                whitePaint.setAlpha(255);
                            } else {
                                canvas.drawRect(listView.getX(), lastY, listView.getX() + listView.getMeasuredWidth(), currentY, whitePaint);
                            }
                        }
                        hasBackground = currentHasBackground;
                        lastY = currentY;
                        alpha = child.getAlpha();
                    }

                    if (hasBackground) {
                        canvas.drawRect(listView.getX(), lastY, listView.getX() + listView.getMeasuredWidth(), listView.getBottom(), grayPaint);
                    } else {
                        if (alpha != 1f) {
                            canvas.drawRect(listView.getX(), lastY, listView.getX() + listView.getMeasuredWidth(), listView.getBottom(), grayPaint);
                            whitePaint.setAlpha((int) (255 * alpha));
                            canvas.drawRect(listView.getX(), lastY, listView.getX() + listView.getMeasuredWidth(), listView.getBottom(), whitePaint);
                            whitePaint.setAlpha(255);
                        } else {
                            canvas.drawRect(listView.getX(), lastY, listView.getX() + listView.getMeasuredWidth(), listView.getBottom(), whitePaint);
                        }
                    }
                } else {
                    int top = searchListView.getTop();
                    canvas.drawRect(0, top + extraHeight + searchTransitionOffset, getMeasuredWidth(), top + getMeasuredHeight(), whitePaint);
                }
                super.dispatchDraw(canvas);
                if (profileTransitionInProgress && parentLayout.fragmentsStack.size() > 1) {
                    BaseFragment fragment = parentLayout.fragmentsStack.get(parentLayout.fragmentsStack.size() - 2);
                    if (fragment instanceof ChatActivity) {
                        ChatActivity chatActivity = (ChatActivity) fragment;
                        FragmentContextView fragmentContextView = chatActivity.getFragmentContextView();

                        if (fragmentContextView != null && fragmentContextView.isCallStyle()) {
                            float progress = extraHeight / AndroidUtilities.dpf2(fragmentContextView.getStyleHeight());
                            if (progress > 1f) {
                                progress = 1f;
                            }
                            canvas.save();
                            canvas.translate(fragmentContextView.getX(), fragmentContextView.getY());
                            fragmentContextView.setDrawOverlay(true);
                            fragmentContextView.setCollapseTransition(true, extraHeight, progress);
                            fragmentContextView.draw(canvas);
                            fragmentContextView.setCollapseTransition(false, extraHeight, progress);
                            fragmentContextView.setDrawOverlay(false);
                            canvas.restore();
                        }
                    }
                }
            }

            @Override
            protected boolean drawChild(Canvas canvas, View child, long drawingTime) {
                if (pinchToZoomHelper.isInOverlayMode() && (child == avatarContainer2 || child == actionBar || child == writeButton)) {
                    return true;
                }
                return super.drawChild(canvas, child, drawingTime);
            }
        };
        fragmentView.setWillNotDraw(false);
        FrameLayout frameLayout = (FrameLayout) fragmentView;

        listView = new RecyclerListView(context) {

            private VelocityTracker velocityTracker;

            @Override
            protected boolean allowSelectChildAtPosition(View child) {
                return child != sharedMediaLayout;
            }

            @Override
            public boolean hasOverlappingRendering() {
                return false;
            }

            @Override
            protected void requestChildOnScreen(View child, View focused) {

            }

            @Override
            public void invalidate() {
                super.invalidate();
                if (fragmentView != null) {
                    fragmentView.invalidate();
                }
            }

            @Override
            public boolean onTouchEvent(MotionEvent e) {
                final int action = e.getAction();
                if (action == MotionEvent.ACTION_DOWN) {
                    if (velocityTracker == null) {
                        velocityTracker = VelocityTracker.obtain();
                    } else {
                        velocityTracker.clear();
                    }
                    velocityTracker.addMovement(e);
                } else if (action == MotionEvent.ACTION_MOVE) {
                    if (velocityTracker != null) {
                        velocityTracker.addMovement(e);
                        velocityTracker.computeCurrentVelocity(1000);
                        listViewVelocityY = velocityTracker.getYVelocity(e.getPointerId(e.getActionIndex()));
                    }
                } else if (action == MotionEvent.ACTION_UP || action == MotionEvent.ACTION_CANCEL) {
                    if (velocityTracker != null) {
                        velocityTracker.recycle();
                        velocityTracker = null;
                    }
                }
                final boolean result = super.onTouchEvent(e);
                if (action == MotionEvent.ACTION_UP || action == MotionEvent.ACTION_CANCEL) {
                    if (allowPullingDown) {
                        final View view = layoutManager.findViewByPosition(0);
                        if (view != null) {
                            if (isPulledDown) {
                                final int actionBarHeight = ActionBar.getCurrentActionBarHeight() + (actionBar.getOccupyStatusBar() ? AndroidUtilities.statusBarHeight : 0);
                                listView.smoothScrollBy(0, view.getTop() - listView.getMeasuredWidth() + actionBarHeight, CubicBezierInterpolator.EASE_OUT_QUINT);
                            } else {
                                listView.smoothScrollBy(0, view.getTop() - AndroidUtilities.dp(88), CubicBezierInterpolator.EASE_OUT_QUINT);
                            }
                        }
                    }
                }
                return result;
            }

            @Override
            public boolean drawChild(Canvas canvas, View child, long drawingTime) {
                if (getItemAnimator().isRunning() && child.getBackground() == null && child.getTranslationY() != 0) {
                    boolean useAlpha = listView.getChildAdapterPosition(child) == sharedMediaRow && child.getAlpha() != 1f;
                    if (useAlpha) {
                        whitePaint.setAlpha((int) (255 * listView.getAlpha() * child.getAlpha()));
                    }
                    canvas.drawRect(listView.getX(), child.getY(), listView.getX() + listView.getMeasuredWidth(), child.getY() + child.getHeight(), whitePaint);
                    if (useAlpha) {
                        whitePaint.setAlpha((int) (255 * listView.getAlpha()));
                    }
                }
                return super.drawChild(canvas, child, drawingTime);
            }
        };
        listView.setVerticalScrollBarEnabled(false);
        DefaultItemAnimator defaultItemAnimator = new DefaultItemAnimator() {

            int animationIndex = -1;

            @Override
            protected void onAllAnimationsDone() {
                super.onAllAnimationsDone();
                getNotificationCenter().onAnimationFinish(animationIndex);
            }

            @Override
            public void runPendingAnimations() {
                boolean removalsPending = !mPendingRemovals.isEmpty();
                boolean movesPending = !mPendingMoves.isEmpty();
                boolean changesPending = !mPendingChanges.isEmpty();
                boolean additionsPending = !mPendingAdditions.isEmpty();
                if (removalsPending || movesPending || additionsPending || changesPending) {
                    ValueAnimator valueAnimator = ValueAnimator.ofFloat(0, 1f);
                    valueAnimator.addUpdateListener(valueAnimator1 -> listView.invalidate());
                    valueAnimator.setDuration(getMoveDuration());
                    valueAnimator.start();
                    animationIndex = getNotificationCenter().setAnimationInProgress(animationIndex, null);
                }
                super.runPendingAnimations();
            }

            @Override
            protected long getAddAnimationDelay(long removeDuration, long moveDuration, long changeDuration) {
                return 0;
            }

            @Override
            protected long getMoveAnimationDelay() {
                return 0;
            }

            @Override
            public long getMoveDuration() {
                return 220;
            }

            @Override
            public long getRemoveDuration() {
                return 220;
            }

            @Override
            public long getAddDuration() {
                return 220;
            }
        };
        listView.setItemAnimator(defaultItemAnimator);
        defaultItemAnimator.setSupportsChangeAnimations(false);
        defaultItemAnimator.setDelayAnimations(false);
        listView.setClipToPadding(false);
        listView.setHideIfEmpty(false);

        layoutManager = new LinearLayoutManager(context) {

            @Override
            public boolean supportsPredictiveItemAnimations() {
                return imageUpdater != null;
            }

            @Override
            public int scrollVerticallyBy(int dy, RecyclerView.Recycler recycler, RecyclerView.State state) {
                final View view = layoutManager.findViewByPosition(0);
                if (view != null && !openingAvatar) {
                    final int canScroll = view.getTop() - AndroidUtilities.dp(88);
                    if (!allowPullingDown && canScroll > dy) {
                        dy = canScroll;
                        if (avatarsViewPager.hasImages() && avatarImage.getImageReceiver().hasNotThumb() && !isInLandscapeMode && !AndroidUtilities.isTablet()) {
                            allowPullingDown = avatarBig == null;
                        }
                    } else if (allowPullingDown) {
                        if (dy >= canScroll) {
                            dy = canScroll;
                            allowPullingDown = false;
                        } else if (listView.getScrollState() == RecyclerListView.SCROLL_STATE_DRAGGING) {
                            if (!isPulledDown) {
                                dy /= 2;
                            }
                        }
                    }
                }
                return super.scrollVerticallyBy(dy, recycler, state);
            }
        };
        layoutManager.setOrientation(LinearLayoutManager.VERTICAL);
        listView.setLayoutManager(layoutManager);
        listView.setGlowColor(0);
        listView.setAdapter(listAdapter);
        frameLayout.addView(listView, LayoutHelper.createFrame(LayoutHelper.MATCH_PARENT, LayoutHelper.MATCH_PARENT, Gravity.TOP | Gravity.LEFT));
<<<<<<< HEAD
        listView.setOnItemClickListener(new RecyclerListView.OnItemClickListenerExtended() {
=======
        listView.setOnItemClickListener((view, position, x, y) -> {
            if (getParentActivity() == null) {
                return;
            }
            if (position == settingsKeyRow) {
                Bundle args = new Bundle();
                args.putLong("chat_id", DialogObject.getEncryptedChatId(dialogId));
                presentFragment(new IdenticonActivity(args));
            } else if (position == settingsTimerRow) {
                showDialog(AlertsCreator.createTTLAlert(getParentActivity(), currentEncryptedChat, null).create());
            } else if (position == notificationsRow) {
                if (LocaleController.isRTL && x <= AndroidUtilities.dp(76) || !LocaleController.isRTL && x >= view.getMeasuredWidth() - AndroidUtilities.dp(76)) {
                    NotificationsCheckCell checkCell = (NotificationsCheckCell) view;
                    boolean checked = !checkCell.isChecked();
>>>>>>> 418f478a

            private int pressCount = 0;

            @Override
            public void onItemClick(View view, int position, float x, float y) {
                if (getParentActivity() == null) {
                    return;
                }
                if (position == settingsKeyRow) {
                    Bundle args = new Bundle();
                    args.putInt("chat_id", (int) (dialog_id >> 32));
                    presentFragment(new IdenticonActivity(args));
                } else if (position == settingsTimerRow) {
                    showDialog(AlertsCreator.createTTLAlert(getParentActivity(), currentEncryptedChat).create());
                } else if (position == notificationsRow) {
                    if (LocaleController.isRTL && x <= AndroidUtilities.dp(76) || !LocaleController.isRTL && x >= view.getMeasuredWidth() - AndroidUtilities.dp(76)) {
                        NotificationsCheckCell checkCell = (NotificationsCheckCell) view;
                        boolean checked = !checkCell.isChecked();

                        boolean defaultEnabled = getNotificationsController().isGlobalNotificationsEnabled(did);

                        if (checked) {
                            SharedPreferences preferences = MessagesController.getNotificationsSettings(currentAccount);
                            SharedPreferences.Editor editor = preferences.edit();
                            if (defaultEnabled) {
                                editor.remove("notify2_" + did);
                            } else {
                                editor.putInt("notify2_" + did, 0);
                            }
                            getMessagesStorage().setDialogFlags(did, 0);
                            editor.commit();
                            TLRPC.Dialog dialog = getMessagesController().dialogs_dict.get(did);
                            if (dialog != null) {
                                dialog.notify_settings = new TLRPC.TL_peerNotifySettings();
                            }
                        } else {
                            int untilTime = Integer.MAX_VALUE;
                            SharedPreferences preferences = MessagesController.getNotificationsSettings(currentAccount);
                            SharedPreferences.Editor editor = preferences.edit();
                            long flags;
                            if (!defaultEnabled) {
                                editor.remove("notify2_" + did);
                                flags = 0;
                            } else {
                                editor.putInt("notify2_" + did, 2);
                                flags = 1;
                            }
                            getNotificationsController().removeNotificationsForDialog(did);
                            getMessagesStorage().setDialogFlags(did, flags);
                            editor.commit();
                            TLRPC.Dialog dialog = getMessagesController().dialogs_dict.get(did);
                            if (dialog != null) {
                                dialog.notify_settings = new TLRPC.TL_peerNotifySettings();
                                if (defaultEnabled) {
                                    dialog.notify_settings.mute_until = untilTime;
                                }
                            }
                        }
                        getNotificationsController().updateServerNotificationsSettings(did);
                        checkCell.setChecked(checked);
                        RecyclerListView.Holder holder = (RecyclerListView.Holder) listView.findViewHolderForPosition(notificationsRow);
                        if (holder != null) {
                            listAdapter.onBindViewHolder(holder, notificationsRow);
                        }
                        return;
                    }
                    AlertsCreator.showCustomNotificationsDialog(ProfileActivity.this, did, -1, null, currentAccount, param -> listAdapter.notifyItemChanged(notificationsRow));
                } else if (position == unblockRow) {
                    getMessagesController().unblockPeer(user_id);
                    if (BulletinFactory.canShowBulletin(ProfileActivity.this)) {
                        BulletinFactory.createBanBulletin(ProfileActivity.this, false).show();
                    }
                } else if (position == sendMessageRow) {
                    onWriteButtonClick();
                } else if (position == reportRow) {
                    AlertsCreator.createReportAlert(getParentActivity(), getDialogId(), 0, ProfileActivity.this);
                } else if (position >= membersStartRow && position < membersEndRow) {
                    TLRPC.ChatParticipant participant;
                    if (!sortedUsers.isEmpty()) {
                        participant = chatInfo.participants.participants.get(sortedUsers.get(position - membersStartRow));
                    } else {
                        participant = chatInfo.participants.participants.get(position - membersStartRow);
                    }
                    onMemberClick(participant, false);
                } else if (position == addMemberRow) {
                    openAddMember();
                } else if (position == usernameRow) {

                    final String username;
                    if (user_id != 0) {
                        final TLRPC.User user = getMessagesController().getUser(user_id);
                        if (user == null || user.username == null) {
                            return;
                        }
                        username = user.username;
                    } else if (chat_id != 0) {
                        final TLRPC.Chat chat = getMessagesController().getChat(chat_id);
                        if (chat == null || chat.username == null) {
                            return;
                        }
                        username = chat.username;
                    } else {
                        return;
                    }

                    BottomBuilder builder = new BottomBuilder(getParentActivity());
                    builder.addTitle("@" + username);

                    if (chatInfo != null && chatInfo.can_set_username) {
                        builder.addItem(LocaleController.getString("Edit", R.string.Edit), R.drawable.baseline_edit_24, __ -> {
                            ChatEditTypeActivity fragment = new ChatEditTypeActivity(chat_id, chatInfo.can_set_location);
                            fragment.setInfo(chatInfo);
                            presentFragment(fragment);
                            return Unit.INSTANCE;
                        });
                    }

                    builder.addItem(LocaleController.getString("Copy", R.string.Copy), R.drawable.baseline_content_copy_24, __ -> {
                        AlertUtil.copyAndAlert("@" + username);
                        return Unit.INSTANCE;
                    });

                    builder.addItem(LocaleController.getString("CopyLink", R.string.CopyLink), R.drawable.baseline_link_24, __ -> {
                        AlertUtil.copyAndAlert("https://t.me/" + username);
                        return Unit.INSTANCE;
                    });

                    builder.show();

                } else if (position == locationRow) {
                    if (chatInfo.location instanceof TLRPC.TL_channelLocation) {
                        LocationActivity fragment = new LocationActivity(LocationActivity.LOCATION_TYPE_GROUP_VIEW);
                        fragment.setChatLocation(chat_id, (TLRPC.TL_channelLocation) chatInfo.location);
                        presentFragment(fragment);
                    }
                } else if (position == joinRow) {
                    getMessagesController().addUserToChat(currentChat.id, getUserConfig().getCurrentUser(), 0, null, ProfileActivity.this, null);
                    NotificationCenter.getGlobalInstance().postNotificationName(NotificationCenter.closeSearchByActiveAction);
                } else if (position == subscribersRow) {
                    Bundle args = new Bundle();
                    args.putInt("chat_id", chat_id);
                    args.putInt("type", ChatUsersActivity.TYPE_USERS);
                    ChatUsersActivity fragment = new ChatUsersActivity(args);
                    fragment.setInfo(chatInfo);
                    presentFragment(fragment);
                } else if (position == administratorsRow) {
                    Bundle args = new Bundle();
                    args.putInt("chat_id", chat_id);
                    args.putInt("type", ChatUsersActivity.TYPE_ADMIN);
                    ChatUsersActivity fragment = new ChatUsersActivity(args);
                    fragment.setInfo(chatInfo);
                    presentFragment(fragment);
                } else if (position == blockedUsersRow) {
                    Bundle args = new Bundle();
                    args.putInt("chat_id", chat_id);
                    args.putInt("type", ChatUsersActivity.TYPE_BANNED);
                    ChatUsersActivity fragment = new ChatUsersActivity(args);
                    fragment.setInfo(chatInfo);
                    presentFragment(fragment);
                } else if (position == notificationRow) {
                    presentFragment(new NotificationsSettingsActivity());
                } else if (position == privacyRow) {
                    presentFragment(new PrivacySettingsActivity());
                } else if (position == dataRow) {
                    presentFragment(new DataSettingsActivity());
                } else if (position == chatRow) {
                    presentFragment(new ThemeActivity(ThemeActivity.THEME_TYPE_BASIC));
                } else if (position == stickersRow) {
                    presentFragment(new StickersActivity(MediaDataController.TYPE_IMAGE));
                } else if (position == filtersRow) {
                    presentFragment(new FiltersSetupActivity());
                } else if (position == devicesRow) {
                    presentFragment(new SessionsActivity(0));
                } else if (position == nekoRow) {
                    presentFragment(new NekoSettingsActivity());
                } else if (position == questionRow) {
                    Browser.openUrl(getParentActivity(), "https://t.me/NekogramX");
                } else if (position == faqRow) {
                    Browser.openUrl(getParentActivity(), NekoXConfig.FAQ_URL);
                } else if (position == policyRow) {
                    Browser.openUrl(getParentActivity(), "https://github.com/NekoX-Dev/NekoX/wiki/Privacy-Policy");
                } else if (position == sendLogsRow) {
                    sendLogs();
                } else if (position == clearLogsRow) {
                    AlertDialog pro = AlertUtil.showProgress(getParentActivity());
                    pro.show();
                    UIUtil.runOnIoDispatcher(() -> {
                        FileUtil.delete(new File(EnvUtil.getTelegramPath(), "logs"));
                        ThreadUtil.sleep(100L);
                        LangsKt.uDismiss(pro);
                    });
                } else if (position == switchBackendRow) {
                    if (getParentActivity() == null) {
                        return;
                    }
                    AlertDialog.Builder builder1 = new AlertDialog.Builder(getParentActivity());
                    builder1.setMessage(LocaleController.getString("AreYouSure", R.string.AreYouSure));
                    builder1.setTitle(LocaleController.getString("AppName", R.string.AppName));
                    builder1.setPositiveButton(LocaleController.getString("OK", R.string.OK), (dialogInterface, i) -> {
                        SharedConfig.pushAuthKey = null;
                        SharedConfig.pushAuthKeyId = null;
                        SharedConfig.saveConfig();
                        ConnectionsManager.getInstance(currentAccount).switchBackend(false);
                    });
                    builder1.setNegativeButton(LocaleController.getString("Cancel", R.string.Cancel), null);
                    showDialog(builder1.create());
                } else if (position == languageRow) {
                    presentFragment(new LanguageSelectActivity());
                } else if (position == setUsernameRow) {

                    TLRPC.User user = UserConfig.getInstance(currentAccount).getCurrentUser();

                    if (user == null || TextUtils.isEmpty(user.username)) {
                        presentFragment(new ChangeUsernameActivity());
                        return;
                    }

                    BottomBuilder builder = new BottomBuilder(getParentActivity());
                    builder.addTitle("@" + user.username);

                    builder.addItem(LocaleController.getString("Edit", R.string.Edit), R.drawable.baseline_edit_24, __ -> {
                        presentFragment(new ChangeUsernameActivity());
                        return Unit.INSTANCE;
                    });

                    builder.addItem(LocaleController.getString("Copy", R.string.Copy), R.drawable.baseline_content_copy_24, __ -> {
                        AlertUtil.copyAndAlert("@" + user.username);
                        return Unit.INSTANCE;
                    });

                    builder.addItem(LocaleController.getString("CopyLink", R.string.CopyLink), R.drawable.baseline_link_24, __ -> {
                        AlertUtil.copyAndAlert("https://t.me/" + user.username);
                        return Unit.INSTANCE;
                    });

                    builder.show();

                } else if (position == bioRow) {
                    if (userInfo != null) {
                        presentFragment(new ChangeBioActivity());
                    }
                } else if (position == channelInfoRow || position == userInfoRow || position == locationRow) {

                    BottomBuilder builder = new BottomBuilder(getParentActivity());

                    builder.addItem(LocaleController.getString("Copy", R.string.Copy), R.drawable.baseline_content_copy_24, __ -> {
                        try {
                            String about;
                            if (position == locationRow) {
                                about = chatInfo != null && chatInfo.location instanceof TLRPC.TL_channelLocation ? ((TLRPC.TL_channelLocation) chatInfo.location).address : null;
                            } else if (position == channelInfoRow) {
                                about = chatInfo != null ? chatInfo.about : null;
                            } else {
                                about = userInfo != null ? userInfo.about : null;
                            }
                            if (!TextUtils.isEmpty(about)) {
                                AlertUtil.copyAndAlert(about);
                            }
                        } catch (Exception e) {
                            FileLog.e(e);
                        }
                        return Unit.INSTANCE;
                    });

                    builder.addItem(LocaleController.getString("Translate", R.string.Translate), R.drawable.ic_translate, __ -> {
                        try {
                            String about;
                            if (position == locationRow) {
                                about = chatInfo != null && chatInfo.location instanceof TLRPC.TL_channelLocation ? ((TLRPC.TL_channelLocation) chatInfo.location).address : null;
                            } else if (position == channelInfoRow) {
                                about = chatInfo != null ? chatInfo.about : null;
                            } else {
                                about = userInfo != null ? userInfo.about : null;
                            }
                            if (!TextUtils.isEmpty(about)) {
                                DialogTransKt.startTrans(getParentActivity(), about);
                            }
                        } catch (Exception e) {
                            FileLog.e(e);
                        }
                        return Unit.INSTANCE;
                    });

                    builder.show();

                } else if (position == numberRow) {

                    TLRPC.User user = UserConfig.getInstance(currentAccount).getCurrentUser();
                    String number;
                    if (user == null || StrUtil.isBlank(user.phone)) {
                        return;
                    }

                    number = PhoneFormat.getInstance().format("+" + user.phone);

                    BottomBuilder builder = new BottomBuilder(getParentActivity());

                    builder.addTitle(number);

                    builder.addItem(LocaleController.getString("Edit", R.string.Edit), R.drawable.baseline_edit_24, __ -> {
                        presentFragment(new ActionIntroActivity(ActionIntroActivity.ACTION_TYPE_CHANGE_PHONE_NUMBER));
                        return Unit.INSTANCE;
                    });

                    builder.addItem(LocaleController.getString("Call", R.string.Call), R.drawable.baseline_call_24, __ -> {
                        AlertUtil.call(user.phone);
                        return Unit.INSTANCE;
                    });

                    builder.addItem(LocaleController.getString("Copy", R.string.Copy), R.drawable.baseline_content_copy_24, __ -> {
                        AlertUtil.copyAndAlert(number);
                        return Unit.INSTANCE;
                    });

                    builder.addItem(LocaleController.getString("ShareContact", R.string.ShareContact), R.drawable.baseline_forward_24, __ -> {
                        Bundle args = new Bundle();
                        args.putBoolean("onlySelect", true);
                        args.putInt("dialogsType", 3);
                        args.putString("selectAlertString", LocaleController.getString("SendContactToText", R.string.SendContactToText));
                        args.putString("selectAlertStringGroup", LocaleController.getString("SendContactToGroupText", R.string.SendContactToGroupText));
                        DialogsActivity fragment = new DialogsActivity(args);
                        fragment.setDelegate(ProfileActivity.this);
                        presentFragment(fragment);
                        return Unit.INSTANCE;
                    });

                    builder.addItem(LocaleController.getString("Hide", R.string.Hide), R.drawable.baseline_remove_circle_24, __ -> {
                        hideNumber = true;
                        updateListAnimated(false);
                        return Unit.INSTANCE;
                    });

                    showDialog(builder.create());

                } else if (position == phoneRow) {
                    final TLRPC.User user = getMessagesController().getUser(user_id);
                    if (user == null || user.phone == null || user.phone.length() == 0 || getParentActivity() == null
                            || (NekoConfig.hidePhone && user.id == UserConfig.getInstance(currentAccount).getClientUserId())) {
                        return;
                    }
<<<<<<< HEAD

                    String number = PhoneFormat.getInstance().format("+" + user.phone);

                    BottomBuilder builder = new BottomBuilder(getParentActivity());

                    builder.addTitle(number);

                    builder.addItem(LocaleController.getString("Call", R.string.Call), R.drawable.baseline_call_24, __ -> {
                        AlertUtil.call(user.phone);
                        return Unit.INSTANCE;
                    });

                    builder.addItem(LocaleController.getString("Copy", R.string.Copy), R.drawable.baseline_content_copy_24, __ -> {
                        AlertUtil.copyAndAlert(number);
                        return Unit.INSTANCE;
                    });

                    builder.addItem(LocaleController.getString("ShareContact", R.string.ShareContact), R.drawable.baseline_forward_24, __ -> {
                        Bundle args = new Bundle();
                        args.putBoolean("onlySelect", true);
                        args.putInt("dialogsType", 3);
                        args.putString("selectAlertString", LocaleController.getString("SendContactToText", R.string.SendContactToText));
                        args.putString("selectAlertStringGroup", LocaleController.getString("SendContactToGroupText", R.string.SendContactToGroupText));
                        DialogsActivity fragment = new DialogsActivity(args);
                        fragment.setDelegate(ProfileActivity.this);
                        presentFragment(fragment);
                        return Unit.INSTANCE;
                    });

                    builder.addItem(LocaleController.getString("Hide", R.string.Hide), R.drawable.baseline_remove_circle_24, __ -> {
                        hideNumber = true;
                        updateListAnimated(false);
                        return Unit.INSTANCE;
                    });

                    showDialog(builder.create());

                } else if (position == setAvatarRow) {
                } else if (position == versionRow) {
                    TextInfoPrivacyCell cell = (TextInfoPrivacyCell) view;
                    if (BuildVars.LOGS_ENABLED) pressCount++;
                    if (pressCount == 8) NekoXConfig.developerModeEntrance = true;

                    BottomBuilder builder = new BottomBuilder(getParentActivity());
                    String message = cell.getTextView().getText().toString();
=======
                    return;
                }
                AlertsCreator.showCustomNotificationsDialog(ProfileActivity.this, did, -1, null, currentAccount, param -> listAdapter.notifyItemChanged(notificationsRow));
            } else if (position == unblockRow) {
                getMessagesController().unblockPeer(userId);
                if (BulletinFactory.canShowBulletin(ProfileActivity.this)) {
                    BulletinFactory.createBanBulletin(ProfileActivity.this, false).show();
                }
            } else if (position == sendMessageRow) {
                onWriteButtonClick();
            } else if (position == reportRow) {
                AlertsCreator.createReportAlert(getParentActivity(), getDialogId(), 0, ProfileActivity.this);
            } else if (position >= membersStartRow && position < membersEndRow) {
                TLRPC.ChatParticipant participant;
                if (!sortedUsers.isEmpty()) {
                    participant = chatInfo.participants.participants.get(sortedUsers.get(position - membersStartRow));
                } else {
                    participant = chatInfo.participants.participants.get(position - membersStartRow);
                }
                onMemberClick(participant, false);
            } else if (position == addMemberRow) {
                openAddMember();
            } else if (position == usernameRow) {
                if (currentChat != null) {
>>>>>>> 418f478a
                    try {
                        if (!BuildVars.isMini) {
                            message += "\n" + Libv2ray.checkVersionX()
                                    .replace("Lib", "AndroidLibV2rayLite")
                                    .replace("Core", "v2ray-core");
                        }
                    } catch (Exception ignored) {
                    }
                    builder.addTitle(message);
                    String finalMessage = message;
                    builder.addItem(LocaleController.getString("Copy", R.string.Copy), R.drawable.baseline_content_copy_24, (it) -> {
                        AndroidUtilities.addToClipboard(finalMessage);
                        AlertUtil.showToast(LocaleController.getString("TextCopied", R.string.TextCopied));
                        return Unit.INSTANCE;
                    });
                    builder.addItem(BuildVars.LOGS_ENABLED ? LocaleController.getString("DebugMenuDisableLogs", R.string.DebugMenuDisableLogs) : LocaleController.getString("DebugMenuEnableLogs", R.string.DebugMenuEnableLogs), R.drawable.baseline_bug_report_24, (it) -> {
                        BuildVars.LOGS_ENABLED = BuildVars.DEBUG_VERSION = !BuildVars.LOGS_ENABLED;
                        SharedPreferences sharedPreferences = ApplicationLoader.applicationContext.getSharedPreferences("systemConfig", Context.MODE_PRIVATE);
                        sharedPreferences.edit().putBoolean("logsEnabled", BuildVars.LOGS_ENABLED).apply();

                        updateListAnimated(false);
                        return Unit.INSTANCE;
                    });
                    builder.addItem(LocaleController.getString("SwitchVersion", R.string.SwitchVersion), R.drawable.baseline_replay_24, (it) -> {
                        Browser.openUrl(ProfileActivity.this.getParentActivity(), "https://github.com/NekoX-Dev/NekoX/releases");
                        return Unit.INSTANCE;
                    });

                    if (!BuildVars.isFdroid && !BuildVars.isPlay) {
                        builder.addItem(LocaleController.getString("CheckUpdate", R.string.CheckUpdate), R.drawable.baseline_search_24, (it) -> {
                            UIUtil.runOnIoDispatcher(() -> InternalUpdater.checkUpdate(getParentActivity(), false));
                            return Unit.INSTANCE;
                        });

                        String currentChannel = " - ";
                        switch (NekoXConfig.autoUpdateReleaseChannel) {
                            case 0:
                                currentChannel += LocaleController.getString("AutoCheckUpdateOFF", R.string.AutoCheckUpdateOFF);
                                break;
                            case 1:
                                currentChannel += LocaleController.getString("AutoCheckUpdateStable", R.string.AutoCheckUpdateStable);
                                break;
                            case 2:
                                currentChannel += LocaleController.getString("AutoCheckUpdateRc", R.string.AutoCheckUpdateRc);
                                break;
                        }

                        builder.addItem(LocaleController.getString("AutoCheckUpdateSwitch", R.string.AutoCheckUpdateSwitch) + currentChannel, R.drawable.update_black_24, (it) -> {
                            BottomBuilder switchBuilder = new BottomBuilder(getParentActivity());
                            switchBuilder.addTitle(LocaleController.getString("AutoCheckUpdateSwitch", R.string.AutoCheckUpdateSwitch));
                            switchBuilder.addRadioItem(LocaleController.getString("AutoCheckUpdateOFF", R.string.AutoCheckUpdateOFF), NekoXConfig.autoUpdateReleaseChannel == 0, (radioButtonCell) -> {
                                NekoXConfig.setAutoUpdateReleaseChannel(0);
                                switchBuilder.doRadioCheck(radioButtonCell);
                                return Unit.INSTANCE;
                            });
                            switchBuilder.addRadioItem(LocaleController.getString("AutoCheckUpdateStable", R.string.AutoCheckUpdateStable), NekoXConfig.autoUpdateReleaseChannel == 1, (radioButtonCell) -> {
                                NekoXConfig.setAutoUpdateReleaseChannel(1);
                                switchBuilder.doRadioCheck(radioButtonCell);
                                return Unit.INSTANCE;
                            });
                            switchBuilder.addRadioItem(LocaleController.getString("AutoCheckUpdateRc", R.string.AutoCheckUpdateRc), NekoXConfig.autoUpdateReleaseChannel == 2, (radioButtonCell) -> {
                                NekoXConfig.setAutoUpdateReleaseChannel(2);
                                switchBuilder.doRadioCheck(radioButtonCell);
                                return Unit.INSTANCE;
                            });
                            showDialog(switchBuilder.create());
                            return Unit.INSTANCE;
                        });
                    }

                    if (NekoXConfig.developerModeEntrance || NekoXConfig.developerMode || ArrayUtil.contains(NekoXConfig.developers, getUserConfig().clientUserId)) {
                        builder.addItem(LocaleController.getString("DeveloperSettings", R.string.DeveloperSettings), R.drawable.baseline_developer_mode_24, (it) -> {
                            BottomBuilder devBuilder = new BottomBuilder(ProfileActivity.this.getParentActivity());
                            devBuilder.addTitle(LocaleController.getString("DevModeTitle", R.string.DevModeTitle), LocaleController.getString("DevModeNotice", R.string.DevModeNotice));
                            devBuilder.addItem(LocaleController.getString("Continue", R.string.Continue), R.drawable.baseline_warning_24, true, (__) -> {
                                ProfileActivity.this.presentFragment(new NekoXSettingActivity());
                                return Unit.INSTANCE;
                            });
                            devBuilder.addCancelItem();
                            devBuilder.show();
                            return Unit.INSTANCE;
                        });
                    }
                    builder.show();
                } else {
                    ProfileActivity.this.processOnClickOrPress(position);
                }
<<<<<<< HEAD
=======
            } else if (position == locationRow) {
                if (chatInfo.location instanceof TLRPC.TL_channelLocation) {
                    LocationActivity fragment = new LocationActivity(LocationActivity.LOCATION_TYPE_GROUP_VIEW);
                    fragment.setChatLocation(chatId, (TLRPC.TL_channelLocation) chatInfo.location);
                    presentFragment(fragment);
                }
            } else if (position == joinRow) {
                getMessagesController().addUserToChat(currentChat.id, getUserConfig().getCurrentUser(), 0, null, ProfileActivity.this, null);
                NotificationCenter.getGlobalInstance().postNotificationName(NotificationCenter.closeSearchByActiveAction);
            } else if (position == subscribersRow) {
                Bundle args = new Bundle();
                args.putLong("chat_id", chatId);
                args.putInt("type", ChatUsersActivity.TYPE_USERS);
                ChatUsersActivity fragment = new ChatUsersActivity(args);
                fragment.setInfo(chatInfo);
                presentFragment(fragment);
            } else if (position == administratorsRow) {
                Bundle args = new Bundle();
                args.putLong("chat_id", chatId);
                args.putInt("type", ChatUsersActivity.TYPE_ADMIN);
                ChatUsersActivity fragment = new ChatUsersActivity(args);
                fragment.setInfo(chatInfo);
                presentFragment(fragment);
            } else if (position == blockedUsersRow) {
                Bundle args = new Bundle();
                args.putLong("chat_id", chatId);
                args.putInt("type", ChatUsersActivity.TYPE_BANNED);
                ChatUsersActivity fragment = new ChatUsersActivity(args);
                fragment.setInfo(chatInfo);
                presentFragment(fragment);
            } else if (position == notificationRow) {
                presentFragment(new NotificationsSettingsActivity());
            } else if (position == privacyRow) {
                presentFragment(new PrivacySettingsActivity());
            } else if (position == dataRow) {
                presentFragment(new DataSettingsActivity());
            } else if (position == chatRow) {
                presentFragment(new ThemeActivity(ThemeActivity.THEME_TYPE_BASIC));
            } else if (position == filtersRow) {
                presentFragment(new FiltersSetupActivity());
            } else if (position == devicesRow) {
                presentFragment(new SessionsActivity(0));
            } else if (position == questionRow) {
                showDialog(AlertsCreator.createSupportAlert(ProfileActivity.this));
            } else if (position == faqRow) {
                Browser.openUrl(getParentActivity(), LocaleController.getString("TelegramFaqUrl", R.string.TelegramFaqUrl));
            } else if (position == policyRow) {
                Browser.openUrl(getParentActivity(), LocaleController.getString("PrivacyPolicyUrl", R.string.PrivacyPolicyUrl));
            } else if (position == sendLogsRow) {
                sendLogs(false);
            } else if (position == sendLastLogsRow) {
                sendLogs(true);
            } else if (position == clearLogsRow) {
                FileLog.cleanupLogs();
            } else if (position == switchBackendRow) {
                if (getParentActivity() == null) {
                    return;
                }
                AlertDialog.Builder builder1 = new AlertDialog.Builder(getParentActivity());
                builder1.setMessage(LocaleController.getString("AreYouSure", R.string.AreYouSure));
                builder1.setTitle(LocaleController.getString("AppName", R.string.AppName));
                builder1.setPositiveButton(LocaleController.getString("OK", R.string.OK), (dialogInterface, i) -> {
                    SharedConfig.pushAuthKey = null;
                    SharedConfig.pushAuthKeyId = null;
                    SharedConfig.saveConfig();
                    getConnectionsManager().switchBackend(true);
                });
                builder1.setNegativeButton(LocaleController.getString("Cancel", R.string.Cancel), null);
                showDialog(builder1.create());
            } else if (position == languageRow) {
                presentFragment(new LanguageSelectActivity());
            } else if (position == setUsernameRow) {
                presentFragment(new ChangeUsernameActivity());
            } else if (position == bioRow) {
                if (userInfo != null) {
                    presentFragment(new ChangeBioActivity());
                }
            } else if (position == numberRow) {
                presentFragment(new ActionIntroActivity(ActionIntroActivity.ACTION_TYPE_CHANGE_PHONE_NUMBER));
            } else if (position == setAvatarRow) {
                onWriteButtonClick();
            } else {
                processOnClickOrPress(position);
>>>>>>> 418f478a
            }
        });

        listView.setOnItemLongClickListener(new RecyclerListView.OnItemLongClickListener() {

            private int pressCount = 0;

            @Override
            public boolean onItemClick(View view, int position) {
                if (position == versionRow) {
                    pressCount++;
                    if (pressCount >= 2 || BuildVars.DEBUG_PRIVATE_VERSION) {
                        AlertDialog.Builder builder = new AlertDialog.Builder(getParentActivity());
                        builder.setTitle(LocaleController.getString("DebugMenu", R.string.DebugMenu));
                        CharSequence[] items;
                        items = new CharSequence[]{
                                LocaleController.getString("DebugMenuImportContacts", R.string.DebugMenuImportContacts),
                                LocaleController.getString("DebugMenuReloadContacts", R.string.DebugMenuReloadContacts),
                                LocaleController.getString("DebugMenuResetContacts", R.string.DebugMenuResetContacts),
                                LocaleController.getString("DebugMenuResetDialogs", R.string.DebugMenuResetDialogs),
                                BuildVars.DEBUG_VERSION ? null : (BuildVars.LOGS_ENABLED ? LocaleController.getString("DebugMenuDisableLogs", R.string.DebugMenuDisableLogs) : LocaleController.getString("DebugMenuEnableLogs", R.string.DebugMenuEnableLogs)),
                                SharedConfig.inappCamera ? LocaleController.getString("DebugMenuDisableCamera", R.string.DebugMenuDisableCamera) : LocaleController.getString("DebugMenuEnableCamera", R.string.DebugMenuEnableCamera),
                                LocaleController.getString("DebugMenuClearMediaCache", R.string.DebugMenuClearMediaCache),
                                LocaleController.getString("DebugMenuCallSettings", R.string.DebugMenuCallSettings),
                                null,
                                BuildVars.DEBUG_PRIVATE_VERSION || AndroidUtilities.isStandaloneApp() ? LocaleController.getString("DebugMenuCheckAppUpdate", R.string.DebugMenuCheckAppUpdate) : null,
                                LocaleController.getString("DebugMenuReadAllDialogs", R.string.DebugMenuReadAllDialogs),
                                SharedConfig.pauseMusicOnRecord ? LocaleController.getString("DebugMenuDisablePauseMusic", R.string.DebugMenuDisablePauseMusic) : LocaleController.getString("DebugMenuEnablePauseMusic", R.string.DebugMenuEnablePauseMusic),
                                BuildVars.DEBUG_VERSION && !AndroidUtilities.isTablet() && Build.VERSION.SDK_INT >= 23 ? (SharedConfig.smoothKeyboard ? LocaleController.getString("DebugMenuDisableSmoothKeyboard", R.string.DebugMenuDisableSmoothKeyboard) : LocaleController.getString("DebugMenuEnableSmoothKeyboard", R.string.DebugMenuEnableSmoothKeyboard)) : null,
                                BuildVars.DEBUG_PRIVATE_VERSION ? (SharedConfig.disableVoiceAudioEffects ? "Enable voip audio effects" : "Disable voip audio effects") : null,
                                Build.VERSION.SDK_INT >= 21 ? (SharedConfig.noStatusBar ? "Show status bar background" : "Hide status bar background") : null,
                                "Scan accounts",
                                BuildVars.DEBUG_PRIVATE_VERSION ? "Clean app update" : null,
                                BuildVars.DEBUG_PRIVATE_VERSION ? "Reset suggestions" : null,
                        };
                        builder.setItems(items, (dialog, which) -> {
                            if (which == 0) {
                                getUserConfig().syncContacts = true;
                                getUserConfig().saveConfig(false);
                                getContactsController().forceImportContacts();
                            } else if (which == 1) {
                                getContactsController().loadContacts(false, 0);
                            } else if (which == 2) {
                                getContactsController().resetImportedContacts();
                            } else if (which == 3) {
                                getMessagesController().forceResetDialogs();
                            } else if (which == 4) {
                                BuildVars.LOGS_ENABLED = BuildVars.DEBUG_VERSION = !BuildVars.LOGS_ENABLED;
                                SharedPreferences sharedPreferences = ApplicationLoader.applicationContext.getSharedPreferences("systemConfig", Context.MODE_PRIVATE);
                                sharedPreferences.edit().putBoolean("logsEnabled", BuildVars.LOGS_ENABLED).commit();
                                updateListAnimated(false);
                            } else if (which == 5) {
                                SharedConfig.toggleInappCamera();
                            } else if (which == 6) {
                                getMessagesStorage().clearSentMedia();
                                SharedConfig.setNoSoundHintShowed(false);
                                SharedPreferences.Editor editor = MessagesController.getGlobalMainSettings().edit();
                                editor.remove("archivehint").remove("proximityhint").remove("archivehint_l").remove("gifhint").remove("reminderhint").remove("soundHint").remove("themehint").remove("bganimationhint").remove("filterhint").commit();
                                MessagesController.getEmojiSettings(currentAccount).edit().remove("featured_hidden").commit();
                                SharedConfig.textSelectionHintShows = 0;
                                SharedConfig.lockRecordAudioVideoHint = 0;
                                SharedConfig.stickersReorderingHintUsed = false;
                                SharedConfig.forwardingOptionsHintShown = false;
                                SharedConfig.messageSeenHintCount = 3;
                                SharedConfig.emojiInteractionsHintCount = 3;
                                SharedConfig.dayNightThemeSwitchHintCount = 3;
                                ChatThemeController.getInstance(currentAccount).clearCache();
                            } else if (which == 7) {
                                VoIPHelper.showCallDebugSettings(getParentActivity());
                            } else if (which == 8) {
                                NekoConfig.toggleResidentNotification();
                            } else if (which == 9) {
                            } else if (which == 10) {
                                getMessagesStorage().readAllDialogs(-1);
                            } else if (which == 11) {
                                SharedConfig.togglePauseMusicOnRecord();
                            } else if (which == 12) {
                                SharedConfig.toggleSmoothKeyboard();
                                if (SharedConfig.smoothKeyboard && getParentActivity() != null) {
                                    getParentActivity().getWindow().setSoftInputMode(WindowManager.LayoutParams.SOFT_INPUT_ADJUST_RESIZE);
                                }
                            } else if (which == 13) {
                                SharedConfig.toggleDisableVoiceAudioEffects();
                            } else if (which == 14) {
                                SharedConfig.toggleNoStatusBar();
                                if (getParentActivity() != null && Build.VERSION.SDK_INT >= 21) {
                                    if (SharedConfig.noStatusBar) {
                                        getParentActivity().getWindow().setStatusBarColor(0);
                                    } else {
                                        getParentActivity().getWindow().setStatusBarColor(0x33000000);
                                    }
                                }
                            } else if (which == 15) {
                                SharedConfig.activeAccounts.clear();
                                int maxAccounts;

                                File filesDir = ApplicationLoader.applicationContext.getFilesDir();
                                if (new File(filesDir, "account31").isDirectory()) {
                                    maxAccounts = 32;
                                } else {
                                    maxAccounts = 16;
                                }

                                for (int i = 0; i < maxAccounts; i++) {
                                    SharedPreferences perf;
                                    if (i == 0) {
                                        perf = ApplicationLoader.applicationContext.getSharedPreferences("userconfing", Context.MODE_PRIVATE);
                                    } else {
                                        perf = ApplicationLoader.applicationContext.getSharedPreferences("userconfig" + i, Context.MODE_PRIVATE);
                                    }
                                    if (StrUtil.isNotBlank(perf.getString("user", null))) {
                                        SharedConfig.activeAccounts.add(i);
                                    }
                                }

                                ApplicationLoader.applicationContext.getSharedPreferences("mainconfig", Activity.MODE_PRIVATE).edit()
                                        .putString("active_accounts", StringUtils.join(SharedConfig.activeAccounts, ","))
                                        .commit();

                                ProcessPhoenix.triggerRebirth(getParentActivity(), new Intent(getParentActivity(), LaunchActivity.class));
                            } else if (which == 16) {
                                SharedConfig.pendingAppUpdate = null;
                                SharedConfig.saveConfig();
                                NotificationCenter.getGlobalInstance().postNotificationName(NotificationCenter.appUpdateAvailable);
                            } else if (which == 16) {
                                Set<String> suggestions = getMessagesController().pendingSuggestions;
                                suggestions.add("VALIDATE_PHONE_NUMBER");
                                suggestions.add("VALIDATE_PASSWORD");
                                getNotificationCenter().postNotificationName(NotificationCenter.newSuggestionsAvailable);
                            }
                        });
                        builder.setNegativeButton(LocaleController.getString("Cancel", R.string.Cancel), null);
                        showDialog(builder.create());
                    } else {
                        try {
                            Toast.makeText(getParentActivity(), "¯\\_(ツ)_/¯", Toast.LENGTH_SHORT).show();
                        } catch (Exception e) {
                            FileLog.e(e);
                        }
                    }
                    return true;
                } else if (position >= membersStartRow && position < membersEndRow) {
                    final TLRPC.ChatParticipant participant;
                    if (!sortedUsers.isEmpty()) {
                        participant = visibleChatParticipants.get(sortedUsers.get(position - membersStartRow));
                    } else {
                        participant = visibleChatParticipants.get(position - membersStartRow);
                    }
                    return onMemberClick(participant, true);
                } else {
                    return processOnClickOrPress(position);
                }
            }
        });

        if (searchItem != null) {
            searchListView = new RecyclerListView(context);
            searchListView.setVerticalScrollBarEnabled(false);
            searchListView.setLayoutManager(new LinearLayoutManager(context, LinearLayoutManager.VERTICAL, false));
            searchListView.setGlowColor(Theme.getColor(Theme.key_avatar_backgroundActionBarBlue));
            searchListView.setAdapter(searchAdapter);
            searchListView.setItemAnimator(null);
            searchListView.setVisibility(View.GONE);
            searchListView.setLayoutAnimation(null);
            searchListView.setBackgroundColor(Theme.getColor(Theme.key_windowBackgroundWhite));
            frameLayout.addView(searchListView, LayoutHelper.createFrame(LayoutHelper.MATCH_PARENT, LayoutHelper.MATCH_PARENT, Gravity.TOP | Gravity.LEFT));
            searchListView.setOnItemClickListener((view, position) -> {
                if (position < 0) {
                    return;
                }
                Object object = numberRow;
                boolean add = true;
                if (searchAdapter.searchWas) {
                    if (position < searchAdapter.searchResults.size()) {
                        object = searchAdapter.searchResults.get(position);
                    } else {
                        position -= searchAdapter.searchResults.size() + 1;
                        if (position >= 0 && position < searchAdapter.faqSearchResults.size()) {
                            object = searchAdapter.faqSearchResults.get(position);
                        }
                    }
                } else {
                    if (!searchAdapter.recentSearches.isEmpty()) {
                        position--;
                    }
                    if (position >= 0 && position < searchAdapter.recentSearches.size()) {
                        object = searchAdapter.recentSearches.get(position);
                    } else {
                        position -= searchAdapter.recentSearches.size() + 1;
                        if (position >= 0 && position < searchAdapter.faqSearchArray.size()) {
                            object = searchAdapter.faqSearchArray.get(position);
                            add = false;
                        }
                    }
                }
                if (object instanceof SearchAdapter.SearchResult) {
                    SearchAdapter.SearchResult result = (SearchAdapter.SearchResult) object;
                    result.open();
                } else if (object instanceof MessagesController.FaqSearchResult) {
                    MessagesController.FaqSearchResult result = (MessagesController.FaqSearchResult) object;
                    NotificationCenter.getInstance(currentAccount).postNotificationName(NotificationCenter.openArticle, searchAdapter.faqWebPage, result.url);
                }
                if (add && object != null) {
                    searchAdapter.addRecent(object);
                }
            });
            searchListView.setOnItemLongClickListener((view, position) -> {
                if (searchAdapter.isSearchWas() || searchAdapter.recentSearches.isEmpty()) {
                    return false;
                }
                AlertDialog.Builder builder = new AlertDialog.Builder(getParentActivity());
                builder.setTitle(LocaleController.getString("AppName", R.string.AppName));
                builder.setMessage(LocaleController.getString("ClearSearch", R.string.ClearSearch));
                builder.setPositiveButton(LocaleController.getString("ClearButton", R.string.ClearButton).toUpperCase(), (dialogInterface, i) -> searchAdapter.clearRecent());
                builder.setNegativeButton(LocaleController.getString("Cancel", R.string.Cancel), null);
                showDialog(builder.create());
                return true;
            });
            searchListView.setOnScrollListener(new RecyclerView.OnScrollListener() {
                @Override
                public void onScrollStateChanged(RecyclerView recyclerView, int newState) {
                    if (newState == RecyclerView.SCROLL_STATE_DRAGGING) {
                        AndroidUtilities.hideKeyboard(getParentActivity().getCurrentFocus());
                    }
                }
            });
            searchListView.setAnimateEmptyView(true, 1);

            emptyView = new StickerEmptyView(context, null, 1);
            emptyView.setAnimateLayoutChange(true);
            emptyView.subtitle.setVisibility(View.GONE);
            emptyView.setVisibility(View.GONE);
            frameLayout.addView(emptyView);

            searchAdapter.loadFaqWebPage();
        }

        if (banFromGroup != 0) {
            TLRPC.Chat chat = getMessagesController().getChat(banFromGroup);
            if (currentChannelParticipant == null) {
                TLRPC.TL_channels_getParticipant req = new TLRPC.TL_channels_getParticipant();
                req.channel = MessagesController.getInputChannel(chat);
                req.participant = getMessagesController().getInputPeer(userId);
                getConnectionsManager().sendRequest(req, (response, error) -> {
                    if (response != null) {
                        AndroidUtilities.runOnUIThread(() -> currentChannelParticipant = ((TLRPC.TL_channels_channelParticipant) response).participant);
                    }
                });
            }
            FrameLayout frameLayout1 = new FrameLayout(context) {
                @Override
                protected void onDraw(Canvas canvas) {
                    int bottom = Theme.chat_composeShadowDrawable.getIntrinsicHeight();
                    Theme.chat_composeShadowDrawable.setBounds(0, 0, getMeasuredWidth(), bottom);
                    Theme.chat_composeShadowDrawable.draw(canvas);
                    canvas.drawRect(0, bottom, getMeasuredWidth(), getMeasuredHeight(), Theme.chat_composeBackgroundPaint);
                }
            };
            frameLayout1.setWillNotDraw(false);

            frameLayout.addView(frameLayout1, LayoutHelper.createFrame(LayoutHelper.MATCH_PARENT, 51, Gravity.LEFT | Gravity.BOTTOM));
            frameLayout1.setOnClickListener(v -> {
                ChatRightsEditActivity fragment = new ChatRightsEditActivity(userId, banFromGroup, null, chat.default_banned_rights, currentChannelParticipant != null ? currentChannelParticipant.banned_rights : null, "", ChatRightsEditActivity.TYPE_BANNED, true, false);
                fragment.setDelegate(new ChatRightsEditActivity.ChatRightsEditActivityDelegate() {
                    @Override
                    public void didSetRights(int rights, TLRPC.TL_chatAdminRights rightsAdmin, TLRPC.TL_chatBannedRights rightsBanned, String rank) {
                        removeSelfFromStack();
                    }

                    @Override
                    public void didChangeOwner(TLRPC.User user) {
                        undoView.showWithAction(-chatId, currentChat.megagroup ? UndoView.ACTION_OWNER_TRANSFERED_GROUP : UndoView.ACTION_OWNER_TRANSFERED_CHANNEL, user);
                    }
                });
                presentFragment(fragment);
            });

            TextView textView = new TextView(context);
            textView.setTextColor(Theme.getColor(Theme.key_windowBackgroundWhiteRedText));
            textView.setTextSize(TypedValue.COMPLEX_UNIT_DIP, 15);
            textView.setGravity(Gravity.CENTER);
            textView.setTypeface(AndroidUtilities.getTypeface("fonts/rmedium.ttf"));
            textView.setText(LocaleController.getString("BanFromTheGroup", R.string.BanFromTheGroup));
            frameLayout1.addView(textView, LayoutHelper.createFrame(LayoutHelper.WRAP_CONTENT, LayoutHelper.WRAP_CONTENT, Gravity.CENTER, 0, 1, 0, 0));

            listView.setPadding(0, AndroidUtilities.dp(88), 0, AndroidUtilities.dp(48));
            listView.setBottomGlowOffset(AndroidUtilities.dp(48));
        } else {
            listView.setPadding(0, AndroidUtilities.dp(88), 0, 0);
        }

        topView = new TopView(context);
        topView.setBackgroundColor(Theme.getColor(Theme.key_avatar_backgroundActionBarBlue));
        frameLayout.addView(topView);

        avatarContainer = new FrameLayout(context);
        avatarContainer2 = new FrameLayout(context) {
            @Override
            protected void dispatchDraw(Canvas canvas) {
                super.dispatchDraw(canvas);
                if (transitionOnlineText != null) {
                    canvas.save();
                    canvas.translate(onlineTextView[0].getX(), onlineTextView[0].getY());
                    canvas.saveLayerAlpha(0 ,0, transitionOnlineText.getMeasuredWidth(), transitionOnlineText.getMeasuredHeight(), (int) (255 * (1f - animationProgress)), Canvas.ALL_SAVE_FLAG);
                    transitionOnlineText.draw(canvas);
                    canvas.restore();
                    canvas.restore();
                    invalidate();
                }
            }
        };
        AndroidUtilities.updateViewVisibilityAnimated(avatarContainer2, true, 1f, false);
<<<<<<< HEAD
        frameLayout.addView(avatarContainer2, LayoutHelper.createFrame(LayoutHelper.MATCH_PARENT, LayoutHelper.MATCH_PARENT));
=======
        frameLayout.addView(avatarContainer2, LayoutHelper.createFrame(LayoutHelper.MATCH_PARENT, LayoutHelper.MATCH_PARENT, Gravity.START, 0, 0, 0, 0));
>>>>>>> 418f478a
        avatarContainer.setPivotX(0);
        avatarContainer.setPivotY(0);
        avatarContainer2.addView(avatarContainer, LayoutHelper.createFrame(42, 42, Gravity.TOP | Gravity.LEFT, 64, 0, 0, 0));
        avatarImage = new AvatarImageView(context) {
            @Override
            public void onInitializeAccessibilityNodeInfo(AccessibilityNodeInfo info) {
                super.onInitializeAccessibilityNodeInfo(info);
                if (getImageReceiver().hasNotThumb()) {
                    info.setText(LocaleController.getString("AccDescrProfilePicture", R.string.AccDescrProfilePicture));
                    if (Build.VERSION.SDK_INT >= Build.VERSION_CODES.LOLLIPOP) {
                        info.addAction(new AccessibilityNodeInfo.AccessibilityAction(AccessibilityNodeInfo.ACTION_CLICK, LocaleController.getString("Open", R.string.Open)));
                        info.addAction(new AccessibilityNodeInfo.AccessibilityAction(AccessibilityNodeInfo.ACTION_LONG_CLICK, LocaleController.getString("AccDescrOpenInPhotoViewer", R.string.AccDescrOpenInPhotoViewer)));
                    }
                } else {
                    info.setVisibleToUser(false);
                }
            }
        };
        avatarImage.getImageReceiver().setAllowDecodeSingleFrame(true);
        avatarImage.setRoundRadius(AndroidUtilities.dp(21));
        avatarImage.setPivotX(0);
        avatarImage.setPivotY(0);
        avatarContainer.addView(avatarImage, LayoutHelper.createFrame(LayoutHelper.MATCH_PARENT, LayoutHelper.MATCH_PARENT));
        avatarContainer.setOnClickListener(v -> {
            if (imageUpdater != null) {
                TLRPC.User user = MessagesController.getInstance(currentAccount).getUser(UserConfig.getInstance(currentAccount).getClientUserId());
                if (user == null) {
                    user = UserConfig.getInstance(currentAccount).getCurrentUser();
                }
                if (user == null) {
                    return;
                }
                imageUpdater.openMenu(user.photo != null && user.photo.photo_big != null && !(user.photo instanceof TLRPC.TL_userProfilePhotoEmpty), () -> MessagesController.getInstance(currentAccount).deleteUserPhoto(null), dialog -> {
                });
            } else {
                openAvatar();
            }
        });

        avatarProgressView = new RadialProgressView(context) {
            private Paint paint = new Paint(Paint.ANTI_ALIAS_FLAG);

            {
                paint.setColor(0x55000000);
            }

            @Override
            protected void onDraw(Canvas canvas) {
                if (avatarImage != null && avatarImage.getImageReceiver().hasNotThumb()) {
                    paint.setAlpha((int) (0x55 * avatarImage.getImageReceiver().getCurrentAlpha()));
                    canvas.drawCircle(getMeasuredWidth() / 2.0f, getMeasuredHeight() / 2.0f, getMeasuredWidth() / 2.0f, paint);
                }
                super.onDraw(canvas);
            }
        };
        avatarProgressView.setSize(AndroidUtilities.dp(26));
        avatarProgressView.setProgressColor(0xffffffff);
        avatarProgressView.setNoProgress(false);
        avatarContainer.addView(avatarProgressView, LayoutHelper.createFrame(LayoutHelper.MATCH_PARENT, LayoutHelper.MATCH_PARENT));

        timeItem = new ImageView(context);
        timeItem.setPadding(AndroidUtilities.dp(10), AndroidUtilities.dp(10), AndroidUtilities.dp(5), AndroidUtilities.dp(5));
        timeItem.setScaleType(ImageView.ScaleType.CENTER);
        timeItem.setAlpha(0.0f);
        timeItem.setImageDrawable(timerDrawable = new TimerDrawable(context));
        frameLayout.addView(timeItem, LayoutHelper.createFrame(34, 34, Gravity.TOP | Gravity.LEFT));
        updateTimeItem();

        showAvatarProgress(false, false);

        if (avatarsViewPager != null) {
            avatarsViewPager.onDestroy();
        }
        overlaysView = new OverlaysView(context);
        avatarsViewPager = new ProfileGalleryView(context, userId != 0 ? userId : -chatId, actionBar, listView, avatarImage, getClassGuid(), overlaysView);
        avatarsViewPager.setChatInfo(chatInfo);
        avatarContainer2.addView(avatarsViewPager);
        avatarContainer2.addView(overlaysView);
        avatarImage.setAvatarsViewPager(avatarsViewPager);

        avatarsViewPagerIndicatorView = new PagerIndicatorView(context);
        avatarContainer2.addView(avatarsViewPagerIndicatorView, LayoutHelper.createFrame(LayoutHelper.MATCH_PARENT, LayoutHelper.MATCH_PARENT));

        frameLayout.addView(actionBar);

        for (int a = 0; a < nameTextView.length; a++) {
            if (playProfileAnimation == 0 && a == 0) {
                continue;
            }
            nameTextView[a] = new SimpleTextView(context);
            if (a == 1) {
                nameTextView[a].setTextColor(Theme.getColor(Theme.key_profile_title));
            } else {
                nameTextView[a].setTextColor(Theme.getColor(Theme.key_actionBarDefaultTitle));
            }
            nameTextView[a].setTextSize(18);
            nameTextView[a].setGravity(Gravity.LEFT);
            nameTextView[a].setTypeface(AndroidUtilities.getTypeface("fonts/rmedium.ttf"));
            nameTextView[a].setLeftDrawableTopPadding(-AndroidUtilities.dp(1.3f));
            nameTextView[a].setPivotX(0);
            nameTextView[a].setPivotY(0);
            nameTextView[a].setAlpha(a == 0 ? 0.0f : 1.0f);
            if (a == 1) {
                nameTextView[a].setScrollNonFitText(true);
                nameTextView[a].setImportantForAccessibility(View.IMPORTANT_FOR_ACCESSIBILITY_NO);
                nameTextView[a].setOnLongClickListener(v -> {
                    AlertDialog.Builder builder = new AlertDialog.Builder(getParentActivity());
                    builder.setItems(new CharSequence[]{LocaleController.getString("Copy", R.string.Copy)}, (dialogInterface, i) -> {
                        if (i == 0) {
                            try {
                                AndroidUtilities.addToClipboard(((SimpleTextView) v).getText());
                                Toast.makeText(getParentActivity(), LocaleController.getString("TextCopied", R.string.TextCopied), Toast.LENGTH_SHORT).show();
                            } catch (Exception e) {
                                FileLog.e(e);
                            }
                        }
                    });
                    showDialog(builder.create());
                    return false;
                });
            }
            int rightMargin = a == 0
                    ? (48 + ((callItemVisible && userId != 0) ? 48 : 0))
                    : 0;
            avatarContainer2.addView(nameTextView[a], LayoutHelper.createFrame(LayoutHelper.WRAP_CONTENT, LayoutHelper.WRAP_CONTENT, Gravity.LEFT | Gravity.TOP, 118, 0, rightMargin, 0));
        }
        for (int a = 0; a < onlineTextView.length; a++) {
            onlineTextView[a] = new SimpleTextView(context);
            onlineTextView[a].setTextColor(Theme.getColor(Theme.key_avatar_subtitleInProfileBlue));
            onlineTextView[a].setTextSize(14);
            onlineTextView[a].setGravity(Gravity.LEFT);
            onlineTextView[a].setAlpha(a == 0 || a == 2 ? 0.0f : 1.0f);
            if (a > 0) {
                onlineTextView[a].setImportantForAccessibility(View.IMPORTANT_FOR_ACCESSIBILITY_NO);
            }
            avatarContainer2.addView(onlineTextView[a], LayoutHelper.createFrame(LayoutHelper.WRAP_CONTENT, LayoutHelper.WRAP_CONTENT, Gravity.LEFT | Gravity.TOP, 118, 0, a == 0 ? 48 : 8, 0));
        }

        idTextView = new SimpleTextView(context);
        idTextView.setTextColor(Theme.getColor(Theme.key_avatar_subtitleInProfileBlue));
        idTextView.setTextSize(14);
        idTextView.setGravity(Gravity.LEFT);
        idTextView.setAlpha(1.0f);

        frameLayout.addView(idTextView, LayoutHelper.createFrame(LayoutHelper.WRAP_CONTENT, LayoutHelper.WRAP_CONTENT, Gravity.LEFT | Gravity.TOP, 118, 0, 48, 0));

        mediaCounterTextView = new AudioPlayerAlert.ClippingTextViewSwitcher(context) {
            @Override
            protected TextView createTextView() {
                TextView textView = new TextView(context);
                textView.setTextColor(Theme.getColor(Theme.key_player_actionBarSubtitle));
                textView.setTextSize(TypedValue.COMPLEX_UNIT_DIP, 14);
                textView.setSingleLine(true);
                textView.setEllipsize(TextUtils.TruncateAt.END);
                textView.setGravity(Gravity.LEFT);
                return textView;
            }
        };
        mediaCounterTextView.setAlpha(0.0f);
        avatarContainer2.addView(mediaCounterTextView, LayoutHelper.createFrame(LayoutHelper.WRAP_CONTENT, LayoutHelper.WRAP_CONTENT, Gravity.LEFT | Gravity.TOP, 118, 0, 8, 0));
        updateProfileData();

        writeButton = new RLottieImageView(context);

        Drawable shadowDrawable = context.getResources().getDrawable(R.drawable.floating_shadow_profile).mutate();
        shadowDrawable.setColorFilter(new PorterDuffColorFilter(Color.BLACK, PorterDuff.Mode.SRC_IN));
        CombinedDrawable combinedDrawable = new CombinedDrawable(shadowDrawable,
                Theme.createSimpleSelectorCircleDrawable(AndroidUtilities.dp(56), Theme.getColor(Theme.key_profile_actionBackground), Theme.getColor(Theme.key_profile_actionPressedBackground)),
                0, 0);
        combinedDrawable.setIconSize(AndroidUtilities.dp(56), AndroidUtilities.dp(56));
        writeButton.setBackgroundDrawable(combinedDrawable);
        if (userId != 0) {
            if (imageUpdater != null) {
                writeButton.setImageResource(R.drawable.baseline_edit_24);
                writeButton.setContentDescription(LocaleController.getString("AccDescrChangeProfilePicture", R.string.AccDescrChangeProfilePicture));
                writeButton.setPadding(AndroidUtilities.dp(2), 0, 0, AndroidUtilities.dp(2));
            } else {
                writeButton.setImageResource(R.drawable.baseline_chat_bubble_24);
                writeButton.setContentDescription(LocaleController.getString("AccDescrOpenChat", R.string.AccDescrOpenChat));
            }
        } else {
            writeButton.setImageResource(R.drawable.baseline_chat_bubble_24);
            writeButton.setContentDescription(LocaleController.getString("ViewDiscussion", R.string.ViewDiscussion));
        }
        writeButton.setColorFilter(new PorterDuffColorFilter(Theme.getColor(Theme.key_profile_actionIcon), PorterDuff.Mode.SRC_IN));
        writeButton.setScaleType(ImageView.ScaleType.CENTER);

        frameLayout.addView(writeButton, LayoutHelper.createFrame(60, 60, Gravity.RIGHT | Gravity.TOP, 0, 0, 16, 0));
        writeButton.setOnClickListener(v -> {
            if (writeButton.getTag() != null) {
                return;
            }
            onWriteButtonClick();
        });
        needLayout(false);

        if (scrollTo != -1) {
            if (writeButtonTag != null) {
                writeButton.setTag(0);
                writeButton.setScaleX(0.2f);
                writeButton.setScaleY(0.2f);
                writeButton.setAlpha(0.0f);
            }
        }

        listView.setOnScrollListener(new RecyclerView.OnScrollListener() {

            @Override
            public void onScrollStateChanged(RecyclerView recyclerView, int newState) {
                if (newState == RecyclerView.SCROLL_STATE_DRAGGING) {
                    AndroidUtilities.hideKeyboard(getParentActivity().getCurrentFocus());
                }
                if (openingAvatar && newState != RecyclerView.SCROLL_STATE_SETTLING) {
                    openingAvatar = false;
                }
                if (searchItem != null) {
                    scrolling = newState != RecyclerView.SCROLL_STATE_IDLE;
                    searchItem.setEnabled(!scrolling && !isPulledDown);
                }
            }

            @Override
            public void onScrolled(RecyclerView recyclerView, int dx, int dy) {
                checkListViewScroll();
                if (participantsMap != null && !usersEndReached && layoutManager.findLastVisibleItemPosition() > membersEndRow - 8) {
                    getChannelParticipants(false);
                }
            }
        });

        undoView = new UndoView(context);
        frameLayout.addView(undoView, LayoutHelper.createFrame(LayoutHelper.MATCH_PARENT, LayoutHelper.WRAP_CONTENT, Gravity.BOTTOM | Gravity.LEFT, 8, 0, 8, 8));

        expandAnimator = ValueAnimator.ofFloat(0f, 1f);
        expandAnimator.addUpdateListener(anim -> {
            final int newTop = ActionBar.getCurrentActionBarHeight() + (actionBar.getOccupyStatusBar() ? AndroidUtilities.statusBarHeight : 0);
            final float value = AndroidUtilities.lerp(expandAnimatorValues, currentExpanAnimatorFracture = anim.getAnimatedFraction());

            avatarContainer.setScaleX(avatarScale);
            avatarContainer.setScaleY(avatarScale);
            avatarContainer.setTranslationX(AndroidUtilities.lerp(avatarX, 0f, value));
            avatarContainer.setTranslationY(AndroidUtilities.lerp((float) Math.ceil(avatarY), 0f, value));
            avatarImage.setRoundRadius((int) AndroidUtilities.lerp(AndroidUtilities.dpf2(21f), 0f, value));
            if (searchItem != null) {
                searchItem.setAlpha(1.0f - value);
            }

            if (extraHeight > AndroidUtilities.dp(88f) && expandProgress < 0.33f) {
                refreshNameAndOnlineXY();
            }

            if (scamDrawable != null) {
                scamDrawable.setColor(ColorUtils.blendARGB(Theme.getColor(Theme.key_avatar_subtitleInProfileBlue), Color.argb(179, 255, 255, 255), value));
            }

            if (lockIconDrawable != null) {
                lockIconDrawable.setColorFilter(ColorUtils.blendARGB(Theme.getColor(Theme.key_chat_lockIcon), Color.WHITE, value), PorterDuff.Mode.SRC_IN);
            }

            if (verifiedCrossfadeDrawable != null) {
                verifiedCrossfadeDrawable.setProgress(value);
            }

            final float k = AndroidUtilities.dpf2(8f);

            final float nameTextViewXEnd = AndroidUtilities.dpf2(16f) - nameTextView[1].getLeft();
            final float nameTextViewYEnd = newTop + extraHeight - AndroidUtilities.dpf2(38f) - nameTextView[1].getBottom();
            final float nameTextViewCx = k + nameX + (nameTextViewXEnd - nameX) / 2f;
            final float nameTextViewCy = k + nameY + (nameTextViewYEnd - nameY) / 2f;
            final float nameTextViewX = (1 - value) * (1 - value) * nameX + 2 * (1 - value) * value * nameTextViewCx + value * value * nameTextViewXEnd;
            final float nameTextViewY = (1 - value) * (1 - value) * nameY + 2 * (1 - value) * value * nameTextViewCy + value * value * nameTextViewYEnd;

            final float onlineTextViewXEnd = AndroidUtilities.dpf2(16f) - onlineTextView[1].getLeft();
            final float onlineTextViewYEnd = newTop + extraHeight - AndroidUtilities.dpf2(18f) - onlineTextView[1].getBottom();
            final float onlineTextViewCx = k + onlineX + (onlineTextViewXEnd - onlineX) / 2f;
            final float onlineTextViewCy = k + onlineY + (onlineTextViewYEnd - onlineY) / 2f;
            final float onlineTextViewX = (1 - value) * (1 - value) * onlineX + 2 * (1 - value) * value * onlineTextViewCx + value * value * onlineTextViewXEnd;
            final float onlineTextViewY = (1 - value) * (1 - value) * onlineY + 2 * (1 - value) * value * onlineTextViewCy + value * value * onlineTextViewYEnd;

            final float idTextViewXEnd = AndroidUtilities.dpf2(16f) - idTextView.getLeft();
            final float idTextViewYEnd = newTop + extraHeight - AndroidUtilities.dpf2(3f) - idTextView.getBottom();
            final float idTextViewCx = k + idX + (idTextViewXEnd - idX) / 2f;
            final float idTextViewCy = k + idY + (idTextViewYEnd - idY) / 2f;
            final float idTextViewX = (1 - value) * (1 - value) * idX + 2 * (1 - value) * value * idTextViewCx + value * value * idTextViewXEnd;
            final float idTextViewY = (1 - value) * (1 - value) * idY + 2 * (1 - value) * value * idTextViewCy + value * value * idTextViewYEnd;

            nameTextView[1].setTranslationX(nameTextViewX);
            nameTextView[1].setTranslationY(nameTextViewY);
            onlineTextView[1].setTranslationX(onlineTextViewX);
            onlineTextView[1].setTranslationY(onlineTextViewY);
            mediaCounterTextView.setTranslationX(onlineTextViewX);
            mediaCounterTextView.setTranslationY(onlineTextViewY);
            idTextView.setTranslationX(idTextViewX);
            idTextView.setTranslationY(idTextViewY);
            final Object onlineTextViewTag = onlineTextView[1].getTag();
            int statusColor;
            if (onlineTextViewTag instanceof String) {
                statusColor = Theme.getColor((String) onlineTextViewTag);
            } else {
                statusColor = Theme.getColor(Theme.key_avatar_subtitleInProfileBlue);
            }
            onlineTextView[1].setTextColor(ColorUtils.blendARGB(statusColor, Color.argb(179, 255, 255, 255), value));
            idTextView.setTextColor(ColorUtils.blendARGB(Theme.getColor(Theme.key_avatar_subtitleInProfileBlue), Color.argb(179, 255, 255, 255), value));
            if (extraHeight > AndroidUtilities.dp(88f)) {
                nameTextView[1].setPivotY(AndroidUtilities.lerp(0, nameTextView[1].getMeasuredHeight(), value));
                nameTextView[1].setScaleX(AndroidUtilities.lerp(1.12f, 1.67f, value));
                nameTextView[1].setScaleY(AndroidUtilities.lerp(1.12f, 1.67f, value));
            }

            needLayoutText(Math.min(1f, extraHeight / AndroidUtilities.dp(88f)));

            nameTextView[1].setTextColor(ColorUtils.blendARGB(Theme.getColor(Theme.key_profile_title), Color.WHITE, value));
            actionBar.setItemsColor(ColorUtils.blendARGB(Theme.getColor(Theme.key_actionBarDefaultIcon), Color.WHITE, value), false);

            avatarImage.setForegroundAlpha(value);

            final FrameLayout.LayoutParams params = (FrameLayout.LayoutParams) avatarContainer.getLayoutParams();
            params.width = (int) AndroidUtilities.lerp(AndroidUtilities.dpf2(42f), listView.getMeasuredWidth() / avatarScale, value);
            params.height = (int) AndroidUtilities.lerp(AndroidUtilities.dpf2(42f), (extraHeight + newTop) / avatarScale, value);
            params.leftMargin = (int) AndroidUtilities.lerp(AndroidUtilities.dpf2(64f), 0f, value);
            avatarContainer.requestLayout();
        });
        expandAnimator.setInterpolator(CubicBezierInterpolator.EASE_BOTH);
        expandAnimator.addListener(new AnimatorListenerAdapter() {
            @Override
            public void onAnimationStart(Animator animation) {

            }

            @Override
            public void onAnimationEnd(Animator animation) {
                actionBar.setItemsBackgroundColor(isPulledDown ? Theme.ACTION_BAR_WHITE_SELECTOR_COLOR : Theme.getColor(Theme.key_avatar_actionBarSelectorBlue), false);
                avatarImage.clearForeground();
                doNotSetForeground = false;
            }
        });
        updateRowsIds();

        updateSelectedMediaTabText();


        ViewGroup decorView;
        if (Build.VERSION.SDK_INT >= 21) {
            decorView = (ViewGroup) getParentActivity().getWindow().getDecorView();
        } else {
            decorView = frameLayout;
        }
        pinchToZoomHelper = new PinchToZoomHelper(decorView) {

            Paint statusBarPaint;

            @Override
            protected void invalidateViews() {
                super.invalidateViews();
                fragmentView.invalidate();
                for (int i = 0; i < avatarsViewPager.getChildCount(); i++) {
                    avatarsViewPager.getChildAt(i).invalidate();
                }
                if (writeButton != null) {
                    writeButton.invalidate();
                }
            }

            @Override
            protected void drawOverlays(Canvas canvas, float alpha, float parentOffsetX, float parentOffsetY, float clipTop, float clipBottom) {
                if (alpha > 0) {
                    AndroidUtilities.rectTmp.set(0, 0, avatarsViewPager.getMeasuredWidth(), avatarsViewPager.getMeasuredHeight() + AndroidUtilities.dp(30));
                    canvas.saveLayerAlpha(AndroidUtilities.rectTmp, (int) (255 * alpha), Canvas.ALL_SAVE_FLAG);

                    avatarContainer2.draw(canvas);

                    if (actionBar.getOccupyStatusBar()) {
                        if (statusBarPaint == null) {
                            statusBarPaint = new Paint();
                            statusBarPaint.setColor(ColorUtils.setAlphaComponent(Color.BLACK, (int) (255 * 0.2f)));
                        }
                        canvas.drawRect(actionBar.getX(), actionBar.getY(), actionBar.getX() + actionBar.getMeasuredWidth(), actionBar.getY() + AndroidUtilities.statusBarHeight, statusBarPaint);
                    }
                    canvas.save();
                    canvas.translate(actionBar.getX(), actionBar.getY());
                    actionBar.draw(canvas);
                    canvas.restore();

                    if (writeButton != null && writeButton.getVisibility() == View.VISIBLE && writeButton.getAlpha() > 0) {
                        canvas.save();
                        float s = 0.5f + 0.5f * alpha;
                        canvas.scale(s, s, writeButton.getX() + writeButton.getMeasuredWidth() / 2f, writeButton.getY() + writeButton.getMeasuredHeight() / 2f);
                        canvas.translate(writeButton.getX(), writeButton.getY());
                        writeButton.draw(canvas);
                        canvas.restore();
                    }
                    canvas.restore();
                }
            }

            @Override
            protected boolean zoomEnabled(View child, ImageReceiver receiver) {
                if (!super.zoomEnabled(child, receiver)) {
                    return false;
                }
                return listView.getScrollState() != RecyclerView.SCROLL_STATE_DRAGGING;
            }
        };
        pinchToZoomHelper.setCallback(new PinchToZoomHelper.Callback() {
            @Override
            public void onZoomStarted(MessageObject messageObject) {
                listView.cancelClickRunnables(true);
                if (sharedMediaLayout != null && sharedMediaLayout.getCurrentListView() != null) {
                    sharedMediaLayout.getCurrentListView().cancelClickRunnables(true);
                }
                Bitmap bitmap = pinchToZoomHelper.getPhotoImage() == null ? null : pinchToZoomHelper.getPhotoImage().getBitmap();
                if (bitmap != null) {
                    topView.setBackgroundColor(ColorUtils.blendARGB(AndroidUtilities.calcBitmapColor(bitmap), Theme.getColor(Theme.key_windowBackgroundWhite), 0.1f));
                }
            }
        });
        avatarsViewPager.setPinchToZoomHelper(pinchToZoomHelper);
        return fragmentView;
    }

    public long getDialogId() {
        if (dialogId != 0) {
            return dialogId;
        } else if (userId != 0) {
            return userId;
        } else {
            return -chatId;
        }
    }

    public TLRPC.Chat getCurrentChat() {
        return currentChat;
    }

    private void openAvatar() {
        if (listView.getScrollState() == RecyclerView.SCROLL_STATE_DRAGGING) {
            return;
        }
        if (userId != 0) {
            TLRPC.User user = getMessagesController().getUser(userId);
            if (user.photo != null && user.photo.photo_big != null) {
                PhotoViewer.getInstance().setParentActivity(getParentActivity());
                if (user.photo.dc_id != 0) {
                    user.photo.photo_big.dc_id = user.photo.dc_id;
                }
                PhotoViewer.getInstance().openPhoto(user.photo.photo_big, provider);
            }
        } else if (chatId != 0) {
            TLRPC.Chat chat = getMessagesController().getChat(chatId);
            if (chat.photo != null && chat.photo.photo_big != null) {
                PhotoViewer.getInstance().setParentActivity(getParentActivity());
                if (chat.photo.dc_id != 0) {
                    chat.photo.photo_big.dc_id = chat.photo.dc_id;
                }
                ImageLocation videoLocation;
                if (chatInfo != null && (chatInfo.chat_photo instanceof TLRPC.TL_photo) && !chatInfo.chat_photo.video_sizes.isEmpty()) {
                    videoLocation = ImageLocation.getForPhoto(chatInfo.chat_photo.video_sizes.get(0), chatInfo.chat_photo);
                } else {
                    videoLocation = null;
                }
                PhotoViewer.getInstance().openPhotoWithVideo(chat.photo.photo_big, videoLocation, provider);
            }
        }
    }

    private void onWriteButtonClick() {
        if (userId != 0) {
            if (imageUpdater != null) {
                presentFragment(new ChangeNameActivity());
                //TODO: MERGE CONFLICT
                /*
                TLRPC.User user = MessagesController.getInstance(currentAccount).getUser(UserConfig.getInstance(currentAccount).getClientUserId());
                if (user == null) {
                    user = UserConfig.getInstance(currentAccount).getCurrentUser();
                }
                if (user == null) {
                    return;
                }
                imageUpdater.openMenu(user.photo != null && user.photo.photo_big != null && !(user.photo instanceof TLRPC.TL_userProfilePhotoEmpty), () -> {
                    MessagesController.getInstance(currentAccount).deleteUserPhoto(null);
                    cameraDrawable.setCurrentFrame(0);
                }, dialog -> {
                    if (!imageUpdater.isUploadingImage()) {
                        cameraDrawable.setCustomEndFrame(86);
                        writeButton.playAnimation();
                    } else {
                        cameraDrawable.setCurrentFrame(0, false);
                    }
                });
                cameraDrawable.setCurrentFrame(0);
                cameraDrawable.setCustomEndFrame(43);
                writeButton.playAnimation();
                */
            } else {
                if (playProfileAnimation != 0 && parentLayout.fragmentsStack.get(parentLayout.fragmentsStack.size() - 2) instanceof ChatActivity) {
                    finishFragment();
                } else {
                    TLRPC.User user = getMessagesController().getUser(userId);
                    if (user == null || user instanceof TLRPC.TL_userEmpty) {
                        return;
                    }
                    Bundle args = new Bundle();
                    args.putLong("user_id", userId);
                    if (!getMessagesController().checkCanOpenChat(args, ProfileActivity.this)) {
                        return;
                    }
                    if (!AndroidUtilities.isTablet()) {
                        getNotificationCenter().removeObserver(ProfileActivity.this, NotificationCenter.closeChats);
                        getNotificationCenter().postNotificationName(NotificationCenter.closeChats);
                    }
                    int distance = getArguments().getInt("nearby_distance", -1);
                    if (distance >= 0) {
                        args.putInt("nearby_distance", distance);
                    }
                    ChatActivity chatActivity = new ChatActivity(args);
                    chatActivity.setPreloadedSticker(getMediaDataController().getGreetingsSticker(), false);
                    presentFragment(chatActivity, true);
                    if (AndroidUtilities.isTablet()) {
                        finishFragment();
                    }
                }
            }
        } else {
            openDiscussion();
        }
    }

    private void openDiscussion() {
        if (chatInfo == null || chatInfo.linked_chat_id == 0) {
            return;
        }
        Bundle args = new Bundle();
        args.putLong("chat_id", chatInfo.linked_chat_id);
        if (!getMessagesController().checkCanOpenChat(args, ProfileActivity.this)) {
            return;
        }
        presentFragment(new ChatActivity(args));
    }

    public boolean onMemberClick(TLRPC.ChatParticipant participant, boolean isLong) {
        return onMemberClick(participant, isLong, false);
    }

    public boolean onMemberClick(TLRPC.ChatParticipant participant, boolean isLong, boolean resultOnly) {
        if (getParentActivity() == null) {
            return false;
        }
        if (isLong) {
            TLRPC.User user = getMessagesController().getUser(participant.user_id);
            if (user == null || participant.user_id == getUserConfig().getClientUserId()) {
                return false;
            }
            selectedUser = participant.user_id;
            boolean allowKick;
            boolean canEditAdmin;
            boolean canRestrict;
            boolean editingAdmin;
            final TLRPC.ChannelParticipant channelParticipant;

            if (ChatObject.isChannel(currentChat)) {
                channelParticipant = ((TLRPC.TL_chatChannelParticipant) participant).channelParticipant;
                TLRPC.User u = getMessagesController().getUser(participant.user_id);
                canEditAdmin = ChatObject.canAddAdmins(currentChat);
                if (canEditAdmin && (channelParticipant instanceof TLRPC.TL_channelParticipantCreator || channelParticipant instanceof TLRPC.TL_channelParticipantAdmin && !channelParticipant.can_edit)) {
                    canEditAdmin = false;
                }
                allowKick = canRestrict = ChatObject.canBlockUsers(currentChat) && (!(channelParticipant instanceof TLRPC.TL_channelParticipantAdmin || channelParticipant instanceof TLRPC.TL_channelParticipantCreator) || channelParticipant.can_edit);
                if (currentChat.gigagroup) {
                    canRestrict = false;
                }
                editingAdmin = channelParticipant instanceof TLRPC.TL_channelParticipantAdmin;
            } else {
                channelParticipant = null;
                allowKick = currentChat.creator || participant instanceof TLRPC.TL_chatParticipant && (ChatObject.canBlockUsers(currentChat) || participant.inviter_id == getUserConfig().getClientUserId());
                canEditAdmin = currentChat.creator;
                canRestrict = currentChat.creator;
                editingAdmin = participant instanceof TLRPC.TL_chatParticipantAdmin;
            }

            ArrayList<String> items = resultOnly ? null : new ArrayList<>();
            ArrayList<Integer> icons = resultOnly ? null : new ArrayList<>();
            final ArrayList<Integer> actions = resultOnly ? null : new ArrayList<>();
            boolean hasRemove = false;

            if (canEditAdmin) {
                if (resultOnly) {
                    return true;
                }
                items.add(editingAdmin ? LocaleController.getString("EditAdminRights", R.string.EditAdminRights) : LocaleController.getString("SetAsAdmin", R.string.SetAsAdmin));
                icons.add(R.drawable.baseline_stars_24);
                actions.add(0);
            }
            if (canRestrict) {
                if (resultOnly) {
                    return true;
                }
                items.add(LocaleController.getString("ChangePermissions", R.string.ChangePermissions));
                icons.add(R.drawable.baseline_block_24);
                actions.add(1);
            }
            if (allowKick) {
                if (resultOnly) {
                    return true;
                }
                items.add(LocaleController.getString("KickFromGroup", R.string.KickFromGroup));
                icons.add(R.drawable.baseline_remove_circle_24);
                actions.add(2);
                hasRemove = true;
            }
            if (resultOnly) {
                return false;
            }

            if (items.isEmpty()) {
                return false;
            }
            AlertDialog.Builder builder = new AlertDialog.Builder(getParentActivity());
            builder.setItems(items.toArray(new CharSequence[0]), AndroidUtilities.toIntArray(icons), (dialogInterface, i) -> {
                if (actions.get(i) == 2) {
                    kickUser(selectedUser, participant);
                } else {
                    int action = actions.get(i);
                    if (action == 1 && (channelParticipant instanceof TLRPC.TL_channelParticipantAdmin || participant instanceof TLRPC.TL_chatParticipantAdmin)) {
                        AlertDialog.Builder builder2 = new AlertDialog.Builder(getParentActivity());
                        builder2.setTitle(LocaleController.getString("NekoX", R.string.NekoX));
                        builder2.setMessage(LocaleController.formatString("AdminWillBeRemoved", R.string.AdminWillBeRemoved, ContactsController.formatName(user.first_name, user.last_name)));
                        builder2.setPositiveButton(LocaleController.getString("OK", R.string.OK), (dialog, which) -> {
                            if (channelParticipant != null) {
                                openRightsEdit(action, user, participant, channelParticipant.admin_rights, channelParticipant.banned_rights, channelParticipant.rank, editingAdmin);
                            } else {
                                openRightsEdit(action, user, participant, null, null, "", editingAdmin);
                            }
                        });
                        builder2.setNegativeButton(LocaleController.getString("Cancel", R.string.Cancel), null);
                        showDialog(builder2.create());
                    } else {
                        if (channelParticipant != null) {
                            openRightsEdit(action, user, participant, channelParticipant.admin_rights, channelParticipant.banned_rights, channelParticipant.rank, editingAdmin);
                        } else {
                            openRightsEdit(action, user, participant, null, null, "", editingAdmin);
                        }
                    }
                }
            });
            AlertDialog alertDialog = builder.create();
            showDialog(alertDialog);
            if (hasRemove) {
                alertDialog.setItemColor(items.size() - 1, Theme.getColor(Theme.key_dialogTextRed2), Theme.getColor(Theme.key_dialogRedIcon));
            }
        } else {
            if (participant.user_id == getUserConfig().getClientUserId()) {
                return false;
            }
            Bundle args = new Bundle();
            args.putLong("user_id", participant.user_id);
            args.putBoolean("preload_messages", true);
            presentFragment(new ProfileActivity(args));
        }
        return true;
    }

    private void openRightsEdit(int action, TLRPC.User user, TLRPC.ChatParticipant participant, TLRPC.TL_chatAdminRights adminRights, TLRPC.TL_chatBannedRights bannedRights, String rank, boolean editingAdmin) {
        boolean[] needShowBulletin = new boolean[1];
<<<<<<< HEAD
        ChatRightsEditActivity fragment = new ChatRightsEditActivity(user.id, chat_id, adminRights, currentChat.default_banned_rights, bannedRights, rank, action, true, false, participant) {
=======
        ChatRightsEditActivity fragment = new ChatRightsEditActivity(user.id, chatId, adminRights, currentChat.default_banned_rights, bannedRights, rank, action, true, false) {
>>>>>>> 418f478a
            @Override
            protected void onTransitionAnimationEnd(boolean isOpen, boolean backward) {
                if (!isOpen && backward && needShowBulletin[0] && BulletinFactory.canShowBulletin(ProfileActivity.this)) {
                    BulletinFactory.createPromoteToAdminBulletin(ProfileActivity.this, user.first_name).show();
                }
            }
        };
        fragment.setDelegate(new ChatRightsEditActivity.ChatRightsEditActivityDelegate() {
            @Override
            public void didSetRights(int rights, TLRPC.TL_chatAdminRights rightsAdmin, TLRPC.TL_chatBannedRights rightsBanned, String rank) {
                if (action == 0) {
                    if (participant instanceof TLRPC.TL_chatChannelParticipant) {
                        TLRPC.TL_chatChannelParticipant channelParticipant1 = ((TLRPC.TL_chatChannelParticipant) participant);
                        if (rights == 1) {
                            channelParticipant1.channelParticipant = new TLRPC.TL_channelParticipantAdmin();
                            channelParticipant1.channelParticipant.flags |= 4;
                        } else {
                            channelParticipant1.channelParticipant = new TLRPC.TL_channelParticipant();
                        }
                        channelParticipant1.channelParticipant.inviter_id = getUserConfig().getClientUserId();
                        channelParticipant1.channelParticipant.peer = new TLRPC.TL_peerUser();
                        channelParticipant1.channelParticipant.peer.user_id = participant.user_id;
                        channelParticipant1.channelParticipant.date = participant.date;
                        channelParticipant1.channelParticipant.banned_rights = rightsBanned;
                        channelParticipant1.channelParticipant.admin_rights = rightsAdmin;
                        channelParticipant1.channelParticipant.rank = rank;
                    } else if (participant != null) {
                        TLRPC.ChatParticipant newParticipant;
                        if (rights == 1) {
                            newParticipant = new TLRPC.TL_chatParticipantAdmin();
                        } else {
                            newParticipant = new TLRPC.TL_chatParticipant();
                        }
                        newParticipant.user_id = participant.user_id;
                        newParticipant.date = participant.date;
                        newParticipant.inviter_id = participant.inviter_id;
                        int index = chatInfo.participants.participants.indexOf(participant);
                        if (index >= 0) {
                            chatInfo.participants.participants.set(index, newParticipant);
                        }
                    }
                    if (rights == 1 && !editingAdmin) {
                        needShowBulletin[0] = true;
                    }
                } else if (action == 1) {
                    if (rights == 0) {
                        if (currentChat.megagroup && chatInfo != null && chatInfo.participants != null) {
                            boolean changed = false;
                            for (int a = 0; a < chatInfo.participants.participants.size(); a++) {
                                TLRPC.ChannelParticipant p = ((TLRPC.TL_chatChannelParticipant) chatInfo.participants.participants.get(a)).channelParticipant;
                                if (MessageObject.getPeerId(p.peer) == participant.user_id) {
                                    chatInfo.participants_count--;
                                    chatInfo.participants.participants.remove(a);
                                    changed = true;
                                    break;
                                }
                            }
                            if (chatInfo != null && chatInfo.participants != null) {
                                for (int a = 0; a < chatInfo.participants.participants.size(); a++) {
                                    TLRPC.ChatParticipant p = chatInfo.participants.participants.get(a);
                                    if (p.user_id == participant.user_id) {
                                        chatInfo.participants.participants.remove(a);
                                        changed = true;
                                        break;
                                    }
                                }
                            }
                            if (changed) {
                                updateListAnimated(true);
                            }
                        }
                    }
                }
            }

            @Override
            public void didChangeOwner(TLRPC.User user) {
                undoView.showWithAction(-chatId, currentChat.megagroup ? UndoView.ACTION_OWNER_TRANSFERED_GROUP : UndoView.ACTION_OWNER_TRANSFERED_CHANNEL, user);
            }
        });
        presentFragment(fragment);
    }

    private boolean processOnClickOrPress(final int position) {
<<<<<<< HEAD

        // NekoX: move long lick actions to click
=======
        if (position == usernameRow || position == setUsernameRow) {
            final String username;
            if (userId != 0) {
                final TLRPC.User user = getMessagesController().getUser(userId);
                if (user == null || user.username == null) {
                    return false;
                }
                username = user.username;
            } else if (chatId != 0) {
                final TLRPC.Chat chat = getMessagesController().getChat(chatId);
                if (chat == null || chat.username == null) {
                    return false;
                }
                username = chat.username;
            } else {
                return false;
            }
            AlertDialog.Builder builder = new AlertDialog.Builder(getParentActivity());
            builder.setItems(new CharSequence[]{LocaleController.getString("Copy", R.string.Copy)}, (dialogInterface, i) -> {
                if (i == 0) {
                    try {
                        android.content.ClipboardManager clipboard = (android.content.ClipboardManager) ApplicationLoader.applicationContext.getSystemService(Context.CLIPBOARD_SERVICE);
                        String text;
                        if (userId != 0) {
                            text = "@" + username;
                            BulletinFactory.of(this).createCopyBulletin(LocaleController.getString("UsernameCopied", R.string.UsernameCopied)).show();
                        } else {
                            text = "https://" + MessagesController.getInstance(UserConfig.selectedAccount).linkPrefix + "/" + username;
                            BulletinFactory.of(this).createCopyBulletin(LocaleController.getString("LinkCopied", R.string.LinkCopied)).show();
                        }
                        android.content.ClipData clip = android.content.ClipData.newPlainText("label", text);
                        clipboard.setPrimaryClip(clip);

                    } catch (Exception e) {
                        FileLog.e(e);
                    }
                }
            });
            showDialog(builder.create());
            return true;
        } else if (position == phoneRow || position == numberRow) {
            final TLRPC.User user = getMessagesController().getUser(userId);
            if (user == null || user.phone == null || user.phone.length() == 0 || getParentActivity() == null) {
                return false;
            }
>>>>>>> 418f478a

        return false;
    }

    private void leaveChatPressed() {
        AlertsCreator.createClearOrDeleteDialogAlert(ProfileActivity.this, false, currentChat, null, false, true, (param) -> {
            playProfileAnimation = 0;
            getNotificationCenter().removeObserver(ProfileActivity.this, NotificationCenter.closeChats);
            getNotificationCenter().postNotificationName(NotificationCenter.closeChats);
            finishFragment();
            getNotificationCenter().postNotificationName(NotificationCenter.needDeleteDialog, -currentChat.id, null, currentChat, param);
        });
    }

    private void getChannelParticipants(boolean reload) {
        if (loadingUsers || participantsMap == null || chatInfo == null) {
            return;
        }
        loadingUsers = true;
        final int delay = participantsMap.size() != 0 && reload ? 300 : 0;

        final TLRPC.TL_channels_getParticipants req = new TLRPC.TL_channels_getParticipants();
        req.channel = getMessagesController().getInputChannel(chatId);
        req.filter = new TLRPC.TL_channelParticipantsRecent();
        req.offset = reload ? 0 : participantsMap.size();
        req.limit = 200;
        int reqId = getConnectionsManager().sendRequest(req, (response, error) -> AndroidUtilities.runOnUIThread(() -> {
            if (error == null) {
                TLRPC.TL_channels_channelParticipants res = (TLRPC.TL_channels_channelParticipants) response;
                getMessagesController().putUsers(res.users, false);
                getMessagesController().putChats(res.chats, false);
                if (res.users.size() < 200) {
                    usersEndReached = true;
                }
                if (req.offset == 0) {
                    participantsMap.clear();
                    chatInfo.participants = new TLRPC.TL_chatParticipants();
                    getMessagesStorage().putUsersAndChats(res.users, res.chats, true, true);
                    getMessagesStorage().updateChannelUsers(chatId, res.participants);
                }
                for (int a = 0; a < res.participants.size(); a++) {
                    TLRPC.TL_chatChannelParticipant participant = new TLRPC.TL_chatChannelParticipant();
                    participant.channelParticipant = res.participants.get(a);
                    participant.inviter_id = participant.channelParticipant.inviter_id;
                    participant.user_id = MessageObject.getPeerId(participant.channelParticipant.peer);
                    participant.date = participant.channelParticipant.date;
                    if (participantsMap.indexOfKey(participant.user_id) < 0) {
                        if (chatInfo.participants == null) {
                            chatInfo.participants = new TLRPC.TL_chatParticipants();
                        }
                        chatInfo.participants.participants.add(participant);
                        participantsMap.put(participant.user_id, participant);
                    }
                }
            }
            loadingUsers = false;
            updateListAnimated(true);
        }, delay));
        getConnectionsManager().bindRequestToGuid(reqId, classGuid);
    }

    private AnimatorSet headerAnimatorSet;
    private AnimatorSet headerShadowAnimatorSet;
    private float mediaHeaderAnimationProgress;
    private boolean mediaHeaderVisible;
    private Property<ActionBar, Float> ACTIONBAR_HEADER_PROGRESS = new AnimationProperties.FloatProperty<ActionBar>("animationProgress") {
        @Override
        public void setValue(ActionBar object, float value) {
            mediaHeaderAnimationProgress = value;
            topView.invalidate();

            int color1 = Theme.getColor(Theme.key_profile_title);
            int color2 = Theme.getColor(Theme.key_player_actionBarTitle);
            int c = AndroidUtilities.getOffsetColor(color1, color2, value, 1.0f);
            nameTextView[1].setTextColor(c);
            if (lockIconDrawable != null) {
                lockIconDrawable.setColorFilter(c, PorterDuff.Mode.SRC_IN);
            }
            if (scamDrawable != null) {
                color1 = Theme.getColor(Theme.key_avatar_subtitleInProfileBlue);
                scamDrawable.setColor(AndroidUtilities.getOffsetColor(color1, color2, value, 1.0f));
            }

            color1 = Theme.getColor(Theme.key_actionBarDefaultIcon);
            color2 = Theme.getColor(Theme.key_windowBackgroundWhiteGrayText2);
            actionBar.setItemsColor(AndroidUtilities.getOffsetColor(color1, color2, value, 1.0f), false);

            color1 = Theme.getColor(Theme.key_avatar_actionBarSelectorBlue);
            color2 = Theme.getColor(Theme.key_actionBarActionModeDefaultSelector);
            actionBar.setItemsBackgroundColor(AndroidUtilities.getOffsetColor(color1, color2, value, 1.0f), false);

            topView.invalidate();
            otherItem.setIconColor(Theme.getColor(Theme.key_actionBarDefaultIcon));
            callItem.setIconColor(Theme.getColor(Theme.key_actionBarDefaultIcon));
            videoCallItem.setIconColor(Theme.getColor(Theme.key_actionBarDefaultIcon));
            editItem.setIconColor(Theme.getColor(Theme.key_actionBarDefaultIcon));

            if (verifiedDrawable != null) {
                color1 = Theme.getColor(Theme.key_profile_verifiedBackground);
                color2 = Theme.getColor(Theme.key_player_actionBarTitle);
                verifiedDrawable.setColorFilter(AndroidUtilities.getOffsetColor(color1, color2, value, 1.0f), PorterDuff.Mode.SRC_IN);
            }

            if (verifiedCheckDrawable != null) {
                color1 = Theme.getColor(Theme.key_profile_verifiedCheck);
                color2 = Theme.getColor(Theme.key_windowBackgroundWhite);
                verifiedCheckDrawable.setColorFilter(AndroidUtilities.getOffsetColor(color1, color2, value, 1.0f), PorterDuff.Mode.SRC_IN);
            }

            if (avatarsViewPagerIndicatorView.getSecondaryMenuItem() != null && (videoCallItemVisible || editItemVisible || callItemVisible)) {
                needLayoutText(Math.min(1f, extraHeight / AndroidUtilities.dp(88f)));
            }
        }

        @Override
        public Float get(ActionBar object) {
            return mediaHeaderAnimationProgress;
        }
    };

    private void setMediaHeaderVisible(boolean visible) {
        if (mediaHeaderVisible == visible) {
            return;
        }
        mediaHeaderVisible = visible;
        if (headerAnimatorSet != null) {
            headerAnimatorSet.cancel();
        }
        if (headerShadowAnimatorSet != null) {
            headerShadowAnimatorSet.cancel();
        }
        ActionBarMenuItem mediaSearchItem = sharedMediaLayout.getSearchItem();
        if (!mediaHeaderVisible) {
            if (callItemVisible) {
                callItem.setVisibility(View.VISIBLE);
            }
            if (videoCallItemVisible) {
                videoCallItem.setVisibility(View.VISIBLE);
            }
            if (editItemVisible) {
                editItem.setVisibility(View.VISIBLE);
            }
            otherItem.setVisibility(View.VISIBLE);
        } else {
            if (sharedMediaLayout.isSearchItemVisible()) {
                mediaSearchItem.setVisibility(View.VISIBLE);
            }
        }

        ArrayList<Animator> animators = new ArrayList<>();

        animators.add(ObjectAnimator.ofFloat(callItem, View.ALPHA, visible ? 0.0f : 1.0f));
        animators.add(ObjectAnimator.ofFloat(videoCallItem, View.ALPHA, visible ? 0.0f : 1.0f));
        animators.add(ObjectAnimator.ofFloat(otherItem, View.ALPHA, visible ? 0.0f : 1.0f));
        animators.add(ObjectAnimator.ofFloat(editItem, View.ALPHA, visible ? 0.0f : 1.0f));
        animators.add(ObjectAnimator.ofFloat(callItem, View.TRANSLATION_Y, visible ? -AndroidUtilities.dp(10) : 0.0f));
        animators.add(ObjectAnimator.ofFloat(videoCallItem, View.TRANSLATION_Y, visible ? -AndroidUtilities.dp(10) : 0.0f));
        animators.add(ObjectAnimator.ofFloat(otherItem, View.TRANSLATION_Y, visible ? -AndroidUtilities.dp(10) : 0.0f));
        animators.add(ObjectAnimator.ofFloat(editItem, View.TRANSLATION_Y, visible ? -AndroidUtilities.dp(10) : 0.0f));
        animators.add(ObjectAnimator.ofFloat(mediaSearchItem, View.ALPHA, visible ? 1.0f : 0.0f));
        animators.add(ObjectAnimator.ofFloat(mediaSearchItem, View.TRANSLATION_Y, visible ? 0.0f : AndroidUtilities.dp(10)));
        animators.add(ObjectAnimator.ofFloat(actionBar, ACTIONBAR_HEADER_PROGRESS, visible ? 1.0f : 0.0f));
        animators.add(ObjectAnimator.ofFloat(onlineTextView[1], View.ALPHA, visible ? 0.0f : 1.0f));
        animators.add(ObjectAnimator.ofFloat(mediaCounterTextView, View.ALPHA, visible ? 1.0f : 0.0f));
        if (visible) {
            animators.add(ObjectAnimator.ofFloat(this, HEADER_SHADOW, 0.0f));
        }

        headerAnimatorSet = new AnimatorSet();
        headerAnimatorSet.playTogether(animators);
        headerAnimatorSet.setInterpolator(CubicBezierInterpolator.DEFAULT);
        headerAnimatorSet.addListener(new AnimatorListenerAdapter() {
            @Override
            public void onAnimationEnd(Animator animation) {
                if (headerAnimatorSet != null) {
                    if (mediaHeaderVisible) {
                        if (callItemVisible) {
                            callItem.setVisibility(View.INVISIBLE);
                        }
                        if (videoCallItemVisible) {
                            videoCallItem.setVisibility(View.INVISIBLE);
                        }
                        if (editItemVisible) {
                            editItem.setVisibility(View.INVISIBLE);
                        }
                        otherItem.setVisibility(View.INVISIBLE);
                    } else {
                        if (sharedMediaLayout.isSearchItemVisible()) {
                            mediaSearchItem.setVisibility(View.VISIBLE);
                        }
                        headerShadowAnimatorSet = new AnimatorSet();
                        headerShadowAnimatorSet.playTogether(ObjectAnimator.ofFloat(ProfileActivity.this, HEADER_SHADOW, 1.0f));
                        headerShadowAnimatorSet.setDuration(100);
                        headerShadowAnimatorSet.addListener(new AnimatorListenerAdapter() {
                            @Override
                            public void onAnimationEnd(Animator animation) {
                                headerShadowAnimatorSet = null;
                            }
                        });
                        headerShadowAnimatorSet.start();
                    }
                }
                headerAnimatorSet = null;
            }

            @Override
            public void onAnimationCancel(Animator animation) {
                headerAnimatorSet = null;
            }
        });
        headerAnimatorSet.setDuration(150);
        headerAnimatorSet.start();
    }

    private void openAddMember() {
        Bundle args = new Bundle();
        args.putBoolean("addToGroup", true);
        args.putLong("chatId", currentChat.id);
        GroupCreateActivity fragment = new GroupCreateActivity(args);
        fragment.setInfo(chatInfo);
        if (chatInfo != null && chatInfo.participants != null) {
            LongSparseArray<TLObject> users = new LongSparseArray<>();
            for (int a = 0; a < chatInfo.participants.participants.size(); a++) {
                users.put(chatInfo.participants.participants.get(a).user_id, null);
            }
            fragment.setIgnoreUsers(users);
        }
        fragment.setDelegate((users, fwdCount) -> {
            HashSet<Long> currentParticipants = new HashSet<>();
            if (chatInfo.participants.participants != null) {
                for (int i = 0; i < chatInfo.participants.participants.size(); i++) {
                    currentParticipants.add(chatInfo.participants.participants.get(i).user_id);
                }
            }
            for (int a = 0, N = users.size(); a < N; a++) {
                TLRPC.User user = users.get(a);
                getMessagesController().addUserToChat(chatId, user, fwdCount, null, ProfileActivity.this, null);
                if (!currentParticipants.contains(user.id)) {
                    if (chatInfo.participants == null) {
                        chatInfo.participants = new TLRPC.TL_chatParticipants();
                    }
                    if (ChatObject.isChannel(currentChat)) {
                        TLRPC.TL_chatChannelParticipant channelParticipant1 = new TLRPC.TL_chatChannelParticipant();
                        channelParticipant1.channelParticipant = new TLRPC.TL_channelParticipant();
                        channelParticipant1.channelParticipant.inviter_id = getUserConfig().getClientUserId();
                        channelParticipant1.channelParticipant.peer = new TLRPC.TL_peerUser();
                        channelParticipant1.channelParticipant.peer.user_id = user.id;
                        channelParticipant1.channelParticipant.date = getConnectionsManager().getCurrentTime();
                        channelParticipant1.user_id = user.id;
                        chatInfo.participants.participants.add(channelParticipant1);
                    } else {
                        TLRPC.ChatParticipant participant = new TLRPC.TL_chatParticipant();
                        participant.user_id = user.id;
                        participant.inviter_id = getAccountInstance().getUserConfig().clientUserId;
                        chatInfo.participants.participants.add(participant);
                    }
                    chatInfo.participants_count++;
                    getMessagesController().putUser(user, false);
                }
            }
            updateListAnimated(true);
        });
        presentFragment(fragment);
    }

    private void checkListViewScroll() {
        if (listView.getVisibility() != View.VISIBLE) {
            return;
        }
        if (sharedMediaLayoutAttached) {
            sharedMediaLayout.setVisibleHeight(listView.getMeasuredHeight() - sharedMediaLayout.getTop());
        }

        if (listView.getChildCount() <= 0 || openAnimationInProgress) {
            return;
        }

        int newOffset = 0;
        View child = null;
        for (int i = 0; i < listView.getChildCount(); i++) {
            if (listView.getChildAdapterPosition(listView.getChildAt(i)) == 0) {
                child = listView.getChildAt(i);
                break;
            }
        }
        RecyclerListView.Holder holder = child == null ? null : (RecyclerListView.Holder) listView.findContainingViewHolder(child);
        int top = child == null ? 0 : child.getTop();
        int adapterPosition = holder != null ? holder.getAdapterPosition() : RecyclerView.NO_POSITION;
        if (top >= 0 && adapterPosition == 0) {
            newOffset = top;
        }
        boolean mediaHeaderVisible;
        boolean searchVisible = imageUpdater == null && actionBar.isSearchFieldVisible();
        if (sharedMediaRow != -1 && !searchVisible) {
            holder = (RecyclerListView.Holder) listView.findViewHolderForAdapterPosition(sharedMediaRow);
            mediaHeaderVisible = holder != null && holder.itemView.getTop() <= 0;
        } else {
            mediaHeaderVisible = searchVisible;
        }
        setMediaHeaderVisible(mediaHeaderVisible);

        if (extraHeight != newOffset) {
            extraHeight = newOffset;
            topView.invalidate();
            if (playProfileAnimation != 0) {
                allowProfileAnimation = extraHeight != 0;
            }
            needLayout(true);
        }
    }

    private void updateSelectedMediaTabText() {
        if (sharedMediaLayout == null || mediaCounterTextView == null) {
            return;
        }
        int id = sharedMediaLayout.getClosestTab();
        int[] mediaCount = sharedMediaPreloader.getLastMediaCount();
        if (id == 0) {
            mediaCounterTextView.setText(LocaleController.formatPluralString("Media", mediaCount[MediaDataController.MEDIA_PHOTOVIDEO]));
        } else if (id == 1) {
            mediaCounterTextView.setText(LocaleController.formatPluralString("Files", mediaCount[MediaDataController.MEDIA_FILE]));
        } else if (id == 2) {
            mediaCounterTextView.setText(LocaleController.formatPluralString("Voice", mediaCount[MediaDataController.MEDIA_AUDIO]));
        } else if (id == 3) {
            mediaCounterTextView.setText(LocaleController.formatPluralString("Links", mediaCount[MediaDataController.MEDIA_URL]));
        } else if (id == 4) {
            mediaCounterTextView.setText(LocaleController.formatPluralString("MusicFiles", mediaCount[MediaDataController.MEDIA_MUSIC]));
        } else if (id == 5) {
            mediaCounterTextView.setText(LocaleController.formatPluralString("GIFs", mediaCount[MediaDataController.MEDIA_GIF]));
        } else if (id == 6) {
            mediaCounterTextView.setText(LocaleController.formatPluralString("CommonGroups", userInfo.common_chats_count));
        } else if (id == 7) {
            mediaCounterTextView.setText(onlineTextView[1].getText());
        }
    }

    private void needLayout(boolean animated) {
        final int newTop = (actionBar.getOccupyStatusBar() ? AndroidUtilities.statusBarHeight : 0) + ActionBar.getCurrentActionBarHeight();

        FrameLayout.LayoutParams layoutParams;
        if (listView != null && !openAnimationInProgress) {
            layoutParams = (FrameLayout.LayoutParams) listView.getLayoutParams();
            if (layoutParams.topMargin != newTop) {
                layoutParams.topMargin = newTop;
                listView.setLayoutParams(layoutParams);
            }
        }

        if (avatarContainer != null) {
            final float diff = Math.min(1f, extraHeight / AndroidUtilities.dp(88f));

            listView.setTopGlowOffset((int) extraHeight);

            listView.setOverScrollMode(extraHeight > AndroidUtilities.dp(88f) && extraHeight < listView.getMeasuredWidth() - newTop ? View.OVER_SCROLL_NEVER : View.OVER_SCROLL_ALWAYS);

            if (writeButton != null) {
                writeButton.setTranslationY((actionBar.getOccupyStatusBar() ? AndroidUtilities.statusBarHeight : 0) + ActionBar.getCurrentActionBarHeight() + extraHeight + searchTransitionOffset - AndroidUtilities.dp(29.5f));

                if (!openAnimationInProgress) {
                    boolean setVisible = diff > 0.2f && !searchMode && (imageUpdater == null || setAvatarRow == -1);
                    if (setVisible && chatId != 0) {
                        setVisible = ChatObject.isChannel(currentChat) && !currentChat.megagroup && chatInfo != null && chatInfo.linked_chat_id != 0 && infoHeaderRow != -1;
                    }
                    boolean currentVisible = writeButton.getTag() == null;
                    if (setVisible != currentVisible) {
                        if (setVisible) {
                            writeButton.setTag(null);
                        } else {
                            writeButton.setTag(0);
                        }
                        if (writeButtonAnimation != null) {
                            AnimatorSet old = writeButtonAnimation;
                            writeButtonAnimation = null;
                            old.cancel();
                        }
                        if (animated) {
                            writeButtonAnimation = new AnimatorSet();
                            if (setVisible) {
                                writeButtonAnimation.setInterpolator(new DecelerateInterpolator());
                                writeButtonAnimation.playTogether(
                                        ObjectAnimator.ofFloat(writeButton, View.SCALE_X, 1.0f),
                                        ObjectAnimator.ofFloat(writeButton, View.SCALE_Y, 1.0f),
                                        ObjectAnimator.ofFloat(writeButton, View.ALPHA, 1.0f)
                                );
                            } else {
                                writeButtonAnimation.setInterpolator(new AccelerateInterpolator());
                                writeButtonAnimation.playTogether(
                                        ObjectAnimator.ofFloat(writeButton, View.SCALE_X, 0.2f),
                                        ObjectAnimator.ofFloat(writeButton, View.SCALE_Y, 0.2f),
                                        ObjectAnimator.ofFloat(writeButton, View.ALPHA, 0.0f)
                                );
                            }
                            writeButtonAnimation.setDuration(150);
                            writeButtonAnimation.addListener(new AnimatorListenerAdapter() {
                                @Override
                                public void onAnimationEnd(Animator animation) {
                                    if (writeButtonAnimation != null && writeButtonAnimation.equals(animation)) {
                                        writeButtonAnimation = null;
                                    }
                                }
                            });
                            writeButtonAnimation.start();
                        } else {
                            writeButton.setScaleX(setVisible ? 1.0f : 0.2f);
                            writeButton.setScaleY(setVisible ? 1.0f : 0.2f);
                            writeButton.setAlpha(setVisible ? 1.0f : 0.0f);
                        }
                    }
                }
            }

            avatarX = -AndroidUtilities.dpf2(47f) * diff;
            avatarY = (actionBar.getOccupyStatusBar() ? AndroidUtilities.statusBarHeight : 0) + ActionBar.getCurrentActionBarHeight() / 2.0f * (1.0f + diff) - 21 * AndroidUtilities.density + 27 * AndroidUtilities.density * diff + actionBar.getTranslationY();

            float h = openAnimationInProgress ? initialAnimationExtraHeight : extraHeight;
            if (h > AndroidUtilities.dp(88f) || isPulledDown) {
                expandProgress = Math.max(0f, Math.min(1f, (h - AndroidUtilities.dp(88f)) / (listView.getMeasuredWidth() - newTop - AndroidUtilities.dp(88f))));
                avatarScale = AndroidUtilities.lerp((42f + 18f) / 42f, (42f + 42f + 18f) / 42f, Math.min(1f, expandProgress * 3f));

                final float durationFactor = Math.min(AndroidUtilities.dpf2(2000f), Math.max(AndroidUtilities.dpf2(1100f), Math.abs(listViewVelocityY))) / AndroidUtilities.dpf2(1100f);

                if (allowPullingDown && (openingAvatar || expandProgress >= 0.33f)) {
                    if (!isPulledDown) {
                        /*if (otherItem != null) {
                            otherItem.showSubItem(gallery_menu_save);
                            if (imageUpdater != null) {
                                otherItem.showSubItem(add_photo);
                                otherItem.showSubItem(edit_avatar);
                                otherItem.showSubItem(delete_avatar);
                                otherItem.hideSubItem(set_as_main);
                                otherItem.hideSubItem(logout);
                            }
                        }*/
                        if (searchItem != null) {
                            searchItem.setEnabled(false);
                        }
                        isPulledDown = true;
                        overlaysView.setOverlaysVisible(true, durationFactor);
                        avatarsViewPagerIndicatorView.refreshVisibility(durationFactor);
                        avatarsViewPager.setCreateThumbFromParent(true);
                        avatarsViewPager.getAdapter().notifyDataSetChanged();
                        expandAnimator.cancel();
                        float value = AndroidUtilities.lerp(expandAnimatorValues, currentExpanAnimatorFracture);
                        expandAnimatorValues[0] = value;
                        expandAnimatorValues[1] = 1f;
                        expandAnimator.setDuration((long) ((1f - value) * 250f / durationFactor));
                        expandAnimator.addListener(new AnimatorListenerAdapter() {
                            @Override
                            public void onAnimationStart(Animator animation) {
                                setForegroundImage(false);
                                avatarsViewPager.setAnimatedFileMaybe(avatarImage.getImageReceiver().getAnimation());
                                avatarsViewPager.resetCurrentItem();
                            }

                            @Override
                            public void onAnimationEnd(Animator animation) {
                                expandAnimator.removeListener(this);
                                topView.setBackgroundColor(Color.BLACK);
                                avatarContainer.setVisibility(View.GONE);
                                avatarsViewPager.setVisibility(View.VISIBLE);
                            }
                        });
                        expandAnimator.start();
                    }
                    ViewGroup.LayoutParams params = avatarsViewPager.getLayoutParams();
                    params.width = listView.getMeasuredWidth();
                    params.height = (int) (h + newTop);
                    avatarsViewPager.requestLayout();
                    if (!expandAnimator.isRunning()) {
                        float additionalTranslationY = 0;
                        if (openAnimationInProgress && playProfileAnimation == 2) {
                            additionalTranslationY = -(1.0f - animationProgress) * AndroidUtilities.dp(50);
                        }
                        nameTextView[1].setTranslationX(AndroidUtilities.dpf2(16f) - nameTextView[1].getLeft());
                        nameTextView[1].setTranslationY(newTop + h - AndroidUtilities.dpf2(38f) - nameTextView[1].getBottom() + additionalTranslationY);
                        onlineTextView[1].setTranslationX(AndroidUtilities.dpf2(16f) - onlineTextView[1].getLeft());
                        onlineTextView[1].setTranslationY(newTop + h - AndroidUtilities.dpf2(18f) - onlineTextView[1].getBottom() + additionalTranslationY);
                        mediaCounterTextView.setTranslationX(onlineTextView[1].getTranslationX());
                        mediaCounterTextView.setTranslationY(onlineTextView[1].getTranslationY());
                        idTextView.setTranslationX(AndroidUtilities.dpf2(16f) - onlineTextView[1].getLeft());
                        idTextView.setTranslationY(newTop + h - AndroidUtilities.dpf2(3f) - idTextView.getBottom() + additionalTranslationY);
                    }
                } else {
                    if (isPulledDown) {
                        isPulledDown = false;
                        /*if (otherItem != null) {
                            otherItem.hideSubItem(gallery_menu_save);
                            if (imageUpdater != null) {
                                otherItem.hideSubItem(set_as_main);
                                otherItem.hideSubItem(edit_avatar);
                                otherItem.hideSubItem(delete_avatar);
                                otherItem.showSubItem(add_photo);
                                otherItem.showSubItem(logout);
                            }
                        }*/
                        if (searchItem != null) {
                            searchItem.setEnabled(!scrolling);
                        }
                        overlaysView.setOverlaysVisible(false, durationFactor);
                        avatarsViewPagerIndicatorView.refreshVisibility(durationFactor);
                        expandAnimator.cancel();
                        avatarImage.getImageReceiver().setAllowStartAnimation(true);
                        avatarImage.getImageReceiver().startAnimation();

                        float value = AndroidUtilities.lerp(expandAnimatorValues, currentExpanAnimatorFracture);
                        expandAnimatorValues[0] = value;
                        expandAnimatorValues[1] = 0f;
                        if (!isInLandscapeMode) {
                            expandAnimator.setDuration((long) (value * 250f / durationFactor));
                        } else {
                            expandAnimator.setDuration(0);
                        }
                        topView.setBackgroundColor(Theme.getColor(Theme.key_avatar_backgroundActionBarBlue));

                        if (!doNotSetForeground) {
                            BackupImageView imageView = avatarsViewPager.getCurrentItemView();
                            if (imageView != null) {
                                avatarImage.setForegroundImageDrawable(imageView.getImageReceiver().getDrawableSafe());
                            }
                        }
                        avatarImage.setForegroundAlpha(1f);
                        avatarContainer.setVisibility(View.VISIBLE);
                        avatarsViewPager.setVisibility(View.GONE);
                        expandAnimator.start();
                    }

                    avatarContainer.setScaleX(avatarScale);
                    avatarContainer.setScaleY(avatarScale);

                    if (expandAnimator == null || !expandAnimator.isRunning()) {
                        refreshNameAndOnlineXY();
                        nameTextView[1].setTranslationX(nameX);
                        nameTextView[1].setTranslationY(nameY);
                        onlineTextView[1].setTranslationX(onlineX);
                        onlineTextView[1].setTranslationY(onlineY);
                        mediaCounterTextView.setTranslationX(onlineX);
                        mediaCounterTextView.setTranslationY(onlineY);
                        idTextView.setTranslationX(idX);
                        idTextView.setTranslationY(idY);
                    }
                }
            }

            if (openAnimationInProgress && playProfileAnimation == 2) {
                float avX = 0;
                float avY = (actionBar.getOccupyStatusBar() ? AndroidUtilities.statusBarHeight : 0) + ActionBar.getCurrentActionBarHeight() / 2.0f - 21 * AndroidUtilities.density + actionBar.getTranslationY();

                nameTextView[0].setTranslationX(0);
                nameTextView[0].setTranslationY((float) Math.floor(avY) + AndroidUtilities.dp(1.3f));
                onlineTextView[0].setTranslationX(0);
                onlineTextView[0].setTranslationY((float) Math.floor(avY) + AndroidUtilities.dp(24));
                nameTextView[0].setScaleX(1.0f);
                nameTextView[0].setScaleY(1.0f);

                nameTextView[1].setPivotY(nameTextView[1].getMeasuredHeight());
                nameTextView[1].setScaleX(1.67f);
                nameTextView[1].setScaleY(1.67f);

                avatarScale = AndroidUtilities.lerp(1.0f, (42f + 42f + 18f) / 42f, animationProgress);

                avatarImage.setRoundRadius((int) AndroidUtilities.lerp(AndroidUtilities.dpf2(21f), 0f, animationProgress));
                avatarContainer.setTranslationX(AndroidUtilities.lerp(avX, 0, animationProgress));
                avatarContainer.setTranslationY(AndroidUtilities.lerp((float) Math.ceil(avY), 0f, animationProgress));
                float extra = (avatarContainer.getMeasuredWidth() - AndroidUtilities.dp(42)) * avatarScale;
                timeItem.setTranslationX(avatarContainer.getX() + AndroidUtilities.dp(16) + extra);
                timeItem.setTranslationY(avatarContainer.getY() + AndroidUtilities.dp(15) + extra);
                avatarContainer.setScaleX(avatarScale);
                avatarContainer.setScaleY(avatarScale);

                overlaysView.setAlphaValue(animationProgress, false);
                actionBar.setItemsColor(ColorUtils.blendARGB(Theme.getColor(Theme.key_actionBarDefaultIcon), Color.WHITE, animationProgress), false);

                if (scamDrawable != null) {
                    scamDrawable.setColor(ColorUtils.blendARGB(Theme.getColor(Theme.key_avatar_subtitleInProfileBlue), Color.argb(179, 255, 255, 255), animationProgress));
                }
                if (lockIconDrawable != null) {
                    lockIconDrawable.setColorFilter(ColorUtils.blendARGB(Theme.getColor(Theme.key_chat_lockIcon), Color.WHITE, animationProgress), PorterDuff.Mode.SRC_IN);
                }
                if (verifiedCrossfadeDrawable != null) {
                    verifiedCrossfadeDrawable.setProgress(animationProgress);
                    nameTextView[1].invalidate();
                }

                final FrameLayout.LayoutParams params = (FrameLayout.LayoutParams) avatarContainer.getLayoutParams();
                params.width = params.height = (int) AndroidUtilities.lerp(AndroidUtilities.dpf2(42f), (extraHeight + newTop) / avatarScale, animationProgress);
                params.leftMargin = (int) AndroidUtilities.lerp(AndroidUtilities.dpf2(64f), 0f, animationProgress);
                avatarContainer.requestLayout();
            } else if (extraHeight <= AndroidUtilities.dp(88f)) {
                avatarScale = (42 + 18 * diff) / 42.0f;
                float nameScale = 1.0f + 0.12f * diff;
                if (expandAnimator == null || !expandAnimator.isRunning()) {
                    avatarContainer.setScaleX(avatarScale);
                    avatarContainer.setScaleY(avatarScale);
                    avatarContainer.setTranslationX(avatarX);
                    avatarContainer.setTranslationY((float) Math.ceil(avatarY));
                    float extra = AndroidUtilities.dp(42) * avatarScale - AndroidUtilities.dp(42);
                    timeItem.setTranslationX(avatarContainer.getX() + AndroidUtilities.dp(16) + extra);
                    timeItem.setTranslationY(avatarContainer.getY() + AndroidUtilities.dp(15) + extra);
                }
                nameX = -21 * AndroidUtilities.density * diff;
                nameY = (float) Math.floor(avatarY) + AndroidUtilities.dp(1.3f) + AndroidUtilities.dp(7) * diff;
                onlineX = -21 * AndroidUtilities.density * diff;
                onlineY = (float) Math.floor(avatarY) + AndroidUtilities.dp(24) + (float) Math.floor(11 * AndroidUtilities.density) * diff;
                idX = -21 * AndroidUtilities.density * diff;
                idY = (float) Math.floor(avatarY) + AndroidUtilities.dp(32) + (float) Math.floor(22 * AndroidUtilities.density) * diff;
                for (int a = 0; a < nameTextView.length; a++) {
                    if (nameTextView[a] == null) {
                        continue;
                    }
                    if (expandAnimator == null || !expandAnimator.isRunning()) {
                        nameTextView[a].setTranslationX(nameX);
                        nameTextView[a].setTranslationY(nameY);

                        onlineTextView[a].setTranslationX(onlineX);
                        onlineTextView[a].setTranslationY(onlineY);
                        idTextView.setTranslationX(idX);
                        idTextView.setTranslationY(idY);
                        if (a == 1) {
                            mediaCounterTextView.setTranslationX(onlineX);
                            mediaCounterTextView.setTranslationY(onlineY);
                        }
                    }
                    nameTextView[a].setScaleX(nameScale);
                    nameTextView[a].setScaleY(nameScale);
                }

                if (diff > 0.85 && !searchMode && NekoConfig.showIdAndDc) {
                    idTextView.setVisibility(View.VISIBLE);
                } else {
                    idTextView.setVisibility(View.GONE);
                }
            }

            if (!openAnimationInProgress && (expandAnimator == null || !expandAnimator.isRunning())) {
                needLayoutText(diff);
            }
        }

        if (isPulledDown || overlaysView.animator != null && overlaysView.animator.isRunning()) {
            final ViewGroup.LayoutParams overlaysLp = overlaysView.getLayoutParams();
            overlaysLp.width = listView.getMeasuredWidth();
            overlaysLp.height = (int) (extraHeight + newTop);
            overlaysView.requestLayout();
        }
    }

    private void setForegroundImage(boolean secondParent) {
        Drawable drawable = avatarImage.getImageReceiver().getDrawable();
        if (drawable instanceof AnimatedFileDrawable) {
            AnimatedFileDrawable fileDrawable = (AnimatedFileDrawable) drawable;
            avatarImage.setForegroundImage(null, null, fileDrawable);
            if (secondParent) {
                fileDrawable.addSecondParentView(avatarImage);
            }
        } else {
            ImageLocation location = avatarsViewPager.getImageLocation(0);
            String filter;
            if (location != null && location.imageType == FileLoader.IMAGE_TYPE_ANIMATION) {
                filter = ImageLoader.AUTOPLAY_FILTER;
            } else {
                filter = null;
            }
            avatarImage.setForegroundImage(location, filter, drawable);
        }
    }

    private void refreshNameAndOnlineXY() {
        nameX = AndroidUtilities.dp(-21f) + avatarContainer.getMeasuredWidth() * (avatarScale - (42f + 18f) / 42f);
        nameY = (float) Math.floor(avatarY) + AndroidUtilities.dp(1.3f) + AndroidUtilities.dp(7f) + avatarContainer.getMeasuredHeight() * (avatarScale - (42f + 18f) / 42f) / 2f;
        onlineX = AndroidUtilities.dp(-21f) + avatarContainer.getMeasuredWidth() * (avatarScale - (42f + 18f) / 42f);
        onlineY = (float) Math.floor(avatarY) + AndroidUtilities.dp(24) + (float) Math.floor(11 * AndroidUtilities.density) + avatarContainer.getMeasuredHeight() * (avatarScale - (42f + 18f) / 42f) / 2f;
        idX = AndroidUtilities.dp(-21f) + avatarImage.getMeasuredWidth() * (avatarScale - (42f + 18f) / 42f);
        idY = (float) Math.floor(avatarY) + AndroidUtilities.dp(32) + (float) Math.floor(22 * AndroidUtilities.density) + avatarImage.getMeasuredHeight() * (avatarScale - (42f + 18f) / 42f) / 2f;
    }

    public RecyclerListView getListView() {
        return listView;
    }

    private void needLayoutText(float diff) {
        FrameLayout.LayoutParams layoutParams;
        float scale = nameTextView[1].getScaleX();
        float maxScale = extraHeight > AndroidUtilities.dp(88f) ? 1.67f : 1.12f;

        if (extraHeight > AndroidUtilities.dp(88f) && scale != maxScale) {
            return;
        }

        int viewWidth = AndroidUtilities.isTablet() ? AndroidUtilities.dp(490) : AndroidUtilities.displaySize.x;
        ActionBarMenuItem item = avatarsViewPagerIndicatorView.getSecondaryMenuItem();
        int extra = 0;
        if (editItemVisible) {
            extra += 48;
        }
        if (callItemVisible) {
            extra += 48;
        }
        if (videoCallItemVisible) {
            extra += 48;
        }
        if (searchItem != null) {
            extra += 48;
        }
        int buttonsWidth = AndroidUtilities.dp(118 + 8 + (40 + extra * (1.0f - mediaHeaderAnimationProgress)));
        int minWidth = viewWidth - buttonsWidth;

        int width = (int) (viewWidth - buttonsWidth * Math.max(0.0f, 1.0f - (diff != 1.0f ? diff * 0.15f / (1.0f - diff) : 1.0f)) - nameTextView[1].getTranslationX());
        float width2 = nameTextView[1].getPaint().measureText(nameTextView[1].getText().toString()) * scale + nameTextView[1].getSideDrawablesSize();
        layoutParams = (FrameLayout.LayoutParams) nameTextView[1].getLayoutParams();
        int prevWidth = layoutParams.width;
        if (width < width2) {
            layoutParams.width = Math.max(minWidth, (int) Math.ceil((width - AndroidUtilities.dp(24)) / (scale + ((maxScale - scale) * 7.0f))));
        } else {
            layoutParams.width = (int) Math.ceil(width2);
        }
        layoutParams.width = (int) Math.min((viewWidth - nameTextView[1].getX()) / scale - AndroidUtilities.dp(8), layoutParams.width);
        if (layoutParams.width != prevWidth) {
            nameTextView[1].requestLayout();
        }

        width2 = onlineTextView[1].getPaint().measureText(onlineTextView[1].getText().toString());
        layoutParams = (FrameLayout.LayoutParams) onlineTextView[1].getLayoutParams();
        FrameLayout.LayoutParams layoutParams2 = (FrameLayout.LayoutParams) mediaCounterTextView.getLayoutParams();
        prevWidth = layoutParams.width;
        layoutParams2.rightMargin = layoutParams.rightMargin = (int) Math.ceil(onlineTextView[1].getTranslationX() + AndroidUtilities.dp(8) + AndroidUtilities.dp(40) * (1.0f - diff));
        if (width < width2) {
            layoutParams2.width = layoutParams.width = (int) Math.ceil(width);
        } else {
            layoutParams2.width = layoutParams.width = LayoutHelper.WRAP_CONTENT;
        }
        if (prevWidth != layoutParams.width) {
            onlineTextView[1].requestLayout();
            mediaCounterTextView.requestLayout();
        }

        width2 = idTextView.getPaint().measureText(idTextView.getText().toString());
        layoutParams = (FrameLayout.LayoutParams) idTextView.getLayoutParams();
        prevWidth = layoutParams.width;
        layoutParams.rightMargin = (int) Math.ceil(idTextView.getTranslationX() + AndroidUtilities.dp(8) + AndroidUtilities.dp(40) * (1.0f - diff));
        if (width < width2) {
            layoutParams.width = (int) Math.ceil(width);
        } else {
            layoutParams.width = LayoutHelper.WRAP_CONTENT;
        }
        if (prevWidth != layoutParams.width) {
            idTextView.requestLayout();
        }
    }

    private void fixLayout() {
        if (fragmentView == null) {
            return;
        }
        fragmentView.getViewTreeObserver().addOnPreDrawListener(new ViewTreeObserver.OnPreDrawListener() {
            @Override
            public boolean onPreDraw() {
                if (fragmentView != null) {
                    checkListViewScroll();
                    needLayout(true);
                    fragmentView.getViewTreeObserver().removeOnPreDrawListener(this);
                }
                return true;
            }
        });
    }

    @Override
    public void onConfigurationChanged(Configuration newConfig) {
        super.onConfigurationChanged(newConfig);
        if (sharedMediaLayout != null) {
            sharedMediaLayout.onConfigurationChanged(newConfig);
        }
        invalidateIsInLandscapeMode();
        if (isInLandscapeMode && isPulledDown) {
            final View view = layoutManager.findViewByPosition(0);
            if (view != null) {
                listView.scrollBy(0, view.getTop() - AndroidUtilities.dp(88));
            }
        }
        fixLayout();
    }

    private void invalidateIsInLandscapeMode() {
        final Point size = new Point();
        final Display display = getParentActivity().getWindowManager().getDefaultDisplay();
        display.getSize(size);
        isInLandscapeMode = size.x > size.y;
    }

    @SuppressWarnings("unchecked")
    @Override
    public void didReceivedNotification(int id, int account, final Object... args) {
        if (id == NotificationCenter.updateInterfaces) {
            int mask = (Integer) args[0];
            boolean infoChanged = (mask & MessagesController.UPDATE_MASK_AVATAR) != 0 || (mask & MessagesController.UPDATE_MASK_NAME) != 0 || (mask & MessagesController.UPDATE_MASK_STATUS) != 0;
            if (userId != 0) {
                if (infoChanged) {
                    updateProfileData();
                }
                if ((mask & MessagesController.UPDATE_MASK_PHONE) != 0) {
                    if (listView != null) {
                        RecyclerListView.Holder holder = (RecyclerListView.Holder) listView.findViewHolderForPosition(phoneRow);
                        if (holder != null) {
                            listAdapter.onBindViewHolder(holder, phoneRow);
                        }
                    }
                }
            } else if (chatId != 0) {
                if ((mask & MessagesController.UPDATE_MASK_CHAT) != 0 || (mask & MessagesController.UPDATE_MASK_CHAT_AVATAR) != 0 || (mask & MessagesController.UPDATE_MASK_CHAT_NAME) != 0 || (mask & MessagesController.UPDATE_MASK_CHAT_MEMBERS) != 0 || (mask & MessagesController.UPDATE_MASK_STATUS) != 0) {
                    if ((mask & MessagesController.UPDATE_MASK_CHAT) != 0) {
                        updateListAnimated(true);
                    } else {
                        updateOnlineCount(true);
                    }
                    updateProfileData();
                }
                if (infoChanged) {
                    if (listView != null) {
                        int count = listView.getChildCount();
                        for (int a = 0; a < count; a++) {
                            View child = listView.getChildAt(a);
                            if (child instanceof UserCell) {
                                ((UserCell) child).update(mask);
                            }
                        }
                    }
                }
            }
        } else if (id == NotificationCenter.chatOnlineCountDidLoad) {
            Long chatId = (Long) args[0];
            if (chatInfo == null || currentChat == null || currentChat.id != chatId) {
                return;
            }
            chatInfo.online_count = (Integer) args[1];
            updateOnlineCount(true);
            updateProfileData();
        } else if (id == NotificationCenter.contactsDidLoad) {
            createActionBarMenu(true);
        } else if (id == NotificationCenter.encryptedChatCreated) {
            if (creatingChat) {
                AndroidUtilities.runOnUIThread(() -> {
                    getNotificationCenter().removeObserver(ProfileActivity.this, NotificationCenter.closeChats);
                    getNotificationCenter().postNotificationName(NotificationCenter.closeChats);
                    TLRPC.EncryptedChat encryptedChat = (TLRPC.EncryptedChat) args[0];
                    Bundle args2 = new Bundle();
                    args2.putInt("enc_id", encryptedChat.id);
                    if (MessagesController.getInstance(currentAccount).checkCanOpenChat(args2, ProfileActivity.this)) {
                        presentFragment(new ChatActivity(args2), true);
                    }
                });
            }
        } else if (id == NotificationCenter.encryptedChatUpdated) {
            TLRPC.EncryptedChat chat = (TLRPC.EncryptedChat) args[0];
            if (currentEncryptedChat != null && chat.id == currentEncryptedChat.id) {
                currentEncryptedChat = chat;
                updateListAnimated(false);
                updateTimeItem();
            }
        } else if (id == NotificationCenter.blockedUsersDidLoad) {
            boolean oldValue = userBlocked;
            userBlocked = getMessagesController().blockePeers.indexOfKey(userId) >= 0;
            if (oldValue != userBlocked) {
                createActionBarMenu(true);
                updateListAnimated(false);
            }
        } else if (id == NotificationCenter.groupCallUpdated) {
            Long chatId = (Long) args[0];
            if (currentChat != null && chatId == currentChat.id && ChatObject.canManageCalls(currentChat)) {
                TLRPC.ChatFull chatFull = MessagesController.getInstance(currentAccount).getChatFull(chatId);
                if (chatFull != null) {
                    if (chatInfo != null) {
                        chatFull.participants = chatInfo.participants;
                    }
                    chatInfo = chatFull;
                }
                if (chatInfo != null && (chatInfo.call == null && !hasVoiceChatItem || chatInfo.call != null && hasVoiceChatItem)) {
                    createActionBarMenu(false);
                }
            }
        } else if (id == NotificationCenter.chatInfoDidLoad) {
            TLRPC.ChatFull chatFull = (TLRPC.ChatFull) args[0];
            if (chatFull.id == chatId) {
                boolean byChannelUsers = (Boolean) args[2];
                if (chatInfo instanceof TLRPC.TL_channelFull) {
                    if (chatFull.participants == null) {
                        chatFull.participants = chatInfo.participants;
                    }
                }
                boolean loadChannelParticipants = chatInfo == null && chatFull instanceof TLRPC.TL_channelFull;
                chatInfo = chatFull;
                if (mergeDialogId == 0 && chatInfo.migrated_from_chat_id != 0) {
                    mergeDialogId = -chatInfo.migrated_from_chat_id;
                    getMediaDataController().getMediaCount(mergeDialogId, MediaDataController.MEDIA_PHOTOVIDEO, classGuid, true);
                }
                fetchUsersFromChannelInfo();
                if (avatarsViewPager != null) {
                    avatarsViewPager.setChatInfo(chatInfo);
                }
                updateListAnimated(true);
                TLRPC.Chat newChat = getMessagesController().getChat(chatId);
                if (newChat != null) {
                    currentChat = newChat;
                    createActionBarMenu(true);
                }
                if (currentChat.megagroup && (loadChannelParticipants || !byChannelUsers)) {
                    getChannelParticipants(true);
                }
                updateTimeItem();
            }
        } else if (id == NotificationCenter.closeChats) {
            removeSelfFromStack();
        } else if (id == NotificationCenter.botInfoDidLoad) {
            TLRPC.BotInfo info = (TLRPC.BotInfo) args[0];
            if (info.user_id == userId) {
                botInfo = info;
                updateListAnimated(false);
            }
        } else if (id == NotificationCenter.userInfoDidLoad) {
            long uid = (Long) args[0];
            if (uid == userId) {
                userInfo = (TLRPC.UserFull) args[1];
                if (imageUpdater != null) {
                    if (!TextUtils.equals(userInfo.about, currentBio)) {
                        listAdapter.notifyItemChanged(bioRow);
                    }
                } else {
                    if (!openAnimationInProgress && !callItemVisible) {
                        createActionBarMenu(true);
                    } else {
                        recreateMenuAfterAnimation = true;
                    }
                    updateListAnimated(false);
                    sharedMediaLayout.setCommonGroupsCount(userInfo.common_chats_count);
                    updateSelectedMediaTabText();
                    if (sharedMediaPreloader == null || sharedMediaPreloader.isMediaWasLoaded()) {
                        resumeDelayedFragmentAnimation();
                        needLayout(true);
                    }
                }
                updateTimeItem();
            }
        } else if (id == NotificationCenter.didReceiveNewMessages) {
            boolean scheduled = (Boolean) args[2];
            if (scheduled) {
                return;
            }
            long did = getDialogId();
            if (did == (Long) args[0]) {
                boolean enc = DialogObject.isEncryptedDialog(did);
                ArrayList<MessageObject> arr = (ArrayList<MessageObject>) args[1];
                for (int a = 0; a < arr.size(); a++) {
                    MessageObject obj = arr.get(a);
                    if (currentEncryptedChat != null && obj.messageOwner.action instanceof TLRPC.TL_messageEncryptedAction && obj.messageOwner.action.encryptedAction instanceof TLRPC.TL_decryptedMessageActionSetMessageTTL) {
                        TLRPC.TL_decryptedMessageActionSetMessageTTL action = (TLRPC.TL_decryptedMessageActionSetMessageTTL) obj.messageOwner.action.encryptedAction;
                        if (listAdapter != null) {
                            listAdapter.notifyDataSetChanged();
                        }
                    }
                }
            }
        } else if (id == NotificationCenter.emojiLoaded) {
            if (listView != null) {
                listView.invalidateViews();
            }
        } else if (id == NotificationCenter.reloadInterface) {
            int prevEmptyRow = emptyRow;
            updateRowsIds();
            if (listAdapter != null && prevEmptyRow != emptyRow) {
                if (emptyRow == -1) {
                    listAdapter.notifyItemRemoved(emptyRow);
                } else {
                    listAdapter.notifyItemInserted(emptyRow);
                }
            }
        } else if (id == NotificationCenter.newSuggestionsAvailable) {
            int prevRow1 = passwordSuggestionRow;
            int prevRow2 = phoneSuggestionRow;
            updateRowsIds();
            if (prevRow1 != passwordSuggestionRow || prevRow2 != phoneSuggestionRow) {
                listAdapter.notifyDataSetChanged();
            }
        }
    }

    private void updateTimeItem() {
        if (timerDrawable == null) {
            return;
        }
        if (currentEncryptedChat != null) {
            timerDrawable.setTime(currentEncryptedChat.ttl);
            timeItem.setTag(1);
            timeItem.setVisibility(View.VISIBLE);
        } else if (userInfo != null) {
            timerDrawable.setTime(userInfo.ttl_period);
            if (needTimerImage && userInfo.ttl_period != 0) {
                timeItem.setTag(1);
                timeItem.setVisibility(View.VISIBLE);
            } else {
                timeItem.setTag(null);
                timeItem.setVisibility(View.GONE);
            }
        } else if (chatInfo != null) {
            timerDrawable.setTime(chatInfo.ttl_period);
            if (needTimerImage && chatInfo.ttl_period != 0) {
                timeItem.setTag(1);
                timeItem.setVisibility(View.VISIBLE);
            } else {
                timeItem.setTag(null);
                timeItem.setVisibility(View.GONE);
            }
        } else {
            timeItem.setTag(null);
            timeItem.setVisibility(View.GONE);
        }
    }

    @Override
    public boolean needDelayOpenAnimation() {
        if (playProfileAnimation == 0) {
            return true;
        }
        return false;
    }

    @Override
    public void mediaCountUpdated() {
        if (sharedMediaLayout != null && sharedMediaPreloader != null) {
            sharedMediaLayout.setNewMediaCounts(sharedMediaPreloader.getLastMediaCount());
        }
        updateSharedMediaRows();
        updateSelectedMediaTabText();

        if (userInfo != null) {
            resumeDelayedFragmentAnimation();
        }
    }

    @Override
    public void onResume() {
        super.onResume();
        if (sharedMediaLayout != null) {
            sharedMediaLayout.onResume();
        }
        invalidateIsInLandscapeMode();
        if (listAdapter != null) {
            // saveScrollPosition();
            firstLayout = true;
            listAdapter.notifyDataSetChanged();
        }

        if (imageUpdater != null) {
            imageUpdater.onResume();
            setParentActivityTitle(LocaleController.getString("Settings", R.string.Settings));
        }

        updateProfileData();
        fixLayout();
        if (nameTextView[1] != null) {
            setParentActivityTitle(nameTextView[1].getText());
        }
    }

    @Override
    public void onPause() {
        super.onPause();
        if (undoView != null) {
            undoView.hide(true, 0);
        }
        if (imageUpdater != null) {
            imageUpdater.onPause();
        }
    }

    @Override
    public boolean isSwipeBackEnabled(MotionEvent event) {
        if (sharedMediaRow == -1 || sharedMediaLayout == null) {
            return true;
        }
        sharedMediaLayout.getHitRect(rect);
        if (!rect.contains((int) event.getX(), (int) event.getY() - actionBar.getMeasuredHeight())) {
            return true;
        }
        return sharedMediaLayout.isCurrentTabFirst();
    }

    public UndoView getUndoView() {
        return undoView;
    }

    public boolean onBackPressed() {
        return actionBar.isEnabled() && (sharedMediaRow == -1 || sharedMediaLayout == null || !sharedMediaLayout.closeActionMode());
    }

    public boolean isSettings() {
        return imageUpdater != null;
    }

    @Override
    protected void onBecomeFullyHidden() {
        if (undoView != null) {
            undoView.hide(true, 0);
        }
    }

    public void setPlayProfileAnimation(int type) {
        SharedPreferences preferences = MessagesController.getGlobalMainSettings();
        if (!AndroidUtilities.isTablet()) {
            needTimerImage = type != 0;
            if (preferences.getBoolean("view_animations", true)) {
                playProfileAnimation = type;
            } else if (type == 2) {
                expandPhoto = true;
            }
        }
    }

    private void updateSharedMediaRows() {
        if (listAdapter == null) {
            return;
        }
        updateListAnimated(false);
    }

    public boolean isFragmentOpened;

    @Override
    protected void onTransitionAnimationStart(boolean isOpen, boolean backward) {
        isFragmentOpened = isOpen;
        if ((!isOpen && backward || isOpen && !backward) && playProfileAnimation != 0 && allowProfileAnimation && !isPulledDown) {
            openAnimationInProgress = true;
        }
        if (isOpen) {
            if (imageUpdater != null) {
                transitionIndex = getNotificationCenter().setAnimationInProgress(transitionIndex, new int[]{NotificationCenter.dialogsNeedReload, NotificationCenter.closeChats, NotificationCenter.mediaCountDidLoad, NotificationCenter.mediaCountsDidLoad, NotificationCenter.userInfoDidLoad});
            } else {
                transitionIndex = getNotificationCenter().setAnimationInProgress(transitionIndex, new int[]{NotificationCenter.dialogsNeedReload, NotificationCenter.closeChats, NotificationCenter.mediaCountDidLoad, NotificationCenter.mediaCountsDidLoad});
            }
        }
        transitionAnimationInProress = true;
    }

    @Override
    protected void onTransitionAnimationEnd(boolean isOpen, boolean backward) {
        if (isOpen) {
            if (!backward) {
                if (playProfileAnimation != 0 && allowProfileAnimation) {
                    openAnimationInProgress = false;
                    checkListViewScroll();
                    if (recreateMenuAfterAnimation) {
                        createActionBarMenu(true);
                    }
                }
                if (!fragmentOpened) {
                    fragmentOpened = true;
                    invalidateScroll = true;
                    fragmentView.requestLayout();
                }
            }
            getNotificationCenter().onAnimationFinish(transitionIndex);
        }
        transitionAnimationInProress = false;
    }

    @Keep
    public float getAnimationProgress() {
        return animationProgress;
    }

    @Keep
    public void setAnimationProgress(float progress) {
        animationProgress = progress;

        listView.setAlpha(progress);

        listView.setTranslationX(AndroidUtilities.dp(48) - AndroidUtilities.dp(48) * progress);

        int color;
        if (playProfileAnimation == 2 && avatarColor != 0) {
            color = avatarColor;
        } else {
            color = AvatarDrawable.getProfileBackColorForId(userId != 0 || ChatObject.isChannel(chatId, currentAccount) && !currentChat.megagroup ? 5 : chatId);
        }

        int actionBarColor = actionBarAnimationColorFrom != 0 ? actionBarAnimationColorFrom : Theme.getColor(Theme.key_actionBarDefault);
        int r = Color.red(actionBarColor);
        int g = Color.green(actionBarColor);
        int b = Color.blue(actionBarColor);
        int a;

        int rD = (int) ((Color.red(color) - r) * progress);
        int gD = (int) ((Color.green(color) - g) * progress);
        int bD = (int) ((Color.blue(color) - b) * progress);
        int aD;
        topView.setBackgroundColor(Color.rgb(r + rD, g + gD, b + bD));

        color = AvatarDrawable.getIconColorForId(userId != 0 || ChatObject.isChannel(chatId, currentAccount) && !currentChat.megagroup ? 5 : chatId);
        int iconColor = Theme.getColor(Theme.key_actionBarDefaultIcon);
        r = Color.red(iconColor);
        g = Color.green(iconColor);
        b = Color.blue(iconColor);

        rD = (int) ((Color.red(color) - r) * progress);
        gD = (int) ((Color.green(color) - g) * progress);
        bD = (int) ((Color.blue(color) - b) * progress);
        actionBar.setItemsColor(Color.rgb(r + rD, g + gD, b + bD), false);

        color = Theme.getColor(Theme.key_profile_title);
        int titleColor = Theme.getColor(Theme.key_actionBarDefaultTitle);
        r = Color.red(titleColor);
        g = Color.green(titleColor);
        b = Color.blue(titleColor);
        a = Color.alpha(titleColor);

        rD = (int) ((Color.red(color) - r) * progress);
        gD = (int) ((Color.green(color) - g) * progress);
        bD = (int) ((Color.blue(color) - b) * progress);
        aD = (int) ((Color.alpha(color) - a) * progress);
        for (int i = 0; i < 2; i++) {
            if (nameTextView[i] == null || i == 1 && playProfileAnimation == 2) {
                continue;
            }
            nameTextView[i].setTextColor(Color.argb(a + aD, r + rD, g + gD, b + bD));
        }

        color = isOnline[0] ? Theme.getColor(Theme.key_profile_status) : AvatarDrawable.getProfileTextColorForId(userId != 0 || ChatObject.isChannel(chatId, currentAccount) && !currentChat.megagroup ? 5 : chatId);
        int subtitleColor = Theme.getColor(isOnline[0] ? Theme.key_chat_status : Theme.key_actionBarDefaultSubtitle);
        r = Color.red(subtitleColor);
        g = Color.green(subtitleColor);
        b = Color.blue(subtitleColor);
        a = Color.alpha(subtitleColor);

        rD = (int) ((Color.red(color) - r) * progress);
        gD = (int) ((Color.green(color) - g) * progress);
        bD = (int) ((Color.blue(color) - b) * progress);
        aD = (int) ((Color.alpha(color) - a) * progress);
        for (int i = 0; i < 2; i++) {
            if (onlineTextView[i] == null || i == 1 && playProfileAnimation == 2) {
                continue;
            }
            onlineTextView[i].setTextColor(Color.argb(a + aD, r + rD, g + gD, b + bD));
        }
        extraHeight = initialAnimationExtraHeight * progress;
        color = AvatarDrawable.getProfileColorForId(userId != 0 ? userId : chatId);
        int color2 = AvatarDrawable.getColorForId(userId != 0 ? userId : chatId);
        if (color != color2) {
            rD = (int) ((Color.red(color) - Color.red(color2)) * progress);
            gD = (int) ((Color.green(color) - Color.green(color2)) * progress);
            bD = (int) ((Color.blue(color) - Color.blue(color2)) * progress);
            avatarDrawable.setColor(Color.rgb(Color.red(color2) + rD, Color.green(color2) + gD, Color.blue(color2) + bD));
            avatarImage.invalidate();
        }

        if (navigationBarAnimationColorFrom != 0) {
            color = ColorUtils.blendARGB(navigationBarAnimationColorFrom, getNavigationBarColor(), progress);
            setNavigationBarColor(color);
        }

        topView.invalidate();

        needLayout(true);
        fragmentView.invalidate();
    }

    boolean profileTransitionInProgress;

    @Override
    protected AnimatorSet onCustomTransitionAnimation(final boolean isOpen, final Runnable callback) {
        if (playProfileAnimation != 0 && allowProfileAnimation && !isPulledDown) {
            if (timeItem != null) {
                timeItem.setAlpha(1.0f);
            }
            final AnimatorSet animatorSet = new AnimatorSet();
            animatorSet.setDuration(playProfileAnimation == 2 ? 250 : 180);
            listView.setLayerType(View.LAYER_TYPE_HARDWARE, null);
            ActionBarMenu menu = actionBar.createMenu();
            if (menu.getItem(10) == null) {
                if (animatingItem == null) {
                    animatingItem = menu.addItem(10, R.drawable.ic_ab_other);
                }
            }
            if (isOpen) {
                FrameLayout.LayoutParams layoutParams = (FrameLayout.LayoutParams) onlineTextView[1].getLayoutParams();
                layoutParams.rightMargin = (int) (-21 * AndroidUtilities.density + AndroidUtilities.dp(8));
                onlineTextView[1].setLayoutParams(layoutParams);

                if (playProfileAnimation != 2) {
                    int width = (int) Math.ceil(AndroidUtilities.displaySize.x - AndroidUtilities.dp(118 + 8) + 21 * AndroidUtilities.density);
                    float width2 = nameTextView[1].getPaint().measureText(nameTextView[1].getText().toString()) * 1.12f + nameTextView[1].getSideDrawablesSize();
                    layoutParams = (FrameLayout.LayoutParams) nameTextView[1].getLayoutParams();
                    if (width < width2) {
                        layoutParams.width = (int) Math.ceil(width / 1.12f);
                    } else {
                        layoutParams.width = LayoutHelper.WRAP_CONTENT;
                    }
                    nameTextView[1].setLayoutParams(layoutParams);

                    initialAnimationExtraHeight = AndroidUtilities.dp(88f);
                } else {
                    layoutParams = (FrameLayout.LayoutParams) nameTextView[1].getLayoutParams();
                    layoutParams.width = (int) ((AndroidUtilities.displaySize.x - AndroidUtilities.dp(32)) / 1.67f);
                    nameTextView[1].setLayoutParams(layoutParams);
                }
                fragmentView.setBackgroundColor(0);
                setAnimationProgress(0);
                ArrayList<Animator> animators = new ArrayList<>();
                animators.add(ObjectAnimator.ofFloat(this, "animationProgress", 0.0f, 1.0f));
                if (writeButton != null && writeButton.getTag() == null) {
                    writeButton.setScaleX(0.2f);
                    writeButton.setScaleY(0.2f);
                    writeButton.setAlpha(0.0f);
                    animators.add(ObjectAnimator.ofFloat(writeButton, View.SCALE_X, 1.0f));
                    animators.add(ObjectAnimator.ofFloat(writeButton, View.SCALE_Y, 1.0f));
                    animators.add(ObjectAnimator.ofFloat(writeButton, View.ALPHA, 1.0f));
                }
                if (playProfileAnimation == 2) {
                    avatarColor = AndroidUtilities.calcBitmapColor(avatarImage.getImageReceiver().getBitmap());
                    nameTextView[1].setTextColor(Color.WHITE);
                    onlineTextView[1].setTextColor(Color.argb(179, 255, 255, 255));
                    idTextView.setAlpha(0);
                    idTextView.setTextColor(Color.argb(179, 255, 255, 255));
                    actionBar.setItemsBackgroundColor(Theme.ACTION_BAR_WHITE_SELECTOR_COLOR, false);
                    overlaysView.setOverlaysVisible();
                    animators.add(ObjectAnimator.ofFloat(idTextView, View.ALPHA, 0.0f, 1.0f));
                }
                for (int a = 0; a < 2; a++) {
                    nameTextView[a].setAlpha(a == 0 ? 1.0f : 0.0f);
                    animators.add(ObjectAnimator.ofFloat(nameTextView[a], View.ALPHA, a == 0 ? 0.0f : 1.0f));
                }
                if (timeItem.getTag() != null) {
                    animators.add(ObjectAnimator.ofFloat(timeItem, View.ALPHA, 1.0f, 0.0f));
                    animators.add(ObjectAnimator.ofFloat(timeItem, View.SCALE_X, 1.0f, 0.0f));
                    animators.add(ObjectAnimator.ofFloat(timeItem, View.SCALE_Y, 1.0f, 0.0f));
                }
                if (animatingItem != null) {
                    animatingItem.setAlpha(1.0f);
                    animators.add(ObjectAnimator.ofFloat(animatingItem, View.ALPHA, 0.0f));
                }
                if (callItemVisible && chatId != 0) {
                    callItem.setAlpha(0.0f);
                    animators.add(ObjectAnimator.ofFloat(callItem, View.ALPHA, 1.0f));
                }
                if (videoCallItemVisible) {
                    videoCallItem.setAlpha(0.0f);
                    animators.add(ObjectAnimator.ofFloat(videoCallItem, View.ALPHA, 1.0f));
                }
                if (editItemVisible) {
                    editItem.setAlpha(0.0f);
                    animators.add(ObjectAnimator.ofFloat(editItem, View.ALPHA, 1.0f));
                }

                boolean onlineTextCrosafade = false;
                BaseFragment previousFragment = parentLayout.fragmentsStack.size() > 1 ? parentLayout.fragmentsStack.get(parentLayout.fragmentsStack.size() - 2) : null;
                if (previousFragment instanceof ChatActivity) {
                    ChatAvatarContainer avatarContainer = ((ChatActivity) previousFragment).getAvatarContainer();
                    if (avatarContainer.getSubtitleTextView().getLeftDrawable() != null) {
                        transitionOnlineText = avatarContainer.getSubtitleTextView();
                        avatarContainer2.invalidate();
                        onlineTextCrosafade = true;
                        onlineTextView[0].setAlpha(0f);
                        onlineTextView[1].setAlpha(0f);
                        animators.add(ObjectAnimator.ofFloat(onlineTextView[1], View.ALPHA, 1.0f));
                    }
                }
                if (!onlineTextCrosafade) {
                    for (int a = 0; a < 2; a++) {
                        onlineTextView[a].setAlpha(a == 0 ? 1.0f : 0.0f);
                        animators.add(ObjectAnimator.ofFloat(onlineTextView[a], View.ALPHA, a == 0 ? 0.0f : 1.0f));
                    }
                }
                animatorSet.playTogether(animators);
            } else {
                initialAnimationExtraHeight = extraHeight;
                ArrayList<Animator> animators = new ArrayList<>();
                animators.add(ObjectAnimator.ofFloat(this, "animationProgress", 1.0f, 0.0f));
                if (writeButton != null) {
                    animators.add(ObjectAnimator.ofFloat(writeButton, View.SCALE_X, 0.2f));
                    animators.add(ObjectAnimator.ofFloat(writeButton, View.SCALE_Y, 0.2f));
                    animators.add(ObjectAnimator.ofFloat(writeButton, View.ALPHA, 0.0f));
                }
                for (int a = 0; a < 2; a++) {
                    animators.add(ObjectAnimator.ofFloat(nameTextView[a], View.ALPHA, a == 0 ? 1.0f : 0.0f));
                }
                if (timeItem.getTag() != null) {
                    animators.add(ObjectAnimator.ofFloat(timeItem, View.ALPHA, 0.0f, 1.0f));
                    animators.add(ObjectAnimator.ofFloat(timeItem, View.SCALE_X, 0.0f, 1.0f));
                    animators.add(ObjectAnimator.ofFloat(timeItem, View.SCALE_Y, 0.0f, 1.0f));
                }
                if (animatingItem != null) {
                    animatingItem.setAlpha(0.0f);
                    animators.add(ObjectAnimator.ofFloat(animatingItem, View.ALPHA, 1.0f));
                }
                if (callItemVisible && chatId != 0) {
                    callItem.setAlpha(1.0f);
                    animators.add(ObjectAnimator.ofFloat(callItem, View.ALPHA, 0.0f));
                }
                if (videoCallItemVisible) {
                    videoCallItem.setAlpha(1.0f);
                    animators.add(ObjectAnimator.ofFloat(videoCallItem, View.ALPHA, 0.0f));
                }
                if (editItemVisible) {
                    editItem.setAlpha(1.0f);
                    animators.add(ObjectAnimator.ofFloat(editItem, View.ALPHA, 0.0f));
                }

                boolean crossfadeOnlineText = false;
                BaseFragment previousFragment = parentLayout.fragmentsStack.size() > 1 ? parentLayout.fragmentsStack.get(parentLayout.fragmentsStack.size() - 2) : null;
                if (previousFragment instanceof ChatActivity) {
                    ChatAvatarContainer avatarContainer = ((ChatActivity) previousFragment).getAvatarContainer();
                    if (avatarContainer.getSubtitleTextView().getLeftDrawable() != null) {
                        transitionOnlineText = avatarContainer.getSubtitleTextView();
                        avatarContainer2.invalidate();
                        crossfadeOnlineText = true;
                        animators.add(ObjectAnimator.ofFloat(onlineTextView[0], View.ALPHA, 0.0f));
                        animators.add(ObjectAnimator.ofFloat(onlineTextView[1], View.ALPHA, 0.0f));
                    }
                }
                if (!crossfadeOnlineText) {
                    for (int a = 0; a < 2; a++) {
                        animators.add(ObjectAnimator.ofFloat(onlineTextView[a], View.ALPHA, a == 0 ? 1.0f : 0.0f));
                    }
                }
                animatorSet.playTogether(animators);
            }
            profileTransitionInProgress = true;
            ValueAnimator valueAnimator = ValueAnimator.ofFloat(0, 1f);
            valueAnimator.addUpdateListener(valueAnimator1 -> fragmentView.invalidate());
            animatorSet.playTogether(valueAnimator);

            animatorSet.addListener(new AnimatorListenerAdapter() {
                @Override
                public void onAnimationEnd(Animator animation) {
                    listView.setLayerType(View.LAYER_TYPE_NONE, null);
                    if (animatingItem != null) {
                        ActionBarMenu menu = actionBar.createMenu();
                        menu.clearItems();
                        animatingItem = null;
                    }
                    callback.run();
                    if (playProfileAnimation == 2) {
                        playProfileAnimation = 1;
                        avatarImage.setForegroundAlpha(1.0f);
                        avatarContainer.setVisibility(View.GONE);
                        avatarsViewPager.resetCurrentItem();
                        avatarsViewPager.setVisibility(View.VISIBLE);
                        idTextView.setAlpha(1.0f);
                    }
                    transitionOnlineText = null;
                    avatarContainer2.invalidate();
                    profileTransitionInProgress = false;
                    fragmentView.invalidate();
                }
            });
            animatorSet.setInterpolator(playProfileAnimation == 2 ? CubicBezierInterpolator.DEFAULT : new DecelerateInterpolator());

            AndroidUtilities.runOnUIThread(animatorSet::start, 50);
            return animatorSet;
        }
        return null;
    }

    private void updateOnlineCount(boolean notify) {
        onlineCount = 0;
        int currentTime = getConnectionsManager().getCurrentTime();
        sortedUsers.clear();
        if (chatInfo instanceof TLRPC.TL_chatFull || chatInfo instanceof TLRPC.TL_channelFull && chatInfo.participants_count <= 200 && chatInfo.participants != null) {
            for (int a = 0; a < chatInfo.participants.participants.size(); a++) {
                TLRPC.ChatParticipant participant = chatInfo.participants.participants.get(a);
                TLRPC.User user = getMessagesController().getUser(participant.user_id);
                if (user != null && user.status != null && (user.status.expires > currentTime || user.id == getUserConfig().getClientUserId()) && user.status.expires > 10000) {
                    onlineCount++;
                }
                sortedUsers.add(a);
            }

            try {
                Collections.sort(sortedUsers, (lhs, rhs) -> {
                    TLRPC.User user1 = getMessagesController().getUser(chatInfo.participants.participants.get(rhs).user_id);
                    TLRPC.User user2 = getMessagesController().getUser(chatInfo.participants.participants.get(lhs).user_id);
                    int status1 = 0;
                    int status2 = 0;
                    if (user1 != null) {
                        if (user1.bot) {
                            status1 = -110;
                        } else if (user1.self) {
                            status1 = currentTime + 50000;
                        } else if (user1.status != null) {
                            status1 = user1.status.expires;
                        }
                    }
                    if (user2 != null) {
                        if (user2.bot) {
                            status2 = -110;
                        } else if (user2.self) {
                            status2 = currentTime + 50000;
                        } else if (user2.status != null) {
                            status2 = user2.status.expires;
                        }
                    }
                    if (status1 > 0 && status2 > 0) {
                        if (status1 > status2) {
                            return 1;
                        } else if (status1 < status2) {
                            return -1;
                        }
                        return 0;
                    } else if (status1 < 0 && status2 < 0) {
                        if (status1 > status2) {
                            return 1;
                        } else if (status1 < status2) {
                            return -1;
                        }
                        return 0;
                    } else if (status1 < 0 && status2 > 0 || status1 == 0 && status2 != 0) {
                        return -1;
                    } else if (status2 < 0 && status1 > 0 || status2 == 0 && status1 != 0) {
                        return 1;
                    }
                    return 0;
                });
            } catch (Exception e) {
                FileLog.e(e);
            }

            if (notify && listAdapter != null && membersStartRow > 0) {
                AndroidUtilities.updateVisibleRows(listView);
            }
            if (sharedMediaLayout != null && sharedMediaRow != -1 && (sortedUsers.size() > 5 || usersForceShowingIn == 2) && usersForceShowingIn != 1) {
                sharedMediaLayout.setChatUsers(sortedUsers, chatInfo);
            }
        } else if (chatInfo instanceof TLRPC.TL_channelFull && chatInfo.participants_count > 200) {
            onlineCount = chatInfo.online_count;
        }
    }

    public void setChatInfo(TLRPC.ChatFull value) {
        chatInfo = value;
        if (chatInfo != null && chatInfo.migrated_from_chat_id != 0 && mergeDialogId == 0) {
            mergeDialogId = -chatInfo.migrated_from_chat_id;
            getMediaDataController().getMediaCounts(mergeDialogId, classGuid);
        }
        if (sharedMediaLayout != null) {
            sharedMediaLayout.setChatInfo(chatInfo);
        }
        if (avatarsViewPager != null) {
            avatarsViewPager.setChatInfo(chatInfo);
        }
        fetchUsersFromChannelInfo();
    }

    public void setUserInfo(TLRPC.UserFull value) {
        userInfo = value;
    }

    public boolean canSearchMembers() {
        return canSearchMembers;
    }

    private void fetchUsersFromChannelInfo() {
        if (currentChat == null || !currentChat.megagroup) {
            return;
        }
        if (chatInfo instanceof TLRPC.TL_channelFull && chatInfo.participants != null) {
            for (int a = 0; a < chatInfo.participants.participants.size(); a++) {
                TLRPC.ChatParticipant chatParticipant = chatInfo.participants.participants.get(a);
                participantsMap.put(chatParticipant.user_id, chatParticipant);
            }
        }
    }

    private void kickUser(long uid, TLRPC.ChatParticipant participant) {
        if (uid != 0) {
            TLRPC.User user = getMessagesController().getUser(uid);
            getMessagesController().deleteParticipantFromChat(chatId, user, chatInfo);
            if (currentChat != null && user != null && BulletinFactory.canShowBulletin(this)) {
                BulletinFactory.createRemoveFromChatBulletin(this, user, currentChat.title).show();
            }
            if (chatInfo.participants.participants.remove(participant)) {
                updateListAnimated(true);
            }
        } else {
            getNotificationCenter().removeObserver(this, NotificationCenter.closeChats);
            if (AndroidUtilities.isTablet()) {
                getNotificationCenter().postNotificationName(NotificationCenter.closeChats, -chatId);
            } else {
                getNotificationCenter().postNotificationName(NotificationCenter.closeChats);
            }
            getMessagesController().deleteParticipantFromChat(chatId, getMessagesController().getUser(getUserConfig().getClientUserId()), chatInfo);
            playProfileAnimation = 0;
            finishFragment();
        }
    }

    public boolean isChat() {
        return chatId != 0;
    }

    private void updateRowsIds() {
        int prevRowsCount = rowCount;
        rowCount = 0;

        setAvatarRow = -1;
        setAvatarSectionRow = -1;
        numberSectionRow = -1;
        numberRow = -1;
        setUsernameRow = -1;
        bioRow = -1;
        phoneSuggestionSectionRow = -1;
        phoneSuggestionRow = -1;
        passwordSuggestionSectionRow = -1;
        passwordSuggestionRow = -1;
        settingsSectionRow = -1;
        settingsSectionRow2 = -1;
        notificationRow = -1;
        nekoRow = -1;
        languageRow = -1;
        privacyRow = -1;
        dataRow = -1;
        chatRow = -1;
        stickersRow = -1;
        filtersRow = -1;
        devicesRow = -1;
        devicesSectionRow = -1;
        helpHeaderRow = -1;
        questionRow = -1;
        faqRow = -1;
        policyRow = -1;
        helpSectionCell = -1;
        debugHeaderRow = -1;
        sendLogsRow = -1;
        sendLastLogsRow = -1;
        clearLogsRow = -1;
        switchBackendRow = -1;
        versionRow = -1;

        sendMessageRow = -1;
        reportRow = -1;
        emptyRow = -1;
        infoHeaderRow = -1;
        phoneRow = -1;
        userInfoRow = -1;
        locationRow = -1;
        channelInfoRow = -1;
        usernameRow = -1;
        settingsTimerRow = -1;
        settingsKeyRow = -1;
        notificationsDividerRow = -1;
        notificationsRow = -1;
        infoSectionRow = -1;
        secretSettingsSectionRow = -1;
        bottomPaddingRow = -1;

        membersHeaderRow = -1;
        membersStartRow = -1;
        membersEndRow = -1;
        addMemberRow = -1;
        subscribersRow = -1;
        administratorsRow = -1;
        blockedUsersRow = -1;
        membersSectionRow = -1;
        sharedMediaRow = -1;

        unblockRow = -1;
        joinRow = -1;
        lastSectionRow = -1;
        visibleChatParticipants.clear();
        visibleSortedUsers.clear();

        boolean hasMedia = false;
        if (sharedMediaPreloader != null) {
            int[] lastMediaCount = sharedMediaPreloader.getLastMediaCount();
            for (int a = 0; a < lastMediaCount.length; a++) {
                if (lastMediaCount[a] > 0) {
                    hasMedia = true;
                    break;
                }
            }
        }

        if (userId != 0) {
            if (LocaleController.isRTL) {
                emptyRow = rowCount++;
            }
            TLRPC.User user = getMessagesController().getUser(userId);

            if (UserObject.isUserSelf(user)) {
                numberSectionRow = rowCount++;
                setUsernameRow = rowCount++;
                if (!hideNumber) {
                    numberRow = rowCount++;
                }
                bioRow = rowCount++;

                settingsSectionRow = rowCount++;

                Set<String> suggestions = getMessagesController().pendingSuggestions;
                if (suggestions.contains("VALIDATE_PHONE_NUMBER")) {
                    phoneSuggestionRow = rowCount++;
                    phoneSuggestionSectionRow = rowCount++;
                }
                if (suggestions.contains("VALIDATE_PASSWORD")) {
                    passwordSuggestionRow = rowCount++;
                    passwordSuggestionSectionRow = rowCount++;
                }

                settingsSectionRow2 = rowCount++;
                notificationRow = rowCount++;
                dataRow = rowCount++;
                privacyRow = rowCount++;
                chatRow = rowCount++;
                filtersRow = rowCount++;
                nekoRow = rowCount++;
                languageRow = rowCount++;
                helpHeaderRow = rowCount++;
                faqRow = rowCount++;
                policyRow = rowCount++;
                if (BuildVars.LOGS_ENABLED) {
                    helpSectionCell = rowCount++;
                    debugHeaderRow = rowCount++;
                }
                if (BuildVars.LOGS_ENABLED) {
                    sendLogsRow = rowCount++;
                    sendLastLogsRow = -1;
                    clearLogsRow = rowCount++;
                }
                versionRow = rowCount++;
            } else {
                boolean hasInfo = userInfo != null && !TextUtils.isEmpty(userInfo.about) || user != null && !TextUtils.isEmpty(user.username);
                boolean hasPhone = user != null && !TextUtils.isEmpty(user.phone);

                infoHeaderRow = rowCount++;
                if (user != null && !TextUtils.isEmpty(user.username)) {
                    usernameRow = rowCount++;
                }
                if (!isBot && (hasPhone || !hasInfo) && !hideNumber) {
                    phoneRow = rowCount++;
                }
                if (userInfo != null && !TextUtils.isEmpty(userInfo.about)) {
                    userInfoRow = rowCount++;
                }
                if (phoneRow != -1 || userInfoRow != -1 || usernameRow != -1) {
                    notificationsDividerRow = rowCount++;
                }
                if (userId != getUserConfig().getClientUserId()) {
                    notificationsRow = rowCount++;
                }
                infoSectionRow = rowCount++;

                if (currentEncryptedChat instanceof TLRPC.TL_encryptedChat) {
                    settingsTimerRow = rowCount++;
                    settingsKeyRow = rowCount++;
                    secretSettingsSectionRow = rowCount++;
                }

                if (user != null && !isBot && currentEncryptedChat == null && user.id != getUserConfig().getClientUserId()) {
                    if (userBlocked) {
                        unblockRow = rowCount++;
                        lastSectionRow = rowCount++;
                    }
                }

                if (hasMedia || userInfo != null && userInfo.common_chats_count != 0) {
                    sharedMediaRow = rowCount++;
                } else if (lastSectionRow == -1 && needSendMessage) {
                    sendMessageRow = rowCount++;
                    reportRow = rowCount++;
                    lastSectionRow = rowCount++;
                }
            }
        } else if (chatId != 0) {
            if (chatInfo != null && (!TextUtils.isEmpty(chatInfo.about) || chatInfo.location instanceof TLRPC.TL_channelLocation) || !TextUtils.isEmpty(currentChat.username)) {
                if (LocaleController.isRTL && ChatObject.isChannel(currentChat) && chatInfo != null && !currentChat.megagroup && chatInfo.linked_chat_id != 0) {
                    emptyRow = rowCount++;
                }
                infoHeaderRow = rowCount++;
                if (chatInfo != null) {
                    if (!TextUtils.isEmpty(chatInfo.about)) {
                        channelInfoRow = rowCount++;
                    }
                    if (chatInfo.location instanceof TLRPC.TL_channelLocation) {
                        locationRow = rowCount++;
                    }
                }
                if (!TextUtils.isEmpty(currentChat.username)) {
                    usernameRow = rowCount++;
                }
            }
            if (infoHeaderRow != -1) {
                notificationsDividerRow = rowCount++;
            }
            notificationsRow = rowCount++;
            infoSectionRow = rowCount++;

            if (ChatObject.isChannel(currentChat) && !currentChat.megagroup) {
                if (chatInfo != null && (currentChat.creator || chatInfo.can_view_participants)) {
                    membersHeaderRow = rowCount++;
                    subscribersRow = rowCount++;
                    administratorsRow = rowCount++;
                    if (chatInfo.banned_count != 0 || chatInfo.kicked_count != 0) {
                        blockedUsersRow = rowCount++;
                    }
                    membersSectionRow = rowCount++;
                }
            }

            if (ChatObject.isChannel(currentChat)) {
                if (chatInfo != null && currentChat.megagroup && chatInfo.participants != null && !chatInfo.participants.participants.isEmpty()) {
                    if (!ChatObject.isNotInChat(currentChat) && ChatObject.canAddUsers(currentChat) && chatInfo.participants_count < getMessagesController().maxMegagroupCount) {
                        addMemberRow = rowCount++;
                    }
                    int count = chatInfo.participants.participants.size();
                    if ((count <= 5 || !hasMedia || usersForceShowingIn == 1) && usersForceShowingIn != 2) {
                        if (addMemberRow == -1) {
                            membersHeaderRow = rowCount++;
                        }
                        membersStartRow = rowCount;
                        rowCount += count;
                        membersEndRow = rowCount;
                        membersSectionRow = rowCount++;
                        visibleChatParticipants.addAll(chatInfo.participants.participants);
                        if (sortedUsers != null) {
                            visibleSortedUsers.addAll(sortedUsers);
                        }
                        usersForceShowingIn = 1;
                        if (sharedMediaLayout != null) {
                            sharedMediaLayout.setChatUsers(null, null);
                        }
                    } else {
                        if (addMemberRow != -1) {
                            membersSectionRow = rowCount++;
                        }
                        if (sharedMediaLayout != null) {
                            if (!sortedUsers.isEmpty()) {
                                usersForceShowingIn = 2;
                            }
                            sharedMediaLayout.setChatUsers(sortedUsers, chatInfo);
                        }
                    }
                }

                if (lastSectionRow == -1 && currentChat.left && !currentChat.kicked) {
                    joinRow = rowCount++;
                    lastSectionRow = rowCount++;
                }
            } else if (chatInfo != null) {
                if (!(chatInfo.participants instanceof TLRPC.TL_chatParticipantsForbidden)) {
                    if (ChatObject.canAddUsers(currentChat) || currentChat.default_banned_rights == null || !currentChat.default_banned_rights.invite_users) {
                        addMemberRow = rowCount++;
                    }
                    int count = chatInfo.participants.participants.size();
                    if (count <= 5 || !hasMedia) {
                        if (addMemberRow == -1) {
                            membersHeaderRow = rowCount++;
                        }
                        membersStartRow = rowCount;
                        rowCount += chatInfo.participants.participants.size();
                        membersEndRow = rowCount;
                        membersSectionRow = rowCount++;
                        visibleChatParticipants.addAll(chatInfo.participants.participants);
                        if (sortedUsers != null) {
                            visibleSortedUsers.addAll(sortedUsers);
                        }
                        if (sharedMediaLayout != null) {
                            sharedMediaLayout.setChatUsers(null, null);
                        }
                    } else {
                        if (addMemberRow != -1) {
                            membersSectionRow = rowCount++;
                        }
                        if (sharedMediaLayout != null) {
                            sharedMediaLayout.setChatUsers(sortedUsers, chatInfo);
                        }
                    }
                }
            }

            if (hasMedia) {
                sharedMediaRow = rowCount++;
            }
        }
        if (sharedMediaRow == -1) {
            bottomPaddingRow = rowCount++;
        }
        final int actionBarHeight = actionBar != null ? ActionBar.getCurrentActionBarHeight() + (actionBar.getOccupyStatusBar() ? AndroidUtilities.statusBarHeight : 0) : 0;
        if (listView == null || prevRowsCount > rowCount || listContentHeight != 0 && listContentHeight + actionBarHeight + AndroidUtilities.dp(88) < listView.getMeasuredHeight()) {
            lastMeasuredContentWidth = 0;
        }
    }

    private Drawable getScamDrawable(int type) {
        if (scamDrawable == null) {
            scamDrawable = new ScamDrawable(11, type);
            scamDrawable.setColor(Theme.getColor(Theme.key_avatar_subtitleInProfileBlue));
        }
        return scamDrawable;
    }

    private Drawable getLockIconDrawable() {
        if (lockIconDrawable == null) {
            lockIconDrawable = Theme.chat_lockIconDrawable.getConstantState().newDrawable().mutate();
        }
        return lockIconDrawable;
    }

    private Drawable getVerifiedCrossfadeDrawable() {
        if (verifiedCrossfadeDrawable == null) {
            verifiedDrawable = Theme.profile_verifiedDrawable.getConstantState().newDrawable().mutate();
            verifiedCheckDrawable = Theme.profile_verifiedCheckDrawable.getConstantState().newDrawable().mutate();
            verifiedCrossfadeDrawable = new CrossfadeDrawable(new CombinedDrawable(verifiedDrawable, verifiedCheckDrawable), ContextCompat.getDrawable(getParentActivity(), R.drawable.verified_profile));
        }
        return verifiedCrossfadeDrawable;
    }

    private void updateProfileData() {
        if (avatarContainer == null || nameTextView == null) {
            return;
        }
        String onlineTextOverride;
        int currentConnectionState = getConnectionsManager().getConnectionState();
        if (currentConnectionState == ConnectionsManager.ConnectionStateWaitingForNetwork) {
            onlineTextOverride = LocaleController.getString("WaitingForNetwork", R.string.WaitingForNetwork);
        } else if (currentConnectionState == ConnectionsManager.ConnectionStateConnecting) {
            onlineTextOverride = LocaleController.getString("Connecting", R.string.Connecting);
        } else if (currentConnectionState == ConnectionsManager.ConnectionStateUpdating) {
            onlineTextOverride = LocaleController.getString("Updating", R.string.Updating);
        } else if (currentConnectionState == ConnectionsManager.ConnectionStateConnectingToProxy) {
            onlineTextOverride = LocaleController.getString("ConnectingToProxy", R.string.ConnectingToProxy);
        } else {
            onlineTextOverride = null;
        }

<<<<<<< HEAD
        int id = 0;
        if (user_id != 0) {
            TLRPC.User user = getMessagesController().getUser(user_id);
            if (user == null) return;
=======
        if (userId != 0) {
            TLRPC.User user = getMessagesController().getUser(userId);
            if (user == null) {
                return;
            }
>>>>>>> 418f478a
            TLRPC.FileLocation photoBig = null;
            if (user.photo != null) {
                photoBig = user.photo.photo_big;
            }
            avatarDrawable.setInfo(user);

            final ImageLocation imageLocation = ImageLocation.getForUserOrChat(user, ImageLocation.TYPE_BIG);
            final ImageLocation thumbLocation = ImageLocation.getForUserOrChat(user, ImageLocation.TYPE_SMALL);
            final ImageLocation videoLocation = avatarsViewPager.getCurrentVideoLocation(thumbLocation, imageLocation);
            avatarsViewPager.initIfEmpty(imageLocation, thumbLocation);
            String filter;
            if (videoLocation != null && videoLocation.imageType == FileLoader.IMAGE_TYPE_ANIMATION) {
                filter = ImageLoader.AUTOPLAY_FILTER;
            } else {
                filter = null;
            }
            if (avatarBig == null) {
                avatarImage.setImage(videoLocation, filter, thumbLocation, "50_50", avatarDrawable, user);
            }
            if (thumbLocation != null && setAvatarRow != -1 || thumbLocation == null && setAvatarRow == -1) {
                updateListAnimated(false);
                needLayout(true);
            }
            if (imageLocation != null && (prevLoadedImageLocation == null || imageLocation.photoId != prevLoadedImageLocation.photoId)) {
                prevLoadedImageLocation = imageLocation;
                getFileLoader().loadFile(imageLocation, user, null, 0, 1);
            }

            String newString = UserObject.getUserName(user);
            String newString2;
            if (user.id == getUserConfig().getClientUserId()) {
                newString2 = LocaleController.getString("Online", R.string.Online);
            } else if (user.id == 333000 || user.id == 777000 || user.id == 42777) {
                newString2 = LocaleController.getString("ServiceNotifications", R.string.ServiceNotifications);
            } else if (MessagesController.isSupportUser(user)) {
                newString2 = LocaleController.getString("SupportStatus", R.string.SupportStatus);
            } else if (isBot) {
                newString2 = LocaleController.getString("Bot", R.string.Bot);
            } else {
                isOnline[0] = false;
                newString2 = LocaleController.formatUserStatus(currentAccount, user, isOnline);
                if (onlineTextView[1] != null && !mediaHeaderVisible) {
                    String key = isOnline[0] ? Theme.key_profile_status : Theme.key_avatar_subtitleInProfileBlue;
                    onlineTextView[1].setTag(key);
                    if (!isPulledDown) {
                        onlineTextView[1].setTextColor(Theme.getColor(key));
                    }
                }
            }
            for (int a = 0; a < 2; a++) {
                if (nameTextView[a] == null) {
                    continue;
                }
                if (a == 0 && user.id != getUserConfig().getClientUserId() && user.id / 1000 != 777 && user.id / 1000 != 333 && user.phone != null && user.phone.length() != 0 && getContactsController().contactsDict.get(user.id) == null &&
                        (getContactsController().contactsDict.size() != 0 || !getContactsController().isLoadingContacts())) {
                    String phoneString = PhoneFormat.getInstance().format("+" + user.phone);
                    nameTextView[a].setText(phoneString);
                } else {
                    nameTextView[a].setText(newString);
                }
                if (a == 0 && onlineTextOverride != null) {
                    onlineTextView[a].setText(onlineTextOverride);
                } else {
                    onlineTextView[a].setText(newString2);
                }
                Drawable leftIcon = currentEncryptedChat != null ? getLockIconDrawable() : null;
                Drawable rightIcon = null;
                if (a == 0) {
                    if (user.scam || user.fake) {
                        rightIcon = getScamDrawable(user.scam ? 0 : 1);
                    } else {
                        rightIcon = getMessagesController().isDialogMuted(dialogId != 0 ? dialogId : userId) ? Theme.chat_muteIconDrawable : null;
                    }
                } else if (user.scam || user.fake) {
                    rightIcon = getScamDrawable(user.scam ? 0 : 1);
                } else if (user.verifiedExtended()) {
                    rightIcon = getVerifiedCrossfadeDrawable();
                }
                nameTextView[a].setLeftDrawable(leftIcon);
                nameTextView[a].setRightDrawable(rightIcon);
            }

            if (user.photo != null && user.photo.dc_id != 0) {
                idTextView.setText("ID: " + user_id + ", DC: " + user.photo.dc_id);
            } else if (UserObject.isUserSelf(user) && getMessagesController().thisDc > 0) {
                idTextView.setText("ID: " + user.id + ", DC: " + getMessagesController().thisDc);
            } else {
                idTextView.setText("ID: " + user_id);
            }
            id = user_id;
            avatarImage.getImageReceiver().setVisible(!PhotoViewer.isShowingImage(photoBig), false);
        } else if (chatId != 0) {
            TLRPC.Chat chat = getMessagesController().getChat(chatId);
            if (chat != null) {
                currentChat = chat;
            } else {
                chat = currentChat;
            }

            String statusString;
            String profileStatusString;
            if (ChatObject.isChannel(chat)) {
                if (chatInfo == null || !currentChat.megagroup && (chatInfo.participants_count == 0 || ChatObject.hasAdminRights(currentChat) || chatInfo.can_view_participants)) {
                    if (currentChat.megagroup) {
                        statusString = profileStatusString = LocaleController.getString("Loading", R.string.Loading).toLowerCase();
                    } else {
                        if ((chat.flags & TLRPC.CHAT_FLAG_IS_PUBLIC) != 0) {
                            statusString = profileStatusString = LocaleController.getString("ChannelPublic", R.string.ChannelPublic).toLowerCase();
                        } else {
                            statusString = profileStatusString = LocaleController.getString("ChannelPrivate", R.string.ChannelPrivate).toLowerCase();
                        }
                    }
                } else {
                    if (currentChat.megagroup) {
                        if (onlineCount > 1 && chatInfo.participants_count != 0) {
                            statusString = String.format("%s, %s", LocaleController.formatPluralString("Members", chatInfo.participants_count), LocaleController.formatPluralString("OnlineCount", Math.min(onlineCount, chatInfo.participants_count)));
                            profileStatusString = String.format("%s, %s", LocaleController.formatPluralStringComma("Members", chatInfo.participants_count), LocaleController.formatPluralStringComma("OnlineCount", Math.min(onlineCount, chatInfo.participants_count)));
                        } else {
                            if (chatInfo.participants_count == 0) {
                                if (chat.has_geo) {
                                    statusString = profileStatusString = LocaleController.getString("MegaLocation", R.string.MegaLocation).toLowerCase();
                                } else if (!TextUtils.isEmpty(chat.username)) {
                                    statusString = profileStatusString = LocaleController.getString("MegaPublic", R.string.MegaPublic).toLowerCase();
                                } else {
                                    statusString = profileStatusString = LocaleController.getString("MegaPrivate", R.string.MegaPrivate).toLowerCase();
                                }
                            } else {
                                statusString = LocaleController.formatPluralString("Members", chatInfo.participants_count);
                                profileStatusString = LocaleController.formatPluralStringComma("Members", chatInfo.participants_count);
                            }
                        }
                    } else {
                        int[] result = new int[1];
                        String shortNumber = LocaleController.formatShortNumber(chatInfo.participants_count, result);
                        if (currentChat.megagroup) {
                            statusString = LocaleController.formatPluralString("Members", chatInfo.participants_count);
                            profileStatusString = LocaleController.formatPluralStringComma("Members", chatInfo.participants_count);
                        } else {
                            statusString = LocaleController.formatPluralString("Subscribers", chatInfo.participants_count);
                            profileStatusString = LocaleController.formatPluralStringComma("Subscribers", chatInfo.participants_count);
                        }
                    }
                }
            } else {
                if (ChatObject.isKickedFromChat(chat)) {
                    statusString = profileStatusString = LocaleController.getString("YouWereKicked", R.string.YouWereKicked);
                } else if (ChatObject.isLeftFromChat(chat)) {
                    statusString = profileStatusString = LocaleController.getString("YouLeft", R.string.YouLeft);
                } else {
                    int count = chat.participants_count;
                    if (chatInfo != null) {
                        count = chatInfo.participants.participants.size();
                    }
                    if (count != 0 && onlineCount > 1) {
                        statusString = profileStatusString = String.format("%s, %s", LocaleController.formatPluralString("Members", count), LocaleController.formatPluralString("OnlineCount", onlineCount));
                    } else {
                        statusString = profileStatusString = LocaleController.formatPluralString("Members", count);
                    }
                }
            }

            boolean changed = false;
            for (int a = 0; a < 2; a++) {
                if (nameTextView[a] == null) {
                    continue;
                }
                if (chat.title != null) {
                    if (nameTextView[a].setText(chat.title)) {
                        changed = true;
                    }
                }
                nameTextView[a].setLeftDrawable(null);
                if (a != 0) {
                    if (chat.scam || chat.fake) {
                        nameTextView[a].setRightDrawable(getScamDrawable(chat.scam ? 0 : 1));
                    } else if (chat.verifiedExtended()) {
                        nameTextView[a].setRightDrawable(getVerifiedCrossfadeDrawable());
                    } else {
                        nameTextView[a].setRightDrawable(null);
                    }
                } else {
                    if (chat.scam || chat.fake) {
                        nameTextView[a].setRightDrawable(getScamDrawable(chat.scam ? 0 : 1));
                    } else {
                        nameTextView[a].setRightDrawable(getMessagesController().isDialogMuted(-chatId) ? Theme.chat_muteIconDrawable : null);
                    }
                }
                if (a == 0 && onlineTextOverride != null) {
                    onlineTextView[a].setText(onlineTextOverride);
                } else {
                    if (currentChat.megagroup && chatInfo != null && onlineCount > 0) {
                        onlineTextView[a].setText(a == 0 ? statusString : profileStatusString);
                    } else if (a == 0 && ChatObject.isChannel(currentChat) && chatInfo != null && chatInfo.participants_count != 0 && (currentChat.megagroup || currentChat.broadcast)) {
                        int[] result = new int[1];
                        String shortNumber = LocaleController.formatShortNumber(chatInfo.participants_count, result);
                        if (currentChat.megagroup) {
                            if (chatInfo.participants_count == 0) {
                                if (chat.has_geo) {
                                    onlineTextView[a].setText(LocaleController.getString("MegaLocation", R.string.MegaLocation).toLowerCase());
                                } else if (!TextUtils.isEmpty(chat.username)) {
                                    onlineTextView[a].setText(LocaleController.getString("MegaPublic", R.string.MegaPublic).toLowerCase());
                                } else {
                                    onlineTextView[a].setText(LocaleController.getString("MegaPrivate", R.string.MegaPrivate).toLowerCase());
                                }
                            } else {
                                onlineTextView[a].setText(LocaleController.formatPluralString("Members", result[0]).replace(String.format("%d", result[0]), shortNumber));
                            }
                        } else {
                            onlineTextView[a].setText(LocaleController.formatPluralString("Subscribers", result[0]).replace(String.format("%d", result[0]), shortNumber));
                        }
                    } else {
                        onlineTextView[a].setText(a == 0 ? statusString : profileStatusString);
                    }
                }
            }
            id = chat_id;
            if (changed) {
                needLayout(true);
            }

            TLRPC.FileLocation photoBig = null;
            if (chat.photo != null) {
                photoBig = chat.photo.photo_big;
            }
            avatarDrawable.setInfo(chat);
            final ImageLocation imageLocation = ImageLocation.getForUserOrChat(chat, ImageLocation.TYPE_BIG);
            final ImageLocation thumbLocation = ImageLocation.getForUserOrChat(chat, ImageLocation.TYPE_SMALL);
            final ImageLocation videoLocation = avatarsViewPager.getCurrentVideoLocation(thumbLocation, imageLocation);
            boolean initied = avatarsViewPager.initIfEmpty(imageLocation, thumbLocation);
            if ((imageLocation == null || initied) && isPulledDown) {
                final View view = layoutManager.findViewByPosition(0);
                if (view != null) {
                    listView.smoothScrollBy(0, view.getTop() - AndroidUtilities.dp(88), CubicBezierInterpolator.EASE_OUT_QUINT);
                }
            }
            String filter;
            if (videoLocation != null && videoLocation.imageType == FileLoader.IMAGE_TYPE_ANIMATION) {
                filter = ImageLoader.AUTOPLAY_FILTER;
            } else {
                filter = null;
            }
            if (avatarBig == null) {
                avatarImage.setImage(videoLocation, filter, thumbLocation, "50_50", avatarDrawable, chat);
            }
            if (imageLocation != null && (prevLoadedImageLocation == null || imageLocation.photoId != prevLoadedImageLocation.photoId)) {
                prevLoadedImageLocation = imageLocation;
                getFileLoader().loadFile(imageLocation, chat, null, 0, 1);
            }
            avatarImage.getImageReceiver().setVisible(!PhotoViewer.isShowingImage(photoBig), false);
            if (chat.photo != null && chat.photo.dc_id != 0) {
                idTextView.setText("ID: " + chat_id + ", DC: " + chat.photo.dc_id);
            } else {
                idTextView.setText("ID: " + chat_id);
            }
        }
        if (id != 0) {
            int finalId = id;
            idTextView.setOnClickListener(v -> {
                BottomBuilder builder = new BottomBuilder(getParentActivity());
                builder.addTitle(finalId + "");
                builder.addItem(LocaleController.getString("Copy", R.string.Copy), R.drawable.baseline_content_copy_24, __ -> {
                    AlertUtil.copyAndAlert(finalId + "");
                    return Unit.INSTANCE;
                });
                if (finalId == user_id) {
                    builder.addItem(LocaleController.getString("CopyLink", R.string.CopyLink), R.drawable.baseline_link_24, __ -> {
                        AlertUtil.copyLinkAndAlert("tg://user?id=" + finalId);
                        return Unit.INSTANCE;
                    });
                    builder.addItem(LocaleController.getString("CopyLink", R.string.CopyLink) + " (Android)", R.drawable.baseline_link_24, __ -> {
                        AlertUtil.copyLinkAndAlert("tg://openmessage?user_id=" + finalId);
                        return Unit.INSTANCE;
                    });
                    builder.addItem(LocaleController.getString("CopyLink", R.string.CopyLink) + " (IOS)", R.drawable.baseline_link_24, __ -> {
                        AlertUtil.copyLinkAndAlert("https://t.me/@id" + finalId);
                        return Unit.INSTANCE;
                    });
                } else {
                    builder.addItem(LocaleController.getString("CopyLink", R.string.CopyLink) + " (Android)", R.drawable.baseline_link_24, __ -> {
                        AlertUtil.copyLinkAndAlert("tg://openmessage?chat_id=" + finalId);
                        return Unit.INSTANCE;
                    });
                }
                builder.addItem(LocaleController.getString("Hide", R.string.Hide), R.drawable.baseline_remove_circle_24, __ -> {
                    idTextView.setVisibility(View.GONE);
                    return Unit.INSTANCE;
                });
                builder.show();
            });
        }
    }

    private void createActionBarMenu(boolean animated) {
        if (actionBar == null || otherItem == null) {
            return;
        }
        ActionBarMenu menu = actionBar.createMenu();
        otherItem.removeAllSubItems();
        animatingItem = null;

        editItemVisible = false;
        callItemVisible = false;
        videoCallItemVisible = false;
        canSearchMembers = false;
        boolean selfUser = false;
        if (userId != 0) {
            TLRPC.User user = getMessagesController().getUser(userId);
            if (user == null) {
                return;
            }
            if (UserObject.isUserSelf(user)) {
                otherItem.addSubItem(logout, LocaleController.getString("LogOut", R.string.LogOut));
            } else {
                if (userInfo != null && userInfo.phone_calls_available) {
                    callItemVisible = true;
                    videoCallItemVisible = Build.VERSION.SDK_INT >= 18 && userInfo.video_calls_available;
                }
                if (isBot || getContactsController().contactsDict.get(userId) == null) {
                    if (MessagesController.isSupportUser(user)) {
                        if (userBlocked) {
                            otherItem.addSubItem(block_contact, R.drawable.baseline_block_24, LocaleController.getString("Unblock", R.string.Unblock));
                        }
                    } else {
                        if (isBot) {
                            if (!user.bot_nochats) {
                                otherItem.addSubItem(invite_to_group, R.drawable.baseline_group_add_24, LocaleController.getString("BotInvite", R.string.BotInvite));
                            }
                            otherItem.addSubItem(share, R.drawable.baseline_forward_24, LocaleController.getString("BotShare", R.string.BotShare));
                        } else {
                            otherItem.addSubItem(add_contact, R.drawable.baseline_person_add_24, LocaleController.getString("AddContact", R.string.AddContact));
                        }
                        if (!TextUtils.isEmpty(user.phone)) {
                            otherItem.addSubItem(share_contact, R.drawable.baseline_forward_24, LocaleController.getString("ShareContact", R.string.ShareContact));
                        }
                        if (isBot) {
                            otherItem.addSubItem(block_contact, !userBlocked ? R.drawable.baseline_block_24 : R.drawable.baseline_replay_24, !userBlocked ? LocaleController.getString("BotStop", R.string.BotStop) : LocaleController.getString("BotRestart", R.string.BotRestart));
                        } else {
                            otherItem.addSubItem(block_contact, !userBlocked ? R.drawable.baseline_block_24 : R.drawable.baseline_block_24, !userBlocked ? LocaleController.getString("BlockContact", R.string.BlockContact) : LocaleController.getString("Unblock", R.string.Unblock));
                        }
                    }
                } else {
                    if (!TextUtils.isEmpty(user.phone)) {
                        otherItem.addSubItem(share_contact, R.drawable.baseline_forward_24, LocaleController.getString("ShareContact", R.string.ShareContact));
                    }
                    otherItem.addSubItem(block_contact, !userBlocked ? R.drawable.baseline_block_24 : R.drawable.baseline_block_24, !userBlocked ? LocaleController.getString("BlockContact", R.string.BlockContact) : LocaleController.getString("Unblock", R.string.Unblock));
                    otherItem.addSubItem(edit_contact, R.drawable.baseline_edit_24, LocaleController.getString("EditContact", R.string.EditContact));
                    otherItem.addSubItem(delete_contact, R.drawable.baseline_delete_24, LocaleController.getString("DeleteContact", R.string.DeleteContact));
                }
<<<<<<< HEAD
                if (!UserObject.isDeleted(user) && !isBot && currentEncryptedChat == null && !userBlocked && user_id != 333000 && user_id != 777000 && user_id != 42777) {
                    otherItem.addSubItem(start_secret_chat, R.drawable.baseline_lock_24, LocaleController.getString("StartEncryptedChat", R.string.StartEncryptedChat));
=======
                if (!UserObject.isDeleted(user) && !isBot && currentEncryptedChat == null && !userBlocked && userId != 333000 && userId != 777000 && userId != 42777) {
                    otherItem.addSubItem(start_secret_chat, R.drawable.msg_start_secret, LocaleController.getString("StartEncryptedChat", R.string.StartEncryptedChat));
>>>>>>> 418f478a
                }
                if (StrUtil.isNotBlank(user.username)) {
                    otherItem.addSubItem(qr_code, R.drawable.wallet_qr, LocaleController.getString("ShareQRCode", R.string.ShareQRCode));
                }
                otherItem.addSubItem(add_shortcut, R.drawable.baseline_home_24, LocaleController.getString("AddShortcut", R.string.AddShortcut));
            }
        } else if (chatId != 0) {
            TLRPC.Chat chat = getMessagesController().getChat(chatId);
            hasVoiceChatItem = false;
            if (chat != null && (chat.has_link || (chatInfo != null && chatInfo.linked_chat_id != 0))) {
                String text;
                if (!chat.megagroup) {
                    text = LocaleController.getString("LinkedGroupChat", R.string.LinkedGroupChat);
                } else {
                    text = LocaleController.getString("LinkedChannelChat", R.string.LinkedChannelChat);
                }
                otherItem.addSubItem(view_discussion, R.drawable.baseline_layers_24, text);
            }
            if (ChatObject.isChannel(chat)) {
                if (ChatObject.hasAdminRights(chat) || chat.megagroup) {
                    editItemVisible = true;
                }
                if (chatInfo != null) {
                    if (ChatObject.canManageCalls(chat) && chatInfo.call == null) {
                        otherItem.addSubItem(call_item, R.drawable.baseline_keyboard_voice_24, chat.megagroup && !chat.gigagroup ? LocaleController.getString("StartVoipChat", R.string.StartVoipChat) : LocaleController.getString("StartVoipChannel", R.string.StartVoipChannel));
                        hasVoiceChatItem = true;
                    }
                    if (chatInfo.can_view_stats) {
                        otherItem.addSubItem(statistics, R.drawable.msg_stats, LocaleController.getString("Statistics", R.string.Statistics));
                    }
                    ChatObject.Call call = getMessagesController().getGroupCall(chatId, false);
                    callItemVisible = call != null;
                }
                if (chat.megagroup) {
                    canSearchMembers = true;
                    otherItem.addSubItem(search_members, R.drawable.baseline_search_24, LocaleController.getString("SearchMembers", R.string.SearchMembers));
                    if (!chat.creator && !chat.left && !chat.kicked) {
                        otherItem.addSubItem(leave_group, R.drawable.baseline_exit_to_app_24, LocaleController.getString("LeaveMegaMenu", R.string.LeaveMegaMenu));
                    }
                } else {
                    if (!TextUtils.isEmpty(chat.username)) {
                        otherItem.addSubItem(share, R.drawable.baseline_forward_24, LocaleController.getString("BotShare", R.string.BotShare));
                    }
                    if (!currentChat.creator && !currentChat.left && !currentChat.kicked) {
                        otherItem.addSubItem(leave_group, R.drawable.baseline_exit_to_app_24, LocaleController.getString("LeaveChannelMenu", R.string.LeaveChannelMenu));
                    }
                }
                if (ChatObject.hasAdminRights(currentChat)) {
                    otherItem.addSubItem(event_log, R.drawable.baseline_content_paste_24, LocaleController.getString("EventLog", R.string.EventLog));
                }
            } else {
                if (chatInfo != null) {
                    if (ChatObject.canManageCalls(chat) && chatInfo.call == null) {
                        otherItem.addSubItem(call_item, R.drawable.baseline_keyboard_voice_24, LocaleController.getString("StartVoipChat", R.string.StartVoipChat));
                        hasVoiceChatItem = true;
                    }
                    ChatObject.Call call = getMessagesController().getGroupCall(chatId, false);
                    callItemVisible = call != null;
                }
                if (ChatObject.canChangeChatInfo(chat)) {
                    editItemVisible = true;
                }
                if (!ChatObject.isKickedFromChat(chat) && !ChatObject.isLeftFromChat(chat)) {
                    canSearchMembers = true;
                    otherItem.addSubItem(search_members, R.drawable.baseline_search_24, LocaleController.getString("SearchMembers", R.string.SearchMembers));
                }
                otherItem.addSubItem(leave_group, R.drawable.baseline_exit_to_app_24, LocaleController.getString("DeleteAndExit", R.string.DeleteAndExit));
            }
            if (StrUtil.isNotBlank(chat.username) || ChatObject.canUserDoAdminAction(chat, ChatObject.ACTION_INVITE)) {
                otherItem.addSubItem(qr_code, R.drawable.wallet_qr, LocaleController.getString("ShareQRCode", R.string.ShareQRCode));
            }
            otherItem.addSubItem(add_shortcut, R.drawable.baseline_home_24, LocaleController.getString("AddShortcut", R.string.AddShortcut));
        }

        // NekoX-TODO: Check Chnage

        if (imageUpdater != null) {
            otherItem.addSubItem(set_as_main, R.drawable.menu_private, LocaleController.getString("SetAsMain", R.string.SetAsMain));
            otherItem.addSubItem(gallery_menu_save, R.drawable.baseline_image_24, LocaleController.getString("SaveToGallery", R.string.SaveToGallery));
            //otherItem.addSubItem(edit_avatar, R.drawable.photo_paint, LocaleController.getString("EditPhoto", R.string.EditPhoto));
            otherItem.addSubItem(delete_avatar, R.drawable.baseline_delete_24, LocaleController.getString("Delete", R.string.Delete));
        }
        if (selfUser) {
            otherItem.addSubItem(logout, R.drawable.msg_leave, LocaleController.getString("LogOut", R.string.LogOut));
        }
        if (!isPulledDown) {
            otherItem.hideSubItem(gallery_menu_save);
            otherItem.hideSubItem(set_as_main);
            otherItem.showSubItem(add_photo);
            otherItem.hideSubItem(edit_avatar);
            otherItem.hideSubItem(delete_avatar);
        }
        if (!mediaHeaderVisible) {
            if (callItemVisible) {
                if (callItem.getVisibility() != View.VISIBLE) {
                    callItem.setVisibility(View.VISIBLE);
                    if (animated) {
                        callItem.setAlpha(0);
                        callItem.animate().alpha(1f).setDuration(150).start();
                    }
                }
            } else {
                if (callItem.getVisibility() != View.GONE) {
                    callItem.setVisibility(View.GONE);
                }
            }
            if (videoCallItemVisible) {
                if (videoCallItem.getVisibility() != View.VISIBLE) {
                    videoCallItem.setVisibility(View.VISIBLE);
                    if (animated) {
                        videoCallItem.setAlpha(0);
                        videoCallItem.animate().alpha(1f).setDuration(150).start();
                    }
                }
            } else {
                if (videoCallItem.getVisibility() != View.GONE) {
                    videoCallItem.setVisibility(View.GONE);
                }
            }
            if (editItemVisible) {
                if (editItem.getVisibility() != View.VISIBLE) {
                    editItem.setVisibility(View.VISIBLE);
                    if (animated) {
                        editItem.setAlpha(0);
                        editItem.animate().alpha(1f).setDuration(150).start();
                    }
                }
            } else {
                if (editItem.getVisibility() != View.GONE) {
                    editItem.setVisibility(View.GONE);
                }
            }
        }
        if (avatarsViewPagerIndicatorView != null) {
            if (avatarsViewPagerIndicatorView.isIndicatorFullyVisible()) {
                if (editItemVisible) {
                    editItem.setVisibility(View.GONE);
                    editItem.animate().cancel();
                    editItem.setAlpha(1f);
                }
                if (callItemVisible) {
                    callItem.setVisibility(View.GONE);
                    callItem.animate().cancel();
                    callItem.setAlpha(1f);
                }
                if (videoCallItemVisible) {
                    videoCallItem.setVisibility(View.GONE);
                    videoCallItem.animate().cancel();
                    videoCallItem.setAlpha(1f);
                }
            }
        }
        if (sharedMediaLayout != null) {
            sharedMediaLayout.getSearchItem().requestLayout();
        }
    }

    @Override
    protected void onDialogDismiss(Dialog dialog) {
        if (listView != null) {
            listView.invalidateViews();
        }
    }

    @Override
    public void didSelectDialogs(DialogsActivity
                                         fragment, ArrayList<Long> dids, CharSequence message, boolean param) {
        long did = dids.get(0);
        Bundle args = new Bundle();
        args.putBoolean("scrollToTopOnResume", true);
        if (DialogObject.isEncryptedDialog(did)) {
            args.putInt("enc_id", DialogObject.getEncryptedChatId(did));
        } else if (DialogObject.isUserDialog(did)) {
            args.putLong("user_id", did);
        } else if (DialogObject.isChatDialog(did)) {
            args.putLong("chat_id", -did);
        }
        if (!getMessagesController().checkCanOpenChat(args, fragment)) {
            return;
        }

        getNotificationCenter().removeObserver(this, NotificationCenter.closeChats);
        getNotificationCenter().postNotificationName(NotificationCenter.closeChats);
        presentFragment(new ChatActivity(args), true);
        removeSelfFromStack();
        TLRPC.User user = getMessagesController().getUser(userId);
        getSendMessagesHelper().sendMessage(user, did, null, null, null, null, true, 0);
    }

    @Override
    public void onRequestPermissionsResultFragment(int requestCode, String[] permissions,
                                                   int[] grantResults) {
        if (imageUpdater != null) {
            imageUpdater.onRequestPermissionsResultFragment(requestCode, permissions, grantResults);
        }
        if (requestCode == 101 || requestCode == 102) {
            final TLRPC.User user = getMessagesController().getUser(userId);
            if (user == null) {
                return;
            }
            boolean allGranted = true;
            for (int a = 0; a < grantResults.length; a++) {
                if (grantResults[a] != PackageManager.PERMISSION_GRANTED) {
                    allGranted = false;
                    break;
                }
            }
            if (grantResults.length > 0 && allGranted) {
                VoIPHelper.startCall(user, requestCode == 102, userInfo != null && userInfo.video_calls_available, getParentActivity(), userInfo, getAccountInstance());
            } else {
                VoIPHelper.permissionDenied(getParentActivity(), null, requestCode);
            }
        } else if (requestCode == 103) {
            if (currentChat == null) {
                return;
            }
            boolean allGranted = true;
            for (int a = 0; a < grantResults.length; a++) {
                if (grantResults[a] != PackageManager.PERMISSION_GRANTED) {
                    allGranted = false;
                    break;
                }
            }
            if (grantResults.length > 0 && allGranted) {
                ChatObject.Call call = getMessagesController().getGroupCall(chatId, false);
                VoIPHelper.startCall(currentChat, null, null, call == null, getParentActivity(), ProfileActivity.this, getAccountInstance());
            } else {
                VoIPHelper.permissionDenied(getParentActivity(), null, requestCode);
            }
        }
    }

    @Override
    public void dismissCurrentDialog() {
        if (imageUpdater != null && imageUpdater.dismissCurrentDialog(visibleDialog)) {
            return;
        }
        super.dismissCurrentDialog();
    }

    @Override
    public boolean dismissDialogOnPause(Dialog dialog) {
        return (imageUpdater == null || imageUpdater.dismissDialogOnPause(dialog)) && super.dismissDialogOnPause(dialog);
    }

    private Animator searchExpandTransition(boolean enter) {
        if (enter) {
            AndroidUtilities.requestAdjustResize(getParentActivity(), classGuid);
            AndroidUtilities.setAdjustResizeToNothing(getParentActivity(), classGuid);
        }
        if (searchViewTransition != null) {
            searchViewTransition.removeAllListeners();
            searchViewTransition.cancel();
        }
        ValueAnimator valueAnimator = ValueAnimator.ofFloat(searchTransitionProgress, enter ? 0f : 1f);
        float offset = extraHeight;
        searchListView.setTranslationY(offset);
        searchListView.setVisibility(View.VISIBLE);
        searchItem.setVisibility(View.VISIBLE);

        listView.setVisibility(View.VISIBLE);

        needLayout(true);

        avatarContainer.setVisibility(View.VISIBLE);
        nameTextView[1].setVisibility(View.VISIBLE);
        onlineTextView[1].setVisibility(View.VISIBLE);
        if (Math.min(1f, extraHeight / AndroidUtilities.dp(88f)) > 0.85 && !searchMode && NekoConfig.showIdAndDc)
            idTextView.setVisibility(View.VISIBLE);

        actionBar.onSearchFieldVisibilityChanged(searchTransitionProgress > 0.5f);
        if (otherItem != null) {
            otherItem.setVisibility(searchTransitionProgress > 0.5f ? View.VISIBLE : View.GONE);
        }
        searchItem.setVisibility(searchTransitionProgress > 0.5f ? View.VISIBLE : View.GONE);

        searchItem.getSearchContainer().setVisibility(searchTransitionProgress > 0.5f ? View.GONE : View.VISIBLE);
        searchListView.setEmptyView(emptyView);
        avatarContainer.setClickable(false);

        valueAnimator.addUpdateListener(animation -> {
            searchTransitionProgress = (float) valueAnimator.getAnimatedValue();
            float progressHalf = (searchTransitionProgress - 0.5f) / 0.5f;
            float progressHalfEnd = (0.5f - searchTransitionProgress) / 0.5f;
            if (progressHalf < 0) {
                progressHalf = 0f;
            }
            if (progressHalfEnd < 0) {
                progressHalfEnd = 0f;
            }

            searchTransitionOffset = (int) (-offset * (1f - searchTransitionProgress));
            searchListView.setTranslationY(offset * searchTransitionProgress);
            emptyView.setTranslationY(offset * searchTransitionProgress);
            listView.setTranslationY(-offset * (1f - searchTransitionProgress));

            listView.setScaleX(1f - 0.01f * (1f - searchTransitionProgress));
            listView.setScaleY(1f - 0.01f * (1f - searchTransitionProgress));
            listView.setAlpha(searchTransitionProgress);
            needLayout(true);

            listView.setAlpha(progressHalf);

            searchListView.setAlpha(1f - searchTransitionProgress);
            searchListView.setScaleX(1f + 0.05f * searchTransitionProgress);
            searchListView.setScaleY(1f + 0.05f * searchTransitionProgress);
            emptyView.setAlpha(1f - progressHalf);

            avatarContainer.setAlpha(progressHalf);
            nameTextView[1].setAlpha(progressHalf);
            onlineTextView[1].setAlpha(progressHalf);
            idTextView.setAlpha(progressHalf);

            searchItem.getSearchField().setAlpha(progressHalfEnd);
            if (enter && searchTransitionProgress < 0.7f) {
                searchItem.requestFocusOnSearchView();
            }

            searchItem.getSearchContainer().setVisibility(searchTransitionProgress < 0.5f ? View.VISIBLE : View.GONE);
            if (otherItem != null) {
                otherItem.setVisibility(searchTransitionProgress > 0.5f ? View.VISIBLE : View.GONE);
            }
            searchItem.setVisibility(searchTransitionProgress > 0.5f ? View.VISIBLE : View.GONE);

            actionBar.onSearchFieldVisibilityChanged(searchTransitionProgress < 0.5f);

            if (otherItem != null) {
                otherItem.setAlpha(progressHalf);
            }
            searchItem.setAlpha(progressHalf);
            topView.invalidate();
            fragmentView.invalidate();
        });

        valueAnimator.addListener(new AnimatorListenerAdapter() {
            @Override
            public void onAnimationEnd(Animator animation) {
                updateSearchViewState(enter);
                avatarContainer.setClickable(true);
                if (enter) {
                    searchItem.requestFocusOnSearchView();
                }
                needLayout(true);
                searchViewTransition = null;
                fragmentView.invalidate();

                if (enter) {
                    invalidateScroll = true;
                    saveScrollPosition();
                    AndroidUtilities.requestAdjustResize(getParentActivity(), classGuid);
                    emptyView.setPreventMoving(false);
                }
            }
        });

        if (!enter) {
            invalidateScroll = true;
            saveScrollPosition();
            AndroidUtilities.requestAdjustNothing(getParentActivity(), classGuid);
            emptyView.setPreventMoving(true);
        }

        valueAnimator.setDuration(220);
        valueAnimator.setInterpolator(CubicBezierInterpolator.DEFAULT);
        searchViewTransition = valueAnimator;
        return valueAnimator;
    }

    private void updateSearchViewState(boolean enter) {
        int hide = enter ? View.GONE : View.VISIBLE;
        listView.setVisibility(hide);
        searchListView.setVisibility(enter ? View.VISIBLE : View.GONE);
        searchItem.getSearchContainer().setVisibility(enter ? View.VISIBLE : View.GONE);

        actionBar.onSearchFieldVisibilityChanged(enter);

        avatarContainer.setVisibility(hide);
        nameTextView[1].setVisibility(hide);
        onlineTextView[1].setVisibility(hide);
        idTextView.setVisibility(hide);

        if (otherItem != null) {
            otherItem.setAlpha(1f);
            otherItem.setVisibility(hide);
        }
        searchItem.setVisibility(hide);

        avatarContainer.setAlpha(1f);
        nameTextView[1].setAlpha(1f);
        onlineTextView[1].setAlpha(1f);
        idTextView.setAlpha(1f);
        searchItem.setAlpha(1f);
        listView.setAlpha(1f);
        searchListView.setAlpha(1f);
        emptyView.setAlpha(1f);
        if (enter) {
            searchListView.setEmptyView(emptyView);
        } else {
            emptyView.setVisibility(View.GONE);
        }
    }

    @Override
    public void onUploadProgressChanged(float progress) {
        if (avatarProgressView == null) {
            return;
        }
        avatarProgressView.setProgress(progress);
        avatarsViewPager.setUploadProgress(uploadingImageLocation, progress);
    }

    @Override
    public void didStartUpload(boolean isVideo) {
        if (avatarProgressView == null) {
            return;
        }
        avatarProgressView.setProgress(0.0f);
    }

    @Override
    public void didUploadPhoto(final TLRPC.InputFile photo, final TLRPC.InputFile video,
                               double videoStartTimestamp, String videoPath, TLRPC.PhotoSize bigSize,
                               final TLRPC.PhotoSize smallSize) {
        AndroidUtilities.runOnUIThread(() -> {
            if (photo != null || video != null) {
                TLRPC.TL_photos_uploadProfilePhoto req = new TLRPC.TL_photos_uploadProfilePhoto();
                if (photo != null) {
                    req.file = photo;
                    req.flags |= 1;
                }
                if (video != null) {
                    req.video = video;
                    req.flags |= 2;
                    req.video_start_ts = videoStartTimestamp;
                    req.flags |= 4;
                }
                getConnectionsManager().sendRequest(req, (response, error) -> AndroidUtilities.runOnUIThread(() -> {
                    avatarsViewPager.removeUploadingImage(uploadingImageLocation);
                    if (error == null) {
                        TLRPC.User user = getMessagesController().getUser(getUserConfig().getClientUserId());
                        if (user == null) {
                            user = getUserConfig().getCurrentUser();
                            if (user == null) {
                                return;
                            }
                            getMessagesController().putUser(user, false);
                        } else {
                            getUserConfig().setCurrentUser(user);
                        }
                        TLRPC.TL_photos_photo photos_photo = (TLRPC.TL_photos_photo) response;
                        ArrayList<TLRPC.PhotoSize> sizes = photos_photo.photo.sizes;
                        TLRPC.PhotoSize small = FileLoader.getClosestPhotoSizeWithSize(sizes, 150);
                        TLRPC.PhotoSize big = FileLoader.getClosestPhotoSizeWithSize(sizes, 800);
                        TLRPC.VideoSize videoSize = photos_photo.photo.video_sizes.isEmpty() ? null : photos_photo.photo.video_sizes.get(0);
                        user.photo = new TLRPC.TL_userProfilePhoto();
                        user.photo.photo_id = photos_photo.photo.id;
                        if (small != null) {
                            user.photo.photo_small = small.location;
                        }
                        if (big != null) {
                            user.photo.photo_big = big.location;
                        }

                        if (small != null && avatar != null) {
                            File destFile = FileLoader.getPathToAttach(small, true);
                            File src = FileLoader.getPathToAttach(avatar, true);
                            src.renameTo(destFile);
                            String oldKey = avatar.volume_id + "_" + avatar.local_id + "@50_50";
                            String newKey = small.location.volume_id + "_" + small.location.local_id + "@50_50";
                            ImageLoader.getInstance().replaceImageInCache(oldKey, newKey, ImageLocation.getForUserOrChat(user, ImageLocation.TYPE_SMALL), false);
                        }
                        if (big != null && avatarBig != null) {
                            File destFile = FileLoader.getPathToAttach(big, true);
                            File src = FileLoader.getPathToAttach(avatarBig, true);
                            src.renameTo(destFile);
                        }
                        if (videoSize != null && videoPath != null) {
                            File destFile = FileLoader.getPathToAttach(videoSize, "mp4", true);
                            File src = new File(videoPath);
                            src.renameTo(destFile);
                        }

                        getMessagesStorage().clearUserPhotos(user.id);
                        ArrayList<TLRPC.User> users = new ArrayList<>();
                        users.add(user);
                        getMessagesStorage().putUsersAndChats(users, null, false, true);
                    }

                    allowPullingDown = !AndroidUtilities.isTablet() && !isInLandscapeMode && avatarImage.getImageReceiver().hasNotThumb();
                    avatar = null;
                    avatarBig = null;
                    avatarsViewPager.setCreateThumbFromParent(false);
                    updateProfileData();
                    showAvatarProgress(false, true);
                    getNotificationCenter().postNotificationName(NotificationCenter.updateInterfaces, MessagesController.UPDATE_MASK_ALL);
                    getNotificationCenter().postNotificationName(NotificationCenter.mainUserInfoChanged);
                    getUserConfig().saveConfig(true);
                }));
            } else {
                avatar = smallSize.location;
                avatarBig = bigSize.location;
                avatarImage.setImage(ImageLocation.getForLocal(avatar), "50_50", avatarDrawable, null);
                if (setAvatarRow != -1) {
                    updateRowsIds();
                    if (listAdapter != null) {
                        listAdapter.notifyDataSetChanged();
                    }
                    needLayout(true);
                }
                avatarsViewPager.addUploadingImage(uploadingImageLocation = ImageLocation.getForLocal(avatarBig), ImageLocation.getForLocal(avatar));
                showAvatarProgress(true, false);
            }
            actionBar.createMenu().requestLayout();
        });
    }

    private void showAvatarProgress(boolean show, boolean animated) {
        if (avatarProgressView == null) {
            return;
        }
        if (avatarAnimation != null) {
            avatarAnimation.cancel();
            avatarAnimation = null;
        }

        avatarProgressView.setAlpha(0.0f);
        avatarProgressView.setVisibility(View.INVISIBLE);

    }

    @Override
    public void onActivityResultFragment(int requestCode, int resultCode, Intent data) {
        if (imageUpdater != null) {
            imageUpdater.onActivityResult(requestCode, resultCode, data);
        }
    }

    @Override
    public void saveSelfArgs(Bundle args) {
        if (imageUpdater != null && imageUpdater.currentPicturePath != null) {
            args.putString("path", imageUpdater.currentPicturePath);
        }
    }

    @Override
    public void restoreSelfArgs(Bundle args) {
        if (imageUpdater != null) {
            imageUpdater.currentPicturePath = args.getString("path");
        }
    }

    private void sendLogs() {

        File path = new File(EnvUtil.getTelegramPath(), "logs");

        path.mkdirs();

        File logcatFile = new File(path, "NekoX-" + System.currentTimeMillis() + ".log");

        FileUtil.delete(logcatFile);

        try {

            RuntimeUtil.exec("logcat", "-df", logcatFile.getPath()).waitFor();

            RuntimeUtil.exec("logcat", "-c").waitFor();

            ShareUtil.shareFile(getParentActivity(), logcatFile);

        } catch (Exception e) {

            AlertUtil.showToast(e);

        }

    }

    private class ListAdapter extends RecyclerListView.SelectionAdapter {

        private Context mContext;

        public ListAdapter(Context context) {
            mContext = context;
        }

        @Override
        public RecyclerView.ViewHolder onCreateViewHolder(ViewGroup parent, int viewType) {
            View view;
            switch (viewType) {
                case 1: {
                    view = new HeaderCell(mContext, 23);
                    break;
                }
                case 2: {
                    final TextDetailCell textDetailCell = new TextDetailCell(mContext);
                    textDetailCell.setContentDescriptionValueFirst(true);
                    view = textDetailCell;
                    break;
                }
                case 3: {
                    view = new AboutLinkCell(mContext, ProfileActivity.this) {
                        @Override
                        protected void didPressUrl(String url) {
                            if (url.startsWith("@")) {
                                getMessagesController().openByUserName(url.substring(1), ProfileActivity.this, 0);
                            } else if (url.startsWith("#")) {
                                DialogsActivity fragment = new DialogsActivity(null);
                                fragment.setSearchString(url);
                                presentFragment(fragment);
                            } else if (url.startsWith("/")) {
                                if (parentLayout.fragmentsStack.size() > 1) {
                                    BaseFragment previousFragment = parentLayout.fragmentsStack.get(parentLayout.fragmentsStack.size() - 2);
                                    if (previousFragment instanceof ChatActivity) {
                                        finishFragment();
                                        ((ChatActivity) previousFragment).chatActivityEnterView.setCommand(null, url, false, false);
                                    }
                                }
                            }
                        }
                    };
                    break;
                }
                case 4: {
                    view = new TextCell(mContext);
                    break;
                }
                case 5: {
                    view = new DividerCell(mContext);
                    view.setPadding(AndroidUtilities.dp(20), AndroidUtilities.dp(4), 0, 0);
                    break;
                }
                case 6: {
                    view = new NotificationsCheckCell(mContext, 23, 70, false);
                    break;
                }
                case 7: {
                    view = new ShadowSectionCell(mContext);
                    break;
                }
                case 8: {
                    view = new UserCell(mContext, addMemberRow == -1 ? 9 : 6, 0, true);
                    break;
                }
                case 11: {
                    view = new View(mContext) {
                        @Override
                        protected void onMeasure(int widthMeasureSpec, int heightMeasureSpec) {
                            super.onMeasure(MeasureSpec.makeMeasureSpec(MeasureSpec.getSize(widthMeasureSpec), MeasureSpec.EXACTLY), MeasureSpec.makeMeasureSpec(AndroidUtilities.dp(32), MeasureSpec.EXACTLY));
                        }
                    };
                    break;
                }
                case 12: {
                    view = new View(mContext) {

                        private int lastPaddingHeight = 0;
                        private int lastListViewHeight = 0;

                        @Override
                        protected void onMeasure(int widthMeasureSpec, int heightMeasureSpec) {
                            if (lastListViewHeight != listView.getMeasuredHeight()) {
                                lastPaddingHeight = 0;
                            }
                            lastListViewHeight = listView.getMeasuredHeight();
                            int n = listView.getChildCount();
                            if (n == listAdapter.getItemCount()) {
                                int totalHeight = 0;
                                for (int i = 0; i < n; i++) {
                                    View view = listView.getChildAt(i);
                                    int p = listView.getChildAdapterPosition(view);
                                    if (p >= 0 && p != bottomPaddingRow) {
                                        totalHeight += listView.getChildAt(i).getMeasuredHeight();
                                    }
                                }
                                int paddingHeight = fragmentView.getMeasuredHeight() - ActionBar.getCurrentActionBarHeight() - AndroidUtilities.statusBarHeight - totalHeight;
                                if (paddingHeight > AndroidUtilities.dp(88)) {
                                    paddingHeight = 0;
                                }
                                if (paddingHeight <= 0) {
                                    paddingHeight = 0;
                                }
                                setMeasuredDimension(listView.getMeasuredWidth(), lastPaddingHeight = paddingHeight);
                            } else {
                                setMeasuredDimension(listView.getMeasuredWidth(), lastPaddingHeight);
                            }
                        }
                    };
                    view.setBackground(new ColorDrawable(Color.TRANSPARENT));
                    break;
                }
                case 13: {
                    if (sharedMediaLayout.getParent() != null) {
                        ((ViewGroup) sharedMediaLayout.getParent()).removeView(sharedMediaLayout);
                    }
                    view = sharedMediaLayout;
                    break;
                }
                case 14:
                default: {
                    TextInfoPrivacyCell cell = new TextInfoPrivacyCell(mContext, 10);
                    cell.getTextView().setGravity(Gravity.CENTER_HORIZONTAL);
                    cell.getTextView().setTextColor(Theme.getColor(Theme.key_windowBackgroundWhiteGrayText3));
                    cell.getTextView().setMovementMethod(null);
                    cell.setBackgroundDrawable(Theme.getThemedDrawable(mContext, R.drawable.greydivider_bottom, Theme.key_windowBackgroundGrayShadow));

                    cell.setText("Nekogram X v" + BuildConfig.VERSION_NAME + " " + FileUtil.getAbi() + " " + BuildConfig.FLAVOR + " " + BuildConfig.BUILD_TYPE);

                    cell.getTextView().setPadding(0, AndroidUtilities.dp(14), 0, AndroidUtilities.dp(14));
                    view = cell;
                    Drawable drawable = Theme.getThemedDrawable(mContext, R.drawable.greydivider_bottom, Theme.key_windowBackgroundGrayShadow);
                    CombinedDrawable combinedDrawable = new CombinedDrawable(new ColorDrawable(Theme.getColor(Theme.key_windowBackgroundGray)), drawable);
                    combinedDrawable.setFullsize(true);
                    view.setBackgroundDrawable(combinedDrawable);
                    break;
                }
                case 15: {
                    view = new SettingsSuggestionCell(mContext) {
                        @Override
                        protected void onYesClick(int type) {
                            getNotificationCenter().removeObserver(ProfileActivity.this, NotificationCenter.newSuggestionsAvailable);
                            getMessagesController().removeSuggestion(0, type == SettingsSuggestionCell.TYPE_PHONE ? "VALIDATE_PHONE_NUMBER" : "VALIDATE_PASSWORD");
                            getNotificationCenter().addObserver(ProfileActivity.this, NotificationCenter.newSuggestionsAvailable);
                            int oldRow = type == SettingsSuggestionCell.TYPE_PHONE ? phoneSuggestionRow : passwordSuggestionRow;
                            updateRowsIds();
                            saveScrollPosition();
                            listAdapter.notifyItemRangeRemoved(oldRow, 2);
                        }

                        @Override
                        protected void onNoClick(int type) {
                            if (type == SettingsSuggestionCell.TYPE_PHONE) {
                                presentFragment(new ActionIntroActivity(ActionIntroActivity.ACTION_TYPE_CHANGE_PHONE_NUMBER));
                            } else {
                                presentFragment(new TwoStepVerificationSetupActivity(TwoStepVerificationSetupActivity.TYPE_VERIFY, null));
                            }
                        }
                    };
                    break;
                }
            }
            if (viewType != 13) {
                view.setLayoutParams(new RecyclerView.LayoutParams(RecyclerView.LayoutParams.MATCH_PARENT, RecyclerView.LayoutParams.WRAP_CONTENT));
            }
            return new RecyclerListView.Holder(view);
        }

        @Override
        public void onViewAttachedToWindow(RecyclerView.ViewHolder holder) {
            if (holder.itemView == sharedMediaLayout) {
                sharedMediaLayoutAttached = true;
            }
        }

        @Override
        public void onViewDetachedFromWindow(RecyclerView.ViewHolder holder) {
            if (holder.itemView == sharedMediaLayout) {
                sharedMediaLayoutAttached = false;
            }
        }

        @Override
        public void onBindViewHolder(RecyclerView.ViewHolder holder, int position) {
            switch (holder.getItemViewType()) {
                case 1:
                    HeaderCell headerCell = (HeaderCell) holder.itemView;
                    if (position == infoHeaderRow) {
                        if (ChatObject.isChannel(currentChat) && !currentChat.megagroup && channelInfoRow != -1) {
                            headerCell.setText(LocaleController.getString("ReportChatDescription", R.string.ReportChatDescription));
                        } else {
                            headerCell.setText(LocaleController.getString("Info", R.string.Info));
                        }
                    } else if (position == membersHeaderRow) {
                        headerCell.setText(LocaleController.getString("ChannelMembers", R.string.ChannelMembers));
                    } else if (position == settingsSectionRow2) {
                        headerCell.setText(LocaleController.getString("SETTINGS", R.string.SETTINGS));
                    } else if (position == numberSectionRow) {
                        headerCell.setText(LocaleController.getString("Account", R.string.Account));
                    } else if (position == helpHeaderRow) {
                        headerCell.setText(LocaleController.getString("SettingsHelp", R.string.SettingsHelp));
                    } else if (position == debugHeaderRow) {
                        headerCell.setText(LocaleController.getString("SettingsDebug", R.string.SettingsDebug));
                    }
                    break;
                case 2:
                    TextDetailCell detailCell = (TextDetailCell) holder.itemView;
                    if (position == phoneRow) {
                        String text;
<<<<<<< HEAD
                        final TLRPC.User user = getMessagesController().getUser(user_id);
                        if (!TextUtils.isEmpty(user.phone)
                                && !(NekoConfig.hidePhone && user.id == UserConfig.getInstance(currentAccount).getClientUserId())) {
=======
                        final TLRPC.User user = getMessagesController().getUser(userId);
                        if (!TextUtils.isEmpty(user.phone)) {
>>>>>>> 418f478a
                            text = PhoneFormat.getInstance().format("+" + user.phone);
                        } else {
                            text = LocaleController.getString("PhoneHidden", R.string.PhoneHidden);
                        }
                        detailCell.setTextAndValue(text, LocaleController.getString("PhoneMobile", R.string.PhoneMobile), false);
                    } else if (position == usernameRow) {
                        String text;
                        if (userId != 0) {
                            final TLRPC.User user = getMessagesController().getUser(userId);
                            if (user != null && !TextUtils.isEmpty(user.username)) {
                                text = "@" + user.username;
                            } else {
                                text = "-";
                            }
                            detailCell.setTextAndValue(text, LocaleController.getString("Username", R.string.Username), false);
                        } else if (currentChat != null) {
<<<<<<< HEAD
                            TLRPC.Chat chat = getMessagesController().getChat(chat_id);
                            if (chat != null && !TextUtils.isEmpty(chat.username)) {
                                text = "@" + chat.username;
                            } else {
                                text = "-";
                            }
                            detailCell.setTextAndValue(text, LocaleController.getString("Username", R.string.Username), false);
=======
                            TLRPC.Chat chat = getMessagesController().getChat(chatId);
                            detailCell.setTextAndValue(getMessagesController().linkPrefix + "/" + chat.username, LocaleController.getString("InviteLink", R.string.InviteLink), false);
>>>>>>> 418f478a
                        }
                    } else if (position == locationRow) {
                        if (chatInfo != null && chatInfo.location instanceof TLRPC.TL_channelLocation) {
                            TLRPC.TL_channelLocation location = (TLRPC.TL_channelLocation) chatInfo.location;
                            detailCell.setTextAndValue(location.address, LocaleController.getString("AttachLocation", R.string.AttachLocation), false);
                        }
                    } else if (position == numberRow) {
                        TLRPC.User user = UserConfig.getInstance(currentAccount).getCurrentUser();
                        String value;
                        if (user != null && user.phone != null && user.phone.length() != 0) {
                            value = PhoneFormat.getInstance().format("+" + user.phone);
                        } else {
                            value = LocaleController.getString("NumberUnknown", R.string.NumberUnknown);
                        }
                        detailCell.setTextAndValue(value, LocaleController.getString("TapToChangePhone", R.string.TapToChangePhone), true);
                        detailCell.setContentDescriptionValueFirst(false);
                    } else if (position == setUsernameRow) {
                        TLRPC.User user = UserConfig.getInstance(currentAccount).getCurrentUser();
                        String value;
                        if (user != null && !TextUtils.isEmpty(user.username)) {
                            value = "@" + user.username;
                        } else {
                            value = LocaleController.getString("UsernameEmpty", R.string.UsernameEmpty);
                        }
                        detailCell.setTextAndValue(value, LocaleController.getString("Username", R.string.Username), true);
                        detailCell.setContentDescriptionValueFirst(true);
                    }
                    break;
                case 3:
                    AboutLinkCell aboutLinkCell = (AboutLinkCell) holder.itemView;
                    if (position == userInfoRow) {
                        aboutLinkCell.setTextAndValue(userInfo.about, LocaleController.getString("UserBio", R.string.UserBio), true);
                    } else if (position == channelInfoRow) {
                        String text = chatInfo.about;
                        while (text.contains("\n\n\n")) {
                            text = text.replace("\n\n\n", "\n\n");
                        }
                        aboutLinkCell.setText(text, true);
                    } else if (position == bioRow) {
                        String value;
                        if (userInfo == null || !TextUtils.isEmpty(userInfo.about)) {
                            value = userInfo == null ? LocaleController.getString("Loading", R.string.Loading) : userInfo.about;
                            aboutLinkCell.setTextAndValue(value, LocaleController.getString("UserBio", R.string.UserBio), false);
                            currentBio = userInfo != null ? userInfo.about : null;
                        } else {
                            aboutLinkCell.setTextAndValue(LocaleController.getString("UserBioDetail", R.string.UserBioDetail), LocaleController.getString("UserBio", R.string.UserBio), false);
                            currentBio = null;
                        }
                    }
                    break;
                case 4:
                    TextCell textCell = (TextCell) holder.itemView;
                    textCell.setColors(Theme.key_windowBackgroundWhiteGrayIcon, Theme.key_windowBackgroundWhiteBlackText);
                    textCell.setTag(Theme.key_windowBackgroundWhiteBlackText);
                    if (position == settingsTimerRow) {
                        TLRPC.EncryptedChat encryptedChat = getMessagesController().getEncryptedChat(DialogObject.getEncryptedChatId(dialogId));
                        String value;
                        if (encryptedChat.ttl == 0) {
                            value = LocaleController.getString("ShortMessageLifetimeForever", R.string.ShortMessageLifetimeForever);
                        } else {
                            value = LocaleController.formatTTLString(encryptedChat.ttl);
                        }
                        textCell.setTextAndValue(LocaleController.getString("MessageLifetime", R.string.MessageLifetime), value, false);
                    } else if (position == unblockRow) {
                        textCell.setText(LocaleController.getString("Unblock", R.string.Unblock), false);
                        textCell.setColors(null, Theme.key_windowBackgroundWhiteRedText5);
                    } else if (position == settingsKeyRow) {
                        IdenticonDrawable identiconDrawable = new IdenticonDrawable();
                        TLRPC.EncryptedChat encryptedChat = getMessagesController().getEncryptedChat(DialogObject.getEncryptedChatId(dialogId));
                        identiconDrawable.setEncryptedChat(encryptedChat);
                        textCell.setTextAndValueDrawable(LocaleController.getString("EncryptionKey", R.string.EncryptionKey), identiconDrawable, false);
                    } else if (position == joinRow) {
                        textCell.setColors(null, Theme.key_windowBackgroundWhiteBlueText2);
                        if (currentChat.megagroup) {
                            textCell.setText(LocaleController.getString("ProfileJoinGroup", R.string.ProfileJoinGroup), false);
                        } else {
                            textCell.setText(LocaleController.getString("ProfileJoinChannel", R.string.ProfileJoinChannel), false);
                        }
                    } else if (position == subscribersRow) {
                        if (chatInfo != null) {
                            if (ChatObject.isChannel(currentChat) && !currentChat.megagroup) {
                                textCell.setTextAndValueAndIcon(LocaleController.getString("ChannelSubscribers", R.string.ChannelSubscribers), String.format("%d", chatInfo.participants_count), R.drawable.baseline_group_24, position != membersSectionRow - 1);
                            } else {
                                textCell.setTextAndValueAndIcon(LocaleController.getString("ChannelMembers", R.string.ChannelMembers), String.format("%d", chatInfo.participants_count), R.drawable.baseline_group_24, position != membersSectionRow - 1);
                            }
                        } else {
                            if (ChatObject.isChannel(currentChat) && !currentChat.megagroup) {
                                textCell.setTextAndIcon(LocaleController.getString("ChannelSubscribers", R.string.ChannelSubscribers), R.drawable.baseline_group_24, position != membersSectionRow - 1);
                            } else {
                                textCell.setTextAndIcon(LocaleController.getString("ChannelMembers", R.string.ChannelMembers), R.drawable.baseline_group_24, position != membersSectionRow - 1);
                            }
                        }
                    } else if (position == administratorsRow) {
                        if (chatInfo != null) {
                            textCell.setTextAndValueAndIcon(LocaleController.getString("ChannelAdministrators", R.string.ChannelAdministrators), String.format("%d", chatInfo.admins_count), R.drawable.baseline_stars_24, position != membersSectionRow - 1);
                        } else {
                            textCell.setTextAndIcon(LocaleController.getString("ChannelAdministrators", R.string.ChannelAdministrators), R.drawable.baseline_stars_24, position != membersSectionRow - 1);
                        }
                    } else if (position == blockedUsersRow) {
                        if (chatInfo != null) {
                            textCell.setTextAndValueAndIcon(LocaleController.getString("ChannelBlacklist", R.string.ChannelBlacklist), String.format("%d", Math.max(chatInfo.banned_count, chatInfo.kicked_count)), R.drawable.actions_removed, position != membersSectionRow - 1);
                        } else {
                            textCell.setTextAndIcon(LocaleController.getString("ChannelBlacklist", R.string.ChannelBlacklist), R.drawable.actions_removed, position != membersSectionRow - 1);
                        }
                    } else if (position == addMemberRow) {
                        textCell.setColors(Theme.key_windowBackgroundWhiteBlueIcon, Theme.key_windowBackgroundWhiteBlueButton);
                        textCell.setTextAndIcon(LocaleController.getString("AddMember", R.string.AddMember), R.drawable.baseline_person_add_24, membersSectionRow == -1);
                    } else if (position == sendMessageRow) {
                        textCell.setText(LocaleController.getString("SendMessageLocation", R.string.SendMessageLocation), true);
                    } else if (position == reportRow) {
                        textCell.setText(LocaleController.getString("ReportUserLocation", R.string.ReportUserLocation), false);
                        textCell.setColors(null, Theme.key_windowBackgroundWhiteRedText5);
                    } else if (position == languageRow) {
                        textCell.setTextAndIcon(LocaleController.getString("Language", R.string.Language), R.drawable.baseline_language_24, false);
                    } else if (position == notificationRow) {
                        textCell.setTextAndIcon(LocaleController.getString("NotificationsAndSounds", R.string.NotificationsAndSounds), R.drawable.baseline_notifications_24, true);
                    } else if (position == privacyRow) {
                        textCell.setTextAndIcon(LocaleController.getString("PrivacySettings", R.string.PrivacySettings), R.drawable.baseline_lock_24, true);
                    } else if (position == dataRow) {
                        textCell.setTextAndIcon(LocaleController.getString("DataSettings", R.string.DataSettings), R.drawable.baseline_data_usage_24, true);
                    } else if (position == chatRow) {
                        textCell.setTextAndIcon(LocaleController.getString("ChatSettings", R.string.ChatSettings), R.drawable.baseline_palette_24, true);
                    } else if (position == stickersRow) {
                        textCell.setTextAndIcon(LocaleController.getString("StickersAndMasks", R.string.StickersAndMasks), R.drawable.deproko_baseline_stickers_24, true);
                    } else if (position == nekoRow) {
                        textCell.setTextAndIcon(LocaleController.getString("NekoSettings", R.string.NekoSettings), R.drawable.baseline_extension_24, true);
                    } else if (position == filtersRow) {
                        textCell.setTextAndIcon(LocaleController.getString("Filters", R.string.Filters), R.drawable.baseline_folder_24, true);
                    } else if (position == questionRow) {
                        textCell.setTextAndIcon(LocaleController.getString("NekoXUpdatesChannel", R.string.NekoXUpdatesChannel), R.drawable.baseline_bullhorn_24, true);
                    } else if (position == faqRow) {
                        textCell.setTextAndIcon(LocaleController.getString("NekoXFaq", R.string.NekoXFaq), R.drawable.baseline_help_24, true);
                    } else if (position == policyRow) {
                        textCell.setTextAndIcon(LocaleController.getString("PrivacyPolicy", R.string.PrivacyPolicy), R.drawable.baseline_security_24, true);
                    } else if (position == sendLogsRow) {
                        textCell.setTextAndIcon(LocaleController.getString("DebugSendLogs", R.string.DebugSendLogs), R.drawable.baseline_bug_report_24, true);
                    } else if (position == sendLastLogsRow) {
                        textCell.setText(LocaleController.getString("DebugSendLastLogs", R.string.DebugSendLastLogs), true);
                    } else if (position == clearLogsRow) {
                        textCell.setTextAndIcon(LocaleController.getString("DebugClearLogs", R.string.DebugClearLogs), R.drawable.baseline_delete_sweep_24, switchBackendRow != -1);
                    } else if (position == switchBackendRow) {
                        textCell.setText("Switch Backend", false);
                    } else if (position == setAvatarRow) {
                        textCell.setColors(Theme.key_windowBackgroundWhiteBlueIcon, Theme.key_windowBackgroundWhiteBlueButton);
                        textCell.setTextAndIcon(LocaleController.getString("SetProfilePhoto", R.string.SetProfilePhoto), R.drawable.baseline_image_24, false);
                    }
                    break;
                case 6:
                    NotificationsCheckCell checkCell = (NotificationsCheckCell) holder.itemView;
                    if (position == notificationsRow) {
                        SharedPreferences preferences = MessagesController.getNotificationsSettings(currentAccount);
                        long did;
                        if (dialogId != 0) {
                            did = dialogId;
                        } else if (userId != 0) {
                            did = userId;
                        } else {
                            did = -chatId;
                        }

                        boolean enabled = false;
                        boolean custom = preferences.getBoolean("custom_" + did, false);
                        boolean hasOverride = preferences.contains("notify2_" + did);
                        int value = preferences.getInt("notify2_" + did, 0);
                        int delta = preferences.getInt("notifyuntil_" + did, 0);
                        String val;
                        if (value == 3 && delta != Integer.MAX_VALUE) {
                            delta -= getConnectionsManager().getCurrentTime();
                            if (delta <= 0) {
                                if (custom) {
                                    val = LocaleController.getString("NotificationsCustom", R.string.NotificationsCustom);
                                } else {
                                    val = LocaleController.getString("NotificationsOn", R.string.NotificationsOn);
                                }
                                enabled = true;
                            } else if (delta < 60 * 60) {
                                val = LocaleController.formatString("WillUnmuteIn", R.string.WillUnmuteIn, LocaleController.formatPluralString("Minutes", delta / 60));
                            } else if (delta < 60 * 60 * 24) {
                                val = LocaleController.formatString("WillUnmuteIn", R.string.WillUnmuteIn, LocaleController.formatPluralString("Hours", (int) Math.ceil(delta / 60.0f / 60)));
                            } else if (delta < 60 * 60 * 24 * 365) {
                                val = LocaleController.formatString("WillUnmuteIn", R.string.WillUnmuteIn, LocaleController.formatPluralString("Days", (int) Math.ceil(delta / 60.0f / 60 / 24)));
                            } else {
                                val = null;
                            }
                        } else {
                            if (value == 0) {
                                if (hasOverride) {
                                    enabled = true;
                                } else {
                                    enabled = getNotificationsController().isGlobalNotificationsEnabled(did);
                                }
                            } else if (value == 1) {
                                enabled = true;
                            }
                            if (enabled && custom) {
                                val = LocaleController.getString("NotificationsCustom", R.string.NotificationsCustom);
                            } else {
                                val = enabled ? LocaleController.getString("NotificationsOn", R.string.NotificationsOn) : LocaleController.getString("NotificationsOff", R.string.NotificationsOff);
                            }
                        }
                        if (val == null) {
                            val = LocaleController.getString("NotificationsOff", R.string.NotificationsOff);
                        }
                        checkCell.setTextAndValueAndCheck(LocaleController.getString("Notifications", R.string.Notifications), val, enabled, false);
                    }
                    break;
                case 7:
                    View sectionCell = holder.itemView;
                    sectionCell.setTag(position);
                    Drawable drawable;
                    if (position == infoSectionRow && lastSectionRow == -1 && secretSettingsSectionRow == -1 && sharedMediaRow == -1 && membersSectionRow == -1 || position == secretSettingsSectionRow || position == lastSectionRow || position == membersSectionRow && lastSectionRow == -1 && sharedMediaRow == -1) {
                        sectionCell.setBackgroundDrawable(Theme.getThemedDrawable(mContext, R.drawable.greydivider_bottom, Theme.key_windowBackgroundGrayShadow));
                    } else {
                        sectionCell.setBackgroundDrawable(Theme.getThemedDrawable(mContext, R.drawable.greydivider, Theme.key_windowBackgroundGrayShadow));
                    }
                    break;
                case 8:
                    UserCell userCell = (UserCell) holder.itemView;
                    TLRPC.ChatParticipant part;
                    try {
                        if (!visibleSortedUsers.isEmpty()) {
                            part = visibleChatParticipants.get(visibleSortedUsers.get(position - membersStartRow));
                        } else {
                            part = visibleChatParticipants.get(position - membersStartRow);
                        }
                    } catch (Exception e) {
                        part = null;
                        FileLog.e(e);
                    }
                    if (part != null) {
                        String role;
                        if (part instanceof TLRPC.TL_chatChannelParticipant) {
                            TLRPC.ChannelParticipant channelParticipant = ((TLRPC.TL_chatChannelParticipant) part).channelParticipant;
                            if (!TextUtils.isEmpty(channelParticipant.rank)) {
                                role = channelParticipant.rank;
                            } else {
                                if (channelParticipant instanceof TLRPC.TL_channelParticipantCreator) {
                                    role = LocaleController.getString("ChannelCreator", R.string.ChannelCreator);
                                } else if (channelParticipant instanceof TLRPC.TL_channelParticipantAdmin) {
                                    role = LocaleController.getString("ChannelAdmin", R.string.ChannelAdmin);
                                } else {
                                    role = null;
                                }
                            }
                        } else {
                            if (part instanceof TLRPC.TL_chatParticipantCreator) {
                                role = LocaleController.getString("ChannelCreator", R.string.ChannelCreator);
                            } else if (part instanceof TLRPC.TL_chatParticipantAdmin) {
                                role = LocaleController.getString("ChannelAdmin", R.string.ChannelAdmin);
                            } else {
                                role = null;
                            }
                        }
                        userCell.setAdminRole(role);
                        userCell.setData(getMessagesController().getUser(part.user_id), null, null, 0, position != membersEndRow - 1);
                    }
                    break;
                case 12:
                    holder.itemView.requestLayout();
                    break;
                case 15:
                    SettingsSuggestionCell suggestionCell = (SettingsSuggestionCell) holder.itemView;
                    suggestionCell.setType(position == passwordSuggestionRow ? SettingsSuggestionCell.TYPE_PASSWORD : SettingsSuggestionCell.TYPE_PHONE);
                    break;
            }
        }

        @Override
        public boolean isEnabled(RecyclerView.ViewHolder holder) {
            if (holder.itemView instanceof UserCell) {
                UserCell userCell = (UserCell) holder.itemView;
                Object object = userCell.getCurrentObject();
                if (object instanceof TLRPC.User) {
                    TLRPC.User user = (TLRPC.User) object;
                    if (UserObject.isUserSelf(user)) {
                        return false;
                    }
                }
            }
            int type = holder.getItemViewType();
            return type != 1 && type != 5 && type != 7 && type != 9 && type != 10 && type != 11 && type != 12 && type != 13;
        }

        @Override
        public int getItemCount() {
            return rowCount;
        }

        @Override
        public int getItemViewType(int position) {
            if (position == infoHeaderRow || position == membersHeaderRow || position == settingsSectionRow2 ||
                    position == numberSectionRow || position == helpHeaderRow || position == debugHeaderRow) {
                return 1;
            } else if (position == phoneRow || position == usernameRow || position == locationRow ||
                    position == numberRow || position == setUsernameRow) {
                return 2;
            } else if (position == userInfoRow || position == channelInfoRow || position == bioRow) {
                return 3;
            } else if (position == notificationsDividerRow) {
                return 5;
            } else if (position == notificationsRow) {
                return 6;
            } else if (position == infoSectionRow || position == lastSectionRow || position == membersSectionRow ||
                    position == secretSettingsSectionRow || position == settingsSectionRow || position == devicesSectionRow ||
                    position == helpSectionCell || position == setAvatarSectionRow || position == passwordSuggestionSectionRow ||
                    position == phoneSuggestionSectionRow) {
                return 7;
            } else if (position >= membersStartRow && position < membersEndRow) {
                return 8;
            } else if (position == emptyRow) {
                return 11;
            } else if (position == bottomPaddingRow) {
                return 12;
            } else if (position == sharedMediaRow) {
                return 13;
            } else if (position == versionRow) {
                return 14;
            } else if (position == passwordSuggestionRow || position == phoneSuggestionRow) {
                return 15;
            }
            return 4;
        }
    }

    private class SearchAdapter extends RecyclerListView.SelectionAdapter {

        private class SearchResult {

            private String searchTitle;
            private Runnable openRunnable;
            private String rowName;
            private String[] path;
            private int iconResId;
            private int guid;
            private int num;

            public SearchResult(int g, String search, int icon, Runnable open) {
                this(g, search, null, null, null, icon, open);
            }

            public SearchResult(int g, String search, String pathArg1, int icon, Runnable open) {
                this(g, search, null, pathArg1, null, icon, open);
            }

            public SearchResult(int g, String search, String row, String pathArg1, int icon, Runnable open) {
                this(g, search, row, pathArg1, null, icon, open);
            }

            public SearchResult(int g, String search, String row, String pathArg1, String pathArg2, int icon, Runnable open) {
                guid = g;
                searchTitle = search;
                rowName = row;
                openRunnable = open;
                iconResId = icon;
                if (pathArg1 != null && pathArg2 != null) {
                    path = new String[]{pathArg1, pathArg2};
                } else if (pathArg1 != null) {
                    path = new String[]{pathArg1};
                }
            }

            @Override
            public boolean equals(Object obj) {
                if (!(obj instanceof SearchResult)) {
                    return false;
                }
                SearchResult result = (SearchResult) obj;
                return guid == result.guid;
            }

            @Override
            public String toString() {
                SerializedData data = new SerializedData();
                data.writeInt32(num);
                data.writeInt32(1);
                data.writeInt32(guid);
                return Utilities.bytesToHex(data.toByteArray());
            }

            private void open() {
                openRunnable.run();
                AndroidUtilities.scrollToFragmentRow(parentLayout, rowName);
            }
        }

        private SearchResult[] searchArray = new SearchResult[]{
                new SearchResult(500, LocaleController.getString("EditName", R.string.EditName), 0, () -> presentFragment(new ChangeNameActivity())),
                new SearchResult(501, LocaleController.getString("ChangePhoneNumber", R.string.ChangePhoneNumber), 0, () -> presentFragment(new ActionIntroActivity(ActionIntroActivity.ACTION_TYPE_CHANGE_PHONE_NUMBER))),
                new SearchResult(502, LocaleController.getString("AddAnotherAccount", R.string.AddAnotherAccount), 0, () -> {
                    int freeAccount;
                    for (int account = 0; ; account++) {
                        if (!SharedConfig.activeAccounts.contains(account)) {
                            freeAccount = account;
                            break;
                        }
                    }
                    if (freeAccount >= 0) {
                        presentFragment(new LoginActivity(freeAccount));
                    }
                }),
                new SearchResult(503, LocaleController.getString("UserBio", R.string.UserBio), 0, () -> {
                    if (userInfo != null) {
                        presentFragment(new ChangeBioActivity());
                    }
                }),

                new SearchResult(1, LocaleController.getString("NotificationsAndSounds", R.string.NotificationsAndSounds), R.drawable.menu_notifications, () -> presentFragment(new NotificationsSettingsActivity())),
                new SearchResult(2, LocaleController.getString("NotificationsPrivateChats", R.string.NotificationsPrivateChats), LocaleController.getString("NotificationsAndSounds", R.string.NotificationsAndSounds), R.drawable.menu_notifications, () -> presentFragment(new NotificationsCustomSettingsActivity(NotificationsController.TYPE_PRIVATE, new ArrayList<>(), true))),
                new SearchResult(3, LocaleController.getString("NotificationsGroups", R.string.NotificationsGroups), LocaleController.getString("NotificationsAndSounds", R.string.NotificationsAndSounds), R.drawable.menu_notifications, () -> presentFragment(new NotificationsCustomSettingsActivity(NotificationsController.TYPE_GROUP, new ArrayList<>(), true))),
                new SearchResult(4, LocaleController.getString("NotificationsChannels", R.string.NotificationsChannels), LocaleController.getString("NotificationsAndSounds", R.string.NotificationsAndSounds), R.drawable.menu_notifications, () -> presentFragment(new NotificationsCustomSettingsActivity(NotificationsController.TYPE_CHANNEL, new ArrayList<>(), true))),
                new SearchResult(5, LocaleController.getString("VoipNotificationSettings", R.string.VoipNotificationSettings), "callsSectionRow", LocaleController.getString("NotificationsAndSounds", R.string.NotificationsAndSounds), R.drawable.menu_notifications, () -> presentFragment(new NotificationsSettingsActivity())),
                new SearchResult(6, LocaleController.getString("BadgeNumber", R.string.BadgeNumber), "badgeNumberSection", LocaleController.getString("NotificationsAndSounds", R.string.NotificationsAndSounds), R.drawable.menu_notifications, () -> presentFragment(new NotificationsSettingsActivity())),
                new SearchResult(7, LocaleController.getString("InAppNotifications", R.string.InAppNotifications), "inappSectionRow", LocaleController.getString("NotificationsAndSounds", R.string.NotificationsAndSounds), R.drawable.menu_notifications, () -> presentFragment(new NotificationsSettingsActivity())),
                new SearchResult(8, LocaleController.getString("ContactJoined", R.string.ContactJoined), "contactJoinedRow", LocaleController.getString("NotificationsAndSounds", R.string.NotificationsAndSounds), R.drawable.menu_notifications, () -> presentFragment(new NotificationsSettingsActivity())),
                new SearchResult(9, LocaleController.getString("PinnedMessages", R.string.PinnedMessages), "pinnedMessageRow", LocaleController.getString("NotificationsAndSounds", R.string.NotificationsAndSounds), R.drawable.menu_notifications, () -> presentFragment(new NotificationsSettingsActivity())),
                new SearchResult(10, LocaleController.getString("ResetAllNotifications", R.string.ResetAllNotifications), "resetNotificationsRow", LocaleController.getString("NotificationsAndSounds", R.string.NotificationsAndSounds), R.drawable.menu_notifications, () -> presentFragment(new NotificationsSettingsActivity())),

                new SearchResult(100, LocaleController.getString("PrivacySettings", R.string.PrivacySettings), R.drawable.menu_secret, () -> presentFragment(new PrivacySettingsActivity())),
                new SearchResult(101, LocaleController.getString("BlockedUsers", R.string.BlockedUsers), LocaleController.getString("PrivacySettings", R.string.PrivacySettings), R.drawable.menu_secret, () -> presentFragment(new PrivacyUsersActivity())),
                new SearchResult(105, LocaleController.getString("PrivacyPhone", R.string.PrivacyPhone), LocaleController.getString("PrivacySettings", R.string.PrivacySettings), R.drawable.menu_secret, () -> presentFragment(new PrivacyControlActivity(ContactsController.PRIVACY_RULES_TYPE_PHONE, true))),
                new SearchResult(102, LocaleController.getString("PrivacyLastSeen", R.string.PrivacyLastSeen), LocaleController.getString("PrivacySettings", R.string.PrivacySettings), R.drawable.menu_secret, () -> presentFragment(new PrivacyControlActivity(ContactsController.PRIVACY_RULES_TYPE_LASTSEEN, true))),
                new SearchResult(103, LocaleController.getString("PrivacyProfilePhoto", R.string.PrivacyProfilePhoto), LocaleController.getString("PrivacySettings", R.string.PrivacySettings), R.drawable.menu_secret, () -> presentFragment(new PrivacyControlActivity(ContactsController.PRIVACY_RULES_TYPE_PHOTO, true))),
                new SearchResult(104, LocaleController.getString("PrivacyForwards", R.string.PrivacyForwards), LocaleController.getString("PrivacySettings", R.string.PrivacySettings), R.drawable.menu_secret, () -> presentFragment(new PrivacyControlActivity(ContactsController.PRIVACY_RULES_TYPE_FORWARDS, true))),
                new SearchResult(122, LocaleController.getString("PrivacyP2P", R.string.PrivacyP2P), LocaleController.getString("PrivacySettings", R.string.PrivacySettings), R.drawable.menu_secret, () -> presentFragment(new PrivacyControlActivity(ContactsController.PRIVACY_RULES_TYPE_P2P, true))),
                new SearchResult(106, LocaleController.getString("Calls", R.string.Calls), LocaleController.getString("PrivacySettings", R.string.PrivacySettings), R.drawable.menu_secret, () -> presentFragment(new PrivacyControlActivity(ContactsController.PRIVACY_RULES_TYPE_CALLS, true))),
                new SearchResult(107, LocaleController.getString("GroupsAndChannels", R.string.GroupsAndChannels), LocaleController.getString("PrivacySettings", R.string.PrivacySettings), R.drawable.menu_secret, () -> presentFragment(new PrivacyControlActivity(ContactsController.PRIVACY_RULES_TYPE_INVITE, true))),
                new SearchResult(108, LocaleController.getString("Passcode", R.string.Passcode), LocaleController.getString("PrivacySettings", R.string.PrivacySettings), R.drawable.menu_secret, () -> presentFragment(new PasscodeActivity(SharedConfig.passcodeHash.length() > 0 ? 2 : 0))),
                new SearchResult(109, LocaleController.getString("TwoStepVerification", R.string.TwoStepVerification), LocaleController.getString("PrivacySettings", R.string.PrivacySettings), R.drawable.menu_secret, () -> presentFragment(new TwoStepVerificationActivity())),
                new SearchResult(110, LocaleController.getString("SessionsTitle", R.string.SessionsTitle), R.drawable.menu_secret, () -> presentFragment(new SessionsActivity(0))),
                getMessagesController().autoarchiveAvailable ? new SearchResult(121, LocaleController.getString("ArchiveAndMute", R.string.ArchiveAndMute), "newChatsRow", LocaleController.getString("PrivacySettings", R.string.PrivacySettings), R.drawable.menu_secret, () -> presentFragment(new PrivacySettingsActivity())) : null,
                new SearchResult(112, LocaleController.getString("DeleteAccountIfAwayFor2", R.string.DeleteAccountIfAwayFor2), "deleteAccountRow", LocaleController.getString("PrivacySettings", R.string.PrivacySettings), R.drawable.menu_secret, () -> presentFragment(new PrivacySettingsActivity())),
                new SearchResult(113, LocaleController.getString("PrivacyPaymentsClear", R.string.PrivacyPaymentsClear), "paymentsClearRow", LocaleController.getString("PrivacySettings", R.string.PrivacySettings), R.drawable.menu_secret, () -> presentFragment(new PrivacySettingsActivity())),
                new SearchResult(114, LocaleController.getString("WebSessionsTitle", R.string.WebSessionsTitle), LocaleController.getString("PrivacySettings", R.string.PrivacySettings), R.drawable.menu_secret, () -> presentFragment(new SessionsActivity(1))),
                new SearchResult(115, LocaleController.getString("SyncContactsDelete", R.string.SyncContactsDelete), "contactsDeleteRow", LocaleController.getString("PrivacySettings", R.string.PrivacySettings), R.drawable.menu_secret, () -> presentFragment(new PrivacySettingsActivity())),
                new SearchResult(116, LocaleController.getString("SyncContacts", R.string.SyncContacts), "contactsSyncRow", LocaleController.getString("PrivacySettings", R.string.PrivacySettings), R.drawable.menu_secret, () -> presentFragment(new PrivacySettingsActivity())),
                new SearchResult(117, LocaleController.getString("SuggestContacts", R.string.SuggestContacts), "contactsSuggestRow", LocaleController.getString("PrivacySettings", R.string.PrivacySettings), R.drawable.menu_secret, () -> presentFragment(new PrivacySettingsActivity())),
                new SearchResult(118, LocaleController.getString("MapPreviewProvider", R.string.MapPreviewProvider), "secretMapRow", LocaleController.getString("PrivacySettings", R.string.PrivacySettings), R.drawable.menu_secret, () -> presentFragment(new PrivacySettingsActivity())),
                new SearchResult(119, LocaleController.getString("SecretWebPage", R.string.SecretWebPage), "secretWebpageRow", LocaleController.getString("PrivacySettings", R.string.PrivacySettings), R.drawable.menu_secret, () -> presentFragment(new PrivacySettingsActivity())),
                new SearchResult(120, LocaleController.getString("Devices", R.string.Devices), R.drawable.menu_secret, () -> presentFragment(new SessionsActivity(0))),

                new SearchResult(200, LocaleController.getString("DataSettings", R.string.DataSettings), R.drawable.menu_data, () -> presentFragment(new DataSettingsActivity())),
                new SearchResult(201, LocaleController.getString("DataUsage", R.string.DataUsage), "usageSectionRow", LocaleController.getString("DataSettings", R.string.DataSettings), R.drawable.menu_data, () -> presentFragment(new DataSettingsActivity())),
                new SearchResult(202, LocaleController.getString("StorageUsage", R.string.StorageUsage), LocaleController.getString("DataSettings", R.string.DataSettings), R.drawable.menu_data, () -> presentFragment(new CacheControlActivity())),
                new SearchResult(203, LocaleController.getString("KeepMedia", R.string.KeepMedia), "keepMediaRow", LocaleController.getString("DataSettings", R.string.DataSettings), LocaleController.getString("StorageUsage", R.string.StorageUsage), R.drawable.menu_data, () -> presentFragment(new CacheControlActivity())),
                new SearchResult(204, LocaleController.getString("ClearMediaCache", R.string.ClearMediaCache), "cacheRow", LocaleController.getString("DataSettings", R.string.DataSettings), LocaleController.getString("StorageUsage", R.string.StorageUsage), R.drawable.menu_data, () -> presentFragment(new CacheControlActivity())),
                new SearchResult(205, LocaleController.getString("LocalDatabase", R.string.LocalDatabase), "databaseRow", LocaleController.getString("DataSettings", R.string.DataSettings), LocaleController.getString("StorageUsage", R.string.StorageUsage), R.drawable.menu_data, () -> presentFragment(new CacheControlActivity())),
                new SearchResult(206, LocaleController.getString("NetworkUsage", R.string.NetworkUsage), LocaleController.getString("DataSettings", R.string.DataSettings), R.drawable.menu_data, () -> presentFragment(new DataUsageActivity())),
                new SearchResult(207, LocaleController.getString("AutomaticMediaDownload", R.string.AutomaticMediaDownload), "mediaDownloadSectionRow", LocaleController.getString("DataSettings", R.string.DataSettings), R.drawable.menu_data, () -> presentFragment(new DataSettingsActivity())),
                new SearchResult(208, LocaleController.getString("WhenUsingMobileData", R.string.WhenUsingMobileData), LocaleController.getString("DataSettings", R.string.DataSettings), R.drawable.menu_data, () -> presentFragment(new DataAutoDownloadActivity(0))),
                new SearchResult(209, LocaleController.getString("WhenConnectedOnWiFi", R.string.WhenConnectedOnWiFi), LocaleController.getString("DataSettings", R.string.DataSettings), R.drawable.menu_data, () -> presentFragment(new DataAutoDownloadActivity(1))),
                new SearchResult(210, LocaleController.getString("WhenRoaming", R.string.WhenRoaming), LocaleController.getString("DataSettings", R.string.DataSettings), R.drawable.menu_data, () -> presentFragment(new DataAutoDownloadActivity(2))),
                new SearchResult(211, LocaleController.getString("ResetAutomaticMediaDownload", R.string.ResetAutomaticMediaDownload), "resetDownloadRow", LocaleController.getString("DataSettings", R.string.DataSettings), R.drawable.menu_data, () -> presentFragment(new DataSettingsActivity())),
                new SearchResult(212, LocaleController.getString("AutoplayMedia", R.string.AutoplayMedia), "autoplayHeaderRow", LocaleController.getString("DataSettings", R.string.DataSettings), R.drawable.menu_data, () -> presentFragment(new DataSettingsActivity())),
                new SearchResult(213, LocaleController.getString("AutoplayGIF", R.string.AutoplayGIF), "autoplayGifsRow", LocaleController.getString("DataSettings", R.string.DataSettings), R.drawable.menu_data, () -> presentFragment(new DataSettingsActivity())),
                new SearchResult(214, LocaleController.getString("AutoplayVideo", R.string.AutoplayVideo), "autoplayVideoRow", LocaleController.getString("DataSettings", R.string.DataSettings), R.drawable.menu_data, () -> presentFragment(new DataSettingsActivity())),
                new SearchResult(215, LocaleController.getString("Streaming", R.string.Streaming), "streamSectionRow", LocaleController.getString("DataSettings", R.string.DataSettings), R.drawable.menu_data, () -> presentFragment(new DataSettingsActivity())),
                new SearchResult(216, LocaleController.getString("EnableStreaming", R.string.EnableStreaming), "enableStreamRow", LocaleController.getString("DataSettings", R.string.DataSettings), R.drawable.menu_data, () -> presentFragment(new DataSettingsActivity())),
                new SearchResult(217, LocaleController.getString("Calls", R.string.Calls), "callsSectionRow", LocaleController.getString("DataSettings", R.string.DataSettings), R.drawable.menu_data, () -> presentFragment(new DataSettingsActivity())),
                new SearchResult(218, LocaleController.getString("VoipUseLessData", R.string.VoipUseLessData), "useLessDataForCallsRow", LocaleController.getString("DataSettings", R.string.DataSettings), R.drawable.menu_data, () -> presentFragment(new DataSettingsActivity())),
                new SearchResult(219, LocaleController.getString("VoipQuickReplies", R.string.VoipQuickReplies), "quickRepliesRow", LocaleController.getString("DataSettings", R.string.DataSettings), R.drawable.menu_data, () -> presentFragment(new DataSettingsActivity())),
                new SearchResult(220, LocaleController.getString("ProxySettings", R.string.ProxySettings), LocaleController.getString("DataSettings", R.string.DataSettings), R.drawable.menu_data, () -> presentFragment(new ProxyListActivity())),
                new SearchResult(221, LocaleController.getString("UseProxyForCalls", R.string.UseProxyForCalls), "callsRow", LocaleController.getString("DataSettings", R.string.DataSettings), LocaleController.getString("ProxySettings", R.string.ProxySettings), R.drawable.menu_data, () -> presentFragment(new ProxyListActivity())),
                new SearchResult(111, LocaleController.getString("PrivacyDeleteCloudDrafts", R.string.PrivacyDeleteCloudDrafts), "clearDraftsRow", LocaleController.getString("DataSettings", R.string.DataSettings), R.drawable.menu_data, () -> presentFragment(new DataSettingsActivity())),

                new SearchResult(300, LocaleController.getString("ChatSettings", R.string.ChatSettings), R.drawable.menu_chats, () -> presentFragment(new ThemeActivity(ThemeActivity.THEME_TYPE_BASIC))),
                new SearchResult(301, LocaleController.getString("TextSizeHeader", R.string.TextSizeHeader), "textSizeHeaderRow", LocaleController.getString("ChatSettings", R.string.ChatSettings), R.drawable.menu_chats, () -> presentFragment(new ThemeActivity(ThemeActivity.THEME_TYPE_BASIC))),
                new SearchResult(302, LocaleController.getString("ChatBackground", R.string.ChatBackground), LocaleController.getString("ChatSettings", R.string.ChatSettings), R.drawable.menu_chats, () -> presentFragment(new WallpapersListActivity(WallpapersListActivity.TYPE_ALL))),
                new SearchResult(303, LocaleController.getString("SetColor", R.string.SetColor), null, LocaleController.getString("ChatSettings", R.string.ChatSettings), LocaleController.getString("ChatBackground", R.string.ChatBackground), R.drawable.menu_chats, () -> presentFragment(new WallpapersListActivity(WallpapersListActivity.TYPE_COLOR))),
                new SearchResult(304, LocaleController.getString("ResetChatBackgrounds", R.string.ResetChatBackgrounds), "resetRow", LocaleController.getString("ChatSettings", R.string.ChatSettings), LocaleController.getString("ChatBackground", R.string.ChatBackground), R.drawable.menu_chats, () -> presentFragment(new WallpapersListActivity(WallpapersListActivity.TYPE_ALL))),
                new SearchResult(305, LocaleController.getString("AutoNightTheme", R.string.AutoNightTheme), LocaleController.getString("ChatSettings", R.string.ChatSettings), R.drawable.menu_chats, () -> presentFragment(new ThemeActivity(ThemeActivity.THEME_TYPE_NIGHT))),
                new SearchResult(306, LocaleController.getString("ColorTheme", R.string.ColorTheme), "themeHeaderRow", LocaleController.getString("ChatSettings", R.string.ChatSettings), R.drawable.menu_chats, () -> presentFragment(new ThemeActivity(ThemeActivity.THEME_TYPE_BASIC))),
                new SearchResult(307, LocaleController.getString("ChromeCustomTabs", R.string.ChromeCustomTabs), "customTabsRow", LocaleController.getString("ChatSettings", R.string.ChatSettings), R.drawable.menu_chats, () -> presentFragment(new ThemeActivity(ThemeActivity.THEME_TYPE_BASIC))),
                new SearchResult(308, LocaleController.getString("DirectShare", R.string.DirectShare), "directShareRow", LocaleController.getString("ChatSettings", R.string.ChatSettings), R.drawable.menu_chats, () -> presentFragment(new ThemeActivity(ThemeActivity.THEME_TYPE_BASIC))),
                new SearchResult(309, LocaleController.getString("EnableAnimations", R.string.EnableAnimations), "enableAnimationsRow", LocaleController.getString("ChatSettings", R.string.ChatSettings), R.drawable.menu_chats, () -> presentFragment(new ThemeActivity(ThemeActivity.THEME_TYPE_BASIC))),
                new SearchResult(310, LocaleController.getString("RaiseToSpeak", R.string.RaiseToSpeak), "raiseToSpeakRow", LocaleController.getString("ChatSettings", R.string.ChatSettings), R.drawable.menu_chats, () -> presentFragment(new ThemeActivity(ThemeActivity.THEME_TYPE_BASIC))),
                new SearchResult(311, LocaleController.getString("SendByEnter", R.string.SendByEnter), "sendByEnterRow", LocaleController.getString("ChatSettings", R.string.ChatSettings), R.drawable.menu_chats, () -> presentFragment(new ThemeActivity(ThemeActivity.THEME_TYPE_BASIC))),
                new SearchResult(312, LocaleController.getString("SaveToGallerySettings", R.string.SaveToGallerySettings), "saveToGalleryRow", LocaleController.getString("ChatSettings", R.string.ChatSettings), R.drawable.menu_chats, () -> presentFragment(new ThemeActivity(ThemeActivity.THEME_TYPE_BASIC))),
                new SearchResult(318, LocaleController.getString("DistanceUnits", R.string.DistanceUnits), "distanceRow", LocaleController.getString("ChatSettings", R.string.ChatSettings), R.drawable.menu_chats, () -> presentFragment(new ThemeActivity(ThemeActivity.THEME_TYPE_BASIC))),
                new SearchResult(313, LocaleController.getString("StickersAndMasks", R.string.StickersAndMasks), LocaleController.getString("ChatSettings", R.string.ChatSettings), R.drawable.menu_chats, () -> presentFragment(new StickersActivity(MediaDataController.TYPE_IMAGE))),
                new SearchResult(314, LocaleController.getString("SuggestStickers", R.string.SuggestStickers), "suggestRow", LocaleController.getString("ChatSettings", R.string.ChatSettings), LocaleController.getString("StickersAndMasks", R.string.StickersAndMasks), R.drawable.menu_chats, () -> presentFragment(new StickersActivity(MediaDataController.TYPE_IMAGE))),
                new SearchResult(315, LocaleController.getString("FeaturedStickers", R.string.FeaturedStickers), null, LocaleController.getString("ChatSettings", R.string.ChatSettings), LocaleController.getString("StickersAndMasks", R.string.StickersAndMasks), R.drawable.menu_chats, () -> presentFragment(new FeaturedStickersActivity())),
                new SearchResult(316, LocaleController.getString("Masks", R.string.Masks), null, LocaleController.getString("ChatSettings", R.string.ChatSettings), LocaleController.getString("StickersAndMasks", R.string.StickersAndMasks), R.drawable.menu_chats, () -> presentFragment(new StickersActivity(MediaDataController.TYPE_MASK))),
                new SearchResult(317, LocaleController.getString("ArchivedStickers", R.string.ArchivedStickers), null, LocaleController.getString("ChatSettings", R.string.ChatSettings), LocaleController.getString("StickersAndMasks", R.string.StickersAndMasks), R.drawable.menu_chats, () -> presentFragment(new ArchivedStickersActivity(MediaDataController.TYPE_IMAGE))),
                new SearchResult(317, LocaleController.getString("ArchivedMasks", R.string.ArchivedMasks), null, LocaleController.getString("ChatSettings", R.string.ChatSettings), LocaleController.getString("StickersAndMasks", R.string.StickersAndMasks), R.drawable.menu_chats, () -> presentFragment(new ArchivedStickersActivity(MediaDataController.TYPE_MASK))),

                new SearchResult(400, LocaleController.getString("Language", R.string.Language), R.drawable.menu_language, () -> presentFragment(new LanguageSelectActivity())),

                new SearchResult(402, LocaleController.getString("AskAQuestion", R.string.AskAQuestion), LocaleController.getString("SettingsHelp", R.string.SettingsHelp), R.drawable.menu_help, () -> showDialog(AlertsCreator.createSupportAlert(ProfileActivity.this))),
                new SearchResult(403, LocaleController.getString("TelegramFAQ", R.string.TelegramFAQ), LocaleController.getString("SettingsHelp", R.string.SettingsHelp), R.drawable.menu_help, () -> Browser.openUrl(getParentActivity(), LocaleController.getString("TelegramFaqUrl", R.string.TelegramFaqUrl))),
                new SearchResult(404, LocaleController.getString("PrivacyPolicy", R.string.PrivacyPolicy), LocaleController.getString("SettingsHelp", R.string.SettingsHelp), R.drawable.menu_help, () -> Browser.openUrl(getParentActivity(), LocaleController.getString("PrivacyPolicyUrl", R.string.PrivacyPolicyUrl))),
        };
        private ArrayList<MessagesController.FaqSearchResult> faqSearchArray = new ArrayList<>();

        private Context mContext;
        private ArrayList<CharSequence> resultNames = new ArrayList<>();
        private ArrayList<SearchResult> searchResults = new ArrayList<>();
        private ArrayList<MessagesController.FaqSearchResult> faqSearchResults = new ArrayList<>();
        private ArrayList<Object> recentSearches = new ArrayList<>();
        private boolean searchWas;
        private Runnable searchRunnable;
        private String lastSearchString;
        private TLRPC.WebPage faqWebPage;
        private boolean loadingFaqPage;

        public SearchAdapter(Context context) {
            mContext = context;

            HashMap<Integer, SearchResult> resultHashMap = new HashMap<>();
            for (int a = 0; a < searchArray.length; a++) {
                if (searchArray[a] == null) {
                    continue;
                }
                resultHashMap.put(searchArray[a].guid, searchArray[a]);
            }
            Set<String> set = MessagesController.getGlobalMainSettings().getStringSet("settingsSearchRecent2", null);
            if (set != null) {
                for (String value : set) {
                    try {
                        SerializedData data = new SerializedData(Utilities.hexToBytes(value));
                        int num = data.readInt32(false);
                        int type = data.readInt32(false);
                        if (type == 0) {
                            String title = data.readString(false);
                            int count = data.readInt32(false);
                            String[] path = null;
                            if (count > 0) {
                                path = new String[count];
                                for (int a = 0; a < count; a++) {
                                    path[a] = data.readString(false);
                                }
                            }
                            String url = data.readString(false);
                            MessagesController.FaqSearchResult result = new MessagesController.FaqSearchResult(title, path, url);
                            result.num = num;
                            recentSearches.add(result);
                        } else if (type == 1) {
                            SearchResult result = resultHashMap.get(data.readInt32(false));
                            if (result != null) {
                                result.num = num;
                                recentSearches.add(result);
                            }
                        }
                    } catch (Exception ignore) {

                    }
                }
            }
            Collections.sort(recentSearches, (o1, o2) -> {
                int n1 = getNum(o1);
                int n2 = getNum(o2);
                if (n1 < n2) {
                    return -1;
                } else if (n1 > n2) {
                    return 1;
                }
                return 0;
            });
        }

        private void loadFaqWebPage() {
            faqWebPage = getMessagesController().faqWebPage;
            if (faqWebPage != null) {
                faqSearchArray.addAll(getMessagesController().faqSearchArray);
            }
            if (faqWebPage != null || loadingFaqPage) {
                return;
            }
            loadingFaqPage = true;
            final TLRPC.TL_messages_getWebPage req2 = new TLRPC.TL_messages_getWebPage();
            req2.url = LocaleController.getString("TelegramFaqUrl", R.string.TelegramFaqUrl);
            req2.hash = 0;
            getConnectionsManager().sendRequest(req2, (response2, error2) -> {
                if (response2 instanceof TLRPC.WebPage) {
                    ArrayList<MessagesController.FaqSearchResult> arrayList = new ArrayList<>();
                    TLRPC.WebPage page = (TLRPC.WebPage) response2;
                    if (page.cached_page != null) {
                        for (int a = 0, N = page.cached_page.blocks.size(); a < N; a++) {
                            TLRPC.PageBlock block = page.cached_page.blocks.get(a);
                            if (block instanceof TLRPC.TL_pageBlockList) {
                                String paragraph = null;
                                if (a != 0) {
                                    TLRPC.PageBlock prevBlock = page.cached_page.blocks.get(a - 1);
                                    if (prevBlock instanceof TLRPC.TL_pageBlockParagraph) {
                                        TLRPC.TL_pageBlockParagraph pageBlockParagraph = (TLRPC.TL_pageBlockParagraph) prevBlock;
                                        paragraph = ArticleViewer.getPlainText(pageBlockParagraph.text).toString();
                                    }
                                }
                                TLRPC.TL_pageBlockList list = (TLRPC.TL_pageBlockList) block;
                                for (int b = 0, N2 = list.items.size(); b < N2; b++) {
                                    TLRPC.PageListItem item = list.items.get(b);
                                    if (item instanceof TLRPC.TL_pageListItemText) {
                                        TLRPC.TL_pageListItemText itemText = (TLRPC.TL_pageListItemText) item;
                                        String url = ArticleViewer.getUrl(itemText.text);
                                        String text = ArticleViewer.getPlainText(itemText.text).toString();
                                        if (TextUtils.isEmpty(url) || TextUtils.isEmpty(text)) {
                                            continue;
                                        }
                                        String[] path;
                                        if (paragraph != null) {
                                            path = new String[]{LocaleController.getString("SettingsSearchFaq", R.string.SettingsSearchFaq), paragraph};
                                        } else {
                                            path = new String[]{LocaleController.getString("SettingsSearchFaq", R.string.SettingsSearchFaq)};
                                        }
                                        arrayList.add(new MessagesController.FaqSearchResult(text, path, url));
                                    }
                                }
                            } else if (block instanceof TLRPC.TL_pageBlockAnchor) {
                                break;
                            }
                        }
                        faqWebPage = page;
                    }
                    AndroidUtilities.runOnUIThread(() -> {
                        faqSearchArray.addAll(arrayList);
                        getMessagesController().faqSearchArray = arrayList;
                        getMessagesController().faqWebPage = faqWebPage;
                        if (!searchWas) {
                            notifyDataSetChanged();
                        }
                    });
                }
                loadingFaqPage = false;
            });
        }

        @Override
        public int getItemCount() {
            if (searchWas) {
                return searchResults.size() + (faqSearchResults.isEmpty() ? 0 : 1 + faqSearchResults.size());
            }
            return (recentSearches.isEmpty() ? 0 : recentSearches.size() + 1) + (faqSearchArray.isEmpty() ? 0 : faqSearchArray.size() + 1);
        }

        @Override
        public boolean isEnabled(RecyclerView.ViewHolder holder) {
            return holder.getItemViewType() == 0;
        }

        @Override
        public void onBindViewHolder(RecyclerView.ViewHolder holder, int position) {
            switch (holder.getItemViewType()) {
                case 0: {
                    SettingsSearchCell searchCell = (SettingsSearchCell) holder.itemView;
                    if (searchWas) {
                        if (position < searchResults.size()) {
                            SearchResult result = searchResults.get(position);
                            SearchResult prevResult = position > 0 ? searchResults.get(position - 1) : null;
                            int icon;
                            if (prevResult != null && prevResult.iconResId == result.iconResId) {
                                icon = 0;
                            } else {
                                icon = result.iconResId;
                            }
                            searchCell.setTextAndValueAndIcon(resultNames.get(position), result.path, icon, position < searchResults.size() - 1);
                        } else {
                            position -= searchResults.size() + 1;
                            MessagesController.FaqSearchResult result = faqSearchResults.get(position);
                            searchCell.setTextAndValue(resultNames.get(position + searchResults.size()), result.path, true, position < searchResults.size() - 1);
                        }
                    } else {
                        if (!recentSearches.isEmpty()) {
                            position--;
                        }
                        if (position < recentSearches.size()) {
                            Object object = recentSearches.get(position);
                            if (object instanceof SearchResult) {
                                SearchResult result = (SearchResult) object;
                                searchCell.setTextAndValue(result.searchTitle, result.path, false, position < recentSearches.size() - 1);
                            } else if (object instanceof MessagesController.FaqSearchResult) {
                                MessagesController.FaqSearchResult result = (MessagesController.FaqSearchResult) object;
                                searchCell.setTextAndValue(result.title, result.path, true, position < recentSearches.size() - 1);
                            }
                        } else {
                            position -= recentSearches.size() + 1;
                            MessagesController.FaqSearchResult result = faqSearchArray.get(position);
                            searchCell.setTextAndValue(result.title, result.path, true, position < recentSearches.size() - 1);
                        }
                    }
                    break;
                }
                case 1: {
                    GraySectionCell sectionCell = (GraySectionCell) holder.itemView;
                    sectionCell.setText(LocaleController.getString("SettingsFaqSearchTitle", R.string.SettingsFaqSearchTitle));
                    break;
                }
                case 2: {
                    HeaderCell headerCell = (HeaderCell) holder.itemView;
                    headerCell.setText(LocaleController.getString("SettingsRecent", R.string.SettingsRecent));
                    break;
                }
            }
        }

        @Override
        public RecyclerView.ViewHolder onCreateViewHolder(ViewGroup parent, int viewType) {
            View view;
            switch (viewType) {
                case 0:
                    view = new SettingsSearchCell(mContext);
                    break;
                case 1:
                    view = new GraySectionCell(mContext);
                    break;
                case 2:
                default:
                    view = new HeaderCell(mContext, 16);
                    break;
            }
            view.setLayoutParams(new RecyclerView.LayoutParams(RecyclerView.LayoutParams.MATCH_PARENT, RecyclerView.LayoutParams.WRAP_CONTENT));
            return new RecyclerListView.Holder(view);
        }

        @Override
        public int getItemViewType(int position) {
            if (searchWas) {
                if (position < searchResults.size()) {
                    return 0;
                } else if (position == searchResults.size()) {
                    return 1;
                }
            } else {
                if (position == 0) {
                    if (!recentSearches.isEmpty()) {
                        return 2;
                    } else {
                        return 1;
                    }
                } else if (!recentSearches.isEmpty() && position == recentSearches.size() + 1) {
                    return 1;
                }
            }
            return 0;
        }

        public void addRecent(Object object) {
            int index = recentSearches.indexOf(object);
            if (index >= 0) {
                recentSearches.remove(index);
            }
            recentSearches.add(0, object);
            if (!searchWas) {
                notifyDataSetChanged();
            }
            if (recentSearches.size() > 20) {
                recentSearches.remove(recentSearches.size() - 1);
            }
            LinkedHashSet<String> toSave = new LinkedHashSet<>();
            for (int a = 0, N = recentSearches.size(); a < N; a++) {
                Object o = recentSearches.get(a);
                if (o instanceof SearchResult) {
                    ((SearchResult) o).num = a;
                } else if (o instanceof MessagesController.FaqSearchResult) {
                    ((MessagesController.FaqSearchResult) o).num = a;
                }
                toSave.add(o.toString());
            }
            MessagesController.getGlobalMainSettings().edit().putStringSet("settingsSearchRecent2", toSave).commit();
        }

        public void clearRecent() {
            recentSearches.clear();
            MessagesController.getGlobalMainSettings().edit().remove("settingsSearchRecent2").commit();
            notifyDataSetChanged();
        }

        private int getNum(Object o) {
            if (o instanceof SearchResult) {
                return ((SearchResult) o).num;
            } else if (o instanceof MessagesController.FaqSearchResult) {
                return ((MessagesController.FaqSearchResult) o).num;
            }
            return 0;
        }

        public void search(String text) {
            lastSearchString = text;
            if (searchRunnable != null) {
                Utilities.searchQueue.cancelRunnable(searchRunnable);
                searchRunnable = null;
            }
            if (TextUtils.isEmpty(text)) {
                searchWas = false;
                searchResults.clear();
                faqSearchResults.clear();
                resultNames.clear();
                emptyView.stickerView.getImageReceiver().startAnimation();
                emptyView.title.setText(LocaleController.getString("SettingsNoRecent", R.string.SettingsNoRecent));
                notifyDataSetChanged();
                return;
            }
            Utilities.searchQueue.postRunnable(searchRunnable = () -> {
                ArrayList<SearchResult> results = new ArrayList<>();
                ArrayList<MessagesController.FaqSearchResult> faqResults = new ArrayList<>();
                ArrayList<CharSequence> names = new ArrayList<>();
                String[] searchArgs = text.split(" ");
                String[] translitArgs = new String[searchArgs.length];
                for (int a = 0; a < searchArgs.length; a++) {
                    translitArgs[a] = LocaleController.getInstance().getTranslitString(searchArgs[a]);
                    if (translitArgs[a].equals(searchArgs[a])) {
                        translitArgs[a] = null;
                    }
                }

                for (int a = 0; a < searchArray.length; a++) {
                    SearchResult result = searchArray[a];
                    if (result == null) {
                        continue;
                    }
                    String title = " " + result.searchTitle.toLowerCase();
                    SpannableStringBuilder stringBuilder = null;
                    for (int i = 0; i < searchArgs.length; i++) {
                        if (searchArgs[i].length() != 0) {
                            String searchString = searchArgs[i];
                            int index = title.indexOf(" " + searchString);
                            if (index < 0 && translitArgs[i] != null) {
                                searchString = translitArgs[i];
                                index = title.indexOf(" " + searchString);
                            }
                            if (index >= 0) {
                                if (stringBuilder == null) {
                                    stringBuilder = new SpannableStringBuilder(result.searchTitle);
                                }
                                stringBuilder.setSpan(new ForegroundColorSpan(Theme.getColor(Theme.key_windowBackgroundWhiteBlueText4)), index, index + searchString.length(), Spanned.SPAN_EXCLUSIVE_EXCLUSIVE);
                            } else {
                                break;
                            }
                        }
                        if (stringBuilder != null && i == searchArgs.length - 1) {
                            if (result.guid == 502) {
                                int freeAccount;
                                for (int account = 0; ; account++) {
                                    if (!SharedConfig.activeAccounts.contains(account)) {
                                        freeAccount = account;
                                        break;
                                    }
                                }
                                if (freeAccount < 0) {
                                    continue;
                                }
                            }
                            results.add(result);
                            names.add(stringBuilder);
                        }
                    }
                }
                if (faqWebPage != null) {
                    for (int a = 0, N = faqSearchArray.size(); a < N; a++) {
                        MessagesController.FaqSearchResult result = faqSearchArray.get(a);
                        String title = " " + result.title.toLowerCase();
                        SpannableStringBuilder stringBuilder = null;
                        for (int i = 0; i < searchArgs.length; i++) {
                            if (searchArgs[i].length() != 0) {
                                String searchString = searchArgs[i];
                                int index = title.indexOf(" " + searchString);
                                if (index < 0 && translitArgs[i] != null) {
                                    searchString = translitArgs[i];
                                    index = title.indexOf(" " + searchString);
                                }
                                if (index >= 0) {
                                    if (stringBuilder == null) {
                                        stringBuilder = new SpannableStringBuilder(result.title);
                                    }
                                    stringBuilder.setSpan(new ForegroundColorSpan(Theme.getColor(Theme.key_windowBackgroundWhiteBlueText4)), index, index + searchString.length(), Spanned.SPAN_EXCLUSIVE_EXCLUSIVE);
                                } else {
                                    break;
                                }
                            }
                            if (stringBuilder != null && i == searchArgs.length - 1) {
                                faqResults.add(result);
                                names.add(stringBuilder);
                            }
                        }
                    }
                }

                AndroidUtilities.runOnUIThread(() -> {
                    if (!text.equals(lastSearchString)) {
                        return;
                    }
                    if (!searchWas) {
                        emptyView.stickerView.getImageReceiver().startAnimation();
                        emptyView.title.setText(LocaleController.getString("SettingsNoResults", R.string.SettingsNoResults));
                    }
                    searchWas = true;
                    searchResults = results;
                    faqSearchResults = faqResults;
                    resultNames = names;
                    notifyDataSetChanged();
                    emptyView.stickerView.getImageReceiver().startAnimation();
                });
            }, 300);
        }

        public boolean isSearchWas() {
            return searchWas;
        }
    }

    @Override
    public ArrayList<ThemeDescription> getThemeDescriptions() {
        ThemeDescription.ThemeDescriptionDelegate themeDelegate = () -> {
            if (listView != null) {
                int count = listView.getChildCount();
                for (int a = 0; a < count; a++) {
                    View child = listView.getChildAt(a);
                    if (child instanceof UserCell) {
                        ((UserCell) child).update(0);
                    }
                }
            }
            if (!isPulledDown) {
                if (onlineTextView[1] != null) {
                    final Object onlineTextViewTag = onlineTextView[1].getTag();
                    if (onlineTextViewTag instanceof String) {
                        onlineTextView[1].setTextColor(Theme.getColor((String) onlineTextViewTag));
                    } else {
                        onlineTextView[1].setTextColor(Theme.getColor(Theme.key_avatar_subtitleInProfileBlue));
                    }
                }
                if (lockIconDrawable != null) {
                    lockIconDrawable.setColorFilter(Theme.getColor(Theme.key_chat_lockIcon), PorterDuff.Mode.SRC_IN);
                }
                if (scamDrawable != null) {
                    scamDrawable.setColor(Theme.getColor(Theme.key_avatar_subtitleInProfileBlue));
                }
                if (nameTextView[1] != null) {
                    nameTextView[1].setTextColor(Theme.getColor(Theme.key_profile_title));
                    idTextView.setTextColor(Theme.getColor(Theme.key_avatar_subtitleInProfileBlue));
                }
                if (actionBar != null) {
                    actionBar.setItemsColor(Theme.getColor(Theme.key_actionBarDefaultIcon), false);
                    actionBar.setItemsBackgroundColor(Theme.getColor(Theme.key_avatar_actionBarSelectorBlue), false);
                }
            }
        };
        ArrayList<ThemeDescription> arrayList = new ArrayList<>();
        if (sharedMediaLayout != null) {
            arrayList.addAll(sharedMediaLayout.getThemeDescriptions());
        }

        arrayList.add(new ThemeDescription(listView, 0, null, null, null, null, Theme.key_windowBackgroundWhite));
        arrayList.add(new ThemeDescription(searchListView, 0, null, null, null, null, Theme.key_windowBackgroundWhite));
        arrayList.add(new ThemeDescription(listView, 0, null, null, null, null, Theme.key_windowBackgroundGray));
        arrayList.add(new ThemeDescription(actionBar, ThemeDescription.FLAG_AB_SUBMENUBACKGROUND, null, null, null, null, Theme.key_actionBarDefaultSubmenuBackground));
        arrayList.add(new ThemeDescription(actionBar, ThemeDescription.FLAG_AB_SUBMENUITEM, null, null, null, null, Theme.key_actionBarDefaultSubmenuItem));
        arrayList.add(new ThemeDescription(actionBar, ThemeDescription.FLAG_AB_SUBMENUITEM | ThemeDescription.FLAG_IMAGECOLOR, null, null, null, null, Theme.key_actionBarDefaultSubmenuItemIcon));
        arrayList.add(new ThemeDescription(null, 0, null, null, null, themeDelegate, Theme.key_actionBarDefaultIcon));
        arrayList.add(new ThemeDescription(null, 0, null, null, null, themeDelegate, Theme.key_avatar_actionBarSelectorBlue));
        arrayList.add(new ThemeDescription(null, 0, null, null, null, themeDelegate, Theme.key_chat_lockIcon));
        arrayList.add(new ThemeDescription(null, 0, null, null, null, themeDelegate, Theme.key_avatar_subtitleInProfileBlue));
        arrayList.add(new ThemeDescription(null, 0, null, null, null, themeDelegate, Theme.key_avatar_backgroundActionBarBlue));
        arrayList.add(new ThemeDescription(null, 0, null, null, null, themeDelegate, Theme.key_profile_title));
        arrayList.add(new ThemeDescription(null, 0, null, null, null, themeDelegate, Theme.key_profile_status));
        arrayList.add(new ThemeDescription(null, 0, null, null, null, themeDelegate, Theme.key_avatar_subtitleInProfileBlue));

        if (mediaCounterTextView != null) {
            arrayList.add(new ThemeDescription(mediaCounterTextView.getTextView(), ThemeDescription.FLAG_TEXTCOLOR, null, null, null, themeDelegate, Theme.key_player_actionBarSubtitle));
            arrayList.add(new ThemeDescription(mediaCounterTextView.getNextTextView(), ThemeDescription.FLAG_TEXTCOLOR, null, null, null, themeDelegate, Theme.key_player_actionBarSubtitle));
        }

        arrayList.add(new ThemeDescription(topView, ThemeDescription.FLAG_BACKGROUND, null, null, null, null, Theme.key_avatar_backgroundActionBarBlue));
        arrayList.add(new ThemeDescription(listView, ThemeDescription.FLAG_SELECTOR, null, null, null, null, Theme.key_listSelector));
        arrayList.add(new ThemeDescription(listView, 0, new Class[]{View.class}, Theme.dividerPaint, null, null, Theme.key_divider));

        arrayList.add(new ThemeDescription(avatarImage, 0, null, null, Theme.avatarDrawables, null, Theme.key_avatar_text));
        arrayList.add(new ThemeDescription(avatarImage, 0, null, null, new Drawable[]{avatarDrawable}, null, Theme.key_avatar_backgroundInProfileBlue));

        arrayList.add(new ThemeDescription(writeButton, ThemeDescription.FLAG_IMAGECOLOR, null, null, null, null, Theme.key_profile_actionIcon));
        arrayList.add(new ThemeDescription(writeButton, ThemeDescription.FLAG_BACKGROUNDFILTER, null, null, null, null, Theme.key_profile_actionBackground));
        arrayList.add(new ThemeDescription(writeButton, ThemeDescription.FLAG_BACKGROUNDFILTER | ThemeDescription.FLAG_DRAWABLESELECTEDSTATE, null, null, null, null, Theme.key_profile_actionPressedBackground));

        arrayList.add(new ThemeDescription(listView, ThemeDescription.FLAG_CHECKTAG, new Class[]{TextCell.class}, new String[]{"textView"}, null, null, null, Theme.key_windowBackgroundWhiteBlackText));
        arrayList.add(new ThemeDescription(listView, ThemeDescription.FLAG_CHECKTAG, new Class[]{TextCell.class}, new String[]{"textView"}, null, null, null, Theme.key_windowBackgroundWhiteGreenText2));
        arrayList.add(new ThemeDescription(listView, ThemeDescription.FLAG_CHECKTAG, new Class[]{TextCell.class}, new String[]{"textView"}, null, null, null, Theme.key_windowBackgroundWhiteRedText5));
        arrayList.add(new ThemeDescription(listView, ThemeDescription.FLAG_CHECKTAG, new Class[]{TextCell.class}, new String[]{"textView"}, null, null, null, Theme.key_windowBackgroundWhiteBlueText2));
        arrayList.add(new ThemeDescription(listView, ThemeDescription.FLAG_CHECKTAG, new Class[]{TextCell.class}, new String[]{"textView"}, null, null, null, Theme.key_windowBackgroundWhiteBlueButton));
        arrayList.add(new ThemeDescription(listView, 0, new Class[]{TextCell.class}, new String[]{"valueTextView"}, null, null, null, Theme.key_windowBackgroundWhiteValueText));
        arrayList.add(new ThemeDescription(listView, ThemeDescription.FLAG_CHECKTAG, new Class[]{TextCell.class}, new String[]{"imageView"}, null, null, null, Theme.key_windowBackgroundWhiteGrayIcon));
        arrayList.add(new ThemeDescription(listView, ThemeDescription.FLAG_CHECKTAG, new Class[]{TextCell.class}, new String[]{"imageView"}, null, null, null, Theme.key_windowBackgroundWhiteBlueIcon));

        arrayList.add(new ThemeDescription(listView, 0, new Class[]{TextDetailCell.class}, new String[]{"textView"}, null, null, null, Theme.key_windowBackgroundWhiteBlackText));
        arrayList.add(new ThemeDescription(listView, 0, new Class[]{TextDetailCell.class}, new String[]{"valueTextView"}, null, null, null, Theme.key_windowBackgroundWhiteGrayText2));

        arrayList.add(new ThemeDescription(listView, 0, new Class[]{HeaderCell.class}, new String[]{"textView"}, null, null, null, Theme.key_windowBackgroundWhiteBlueHeader));

        arrayList.add(new ThemeDescription(listView, 0, new Class[]{SettingsSuggestionCell.class}, new String[]{"textView"}, null, null, null, Theme.key_windowBackgroundWhiteBlueHeader));
        arrayList.add(new ThemeDescription(listView, 0, new Class[]{SettingsSuggestionCell.class}, new String[]{"detailTextView"}, null, null, null, Theme.key_windowBackgroundWhiteGrayText2));
        arrayList.add(new ThemeDescription(listView, ThemeDescription.FLAG_LINKCOLOR, new Class[]{SettingsSuggestionCell.class}, new String[]{"detailTextView"}, null, null, null, Theme.key_windowBackgroundWhiteLinkText));
        arrayList.add(new ThemeDescription(listView, 0, new Class[]{SettingsSuggestionCell.class}, new String[]{"yesButton"}, null, null, null, Theme.key_featuredStickers_buttonText));
        arrayList.add(new ThemeDescription(listView, ThemeDescription.FLAG_USEBACKGROUNDDRAWABLE, new Class[]{SettingsSuggestionCell.class}, new String[]{"yesButton"}, null, null, null, Theme.key_featuredStickers_addButton));
        arrayList.add(new ThemeDescription(listView, ThemeDescription.FLAG_USEBACKGROUNDDRAWABLE | ThemeDescription.FLAG_DRAWABLESELECTEDSTATE, new Class[]{SettingsSuggestionCell.class}, new String[]{"yesButton"}, null, null, null, Theme.key_featuredStickers_addButtonPressed));
        arrayList.add(new ThemeDescription(listView, 0, new Class[]{SettingsSuggestionCell.class}, new String[]{"noButton"}, null, null, null, Theme.key_featuredStickers_buttonText));
        arrayList.add(new ThemeDescription(listView, ThemeDescription.FLAG_USEBACKGROUNDDRAWABLE, new Class[]{SettingsSuggestionCell.class}, new String[]{"noButton"}, null, null, null, Theme.key_featuredStickers_addButton));
        arrayList.add(new ThemeDescription(listView, ThemeDescription.FLAG_USEBACKGROUNDDRAWABLE | ThemeDescription.FLAG_DRAWABLESELECTEDSTATE, new Class[]{SettingsSuggestionCell.class}, new String[]{"noButton"}, null, null, null, Theme.key_featuredStickers_addButtonPressed));

        arrayList.add(new ThemeDescription(listView, 0, new Class[]{NotificationsCheckCell.class}, new String[]{"textView"}, null, null, null, Theme.key_windowBackgroundWhiteBlackText));
        arrayList.add(new ThemeDescription(listView, 0, new Class[]{NotificationsCheckCell.class}, new String[]{"valueTextView"}, null, null, null, Theme.key_windowBackgroundWhiteGrayText2));
        arrayList.add(new ThemeDescription(listView, 0, new Class[]{NotificationsCheckCell.class}, new String[]{"checkBox"}, null, null, null, Theme.key_switchTrack));
        arrayList.add(new ThemeDescription(listView, 0, new Class[]{NotificationsCheckCell.class}, new String[]{"checkBox"}, null, null, null, Theme.key_switchTrackChecked));

        arrayList.add(new ThemeDescription(listView, ThemeDescription.FLAG_TEXTCOLOR, new Class[]{UserCell.class}, new String[]{"adminTextView"}, null, null, null, Theme.key_profile_creatorIcon));
        arrayList.add(new ThemeDescription(listView, 0, new Class[]{UserCell.class}, new String[]{"imageView"}, null, null, null, Theme.key_windowBackgroundWhiteGrayIcon));
        arrayList.add(new ThemeDescription(listView, 0, new Class[]{UserCell.class}, new String[]{"nameTextView"}, null, null, null, Theme.key_windowBackgroundWhiteBlackText));
        arrayList.add(new ThemeDescription(listView, 0, new Class[]{UserCell.class}, new String[]{"statusColor"}, null, null, themeDelegate, Theme.key_windowBackgroundWhiteGrayText));
        arrayList.add(new ThemeDescription(listView, 0, new Class[]{UserCell.class}, new String[]{"statusOnlineColor"}, null, null, themeDelegate, Theme.key_windowBackgroundWhiteBlueText));
        arrayList.add(new ThemeDescription(listView, 0, new Class[]{UserCell.class}, null, Theme.avatarDrawables, null, Theme.key_avatar_text));
        arrayList.add(new ThemeDescription(null, 0, null, null, null, themeDelegate, Theme.key_avatar_backgroundRed));
        arrayList.add(new ThemeDescription(null, 0, null, null, null, themeDelegate, Theme.key_avatar_backgroundOrange));
        arrayList.add(new ThemeDescription(null, 0, null, null, null, themeDelegate, Theme.key_avatar_backgroundViolet));
        arrayList.add(new ThemeDescription(null, 0, null, null, null, themeDelegate, Theme.key_avatar_backgroundGreen));
        arrayList.add(new ThemeDescription(null, 0, null, null, null, themeDelegate, Theme.key_avatar_backgroundCyan));
        arrayList.add(new ThemeDescription(null, 0, null, null, null, themeDelegate, Theme.key_avatar_backgroundBlue));
        arrayList.add(new ThemeDescription(null, 0, null, null, null, themeDelegate, Theme.key_avatar_backgroundPink));

        arrayList.add(new ThemeDescription(undoView, ThemeDescription.FLAG_BACKGROUNDFILTER, null, null, null, null, Theme.key_undo_background));
        arrayList.add(new ThemeDescription(undoView, 0, new Class[]{UndoView.class}, new String[]{"undoImageView"}, null, null, null, Theme.key_undo_cancelColor));
        arrayList.add(new ThemeDescription(undoView, 0, new Class[]{UndoView.class}, new String[]{"undoTextView"}, null, null, null, Theme.key_undo_cancelColor));
        arrayList.add(new ThemeDescription(undoView, 0, new Class[]{UndoView.class}, new String[]{"infoTextView"}, null, null, null, Theme.key_undo_infoColor));
        arrayList.add(new ThemeDescription(undoView, 0, new Class[]{UndoView.class}, new String[]{"textPaint"}, null, null, null, Theme.key_undo_infoColor));
        arrayList.add(new ThemeDescription(undoView, 0, new Class[]{UndoView.class}, new String[]{"progressPaint"}, null, null, null, Theme.key_undo_infoColor));
        arrayList.add(new ThemeDescription(undoView, ThemeDescription.FLAG_IMAGECOLOR, new Class[]{UndoView.class}, new String[]{"leftImageView"}, null, null, null, Theme.key_undo_infoColor));

        arrayList.add(new ThemeDescription(listView, ThemeDescription.FLAG_TEXTCOLOR, new Class[]{AboutLinkCell.class}, Theme.profile_aboutTextPaint, null, null, Theme.key_windowBackgroundWhiteBlackText));
        arrayList.add(new ThemeDescription(listView, ThemeDescription.FLAG_LINKCOLOR, new Class[]{AboutLinkCell.class}, Theme.profile_aboutTextPaint, null, null, Theme.key_windowBackgroundWhiteLinkText));
        arrayList.add(new ThemeDescription(listView, 0, new Class[]{AboutLinkCell.class}, Theme.linkSelectionPaint, null, null, Theme.key_windowBackgroundWhiteLinkSelection));

        arrayList.add(new ThemeDescription(listView, ThemeDescription.FLAG_BACKGROUNDFILTER, new Class[]{ShadowSectionCell.class}, null, null, null, Theme.key_windowBackgroundGrayShadow));

        arrayList.add(new ThemeDescription(listView, ThemeDescription.FLAG_BACKGROUNDFILTER, new Class[]{TextInfoPrivacyCell.class}, null, null, null, Theme.key_windowBackgroundGrayShadow));
        arrayList.add(new ThemeDescription(listView, 0, new Class[]{TextInfoPrivacyCell.class}, new String[]{"textView"}, null, null, null, Theme.key_windowBackgroundWhiteGrayText4));

        arrayList.add(new ThemeDescription(searchListView, 0, new Class[]{HeaderCell.class}, new String[]{"textView"}, null, null, null, Theme.key_windowBackgroundWhiteBlueHeader));

        arrayList.add(new ThemeDescription(searchListView, 0, new Class[]{GraySectionCell.class}, new String[]{"textView"}, null, null, null, Theme.key_graySectionText));
        arrayList.add(new ThemeDescription(searchListView, ThemeDescription.FLAG_CELLBACKGROUNDCOLOR, new Class[]{GraySectionCell.class}, null, null, null, Theme.key_graySection));

        arrayList.add(new ThemeDescription(searchListView, 0, new Class[]{SettingsSearchCell.class}, new String[]{"textView"}, null, null, null, Theme.key_windowBackgroundWhiteBlackText));
        arrayList.add(new ThemeDescription(searchListView, 0, new Class[]{SettingsSearchCell.class}, new String[]{"valueTextView"}, null, null, null, Theme.key_windowBackgroundWhiteGrayText2));
        arrayList.add(new ThemeDescription(searchListView, 0, new Class[]{SettingsSearchCell.class}, new String[]{"imageView"}, null, null, null, Theme.key_windowBackgroundWhiteGrayIcon));

        if (mediaHeaderVisible) {
            arrayList.add(new ThemeDescription(nameTextView[1], 0, null, null, new Drawable[]{verifiedCheckDrawable}, null, Theme.key_player_actionBarTitle));
            arrayList.add(new ThemeDescription(nameTextView[1], 0, null, null, new Drawable[]{verifiedDrawable}, null, Theme.key_windowBackgroundWhite));
        } else {
            arrayList.add(new ThemeDescription(nameTextView[1], 0, null, null, new Drawable[]{verifiedCheckDrawable}, null, Theme.key_profile_verifiedCheck));
            arrayList.add(new ThemeDescription(nameTextView[1], 0, null, null, new Drawable[]{verifiedDrawable}, null, Theme.key_profile_verifiedBackground));
        }

        return arrayList;
    }

    public void updateListAnimated(boolean updateOnlineCount) {
        if (listAdapter == null) {
            if (updateOnlineCount) {
                updateOnlineCount(false);
            }
            updateRowsIds();
            return;
        }

        DiffCallback diffCallback = new DiffCallback();
        diffCallback.oldRowCount = rowCount;
        diffCallback.fillPositions(diffCallback.oldPositionToItem);
        diffCallback.oldChatParticipant.clear();
        diffCallback.oldChatParticipantSorted.clear();
        diffCallback.oldChatParticipant.addAll(visibleChatParticipants);
        diffCallback.oldChatParticipantSorted.addAll(visibleSortedUsers);
        diffCallback.oldMembersStartRow = membersStartRow;
        diffCallback.oldMembersEndRow = membersEndRow;
        if (updateOnlineCount) {
            updateOnlineCount(false);
        }
        saveScrollPosition();
        updateRowsIds();
        diffCallback.fillPositions(diffCallback.newPositionToItem);
        DiffUtil.calculateDiff(diffCallback).dispatchUpdatesTo(listAdapter);
        if (savedScrollPosition >= 0) {
            layoutManager.scrollToPositionWithOffset(savedScrollPosition, savedScrollOffset - listView.getPaddingTop());
        }
        AndroidUtilities.updateVisibleRows(listView);
    }

    int savedScrollPosition = -1;
    int savedScrollOffset;

    private void saveScrollPosition() {
        if (listView != null && layoutManager != null && listView.getChildCount() > 0) {
            View view = null;
            int position = -1;
            int top = Integer.MAX_VALUE;
            for (int i = 0; i < listView.getChildCount(); i++) {
                int childPosition = listView.getChildAdapterPosition(listView.getChildAt(i));
                View child = listView.getChildAt(i);
                if (childPosition != RecyclerListView.NO_POSITION && child.getTop() < top) {
                    view = child;
                    position = childPosition;
                    top = child.getTop();
                }
            }
            if (view != null) {
                savedScrollPosition = position;
                savedScrollOffset = view.getTop();
                if (savedScrollPosition == 0 && !allowPullingDown && savedScrollOffset > AndroidUtilities.dp(88)) {
                    savedScrollOffset = AndroidUtilities.dp(88);
                }

                layoutManager.scrollToPositionWithOffset(position, view.getTop() - listView.getPaddingTop());
            }
        }
    }

    public void scrollToSharedMedia() {
        layoutManager.scrollToPositionWithOffset(sharedMediaRow, -listView.getPaddingTop());
    }

    private class DiffCallback extends DiffUtil.Callback {

        int oldRowCount;

        SparseIntArray oldPositionToItem = new SparseIntArray();
        SparseIntArray newPositionToItem = new SparseIntArray();
        ArrayList<TLRPC.ChatParticipant> oldChatParticipant = new ArrayList<>();
        ArrayList<Integer> oldChatParticipantSorted = new ArrayList<>();
        int oldMembersStartRow;
        int oldMembersEndRow;

        @Override
        public int getOldListSize() {
            return oldRowCount;
        }

        @Override
        public int getNewListSize() {
            return rowCount;
        }

        @Override
        public boolean areItemsTheSame(int oldItemPosition, int newItemPosition) {
            if (newItemPosition >= membersStartRow && newItemPosition < membersEndRow) {
                if (oldItemPosition >= oldMembersStartRow && oldItemPosition < oldMembersEndRow) {
                    TLRPC.ChatParticipant oldItem;
                    TLRPC.ChatParticipant newItem;
                    if (!oldChatParticipantSorted.isEmpty()) {
                        oldItem = oldChatParticipant.get(oldChatParticipantSorted.get(oldItemPosition - oldMembersStartRow));
                    } else {
                        oldItem = oldChatParticipant.get(oldItemPosition - oldMembersStartRow);
                    }

                    if (!sortedUsers.isEmpty()) {
                        newItem = visibleChatParticipants.get(visibleSortedUsers.get(newItemPosition - membersStartRow));
                    } else {
                        newItem = visibleChatParticipants.get(newItemPosition - membersStartRow);
                    }
                    return oldItem.user_id == newItem.user_id;
                }
            }
            int oldIndex = oldPositionToItem.get(oldItemPosition, -1);
            int newIndex = newPositionToItem.get(newItemPosition, -1);
            return oldIndex == newIndex && oldIndex >= 0 && newIndex >= 0;
        }

        @Override
        public boolean areContentsTheSame(int oldItemPosition, int newItemPosition) {
            return areItemsTheSame(oldItemPosition, newItemPosition);
        }

        public void fillPositions(SparseIntArray sparseIntArray) {
            sparseIntArray.clear();
            int pointer = 0;
            put(++pointer, setAvatarRow, sparseIntArray);
            put(++pointer, setAvatarSectionRow, sparseIntArray);
            put(++pointer, numberSectionRow, sparseIntArray);
            put(++pointer, numberRow, sparseIntArray);
            put(++pointer, setUsernameRow, sparseIntArray);
            put(++pointer, bioRow, sparseIntArray);
            put(++pointer, phoneSuggestionRow, sparseIntArray);
            put(++pointer, phoneSuggestionSectionRow, sparseIntArray);
            put(++pointer, passwordSuggestionRow, sparseIntArray);
            put(++pointer, passwordSuggestionSectionRow, sparseIntArray);
            put(++pointer, settingsSectionRow, sparseIntArray);
            put(++pointer, settingsSectionRow2, sparseIntArray);
            put(++pointer, notificationRow, sparseIntArray);
            put(++pointer, languageRow, sparseIntArray);
            put(++pointer, privacyRow, sparseIntArray);
            put(++pointer, dataRow, sparseIntArray);
            put(++pointer, chatRow, sparseIntArray);
            put(++pointer, filtersRow, sparseIntArray);
            put(++pointer, devicesRow, sparseIntArray);
            put(++pointer, devicesSectionRow, sparseIntArray);
            put(++pointer, helpHeaderRow, sparseIntArray);
            put(++pointer, questionRow, sparseIntArray);
            put(++pointer, faqRow, sparseIntArray);
            put(++pointer, policyRow, sparseIntArray);
            put(++pointer, helpSectionCell, sparseIntArray);
            put(++pointer, debugHeaderRow, sparseIntArray);
            put(++pointer, sendLogsRow, sparseIntArray);
            put(++pointer, sendLastLogsRow, sparseIntArray);
            put(++pointer, clearLogsRow, sparseIntArray);
            put(++pointer, switchBackendRow, sparseIntArray);
            put(++pointer, versionRow, sparseIntArray);
            put(++pointer, emptyRow, sparseIntArray);
            put(++pointer, bottomPaddingRow, sparseIntArray);
            put(++pointer, infoHeaderRow, sparseIntArray);
            put(++pointer, phoneRow, sparseIntArray);
            put(++pointer, locationRow, sparseIntArray);
            put(++pointer, userInfoRow, sparseIntArray);
            put(++pointer, channelInfoRow, sparseIntArray);
            put(++pointer, usernameRow, sparseIntArray);
            put(++pointer, notificationsDividerRow, sparseIntArray);
            put(++pointer, notificationsRow, sparseIntArray);
            put(++pointer, infoSectionRow, sparseIntArray);
            put(++pointer, sendMessageRow, sparseIntArray);
            put(++pointer, reportRow, sparseIntArray);
            put(++pointer, settingsTimerRow, sparseIntArray);
            put(++pointer, settingsKeyRow, sparseIntArray);
            put(++pointer, secretSettingsSectionRow, sparseIntArray);
            put(++pointer, membersHeaderRow, sparseIntArray);
            put(++pointer, addMemberRow, sparseIntArray);
            put(++pointer, subscribersRow, sparseIntArray);
            put(++pointer, administratorsRow, sparseIntArray);
            put(++pointer, blockedUsersRow, sparseIntArray);
            put(++pointer, membersSectionRow, sparseIntArray);
            put(++pointer, sharedMediaRow, sparseIntArray);
            put(++pointer, unblockRow, sparseIntArray);
            put(++pointer, joinRow, sparseIntArray);
            put(++pointer, lastSectionRow, sparseIntArray);
        }

        private void put(int id, int position, SparseIntArray sparseIntArray) {
            if (position >= 0) {
                sparseIntArray.put(position, id);
            }
        }
    }
}<|MERGE_RESOLUTION|>--- conflicted
+++ resolved
@@ -14,10 +14,6 @@
 import android.animation.AnimatorSet;
 import android.animation.ObjectAnimator;
 import android.animation.ValueAnimator;
-<<<<<<< HEAD
-import android.annotation.SuppressLint;
-=======
->>>>>>> 418f478a
 import android.app.Activity;
 import android.app.Dialog;
 import android.content.Context;
@@ -40,6 +36,7 @@
 import android.graphics.drawable.ColorDrawable;
 import android.graphics.drawable.Drawable;
 import android.graphics.drawable.GradientDrawable;
+import android.net.Uri;
 import android.os.Build;
 import android.os.Bundle;
 import android.os.SystemClock;
@@ -1450,7 +1447,7 @@
 
     private void generateLink() {
         TLRPC.TL_messages_exportChatInvite req = new TLRPC.TL_messages_exportChatInvite();
-        req.peer = getMessagesController().getInputPeer(-chat_id);
+        req.peer = getMessagesController().getInputPeer(-chatId);
         final int reqId = getConnectionsManager().sendRequest(req, (response, error) -> AndroidUtilities.runOnUIThread(() -> {
             if (error == null) {
                 TLRPC.TL_chatInviteExported invite = (TLRPC.TL_chatInviteExported) response;
@@ -1688,15 +1685,9 @@
                 } else if (id == share || id == qr_code) {
                     try {
                         String text = null;
-<<<<<<< HEAD
-                        if (user_id != 0) {
-                            TLRPC.User user = getMessagesController().getUser(user_id);
-                            if (user == null || StrUtil.isBlank(user.username)) {
-=======
                         if (userId != 0) {
                             TLRPC.User user = getMessagesController().getUser(userId);
-                            if (user == null) {
->>>>>>> 418f478a
+                            if (user == null || StrUtil.isBlank(user.username)) {
                                 return;
                             }
                             if (botInfo != null && userInfo != null && !TextUtils.isEmpty(userInfo.about) && id == share) {
@@ -1782,11 +1773,7 @@
                 } else if (id == statistics) {
                     TLRPC.Chat chat = getMessagesController().getChat(chatId);
                     Bundle args = new Bundle();
-<<<<<<< HEAD
-                    args.putInt("chat_id", chat_id);
-=======
                     args.putLong("chat_id", chatId);
->>>>>>> 418f478a
                     args.putBoolean("is_megagroup", chat.megagroup);
                     StatisticActivity fragment = new StatisticActivity(args);
                     presentFragment(fragment);
@@ -2025,13 +2012,8 @@
 
         videoCallItem = menu.addItem(video_call_item, R.drawable.profile_video);
         videoCallItem.setContentDescription(LocaleController.getString("VideoCall", R.string.VideoCall));
-<<<<<<< HEAD
-        if (chat_id != 0) {
+        if (chatId != 0) {
             callItem = menu.addItem(call_item, R.drawable.baseline_keyboard_voice_24);
-=======
-        if (chatId != 0) {
-            callItem = menu.addItem(call_item, R.drawable.msg_voicechat2);
->>>>>>> 418f478a
             if (ChatObject.isChannelOrGiga(currentChat)) {
                 callItem.setContentDescription(LocaleController.getString("VoipChannelVoiceChat", R.string.VoipChannelVoiceChat));
             } else {
@@ -2572,24 +2554,7 @@
         listView.setGlowColor(0);
         listView.setAdapter(listAdapter);
         frameLayout.addView(listView, LayoutHelper.createFrame(LayoutHelper.MATCH_PARENT, LayoutHelper.MATCH_PARENT, Gravity.TOP | Gravity.LEFT));
-<<<<<<< HEAD
         listView.setOnItemClickListener(new RecyclerListView.OnItemClickListenerExtended() {
-=======
-        listView.setOnItemClickListener((view, position, x, y) -> {
-            if (getParentActivity() == null) {
-                return;
-            }
-            if (position == settingsKeyRow) {
-                Bundle args = new Bundle();
-                args.putLong("chat_id", DialogObject.getEncryptedChatId(dialogId));
-                presentFragment(new IdenticonActivity(args));
-            } else if (position == settingsTimerRow) {
-                showDialog(AlertsCreator.createTTLAlert(getParentActivity(), currentEncryptedChat, null).create());
-            } else if (position == notificationsRow) {
-                if (LocaleController.isRTL && x <= AndroidUtilities.dp(76) || !LocaleController.isRTL && x >= view.getMeasuredWidth() - AndroidUtilities.dp(76)) {
-                    NotificationsCheckCell checkCell = (NotificationsCheckCell) view;
-                    boolean checked = !checkCell.isChecked();
->>>>>>> 418f478a
 
             private int pressCount = 0;
 
@@ -2600,10 +2565,10 @@
                 }
                 if (position == settingsKeyRow) {
                     Bundle args = new Bundle();
-                    args.putInt("chat_id", (int) (dialog_id >> 32));
+                    args.putLong("chat_id", DialogObject.getEncryptedChatId(dialogId));
                     presentFragment(new IdenticonActivity(args));
                 } else if (position == settingsTimerRow) {
-                    showDialog(AlertsCreator.createTTLAlert(getParentActivity(), currentEncryptedChat).create());
+                    showDialog(AlertsCreator.createTTLAlert(getParentActivity(), currentEncryptedChat, null).create());
                 } else if (position == notificationsRow) {
                     if (LocaleController.isRTL && x <= AndroidUtilities.dp(76) || !LocaleController.isRTL && x >= view.getMeasuredWidth() - AndroidUtilities.dp(76)) {
                         NotificationsCheckCell checkCell = (NotificationsCheckCell) view;
@@ -2658,7 +2623,7 @@
                     }
                     AlertsCreator.showCustomNotificationsDialog(ProfileActivity.this, did, -1, null, currentAccount, param -> listAdapter.notifyItemChanged(notificationsRow));
                 } else if (position == unblockRow) {
-                    getMessagesController().unblockPeer(user_id);
+                    getMessagesController().unblockPeer(userId);
                     if (BulletinFactory.canShowBulletin(ProfileActivity.this)) {
                         BulletinFactory.createBanBulletin(ProfileActivity.this, false).show();
                     }
@@ -2679,14 +2644,14 @@
                 } else if (position == usernameRow) {
 
                     final String username;
-                    if (user_id != 0) {
-                        final TLRPC.User user = getMessagesController().getUser(user_id);
+                    if (userId != 0) {
+                        final TLRPC.User user = getMessagesController().getUser(userId);
                         if (user == null || user.username == null) {
                             return;
                         }
                         username = user.username;
-                    } else if (chat_id != 0) {
-                        final TLRPC.Chat chat = getMessagesController().getChat(chat_id);
+                    } else if (chatId != 0) {
+                        final TLRPC.Chat chat = getMessagesController().getChat(chatId);
                         if (chat == null || chat.username == null) {
                             return;
                         }
@@ -2700,7 +2665,7 @@
 
                     if (chatInfo != null && chatInfo.can_set_username) {
                         builder.addItem(LocaleController.getString("Edit", R.string.Edit), R.drawable.baseline_edit_24, __ -> {
-                            ChatEditTypeActivity fragment = new ChatEditTypeActivity(chat_id, chatInfo.can_set_location);
+                            ChatEditTypeActivity fragment = new ChatEditTypeActivity(chatId, chatInfo.can_set_location);
                             fragment.setInfo(chatInfo);
                             presentFragment(fragment);
                             return Unit.INSTANCE;
@@ -2722,7 +2687,7 @@
                 } else if (position == locationRow) {
                     if (chatInfo.location instanceof TLRPC.TL_channelLocation) {
                         LocationActivity fragment = new LocationActivity(LocationActivity.LOCATION_TYPE_GROUP_VIEW);
-                        fragment.setChatLocation(chat_id, (TLRPC.TL_channelLocation) chatInfo.location);
+                        fragment.setChatLocation(chatId, (TLRPC.TL_channelLocation) chatInfo.location);
                         presentFragment(fragment);
                     }
                 } else if (position == joinRow) {
@@ -2730,21 +2695,21 @@
                     NotificationCenter.getGlobalInstance().postNotificationName(NotificationCenter.closeSearchByActiveAction);
                 } else if (position == subscribersRow) {
                     Bundle args = new Bundle();
-                    args.putInt("chat_id", chat_id);
+                    args.putLong("chat_id", chatId);
                     args.putInt("type", ChatUsersActivity.TYPE_USERS);
                     ChatUsersActivity fragment = new ChatUsersActivity(args);
                     fragment.setInfo(chatInfo);
                     presentFragment(fragment);
                 } else if (position == administratorsRow) {
                     Bundle args = new Bundle();
-                    args.putInt("chat_id", chat_id);
+                    args.putLong("chat_id", chatId);
                     args.putInt("type", ChatUsersActivity.TYPE_ADMIN);
                     ChatUsersActivity fragment = new ChatUsersActivity(args);
                     fragment.setInfo(chatInfo);
                     presentFragment(fragment);
                 } else if (position == blockedUsersRow) {
                     Bundle args = new Bundle();
-                    args.putInt("chat_id", chat_id);
+                    args.putLong("chat_id", chatId);
                     args.putInt("type", ChatUsersActivity.TYPE_BANNED);
                     ChatUsersActivity fragment = new ChatUsersActivity(args);
                     fragment.setInfo(chatInfo);
@@ -2925,12 +2890,11 @@
                     showDialog(builder.create());
 
                 } else if (position == phoneRow) {
-                    final TLRPC.User user = getMessagesController().getUser(user_id);
+                    final TLRPC.User user = getMessagesController().getUser(userId);
                     if (user == null || user.phone == null || user.phone.length() == 0 || getParentActivity() == null
                             || (NekoConfig.hidePhone && user.id == UserConfig.getInstance(currentAccount).getClientUserId())) {
                         return;
                     }
-<<<<<<< HEAD
 
                     String number = PhoneFormat.getInstance().format("+" + user.phone);
 
@@ -2976,32 +2940,6 @@
 
                     BottomBuilder builder = new BottomBuilder(getParentActivity());
                     String message = cell.getTextView().getText().toString();
-=======
-                    return;
-                }
-                AlertsCreator.showCustomNotificationsDialog(ProfileActivity.this, did, -1, null, currentAccount, param -> listAdapter.notifyItemChanged(notificationsRow));
-            } else if (position == unblockRow) {
-                getMessagesController().unblockPeer(userId);
-                if (BulletinFactory.canShowBulletin(ProfileActivity.this)) {
-                    BulletinFactory.createBanBulletin(ProfileActivity.this, false).show();
-                }
-            } else if (position == sendMessageRow) {
-                onWriteButtonClick();
-            } else if (position == reportRow) {
-                AlertsCreator.createReportAlert(getParentActivity(), getDialogId(), 0, ProfileActivity.this);
-            } else if (position >= membersStartRow && position < membersEndRow) {
-                TLRPC.ChatParticipant participant;
-                if (!sortedUsers.isEmpty()) {
-                    participant = chatInfo.participants.participants.get(sortedUsers.get(position - membersStartRow));
-                } else {
-                    participant = chatInfo.participants.participants.get(position - membersStartRow);
-                }
-                onMemberClick(participant, false);
-            } else if (position == addMemberRow) {
-                openAddMember();
-            } else if (position == usernameRow) {
-                if (currentChat != null) {
->>>>>>> 418f478a
                     try {
                         if (!BuildVars.isMini) {
                             message += "\n" + Libv2ray.checkVersionX()
@@ -3089,92 +3027,6 @@
                 } else {
                     ProfileActivity.this.processOnClickOrPress(position);
                 }
-<<<<<<< HEAD
-=======
-            } else if (position == locationRow) {
-                if (chatInfo.location instanceof TLRPC.TL_channelLocation) {
-                    LocationActivity fragment = new LocationActivity(LocationActivity.LOCATION_TYPE_GROUP_VIEW);
-                    fragment.setChatLocation(chatId, (TLRPC.TL_channelLocation) chatInfo.location);
-                    presentFragment(fragment);
-                }
-            } else if (position == joinRow) {
-                getMessagesController().addUserToChat(currentChat.id, getUserConfig().getCurrentUser(), 0, null, ProfileActivity.this, null);
-                NotificationCenter.getGlobalInstance().postNotificationName(NotificationCenter.closeSearchByActiveAction);
-            } else if (position == subscribersRow) {
-                Bundle args = new Bundle();
-                args.putLong("chat_id", chatId);
-                args.putInt("type", ChatUsersActivity.TYPE_USERS);
-                ChatUsersActivity fragment = new ChatUsersActivity(args);
-                fragment.setInfo(chatInfo);
-                presentFragment(fragment);
-            } else if (position == administratorsRow) {
-                Bundle args = new Bundle();
-                args.putLong("chat_id", chatId);
-                args.putInt("type", ChatUsersActivity.TYPE_ADMIN);
-                ChatUsersActivity fragment = new ChatUsersActivity(args);
-                fragment.setInfo(chatInfo);
-                presentFragment(fragment);
-            } else if (position == blockedUsersRow) {
-                Bundle args = new Bundle();
-                args.putLong("chat_id", chatId);
-                args.putInt("type", ChatUsersActivity.TYPE_BANNED);
-                ChatUsersActivity fragment = new ChatUsersActivity(args);
-                fragment.setInfo(chatInfo);
-                presentFragment(fragment);
-            } else if (position == notificationRow) {
-                presentFragment(new NotificationsSettingsActivity());
-            } else if (position == privacyRow) {
-                presentFragment(new PrivacySettingsActivity());
-            } else if (position == dataRow) {
-                presentFragment(new DataSettingsActivity());
-            } else if (position == chatRow) {
-                presentFragment(new ThemeActivity(ThemeActivity.THEME_TYPE_BASIC));
-            } else if (position == filtersRow) {
-                presentFragment(new FiltersSetupActivity());
-            } else if (position == devicesRow) {
-                presentFragment(new SessionsActivity(0));
-            } else if (position == questionRow) {
-                showDialog(AlertsCreator.createSupportAlert(ProfileActivity.this));
-            } else if (position == faqRow) {
-                Browser.openUrl(getParentActivity(), LocaleController.getString("TelegramFaqUrl", R.string.TelegramFaqUrl));
-            } else if (position == policyRow) {
-                Browser.openUrl(getParentActivity(), LocaleController.getString("PrivacyPolicyUrl", R.string.PrivacyPolicyUrl));
-            } else if (position == sendLogsRow) {
-                sendLogs(false);
-            } else if (position == sendLastLogsRow) {
-                sendLogs(true);
-            } else if (position == clearLogsRow) {
-                FileLog.cleanupLogs();
-            } else if (position == switchBackendRow) {
-                if (getParentActivity() == null) {
-                    return;
-                }
-                AlertDialog.Builder builder1 = new AlertDialog.Builder(getParentActivity());
-                builder1.setMessage(LocaleController.getString("AreYouSure", R.string.AreYouSure));
-                builder1.setTitle(LocaleController.getString("AppName", R.string.AppName));
-                builder1.setPositiveButton(LocaleController.getString("OK", R.string.OK), (dialogInterface, i) -> {
-                    SharedConfig.pushAuthKey = null;
-                    SharedConfig.pushAuthKeyId = null;
-                    SharedConfig.saveConfig();
-                    getConnectionsManager().switchBackend(true);
-                });
-                builder1.setNegativeButton(LocaleController.getString("Cancel", R.string.Cancel), null);
-                showDialog(builder1.create());
-            } else if (position == languageRow) {
-                presentFragment(new LanguageSelectActivity());
-            } else if (position == setUsernameRow) {
-                presentFragment(new ChangeUsernameActivity());
-            } else if (position == bioRow) {
-                if (userInfo != null) {
-                    presentFragment(new ChangeBioActivity());
-                }
-            } else if (position == numberRow) {
-                presentFragment(new ActionIntroActivity(ActionIntroActivity.ACTION_TYPE_CHANGE_PHONE_NUMBER));
-            } else if (position == setAvatarRow) {
-                onWriteButtonClick();
-            } else {
-                processOnClickOrPress(position);
->>>>>>> 418f478a
             }
         });
 
@@ -3487,11 +3339,7 @@
             }
         };
         AndroidUtilities.updateViewVisibilityAnimated(avatarContainer2, true, 1f, false);
-<<<<<<< HEAD
-        frameLayout.addView(avatarContainer2, LayoutHelper.createFrame(LayoutHelper.MATCH_PARENT, LayoutHelper.MATCH_PARENT));
-=======
         frameLayout.addView(avatarContainer2, LayoutHelper.createFrame(LayoutHelper.MATCH_PARENT, LayoutHelper.MATCH_PARENT, Gravity.START, 0, 0, 0, 0));
->>>>>>> 418f478a
         avatarContainer.setPivotX(0);
         avatarContainer.setPivotY(0);
         avatarContainer2.addView(avatarContainer, LayoutHelper.createFrame(42, 42, Gravity.TOP | Gravity.LEFT, 64, 0, 0, 0));
@@ -4155,11 +4003,7 @@
 
     private void openRightsEdit(int action, TLRPC.User user, TLRPC.ChatParticipant participant, TLRPC.TL_chatAdminRights adminRights, TLRPC.TL_chatBannedRights bannedRights, String rank, boolean editingAdmin) {
         boolean[] needShowBulletin = new boolean[1];
-<<<<<<< HEAD
-        ChatRightsEditActivity fragment = new ChatRightsEditActivity(user.id, chat_id, adminRights, currentChat.default_banned_rights, bannedRights, rank, action, true, false, participant) {
-=======
-        ChatRightsEditActivity fragment = new ChatRightsEditActivity(user.id, chatId, adminRights, currentChat.default_banned_rights, bannedRights, rank, action, true, false) {
->>>>>>> 418f478a
+        ChatRightsEditActivity fragment = new ChatRightsEditActivity(user.id, chatId, adminRights, currentChat.default_banned_rights, bannedRights, rank, action, true, false, participant) {
             @Override
             protected void onTransitionAnimationEnd(boolean isOpen, boolean backward) {
                 if (!isOpen && backward && needShowBulletin[0] && BulletinFactory.canShowBulletin(ProfileActivity.this)) {
@@ -4244,10 +4088,10 @@
     }
 
     private boolean processOnClickOrPress(final int position) {
-<<<<<<< HEAD
 
         // NekoX: move long lick actions to click
-=======
+        // Merge it in 8.0.1, need to be fixed
+
         if (position == usernameRow || position == setUsernameRow) {
             final String username;
             if (userId != 0) {
@@ -4293,8 +4137,80 @@
             if (user == null || user.phone == null || user.phone.length() == 0 || getParentActivity() == null) {
                 return false;
             }
->>>>>>> 418f478a
-
+
+            AlertDialog.Builder builder = new AlertDialog.Builder(getParentActivity());
+            ArrayList<CharSequence> items = new ArrayList<>();
+            final ArrayList<Integer> actions = new ArrayList<>();
+            if (position == phoneRow) {
+                if (userInfo != null && userInfo.phone_calls_available) {
+                    items.add(LocaleController.getString("CallViaTelegram", R.string.CallViaTelegram));
+                    actions.add(2);
+                    if (Build.VERSION.SDK_INT >= 18 && userInfo.video_calls_available) {
+                        items.add(LocaleController.getString("VideoCallViaTelegram", R.string.VideoCallViaTelegram));
+                        actions.add(3);
+                    }
+                }
+                items.add(LocaleController.getString("Call", R.string.Call));
+                actions.add(0);
+            }
+            items.add(LocaleController.getString("Copy", R.string.Copy));
+            actions.add(1);
+            builder.setItems(items.toArray(new CharSequence[0]), (dialogInterface, i) -> {
+                i = actions.get(i);
+                if (i == 0) {
+                    try {
+                        Intent intent = new Intent(Intent.ACTION_DIAL, Uri.parse("tel:+" + user.phone));
+                        intent.addFlags(Intent.FLAG_ACTIVITY_NEW_TASK);
+                        getParentActivity().startActivityForResult(intent, 500);
+                    } catch (Exception e) {
+                        FileLog.e(e);
+                    }
+                } else if (i == 1) {
+                    try {
+                        android.content.ClipboardManager clipboard = (android.content.ClipboardManager) ApplicationLoader.applicationContext.getSystemService(Context.CLIPBOARD_SERVICE);
+                        android.content.ClipData clip = android.content.ClipData.newPlainText("label", "+" + user.phone);
+                        clipboard.setPrimaryClip(clip);
+                        BulletinFactory.of(this).createCopyBulletin(LocaleController.getString("PhoneCopied", R.string.PhoneCopied)).show();
+                    } catch (Exception e) {
+                        FileLog.e(e);
+                    }
+                } else if (i == 2 || i == 3) {
+                    VoIPHelper.startCall(user, i == 3, userInfo != null && userInfo.video_calls_available, getParentActivity(), userInfo, getAccountInstance());
+                }
+            });
+            showDialog(builder.create());
+            return true;
+        } else if (position == channelInfoRow || position == userInfoRow || position == locationRow || position == bioRow) {
+            if (position == bioRow && (userInfo == null || TextUtils.isEmpty(userInfo.about))) {
+                return false;
+            }
+            AlertDialog.Builder builder = new AlertDialog.Builder(getParentActivity());
+            builder.setItems(new CharSequence[]{LocaleController.getString("Copy", R.string.Copy)}, (dialogInterface, i) -> {
+                try {
+                    String about;
+                    if (position == locationRow) {
+                        about = chatInfo != null && chatInfo.location instanceof TLRPC.TL_channelLocation ? ((TLRPC.TL_channelLocation) chatInfo.location).address : null;
+                    } else if (position == channelInfoRow) {
+                        about = chatInfo != null ? chatInfo.about : null;
+                    } else {
+                        about = userInfo != null ? userInfo.about : null;
+                    }
+                    if (TextUtils.isEmpty(about)) {
+                        return;
+                    }
+                    AndroidUtilities.addToClipboard(about);
+                    if (position == bioRow) {
+                        BulletinFactory.of(this).createCopyBulletin(LocaleController.getString("BioCopied", R.string.BioCopied)).show();
+                    } else {
+                        BulletinFactory.of(this).createCopyBulletin(LocaleController.getString("TextCopied", R.string.TextCopied)).show();
+                    }
+                } catch (Exception e) {
+                    FileLog.e(e);
+                }
+            });
+            showDialog(builder.create());
+            return true;
+        }
         return false;
     }
 
@@ -6224,18 +6140,10 @@
             onlineTextOverride = null;
         }
 
-<<<<<<< HEAD
-        int id = 0;
-        if (user_id != 0) {
-            TLRPC.User user = getMessagesController().getUser(user_id);
-            if (user == null) return;
-=======
+        long id = 0;
         if (userId != 0) {
             TLRPC.User user = getMessagesController().getUser(userId);
-            if (user == null) {
-                return;
-            }
->>>>>>> 418f478a
+            if (user == null) return;
             TLRPC.FileLocation photoBig = null;
             if (user.photo != null) {
                 photoBig = user.photo.photo_big;
@@ -6319,13 +6227,13 @@
             }
 
             if (user.photo != null && user.photo.dc_id != 0) {
-                idTextView.setText("ID: " + user_id + ", DC: " + user.photo.dc_id);
+                idTextView.setText("ID: " + userId + ", DC: " + user.photo.dc_id);
             } else if (UserObject.isUserSelf(user) && getMessagesController().thisDc > 0) {
                 idTextView.setText("ID: " + user.id + ", DC: " + getMessagesController().thisDc);
             } else {
-                idTextView.setText("ID: " + user_id);
-            }
-            id = user_id;
+                idTextView.setText("ID: " + userId);
+            }
+            id = userId;
             avatarImage.getImageReceiver().setVisible(!PhotoViewer.isShowingImage(photoBig), false);
         } else if (chatId != 0) {
             TLRPC.Chat chat = getMessagesController().getChat(chatId);
@@ -6451,7 +6359,7 @@
                     }
                 }
             }
-            id = chat_id;
+            id = chatId;
             if (changed) {
                 needLayout(true);
             }
@@ -6486,13 +6394,13 @@
             }
             avatarImage.getImageReceiver().setVisible(!PhotoViewer.isShowingImage(photoBig), false);
             if (chat.photo != null && chat.photo.dc_id != 0) {
-                idTextView.setText("ID: " + chat_id + ", DC: " + chat.photo.dc_id);
+                idTextView.setText("ID: " + chatId + ", DC: " + chat.photo.dc_id);
             } else {
-                idTextView.setText("ID: " + chat_id);
+                idTextView.setText("ID: " + chatId);
             }
         }
         if (id != 0) {
-            int finalId = id;
+            long finalId = id;
             idTextView.setOnClickListener(v -> {
                 BottomBuilder builder = new BottomBuilder(getParentActivity());
                 builder.addTitle(finalId + "");
@@ -6500,7 +6408,7 @@
                     AlertUtil.copyAndAlert(finalId + "");
                     return Unit.INSTANCE;
                 });
-                if (finalId == user_id) {
+                if (finalId == userId) {
                     builder.addItem(LocaleController.getString("CopyLink", R.string.CopyLink), R.drawable.baseline_link_24, __ -> {
                         AlertUtil.copyLinkAndAlert("tg://user?id=" + finalId);
                         return Unit.INSTANCE;
@@ -6584,13 +6492,8 @@
                     otherItem.addSubItem(edit_contact, R.drawable.baseline_edit_24, LocaleController.getString("EditContact", R.string.EditContact));
                     otherItem.addSubItem(delete_contact, R.drawable.baseline_delete_24, LocaleController.getString("DeleteContact", R.string.DeleteContact));
                 }
-<<<<<<< HEAD
-                if (!UserObject.isDeleted(user) && !isBot && currentEncryptedChat == null && !userBlocked && user_id != 333000 && user_id != 777000 && user_id != 42777) {
+                if (!UserObject.isDeleted(user) && !isBot && currentEncryptedChat == null && !userBlocked && userId != 333000 && userId != 777000 && userId != 42777) {
                     otherItem.addSubItem(start_secret_chat, R.drawable.baseline_lock_24, LocaleController.getString("StartEncryptedChat", R.string.StartEncryptedChat));
-=======
-                if (!UserObject.isDeleted(user) && !isBot && currentEncryptedChat == null && !userBlocked && userId != 333000 && userId != 777000 && userId != 42777) {
-                    otherItem.addSubItem(start_secret_chat, R.drawable.msg_start_secret, LocaleController.getString("StartEncryptedChat", R.string.StartEncryptedChat));
->>>>>>> 418f478a
                 }
                 if (StrUtil.isNotBlank(user.username)) {
                     otherItem.addSubItem(qr_code, R.drawable.wallet_qr, LocaleController.getString("ShareQRCode", R.string.ShareQRCode));
@@ -7378,14 +7281,9 @@
                     TextDetailCell detailCell = (TextDetailCell) holder.itemView;
                     if (position == phoneRow) {
                         String text;
-<<<<<<< HEAD
-                        final TLRPC.User user = getMessagesController().getUser(user_id);
+                        final TLRPC.User user = getMessagesController().getUser(userId);
                         if (!TextUtils.isEmpty(user.phone)
                                 && !(NekoConfig.hidePhone && user.id == UserConfig.getInstance(currentAccount).getClientUserId())) {
-=======
-                        final TLRPC.User user = getMessagesController().getUser(userId);
-                        if (!TextUtils.isEmpty(user.phone)) {
->>>>>>> 418f478a
                             text = PhoneFormat.getInstance().format("+" + user.phone);
                         } else {
                             text = LocaleController.getString("PhoneHidden", R.string.PhoneHidden);
@@ -7402,18 +7300,13 @@
                             }
                             detailCell.setTextAndValue(text, LocaleController.getString("Username", R.string.Username), false);
                         } else if (currentChat != null) {
-<<<<<<< HEAD
-                            TLRPC.Chat chat = getMessagesController().getChat(chat_id);
+                            TLRPC.Chat chat = getMessagesController().getChat(chatId);
                             if (chat != null && !TextUtils.isEmpty(chat.username)) {
                                 text = "@" + chat.username;
                             } else {
                                 text = "-";
                             }
                             detailCell.setTextAndValue(text, LocaleController.getString("Username", R.string.Username), false);
-=======
-                            TLRPC.Chat chat = getMessagesController().getChat(chatId);
-                            detailCell.setTextAndValue(getMessagesController().linkPrefix + "/" + chat.username, LocaleController.getString("InviteLink", R.string.InviteLink), false);
->>>>>>> 418f478a
                         }
                     } else if (position == locationRow) {
                         if (chatInfo != null && chatInfo.location instanceof TLRPC.TL_channelLocation) {
