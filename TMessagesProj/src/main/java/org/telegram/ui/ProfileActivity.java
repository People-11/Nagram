/*
 * This is the source code of Telegram for Android v. 5.x.x.
 * It is licensed under GNU GPL v. 2 or later.
 * You should have received a copy of the license in this archive (see LICENSE).
 *
 * Copyright Nikolai Kudashov, 2013-2018.
 */

package org.telegram.ui;

import android.Manifest;
import android.animation.Animator;
import android.animation.AnimatorListenerAdapter;
import android.animation.AnimatorSet;
import android.animation.ObjectAnimator;
import android.animation.ValueAnimator;
import android.app.Activity;
import android.app.Dialog;
import android.content.Context;
import android.content.DialogInterface;
import android.content.Intent;
import android.content.SharedPreferences;
import android.content.pm.PackageManager;
import android.content.res.Configuration;
import android.database.DataSetObserver;
import android.graphics.Bitmap;
import android.graphics.Canvas;
import android.graphics.Color;
import android.graphics.Paint;
import android.graphics.Point;
import android.graphics.PorterDuff;
import android.graphics.PorterDuffColorFilter;
import android.graphics.Rect;
import android.graphics.RectF;
import android.graphics.Typeface;
import android.graphics.drawable.ColorDrawable;
import android.graphics.drawable.Drawable;
import android.graphics.drawable.GradientDrawable;
import android.net.Uri;
import android.os.Build;
import android.os.Bundle;
import android.os.SystemClock;
import android.text.SpannableStringBuilder;
import android.text.Spanned;
import android.text.TextPaint;
import android.text.TextUtils;
import android.text.style.ForegroundColorSpan;
import android.util.Property;
import android.util.SparseIntArray;
import android.util.TypedValue;
import android.view.Display;
import android.view.Gravity;
import android.view.MotionEvent;
import android.view.VelocityTracker;
import android.view.View;
import android.view.ViewGroup;
import android.view.ViewTreeObserver;
import android.view.WindowManager;
import android.view.accessibility.AccessibilityNodeInfo;
import android.view.animation.AccelerateInterpolator;
import android.view.animation.DecelerateInterpolator;
import android.view.inputmethod.EditorInfo;
import android.widget.EditText;
import android.widget.FrameLayout;
import android.widget.ImageView;
import android.widget.TextView;
import android.widget.Toast;

import androidx.annotation.Keep;
import androidx.annotation.NonNull;
import androidx.collection.LongSparseArray;
import androidx.core.content.ContextCompat;
import androidx.core.graphics.ColorUtils;
import androidx.core.view.NestedScrollingParent3;
import androidx.core.view.NestedScrollingParentHelper;
import androidx.core.view.ViewCompat;
import androidx.recyclerview.widget.DefaultItemAnimator;
import androidx.recyclerview.widget.DiffUtil;
import androidx.recyclerview.widget.LinearLayoutManager;
import androidx.recyclerview.widget.RecyclerView;
import androidx.viewpager.widget.PagerAdapter;
import androidx.viewpager.widget.ViewPager;

import com.jakewharton.processphoenix.ProcessPhoenix;

import org.apache.commons.lang3.StringUtils;

import org.telegram.PhoneFormat.PhoneFormat;
import org.telegram.messenger.AndroidUtilities;
import org.telegram.messenger.ApplicationLoader;
import org.telegram.messenger.BuildConfig;
import org.telegram.messenger.BuildVars;
import org.telegram.messenger.ChatObject;
import org.telegram.messenger.ChatThemeController;
import org.telegram.messenger.ContactsController;
import org.telegram.messenger.DialogObject;
import org.telegram.messenger.FileLoader;
import org.telegram.messenger.FileLog;
import org.telegram.messenger.ImageLoader;
import org.telegram.messenger.ImageLocation;
import org.telegram.messenger.ImageReceiver;
import org.telegram.messenger.LocaleController;
import org.telegram.messenger.MediaController;
import org.telegram.messenger.MediaDataController;
import org.telegram.messenger.MessageObject;
import org.telegram.messenger.MessagesController;
import org.telegram.messenger.NotificationCenter;
import org.telegram.messenger.NotificationsController;
import org.telegram.messenger.R;
import org.telegram.messenger.SharedConfig;
import org.telegram.messenger.UserConfig;
import org.telegram.messenger.UserObject;
import org.telegram.messenger.Utilities;
import org.telegram.messenger.browser.Browser;
import org.telegram.tgnet.ConnectionsManager;
import org.telegram.tgnet.SerializedData;
import org.telegram.tgnet.TLObject;
import org.telegram.tgnet.TLRPC;
import org.telegram.ui.ActionBar.ActionBar;
import org.telegram.ui.ActionBar.ActionBarMenu;
import org.telegram.ui.ActionBar.ActionBarMenuItem;
import org.telegram.ui.ActionBar.ActionBarPopupWindow;
import org.telegram.ui.ActionBar.AlertDialog;
import org.telegram.ui.ActionBar.BackDrawable;
import org.telegram.ui.ActionBar.BaseFragment;
import org.telegram.ui.ActionBar.SimpleTextView;
import org.telegram.ui.ActionBar.Theme;
import org.telegram.ui.ActionBar.ThemeDescription;
import org.telegram.ui.Cells.AboutLinkCell;
import org.telegram.ui.Cells.DividerCell;
import org.telegram.ui.Cells.GraySectionCell;
import org.telegram.ui.Cells.HeaderCell;
import org.telegram.ui.Cells.NotificationsCheckCell;
import org.telegram.ui.Cells.SettingsSearchCell;
import org.telegram.ui.Cells.SettingsSuggestionCell;
import org.telegram.ui.Cells.ShadowSectionCell;
import org.telegram.ui.Cells.TextCell;
import org.telegram.ui.Cells.TextDetailCell;
import org.telegram.ui.Cells.TextInfoPrivacyCell;
import org.telegram.ui.Cells.UserCell;
import org.telegram.ui.Components.AlertsCreator;
import org.telegram.ui.Components.AnimatedFileDrawable;
import org.telegram.ui.Components.AnimationProperties;
import org.telegram.ui.Components.AudioPlayerAlert;
import org.telegram.ui.Components.AvatarDrawable;
import org.telegram.ui.Components.BackButtonMenu;
import org.telegram.ui.Components.BackupImageView;
import org.telegram.ui.Components.BulletinFactory;
import org.telegram.ui.Components.ChatAvatarContainer;
import org.telegram.ui.Components.CombinedDrawable;
import org.telegram.ui.Components.CrossfadeDrawable;
import org.telegram.ui.Components.CubicBezierInterpolator;
import org.telegram.ui.Components.EditTextBoldCursor;
import org.telegram.ui.Components.FragmentContextView;
import org.telegram.ui.Components.HintView;
import org.telegram.ui.Components.IdenticonDrawable;
import org.telegram.ui.Components.ImageUpdater;
import org.telegram.ui.Components.LayoutHelper;
import org.telegram.ui.Components.ProfileGalleryView;
import org.telegram.ui.Components.RLottieDrawable;
import org.telegram.ui.Components.RLottieImageView;
import org.telegram.ui.Components.RadialProgressView;
import org.telegram.ui.Components.RecyclerListView;
import org.telegram.ui.Components.ScamDrawable;
import org.telegram.ui.Components.SharedMediaLayout;
import org.telegram.ui.Components.SizeNotifierFrameLayout;
import org.telegram.ui.Components.StickerEmptyView;
import org.telegram.ui.Components.TimerDrawable;
import org.telegram.ui.Components.UndoView;
import org.telegram.ui.Components.voip.VoIPHelper;

import java.io.File;
import java.util.ArrayList;
import java.util.Arrays;
import java.util.Collections;
import java.util.Comparator;
import java.util.HashMap;
import java.util.HashSet;
import java.util.LinkedHashSet;
import java.util.Set;
import java.util.concurrent.CountDownLatch;

import cn.hutool.core.thread.ThreadUtil;
import cn.hutool.core.util.RuntimeUtil;
import cn.hutool.core.util.StrUtil;
import kotlin.Unit;
import libv2ray.Libv2ray;
import tw.nekomimi.nekogram.ui.BottomBuilder;
import tw.nekomimi.nekogram.InternalUpdater;
import tw.nekomimi.nekogram.NekoConfig;
import tw.nekomimi.nekogram.NekoXConfig;
import tw.nekomimi.nekogram.settings.NekoXSettingActivity;
import tw.nekomimi.nekogram.parts.DialogTransKt;
import tw.nekomimi.nekogram.settings.NekoSettingsActivity;
import tw.nekomimi.nekogram.utils.AlertUtil;
import tw.nekomimi.nekogram.utils.EnvUtil;
import tw.nekomimi.nekogram.utils.FileUtil;
import tw.nekomimi.nekogram.utils.LangsKt;
import tw.nekomimi.nekogram.utils.ProxyUtil;
import tw.nekomimi.nekogram.utils.ShareUtil;
import tw.nekomimi.nekogram.utils.UIUtil;

public class ProfileActivity extends BaseFragment implements NotificationCenter.NotificationCenterDelegate, DialogsActivity.DialogsActivityDelegate, SharedMediaLayout.SharedMediaPreloaderDelegate, ImageUpdater.ImageUpdaterDelegate, SharedMediaLayout.Delegate {

    private RecyclerListView listView;
    private RecyclerListView searchListView;
    private LinearLayoutManager layoutManager;
    private ListAdapter listAdapter;
    private SearchAdapter searchAdapter;
    private SimpleTextView[] nameTextView = new SimpleTextView[2];
    private SimpleTextView[] onlineTextView = new SimpleTextView[2];
    private AudioPlayerAlert.ClippingTextViewSwitcher mediaCounterTextView;
    private SimpleTextView idTextView;
    private RLottieImageView writeButton;
    private AnimatorSet writeButtonAnimation;
//    private AnimatorSet qrItemAnimation;
    private Drawable lockIconDrawable;
    private Drawable verifiedDrawable;
    private Drawable verifiedCheckDrawable;
    private CrossfadeDrawable verifiedCrossfadeDrawable;
    private ScamDrawable scamDrawable;
    private UndoView undoView;
    private OverlaysView overlaysView;
    private SharedMediaLayout sharedMediaLayout;
    private StickerEmptyView emptyView;
    private boolean sharedMediaLayoutAttached;
    private SharedMediaLayout.SharedMediaPreloader sharedMediaPreloader;

    private RLottieDrawable cameraDrawable;
    private RLottieDrawable cellCameraDrawable;

    private HintView fwdRestrictedHint;
    private FrameLayout avatarContainer;
    private FrameLayout avatarContainer2;
    private AvatarImageView avatarImage;
    private View avatarOverlay;
    private AnimatorSet avatarAnimation;
    private RadialProgressView avatarProgressView;
    private ImageView timeItem;
    private TimerDrawable timerDrawable;
    private ProfileGalleryView avatarsViewPager;
    private PagerIndicatorView avatarsViewPagerIndicatorView;
    private AvatarDrawable avatarDrawable;
    private ImageUpdater imageUpdater;
    private int avatarColor;

    private View scrimView = null;
    private Paint scrimPaint = new Paint(Paint.ANTI_ALIAS_FLAG) {
        @Override
        public void setAlpha(int a) {
            super.setAlpha(a);
            fragmentView.invalidate();
        }
    };
    private Paint actionBarBackgroundPaint = new Paint(Paint.ANTI_ALIAS_FLAG);
    private ActionBarPopupWindow scrimPopupWindow;

    private int overlayCountVisible;

    private ImageLocation prevLoadedImageLocation;

    private int lastMeasuredContentWidth;
    private int lastMeasuredContentHeight;
    private int listContentHeight;
    private boolean openingAvatar;

    private boolean doNotSetForeground;

    private boolean[] isOnline = new boolean[1];

    private boolean callItemVisible;
    private boolean videoCallItemVisible;
    private boolean editItemVisible;
    private ActionBarMenuItem animatingItem;
    private ActionBarMenuItem callItem;
    private ActionBarMenuItem videoCallItem;
    private ActionBarMenuItem editItem;
    private ActionBarMenuItem otherItem;
    private ActionBarMenuItem searchItem;
//    private ActionBarMenuItem qrItem;
    protected float headerShadowAlpha = 1.0f;
    private TopView topView;
    private long userId;
    private long chatId;
    private long dialogId;
    private boolean creatingChat;
    private boolean userBlocked;
    private boolean reportSpam;
    private long mergeDialogId;
    private boolean expandPhoto;
    private boolean needSendMessage;
    private boolean hasVoiceChatItem;

    private boolean scrolling;

    private boolean canSearchMembers;

    private boolean loadingUsers;
    private LongSparseArray<TLRPC.ChatParticipant> participantsMap = new LongSparseArray<>();
    private boolean usersEndReached;

    private long banFromGroup;
    private boolean openAnimationInProgress;
    private boolean transitionAnimationInProress;
    private boolean recreateMenuAfterAnimation;
    private int playProfileAnimation;
    private boolean needTimerImage;
    private boolean allowProfileAnimation = true;
    private float extraHeight;
    private float initialAnimationExtraHeight;
    private float animationProgress;

    private int searchTransitionOffset;
    private float searchTransitionProgress;
    private Animator searchViewTransition;
    private boolean searchMode;

    private HashMap<Integer, Integer> positionToOffset = new HashMap<>();

    private float avatarX;
    private float avatarY;
    private float avatarScale;
    private float nameX;
    private float nameY;
    private float onlineX;
    private float onlineY;
    private float idX;
    private float idY;
    private float expandProgress;
    private float listViewVelocityY;
    private ValueAnimator expandAnimator;
    private float currentExpanAnimatorFracture;
    private float[] expandAnimatorValues = new float[]{0f, 1f};
    private boolean isInLandscapeMode;
    private boolean allowPullingDown;
    private boolean isPulledDown;

    private Paint whitePaint = new Paint();

    private boolean isBot;

    private TLRPC.ChatFull chatInfo;
    private TLRPC.UserFull userInfo;

    private String currentBio;

    private long selectedUser;
    private int onlineCount = -1;
    private ArrayList<Integer> sortedUsers;

    private TLRPC.EncryptedChat currentEncryptedChat;
    private TLRPC.Chat currentChat;
    private TLRPC.BotInfo botInfo;
    private TLRPC.ChannelParticipant currentChannelParticipant;

    private TLRPC.FileLocation avatar;
    private TLRPC.FileLocation avatarBig;
    private ImageLocation uploadingImageLocation;

    private final static int add_contact = 1;
    private final static int block_contact = 2;
    private final static int share_contact = 3;
    private final static int edit_contact = 4;
    private final static int delete_contact = 5;
    private final static int leave_group = 7;
    private final static int invite_to_group = 9;
    private final static int share = 10;
    private final static int qr_code = 11;
    private final static int edit_channel = 12;
    private final static int add_shortcut = 14;
    private final static int call_item = 15;
    private final static int video_call_item = 16;
    private final static int search_members = 17;
    private final static int add_member = 18;
    private final static int statistics = 19;
    private final static int start_secret_chat = 20;
    private final static int gallery_menu_save = 21;
    private final static int event_log = 42;
    private final static int view_discussion = 22;
    private final static int aliasChannelName = 43;
    private final static int edit_name = 30;
    private final static int logout = 31;
    private final static int search_button = 32;
    private final static int set_as_main = 33;
    private final static int edit_avatar = 34;
    private final static int delete_avatar = 35;
    private final static int add_photo = 36;
    private final static int qr_button = 37;

    private Rect rect = new Rect();

    private TextCell setAvatarCell;

    private int rowCount;

    private int setAvatarRow;
    private int setAvatarSectionRow;
    private int numberSectionRow;
    private int numberRow;
    private int setUsernameRow;
    private int bioRow;
    private int phoneSuggestionSectionRow;
    private int phoneSuggestionRow;
    private int passwordSuggestionSectionRow;
    private int passwordSuggestionRow;
    private int settingsSectionRow;
    private int settingsSectionRow2;
    private int notificationRow;
    private int nekoRow;
    private int languageRow;
    private int privacyRow;
    private int dataRow;
    private int chatRow;
    private int stickersRow;
    private int filtersRow;
    private int devicesRow;
    private int devicesSectionRow;
    private int helpHeaderRow;
    private int questionRow;
    private int faqRow;
    private int policyRow;
    private int helpSectionCell;
    private int debugHeaderRow;
    private int sendLogsRow;
    private int sendLastLogsRow;
    private int clearLogsRow;
    private int switchBackendRow;
    private int versionRow;
    private int emptyRow;
    private int bottomPaddingRow;
    private int infoHeaderRow;
    private int phoneRow;
    private int locationRow;
    private int userInfoRow;
    private int channelInfoRow;
    private int usernameRow;
    private int notificationsDividerRow;
    private int notificationsRow;
    private int infoSectionRow;
    private int sendMessageRow;
    private int reportRow;

    private int settingsTimerRow;
    private int settingsKeyRow;
    private int secretSettingsSectionRow;

    private int membersHeaderRow;
    private int membersStartRow;
    private int membersEndRow;
    private int addMemberRow;
    private int subscribersRow;
    private int subscribersRequestsRow;
    private int administratorsRow;
    private int blockedUsersRow;
    private int membersSectionRow;

    private int sharedMediaRow;

    private int unblockRow;
    private int joinRow;
    private int lastSectionRow;

    private int transitionIndex;
    private final ArrayList<TLRPC.ChatParticipant> visibleChatParticipants = new ArrayList<>();
    private final ArrayList<Integer> visibleSortedUsers = new ArrayList<>();
    private int usersForceShowingIn = 0;

    private boolean hideNumber;

    private boolean firstLayout = true;
    private boolean invalidateScroll = true;
    private boolean isQrItemVisible;

    PinchToZoomHelper pinchToZoomHelper;

    private View transitionOnlineText;
    private int actionBarAnimationColorFrom = 0;
    private int navigationBarAnimationColorFrom = 0;

    ChatActivity previousTransitionFragment;

    private final Property<ProfileActivity, Float> HEADER_SHADOW = new AnimationProperties.FloatProperty<ProfileActivity>("headerShadow") {
        @Override
        public void setValue(ProfileActivity object, float value) {
            headerShadowAlpha = value;
            topView.invalidate();
        }

        @Override
        public Float get(ProfileActivity object) {
            return headerShadowAlpha;
        }
    };

    public PhotoViewer.PhotoViewerProvider provider = new PhotoViewer.EmptyPhotoViewerProvider() {

        @Override
        public PhotoViewer.PlaceProviderObject getPlaceForPhoto(MessageObject messageObject, TLRPC.FileLocation fileLocation, int index, boolean needPreview) {
            if (fileLocation == null) {
                return null;
            }

            TLRPC.FileLocation photoBig = null;
            if (userId != 0) {
                TLRPC.User user = getMessagesController().getUser(userId);
                if (user != null && user.photo != null && user.photo.photo_big != null) {
                    photoBig = user.photo.photo_big;
                }
            } else if (chatId != 0) {
                TLRPC.Chat chat = getMessagesController().getChat(chatId);
                if (chat != null && chat.photo != null && chat.photo.photo_big != null) {
                    photoBig = chat.photo.photo_big;
                }
            }

            if (photoBig != null && photoBig.local_id == fileLocation.local_id && photoBig.volume_id == fileLocation.volume_id && photoBig.dc_id == fileLocation.dc_id) {
                int[] coords = new int[2];
                avatarImage.getLocationInWindow(coords);
                PhotoViewer.PlaceProviderObject object = new PhotoViewer.PlaceProviderObject();
                object.viewX = coords[0];
                object.viewY = coords[1] - (Build.VERSION.SDK_INT >= 21 ? 0 : AndroidUtilities.statusBarHeight);
                object.parentView = avatarImage;
                object.imageReceiver = avatarImage.getImageReceiver();
                if (userId != 0) {
                    object.dialogId = userId;
                } else if (chatId != 0) {
                    object.dialogId = -chatId;
                }
                object.thumb = object.imageReceiver.getBitmapSafe();
                object.size = -1;
                object.radius = avatarImage.getImageReceiver().getRoundRadius();
                object.scale = avatarContainer.getScaleX();
                object.canEdit = userId == getUserConfig().clientUserId;
                return object;
            }
            return null;
        }

        @Override
        public void willHidePhotoViewer() {
            avatarImage.getImageReceiver().setVisible(true, true);
        }

        @Override
        public void openPhotoForEdit(String file, String thumb, boolean isVideo) {
            imageUpdater.openPhotoForEdit(file, thumb, 0, isVideo);
        }
    };
    private boolean fragmentOpened;
    private NestedFrameLayout contentView;

    public static class AvatarImageView extends BackupImageView {

        private final RectF rect = new RectF();
        private final Paint placeholderPaint;

        private ImageReceiver foregroundImageReceiver;
        private float foregroundAlpha;
        private ImageReceiver.BitmapHolder drawableHolder;

        ProfileGalleryView avatarsViewPager;

        public void setAvatarsViewPager(ProfileGalleryView avatarsViewPager) {
            this.avatarsViewPager = avatarsViewPager;
        }

        public AvatarImageView(Context context) {
            super(context);
            foregroundImageReceiver = new ImageReceiver(this);
            placeholderPaint = new Paint(Paint.ANTI_ALIAS_FLAG);
            placeholderPaint.setColor(Color.BLACK);
        }

        public void setForegroundImage(ImageLocation imageLocation, String imageFilter, Drawable thumb) {
            foregroundImageReceiver.setImage(imageLocation, imageFilter, thumb, 0, null, null, 0);
            if (drawableHolder != null) {
                drawableHolder.release();
                drawableHolder = null;
            }
        }

        public void setForegroundImageDrawable(ImageReceiver.BitmapHolder holder) {
            if (holder != null) {
                foregroundImageReceiver.setImageBitmap(holder.drawable);
            }
            if (drawableHolder != null) {
                drawableHolder.release();
                drawableHolder = null;
            }
            drawableHolder = holder;
        }

        public float getForegroundAlpha() {
            return foregroundAlpha;
        }

        public void setForegroundAlpha(float value) {
            foregroundAlpha = value;
            invalidate();
        }

        public void clearForeground() {
            AnimatedFileDrawable drawable = foregroundImageReceiver.getAnimation();
            if (drawable != null) {
                drawable.removeSecondParentView(this);
            }
            foregroundImageReceiver.clearImage();
            if (drawableHolder != null) {
                drawableHolder.release();
                drawableHolder = null;
            }
            foregroundAlpha = 0f;
            invalidate();
        }

        protected void onDetachedFromWindow() {
            super.onDetachedFromWindow();
            foregroundImageReceiver.onDetachedFromWindow();
            if (drawableHolder != null) {
                drawableHolder.release();
                drawableHolder = null;
            }
        }

        @Override
        protected void onAttachedToWindow() {
            super.onAttachedToWindow();
            foregroundImageReceiver.onAttachedToWindow();
        }

        @Override
        public void setRoundRadius(int value) {
            super.setRoundRadius(value);
            foregroundImageReceiver.setRoundRadius(value);
        }

        @Override
        protected void onDraw(Canvas canvas) {
            if (foregroundAlpha < 1f) {
                imageReceiver.setImageCoords(0, 0, getMeasuredWidth(), getMeasuredHeight());
                imageReceiver.draw(canvas);
            }
            if (foregroundAlpha > 0f) {
                if (foregroundImageReceiver.getDrawable() != null) {
                    foregroundImageReceiver.setImageCoords(0, 0, getMeasuredWidth(), getMeasuredHeight());
                    foregroundImageReceiver.setAlpha(foregroundAlpha);
                    foregroundImageReceiver.draw(canvas);
                } else {
                    rect.set(0f, 0f, getMeasuredWidth(), getMeasuredHeight());
                    placeholderPaint.setAlpha((int) (foregroundAlpha * 255f));
                    final int radius = foregroundImageReceiver.getRoundRadius()[0];
                    canvas.drawRoundRect(rect, radius, radius, placeholderPaint);
                }
            }
        }

        @Override
        public void invalidate() {
            super.invalidate();
            if (avatarsViewPager != null) {
                avatarsViewPager.invalidate();
            }
        }
    }

    private class TopView extends View {

        private int currentColor;
        private Paint paint = new Paint();

        public TopView(Context context) {
            super(context);
        }

        @Override
        protected void onMeasure(int widthMeasureSpec, int heightMeasureSpec) {
            setMeasuredDimension(MeasureSpec.getSize(widthMeasureSpec), MeasureSpec.getSize(widthMeasureSpec) + AndroidUtilities.dp(3));
        }

        @Override
        public void setBackgroundColor(int color) {
            if (color != currentColor) {
                currentColor = color;
                paint.setColor(color);
                invalidate();
            }
        }

        @Override
        protected void onDraw(Canvas canvas) {
            final int height = ActionBar.getCurrentActionBarHeight() + (actionBar.getOccupyStatusBar() ? AndroidUtilities.statusBarHeight : 0);
            final float v = extraHeight + height + searchTransitionOffset;

            int y1 = (int) (v * (1.0f - mediaHeaderAnimationProgress));

            if (y1 != 0) {
                if (previousTransitionFragment != null) {
                    AndroidUtilities.rectTmp2.set(0, 0, getMeasuredWidth(), y1);
                    previousTransitionFragment.contentView.drawBlur(canvas, getY(), AndroidUtilities.rectTmp2, previousTransitionFragment.getActionBar().blurScrimPaint, true);
                }
                paint.setColor(currentColor);
                canvas.drawRect(0, 0, getMeasuredWidth(), y1, paint);
            }
            if (y1 != v) {
                int color = Theme.getColor(Theme.key_windowBackgroundWhite);
                paint.setColor(color);
                AndroidUtilities.rectTmp2.set(0, y1, getMeasuredWidth(), (int) v);
                contentView.drawBlur(canvas, getY(), AndroidUtilities.rectTmp2, paint, true);
            }

            if (parentLayout != null) {
                parentLayout.drawHeaderShadow(canvas, (int) (headerShadowAlpha * 255), (int) v);
            }
        }
    }

    private class OverlaysView extends View implements ProfileGalleryView.Callback {

        private final int statusBarHeight = actionBar.getOccupyStatusBar() && !inBubbleMode ? AndroidUtilities.statusBarHeight : 0;

        private final Rect topOverlayRect = new Rect();
        private final Rect bottomOverlayRect = new Rect();
        private final RectF rect = new RectF();

        private final GradientDrawable topOverlayGradient;
        private final GradientDrawable bottomOverlayGradient;
        private final ValueAnimator animator;
        private final float[] animatorValues = new float[]{0f, 1f};
        private final Paint backgroundPaint;
        private final Paint barPaint;
        private final Paint selectedBarPaint;

        private final GradientDrawable[] pressedOverlayGradient = new GradientDrawable[2];
        private final boolean[] pressedOverlayVisible = new boolean[2];
        private final float[] pressedOverlayAlpha = new float[2];

        private boolean isOverlaysVisible;
        private float currentAnimationValue;
        private float alpha = 0f;
        private float[] alphas = null;
        private long lastTime;
        private float previousSelectedProgress;
        private int previousSelectedPotision = -1;
        private float currentProgress;
        private int selectedPosition;

        private float currentLoadingAnimationProgress;
        private int currentLoadingAnimationDirection = 1;

        public OverlaysView(Context context) {
            super(context);
            setVisibility(GONE);

            barPaint = new Paint(Paint.ANTI_ALIAS_FLAG);
            barPaint.setColor(0x55ffffff);
            selectedBarPaint = new Paint(Paint.ANTI_ALIAS_FLAG);
            selectedBarPaint.setColor(0xffffffff);

            topOverlayGradient = new GradientDrawable(GradientDrawable.Orientation.TOP_BOTTOM, new int[]{0x42000000, 0});
            topOverlayGradient.setShape(GradientDrawable.RECTANGLE);

            bottomOverlayGradient = new GradientDrawable(GradientDrawable.Orientation.BOTTOM_TOP, new int[]{0x42000000, 0});
            bottomOverlayGradient.setShape(GradientDrawable.RECTANGLE);

            for (int i = 0; i < 2; i++) {
                final GradientDrawable.Orientation orientation = i == 0 ? GradientDrawable.Orientation.LEFT_RIGHT : GradientDrawable.Orientation.RIGHT_LEFT;
                pressedOverlayGradient[i] = new GradientDrawable(orientation, new int[]{0x32000000, 0});
                pressedOverlayGradient[i].setShape(GradientDrawable.RECTANGLE);
            }

            backgroundPaint = new Paint(Paint.ANTI_ALIAS_FLAG);
            backgroundPaint.setColor(Color.BLACK);
            backgroundPaint.setAlpha(66);
            animator = ValueAnimator.ofFloat(0f, 1f);
            animator.setDuration(250);
            animator.setInterpolator(CubicBezierInterpolator.EASE_BOTH);
            animator.addUpdateListener(anim -> {
                float value = AndroidUtilities.lerp(animatorValues, currentAnimationValue = anim.getAnimatedFraction());
                setAlphaValue(value, true);
            });
            animator.addListener(new AnimatorListenerAdapter() {
                @Override
                public void onAnimationEnd(Animator animation) {
                    if (!isOverlaysVisible) {
                        setVisibility(GONE);
                    }
                }

                @Override
                public void onAnimationStart(Animator animation) {
                    setVisibility(VISIBLE);
                }
            });
        }

        public void saveCurrentPageProgress() {
            previousSelectedProgress = currentProgress;
            previousSelectedPotision = selectedPosition;
            currentLoadingAnimationProgress = 0.0f;
            currentLoadingAnimationDirection = 1;
        }

        public void setAlphaValue(float value, boolean self) {
            if (Build.VERSION.SDK_INT > 18) {
                int alpha = (int) (255 * value);
                topOverlayGradient.setAlpha(alpha);
                bottomOverlayGradient.setAlpha(alpha);
                backgroundPaint.setAlpha((int) (66 * value));
                barPaint.setAlpha((int) (0x55 * value));
                selectedBarPaint.setAlpha(alpha);
                this.alpha = value;
            } else {
                setAlpha(value);
            }
            if (!self) {
                currentAnimationValue = value;
            }
            invalidate();
        }

        public boolean isOverlaysVisible() {
            return isOverlaysVisible;
        }

        public void setOverlaysVisible() {
            isOverlaysVisible = true;
            setVisibility(VISIBLE);
        }

        public void setOverlaysVisible(boolean overlaysVisible, float durationFactor) {
            if (overlaysVisible != isOverlaysVisible) {
                isOverlaysVisible = overlaysVisible;
                animator.cancel();
                final float value = AndroidUtilities.lerp(animatorValues, currentAnimationValue);
                if (overlaysVisible) {
                    animator.setDuration((long) ((1f - value) * 250f / durationFactor));
                } else {
                    animator.setDuration((long) (value * 250f / durationFactor));
                }
                animatorValues[0] = value;
                animatorValues[1] = overlaysVisible ? 1f : 0f;
                animator.start();
            }
        }

        @Override
        protected void onSizeChanged(int w, int h, int oldw, int oldh) {
            final int actionBarHeight = statusBarHeight + ActionBar.getCurrentActionBarHeight();
            final float k = 0.5f;
            topOverlayRect.set(0, 0, w, (int) (actionBarHeight * k));
            bottomOverlayRect.set(0, (int) (h - AndroidUtilities.dp(72f) * k), w, h);
            topOverlayGradient.setBounds(0, topOverlayRect.bottom, w, actionBarHeight + AndroidUtilities.dp(16f));
            bottomOverlayGradient.setBounds(0, h - AndroidUtilities.dp(72f) - AndroidUtilities.dp(24f), w, bottomOverlayRect.top);
            pressedOverlayGradient[0].setBounds(0, 0, w / 5, h);
            pressedOverlayGradient[1].setBounds(w - (w / 5), 0, w, h);
        }

        @Override
        protected void onDraw(Canvas canvas) {
            for (int i = 0; i < 2; i++) {
                if (pressedOverlayAlpha[i] > 0f) {
                    pressedOverlayGradient[i].setAlpha((int) (pressedOverlayAlpha[i] * 255));
                    pressedOverlayGradient[i].draw(canvas);
                }
            }

            topOverlayGradient.draw(canvas);
            bottomOverlayGradient.draw(canvas);
            canvas.drawRect(topOverlayRect, backgroundPaint);
            canvas.drawRect(bottomOverlayRect, backgroundPaint);

            int count = avatarsViewPager.getRealCount();
            selectedPosition = avatarsViewPager.getRealPosition();

            if (alphas == null || alphas.length != count) {
                alphas = new float[count];
                Arrays.fill(alphas, 0.0f);
            }

            boolean invalidate = false;

            long newTime = SystemClock.elapsedRealtime();
            long dt = (newTime - lastTime);
            if (dt < 0 || dt > 20) {
                dt = 17;
            }
            lastTime = newTime;

            if (count > 1 && count <= 20) {
                if (overlayCountVisible == 0) {
                    alpha = 0.0f;
                    overlayCountVisible = 3;
                } else if (overlayCountVisible == 1) {
                    alpha = 0.0f;
                    overlayCountVisible = 2;
                }
                if (overlayCountVisible == 2) {
                    barPaint.setAlpha((int) (0x55 * alpha));
                    selectedBarPaint.setAlpha((int) (0xff * alpha));
                }
                int width = (getMeasuredWidth() - AndroidUtilities.dp(5 * 2) - AndroidUtilities.dp(2 * (count - 1))) / count;
                int y = AndroidUtilities.dp(4) + (Build.VERSION.SDK_INT >= 21 && !inBubbleMode ? AndroidUtilities.statusBarHeight : 0);
                for (int a = 0; a < count; a++) {
                    int x = AndroidUtilities.dp(5 + a * 2) + width * a;
                    float progress;
                    int baseAlpha = 0x55;
                    if (a == previousSelectedPotision && Math.abs(previousSelectedProgress - 1.0f) > 0.0001f) {
                        progress = previousSelectedProgress;
                        canvas.save();
                        canvas.clipRect(x + width * progress, y, x + width, y + AndroidUtilities.dp(2));
                        rect.set(x, y, x + width, y + AndroidUtilities.dp(2));
                        barPaint.setAlpha((int) (0x55 * alpha));
                        canvas.drawRoundRect(rect, AndroidUtilities.dp(1), AndroidUtilities.dp(1), barPaint);
                        baseAlpha = 0x50;
                        canvas.restore();
                        invalidate = true;
                    } else if (a == selectedPosition) {
                        if (avatarsViewPager.isCurrentItemVideo()) {
                            progress = currentProgress = avatarsViewPager.getCurrentItemProgress();
                            if (progress <= 0 && avatarsViewPager.isLoadingCurrentVideo() || currentLoadingAnimationProgress > 0.0f) {
                                currentLoadingAnimationProgress += currentLoadingAnimationDirection * dt / 500.0f;
                                if (currentLoadingAnimationProgress > 1.0f) {
                                    currentLoadingAnimationProgress = 1.0f;
                                    currentLoadingAnimationDirection *= -1;
                                } else if (currentLoadingAnimationProgress <= 0) {
                                    currentLoadingAnimationProgress = 0.0f;
                                    currentLoadingAnimationDirection *= -1;
                                }
                            }
                            rect.set(x, y, x + width, y + AndroidUtilities.dp(2));
                            barPaint.setAlpha((int) ((0x55 + 0x30 * currentLoadingAnimationProgress) * alpha));
                            canvas.drawRoundRect(rect, AndroidUtilities.dp(1), AndroidUtilities.dp(1), barPaint);
                            invalidate = true;
                            baseAlpha = 0x50;
                        } else {
                            progress = currentProgress = 1.0f;
                        }
                    } else {
                        progress = 1.0f;
                    }
                    rect.set(x, y, x + width * progress, y + AndroidUtilities.dp(2));

                    if (a != selectedPosition) {
                        if (overlayCountVisible == 3) {
                            barPaint.setAlpha((int) (AndroidUtilities.lerp(baseAlpha, 0xff, CubicBezierInterpolator.EASE_BOTH.getInterpolation(alphas[a])) * alpha));
                        }
                    } else {
                        alphas[a] = 0.75f;
                    }

                    canvas.drawRoundRect(rect, AndroidUtilities.dp(1), AndroidUtilities.dp(1), a == selectedPosition ? selectedBarPaint : barPaint);
                }

                if (overlayCountVisible == 2) {
                    if (alpha < 1.0f) {
                        alpha += dt / 180.0f;
                        if (alpha > 1.0f) {
                            alpha = 1.0f;
                        }
                        invalidate = true;
                    } else {
                        overlayCountVisible = 3;
                    }
                } else if (overlayCountVisible == 3) {
                    for (int i = 0; i < alphas.length; i++) {
                        if (i != selectedPosition && alphas[i] > 0.0f) {
                            alphas[i] -= dt / 500.0f;
                            if (alphas[i] <= 0.0f) {
                                alphas[i] = 0.0f;
                                if (i == previousSelectedPotision) {
                                    previousSelectedPotision = -1;
                                }
                            }
                            invalidate = true;
                        } else if (i == previousSelectedPotision) {
                            previousSelectedPotision = -1;
                        }
                    }
                }
            }

            for (int i = 0; i < 2; i++) {
                if (pressedOverlayVisible[i]) {
                    if (pressedOverlayAlpha[i] < 1f) {
                        pressedOverlayAlpha[i] += dt / 180.0f;
                        if (pressedOverlayAlpha[i] > 1f) {
                            pressedOverlayAlpha[i] = 1f;
                        }
                        invalidate = true;
                    }
                } else {
                    if (pressedOverlayAlpha[i] > 0f) {
                        pressedOverlayAlpha[i] -= dt / 180.0f;
                        if (pressedOverlayAlpha[i] < 0f) {
                            pressedOverlayAlpha[i] = 0f;
                        }
                        invalidate = true;
                    }
                }
            }

            if (invalidate) {
                postInvalidateOnAnimation();
            }
        }

        @Override
        public void onClick() {
            if (imageUpdater != null) {
                TLRPC.User user = MessagesController.getInstance(currentAccount).getUser(UserConfig.getInstance(currentAccount).getClientUserId());
                if (user == null) {
                    user = UserConfig.getInstance(currentAccount).getCurrentUser();
                }
                if (user == null) {
                    return;
                }
                imageUpdater.openMenu(user.photo != null && user.photo.photo_big != null && !(user.photo instanceof TLRPC.TL_userProfilePhotoEmpty), () -> MessagesController.getInstance(currentAccount).deleteUserPhoto(null), dialog -> {
                });
            } else {
                openAvatar();
            }
        }

        @Override
        public void onPhotosLoaded() {
            updateProfileData();
        }

        @Override
        public void onVideoSet() {
            invalidate();
        }
    }

    private class NestedFrameLayout extends SizeNotifierFrameLayout implements NestedScrollingParent3 {

        private NestedScrollingParentHelper nestedScrollingParentHelper;

        public NestedFrameLayout(Context context) {
            super(context);
            nestedScrollingParentHelper = new NestedScrollingParentHelper(this);
        }

        @Override
        public void onNestedScroll(View target, int dxConsumed, int dyConsumed, int dxUnconsumed, int dyUnconsumed, int type, int[] consumed) {
            if (target == listView && sharedMediaLayoutAttached) {
                RecyclerListView innerListView = sharedMediaLayout.getCurrentListView();
                int top = sharedMediaLayout.getTop();
                if (top == 0) {
                    consumed[1] = dyUnconsumed;
                    innerListView.scrollBy(0, dyUnconsumed);
                }
            }
        }

        @Override
        public void onNestedScroll(View target, int dxConsumed, int dyConsumed, int dxUnconsumed, int dyUnconsumed, int type) {

        }

        @Override
        public boolean onNestedPreFling(View target, float velocityX, float velocityY) {
            return super.onNestedPreFling(target, velocityX, velocityY);
        }

        @Override
        public void onNestedPreScroll(View target, int dx, int dy, int[] consumed, int type) {
            if (target == listView && sharedMediaRow != -1 && sharedMediaLayoutAttached) {
                boolean searchVisible = actionBar.isSearchFieldVisible();
                int t = sharedMediaLayout.getTop();
                if (dy < 0) {
                    boolean scrolledInner = false;
                    if (t <= 0) {
                        RecyclerListView innerListView = sharedMediaLayout.getCurrentListView();
                        LinearLayoutManager linearLayoutManager = (LinearLayoutManager) innerListView.getLayoutManager();
                        int pos = linearLayoutManager.findFirstVisibleItemPosition();
                        if (pos != RecyclerView.NO_POSITION) {
                            RecyclerView.ViewHolder holder = innerListView.findViewHolderForAdapterPosition(pos);
                            int top = holder != null ? holder.itemView.getTop() : -1;
                            int paddingTop = innerListView.getPaddingTop();
                            if (top != paddingTop || pos != 0) {
                                consumed[1] = pos != 0 ? dy : Math.max(dy, (top - paddingTop));
                                innerListView.scrollBy(0, dy);
                                scrolledInner = true;
                            }
                        }
                    }
                    if (searchVisible) {
                        if (!scrolledInner && t < 0) {
                            consumed[1] = dy - Math.max(t, dy);
                        } else {
                            consumed[1] = dy;
                        }
                    }
                } else {
                    if (searchVisible) {
                        RecyclerListView innerListView = sharedMediaLayout.getCurrentListView();
                        consumed[1] = dy;
                        if (t > 0) {
                            consumed[1] -= dy;
                        }
                        if (consumed[1] > 0) {
                            innerListView.scrollBy(0, consumed[1]);
                        }
                    }
                }
            }
        }

        @Override
        public boolean onStartNestedScroll(View child, View target, int axes, int type) {
            return sharedMediaRow != -1 && axes == ViewCompat.SCROLL_AXIS_VERTICAL;
        }

        @Override
        public void onNestedScrollAccepted(View child, View target, int axes, int type) {
            nestedScrollingParentHelper.onNestedScrollAccepted(child, target, axes);
        }

        @Override
        public void onStopNestedScroll(View target, int type) {
            nestedScrollingParentHelper.onStopNestedScroll(target);
        }

        @Override
        public void onStopNestedScroll(View child) {

        }

        @Override
        protected void drawList(Canvas blurCanvas, boolean top) {
            super.drawList(blurCanvas, top);
            blurCanvas.save();
            blurCanvas.translate(0, listView.getY());
            sharedMediaLayout.drawListForBlur(blurCanvas);
            blurCanvas.restore();
        }
    }

    private class PagerIndicatorView extends View {

        private final RectF indicatorRect = new RectF();

        private final TextPaint textPaint;
        private final Paint backgroundPaint;

        private final ValueAnimator animator;
        private final float[] animatorValues = new float[]{0f, 1f};

        private final PagerAdapter adapter = avatarsViewPager.getAdapter();

        private boolean isIndicatorVisible;

        public PagerIndicatorView(Context context) {
            super(context);
            setVisibility(GONE);

            textPaint = new TextPaint(Paint.ANTI_ALIAS_FLAG);
            textPaint.setColor(Color.WHITE);
            textPaint.setTypeface(Typeface.SANS_SERIF);
            textPaint.setTextAlign(Paint.Align.CENTER);
            textPaint.setTextSize(AndroidUtilities.dpf2(15f));
            backgroundPaint = new Paint(Paint.ANTI_ALIAS_FLAG);
            backgroundPaint.setColor(0x26000000);
            animator = ValueAnimator.ofFloat(0f, 1f);
            animator.setInterpolator(CubicBezierInterpolator.EASE_BOTH);
            animator.addUpdateListener(a -> {
                final float value = AndroidUtilities.lerp(animatorValues, a.getAnimatedFraction());
                if (searchItem != null && !isPulledDown) {
                    searchItem.setScaleX(1f - value);
                    searchItem.setScaleY(1f - value);
                    searchItem.setAlpha(1f - value);
                }
                if (editItemVisible) {
                    editItem.setScaleX(1f - value);
                    editItem.setScaleY(1f - value);
                    editItem.setAlpha(1f - value);
                }
                if (callItemVisible) {
                    callItem.setScaleX(1f - value);
                    callItem.setScaleY(1f - value);
                    callItem.setAlpha(1f - value);
                }
                if (videoCallItemVisible) {
                    videoCallItem.setScaleX(1f - value);
                    videoCallItem.setScaleY(1f - value);
                    videoCallItem.setAlpha(1f - value);
                }
                setScaleX(value);
                setScaleY(value);
                setAlpha(value);
            });
            boolean expanded = expandPhoto;
            animator.addListener(new AnimatorListenerAdapter() {
                @Override
                public void onAnimationEnd(Animator animation) {
                    if (isIndicatorVisible) {
                        if (searchItem != null) {
                            searchItem.setClickable(false);
                        }
                        if (editItemVisible) {
                            editItem.setVisibility(GONE);
                        }
                        if (callItemVisible) {
                            callItem.setVisibility(GONE);
                        }
                        if (videoCallItemVisible) {
                            videoCallItem.setVisibility(GONE);
                        }
                    } else {
                        setVisibility(GONE);
                    }
                }

                @Override
                public void onAnimationStart(Animator animation) {
                    if (searchItem != null && !expanded) {
                        searchItem.setClickable(true);
                    }
                    if (editItemVisible) {
                        editItem.setVisibility(VISIBLE);
                    }
                    if (callItemVisible) {
                        callItem.setVisibility(VISIBLE);
                    }
                    if (videoCallItemVisible) {
                        videoCallItem.setVisibility(VISIBLE);
                    }
                    setVisibility(VISIBLE);
                }
            });
            avatarsViewPager.addOnPageChangeListener(new ViewPager.OnPageChangeListener() {

                private int prevPage;

                @Override
                public void onPageScrolled(int position, float positionOffset, int positionOffsetPixels) {
                }

                @Override
                public void onPageSelected(int position) {
                    int realPosition = avatarsViewPager.getRealPosition(position);
                    invalidateIndicatorRect(prevPage != realPosition);
                    prevPage = realPosition;
                    updateAvatarItems();
                }

                @Override
                public void onPageScrollStateChanged(int state) {
                }
            });
            adapter.registerDataSetObserver(new DataSetObserver() {
                @Override
                public void onChanged() {
                    int count = avatarsViewPager.getRealCount();
                    if (overlayCountVisible == 0 && count > 1 && count <= 20 && overlaysView.isOverlaysVisible()) {
                        overlayCountVisible = 1;
                    }
                    invalidateIndicatorRect(false);
                    refreshVisibility(1f);
                    updateAvatarItems();
                }
            });
        }

        private void updateAvatarItemsInternal() {
            /*if (otherItem == null || avatarsViewPager == null) {
                return;
            }
            if (isPulledDown) {
                int position = avatarsViewPager.getRealPosition();
                if (position == 0) {
                    otherItem.hideSubItem(set_as_main);
                    otherItem.showSubItem(add_photo);
                } else {
                    otherItem.showSubItem(set_as_main);
                    otherItem.hideSubItem(add_photo);
                }
            }*/
        }

        private void updateAvatarItems() {
            if (imageUpdater == null) {
                return;
            }
            if (otherItem.isSubMenuShowing()) {
                AndroidUtilities.runOnUIThread(this::updateAvatarItemsInternal, 500);
            } else {
                updateAvatarItemsInternal();
            }
        }

        public boolean isIndicatorVisible() {
            return isIndicatorVisible;
        }

        public boolean isIndicatorFullyVisible() {
            return isIndicatorVisible && !animator.isRunning();
        }

        public void setIndicatorVisible(boolean indicatorVisible, float durationFactor) {
            if (indicatorVisible != isIndicatorVisible) {
                isIndicatorVisible = indicatorVisible;
                animator.cancel();
                final float value = AndroidUtilities.lerp(animatorValues, animator.getAnimatedFraction());
                if (durationFactor <= 0f) {
                    animator.setDuration(0);
                } else if (indicatorVisible) {
                    animator.setDuration((long) ((1f - value) * 250f / durationFactor));
                } else {
                    animator.setDuration((long) (value * 250f / durationFactor));
                }
                animatorValues[0] = value;
                animatorValues[1] = indicatorVisible ? 1f : 0f;
                animator.start();
            }
        }

        public void refreshVisibility(float durationFactor) {
            setIndicatorVisible(isPulledDown && avatarsViewPager.getRealCount() > 20, durationFactor);
        }

        @Override
        protected void onSizeChanged(int w, int h, int oldw, int oldh) {
            invalidateIndicatorRect(false);
        }

        private void invalidateIndicatorRect(boolean pageChanged) {
            if (pageChanged) {
                overlaysView.saveCurrentPageProgress();
            }
            overlaysView.invalidate();
            final float textWidth = textPaint.measureText(getCurrentTitle());
            indicatorRect.right = getMeasuredWidth() - AndroidUtilities.dp(54f);
            indicatorRect.left = indicatorRect.right - (textWidth + AndroidUtilities.dpf2(16f));
            indicatorRect.top = (actionBar.getOccupyStatusBar() ? AndroidUtilities.statusBarHeight : 0) + AndroidUtilities.dp(15f);
            indicatorRect.bottom = indicatorRect.top + AndroidUtilities.dp(26);
            setPivotX(indicatorRect.centerX());
            setPivotY(indicatorRect.centerY());
            invalidate();
        }

        @Override
        protected void onDraw(Canvas canvas) {
            final float radius = AndroidUtilities.dpf2(12);
            canvas.drawRoundRect(indicatorRect, radius, radius, backgroundPaint);
            canvas.drawText(getCurrentTitle(), indicatorRect.centerX(), indicatorRect.top + AndroidUtilities.dpf2(18.5f), textPaint);
        }

        private String getCurrentTitle() {
            return adapter.getPageTitle(avatarsViewPager.getCurrentItem()).toString();
        }

        private ActionBarMenuItem getSecondaryMenuItem() {
            if (callItemVisible) {
                return callItem;
            } else if (editItemVisible) {
                return editItem;
            } else if (searchItem != null) {
                return searchItem;
            } else {
                return null;
            }
        }
    }

    public ProfileActivity(Bundle args) {
        this(args, null);
    }

    public ProfileActivity(Bundle args, SharedMediaLayout.SharedMediaPreloader preloader) {
        super(args);
        sharedMediaPreloader = preloader;
    }

    @Override
    public boolean onFragmentCreate() {
        userId = arguments.getLong("user_id", 0);
        chatId = arguments.getLong("chat_id", 0);
        banFromGroup = arguments.getLong("ban_chat_id", 0);
        reportSpam = arguments.getBoolean("reportSpam", false);
        if (!expandPhoto) {
            expandPhoto = arguments.getBoolean("expandPhoto", false);
            if (expandPhoto) {
                needSendMessage = true;
            }
        }
        if (userId != 0) {
            dialogId = arguments.getLong("dialog_id", 0);
            if (dialogId != 0) {
                currentEncryptedChat = getMessagesController().getEncryptedChat(DialogObject.getEncryptedChatId(dialogId));
            }
            TLRPC.User user = getMessagesController().getUser(userId);
            if (user == null) {
                return false;
            }

            getNotificationCenter().addObserver(this, NotificationCenter.contactsDidLoad);
            getNotificationCenter().addObserver(this, NotificationCenter.newSuggestionsAvailable);
            getNotificationCenter().addObserver(this, NotificationCenter.encryptedChatCreated);
            getNotificationCenter().addObserver(this, NotificationCenter.encryptedChatUpdated);
            getNotificationCenter().addObserver(this, NotificationCenter.blockedUsersDidLoad);
            getNotificationCenter().addObserver(this, NotificationCenter.botInfoDidLoad);
            getNotificationCenter().addObserver(this, NotificationCenter.userInfoDidLoad);
            NotificationCenter.getGlobalInstance().addObserver(this, NotificationCenter.reloadInterface);

            userBlocked = getMessagesController().blockePeers.indexOfKey(userId) >= 0;
            if (user.bot) {
                isBot = true;
                getMediaDataController().loadBotInfo(user.id, user.id, true, classGuid);
            }
            userInfo = getMessagesController().getUserFull(userId);
            getMessagesController().loadFullUser(getMessagesController().getUser(userId), classGuid, true);
            participantsMap = null;

            if (UserObject.isUserSelf(user)) {
                imageUpdater = new ImageUpdater(true);
                imageUpdater.setOpenWithFrontfaceCamera(true);
                imageUpdater.parentFragment = this;
                imageUpdater.setDelegate(this);
                getMediaDataController().checkFeaturedStickers();
                getMessagesController().loadSuggestedFilters();
                getMessagesController().loadUserInfo(getUserConfig().getCurrentUser(), true, classGuid);
            }
            actionBarAnimationColorFrom = arguments.getInt("actionBarColor", 0);
        } else if (chatId != 0) {
            currentChat = getMessagesController().getChat(chatId);
            if (currentChat == null) {
                final CountDownLatch countDownLatch = new CountDownLatch(1);
                getMessagesStorage().getStorageQueue().postRunnable(() -> {
                    currentChat = getMessagesStorage().getChat(chatId);
                    countDownLatch.countDown();
                });
                try {
                    countDownLatch.await();
                } catch (Exception e) {
                    FileLog.e(e);
                }
                if (currentChat != null) {
                    getMessagesController().putChat(currentChat, true);
                } else {
                    return false;
                }
            }

            if (currentChat.megagroup) {
                getChannelParticipants(true);
            } else {
                participantsMap = null;
            }
            getNotificationCenter().addObserver(this, NotificationCenter.chatInfoDidLoad);
            getNotificationCenter().addObserver(this, NotificationCenter.chatOnlineCountDidLoad);
            getNotificationCenter().addObserver(this, NotificationCenter.groupCallUpdated);

            sortedUsers = new ArrayList<>();
            updateOnlineCount(true);
            if (chatInfo == null) {
                chatInfo = getMessagesController().getChatFull(chatId);
            }
            if (ChatObject.isChannel(currentChat)) {
                getMessagesController().loadFullChat(chatId, classGuid, true);
            } else if (chatInfo == null) {
                chatInfo = getMessagesStorage().loadChatInfo(chatId, false, null, false, false);
            }
        } else {
            return false;
        }
        if (sharedMediaPreloader == null) {
            sharedMediaPreloader = new SharedMediaLayout.SharedMediaPreloader(this);
        }
        sharedMediaPreloader.addDelegate(this);

        getNotificationCenter().addObserver(this, NotificationCenter.updateInterfaces);
        getNotificationCenter().addObserver(this, NotificationCenter.didReceiveNewMessages);
        getNotificationCenter().addObserver(this, NotificationCenter.closeChats);
        NotificationCenter.getGlobalInstance().addObserver(this, NotificationCenter.emojiLoaded);
        updateRowsIds();
        if (listAdapter != null) {
            listAdapter.notifyDataSetChanged();
        }

        if (arguments.containsKey("preload_messages")) {
            getMessagesController().ensureMessagesLoaded(userId, 0, null);
        }

        return true;
    }

    private void generateLink() {
        TLRPC.TL_messages_exportChatInvite req = new TLRPC.TL_messages_exportChatInvite();
        req.peer = getMessagesController().getInputPeer(-chatId);
        final int reqId = getConnectionsManager().sendRequest(req, (response, error) -> AndroidUtilities.runOnUIThread(() -> {
            if (error == null) {
                TLRPC.TL_chatInviteExported invite = (TLRPC.TL_chatInviteExported) response;
                ProxyUtil.showQrDialog(getParentActivity(), invite.link, imageSize -> Bitmap.createScaledBitmap(avatarImage.getImageReceiver().getBitmap(), imageSize, imageSize, true));
            } else {
                AlertUtil.showToast(error);
            }
        }));
        getConnectionsManager().bindRequestToGuid(reqId, classGuid);
    }

    @Override
    protected void setParentLayout(ActionBarLayout layout) {
        super.setParentLayout(layout);
        Activity activity = getParentActivity();
        if (activity != null && Build.VERSION.SDK_INT >= Build.VERSION_CODES.LOLLIPOP) {
            navigationBarAnimationColorFrom = activity.getWindow().getNavigationBarColor();
        }
    }

    @Override
    public void onFragmentDestroy() {
        super.onFragmentDestroy();
        if (sharedMediaLayout != null) {
            sharedMediaLayout.onDestroy();
        }
        if (sharedMediaPreloader != null) {
            sharedMediaPreloader.onDestroy(this);
        }
        if (sharedMediaPreloader != null) {
            sharedMediaPreloader.removeDelegate(this);
        }

        getNotificationCenter().removeObserver(this, NotificationCenter.updateInterfaces);
        getNotificationCenter().removeObserver(this, NotificationCenter.closeChats);
        getNotificationCenter().removeObserver(this, NotificationCenter.didReceiveNewMessages);
        NotificationCenter.getGlobalInstance().removeObserver(this, NotificationCenter.emojiLoaded);
        if (avatarsViewPager != null) {
            avatarsViewPager.onDestroy();
        }
        if (userId != 0) {
            getNotificationCenter().removeObserver(this, NotificationCenter.newSuggestionsAvailable);
            getNotificationCenter().removeObserver(this, NotificationCenter.contactsDidLoad);
            getNotificationCenter().removeObserver(this, NotificationCenter.encryptedChatCreated);
            getNotificationCenter().removeObserver(this, NotificationCenter.encryptedChatUpdated);
            getNotificationCenter().removeObserver(this, NotificationCenter.blockedUsersDidLoad);
            getNotificationCenter().removeObserver(this, NotificationCenter.botInfoDidLoad);
            getNotificationCenter().removeObserver(this, NotificationCenter.userInfoDidLoad);
            NotificationCenter.getGlobalInstance().removeObserver(this, NotificationCenter.reloadInterface);
            getMessagesController().cancelLoadFullUser(userId);
        } else if (chatId != 0) {
            getNotificationCenter().removeObserver(this, NotificationCenter.chatInfoDidLoad);
            getNotificationCenter().removeObserver(this, NotificationCenter.chatOnlineCountDidLoad);
            getNotificationCenter().removeObserver(this, NotificationCenter.groupCallUpdated);
        }
        if (avatarImage != null) {
            avatarImage.setImageDrawable(null);
        }
        if (imageUpdater != null) {
            imageUpdater.clear();
        }
        if (pinchToZoomHelper != null) {
            pinchToZoomHelper.clear();
        }
    }

    @Override
    protected ActionBar createActionBar(Context context) {
        ActionBar actionBar = new ActionBar(context) {

            @Override
            public boolean onTouchEvent(MotionEvent event) {
                avatarContainer.getHitRect(rect);
                if (rect.contains((int) event.getX(), (int) event.getY())) {
                    return false;
                }
                return super.onTouchEvent(event);
            }
        };
        actionBar.setBackgroundColor(Color.TRANSPARENT);
        actionBar.setItemsBackgroundColor(AvatarDrawable.getButtonColorForId(userId != 0 || ChatObject.isChannel(chatId, currentAccount) && !currentChat.megagroup ? 5 : chatId), false);
        actionBar.setItemsColor(Theme.getColor(Theme.key_actionBarDefaultIcon), false);
        actionBar.setBackButtonDrawable(new BackDrawable(false));
        actionBar.setCastShadows(false);
        actionBar.setAddToContainer(false);
        actionBar.setClipContent(true);
        actionBar.setOccupyStatusBar(Build.VERSION.SDK_INT >= 21 && !AndroidUtilities.isTablet() && !inBubbleMode);
        ImageView backButton = actionBar.getBackButton();
        backButton.setOnLongClickListener(e -> {
            ActionBarPopupWindow menu = BackButtonMenu.show(this, backButton, getDialogId());
            if (menu != null) {
                menu.setOnDismissListener(() -> dimBehindView(false));
                dimBehindView(backButton, 0.3f);
                if (undoView != null) {
                    undoView.hide(true, 1);
                }
                return true;
            } else {
                return false;
            }
        });
        return actionBar;
    }

    @Override
    public View createView(Context context) {
        Theme.createProfileResources(context);
        Theme.createChatResources(context, false);

        searchTransitionOffset = 0;
        searchTransitionProgress = 1f;
        searchMode = false;
        hasOwnBackground = true;
        extraHeight = AndroidUtilities.dp(88f);
        actionBar.setActionBarMenuOnItemClick(new ActionBar.ActionBarMenuOnItemClick() {
            @Override
            public void onItemClick(final int id) {
                if (getParentActivity() == null) {
                    return;
                }
                if (id == -1) {
                    finishFragment();
                } else if (id == block_contact) {
                    TLRPC.User user = getMessagesController().getUser(userId);
                    if (user == null) {
                        return;
                    }
                    if (!isBot || MessagesController.isSupportUser(user)) {
                        if (userBlocked) {
                            getMessagesController().unblockPeer(userId);
                            if (BulletinFactory.canShowBulletin(ProfileActivity.this)) {
                                BulletinFactory.createBanBulletin(ProfileActivity.this, false).show();
                            }
                        } else {
                            if (reportSpam) {
                                AlertsCreator.showBlockReportSpamAlert(ProfileActivity.this, userId, user, null, currentEncryptedChat, false, null, param -> {
                                    if (param == 1) {
                                        getNotificationCenter().removeObserver(ProfileActivity.this, NotificationCenter.closeChats);
                                        getNotificationCenter().postNotificationName(NotificationCenter.closeChats);
                                        playProfileAnimation = 0;
                                        finishFragment();
                                    } else {
                                        getNotificationCenter().postNotificationName(NotificationCenter.peerSettingsDidLoad, userId);
                                    }
                                }, null);
                            } else {
                                AlertDialog.Builder builder = new AlertDialog.Builder(getParentActivity());
                                builder.setTitle(LocaleController.getString("BlockUser", R.string.BlockUser));
                                builder.setMessage(AndroidUtilities.replaceTags(LocaleController.formatString("AreYouSureBlockContact2", R.string.AreYouSureBlockContact2, ContactsController.formatName(user.first_name, user.last_name))));
                                builder.setPositiveButton(LocaleController.getString("BlockContact", R.string.BlockContact), (dialogInterface, i) -> {
                                    getMessagesController().blockPeer(userId);
                                    if (BulletinFactory.canShowBulletin(ProfileActivity.this)) {
                                        BulletinFactory.createBanBulletin(ProfileActivity.this, true).show();
                                    }
                                });
                                builder.setNegativeButton(LocaleController.getString("Cancel", R.string.Cancel), null);
                                AlertDialog dialog = builder.create();
                                showDialog(dialog);
                                TextView button = (TextView) dialog.getButton(DialogInterface.BUTTON_POSITIVE);
                                if (button != null) {
                                    button.setTextColor(Theme.getColor(Theme.key_dialogTextRed2));
                                }
                            }
                        }
                    } else {
                        if (!userBlocked) {
                            getMessagesController().blockPeer(userId);
                        } else {
                            getMessagesController().unblockPeer(userId);
                            getSendMessagesHelper().sendMessage("/start", userId, null, null, null, false, null, null, null, true, 0, null);
                            finishFragment();
                        }
                    }
                } else if (id == add_contact) {
                    TLRPC.User user = getMessagesController().getUser(userId);
                    Bundle args = new Bundle();
                    args.putLong("user_id", user.id);
                    args.putBoolean("addContact", true);
                    presentFragment(new ContactAddActivity(args));
                } else if (id == share_contact) {
                    Bundle args = new Bundle();
                    args.putBoolean("onlySelect", true);
                    args.putInt("dialogsType", 3);
                    args.putString("selectAlertString", LocaleController.getString("SendContactToText", R.string.SendContactToText));
                    args.putString("selectAlertStringGroup", LocaleController.getString("SendContactToGroupText", R.string.SendContactToGroupText));
                    DialogsActivity fragment = new DialogsActivity(args);
                    fragment.setDelegate(ProfileActivity.this);
                    presentFragment(fragment);
                } else if (id == edit_contact) {
                    Bundle args = new Bundle();
                    args.putLong("user_id", userId);
                    presentFragment(new ContactAddActivity(args));
                } else if (id == delete_contact) {
                    final TLRPC.User user = getMessagesController().getUser(userId);
                    if (user == null || getParentActivity() == null) {
                        return;
                    }
                    AlertDialog.Builder builder = new AlertDialog.Builder(getParentActivity());
                    builder.setTitle(LocaleController.getString("DeleteContact", R.string.DeleteContact));
                    builder.setMessage(LocaleController.getString("AreYouSureDeleteContact", R.string.AreYouSureDeleteContact));
                    builder.setPositiveButton(LocaleController.getString("Delete", R.string.Delete), (dialogInterface, i) -> {
                        ArrayList<TLRPC.User> arrayList = new ArrayList<>();
                        arrayList.add(user);
                        getContactsController().deleteContact(arrayList, true);
                    });
                    builder.setNegativeButton(LocaleController.getString("Cancel", R.string.Cancel), null);
                    AlertDialog dialog = builder.create();
                    showDialog(dialog);
                    TextView button = (TextView) dialog.getButton(DialogInterface.BUTTON_POSITIVE);
                    if (button != null) {
                        button.setTextColor(Theme.getColor(Theme.key_dialogTextRed2));
                    }
                } else if (id == leave_group) {
                    leaveChatPressed();
                } else if (id == event_log) {
                    presentFragment(new ChannelAdminLogActivity(currentChat));
                } else if (id == aliasChannelName) {
                    setChannelAlias();
                } else if (id == edit_channel) {
                    Bundle args = new Bundle();
                    args.putLong("chat_id", chatId);
                    ChatEditActivity fragment = new ChatEditActivity(args);
                    fragment.setInfo(chatInfo);
                    presentFragment(fragment);
                } else if (id == invite_to_group) {
                    final TLRPC.User user = getMessagesController().getUser(userId);
                    if (user == null) {
                        return;
                    }
                    Bundle args = new Bundle();
                    args.putBoolean("onlySelect", true);
                    args.putInt("dialogsType", 2);
                    args.putString("addToGroupAlertString", LocaleController.formatString("AddToTheGroupAlertText", R.string.AddToTheGroupAlertText, UserObject.getUserName(user), "%1$s"));
                    DialogsActivity fragment = new DialogsActivity(args);
                    fragment.setDelegate((fragment1, dids, message, param) -> {
                        long did = dids.get(0);
                        Bundle args1 = new Bundle();
                        args1.putBoolean("scrollToTopOnResume", true);
                        args1.putLong("chat_id", -did);
                        if (!getMessagesController().checkCanOpenChat(args1, fragment1)) {
                            return;
                        }

                        getNotificationCenter().removeObserver(ProfileActivity.this, NotificationCenter.closeChats);
                        getNotificationCenter().postNotificationName(NotificationCenter.closeChats);
                        getMessagesController().addUserToChat(-did, user, 0, null, ProfileActivity.this, null);
                        presentFragment(new ChatActivity(args1), true);
                        removeSelfFromStack();
                    });
                    presentFragment(fragment);
                } else if (id == share || id == qr_code) {
                    try {
                        String text = null;
                        if (userId != 0) {
                            TLRPC.User user = getMessagesController().getUser(userId);
                            if (user == null || StrUtil.isBlank(user.username)) {
                                return;
                            }
                            if (botInfo != null && userInfo != null && !TextUtils.isEmpty(userInfo.about) && id == share) {
                                text = String.format("%s https://" + getMessagesController().linkPrefix + "/%s", userInfo.about, user.username);
                            } else {
                                text = String.format("https://" + getMessagesController().linkPrefix + "/%s", user.username);
                            }
                        } else if (chatId != 0) {
                            TLRPC.Chat chat = getMessagesController().getChat(chatId);
                            if (chat == null) {
                                return;
                            }
                            if (chatInfo != null && !TextUtils.isEmpty(chatInfo.about) && id == share) {
                                text = String.format("%s\nhttps://" + getMessagesController().linkPrefix + "/%s", chatInfo.about, chat.username);
                            } else if (StrUtil.isNotBlank(chat.username)) {
                                text = String.format("https://" + getMessagesController().linkPrefix + "/%s", chat.username);
                            } else if (id == qr_code && ChatObject.canUserDoAdminAction(chat, ChatObject.ACTION_INVITE)) {
                                if (chatInfo != null && chatInfo.exported_invite != null) {
                                    text = chatInfo.exported_invite.link;
                                } else {
                                    generateLink();
                                    return;
                                }
                            }
                        }
                        if (TextUtils.isEmpty(text)) {
                            return;
                        }
                        if (id == share) {
                            Intent intent = new Intent(Intent.ACTION_SEND);
                            intent.setType("text/plain");
                            intent.putExtra(Intent.EXTRA_TEXT, text);
                            startActivityForResult(Intent.createChooser(intent, LocaleController.getString("BotShare", R.string.BotShare)), 500);
                        } else {
                            ProxyUtil.showQrDialog(getParentActivity(), text, avatarImage.getImageReceiver().getBitmap() == null ? null : imageSize -> Bitmap.createScaledBitmap(avatarImage.getImageReceiver().getBitmap(), imageSize, imageSize, true));
                        }
                    } catch (Exception e) {
                        FileLog.e(e);
                    }
                } else if (id == add_shortcut) {
                    try {
                        long did;
                        if (currentEncryptedChat != null) {
                            did = DialogObject.makeEncryptedDialogId(currentEncryptedChat.id);
                        } else if (userId != 0) {
                            did = userId;
                        } else if (chatId != 0) {
                            did = -chatId;
                        } else {
                            return;
                        }
                        getMediaDataController().installShortcut(did);
                    } catch (Exception e) {
                        FileLog.e(e);
                    }
                } else if (id == call_item || id == video_call_item) {
                    if (userId != 0) {
                        TLRPC.User user = getMessagesController().getUser(userId);
                        if (user != null) {
                            VoIPHelper.startCall(user, id == video_call_item, userInfo != null && userInfo.video_calls_available, getParentActivity(), userInfo, getAccountInstance());
                        }
                    } else if (chatId != 0) {
                        ChatObject.Call call = getMessagesController().getGroupCall(chatId, false);
                        if (call == null) {
                            VoIPHelper.showGroupCallAlert(ProfileActivity.this, currentChat, null, false, getAccountInstance());
                        } else {
                            VoIPHelper.startCall(currentChat, null, null, false, getParentActivity(), ProfileActivity.this, getAccountInstance());
                        }
                    }
                } else if (id == search_members) {
                    Bundle args = new Bundle();
                    args.putLong("chat_id", chatId);
                    args.putInt("type", ChatUsersActivity.TYPE_USERS);
                    args.putBoolean("open_search", true);
                    ChatUsersActivity fragment = new ChatUsersActivity(args);
                    fragment.setInfo(chatInfo);
                    presentFragment(fragment);
                } else if (id == add_member) {
                    openAddMember();
                } else if (id == statistics) {
                    TLRPC.Chat chat = getMessagesController().getChat(chatId);
                    Bundle args = new Bundle();
                    args.putLong("chat_id", chatId);
                    args.putBoolean("is_megagroup", chat.megagroup);
                    StatisticActivity fragment = new StatisticActivity(args);
                    presentFragment(fragment);
                } else if (id == view_discussion) {
                    openDiscussion();
                } else if (id == start_secret_chat) {
                    AlertDialog.Builder builder = new AlertDialog.Builder(getParentActivity());
                    builder.setTitle(LocaleController.getString("AreYouSureSecretChatTitle", R.string.AreYouSureSecretChatTitle));
                    builder.setMessage(LocaleController.getString("AreYouSureSecretChat", R.string.AreYouSureSecretChat));
                    builder.setPositiveButton(LocaleController.getString("Start", R.string.Start), (dialogInterface, i) -> {
                        creatingChat = true;
                        getSecretChatHelper().startSecretChat(getParentActivity(), getMessagesController().getUser(userId));
                    });
                    builder.setNegativeButton(LocaleController.getString("Cancel", R.string.Cancel), null);
                    showDialog(builder.create());
                } else if (id == gallery_menu_save) {
                    if (getParentActivity() == null) {
                        return;
                    }
                    if (Build.VERSION.SDK_INT >= 23 && (Build.VERSION.SDK_INT <= 28 || BuildVars.NO_SCOPED_STORAGE) && getParentActivity().checkSelfPermission(Manifest.permission.WRITE_EXTERNAL_STORAGE) != PackageManager.PERMISSION_GRANTED) {
                        getParentActivity().requestPermissions(new String[]{Manifest.permission.WRITE_EXTERNAL_STORAGE}, BasePermissionsActivity.REQUEST_CODE_EXTERNAL_STORAGE);
                        return;
                    }
                    ImageLocation location = avatarsViewPager.getImageLocation(avatarsViewPager.getRealPosition());
                    if (location == null) {
                        return;
                    }
                    final boolean isVideo = location.imageType == FileLoader.IMAGE_TYPE_ANIMATION;
                    File f = FileLoader.getPathToAttach(location.location, isVideo ? "mp4" : null, true);
                    if (f.exists()) {
                        MediaController.saveFile(f.toString(), getParentActivity(), 0, null, null, () -> {
                            if (getParentActivity() == null) {
                                return;
                            }
                            BulletinFactory.createSaveToGalleryBulletin(ProfileActivity.this, isVideo, null).show();
                        });
                    }
                } else if (id == logout) {
                    presentFragment(new LogoutActivity());
                } else if (id == set_as_main) {
                    int position = avatarsViewPager.getRealPosition();
                    TLRPC.Photo photo = avatarsViewPager.getPhoto(position);
                    if (photo == null) {
                        return;
                    }
                    avatarsViewPager.startMovePhotoToBegin(position);

                    TLRPC.TL_photos_updateProfilePhoto req = new TLRPC.TL_photos_updateProfilePhoto();
                    req.id = new TLRPC.TL_inputPhoto();
                    req.id.id = photo.id;
                    req.id.access_hash = photo.access_hash;
                    req.id.file_reference = photo.file_reference;
                    UserConfig userConfig = getUserConfig();
                    getConnectionsManager().sendRequest(req, (response, error) -> AndroidUtilities.runOnUIThread(() -> {
                        avatarsViewPager.finishSettingMainPhoto();
                        if (response instanceof TLRPC.TL_photos_photo) {
                            TLRPC.TL_photos_photo photos_photo = (TLRPC.TL_photos_photo) response;
                            getMessagesController().putUsers(photos_photo.users, false);
                            TLRPC.User user = getMessagesController().getUser(userConfig.clientUserId);
                            if (photos_photo.photo instanceof TLRPC.TL_photo) {
                                avatarsViewPager.replaceFirstPhoto(photo, photos_photo.photo);
                                if (user != null) {
                                    user.photo.photo_id = photos_photo.photo.id;
                                    userConfig.setCurrentUser(user);
                                    userConfig.saveConfig(true);
                                }
                            }
                        }
                    }));
                    undoView.showWithAction(userId, UndoView.ACTION_PROFILE_PHOTO_CHANGED, photo.video_sizes.isEmpty() ? null : 1);
                    TLRPC.User user = getMessagesController().getUser(userConfig.clientUserId);

                    TLRPC.PhotoSize bigSize = FileLoader.getClosestPhotoSizeWithSize(photo.sizes, 800);
                    if (user != null) {
                        TLRPC.PhotoSize smallSize = FileLoader.getClosestPhotoSizeWithSize(photo.sizes, 90);
                        user.photo.photo_id = photo.id;
                        user.photo.photo_small = smallSize.location;
                        user.photo.photo_big = bigSize.location;
                        userConfig.setCurrentUser(user);
                        userConfig.saveConfig(true);
                        NotificationCenter.getInstance(currentAccount).postNotificationName(NotificationCenter.mainUserInfoChanged);
                        updateProfileData();
                    }
                    avatarsViewPager.commitMoveToBegin();
                } else if (id == edit_avatar) {
                    int position = avatarsViewPager.getRealPosition();
                    ImageLocation location = avatarsViewPager.getImageLocation(position);
                    if (location == null) {
                        return;
                    }

                    File f = FileLoader.getPathToAttach(PhotoViewer.getFileLocation(location), PhotoViewer.getFileLocationExt(location), true);
                    boolean isVideo = location.imageType == FileLoader.IMAGE_TYPE_ANIMATION;
                    String thumb;
                    if (isVideo) {
                        ImageLocation imageLocation = avatarsViewPager.getRealImageLocation(position);
                        thumb = FileLoader.getPathToAttach(PhotoViewer.getFileLocation(imageLocation), PhotoViewer.getFileLocationExt(imageLocation), true).getAbsolutePath();
                    } else {
                        thumb = null;
                    }
                    imageUpdater.openPhotoForEdit(f.getAbsolutePath(), thumb, 0, isVideo);
                } else if (id == delete_avatar) {
                    AlertDialog.Builder builder = new AlertDialog.Builder(getParentActivity());
                    ImageLocation location = avatarsViewPager.getImageLocation(avatarsViewPager.getRealPosition());
                    if (location == null) {
                        return;
                    }
                    if (location.imageType == FileLoader.IMAGE_TYPE_ANIMATION) {
                        builder.setTitle(LocaleController.getString("AreYouSureDeleteVideoTitle", R.string.AreYouSureDeleteVideoTitle));
                        builder.setMessage(LocaleController.formatString("AreYouSureDeleteVideo", R.string.AreYouSureDeleteVideo));
                    } else {
                        builder.setTitle(LocaleController.getString("AreYouSureDeletePhotoTitle", R.string.AreYouSureDeletePhotoTitle));
                        builder.setMessage(LocaleController.formatString("AreYouSureDeletePhoto", R.string.AreYouSureDeletePhoto));
                    }
                    builder.setPositiveButton(LocaleController.getString("Delete", R.string.Delete), (dialogInterface, i) -> {
                        int position = avatarsViewPager.getRealPosition();
                        TLRPC.Photo photo = avatarsViewPager.getPhoto(position);
                        if (avatarsViewPager.getRealCount() == 1) {
                            setForegroundImage(true);
                        }
                        if (photo == null || avatarsViewPager.getRealPosition() == 0) {
                            getMessagesController().deleteUserPhoto(null);
                        } else {
                            TLRPC.TL_inputPhoto inputPhoto = new TLRPC.TL_inputPhoto();
                            inputPhoto.id = photo.id;
                            inputPhoto.access_hash = photo.access_hash;
                            inputPhoto.file_reference = photo.file_reference;
                            if (inputPhoto.file_reference == null) {
                                inputPhoto.file_reference = new byte[0];
                            }
                            getMessagesController().deleteUserPhoto(inputPhoto);
                            getMessagesStorage().clearUserPhoto(userId, photo.id);
                        }
                        if (avatarsViewPager.removePhotoAtIndex(position)) {
                            avatarsViewPager.setVisibility(View.GONE);
                            avatarImage.setForegroundAlpha(1f);
                            avatarContainer.setVisibility(View.VISIBLE);
                            doNotSetForeground = true;
                            final View view = layoutManager.findViewByPosition(0);
                            if (view != null) {
                                listView.smoothScrollBy(0, view.getTop() - AndroidUtilities.dp(88), CubicBezierInterpolator.EASE_OUT_QUINT);
                            }
                        }
                    });
                    builder.setNegativeButton(LocaleController.getString("Cancel", R.string.Cancel), null);
                    AlertDialog alertDialog = builder.create();
                    showDialog(alertDialog);
                    TextView button = (TextView) alertDialog.getButton(DialogInterface.BUTTON_POSITIVE);
                    if (button != null) {
                        button.setTextColor(Theme.getColor(Theme.key_dialogTextRed2));
                    }
                } else if (id == add_photo) {
                    onWriteButtonClick();
                } /*else if (id == qr_button) {
                    Bundle args = new Bundle();
                    args.putLong("chat_id", chatId);
                    args.putLong("user_id", userId);
                    presentFragment(new QrActivity(args));
                }*/
            }
        });

        if (sharedMediaLayout != null) {
            sharedMediaLayout.onDestroy();
        }
        final long did;
        if (dialogId != 0) {
            did = dialogId;
        } else if (userId != 0) {
            did = userId;
        } else {
            did = -chatId;
        }
<<<<<<< HEAD
        ArrayList<Integer> users = chatInfo != null && chatInfo.participants != null && chatInfo.participants.participants.size() > 5 ? sortedUsers : null;
        sharedMediaLayout = new SharedMediaLayout(context, did, sharedMediaPreloader, userInfo != null ? userInfo.common_chats_count : 0, sortedUsers, chatInfo, users != null, this, this, SharedMediaLayout.VIEW_TYPE_PROFILE_ACTIVITY) {
            @Override
            protected void onSelectedTabChanged() {
                updateSelectedMediaTabText();
            }

            @Override
            protected boolean canShowSearchItem() {
                return mediaHeaderVisible;
            }

            @Override
            protected void onSearchStateChanged(boolean expanded) {
                if (SharedConfig.smoothKeyboard) {
                    AndroidUtilities.removeAdjustResize(getParentActivity(), classGuid);
                }
                listView.stopScroll();
                avatarContainer2.setPivotY(avatarContainer.getPivotY() + avatarContainer.getMeasuredHeight() / 2f);
                avatarContainer2.setPivotX(avatarContainer2.getMeasuredWidth() / 2f);
                AndroidUtilities.updateViewVisibilityAnimated(avatarContainer2, !expanded, 0.95f, true);

                if (Math.min(1f, extraHeight / AndroidUtilities.dp(88f)) > 0.85 && !searchMode && NekoConfig.showIdAndDc.Bool())
                    idTextView.setVisibility(expanded ? INVISIBLE : VISIBLE);

                callItem.setVisibility(expanded || !callItemVisible ? GONE : INVISIBLE);
                videoCallItem.setVisibility(expanded || !videoCallItemVisible ? GONE : INVISIBLE);
                editItem.setVisibility(expanded || !editItemVisible ? GONE : INVISIBLE);
                otherItem.setVisibility(expanded ? GONE : INVISIBLE);
//                if (qrItem != null) {
//                    qrItem.setVisibility(expanded ? GONE : INVISIBLE);
//                }
            }

            @Override
            protected boolean onMemberClick(TLRPC.ChatParticipant participant, boolean isLong) {
                return ProfileActivity.this.onMemberClick(participant, isLong);
            }
        };
        sharedMediaLayout.setLayoutParams(new RecyclerView.LayoutParams(RecyclerView.LayoutParams.MATCH_PARENT, RecyclerView.LayoutParams.MATCH_PARENT));

        ActionBarMenu menu = actionBar.createMenu();

        if (imageUpdater != null) {
            searchItem = menu.addItem(search_button, R.drawable.ic_ab_search).setIsSearchField(true).setActionBarMenuItemSearchListener(new ActionBarMenuItem.ActionBarMenuItemSearchListener() {

                @Override
                public Animator getCustomToggleTransition() {
                    searchMode = !searchMode;
                    if (!searchMode) {
                        searchItem.clearFocusOnSearchView();
                    }
                    if (searchMode) {
                        searchItem.getSearchField().setText("");
                    }
                    return searchExpandTransition(searchMode);
                }

                @Override
                public void onTextChanged(EditText editText) {
                    searchAdapter.search(editText.getText().toString().toLowerCase());
                }
            });
            searchItem.setContentDescription(LocaleController.getString("SearchInSettings", R.string.SearchInSettings));
            searchItem.setSearchFieldHint(LocaleController.getString("SearchInSettings", R.string.SearchInSettings));
            sharedMediaLayout.getSearchItem().setVisibility(View.GONE);
            if (expandPhoto) {
                searchItem.setVisibility(View.GONE);
            }
        }

        videoCallItem = menu.addItem(video_call_item, R.drawable.profile_video);
        videoCallItem.setContentDescription(LocaleController.getString("VideoCall", R.string.VideoCall));
        if (chatId != 0) {
            callItem = menu.addItem(call_item, R.drawable.baseline_keyboard_voice_24);
            if (ChatObject.isChannelOrGiga(currentChat)) {
                callItem.setContentDescription(LocaleController.getString("VoipChannelVoiceChat", R.string.VoipChannelVoiceChat));
            } else {
                callItem.setContentDescription(LocaleController.getString("VoipGroupVoiceChat", R.string.VoipGroupVoiceChat));
            }
        } else {
            callItem = menu.addItem(call_item, R.drawable.ic_call);
            callItem.setContentDescription(LocaleController.getString("Call", R.string.Call));
        }
        editItem = menu.addItem(edit_channel, R.drawable.group_edit_profile);
        editItem.setContentDescription(LocaleController.getString("Edit", R.string.Edit));
        otherItem = menu.addItem(10, R.drawable.ic_ab_other);
        otherItem.setContentDescription(LocaleController.getString("AccDescrMoreOptions", R.string.AccDescrMoreOptions));

        int scrollTo;
        int scrollToPosition = 0;
        Object writeButtonTag = null;
        if (listView != null && imageUpdater != null) {
            scrollTo = layoutManager.findFirstVisibleItemPosition();
            View topView = layoutManager.findViewByPosition(scrollTo);
            if (topView != null) {
                scrollToPosition = topView.getTop() - listView.getPaddingTop();
            } else {
                scrollTo = -1;
            }
            writeButtonTag = writeButton.getTag();
        } else {
            scrollTo = -1;
        }

        createActionBarMenu(false);

        listAdapter = new ListAdapter(context);
        searchAdapter = new SearchAdapter(context);
        avatarDrawable = new AvatarDrawable();
        avatarDrawable.setProfile(true);
=======
>>>>>>> 5d552752

        fragmentView = new NestedFrameLayout(context) {

            @Override
            public boolean dispatchTouchEvent(MotionEvent ev) {
                if (pinchToZoomHelper.isInOverlayMode()) {
                    return pinchToZoomHelper.onTouchEvent(ev);
                }
                if (sharedMediaLayout != null && sharedMediaLayout.isInFastScroll() && sharedMediaLayout.isPinnedToTop()) {
                    return sharedMediaLayout.dispatchFastScrollEvent(ev);
                }
                if (sharedMediaLayout != null && sharedMediaLayout.checkPinchToZoom(ev)) {
                    return true;
                }
                return super.dispatchTouchEvent(ev);
            }

            private boolean ignoreLayout;
            private Paint grayPaint = new Paint();

            @Override
            public boolean hasOverlappingRendering() {
                return false;
            }

            @Override
            protected void onMeasure(int widthMeasureSpec, int heightMeasureSpec) {
                final int actionBarHeight = ActionBar.getCurrentActionBarHeight() + (actionBar.getOccupyStatusBar() ? AndroidUtilities.statusBarHeight : 0);
                if (listView != null) {
                    FrameLayout.LayoutParams layoutParams = (FrameLayout.LayoutParams) listView.getLayoutParams();
                    if (layoutParams.topMargin != actionBarHeight) {
                        layoutParams.topMargin = actionBarHeight;
                    }
                }
                if (searchListView != null) {
                    FrameLayout.LayoutParams layoutParams = (FrameLayout.LayoutParams) searchListView.getLayoutParams();
                    if (layoutParams.topMargin != actionBarHeight) {
                        layoutParams.topMargin = actionBarHeight;
                    }
                }

                int height = MeasureSpec.getSize(heightMeasureSpec);
                super.onMeasure(widthMeasureSpec, MeasureSpec.makeMeasureSpec(height, MeasureSpec.EXACTLY));

                boolean changed = false;
                if (lastMeasuredContentWidth != getMeasuredWidth() || lastMeasuredContentHeight != getMeasuredHeight()) {
                    changed = lastMeasuredContentWidth != 0 && lastMeasuredContentWidth != getMeasuredWidth();
                    listContentHeight = 0;
                    int count = listAdapter.getItemCount();
                    lastMeasuredContentWidth = getMeasuredWidth();
                    lastMeasuredContentHeight = getMeasuredHeight();
                    int ws = MeasureSpec.makeMeasureSpec(getMeasuredWidth(), MeasureSpec.EXACTLY);
                    int hs = MeasureSpec.makeMeasureSpec(listView.getMeasuredHeight(), MeasureSpec.UNSPECIFIED);
                    positionToOffset.clear();
                    for (int i = 0; i < count; i++) {
                        int type = listAdapter.getItemViewType(i);
                        positionToOffset.put(i, listContentHeight);
                        if (type == ListAdapter.VIEW_TYPE_SHARED_MEDIA) {
                            listContentHeight += listView.getMeasuredHeight();
                        } else {
                            RecyclerView.ViewHolder holder = listAdapter.createViewHolder(null, type);
                            listAdapter.onBindViewHolder(holder, i);
                            holder.itemView.measure(ws, hs);
                            listContentHeight += holder.itemView.getMeasuredHeight();
                        }
                    }

                    if (emptyView != null) {
                        ((LayoutParams) emptyView.getLayoutParams()).topMargin = AndroidUtilities.dp(88) + AndroidUtilities.statusBarHeight;
                    }
                }

                if (!fragmentOpened && (expandPhoto || openAnimationInProgress && playProfileAnimation == 2)) {
                    ignoreLayout = true;

                    if (expandPhoto) {
                        if (searchItem != null) {
                            searchItem.setAlpha(0.0f);
                            searchItem.setEnabled(false);
                            searchItem.setVisibility(GONE);
                        }
                        nameTextView[1].setTextColor(Color.WHITE);
                        onlineTextView[1].setTextColor(Color.argb(179, 255, 255, 255));
                        idTextView.setTextColor(Color.argb(179, 255, 255, 255));
                        actionBar.setItemsBackgroundColor(Theme.ACTION_BAR_WHITE_SELECTOR_COLOR, false);
                        actionBar.setItemsColor(Color.WHITE, false);
                        overlaysView.setOverlaysVisible();
                        overlaysView.setAlphaValue(1.0f, false);
                        avatarImage.setForegroundAlpha(1.0f);
                        avatarContainer.setVisibility(View.GONE);
                        avatarsViewPager.resetCurrentItem();
                        avatarsViewPager.setVisibility(View.VISIBLE);
                        expandPhoto = false;
                    }

                    allowPullingDown = true;
                    isPulledDown = true;
<<<<<<< HEAD
                    /*if (otherItem != null) {
=======
                    NotificationCenter.getGlobalInstance().postNotificationName(NotificationCenter.needCheckSystemBarColors);
                    if (otherItem != null) {
>>>>>>> 5d552752
                        if (!getMessagesController().isChatNoForwards(currentChat)) {
                            otherItem.showSubItem(gallery_menu_save);
                        } else {
                            otherItem.hideSubItem(gallery_menu_save);
                        }
                        if (imageUpdater != null) {
                            otherItem.showSubItem(edit_avatar);
                            otherItem.showSubItem(delete_avatar);
                            otherItem.hideSubItem(logout);
                        }
                    }*/
                    currentExpanAnimatorFracture = 1.0f;

                    int paddingTop;
                    int paddingBottom;
                    if (isInLandscapeMode) {
                        paddingTop = AndroidUtilities.dp(88f);
                        paddingBottom = 0;
                    } else {
                        paddingTop = listView.getMeasuredWidth();
                        paddingBottom = Math.max(0, getMeasuredHeight() - (listContentHeight + AndroidUtilities.dp(88) + actionBarHeight));
                    }
                    if (banFromGroup != 0) {
                        paddingBottom += AndroidUtilities.dp(48);
                        listView.setBottomGlowOffset(AndroidUtilities.dp(48));
                    } else {
                        listView.setBottomGlowOffset(0);
                    }
                    initialAnimationExtraHeight = paddingTop - actionBarHeight;
                    layoutManager.scrollToPositionWithOffset(0, -actionBarHeight);
                    listView.setPadding(0, paddingTop, 0, paddingBottom);
                    measureChildWithMargins(listView, widthMeasureSpec, 0, heightMeasureSpec, 0);
                    listView.layout(0, actionBarHeight, listView.getMeasuredWidth(), actionBarHeight + listView.getMeasuredHeight());
                    ignoreLayout = false;
                } else if (fragmentOpened && !openAnimationInProgress && !firstLayout) {
                    ignoreLayout = true;

                    int paddingTop;
                    int paddingBottom;
                    if (isInLandscapeMode || AndroidUtilities.isTablet()) {
                        paddingTop = AndroidUtilities.dp(88f);
                        paddingBottom = 0;
                    } else {
                        paddingTop = listView.getMeasuredWidth();
                        paddingBottom = Math.max(0, getMeasuredHeight() - (listContentHeight + AndroidUtilities.dp(88) + actionBarHeight));
                    }
                    if (banFromGroup != 0) {
                        paddingBottom += AndroidUtilities.dp(48);
                        listView.setBottomGlowOffset(AndroidUtilities.dp(48));
                    } else {
                        listView.setBottomGlowOffset(0);
                    }
                    int currentPaddingTop = listView.getPaddingTop();
                    View view = null;
                    int pos = RecyclerView.NO_POSITION;
                    for (int i = 0; i < listView.getChildCount(); i++) {
                        int p = listView.getChildAdapterPosition(listView.getChildAt(i));
                        if (p != RecyclerView.NO_POSITION) {
                            view = listView.getChildAt(i);
                            pos = p;
                            break;
                        }
                    }
                    if (view == null) {
                        view = listView.getChildAt(0);
                        if (view != null) {
                            RecyclerView.ViewHolder holder = listView.findContainingViewHolder(view);
                            pos = holder.getAdapterPosition();
                            if (pos == RecyclerView.NO_POSITION) {
                                pos = holder.getPosition();
                            }
                        }
                    }

                    int top = paddingTop;
                    if (view != null) {
                        top = view.getTop();
                    }
                    boolean layout = false;
                    if (actionBar.isSearchFieldVisible() && sharedMediaRow >= 0) {
                        layoutManager.scrollToPositionWithOffset(sharedMediaRow, -paddingTop);
                        layout = true;
                    } else if (invalidateScroll || currentPaddingTop != paddingTop) {
                        if (savedScrollPosition >= 0) {
                            layoutManager.scrollToPositionWithOffset(savedScrollPosition, savedScrollOffset - paddingTop);
                        } else if ((!changed || !allowPullingDown) && view != null) {
                            if (pos == 0 && !allowPullingDown && top > AndroidUtilities.dp(88)) {
                                top = AndroidUtilities.dp(88);
                            }
                            layoutManager.scrollToPositionWithOffset(pos, top - paddingTop);
                            layout = true;
                        } else {
                            layoutManager.scrollToPositionWithOffset(0, AndroidUtilities.dp(88) - paddingTop);
                        }
                    }
                    if (currentPaddingTop != paddingTop || listView.getPaddingBottom() != paddingBottom) {
                        listView.setPadding(0, paddingTop, 0, paddingBottom);
                        layout = true;
                    }
                    if (layout) {
                        measureChildWithMargins(listView, widthMeasureSpec, 0, heightMeasureSpec, 0);
                        try {
                            listView.layout(0, actionBarHeight, listView.getMeasuredWidth(), actionBarHeight + listView.getMeasuredHeight());
                        } catch (Exception e) {
                            FileLog.e(e);
                        }
                    }
                    ignoreLayout = false;
                }
            }

            @Override
            protected void onLayout(boolean changed, int left, int top, int right, int bottom) {
                super.onLayout(changed, left, top, right, bottom);
                savedScrollPosition = -1;
                firstLayout = false;
                invalidateScroll = false;
                checkListViewScroll();
            }

            @Override
            public void requestLayout() {
                if (ignoreLayout) {
                    return;
                }
                super.requestLayout();
            }

            private final ArrayList<View> sortedChildren = new ArrayList<>();
            private final Comparator<View> viewComparator = (view, view2) -> (int) (view.getY() - view2.getY());


            @Override
            protected void dispatchDraw(Canvas canvas) {
                whitePaint.setColor(Theme.getColor(Theme.key_windowBackgroundWhite));
                if (listView.getVisibility() == VISIBLE) {
                    grayPaint.setColor(Theme.getColor(Theme.key_windowBackgroundGray));
                    if (transitionAnimationInProress) {
                        whitePaint.setAlpha((int) (255 * listView.getAlpha()));
                    }
                    if (transitionAnimationInProress) {
                        grayPaint.setAlpha((int) (255 * listView.getAlpha()));
                    }

                    int count = listView.getChildCount();
                    sortedChildren.clear();
                    boolean hasRemovingItems = false;
                    for (int i = 0; i < count; i++) {
                        View child = listView.getChildAt(i);
                        if (listView.getChildAdapterPosition(child) != RecyclerView.NO_POSITION) {
                            sortedChildren.add(listView.getChildAt(i));
                        } else {
                            hasRemovingItems = true;
                        }
                    }
                    Collections.sort(sortedChildren, viewComparator);
                    boolean hasBackground = false;
                    float lastY = listView.getY();
                    count = sortedChildren.size();
                    if (!openAnimationInProgress && count > 0 && !hasRemovingItems) {
                        lastY += sortedChildren.get(0).getY();
                    }
                    float alpha = 1f;
                    for (int i = 0; i < count; i++) {
                        View child = sortedChildren.get(i);
                        boolean currentHasBackground = child.getBackground() != null;
                        int currentY = (int) (listView.getY() + child.getY());
                        if (hasBackground == currentHasBackground) {
                            if (child.getAlpha() == 1f) {
                                alpha = 1f;
                            }
                            continue;
                        }
                        if (hasBackground) {
                            canvas.drawRect(listView.getX(), lastY, listView.getX() + listView.getMeasuredWidth(), currentY, grayPaint);
                        } else {
                            if (alpha != 1f) {
                                canvas.drawRect(listView.getX(), lastY, listView.getX() + listView.getMeasuredWidth(), currentY, grayPaint);
                                whitePaint.setAlpha((int) (255 * alpha));
                                canvas.drawRect(listView.getX(), lastY, listView.getX() + listView.getMeasuredWidth(), currentY, whitePaint);
                                whitePaint.setAlpha(255);
                            } else {
                                canvas.drawRect(listView.getX(), lastY, listView.getX() + listView.getMeasuredWidth(), currentY, whitePaint);
                            }
                        }
                        hasBackground = currentHasBackground;
                        lastY = currentY;
                        alpha = child.getAlpha();
                    }

                    if (hasBackground) {
                        canvas.drawRect(listView.getX(), lastY, listView.getX() + listView.getMeasuredWidth(), listView.getBottom(), grayPaint);
                    } else {
                        if (alpha != 1f) {
                            canvas.drawRect(listView.getX(), lastY, listView.getX() + listView.getMeasuredWidth(), listView.getBottom(), grayPaint);
                            whitePaint.setAlpha((int) (255 * alpha));
                            canvas.drawRect(listView.getX(), lastY, listView.getX() + listView.getMeasuredWidth(), listView.getBottom(), whitePaint);
                            whitePaint.setAlpha(255);
                        } else {
                            canvas.drawRect(listView.getX(), lastY, listView.getX() + listView.getMeasuredWidth(), listView.getBottom(), whitePaint);
                        }
                    }
                } else {
                    int top = searchListView.getTop();
                    canvas.drawRect(0, top + extraHeight + searchTransitionOffset, getMeasuredWidth(), top + getMeasuredHeight(), whitePaint);
                }
                super.dispatchDraw(canvas);
                if (profileTransitionInProgress && parentLayout.fragmentsStack.size() > 1) {
                    BaseFragment fragment = parentLayout.fragmentsStack.get(parentLayout.fragmentsStack.size() - 2);
                    if (fragment instanceof ChatActivity) {
                        ChatActivity chatActivity = (ChatActivity) fragment;
                        FragmentContextView fragmentContextView = chatActivity.getFragmentContextView();

                        if (fragmentContextView != null && fragmentContextView.isCallStyle()) {
                            float progress = extraHeight / AndroidUtilities.dpf2(fragmentContextView.getStyleHeight());
                            if (progress > 1f) {
                                progress = 1f;
                            }
                            canvas.save();
                            canvas.translate(fragmentContextView.getX(), fragmentContextView.getY());
                            fragmentContextView.setDrawOverlay(true);
                            fragmentContextView.setCollapseTransition(true, extraHeight, progress);
                            fragmentContextView.draw(canvas);
                            fragmentContextView.setCollapseTransition(false, extraHeight, progress);
                            fragmentContextView.setDrawOverlay(false);
                            canvas.restore();
                        }
                    }
                }

                if (scrimPaint.getAlpha() > 0) {
                    canvas.drawRect(0, 0, getWidth(), getHeight(), scrimPaint);
                }
                if (scrimView != null) {
                    int c = canvas.save();
                    canvas.translate(scrimView.getLeft(), scrimView.getTop());
                    if (scrimView == actionBar.getBackButton()) {
                        int r = Math.max(scrimView.getMeasuredWidth(), scrimView.getMeasuredHeight()) / 2;
                        int wasAlpha = actionBarBackgroundPaint.getAlpha();
                        actionBarBackgroundPaint.setAlpha((int) (wasAlpha * (scrimPaint.getAlpha() / 255f) / 0.3f));
                        canvas.drawCircle(r, r, r * 0.8f, actionBarBackgroundPaint);
                        actionBarBackgroundPaint.setAlpha(wasAlpha);
                    }
                    scrimView.draw(canvas);
                    canvas.restoreToCount(c);
                }
            }

            @Override
            protected boolean drawChild(Canvas canvas, View child, long drawingTime) {
                if (pinchToZoomHelper.isInOverlayMode() && (child == avatarContainer2 || child == actionBar || child == writeButton)) {
                    return true;
                }
                return super.drawChild(canvas, child, drawingTime);
            }
        };

        ArrayList<Integer> users = chatInfo != null && chatInfo.participants != null && chatInfo.participants.participants.size() > 5 ? sortedUsers : null;
        sharedMediaLayout = new SharedMediaLayout(context, did, sharedMediaPreloader, userInfo != null ? userInfo.common_chats_count : 0, sortedUsers, chatInfo, users != null, this, this, SharedMediaLayout.VIEW_TYPE_PROFILE_ACTIVITY) {
            @Override
            protected void onSelectedTabChanged() {
                updateSelectedMediaTabText();
            }

            @Override
            protected boolean canShowSearchItem() {
                return mediaHeaderVisible;
            }

            @Override
            protected void onSearchStateChanged(boolean expanded) {
                if (SharedConfig.smoothKeyboard) {
                    AndroidUtilities.removeAdjustResize(getParentActivity(), classGuid);
                }
                listView.stopScroll();
                avatarContainer2.setPivotY(avatarContainer.getPivotY() + avatarContainer.getMeasuredHeight() / 2f);
                avatarContainer2.setPivotX(avatarContainer2.getMeasuredWidth() / 2f);
                AndroidUtilities.updateViewVisibilityAnimated(avatarContainer2, !expanded, 0.95f, true);

                callItem.setVisibility(expanded || !callItemVisible ? GONE : INVISIBLE);
                videoCallItem.setVisibility(expanded || !videoCallItemVisible ? GONE : INVISIBLE);
                editItem.setVisibility(expanded || !editItemVisible ? GONE : INVISIBLE);
                otherItem.setVisibility(expanded ? GONE : INVISIBLE);
                if (qrItem != null) {
                    qrItem.setVisibility(expanded ? GONE : INVISIBLE);
                }
            }

            @Override
            protected boolean onMemberClick(TLRPC.ChatParticipant participant, boolean isLong) {
                return ProfileActivity.this.onMemberClick(participant, isLong);
            }

            @Override
            protected void drawBackgroundWithBlur(Canvas canvas, float y, Rect rectTmp2, Paint backgroundPaint) {
                contentView.drawBlur(canvas, listView.getY() + getY() + y, rectTmp2, backgroundPaint, true);
            }

            @Override
            protected void invalidateBlur() {
                contentView.invalidateBlur();
            }
        };
        sharedMediaLayout.setLayoutParams(new RecyclerView.LayoutParams(RecyclerView.LayoutParams.MATCH_PARENT, RecyclerView.LayoutParams.MATCH_PARENT));
        ActionBarMenu menu = actionBar.createMenu();

        if (userId == getUserConfig().clientUserId) {
            qrItem = menu.addItem(qr_button, R.drawable.msg_qr_mini, getResourceProvider());
            qrItem.setVisibility(isQrNeedVisible() ? View.VISIBLE : View.GONE);
            qrItem.setContentDescription(LocaleController.getString("AuthAnotherClientScan", R.string.AuthAnotherClientScan));
        }
        if (imageUpdater != null) {
            searchItem = menu.addItem(search_button, R.drawable.ic_ab_search).setIsSearchField(true).setActionBarMenuItemSearchListener(new ActionBarMenuItem.ActionBarMenuItemSearchListener() {

                @Override
                public Animator getCustomToggleTransition() {
                    searchMode = !searchMode;
                    if (!searchMode) {
                        searchItem.clearFocusOnSearchView();
                    }
                    if (searchMode) {
                        searchItem.getSearchField().setText("");
                    }
                    return searchExpandTransition(searchMode);
                }

                @Override
                public void onTextChanged(EditText editText) {
                    searchAdapter.search(editText.getText().toString().toLowerCase());
                }
            });
            searchItem.setContentDescription(LocaleController.getString("SearchInSettings", R.string.SearchInSettings));
            searchItem.setSearchFieldHint(LocaleController.getString("SearchInSettings", R.string.SearchInSettings));
            sharedMediaLayout.getSearchItem().setVisibility(View.GONE);
            if (expandPhoto) {
                searchItem.setVisibility(View.GONE);
            }
        }

        videoCallItem = menu.addItem(video_call_item, R.drawable.profile_video);
        videoCallItem.setContentDescription(LocaleController.getString("VideoCall", R.string.VideoCall));
        if (chatId != 0) {
            callItem = menu.addItem(call_item, R.drawable.msg_voicechat2);
            if (ChatObject.isChannelOrGiga(currentChat)) {
                callItem.setContentDescription(LocaleController.getString("VoipChannelVoiceChat", R.string.VoipChannelVoiceChat));
            } else {
                callItem.setContentDescription(LocaleController.getString("VoipGroupVoiceChat", R.string.VoipGroupVoiceChat));
            }
        } else {
            callItem = menu.addItem(call_item, R.drawable.ic_call);
            callItem.setContentDescription(LocaleController.getString("Call", R.string.Call));
        }
        editItem = menu.addItem(edit_channel, R.drawable.group_edit_profile);
        editItem.setContentDescription(LocaleController.getString("Edit", R.string.Edit));
        otherItem = menu.addItem(10, R.drawable.ic_ab_other);
        otherItem.setContentDescription(LocaleController.getString("AccDescrMoreOptions", R.string.AccDescrMoreOptions));

        int scrollTo;
        int scrollToPosition = 0;
        Object writeButtonTag = null;
        if (listView != null && imageUpdater != null) {
            scrollTo = layoutManager.findFirstVisibleItemPosition();
            View topView = layoutManager.findViewByPosition(scrollTo);
            if (topView != null) {
                scrollToPosition = topView.getTop() - listView.getPaddingTop();
            } else {
                scrollTo = -1;
            }
            writeButtonTag = writeButton.getTag();
        } else {
            scrollTo = -1;
        }

        createActionBarMenu(false);

        listAdapter = new ListAdapter(context);
        searchAdapter = new SearchAdapter(context);
        avatarDrawable = new AvatarDrawable();
        avatarDrawable.setProfile(true);

        fragmentView.setWillNotDraw(false);
        contentView = ((NestedFrameLayout) fragmentView);
        contentView.needBlur = true;
        FrameLayout frameLayout = (FrameLayout) fragmentView;

        listView = new RecyclerListView(context) {

            private VelocityTracker velocityTracker;

            @Override
            protected boolean canHighlightChildAt(View child, float x, float y) {
                return !(child instanceof AboutLinkCell);
            }

            @Override
            protected boolean allowSelectChildAtPosition(View child) {
                return child != sharedMediaLayout;
            }

            @Override
            public boolean hasOverlappingRendering() {
                return false;
            }

            @Override
            protected void requestChildOnScreen(View child, View focused) {

            }

            @Override
            public void invalidate() {
                super.invalidate();
                if (fragmentView != null) {
                    fragmentView.invalidate();
                }
            }

            @Override
            public boolean onTouchEvent(MotionEvent e) {
                final int action = e.getAction();
                if (action == MotionEvent.ACTION_DOWN) {
                    if (velocityTracker == null) {
                        velocityTracker = VelocityTracker.obtain();
                    } else {
                        velocityTracker.clear();
                    }
                    velocityTracker.addMovement(e);
                } else if (action == MotionEvent.ACTION_MOVE) {
                    if (velocityTracker != null) {
                        velocityTracker.addMovement(e);
                        velocityTracker.computeCurrentVelocity(1000);
                        listViewVelocityY = velocityTracker.getYVelocity(e.getPointerId(e.getActionIndex()));
                    }
                } else if (action == MotionEvent.ACTION_UP || action == MotionEvent.ACTION_CANCEL) {
                    if (velocityTracker != null) {
                        velocityTracker.recycle();
                        velocityTracker = null;
                    }
                }
                final boolean result = super.onTouchEvent(e);
                if (action == MotionEvent.ACTION_UP || action == MotionEvent.ACTION_CANCEL) {
                    if (allowPullingDown) {
                        final View view = layoutManager.findViewByPosition(0);
                        if (view != null) {
                            if (isPulledDown) {
                                final int actionBarHeight = ActionBar.getCurrentActionBarHeight() + (actionBar.getOccupyStatusBar() ? AndroidUtilities.statusBarHeight : 0);
                                listView.smoothScrollBy(0, view.getTop() - listView.getMeasuredWidth() + actionBarHeight, CubicBezierInterpolator.EASE_OUT_QUINT);
                            } else {
                                listView.smoothScrollBy(0, view.getTop() - AndroidUtilities.dp(88), CubicBezierInterpolator.EASE_OUT_QUINT);
                            }
                        }
                    }
                }
                return result;
            }

            @Override
            public boolean drawChild(Canvas canvas, View child, long drawingTime) {
                if (getItemAnimator().isRunning() && child.getBackground() == null && child.getTranslationY() != 0) {
                    boolean useAlpha = listView.getChildAdapterPosition(child) == sharedMediaRow && child.getAlpha() != 1f;
                    if (useAlpha) {
                        whitePaint.setAlpha((int) (255 * listView.getAlpha() * child.getAlpha()));
                    }
                    canvas.drawRect(listView.getX(), child.getY(), listView.getX() + listView.getMeasuredWidth(), child.getY() + child.getHeight(), whitePaint);
                    if (useAlpha) {
                        whitePaint.setAlpha((int) (255 * listView.getAlpha()));
                    }
                }
                return super.drawChild(canvas, child, drawingTime);
            }
        };
        listView.setVerticalScrollBarEnabled(false);
        DefaultItemAnimator defaultItemAnimator = new DefaultItemAnimator() {

            int animationIndex = -1;

            @Override
            protected void onAllAnimationsDone() {
                super.onAllAnimationsDone();
                getNotificationCenter().onAnimationFinish(animationIndex);
            }

            @Override
            public void runPendingAnimations() {
                boolean removalsPending = !mPendingRemovals.isEmpty();
                boolean movesPending = !mPendingMoves.isEmpty();
                boolean changesPending = !mPendingChanges.isEmpty();
                boolean additionsPending = !mPendingAdditions.isEmpty();
                if (removalsPending || movesPending || additionsPending || changesPending) {
                    ValueAnimator valueAnimator = ValueAnimator.ofFloat(0, 1f);
                    valueAnimator.addUpdateListener(valueAnimator1 -> listView.invalidate());
                    valueAnimator.setDuration(getMoveDuration());
                    valueAnimator.start();
                    animationIndex = getNotificationCenter().setAnimationInProgress(animationIndex, null);
                }
                super.runPendingAnimations();
            }

            @Override
            protected long getAddAnimationDelay(long removeDuration, long moveDuration, long changeDuration) {
                return 0;
            }

            @Override
            protected long getMoveAnimationDelay() {
                return 0;
            }

            @Override
            public long getMoveDuration() {
                return 220;
            }

            @Override
            public long getRemoveDuration() {
                return 220;
            }

            @Override
            public long getAddDuration() {
                return 220;
            }
        };
        listView.setItemAnimator(defaultItemAnimator);
        defaultItemAnimator.setSupportsChangeAnimations(false);
        defaultItemAnimator.setDelayAnimations(false);
        listView.setClipToPadding(false);
        listView.setHideIfEmpty(false);

        layoutManager = new LinearLayoutManager(context) {

            @Override
            public boolean supportsPredictiveItemAnimations() {
                return imageUpdater != null;
            }

            @Override
            public int scrollVerticallyBy(int dy, RecyclerView.Recycler recycler, RecyclerView.State state) {
                final View view = layoutManager.findViewByPosition(0);
                if (view != null && !openingAvatar) {
                    final int canScroll = view.getTop() - AndroidUtilities.dp(88);
                    if (!allowPullingDown && canScroll > dy) {
                        dy = canScroll;
                        if (avatarsViewPager.hasImages() && avatarImage.getImageReceiver().hasNotThumb() && !isInLandscapeMode && !AndroidUtilities.isTablet()) {
                            allowPullingDown = avatarBig == null;
                        }
                    } else if (allowPullingDown) {
                        if (dy >= canScroll) {
                            dy = canScroll;
                            allowPullingDown = false;
                        } else if (listView.getScrollState() == RecyclerListView.SCROLL_STATE_DRAGGING) {
                            if (!isPulledDown) {
                                dy /= 2;
                            }
                        }
                    }
                }
                return super.scrollVerticallyBy(dy, recycler, state);
            }
        };
        layoutManager.setOrientation(LinearLayoutManager.VERTICAL);
        layoutManager.mIgnoreTopPadding = false;
        listView.setLayoutManager(layoutManager);
        listView.setGlowColor(0);
        listView.setAdapter(listAdapter);
        frameLayout.addView(listView, LayoutHelper.createFrame(LayoutHelper.MATCH_PARENT, LayoutHelper.MATCH_PARENT, Gravity.TOP | Gravity.LEFT));
        listView.setOnItemClickListener((view, position, x, y) -> {
            if (getParentActivity() == null) {
                return;
            }
            if (position == settingsKeyRow) {
                Bundle args = new Bundle();
                args.putInt("chat_id", DialogObject.getEncryptedChatId(dialogId));
                presentFragment(new IdenticonActivity(args));
            } else if (position == settingsTimerRow) {
                showDialog(AlertsCreator.createTTLAlert(getParentActivity(), currentEncryptedChat, null).create());
            } else if (position == notificationsRow) {
                if (LocaleController.isRTL && x <= AndroidUtilities.dp(76) || !LocaleController.isRTL && x >= view.getMeasuredWidth() - AndroidUtilities.dp(76)) {
                    NotificationsCheckCell checkCell = (NotificationsCheckCell) view;
                    boolean checked = !checkCell.isChecked();

                    boolean defaultEnabled = getNotificationsController().isGlobalNotificationsEnabled(did);

                    if (checked) {
                        SharedPreferences preferences = MessagesController.getNotificationsSettings(currentAccount);
                        SharedPreferences.Editor editor = preferences.edit();
                        if (defaultEnabled) {
                            editor.remove("notify2_" + did);
                        } else {
                            editor.putInt("notify2_" + did, 0);
                        }
                        getMessagesStorage().setDialogFlags(did, 0);
                        editor.apply();
                        TLRPC.Dialog dialog = getMessagesController().dialogs_dict.get(did);
                        if (dialog != null) {
                            dialog.notify_settings = new TLRPC.TL_peerNotifySettings();
                        }
                    } else {
                        int untilTime = Integer.MAX_VALUE;
                        SharedPreferences preferences = MessagesController.getNotificationsSettings(currentAccount);
                        SharedPreferences.Editor editor = preferences.edit();
                        long flags;
                        if (!defaultEnabled) {
                            editor.remove("notify2_" + did);
                            flags = 0;
                        } else {
                            editor.putInt("notify2_" + did, 2);
                            flags = 1;
                        }
                        getNotificationsController().removeNotificationsForDialog(did);
                        getMessagesStorage().setDialogFlags(did, flags);
                        editor.apply();
                        TLRPC.Dialog dialog = getMessagesController().dialogs_dict.get(did);
                        if (dialog != null) {
                            dialog.notify_settings = new TLRPC.TL_peerNotifySettings();
                            if (defaultEnabled) {
                                dialog.notify_settings.mute_until = untilTime;
                            }
                        }
                    }
                    getNotificationsController().updateServerNotificationsSettings(did);
                    checkCell.setChecked(checked);
                    RecyclerListView.Holder holder = (RecyclerListView.Holder) listView.findViewHolderForPosition(notificationsRow);
                    if (holder != null) {
                        listAdapter.onBindViewHolder(holder, notificationsRow);
                    }
                    return;
                }
                AlertsCreator.showCustomNotificationsDialog(ProfileActivity.this, did, -1, null, currentAccount, param -> listAdapter.notifyItemChanged(notificationsRow));
            } else if (position == unblockRow) {
                getMessagesController().unblockPeer(userId);
                if (BulletinFactory.canShowBulletin(ProfileActivity.this)) {
                    BulletinFactory.createBanBulletin(ProfileActivity.this, false).show();
                }
            } else if (position == sendMessageRow) {
                onWriteButtonClick();
            } else if (position == reportRow) {
                AlertsCreator.createReportAlert(getParentActivity(), getDialogId(), 0, ProfileActivity.this, null);
            } else if (position >= membersStartRow && position < membersEndRow) {
                TLRPC.ChatParticipant participant;
                if (!sortedUsers.isEmpty()) {
                    participant = chatInfo.participants.participants.get(sortedUsers.get(position - membersStartRow));
                } else {
                    participant = chatInfo.participants.participants.get(position - membersStartRow);
                }
                onMemberClick(participant, false);
            } else if (position == addMemberRow) {
                openAddMember();
            } else if (position == usernameRow) {

                final String username;
                if (userId != 0) {
                    final TLRPC.User user = getMessagesController().getUser(userId);
                    if (user == null || user.username == null) {
                        return;
                    }
                    username = user.username;
                } else if (chatId != 0) {
                    final TLRPC.Chat chat = getMessagesController().getChat(chatId);
                    if (chat == null || chat.username == null) {
                        return;
                    }
                    username = chat.username;
                } else {
                    return;
                }

                BottomBuilder builder = new BottomBuilder(getParentActivity());
                builder.addTitle("@" + username);

                builder.addItem(LocaleController.getString("QrCode", R.string.QrCode), R.drawable.wallet_qr, __ -> {
                    Bundle args = new Bundle();
                    args.putLong("chat_id", chatId);
                    args.putLong("user_id", userId);
                    presentFragment(new QrActivity(args));
                    return Unit.INSTANCE;
                });

                if (chatInfo != null && chatInfo.can_set_username) {
                    builder.addItem(LocaleController.getString("Edit", R.string.Edit), R.drawable.baseline_edit_24, __ -> {
                        ChatEditTypeActivity fragment = new ChatEditTypeActivity(chatId, chatInfo.can_set_location);
                        fragment.setInfo(chatInfo);
                        presentFragment(fragment);
                        return Unit.INSTANCE;
                    });
                }

                builder.addItem(LocaleController.getString("Copy", R.string.Copy), R.drawable.baseline_content_copy_24, __ -> {
                    AlertUtil.copyAndAlert("@" + username);
                    return Unit.INSTANCE;
                });

                builder.addItem(LocaleController.getString("CopyLink", R.string.CopyLink), R.drawable.baseline_link_24, __ -> {
                    AlertUtil.copyAndAlert("https://t.me/" + username);
                    return Unit.INSTANCE;
                });

                builder.show();

            } else if (position == locationRow) {
                if (chatInfo.location instanceof TLRPC.TL_channelLocation) {
                    LocationActivity fragment = new LocationActivity(LocationActivity.LOCATION_TYPE_GROUP_VIEW);
                    fragment.setChatLocation(chatId, (TLRPC.TL_channelLocation) chatInfo.location);
                    presentFragment(fragment);
                }
            } else if (position == joinRow) {
                getMessagesController().addUserToChat(currentChat.id, getUserConfig().getCurrentUser(), 0, null, ProfileActivity.this, null);
                NotificationCenter.getGlobalInstance().postNotificationName(NotificationCenter.closeSearchByActiveAction);
            } else if (position == subscribersRow) {
                Bundle args = new Bundle();
                args.putLong("chat_id", chatId);
                args.putInt("type", ChatUsersActivity.TYPE_USERS);
                ChatUsersActivity fragment = new ChatUsersActivity(args);
                fragment.setInfo(chatInfo);
                presentFragment(fragment);
            } else if (position == administratorsRow) {
                Bundle args = new Bundle();
                args.putLong("chat_id", chatId);
                args.putInt("type", ChatUsersActivity.TYPE_ADMIN);
                ChatUsersActivity fragment = new ChatUsersActivity(args);
                fragment.setInfo(chatInfo);
                presentFragment(fragment);
            } else if (position == blockedUsersRow) {
                Bundle args = new Bundle();
                args.putLong("chat_id", chatId);
                args.putInt("type", ChatUsersActivity.TYPE_BANNED);
                ChatUsersActivity fragment = new ChatUsersActivity(args);
                fragment.setInfo(chatInfo);
                presentFragment(fragment);
            } else if (position == notificationRow) {
                presentFragment(new NotificationsSettingsActivity());
            } else if (position == privacyRow) {
                presentFragment(new PrivacySettingsActivity());
            } else if (position == dataRow) {
                presentFragment(new DataSettingsActivity());
            } else if (position == chatRow) {
                presentFragment(new ThemeActivity(ThemeActivity.THEME_TYPE_BASIC));
            } else if (position == stickersRow) {
                presentFragment(new StickersActivity(MediaDataController.TYPE_IMAGE));
            } else if (position == filtersRow) {
                presentFragment(new FiltersSetupActivity());
            } else if (position == devicesRow) {
                presentFragment(new SessionsActivity(0));
            } else if (position == nekoRow) {
                presentFragment(new NekoSettingsActivity());
            } else if (position == questionRow) {
                Browser.openUrl(getParentActivity(), "https://t.me/NekogramX");
            } else if (position == faqRow) {
                Browser.openUrl(getParentActivity(), NekoXConfig.FAQ_URL);
            } else if (position == policyRow) {
                Browser.openUrl(getParentActivity(), "https://github.com/NekoX-Dev/NekoX/wiki/Privacy-Policy");
            } else if (position == sendLogsRow) {
                sendLogs();
            } else if (position == clearLogsRow) {
                AlertDialog pro = AlertUtil.showProgress(getParentActivity());
                pro.show();
                UIUtil.runOnIoDispatcher(() -> {
                    FileUtil.delete(new File(EnvUtil.getTelegramPath(), "logs"));
                    ThreadUtil.sleep(100L);
                    LangsKt.uDismiss(pro);
                });
            } else if (position == switchBackendRow) {
                if (getParentActivity() == null) {
                    return;
                }
                AlertDialog.Builder builder1 = new AlertDialog.Builder(getParentActivity());
                builder1.setMessage(LocaleController.getString("AreYouSure", R.string.AreYouSure));
                builder1.setTitle(LocaleController.getString("AppName", R.string.AppName));
                builder1.setPositiveButton(LocaleController.getString("OK", R.string.OK), (dialogInterface, i) -> {
                    SharedConfig.pushAuthKey = null;
                    SharedConfig.pushAuthKeyId = null;
                    SharedConfig.saveConfig();
                    ConnectionsManager.getInstance(currentAccount).switchBackend(false);
                });
                builder1.setNegativeButton(LocaleController.getString("Cancel", R.string.Cancel), null);
                showDialog(builder1.create());
            } else if (position == languageRow) {
                presentFragment(new LanguageSelectActivity());
            } else if (position == setUsernameRow) {

                TLRPC.User user = UserConfig.getInstance(currentAccount).getCurrentUser();

                if (user == null || TextUtils.isEmpty(user.username)) {
                    presentFragment(new ChangeUsernameActivity());
                    return;
                }

                BottomBuilder builder = new BottomBuilder(getParentActivity());
                builder.addTitle("@" + user.username);

                if (userId == getUserConfig().clientUserId && isQrNeedVisible()) {
                    builder.addItem(LocaleController.getString("QrCode", R.string.QrCode), R.drawable.wallet_qr, __ -> {
                        Bundle args = new Bundle();
                        args.putLong("chat_id", chatId);
                        args.putLong("user_id", userId);
                        presentFragment(new QrActivity(args));
                        return Unit.INSTANCE;
                    });
                }

                builder.addItem(LocaleController.getString("Edit", R.string.Edit), R.drawable.baseline_edit_24, __ -> {
                    presentFragment(new ChangeUsernameActivity());
                    return Unit.INSTANCE;
                });

                builder.addItem(LocaleController.getString("Copy", R.string.Copy), R.drawable.baseline_content_copy_24, __ -> {
                    AlertUtil.copyAndAlert("@" + user.username);
                    return Unit.INSTANCE;
                });

                builder.addItem(LocaleController.getString("CopyLink", R.string.CopyLink), R.drawable.baseline_link_24, __ -> {
                    AlertUtil.copyAndAlert("https://t.me/" + user.username);
                    return Unit.INSTANCE;
                });

                builder.show();

            } else if (position == bioRow) {
                if (userInfo != null) {
                    presentFragment(new ChangeBioActivity());
                }
            } else if (position == channelInfoRow || position == userInfoRow || position == locationRow) {
                BottomBuilder builder = new BottomBuilder(getParentActivity());
                builder.addItem(LocaleController.getString("Copy", R.string.Copy), R.drawable.baseline_content_copy_24, __ -> {
                    try {
                        String about;
                        if (position == locationRow) {
                            about = chatInfo != null && chatInfo.location instanceof TLRPC.TL_channelLocation ? ((TLRPC.TL_channelLocation) chatInfo.location).address : null;
                        } else if (position == channelInfoRow) {
                            about = chatInfo != null ? chatInfo.about : null;
                        } else {
                            about = userInfo != null ? userInfo.about : null;
                        }
                        if (!TextUtils.isEmpty(about)) {
                            AlertUtil.copyAndAlert(about);
                        }
                    } catch (Exception e) {
                        FileLog.e(e);
                    }
                    return Unit.INSTANCE;
                });
                builder.addItem(LocaleController.getString("Translate", R.string.Translate), R.drawable.ic_translate, __ -> {
                    try {
                        String about;
                        if (position == locationRow) {
                            about = chatInfo != null && chatInfo.location instanceof TLRPC.TL_channelLocation ? ((TLRPC.TL_channelLocation) chatInfo.location).address : null;
                        } else if (position == channelInfoRow) {
                            about = chatInfo != null ? chatInfo.about : null;
                        } else {
                            about = userInfo != null ? userInfo.about : null;
                        }
                        if (!TextUtils.isEmpty(about)) {
                            DialogTransKt.startTrans(getParentActivity(), about);
                        }
                    } catch (Exception e) {
                        FileLog.e(e);
                    }
                    return Unit.INSTANCE;
                });
                builder.show();
            } else if (position == numberRow) {
                TLRPC.User user = UserConfig.getInstance(currentAccount).getCurrentUser();
                String number;
                if (user == null || StrUtil.isBlank(user.phone)) {
                    return;
                }
                number = PhoneFormat.getInstance().format("+" + user.phone);
                BottomBuilder builder = new BottomBuilder(getParentActivity());
                builder.addTitle(number);
                builder.addItem(LocaleController.getString("Edit", R.string.Edit), R.drawable.baseline_edit_24, __ -> {
                    presentFragment(new ActionIntroActivity(ActionIntroActivity.ACTION_TYPE_CHANGE_PHONE_NUMBER));
                    return Unit.INSTANCE;
                });
                builder.addItem(LocaleController.getString("Call", R.string.Call), R.drawable.baseline_call_24, __ -> {
                    AlertUtil.call(user.phone);
                    return Unit.INSTANCE;
                });
                builder.addItem(LocaleController.getString("Copy", R.string.Copy), R.drawable.baseline_content_copy_24, __ -> {
                    AlertUtil.copyAndAlert(number);
                    return Unit.INSTANCE;
                });
                builder.addItem(LocaleController.getString("ShareContact", R.string.ShareContact), R.drawable.baseline_forward_24, __ -> {
                    Bundle args = new Bundle();
                    args.putBoolean("onlySelect", true);
                    args.putInt("dialogsType", 3);
                    args.putString("selectAlertString", LocaleController.getString("SendContactToText", R.string.SendContactToText));
                    args.putString("selectAlertStringGroup", LocaleController.getString("SendContactToGroupText", R.string.SendContactToGroupText));
                    DialogsActivity fragment = new DialogsActivity(args);
                    fragment.setDelegate(ProfileActivity.this);
                    presentFragment(fragment);
                    return Unit.INSTANCE;
                });
                builder.addItem(LocaleController.getString("Hide", R.string.Hide), R.drawable.baseline_remove_circle_24, __ -> {
                    hideNumber = true;
                    updateListAnimated(false);
                    return Unit.INSTANCE;
                });
                showDialog(builder.create());
            } else if (position == phoneRow) {
                final TLRPC.User user = getMessagesController().getUser(userId);
                String number = PhoneFormat.getInstance().format("+" + user.phone);
                BottomBuilder builder = new BottomBuilder(getParentActivity());
                builder.addTitle(number);
                builder.addItem(LocaleController.getString("Call", R.string.Call), R.drawable.baseline_call_24, __ -> {
                    AlertUtil.call(user.phone);
                    return Unit.INSTANCE;
                });
                builder.addItem(LocaleController.getString("Copy", R.string.Copy), R.drawable.baseline_content_copy_24, __ -> {
                    AlertUtil.copyAndAlert(number);
                    return Unit.INSTANCE;
                });
                builder.addItem(LocaleController.getString("ShareContact", R.string.ShareContact), R.drawable.baseline_forward_24, __ -> {
                    Bundle args = new Bundle();
                    args.putBoolean("onlySelect", true);
                    args.putInt("dialogsType", 3);
                    args.putString("selectAlertString", LocaleController.getString("SendContactToText", R.string.SendContactToText));
                    args.putString("selectAlertStringGroup", LocaleController.getString("SendContactToGroupText", R.string.SendContactToGroupText));
                    DialogsActivity fragment = new DialogsActivity(args);
                    fragment.setDelegate(ProfileActivity.this);
                    presentFragment(fragment);
                    return Unit.INSTANCE;
                });
                builder.addItem(LocaleController.getString("Hide", R.string.Hide), R.drawable.baseline_remove_circle_24, __ -> {
                    hideNumber = true;
                    updateListAnimated(false);
                    return Unit.INSTANCE;
                });
                showDialog(builder.create());
            } else if (position == setAvatarRow) {
            } else if (position == versionRow) {
                TextInfoPrivacyCell cell = (TextInfoPrivacyCell) view;

                BottomBuilder builder = new BottomBuilder(getParentActivity());
                String message = cell.getTextView().getText().toString();
                try {
                    if (!BuildVars.isMini) {
                        message += "\n" + Libv2ray.checkVersionX()
                                .replace("Lib", "AndroidLibV2rayLite")
                                .replace("Core", "v2ray-core");
                    }
                } catch (Exception ignored) {
                }
                builder.addTitle(message);
                String finalMessage = message;
                builder.addItem(LocaleController.getString("Copy", R.string.Copy), R.drawable.baseline_content_copy_24, (it) -> {
                    AndroidUtilities.addToClipboard(finalMessage);
                    AlertUtil.showToast(LocaleController.getString("TextCopied", R.string.TextCopied));
                    return Unit.INSTANCE;
                });
                builder.addItem(BuildVars.LOGS_ENABLED ? LocaleController.getString("DebugMenuDisableLogs", R.string.DebugMenuDisableLogs) : LocaleController.getString("DebugMenuEnableLogs", R.string.DebugMenuEnableLogs), R.drawable.baseline_bug_report_24, (it) -> {
                    BuildVars.LOGS_ENABLED = BuildVars.DEBUG_VERSION = !BuildVars.LOGS_ENABLED;
                    SharedPreferences sharedPreferences = ApplicationLoader.applicationContext.getSharedPreferences("systemConfig", Context.MODE_PRIVATE);
                    sharedPreferences.edit().putBoolean("logsEnabled", BuildVars.LOGS_ENABLED).apply();

                    updateListAnimated(false);
                    return Unit.INSTANCE;
                });
                builder.addItem(LocaleController.getString("SwitchVersion", R.string.SwitchVersion), R.drawable.baseline_replay_24, (it) -> {
                    Browser.openUrl(ProfileActivity.this.getParentActivity(), "https://github.com/NekoX-Dev/NekoX/releases");
                    return Unit.INSTANCE;
                });

                if (!BuildVars.isFdroid && !BuildVars.isPlay) {
                    builder.addItem(LocaleController.getString("CheckUpdate", R.string.CheckUpdate), R.drawable.baseline_search_24, (it) -> {
                        Browser.openUrl(context, "tg://update");
                        return Unit.INSTANCE;
                    });

                    String currentChannel = " - ";
                    switch (NekoXConfig.autoUpdateReleaseChannel) {
                        case 0:
                            currentChannel += LocaleController.getString("AutoCheckUpdateOFF", R.string.AutoCheckUpdateOFF);
                            break;
                        case 1:
                            currentChannel += LocaleController.getString("AutoCheckUpdateStable", R.string.AutoCheckUpdateStable);
                            break;
                        case 2:
                            currentChannel += LocaleController.getString("AutoCheckUpdateRc", R.string.AutoCheckUpdateRc);
                            break;
                        case 3:
                            currentChannel += LocaleController.getString("AutoCheckUpdatePreview", R.string.AutoCheckUpdatePreview);
                            break;
                    }

                    builder.addItem(LocaleController.getString("AutoCheckUpdateSwitch", R.string.AutoCheckUpdateSwitch) + currentChannel, R.drawable.update_black_24, (it) -> {
                        BottomBuilder switchBuilder = new BottomBuilder(getParentActivity());
                        switchBuilder.addTitle(LocaleController.getString("AutoCheckUpdateSwitch", R.string.AutoCheckUpdateSwitch));
                        switchBuilder.addRadioItem(LocaleController.getString("AutoCheckUpdateOFF", R.string.AutoCheckUpdateOFF), NekoXConfig.autoUpdateReleaseChannel == 0, (radioButtonCell) -> {
                            NekoXConfig.setAutoUpdateReleaseChannel(0);
                            switchBuilder.doRadioCheck(radioButtonCell);
                            return Unit.INSTANCE;
                        });
                        switchBuilder.addRadioItem(LocaleController.getString("AutoCheckUpdateStable", R.string.AutoCheckUpdateStable), NekoXConfig.autoUpdateReleaseChannel == 1, (radioButtonCell) -> {
                            NekoXConfig.setAutoUpdateReleaseChannel(1);
                            switchBuilder.doRadioCheck(radioButtonCell);
                            return Unit.INSTANCE;
                        });
                        switchBuilder.addRadioItem(LocaleController.getString("AutoCheckUpdateRc", R.string.AutoCheckUpdateRc), NekoXConfig.autoUpdateReleaseChannel == 2, (radioButtonCell) -> {
                            NekoXConfig.setAutoUpdateReleaseChannel(2);
                            switchBuilder.doRadioCheck(radioButtonCell);
                            return Unit.INSTANCE;
                        });
                        switchBuilder.addRadioItem(LocaleController.getString("AutoCheckUpdatePreview", R.string.AutoCheckUpdatePreview), NekoXConfig.autoUpdateReleaseChannel == 3, (radioButtonCell) -> {
                            NekoXConfig.setAutoUpdateReleaseChannel(3);
                            switchBuilder.doRadioCheck(radioButtonCell);
                            return Unit.INSTANCE;
                        });
                        showDialog(switchBuilder.create());
                        return Unit.INSTANCE;
                    });
                }

                if (NekoXConfig.isDeveloper()) {
                    builder.addItem(LocaleController.getString("DeveloperSettings", R.string.DeveloperSettings), R.drawable.baseline_developer_mode_24, (it) -> {
                        BottomBuilder devBuilder = new BottomBuilder(ProfileActivity.this.getParentActivity());
                        devBuilder.addTitle(LocaleController.getString("DevModeTitle", R.string.DevModeTitle), LocaleController.getString("DevModeNotice", R.string.DevModeNotice));
                        devBuilder.addItem(LocaleController.getString("Continue", R.string.Continue), R.drawable.baseline_warning_24, true, (__) -> {
                            ProfileActivity.this.presentFragment(new NekoXSettingActivity());
                            return Unit.INSTANCE;
                        });
                        devBuilder.addCancelItem();
                        devBuilder.show();
                        return Unit.INSTANCE;
                    });
                }
                builder.show();
            } else {
                ProfileActivity.this.processOnClickOrPress(position, view);
            }
        });

        listView.setOnItemLongClickListener(new RecyclerListView.OnItemLongClickListener() {

            private int pressCount = 0;

            @Override
            public boolean onItemClick(View view, int position) {
                if (position == versionRow) {
                    pressCount++;
                    if (pressCount >= 2 || BuildVars.DEBUG_PRIVATE_VERSION) {
                        AlertDialog.Builder builder = new AlertDialog.Builder(getParentActivity());
                        builder.setTitle(LocaleController.getString("DebugMenu", R.string.DebugMenu));
                        CharSequence[] items;
                        items = new CharSequence[]{
                                LocaleController.getString("DebugMenuImportContacts", R.string.DebugMenuImportContacts),
                                LocaleController.getString("DebugMenuReloadContacts", R.string.DebugMenuReloadContacts),
                                LocaleController.getString("DebugMenuResetContacts", R.string.DebugMenuResetContacts),
                                LocaleController.getString("DebugMenuResetDialogs", R.string.DebugMenuResetDialogs),
                                BuildVars.DEBUG_VERSION ? null : (BuildVars.LOGS_ENABLED ? LocaleController.getString("DebugMenuDisableLogs", R.string.DebugMenuDisableLogs) : LocaleController.getString("DebugMenuEnableLogs", R.string.DebugMenuEnableLogs)),
                                SharedConfig.inappCamera ? LocaleController.getString("DebugMenuDisableCamera", R.string.DebugMenuDisableCamera) : LocaleController.getString("DebugMenuEnableCamera", R.string.DebugMenuEnableCamera),
                                LocaleController.getString("DebugMenuClearMediaCache", R.string.DebugMenuClearMediaCache),
                                LocaleController.getString("DebugMenuCallSettings", R.string.DebugMenuCallSettings),
                                null,
                                BuildVars.DEBUG_PRIVATE_VERSION || AndroidUtilities.isStandaloneApp() ? LocaleController.getString("DebugMenuCheckAppUpdate", R.string.DebugMenuCheckAppUpdate) : null,
                                LocaleController.getString("DebugMenuReadAllDialogs", R.string.DebugMenuReadAllDialogs),
                                SharedConfig.pauseMusicOnRecord ? LocaleController.getString("DebugMenuDisablePauseMusic", R.string.DebugMenuDisablePauseMusic) : LocaleController.getString("DebugMenuEnablePauseMusic", R.string.DebugMenuEnablePauseMusic),
                                BuildVars.DEBUG_VERSION && !AndroidUtilities.isTablet() && Build.VERSION.SDK_INT >= 23 ? (SharedConfig.smoothKeyboard ? LocaleController.getString("DebugMenuDisableSmoothKeyboard", R.string.DebugMenuDisableSmoothKeyboard) : LocaleController.getString("DebugMenuEnableSmoothKeyboard", R.string.DebugMenuEnableSmoothKeyboard)) : null,
                                BuildVars.DEBUG_PRIVATE_VERSION ? (SharedConfig.disableVoiceAudioEffects ? "Enable voip audio effects" : "Disable voip audio effects") : null,
                                Build.VERSION.SDK_INT >= 21 ? (SharedConfig.noStatusBar ? "Show status bar background" : "Hide status bar background") : null,
                                "Scan accounts",
                                BuildVars.DEBUG_PRIVATE_VERSION ? "Clean app update" : null,
                                BuildVars.DEBUG_PRIVATE_VERSION ? "Reset suggestions" : null,
<<<<<<< HEAD
                                "Reset all notification channels",
=======
                                BuildVars.DEBUG_PRIVATE_VERSION ? LocaleController.getString(SharedConfig.forceRtmpStream ? R.string.DebugMenuDisableForceRtmpStreamFlag : R.string.DebugMenuEnableForceRtmpStreamFlag) : null
>>>>>>> 5d552752
                        };
                        builder.setItems(items, (dialog, which) -> {
                            if (which == 0) {
                                getUserConfig().syncContacts = true;
                                getUserConfig().saveConfig(false);
                                getContactsController().forceImportContacts();
                            } else if (which == 1) {
                                getContactsController().loadContacts(false, 0);
                            } else if (which == 2) {
                                getContactsController().resetImportedContacts();
                            } else if (which == 3) {
                                getMessagesController().forceResetDialogs();
                            } else if (which == 4) {
                                BuildVars.LOGS_ENABLED = BuildVars.DEBUG_VERSION = !BuildVars.LOGS_ENABLED;
                                SharedPreferences sharedPreferences = ApplicationLoader.applicationContext.getSharedPreferences("systemConfig", Context.MODE_PRIVATE);
                                sharedPreferences.edit().putBoolean("logsEnabled", BuildVars.LOGS_ENABLED).commit();
                                updateListAnimated(false);
                            } else if (which == 5) {
                                SharedConfig.toggleInappCamera();
                            } else if (which == 6) {
                                getMessagesStorage().clearSentMedia();
                                SharedConfig.setNoSoundHintShowed(false);
                                SharedPreferences.Editor editor = MessagesController.getGlobalMainSettings().edit();
                                editor.remove("archivehint").remove("proximityhint").remove("archivehint_l").remove("gifhint").remove("reminderhint").remove("soundHint").remove("themehint").remove("bganimationhint").remove("filterhint").commit();
                                MessagesController.getEmojiSettings(currentAccount).edit().remove("featured_hidden").commit();
                                SharedConfig.textSelectionHintShows = 0;
                                SharedConfig.lockRecordAudioVideoHint = 0;
                                SharedConfig.stickersReorderingHintUsed = false;
                                SharedConfig.forwardingOptionsHintShown = false;
                                SharedConfig.messageSeenHintCount = 3;
                                SharedConfig.emojiInteractionsHintCount = 3;
                                SharedConfig.dayNightThemeSwitchHintCount = 3;
                                SharedConfig.fastScrollHintCount = 3;
                                ChatThemeController.getInstance(currentAccount).clearCache();
                            } else if (which == 7) {
                                VoIPHelper.showCallDebugSettings(getParentActivity());
                            } else if (which == 8) {
                                SharedConfig.toggleRoundCamera16to9();
                            } else if (which == 9) {
                            } else if (which == 10) {
                                getMessagesStorage().readAllDialogs(-1);
                            } else if (which == 11) {
                                SharedConfig.togglePauseMusicOnRecord();
                            } else if (which == 12) {
                                SharedConfig.toggleSmoothKeyboard();
                                if (SharedConfig.smoothKeyboard && getParentActivity() != null) {
                                    getParentActivity().getWindow().setSoftInputMode(WindowManager.LayoutParams.SOFT_INPUT_ADJUST_RESIZE);
                                }
                            } else if (which == 13) {
                                SharedConfig.toggleDisableVoiceAudioEffects();
                            } else if (which == 14) {
                                SharedConfig.toggleNoStatusBar();
                                if (getParentActivity() != null && Build.VERSION.SDK_INT >= 21) {
                                    if (SharedConfig.noStatusBar) {
                                        getParentActivity().getWindow().setStatusBarColor(0);
                                    } else {
                                        getParentActivity().getWindow().setStatusBarColor(0x33000000);
                                    }
                                }
                            } else if (which == 15) {
                                SharedConfig.activeAccounts.clear();
                                int maxAccounts;

                                File filesDir = ApplicationLoader.applicationContext.getFilesDir();
                                if (new File(filesDir, "account31").isDirectory()) {
                                    maxAccounts = 32;
                                } else {
                                    maxAccounts = 16;
                                }

                                for (int i = 0; i < maxAccounts; i++) {
                                    SharedPreferences perf;
                                    if (i == 0) {
                                        perf = ApplicationLoader.applicationContext.getSharedPreferences("userconfing", Context.MODE_PRIVATE);
                                    } else {
                                        perf = ApplicationLoader.applicationContext.getSharedPreferences("userconfig" + i, Context.MODE_PRIVATE);
                                    }
                                    if (StrUtil.isNotBlank(perf.getString("user", null))) {
                                        SharedConfig.activeAccounts.add(i);
                                    }
                                }

                                ApplicationLoader.applicationContext.getSharedPreferences("mainconfig", Activity.MODE_PRIVATE).edit()
                                        .putString("active_accounts", StringUtils.join(SharedConfig.activeAccounts, ","))
                                        .commit();

                                ProcessPhoenix.triggerRebirth(getParentActivity(), new Intent(getParentActivity(), LaunchActivity.class));
                            } else if (which == 16) {
                                SharedConfig.pendingAppUpdate = null;
                                SharedConfig.saveConfig();
                                NotificationCenter.getGlobalInstance().postNotificationName(NotificationCenter.appUpdateAvailable);
                            } else if (which == 17) {
                                Set<String> suggestions = getMessagesController().pendingSuggestions;
                                suggestions.add("VALIDATE_PHONE_NUMBER");
                                suggestions.add("VALIDATE_PASSWORD");
                                getNotificationCenter().postNotificationName(NotificationCenter.newSuggestionsAvailable);
<<<<<<< HEAD
                            } else if (which == 18) {
                                getNotificationsController().cleanupNotificationChannels();
=======
                            } else if (which == 17) {
                                SharedConfig.toggleForceRTMPStream();
>>>>>>> 5d552752
                            }
                        });
                        builder.setNegativeButton(LocaleController.getString("Cancel", R.string.Cancel), null);
                        showDialog(builder.create());
                    } else {
                        try {
                            Toast.makeText(getParentActivity(), "¯\\_(ツ)_/¯", Toast.LENGTH_SHORT).show();
                        } catch (Exception e) {
                            FileLog.e(e);
                        }
                    }
                    return true;
                } else if (position >= membersStartRow && position < membersEndRow) {
                    final TLRPC.ChatParticipant participant;
                    if (!sortedUsers.isEmpty()) {
                        participant = visibleChatParticipants.get(sortedUsers.get(position - membersStartRow));
                    } else {
                        participant = visibleChatParticipants.get(position - membersStartRow);
                    }
                    return onMemberClick(participant, true);
                } else {
                    return processOnClickOrPress(position, view);
                }
            }
        });

        if (searchItem != null) {
            searchListView = new RecyclerListView(context);
            searchListView.setVerticalScrollBarEnabled(false);
            searchListView.setLayoutManager(new LinearLayoutManager(context, LinearLayoutManager.VERTICAL, false));
            searchListView.setGlowColor(Theme.getColor(Theme.key_avatar_backgroundActionBarBlue));
            searchListView.setAdapter(searchAdapter);
            searchListView.setItemAnimator(null);
            searchListView.setVisibility(View.GONE);
            searchListView.setLayoutAnimation(null);
            searchListView.setBackgroundColor(Theme.getColor(Theme.key_windowBackgroundWhite));
            frameLayout.addView(searchListView, LayoutHelper.createFrame(LayoutHelper.MATCH_PARENT, LayoutHelper.MATCH_PARENT, Gravity.TOP | Gravity.LEFT));
            searchListView.setOnItemClickListener((view, position) -> {
                if (position < 0) {
                    return;
                }
                Object object = numberRow;
                boolean add = true;
                if (searchAdapter.searchWas) {
                    if (position < searchAdapter.searchResults.size()) {
                        object = searchAdapter.searchResults.get(position);
                    } else {
                        position -= searchAdapter.searchResults.size() + 1;
                        if (position >= 0 && position < searchAdapter.faqSearchResults.size()) {
                            object = searchAdapter.faqSearchResults.get(position);
                        }
                    }
                } else {
                    if (!searchAdapter.recentSearches.isEmpty()) {
                        position--;
                    }
                    if (position >= 0 && position < searchAdapter.recentSearches.size()) {
                        object = searchAdapter.recentSearches.get(position);
                    } else {
                        position -= searchAdapter.recentSearches.size() + 1;
                        if (position >= 0 && position < searchAdapter.faqSearchArray.size()) {
                            object = searchAdapter.faqSearchArray.get(position);
                            add = false;
                        }
                    }
                }
                if (object instanceof SearchAdapter.SearchResult) {
                    SearchAdapter.SearchResult result = (SearchAdapter.SearchResult) object;
                    result.open();
                } else if (object instanceof MessagesController.FaqSearchResult) {
                    MessagesController.FaqSearchResult result = (MessagesController.FaqSearchResult) object;
                    NotificationCenter.getInstance(currentAccount).postNotificationName(NotificationCenter.openArticle, searchAdapter.faqWebPage, result.url);
                }
                if (add && object != null) {
                    searchAdapter.addRecent(object);
                }
            });
            searchListView.setOnItemLongClickListener((view, position) -> {
                if (searchAdapter.isSearchWas() || searchAdapter.recentSearches.isEmpty()) {
                    return false;
                }
                AlertDialog.Builder builder = new AlertDialog.Builder(getParentActivity());
                builder.setTitle(LocaleController.getString("AppName", R.string.AppName));
                builder.setMessage(LocaleController.getString("ClearSearch", R.string.ClearSearch));
                builder.setPositiveButton(LocaleController.getString("ClearButton", R.string.ClearButton).toUpperCase(), (dialogInterface, i) -> searchAdapter.clearRecent());
                builder.setNegativeButton(LocaleController.getString("Cancel", R.string.Cancel), null);
                showDialog(builder.create());
                return true;
            });
            searchListView.setOnScrollListener(new RecyclerView.OnScrollListener() {
                @Override
                public void onScrollStateChanged(RecyclerView recyclerView, int newState) {
                    if (newState == RecyclerView.SCROLL_STATE_DRAGGING) {
                        AndroidUtilities.hideKeyboard(getParentActivity().getCurrentFocus());
                    }
                }
            });
            searchListView.setAnimateEmptyView(true, 1);

            emptyView = new StickerEmptyView(context, null, 1);
            emptyView.setAnimateLayoutChange(true);
            emptyView.subtitle.setVisibility(View.GONE);
            emptyView.setVisibility(View.GONE);
            frameLayout.addView(emptyView);

            searchAdapter.loadFaqWebPage();
        }

        if (banFromGroup != 0) {
            TLRPC.Chat chat = getMessagesController().getChat(banFromGroup);
            if (currentChannelParticipant == null) {
                TLRPC.TL_channels_getParticipant req = new TLRPC.TL_channels_getParticipant();
                req.channel = MessagesController.getInputChannel(chat);
                req.participant = getMessagesController().getInputPeer(userId);
                getConnectionsManager().sendRequest(req, (response, error) -> {
                    if (response != null) {
                        AndroidUtilities.runOnUIThread(() -> currentChannelParticipant = ((TLRPC.TL_channels_channelParticipant) response).participant);
                    }
                });
            }
            FrameLayout frameLayout1 = new FrameLayout(context) {
                @Override
                protected void onDraw(Canvas canvas) {
                    int bottom = Theme.chat_composeShadowDrawable.getIntrinsicHeight();
                    Theme.chat_composeShadowDrawable.setBounds(0, 0, getMeasuredWidth(), bottom);
                    Theme.chat_composeShadowDrawable.draw(canvas);
                    canvas.drawRect(0, bottom, getMeasuredWidth(), getMeasuredHeight(), Theme.chat_composeBackgroundPaint);
                }
            };
            frameLayout1.setWillNotDraw(false);

            frameLayout.addView(frameLayout1, LayoutHelper.createFrame(LayoutHelper.MATCH_PARENT, 51, Gravity.LEFT | Gravity.BOTTOM));
            frameLayout1.setOnClickListener(v -> {
                ChatRightsEditActivity fragment = new ChatRightsEditActivity(userId, banFromGroup, null, chat.default_banned_rights, currentChannelParticipant != null ? currentChannelParticipant.banned_rights : null, "", ChatRightsEditActivity.TYPE_BANNED, true, false);
                fragment.setDelegate(new ChatRightsEditActivity.ChatRightsEditActivityDelegate() {
                    @Override
                    public void didSetRights(int rights, TLRPC.TL_chatAdminRights rightsAdmin, TLRPC.TL_chatBannedRights rightsBanned, String rank) {
                        removeSelfFromStack();
                    }

                    @Override
                    public void didChangeOwner(TLRPC.User user) {
                        undoView.showWithAction(-chatId, currentChat.megagroup ? UndoView.ACTION_OWNER_TRANSFERED_GROUP : UndoView.ACTION_OWNER_TRANSFERED_CHANNEL, user);
                    }
                });
                presentFragment(fragment);
            });

            TextView textView = new TextView(context);
            textView.setTextColor(Theme.getColor(Theme.key_windowBackgroundWhiteRedText));
            textView.setTextSize(TypedValue.COMPLEX_UNIT_DIP, 15);
            textView.setGravity(Gravity.CENTER);
            textView.setTypeface(AndroidUtilities.getTypeface("fonts/rmedium.ttf"));
            textView.setText(LocaleController.getString("BanFromTheGroup", R.string.BanFromTheGroup));
            frameLayout1.addView(textView, LayoutHelper.createFrame(LayoutHelper.WRAP_CONTENT, LayoutHelper.WRAP_CONTENT, Gravity.CENTER, 0, 1, 0, 0));

            listView.setPadding(0, AndroidUtilities.dp(88), 0, AndroidUtilities.dp(48));
            listView.setBottomGlowOffset(AndroidUtilities.dp(48));
        } else {
            listView.setPadding(0, AndroidUtilities.dp(88), 0, 0);
        }

        topView = new TopView(context);
        topView.setBackgroundColor(Theme.getColor(Theme.key_avatar_backgroundActionBarBlue));
        frameLayout.addView(topView);
        contentView.blurBehindViews.add(topView);

        avatarContainer = new FrameLayout(context);
        avatarContainer2 = new FrameLayout(context) {
            @Override
            protected void dispatchDraw(Canvas canvas) {
                super.dispatchDraw(canvas);
                if (transitionOnlineText != null) {
                    canvas.save();
                    canvas.translate(onlineTextView[0].getX(), onlineTextView[0].getY());
                    canvas.saveLayerAlpha(0 ,0, transitionOnlineText.getMeasuredWidth(), transitionOnlineText.getMeasuredHeight(), (int) (255 * (1f - animationProgress)), Canvas.ALL_SAVE_FLAG);
                    transitionOnlineText.draw(canvas);
                    canvas.restore();
                    canvas.restore();
                    invalidate();
                }
            }
        };
        AndroidUtilities.updateViewVisibilityAnimated(avatarContainer2, true, 1f, false);
        frameLayout.addView(avatarContainer2, LayoutHelper.createFrame(LayoutHelper.MATCH_PARENT, LayoutHelper.MATCH_PARENT, Gravity.START, 0, 0, 0, 0));
        avatarContainer.setPivotX(0);
        avatarContainer.setPivotY(0);
        avatarContainer2.addView(avatarContainer, LayoutHelper.createFrame(42, 42, Gravity.TOP | Gravity.LEFT, 64, 0, 0, 0));
        avatarImage = new AvatarImageView(context) {
            @Override
            public void onInitializeAccessibilityNodeInfo(AccessibilityNodeInfo info) {
                super.onInitializeAccessibilityNodeInfo(info);
                if (getImageReceiver().hasNotThumb()) {
                    info.setText(LocaleController.getString("AccDescrProfilePicture", R.string.AccDescrProfilePicture));
                    if (Build.VERSION.SDK_INT >= Build.VERSION_CODES.LOLLIPOP) {
                        info.addAction(new AccessibilityNodeInfo.AccessibilityAction(AccessibilityNodeInfo.ACTION_CLICK, LocaleController.getString("Open", R.string.Open)));
                        info.addAction(new AccessibilityNodeInfo.AccessibilityAction(AccessibilityNodeInfo.ACTION_LONG_CLICK, LocaleController.getString("AccDescrOpenInPhotoViewer", R.string.AccDescrOpenInPhotoViewer)));
                    }
                } else {
                    info.setVisibleToUser(false);
                }
            }
        };
        avatarImage.getImageReceiver().setAllowDecodeSingleFrame(true);
        avatarImage.setRoundRadius(AndroidUtilities.dp(21));
        avatarImage.setPivotX(0);
        avatarImage.setPivotY(0);
        avatarContainer.addView(avatarImage, LayoutHelper.createFrame(LayoutHelper.MATCH_PARENT, LayoutHelper.MATCH_PARENT));
        avatarContainer.setOnClickListener(v -> {
            if (imageUpdater != null) {
                TLRPC.User user = MessagesController.getInstance(currentAccount).getUser(UserConfig.getInstance(currentAccount).getClientUserId());
                if (user == null) {
                    user = UserConfig.getInstance(currentAccount).getCurrentUser();
                }
                if (user == null) {
                    return;
                }
                imageUpdater.openMenu(user.photo != null && user.photo.photo_big != null && !(user.photo instanceof TLRPC.TL_userProfilePhotoEmpty), () -> MessagesController.getInstance(currentAccount).deleteUserPhoto(null), dialog -> {
                });
            } else {
                openAvatar();
            }
        });

        avatarProgressView = new RadialProgressView(context) {
            private Paint paint = new Paint(Paint.ANTI_ALIAS_FLAG);

            {
                paint.setColor(0x55000000);
            }

            @Override
            protected void onDraw(Canvas canvas) {
                if (avatarImage != null && avatarImage.getImageReceiver().hasNotThumb()) {
                    paint.setAlpha((int) (0x55 * avatarImage.getImageReceiver().getCurrentAlpha()));
                    canvas.drawCircle(getMeasuredWidth() / 2.0f, getMeasuredHeight() / 2.0f, getMeasuredWidth() / 2.0f, paint);
                }
                super.onDraw(canvas);
            }
        };
        avatarProgressView.setSize(AndroidUtilities.dp(26));
        avatarProgressView.setProgressColor(0xffffffff);
        avatarProgressView.setNoProgress(false);
        avatarContainer.addView(avatarProgressView, LayoutHelper.createFrame(LayoutHelper.MATCH_PARENT, LayoutHelper.MATCH_PARENT));

        timeItem = new ImageView(context);
        timeItem.setPadding(AndroidUtilities.dp(10), AndroidUtilities.dp(10), AndroidUtilities.dp(5), AndroidUtilities.dp(5));
        timeItem.setScaleType(ImageView.ScaleType.CENTER);
        timeItem.setAlpha(0.0f);
        timeItem.setImageDrawable(timerDrawable = new TimerDrawable(context));
        frameLayout.addView(timeItem, LayoutHelper.createFrame(34, 34, Gravity.TOP | Gravity.LEFT));
        updateTimeItem();

        showAvatarProgress(false, false);

        if (avatarsViewPager != null) {
            avatarsViewPager.onDestroy();
        }
        overlaysView = new OverlaysView(context);
        avatarsViewPager = new ProfileGalleryView(context, userId != 0 ? userId : -chatId, actionBar, listView, avatarImage, getClassGuid(), overlaysView);
        avatarsViewPager.setChatInfo(chatInfo);
        avatarContainer2.addView(avatarsViewPager);
        avatarContainer2.addView(overlaysView);
        avatarImage.setAvatarsViewPager(avatarsViewPager);

        avatarsViewPagerIndicatorView = new PagerIndicatorView(context);
        avatarContainer2.addView(avatarsViewPagerIndicatorView, LayoutHelper.createFrame(LayoutHelper.MATCH_PARENT, LayoutHelper.MATCH_PARENT));

        frameLayout.addView(actionBar);

        for (int a = 0; a < nameTextView.length; a++) {
            if (playProfileAnimation == 0 && a == 0) {
                continue;
            }
            nameTextView[a] = new SimpleTextView(context);
            if (a == 1) {
                nameTextView[a].setTextColor(Theme.getColor(Theme.key_profile_title));
            } else {
                nameTextView[a].setTextColor(Theme.getColor(Theme.key_actionBarDefaultTitle));
            }
            nameTextView[a].setTextSize(18);
            nameTextView[a].setGravity(Gravity.LEFT);
            nameTextView[a].setTypeface(AndroidUtilities.getTypeface("fonts/rmedium.ttf"));
            nameTextView[a].setLeftDrawableTopPadding(-AndroidUtilities.dp(1.3f));
            nameTextView[a].setPivotX(0);
            nameTextView[a].setPivotY(0);
            nameTextView[a].setAlpha(a == 0 ? 0.0f : 1.0f);
            if (a == 1) {
                nameTextView[a].setScrollNonFitText(true);
                nameTextView[a].setImportantForAccessibility(View.IMPORTANT_FOR_ACCESSIBILITY_NO);
                nameTextView[a].setOnLongClickListener(v -> {
                    AlertDialog.Builder builder = new AlertDialog.Builder(getParentActivity());
                    builder.setItems(new CharSequence[]{LocaleController.getString("Copy", R.string.Copy)}, (dialogInterface, i) -> {
                        if (i == 0) {
                            try {
                                AndroidUtilities.addToClipboard(((SimpleTextView) v).getText());
                                Toast.makeText(getParentActivity(), LocaleController.getString("TextCopied", R.string.TextCopied), Toast.LENGTH_SHORT).show();
                            } catch (Exception e) {
                                FileLog.e(e);
                            }
                        }
                    });
                    showDialog(builder.create());
                    return false;
                });
            }
            int rightMargin = a == 0
                    ? (48 + ((callItemVisible && userId != 0) ? 48 : 0))
                    : 0;
            avatarContainer2.addView(nameTextView[a], LayoutHelper.createFrame(LayoutHelper.WRAP_CONTENT, LayoutHelper.WRAP_CONTENT, Gravity.LEFT | Gravity.TOP, 118, 0, rightMargin, 0));
        }
        for (int a = 0; a < onlineTextView.length; a++) {
            onlineTextView[a] = new SimpleTextView(context);
            onlineTextView[a].setTextColor(Theme.getColor(Theme.key_avatar_subtitleInProfileBlue));
            onlineTextView[a].setTextSize(14);
            onlineTextView[a].setGravity(Gravity.LEFT);
            onlineTextView[a].setAlpha(a == 0 || a == 2 ? 0.0f : 1.0f);
            if (a > 0) {
                onlineTextView[a].setImportantForAccessibility(View.IMPORTANT_FOR_ACCESSIBILITY_NO);
            }
            avatarContainer2.addView(onlineTextView[a], LayoutHelper.createFrame(LayoutHelper.WRAP_CONTENT, LayoutHelper.WRAP_CONTENT, Gravity.LEFT | Gravity.TOP, 118, 0, a == 0 ? 48 : 8, 0));
        }

        idTextView = new SimpleTextView(context);
        idTextView.setTextColor(Theme.getColor(Theme.key_avatar_subtitleInProfileBlue));
        idTextView.setTextSize(14);
        idTextView.setGravity(Gravity.LEFT);
        idTextView.setAlpha(1.0f);

        frameLayout.addView(idTextView, LayoutHelper.createFrame(LayoutHelper.WRAP_CONTENT, LayoutHelper.WRAP_CONTENT, Gravity.LEFT | Gravity.TOP, 118, 0, 48, 0));

        mediaCounterTextView = new AudioPlayerAlert.ClippingTextViewSwitcher(context) {
            @Override
            protected TextView createTextView() {
                TextView textView = new TextView(context);
                textView.setTextColor(Theme.getColor(Theme.key_player_actionBarSubtitle));
                textView.setTextSize(TypedValue.COMPLEX_UNIT_DIP, 14);
                textView.setSingleLine(true);
                textView.setEllipsize(TextUtils.TruncateAt.END);
                textView.setGravity(Gravity.LEFT);
                return textView;
            }
        };
        mediaCounterTextView.setAlpha(0.0f);
        avatarContainer2.addView(mediaCounterTextView, LayoutHelper.createFrame(LayoutHelper.WRAP_CONTENT, LayoutHelper.WRAP_CONTENT, Gravity.LEFT | Gravity.TOP, 118, 0, 8, 0));
        updateProfileData();

        writeButton = new RLottieImageView(context);

        Drawable shadowDrawable = context.getResources().getDrawable(R.drawable.floating_shadow_profile).mutate();
        shadowDrawable.setColorFilter(new PorterDuffColorFilter(Color.BLACK, PorterDuff.Mode.SRC_IN));
        CombinedDrawable combinedDrawable = new CombinedDrawable(shadowDrawable,
                Theme.createSimpleSelectorCircleDrawable(AndroidUtilities.dp(56), Theme.getColor(Theme.key_profile_actionBackground), Theme.getColor(Theme.key_profile_actionPressedBackground)),
                0, 0);
        combinedDrawable.setIconSize(AndroidUtilities.dp(56), AndroidUtilities.dp(56));
        writeButton.setBackground(combinedDrawable);
        if (userId != 0) {
            if (imageUpdater != null) {
<<<<<<< HEAD
                writeButton.setImageResource(R.drawable.baseline_edit_24);
=======
                cameraDrawable = new RLottieDrawable(R.raw.camera_outline, String.valueOf(R.raw.camera_outline), AndroidUtilities.dp(56), AndroidUtilities.dp(56), false, null);
                cellCameraDrawable = new RLottieDrawable(R.raw.camera_outline, R.raw.camera_outline + "_cell", AndroidUtilities.dp(42), AndroidUtilities.dp(42), false, null);

                writeButton.setAnimation(cameraDrawable);
>>>>>>> 5d552752
                writeButton.setContentDescription(LocaleController.getString("AccDescrChangeProfilePicture", R.string.AccDescrChangeProfilePicture));
                writeButton.setPadding(AndroidUtilities.dp(2), 0, 0, AndroidUtilities.dp(2));
            } else {
                writeButton.setImageResource(R.drawable.baseline_chat_bubble_24);
                writeButton.setContentDescription(LocaleController.getString("AccDescrOpenChat", R.string.AccDescrOpenChat));
            }
        } else {
            writeButton.setImageResource(R.drawable.baseline_chat_bubble_24);
            writeButton.setContentDescription(LocaleController.getString("ViewDiscussion", R.string.ViewDiscussion));
        }
        writeButton.setColorFilter(new PorterDuffColorFilter(Theme.getColor(Theme.key_profile_actionIcon), PorterDuff.Mode.SRC_IN));
        writeButton.setScaleType(ImageView.ScaleType.CENTER);

        frameLayout.addView(writeButton, LayoutHelper.createFrame(60, 60, Gravity.RIGHT | Gravity.TOP, 0, 0, 16, 0));
        writeButton.setOnClickListener(v -> {
            if (writeButton.getTag() != null) {
                return;
            }
            onWriteButtonClick();
        });
        needLayout(false);

        if (scrollTo != -1) {
            if (writeButtonTag != null) {
                writeButton.setTag(0);
                writeButton.setScaleX(0.2f);
                writeButton.setScaleY(0.2f);
                writeButton.setAlpha(0.0f);
            }
        }

        listView.setOnScrollListener(new RecyclerView.OnScrollListener() {

            @Override
            public void onScrollStateChanged(RecyclerView recyclerView, int newState) {
                if (newState == RecyclerView.SCROLL_STATE_DRAGGING) {
                    AndroidUtilities.hideKeyboard(getParentActivity().getCurrentFocus());
                }
                if (openingAvatar && newState != RecyclerView.SCROLL_STATE_SETTLING) {
                    openingAvatar = false;
                }
                if (searchItem != null) {
                    scrolling = newState != RecyclerView.SCROLL_STATE_IDLE;
                    searchItem.setEnabled(!scrolling && !isPulledDown);
                }
                sharedMediaLayout.scrollingByUser = listView.scrollingByUser;
            }

            @Override
            public void onScrolled(RecyclerView recyclerView, int dx, int dy) {
                if (fwdRestrictedHint != null) {
                    fwdRestrictedHint.hide();
                }
                checkListViewScroll();
                if (participantsMap != null && !usersEndReached && layoutManager.findLastVisibleItemPosition() > membersEndRow - 8) {
                    getChannelParticipants(false);
                }
                sharedMediaLayout.setPinnedToTop(sharedMediaLayout.getY() == 0);
            }
        });

        undoView = new UndoView(context);
        frameLayout.addView(undoView, LayoutHelper.createFrame(LayoutHelper.MATCH_PARENT, LayoutHelper.WRAP_CONTENT, Gravity.BOTTOM | Gravity.LEFT, 8, 0, 8, 8));

        expandAnimator = ValueAnimator.ofFloat(0f, 1f);
        expandAnimator.addUpdateListener(anim -> {
            final int newTop = ActionBar.getCurrentActionBarHeight() + (actionBar.getOccupyStatusBar() ? AndroidUtilities.statusBarHeight : 0);
            final float value = AndroidUtilities.lerp(expandAnimatorValues, currentExpanAnimatorFracture = anim.getAnimatedFraction());

            avatarContainer.setScaleX(avatarScale);
            avatarContainer.setScaleY(avatarScale);
            avatarContainer.setTranslationX(AndroidUtilities.lerp(avatarX, 0f, value));
            avatarContainer.setTranslationY(AndroidUtilities.lerp((float) Math.ceil(avatarY), 0f, value));
            avatarImage.setRoundRadius((int) AndroidUtilities.lerp(AndroidUtilities.dpf2(21f), 0f, value));
            if (searchItem != null) {
                searchItem.setAlpha(1.0f - value);
                searchItem.setScaleY(1.0f - value);
                searchItem.setVisibility(View.VISIBLE);
                searchItem.setClickable(searchItem.getAlpha() > .5f);
                // NekoX: Move official qrItem into bottom menu when click id
//                if (qrItem != null) {
//                    float translation = AndroidUtilities.dp(48) * value;
//                    if (searchItem.getVisibility() == View.VISIBLE)
//                        translation += AndroidUtilities.dp(48);
//                    qrItem.setTranslationX(translation);
//                    avatarsViewPagerIndicatorView.setTranslationX(translation - AndroidUtilities.dp(48));
//                }
            }

            if (extraHeight > AndroidUtilities.dp(88f) && expandProgress < 0.33f) {
                refreshNameAndOnlineXY();
            }

            if (scamDrawable != null) {
                scamDrawable.setColor(ColorUtils.blendARGB(Theme.getColor(Theme.key_avatar_subtitleInProfileBlue), Color.argb(179, 255, 255, 255), value));
            }

            if (lockIconDrawable != null) {
                lockIconDrawable.setColorFilter(ColorUtils.blendARGB(Theme.getColor(Theme.key_chat_lockIcon), Color.WHITE, value), PorterDuff.Mode.SRC_IN);
            }

            if (verifiedCrossfadeDrawable != null) {
                verifiedCrossfadeDrawable.setProgress(value);
            }

            final float k = AndroidUtilities.dpf2(8f);

            final float nameTextViewXEnd = AndroidUtilities.dpf2(16f) - nameTextView[1].getLeft();
            final float nameTextViewYEnd = newTop + extraHeight - AndroidUtilities.dpf2(38f) - nameTextView[1].getBottom();
            final float nameTextViewCx = k + nameX + (nameTextViewXEnd - nameX) / 2f;
            final float nameTextViewCy = k + nameY + (nameTextViewYEnd - nameY) / 2f;
            final float nameTextViewX = (1 - value) * (1 - value) * nameX + 2 * (1 - value) * value * nameTextViewCx + value * value * nameTextViewXEnd;
            final float nameTextViewY = (1 - value) * (1 - value) * nameY + 2 * (1 - value) * value * nameTextViewCy + value * value * nameTextViewYEnd;

            final float onlineTextViewXEnd = AndroidUtilities.dpf2(16f) - onlineTextView[1].getLeft();
            final float onlineTextViewYEnd = newTop + extraHeight - AndroidUtilities.dpf2(18f) - onlineTextView[1].getBottom();
            final float onlineTextViewCx = k + onlineX + (onlineTextViewXEnd - onlineX) / 2f;
            final float onlineTextViewCy = k + onlineY + (onlineTextViewYEnd - onlineY) / 2f;
            final float onlineTextViewX = (1 - value) * (1 - value) * onlineX + 2 * (1 - value) * value * onlineTextViewCx + value * value * onlineTextViewXEnd;
            final float onlineTextViewY = (1 - value) * (1 - value) * onlineY + 2 * (1 - value) * value * onlineTextViewCy + value * value * onlineTextViewYEnd;

            final float idTextViewXEnd = AndroidUtilities.dpf2(16f) - idTextView.getLeft();
            final float idTextViewYEnd = newTop + extraHeight - AndroidUtilities.dpf2(3f) - idTextView.getBottom();
            final float idTextViewCx = k + idX + (idTextViewXEnd - idX) / 2f;
            final float idTextViewCy = k + idY + (idTextViewYEnd - idY) / 2f;
            final float idTextViewX = (1 - value) * (1 - value) * idX + 2 * (1 - value) * value * idTextViewCx + value * value * idTextViewXEnd;
            final float idTextViewY = (1 - value) * (1 - value) * idY + 2 * (1 - value) * value * idTextViewCy + value * value * idTextViewYEnd;

            nameTextView[1].setTranslationX(nameTextViewX);
            nameTextView[1].setTranslationY(nameTextViewY);
            onlineTextView[1].setTranslationX(onlineTextViewX);
            onlineTextView[1].setTranslationY(onlineTextViewY);
            mediaCounterTextView.setTranslationX(onlineTextViewX);
            mediaCounterTextView.setTranslationY(onlineTextViewY);
            idTextView.setTranslationX(idTextViewX);
            idTextView.setTranslationY(idTextViewY);
            final Object onlineTextViewTag = onlineTextView[1].getTag();
            int statusColor;
            if (onlineTextViewTag instanceof String) {
                statusColor = Theme.getColor((String) onlineTextViewTag);
            } else {
                statusColor = Theme.getColor(Theme.key_avatar_subtitleInProfileBlue);
            }
            onlineTextView[1].setTextColor(ColorUtils.blendARGB(statusColor, Color.argb(179, 255, 255, 255), value));
            idTextView.setTextColor(ColorUtils.blendARGB(Theme.getColor(Theme.key_avatar_subtitleInProfileBlue), Color.argb(179, 255, 255, 255), value));
            if (extraHeight > AndroidUtilities.dp(88f)) {
                nameTextView[1].setPivotY(AndroidUtilities.lerp(0, nameTextView[1].getMeasuredHeight(), value));
                nameTextView[1].setScaleX(AndroidUtilities.lerp(1.12f, 1.67f, value));
                nameTextView[1].setScaleY(AndroidUtilities.lerp(1.12f, 1.67f, value));
            }

            needLayoutText(Math.min(1f, extraHeight / AndroidUtilities.dp(88f)));

            nameTextView[1].setTextColor(ColorUtils.blendARGB(Theme.getColor(Theme.key_profile_title), Color.WHITE, value));
            actionBar.setItemsColor(ColorUtils.blendARGB(Theme.getColor(Theme.key_actionBarDefaultIcon), Color.WHITE, value), false);

            avatarImage.setForegroundAlpha(value);

            final FrameLayout.LayoutParams params = (FrameLayout.LayoutParams) avatarContainer.getLayoutParams();
            params.width = (int) AndroidUtilities.lerp(AndroidUtilities.dpf2(42f), listView.getMeasuredWidth() / avatarScale, value);
            params.height = (int) AndroidUtilities.lerp(AndroidUtilities.dpf2(42f), (extraHeight + newTop) / avatarScale, value);
            params.leftMargin = (int) AndroidUtilities.lerp(AndroidUtilities.dpf2(64f), 0f, value);
            avatarContainer.requestLayout();
        });
        expandAnimator.setInterpolator(CubicBezierInterpolator.EASE_BOTH);
        expandAnimator.addListener(new AnimatorListenerAdapter() {
            @Override
            public void onAnimationStart(Animator animation) {

            }

            @Override
            public void onAnimationEnd(Animator animation) {
                actionBar.setItemsBackgroundColor(isPulledDown ? Theme.ACTION_BAR_WHITE_SELECTOR_COLOR : Theme.getColor(Theme.key_avatar_actionBarSelectorBlue), false);
                avatarImage.clearForeground();
                doNotSetForeground = false;
            }
        });
        updateRowsIds();

        updateSelectedMediaTabText();

        fwdRestrictedHint = new HintView(getParentActivity(), 9);
        fwdRestrictedHint.setAlpha(0);
        frameLayout.addView(fwdRestrictedHint, LayoutHelper.createFrame(LayoutHelper.WRAP_CONTENT, LayoutHelper.WRAP_CONTENT, Gravity.LEFT | Gravity.TOP, 12, 0, 12, 0));
        sharedMediaLayout.setForwardRestrictedHint(fwdRestrictedHint);

        ViewGroup decorView;
        if (Build.VERSION.SDK_INT >= 21) {
            decorView = (ViewGroup) getParentActivity().getWindow().getDecorView();
        } else {
            decorView = frameLayout;
        }
        pinchToZoomHelper = new PinchToZoomHelper(decorView, frameLayout) {

            Paint statusBarPaint;

            @Override
            protected void invalidateViews() {
                super.invalidateViews();
                fragmentView.invalidate();
                for (int i = 0; i < avatarsViewPager.getChildCount(); i++) {
                    avatarsViewPager.getChildAt(i).invalidate();
                }
                if (writeButton != null) {
                    writeButton.invalidate();
                }
            }

            @Override
            protected void drawOverlays(Canvas canvas, float alpha, float parentOffsetX, float parentOffsetY, float clipTop, float clipBottom) {
                if (alpha > 0) {
                    AndroidUtilities.rectTmp.set(0, 0, avatarsViewPager.getMeasuredWidth(), avatarsViewPager.getMeasuredHeight() + AndroidUtilities.dp(30));
                    canvas.saveLayerAlpha(AndroidUtilities.rectTmp, (int) (255 * alpha), Canvas.ALL_SAVE_FLAG);

                    avatarContainer2.draw(canvas);

                    if (actionBar.getOccupyStatusBar() && !SharedConfig.noStatusBar) {
                        if (statusBarPaint == null) {
                            statusBarPaint = new Paint();
                            statusBarPaint.setColor(ColorUtils.setAlphaComponent(Color.BLACK, (int) (255 * 0.2f)));
                        }
                        canvas.drawRect(actionBar.getX(), actionBar.getY(), actionBar.getX() + actionBar.getMeasuredWidth(), actionBar.getY() + AndroidUtilities.statusBarHeight, statusBarPaint);
                    }
                    canvas.save();
                    canvas.translate(actionBar.getX(), actionBar.getY());
                    actionBar.draw(canvas);
                    canvas.restore();

                    if (writeButton != null && writeButton.getVisibility() == View.VISIBLE && writeButton.getAlpha() > 0) {
                        canvas.save();
                        float s = 0.5f + 0.5f * alpha;
                        canvas.scale(s, s, writeButton.getX() + writeButton.getMeasuredWidth() / 2f, writeButton.getY() + writeButton.getMeasuredHeight() / 2f);
                        canvas.translate(writeButton.getX(), writeButton.getY());
                        writeButton.draw(canvas);
                        canvas.restore();
                    }
                    canvas.restore();
                }
            }

            @Override
            protected boolean zoomEnabled(View child, ImageReceiver receiver) {
                if (!super.zoomEnabled(child, receiver)) {
                    return false;
                }
                return listView.getScrollState() != RecyclerView.SCROLL_STATE_DRAGGING;
            }
        };
        pinchToZoomHelper.setCallback(new PinchToZoomHelper.Callback() {
            @Override
            public void onZoomStarted(MessageObject messageObject) {
                listView.cancelClickRunnables(true);
                if (sharedMediaLayout != null && sharedMediaLayout.getCurrentListView() != null) {
                    sharedMediaLayout.getCurrentListView().cancelClickRunnables(true);
                }
                Bitmap bitmap = pinchToZoomHelper.getPhotoImage() == null ? null : pinchToZoomHelper.getPhotoImage().getBitmap();
                if (bitmap != null) {
                    topView.setBackgroundColor(ColorUtils.blendARGB(AndroidUtilities.calcBitmapColor(bitmap), Theme.getColor(Theme.key_windowBackgroundWhite), 0.1f));
                }
            }
        });
        avatarsViewPager.setPinchToZoomHelper(pinchToZoomHelper);
        scrimPaint.setAlpha(0);
        actionBarBackgroundPaint.setColor(Theme.getColor(Theme.key_listSelector));
        contentView.blurBehindViews.add(sharedMediaLayout.scrollSlidingTextTabStrip);
        return fragmentView;
    }

    public long getDialogId() {
        if (dialogId != 0) {
            return dialogId;
        } else if (userId != 0) {
            return userId;
        } else {
            return -chatId;
        }
    }

    public TLRPC.Chat getCurrentChat() {
        return currentChat;
    }
    public TLRPC.UserFull getUserInfo() {
        return userInfo;
    }

    @Override
    public boolean isFragmentOpened() {
        return isFragmentOpened;
    }

    private void openAvatar() {
        if (listView.getScrollState() == RecyclerView.SCROLL_STATE_DRAGGING) {
            return;
        }
        if (userId != 0) {
            TLRPC.User user = getMessagesController().getUser(userId);
            if (user.photo != null && user.photo.photo_big != null) {
                PhotoViewer.getInstance().setParentActivity(getParentActivity());
                if (user.photo.dc_id != 0) {
                    user.photo.photo_big.dc_id = user.photo.dc_id;
                }
                PhotoViewer.getInstance().openPhoto(user.photo.photo_big, provider);
            }
        } else if (chatId != 0) {
            TLRPC.Chat chat = getMessagesController().getChat(chatId);
            if (chat.photo != null && chat.photo.photo_big != null) {
                PhotoViewer.getInstance().setParentActivity(getParentActivity());
                if (chat.photo.dc_id != 0) {
                    chat.photo.photo_big.dc_id = chat.photo.dc_id;
                }
                ImageLocation videoLocation;
                if (chatInfo != null && (chatInfo.chat_photo instanceof TLRPC.TL_photo) && !chatInfo.chat_photo.video_sizes.isEmpty()) {
                    videoLocation = ImageLocation.getForPhoto(chatInfo.chat_photo.video_sizes.get(0), chatInfo.chat_photo);
                } else {
                    videoLocation = null;
                }
                PhotoViewer.getInstance().openPhotoWithVideo(chat.photo.photo_big, videoLocation, provider);
            }
        }
    }

    private void onWriteButtonClick() {
        if (userId != 0) {
            if (imageUpdater != null) {
                presentFragment(new ChangeNameActivity());
                //TODO: MERGE CONFLICT
                /*
                TLRPC.User user = MessagesController.getInstance(currentAccount).getUser(UserConfig.getInstance(currentAccount).getClientUserId());
                if (user == null) {
                    user = UserConfig.getInstance(currentAccount).getCurrentUser();
                }
                if (user == null) {
                    return;
                }
                imageUpdater.openMenu(user.photo != null && user.photo.photo_big != null && !(user.photo instanceof TLRPC.TL_userProfilePhotoEmpty), () -> {
                    MessagesController.getInstance(currentAccount).deleteUserPhoto(null);
                    cameraDrawable.setCurrentFrame(0);
                    cellCameraDrawable.setCurrentFrame(0);
                }, dialog -> {
                    if (!imageUpdater.isUploadingImage()) {
                        cameraDrawable.setCustomEndFrame(86);
                        cellCameraDrawable.setCustomEndFrame(86);
                        writeButton.playAnimation();
                        if (setAvatarCell != null) {
                            setAvatarCell.getImageView().playAnimation();
                        }
                    } else {
                        cameraDrawable.setCurrentFrame(0, false);
                        cellCameraDrawable.setCurrentFrame(0, false);
                    }
                });
                cameraDrawable.setCurrentFrame(0);
                cameraDrawable.setCustomEndFrame(43);
                cellCameraDrawable.setCurrentFrame(0);
                cellCameraDrawable.setCustomEndFrame(43);
                writeButton.playAnimation();
<<<<<<< HEAD
                */
=======
                if (setAvatarCell != null) {
                    setAvatarCell.getImageView().playAnimation();
                }
>>>>>>> 5d552752
            } else {
                if (playProfileAnimation != 0 && parentLayout.fragmentsStack.get(parentLayout.fragmentsStack.size() - 2) instanceof ChatActivity) {
                    finishFragment();
                } else {
                    TLRPC.User user = getMessagesController().getUser(userId);
                    if (user == null || user instanceof TLRPC.TL_userEmpty) {
                        return;
                    }
                    Bundle args = new Bundle();
                    args.putLong("user_id", userId);
                    if (!getMessagesController().checkCanOpenChat(args, ProfileActivity.this)) {
                        return;
                    }
                    boolean removeFragment = arguments.getBoolean("removeFragmentOnChatOpen", true);
                    if (!AndroidUtilities.isTablet() && removeFragment) {
                        getNotificationCenter().removeObserver(ProfileActivity.this, NotificationCenter.closeChats);
                        getNotificationCenter().postNotificationName(NotificationCenter.closeChats);
                    }
                    int distance = getArguments().getInt("nearby_distance", -1);
                    if (distance >= 0) {
                        args.putInt("nearby_distance", distance);
                    }
                    ChatActivity chatActivity = new ChatActivity(args);
                    chatActivity.setPreloadedSticker(getMediaDataController().getGreetingsSticker(), false);
                    presentFragment(chatActivity, removeFragment);
                    if (AndroidUtilities.isTablet()) {
                        finishFragment();
                    }
                }
            }
        } else {
            openDiscussion();
        }
    }

    private void openDiscussion() {
        if (chatInfo == null || chatInfo.linked_chat_id == 0) {
            return;
        }
        Bundle args = new Bundle();
        args.putLong("chat_id", chatInfo.linked_chat_id);
        if (!getMessagesController().checkCanOpenChat(args, ProfileActivity.this)) {
            return;
        }
        presentFragment(new ChatActivity(args));
    }

    public boolean onMemberClick(TLRPC.ChatParticipant participant, boolean isLong) {
        return onMemberClick(participant, isLong, false);
    }

    public boolean onMemberClick(TLRPC.ChatParticipant participant, boolean isLong, boolean resultOnly) {
        if (getParentActivity() == null) {
            return false;
        }
        if (isLong) {
            TLRPC.User user = getMessagesController().getUser(participant.user_id);
            if (user == null || participant.user_id == getUserConfig().getClientUserId()) {
                return false;
            }
            selectedUser = participant.user_id;
            boolean allowKick;
            boolean canEditAdmin;
            boolean canRestrict;
            boolean editingAdmin;
            final TLRPC.ChannelParticipant channelParticipant;

            if (ChatObject.isChannel(currentChat)) {
                channelParticipant = ((TLRPC.TL_chatChannelParticipant) participant).channelParticipant;
                TLRPC.User u = getMessagesController().getUser(participant.user_id);
                canEditAdmin = ChatObject.canAddAdmins(currentChat);
                if (canEditAdmin && (channelParticipant instanceof TLRPC.TL_channelParticipantCreator || channelParticipant instanceof TLRPC.TL_channelParticipantAdmin && !channelParticipant.can_edit)) {
                    canEditAdmin = false;
                }
                allowKick = canRestrict = ChatObject.canBlockUsers(currentChat) && (!(channelParticipant instanceof TLRPC.TL_channelParticipantAdmin || channelParticipant instanceof TLRPC.TL_channelParticipantCreator) || channelParticipant.can_edit);
                if (currentChat.gigagroup) {
                    canRestrict = false;
                }
                editingAdmin = channelParticipant instanceof TLRPC.TL_channelParticipantAdmin;
            } else {
                channelParticipant = null;
                allowKick = currentChat.creator || participant instanceof TLRPC.TL_chatParticipant && (ChatObject.canBlockUsers(currentChat) || participant.inviter_id == getUserConfig().getClientUserId());
                canEditAdmin = currentChat.creator;
                canRestrict = currentChat.creator;
                editingAdmin = participant instanceof TLRPC.TL_chatParticipantAdmin;
            }

            ArrayList<String> items = resultOnly ? null : new ArrayList<>();
            ArrayList<Integer> icons = resultOnly ? null : new ArrayList<>();
            final ArrayList<Integer> actions = resultOnly ? null : new ArrayList<>();
            boolean hasRemove = false;

            if (canEditAdmin) {
                if (resultOnly) {
                    return true;
                }
                items.add(editingAdmin ? LocaleController.getString("EditAdminRights", R.string.EditAdminRights) : LocaleController.getString("SetAsAdmin", R.string.SetAsAdmin));
                icons.add(R.drawable.baseline_stars_24);
                actions.add(0);
            }
            if (canRestrict) {
                if (resultOnly) {
                    return true;
                }
                items.add(LocaleController.getString("ChangePermissions", R.string.ChangePermissions));
                icons.add(R.drawable.baseline_block_24);
                actions.add(1);
            }
            if (allowKick) {
                if (resultOnly) {
                    return true;
                }
                items.add(LocaleController.getString("KickFromGroup", R.string.KickFromGroup));
                icons.add(R.drawable.baseline_remove_circle_24);
                actions.add(2);
                hasRemove = true;
            }
            if (resultOnly) {
                return false;
            }

            if (items.isEmpty()) {
                return false;
            }
            AlertDialog.Builder builder = new AlertDialog.Builder(getParentActivity());
            builder.setItems(items.toArray(new CharSequence[0]), AndroidUtilities.toIntArray(icons), (dialogInterface, i) -> {
                if (actions.get(i) == 2) {
                    kickUser(selectedUser, participant);
                } else {
                    int action = actions.get(i);
                    if (action == 1 && (channelParticipant instanceof TLRPC.TL_channelParticipantAdmin || participant instanceof TLRPC.TL_chatParticipantAdmin)) {
                        AlertDialog.Builder builder2 = new AlertDialog.Builder(getParentActivity());
                        builder2.setTitle(LocaleController.getString("NekoX", R.string.NekoX));
                        builder2.setMessage(LocaleController.formatString("AdminWillBeRemoved", R.string.AdminWillBeRemoved, ContactsController.formatName(user.first_name, user.last_name)));
                        builder2.setPositiveButton(LocaleController.getString("OK", R.string.OK), (dialog, which) -> {
                            if (channelParticipant != null) {
                                openRightsEdit(action, user, participant, channelParticipant.admin_rights, channelParticipant.banned_rights, channelParticipant.rank, editingAdmin);
                            } else {
                                openRightsEdit(action, user, participant, null, null, "", editingAdmin);
                            }
                        });
                        builder2.setNegativeButton(LocaleController.getString("Cancel", R.string.Cancel), null);
                        showDialog(builder2.create());
                    } else {
                        if (channelParticipant != null) {
                            openRightsEdit(action, user, participant, channelParticipant.admin_rights, channelParticipant.banned_rights, channelParticipant.rank, editingAdmin);
                        } else {
                            openRightsEdit(action, user, participant, null, null, "", editingAdmin);
                        }
                    }
                }
            });
            AlertDialog alertDialog = builder.create();
            showDialog(alertDialog);
            if (hasRemove) {
                alertDialog.setItemColor(items.size() - 1, Theme.getColor(Theme.key_dialogTextRed2), Theme.getColor(Theme.key_dialogRedIcon));
            }
        } else {
            if (participant.user_id == getUserConfig().getClientUserId()) {
                return false;
            }
            Bundle args = new Bundle();
            args.putLong("user_id", participant.user_id);
            args.putBoolean("preload_messages", true);
            presentFragment(new ProfileActivity(args));
        }
        return true;
    }

    private void openRightsEdit(int action, TLRPC.User user, TLRPC.ChatParticipant participant, TLRPC.TL_chatAdminRights adminRights, TLRPC.TL_chatBannedRights bannedRights, String rank, boolean editingAdmin) {
        boolean[] needShowBulletin = new boolean[1];
        ChatRightsEditActivity fragment = new ChatRightsEditActivity(user.id, chatId, adminRights, currentChat.default_banned_rights, bannedRights, rank, action, true, false, participant) {
            @Override
            protected void onTransitionAnimationEnd(boolean isOpen, boolean backward) {
                if (!isOpen && backward && needShowBulletin[0] && BulletinFactory.canShowBulletin(ProfileActivity.this)) {
                    BulletinFactory.createPromoteToAdminBulletin(ProfileActivity.this, user.first_name).show();
                }
            }
        };
        fragment.setDelegate(new ChatRightsEditActivity.ChatRightsEditActivityDelegate() {
            @Override
            public void didSetRights(int rights, TLRPC.TL_chatAdminRights rightsAdmin, TLRPC.TL_chatBannedRights rightsBanned, String rank) {
                if (action == 0) {
                    if (participant instanceof TLRPC.TL_chatChannelParticipant) {
                        TLRPC.TL_chatChannelParticipant channelParticipant1 = ((TLRPC.TL_chatChannelParticipant) participant);
                        if (rights == 1) {
                            channelParticipant1.channelParticipant = new TLRPC.TL_channelParticipantAdmin();
                            channelParticipant1.channelParticipant.flags |= 4;
                        } else {
                            channelParticipant1.channelParticipant = new TLRPC.TL_channelParticipant();
                        }
                        channelParticipant1.channelParticipant.inviter_id = getUserConfig().getClientUserId();
                        channelParticipant1.channelParticipant.peer = new TLRPC.TL_peerUser();
                        channelParticipant1.channelParticipant.peer.user_id = participant.user_id;
                        channelParticipant1.channelParticipant.date = participant.date;
                        channelParticipant1.channelParticipant.banned_rights = rightsBanned;
                        channelParticipant1.channelParticipant.admin_rights = rightsAdmin;
                        channelParticipant1.channelParticipant.rank = rank;
                    } else if (participant != null) {
                        TLRPC.ChatParticipant newParticipant;
                        if (rights == 1) {
                            newParticipant = new TLRPC.TL_chatParticipantAdmin();
                        } else {
                            newParticipant = new TLRPC.TL_chatParticipant();
                        }
                        newParticipant.user_id = participant.user_id;
                        newParticipant.date = participant.date;
                        newParticipant.inviter_id = participant.inviter_id;
                        int index = chatInfo.participants.participants.indexOf(participant);
                        if (index >= 0) {
                            chatInfo.participants.participants.set(index, newParticipant);
                        }
                    }
                    if (rights == 1 && !editingAdmin) {
                        needShowBulletin[0] = true;
                    }
                } else if (action == 1) {
                    if (rights == 0) {
                        if (currentChat.megagroup && chatInfo != null && chatInfo.participants != null) {
                            boolean changed = false;
                            for (int a = 0; a < chatInfo.participants.participants.size(); a++) {
                                TLRPC.ChannelParticipant p = ((TLRPC.TL_chatChannelParticipant) chatInfo.participants.participants.get(a)).channelParticipant;
                                if (MessageObject.getPeerId(p.peer) == participant.user_id) {
                                    chatInfo.participants_count--;
                                    chatInfo.participants.participants.remove(a);
                                    changed = true;
                                    break;
                                }
                            }
                            if (chatInfo != null && chatInfo.participants != null) {
                                for (int a = 0; a < chatInfo.participants.participants.size(); a++) {
                                    TLRPC.ChatParticipant p = chatInfo.participants.participants.get(a);
                                    if (p.user_id == participant.user_id) {
                                        chatInfo.participants.participants.remove(a);
                                        changed = true;
                                        break;
                                    }
                                }
                            }
                            if (changed) {
                                updateOnlineCount(true);
                                updateRowsIds();
                                listAdapter.notifyDataSetChanged();
                            }
                        }
                    }
                }
            }

            @Override
            public void didChangeOwner(TLRPC.User user) {
                undoView.showWithAction(-chatId, currentChat.megagroup ? UndoView.ACTION_OWNER_TRANSFERED_GROUP : UndoView.ACTION_OWNER_TRANSFERED_CHANNEL, user);
            }
        });
        presentFragment(fragment);
    }

    private boolean processOnClickOrPress(final int position, final View view) {
        if (position == usernameRow || position == setUsernameRow) {
            final String username;
            if (userId != 0) {
                final TLRPC.User user = getMessagesController().getUser(userId);
                if (user == null || user.username == null) {
                    return false;
                }
                username = user.username;
            } else if (chatId != 0) {
                final TLRPC.Chat chat = getMessagesController().getChat(chatId);
                if (chat == null || chat.username == null) {
                    return false;
                }
                username = chat.username;
            } else {
                return false;
            }
            AlertDialog.Builder builder = new AlertDialog.Builder(getParentActivity());
            builder.setItems(new CharSequence[]{LocaleController.getString("Copy", R.string.Copy)}, (dialogInterface, i) -> {
                if (i == 0) {
                    try {
                        android.content.ClipboardManager clipboard = (android.content.ClipboardManager) ApplicationLoader.applicationContext.getSystemService(Context.CLIPBOARD_SERVICE);
                        String text;
                        if (userId != 0) {
                            text = "@" + username;
                            BulletinFactory.of(this).createCopyBulletin(LocaleController.getString("UsernameCopied", R.string.UsernameCopied)).show();
                        } else {
                            text = "https://" + MessagesController.getInstance(UserConfig.selectedAccount).linkPrefix + "/" + username;
                            BulletinFactory.of(this).createCopyBulletin(LocaleController.getString("LinkCopied", R.string.LinkCopied)).show();
                        }
                        android.content.ClipData clip = android.content.ClipData.newPlainText("label", text);
                        clipboard.setPrimaryClip(clip);

                    } catch (Exception e) {
                        FileLog.e(e);
                    }
                }
            });
            showDialog(builder.create());
            return true;
        } else if (position == phoneRow || position == numberRow) {
            final TLRPC.User user = getMessagesController().getUser(userId);
            if (user == null || user.phone == null || user.phone.length() == 0 || getParentActivity() == null) {
                return false;
            }

            AlertDialog.Builder builder = new AlertDialog.Builder(getParentActivity());
            ArrayList<CharSequence> items = new ArrayList<>();
            final ArrayList<Integer> actions = new ArrayList<>();
            if (position == phoneRow) {
                if (userInfo != null && userInfo.phone_calls_available) {
                    items.add(LocaleController.getString("CallViaTelegram", R.string.CallViaTelegram));
                    actions.add(2);
                    if (Build.VERSION.SDK_INT >= 18 && userInfo.video_calls_available) {
                        items.add(LocaleController.getString("VideoCallViaTelegram", R.string.VideoCallViaTelegram));
                        actions.add(3);
                    }
                }
                items.add(LocaleController.getString("Call", R.string.Call));
                actions.add(0);
            }
            items.add(LocaleController.getString("Copy", R.string.Copy));
            actions.add(1);
            builder.setItems(items.toArray(new CharSequence[0]), (dialogInterface, i) -> {
                i = actions.get(i);
                if (i == 0) {
                    try {
                        Intent intent = new Intent(Intent.ACTION_DIAL, Uri.parse("tel:+" + user.phone));
                        intent.addFlags(Intent.FLAG_ACTIVITY_NEW_TASK);
                        getParentActivity().startActivityForResult(intent, 500);
                    } catch (Exception e) {
                        FileLog.e(e);
                    }
                } else if (i == 1) {
                    try {
                        android.content.ClipboardManager clipboard = (android.content.ClipboardManager) ApplicationLoader.applicationContext.getSystemService(Context.CLIPBOARD_SERVICE);
                        android.content.ClipData clip = android.content.ClipData.newPlainText("label", "+" + user.phone);
                        clipboard.setPrimaryClip(clip);
                        if (Build.VERSION.SDK_INT < Build.VERSION_CODES.S) {
                            BulletinFactory.of(this).createCopyBulletin(LocaleController.getString("PhoneCopied", R.string.PhoneCopied)).show();
                        }
                    } catch (Exception e) {
                        FileLog.e(e);
                    }
                } else if (i == 2 || i == 3) {
                    VoIPHelper.startCall(user, i == 3, userInfo != null && userInfo.video_calls_available, getParentActivity(), userInfo, getAccountInstance());
                }
            });
            showDialog(builder.create());
            return true;
        } else if (position == channelInfoRow || position == userInfoRow || position == locationRow || position == bioRow) {
            if (position == bioRow) {
                presentFragment(new ChangeBioActivity());
                return true;
            }
            if (view instanceof AboutLinkCell && ((AboutLinkCell) view).onClick()) {
                return false;
            }
            BottomBuilder builder = new BottomBuilder(getParentActivity());
            builder.addItem(LocaleController.getString("Copy", R.string.Copy), R.drawable.baseline_content_copy_24, __ -> {
                try {
                    String about;
                    if (position == locationRow) {
                        about = chatInfo != null && chatInfo.location instanceof TLRPC.TL_channelLocation ? ((TLRPC.TL_channelLocation) chatInfo.location).address : null;
                    } else if (position == channelInfoRow) {
                        about = chatInfo != null ? chatInfo.about : null;
                    } else {
                        about = userInfo != null ? userInfo.about : null;
                    }
                    if (!TextUtils.isEmpty(about)) {
                        AlertUtil.copyAndAlert(about);
                    }
                } catch (Exception e) {
                    FileLog.e(e);
                }
                return Unit.INSTANCE;
            });
            builder.addItem(LocaleController.getString("Translate", R.string.Translate), R.drawable.ic_translate, __ -> {
                try {
                    String about;
                    if (position == locationRow) {
                        about = chatInfo != null && chatInfo.location instanceof TLRPC.TL_channelLocation ? ((TLRPC.TL_channelLocation) chatInfo.location).address : null;
                    } else if (position == channelInfoRow) {
                        about = chatInfo != null ? chatInfo.about : null;
                    } else {
                        about = userInfo != null ? userInfo.about : null;
                    }
                    if (!TextUtils.isEmpty(about)) {
                        DialogTransKt.startTrans(getParentActivity(), about);
                    }
                } catch (Exception e) {
                    FileLog.e(e);
                }
                return Unit.INSTANCE;
            });
            builder.show();
            return !(view instanceof AboutLinkCell);
        }
        return false;
    }

    private void leaveChatPressed() {
        AlertsCreator.createClearOrDeleteDialogAlert(ProfileActivity.this, false, currentChat, null, false, true, (param) -> {
            playProfileAnimation = 0;
            getNotificationCenter().removeObserver(ProfileActivity.this, NotificationCenter.closeChats);
            getNotificationCenter().postNotificationName(NotificationCenter.closeChats);
            finishFragment();
            getNotificationCenter().postNotificationName(NotificationCenter.needDeleteDialog, -currentChat.id, null, currentChat, param);
        });
    }

    private void setChannelAlias() {
        AlertDialog.Builder builder = new AlertDialog.Builder(getParentActivity());
        builder.setTitle(LocaleController.getString("setChannelAliasName", R.string.setChannelAliasName));

        final EditTextBoldCursor editText = new EditTextBoldCursor(getParentActivity()) {
            @Override
            protected void onMeasure(int widthMeasureSpec, int heightMeasureSpec) {
                super.onMeasure(widthMeasureSpec,
                    MeasureSpec.makeMeasureSpec(AndroidUtilities.dp(64), MeasureSpec.EXACTLY));
            }
        };
        editText.setTextSize(TypedValue.COMPLEX_UNIT_DIP, 18);
        editText.setTextColor(getThemedColor(Theme.key_dialogTextBlack));
        editText.setHintText(
            LocaleController.getString("Name", R.string.Name));
        if (NekoXConfig.getChannelAlias(getCurrentChat().id) != null) {
            editText.setText(NekoXConfig.getChannelAlias(getCurrentChat().id));
        }
        editText.setHeaderHintColor(getThemedColor(Theme.key_windowBackgroundWhiteBlueHeader));
        editText.setSingleLine(true);
        editText.setFocusable(true);
        editText.setTransformHintToHeader(true);
        editText.setLineColors(getThemedColor(Theme.key_windowBackgroundWhiteInputField),
            getThemedColor(Theme.key_windowBackgroundWhiteInputFieldActivated),
            getThemedColor(Theme.key_windowBackgroundWhiteRedText3));
        editText.setImeOptions(EditorInfo.IME_ACTION_DONE);
        editText.setBackgroundDrawable(null);
        editText.requestFocus();
        editText.setPadding(0, 0, 0, 0);
        builder.setView(editText);

        builder.setPositiveButton(LocaleController.getString("OK", R.string.OK),
            (dialogInterface, i) -> {
                if (editText.getText().toString().trim().equals("")) {
                    NekoXConfig.emptyChannelAlias(getCurrentChat().id);
                } else {
                    NekoXConfig.setChannelAlias(getCurrentChat().id, editText.getText().toString());
                }
            });
        builder.setNegativeButton(LocaleController.getString("Cancel", R.string.Cancel), null);
        builder.show().setOnShowListener(dialog -> {
            editText.requestFocus();
            AndroidUtilities.showKeyboard(editText);
        });
        ViewGroup.MarginLayoutParams layoutParams = (ViewGroup.MarginLayoutParams) editText.getLayoutParams();
        if (layoutParams != null) {
            if (layoutParams instanceof FrameLayout.LayoutParams) {
                ((FrameLayout.LayoutParams) layoutParams).gravity = Gravity.CENTER_HORIZONTAL;
            }
            layoutParams.rightMargin = layoutParams.leftMargin = AndroidUtilities.dp(24);
            layoutParams.height = AndroidUtilities.dp(36);
            editText.setLayoutParams(layoutParams);
        }
        editText.setSelection(0, editText.getText().length());
    }

    private void getChannelParticipants(boolean reload) {
        if (loadingUsers || participantsMap == null || chatInfo == null) {
            return;
        }
        loadingUsers = true;
        final int delay = participantsMap.size() != 0 && reload ? 300 : 0;

        final TLRPC.TL_channels_getParticipants req = new TLRPC.TL_channels_getParticipants();
        req.channel = getMessagesController().getInputChannel(chatId);
        req.filter = new TLRPC.TL_channelParticipantsRecent();
        req.offset = reload ? 0 : participantsMap.size();
        req.limit = 200;
        int reqId = getConnectionsManager().sendRequest(req, (response, error) -> AndroidUtilities.runOnUIThread(() -> {
            if (error == null) {
                TLRPC.TL_channels_channelParticipants res = (TLRPC.TL_channels_channelParticipants) response;
                getMessagesController().putUsers(res.users, false);
                getMessagesController().putChats(res.chats, false);
                if (res.users.size() < 200) {
                    usersEndReached = true;
                }
                if (req.offset == 0) {
                    participantsMap.clear();
                    chatInfo.participants = new TLRPC.TL_chatParticipants();
                    getMessagesStorage().putUsersAndChats(res.users, res.chats, true, true);
                    getMessagesStorage().updateChannelUsers(chatId, res.participants);
                }
                for (int a = 0; a < res.participants.size(); a++) {
                    TLRPC.TL_chatChannelParticipant participant = new TLRPC.TL_chatChannelParticipant();
                    participant.channelParticipant = res.participants.get(a);
                    participant.inviter_id = participant.channelParticipant.inviter_id;
                    participant.user_id = MessageObject.getPeerId(participant.channelParticipant.peer);
                    participant.date = participant.channelParticipant.date;
                    if (participantsMap.indexOfKey(participant.user_id) < 0) {
                        if (chatInfo.participants == null) {
                            chatInfo.participants = new TLRPC.TL_chatParticipants();
                        }
                        chatInfo.participants.participants.add(participant);
                        participantsMap.put(participant.user_id, participant);
                    }
                }
            }
            loadingUsers = false;
            updateListAnimated(true);
        }, delay));
        getConnectionsManager().bindRequestToGuid(reqId, classGuid);
    }

    private AnimatorSet headerAnimatorSet;
    private AnimatorSet headerShadowAnimatorSet;
    private float mediaHeaderAnimationProgress;
    private boolean mediaHeaderVisible;
    private Property<ActionBar, Float> ACTIONBAR_HEADER_PROGRESS = new AnimationProperties.FloatProperty<ActionBar>("animationProgress") {
        @Override
        public void setValue(ActionBar object, float value) {
            mediaHeaderAnimationProgress = value;
            topView.invalidate();

            int color1 = Theme.getColor(Theme.key_profile_title);
            int color2 = Theme.getColor(Theme.key_player_actionBarTitle);
            int c = AndroidUtilities.getOffsetColor(color1, color2, value, 1.0f);
            nameTextView[1].setTextColor(c);
            if (lockIconDrawable != null) {
                lockIconDrawable.setColorFilter(c, PorterDuff.Mode.SRC_IN);
            }
            if (scamDrawable != null) {
                color1 = Theme.getColor(Theme.key_avatar_subtitleInProfileBlue);
                scamDrawable.setColor(AndroidUtilities.getOffsetColor(color1, color2, value, 1.0f));
            }

            color1 = Theme.getColor(Theme.key_actionBarDefaultIcon);
            color2 = Theme.getColor(Theme.key_windowBackgroundWhiteGrayText2);
            actionBar.setItemsColor(AndroidUtilities.getOffsetColor(color1, color2, value, 1.0f), false);

            color1 = Theme.getColor(Theme.key_avatar_actionBarSelectorBlue);
            color2 = Theme.getColor(Theme.key_actionBarActionModeDefaultSelector);
            actionBar.setItemsBackgroundColor(AndroidUtilities.getOffsetColor(color1, color2, value, 1.0f), false);

            topView.invalidate();
            otherItem.setIconColor(Theme.getColor(Theme.key_actionBarDefaultIcon));
            callItem.setIconColor(Theme.getColor(Theme.key_actionBarDefaultIcon));
            videoCallItem.setIconColor(Theme.getColor(Theme.key_actionBarDefaultIcon));
            editItem.setIconColor(Theme.getColor(Theme.key_actionBarDefaultIcon));

            if (verifiedDrawable != null) {
                color1 = Theme.getColor(Theme.key_profile_verifiedBackground);
                color2 = Theme.getColor(Theme.key_player_actionBarTitle);
                verifiedDrawable.setColorFilter(AndroidUtilities.getOffsetColor(color1, color2, value, 1.0f), PorterDuff.Mode.SRC_IN);
            }

            if (verifiedCheckDrawable != null) {
                color1 = Theme.getColor(Theme.key_profile_verifiedCheck);
                color2 = Theme.getColor(Theme.key_windowBackgroundWhite);
                verifiedCheckDrawable.setColorFilter(AndroidUtilities.getOffsetColor(color1, color2, value, 1.0f), PorterDuff.Mode.SRC_IN);
            }

            if (avatarsViewPagerIndicatorView.getSecondaryMenuItem() != null && (videoCallItemVisible || editItemVisible || callItemVisible)) {
                needLayoutText(Math.min(1f, extraHeight / AndroidUtilities.dp(88f)));
            }
        }

        @Override
        public Float get(ActionBar object) {
            return mediaHeaderAnimationProgress;
        }
    };

    private void setMediaHeaderVisible(boolean visible) {
        if (mediaHeaderVisible == visible) {
            return;
        }
        mediaHeaderVisible = visible;
        if (headerAnimatorSet != null) {
            headerAnimatorSet.cancel();
        }
        if (headerShadowAnimatorSet != null) {
            headerShadowAnimatorSet.cancel();
        }
        ActionBarMenuItem mediaSearchItem = sharedMediaLayout.getSearchItem();
        if (!mediaHeaderVisible) {
            if (callItemVisible) {
                callItem.setVisibility(View.VISIBLE);
            }
            if (videoCallItemVisible) {
                videoCallItem.setVisibility(View.VISIBLE);
            }
            if (editItemVisible) {
                editItem.setVisibility(View.VISIBLE);
            }
            otherItem.setVisibility(View.VISIBLE);
        } else {
            if (sharedMediaLayout.isSearchItemVisible()) {
                mediaSearchItem.setVisibility(View.VISIBLE);
            }
            if (sharedMediaLayout.isCalendarItemVisible()) {
                sharedMediaLayout.photoVideoOptionsItem.setVisibility(View.VISIBLE);
            } else {
                sharedMediaLayout.photoVideoOptionsItem.setVisibility(View.INVISIBLE);
            }
        }

        ArrayList<Animator> animators = new ArrayList<>();

        animators.add(ObjectAnimator.ofFloat(callItem, View.ALPHA, visible ? 0.0f : 1.0f));
        animators.add(ObjectAnimator.ofFloat(videoCallItem, View.ALPHA, visible ? 0.0f : 1.0f));
        animators.add(ObjectAnimator.ofFloat(otherItem, View.ALPHA, visible ? 0.0f : 1.0f));
        animators.add(ObjectAnimator.ofFloat(editItem, View.ALPHA, visible ? 0.0f : 1.0f));
        animators.add(ObjectAnimator.ofFloat(callItem, View.TRANSLATION_Y, visible ? -AndroidUtilities.dp(10) : 0.0f));
        animators.add(ObjectAnimator.ofFloat(videoCallItem, View.TRANSLATION_Y, visible ? -AndroidUtilities.dp(10) : 0.0f));
        animators.add(ObjectAnimator.ofFloat(otherItem, View.TRANSLATION_Y, visible ? -AndroidUtilities.dp(10) : 0.0f));
        animators.add(ObjectAnimator.ofFloat(editItem, View.TRANSLATION_Y, visible ? -AndroidUtilities.dp(10) : 0.0f));
        animators.add(ObjectAnimator.ofFloat(mediaSearchItem, View.ALPHA, visible ? 1.0f : 0.0f));
        animators.add(ObjectAnimator.ofFloat(mediaSearchItem, View.TRANSLATION_Y, visible ? 0.0f : AndroidUtilities.dp(10)));
        animators.add(ObjectAnimator.ofFloat(sharedMediaLayout.photoVideoOptionsItem, View.ALPHA, visible ? 1.0f : 0.0f));
        animators.add(ObjectAnimator.ofFloat(sharedMediaLayout.photoVideoOptionsItem, View.TRANSLATION_Y, visible ? 0.0f : AndroidUtilities.dp(10)));
        animators.add(ObjectAnimator.ofFloat(actionBar, ACTIONBAR_HEADER_PROGRESS, visible ? 1.0f : 0.0f));
        animators.add(ObjectAnimator.ofFloat(onlineTextView[1], View.ALPHA, visible ? 0.0f : 1.0f));
        animators.add(ObjectAnimator.ofFloat(mediaCounterTextView, View.ALPHA, visible ? 1.0f : 0.0f));
        if (visible) {
            animators.add(ObjectAnimator.ofFloat(this, HEADER_SHADOW, 0.0f));
        }

        headerAnimatorSet = new AnimatorSet();
        headerAnimatorSet.playTogether(animators);
        headerAnimatorSet.setInterpolator(CubicBezierInterpolator.DEFAULT);
        headerAnimatorSet.addListener(new AnimatorListenerAdapter() {
            @Override
            public void onAnimationEnd(Animator animation) {
                if (headerAnimatorSet != null) {
                    if (mediaHeaderVisible) {
                        if (callItemVisible) {
                            callItem.setVisibility(View.INVISIBLE);
                        }
                        if (videoCallItemVisible) {
                            videoCallItem.setVisibility(View.INVISIBLE);
                        }
                        if (editItemVisible) {
                            editItem.setVisibility(View.INVISIBLE);
                        }
                        otherItem.setVisibility(View.INVISIBLE);
                    } else {
                        if (sharedMediaLayout.isSearchItemVisible()) {
                            mediaSearchItem.setVisibility(View.VISIBLE);
                        }

                        sharedMediaLayout.photoVideoOptionsItem.setVisibility(View.INVISIBLE);

                        headerShadowAnimatorSet = new AnimatorSet();
                        headerShadowAnimatorSet.playTogether(ObjectAnimator.ofFloat(ProfileActivity.this, HEADER_SHADOW, 1.0f));
                        headerShadowAnimatorSet.setDuration(100);
                        headerShadowAnimatorSet.addListener(new AnimatorListenerAdapter() {
                            @Override
                            public void onAnimationEnd(Animator animation) {
                                headerShadowAnimatorSet = null;
                            }
                        });
                        headerShadowAnimatorSet.start();
                    }
                }
                headerAnimatorSet = null;
            }

            @Override
            public void onAnimationCancel(Animator animation) {
                headerAnimatorSet = null;
            }
        });
        headerAnimatorSet.setDuration(150);
        headerAnimatorSet.start();
        NotificationCenter.getGlobalInstance().postNotificationName(NotificationCenter.needCheckSystemBarColors);
    }

    private void openAddMember() {
        Bundle args = new Bundle();
        args.putBoolean("addToGroup", true);
        args.putLong("chatId", currentChat.id);
        GroupCreateActivity fragment = new GroupCreateActivity(args);
        fragment.setInfo(chatInfo);
        if (chatInfo != null && chatInfo.participants != null) {
            LongSparseArray<TLObject> users = new LongSparseArray<>();
            for (int a = 0; a < chatInfo.participants.participants.size(); a++) {
                users.put(chatInfo.participants.participants.get(a).user_id, null);
            }
            fragment.setIgnoreUsers(users);
        }
        fragment.setDelegate((users, fwdCount) -> {
            HashSet<Long> currentParticipants = new HashSet<>();
            if (chatInfo.participants.participants != null) {
                for (int i = 0; i < chatInfo.participants.participants.size(); i++) {
                    currentParticipants.add(chatInfo.participants.participants.get(i).user_id);
                }
            }
            for (int a = 0, N = users.size(); a < N; a++) {
                TLRPC.User user = users.get(a);
                getMessagesController().addUserToChat(chatId, user, fwdCount, null, ProfileActivity.this, null);
                if (!currentParticipants.contains(user.id)) {
                    if (chatInfo.participants == null) {
                        chatInfo.participants = new TLRPC.TL_chatParticipants();
                    }
                    if (ChatObject.isChannel(currentChat)) {
                        TLRPC.TL_chatChannelParticipant channelParticipant1 = new TLRPC.TL_chatChannelParticipant();
                        channelParticipant1.channelParticipant = new TLRPC.TL_channelParticipant();
                        channelParticipant1.channelParticipant.inviter_id = getUserConfig().getClientUserId();
                        channelParticipant1.channelParticipant.peer = new TLRPC.TL_peerUser();
                        channelParticipant1.channelParticipant.peer.user_id = user.id;
                        channelParticipant1.channelParticipant.date = getConnectionsManager().getCurrentTime();
                        channelParticipant1.user_id = user.id;
                        chatInfo.participants.participants.add(channelParticipant1);
                    } else {
                        TLRPC.ChatParticipant participant = new TLRPC.TL_chatParticipant();
                        participant.user_id = user.id;
                        participant.inviter_id = getAccountInstance().getUserConfig().clientUserId;
                        chatInfo.participants.participants.add(participant);
                    }
                    chatInfo.participants_count++;
                    getMessagesController().putUser(user, false);
                }
            }
            updateListAnimated(true);
        });
        presentFragment(fragment);
    }

    private void checkListViewScroll() {
        if (listView.getVisibility() != View.VISIBLE) {
            return;
        }
        if (sharedMediaLayoutAttached) {
            sharedMediaLayout.setVisibleHeight(listView.getMeasuredHeight() - sharedMediaLayout.getTop());
        }

        if (listView.getChildCount() <= 0 || openAnimationInProgress) {
            return;
        }

        int newOffset = 0;
        View child = null;
        for (int i = 0; i < listView.getChildCount(); i++) {
            if (listView.getChildAdapterPosition(listView.getChildAt(i)) == 0) {
                child = listView.getChildAt(i);
                break;
            }
        }
        RecyclerListView.Holder holder = child == null ? null : (RecyclerListView.Holder) listView.findContainingViewHolder(child);
        int top = child == null ? 0 : child.getTop();
        int adapterPosition = holder != null ? holder.getAdapterPosition() : RecyclerView.NO_POSITION;
        if (top >= 0 && adapterPosition == 0) {
            newOffset = top;
        }
        boolean mediaHeaderVisible;
        boolean searchVisible = imageUpdater == null && actionBar.isSearchFieldVisible();
        if (sharedMediaRow != -1 && !searchVisible) {
            holder = (RecyclerListView.Holder) listView.findViewHolderForAdapterPosition(sharedMediaRow);
            mediaHeaderVisible = holder != null && holder.itemView.getTop() <= 0;
        } else {
            mediaHeaderVisible = searchVisible;
        }
        setMediaHeaderVisible(mediaHeaderVisible);

        if (extraHeight != newOffset) {
            extraHeight = newOffset;
            topView.invalidate();
            if (playProfileAnimation != 0) {
                allowProfileAnimation = extraHeight != 0;
            }
            needLayout(true);
        }
    }

    public void updateSelectedMediaTabText() {
        if (sharedMediaLayout == null || mediaCounterTextView == null) {
            return;
        }
        int id = sharedMediaLayout.getClosestTab();
        int[] mediaCount = sharedMediaPreloader.getLastMediaCount();
        if (id == 0) {
            if (mediaCount[MediaDataController.MEDIA_VIDEOS_ONLY] == 0 && mediaCount[MediaDataController.MEDIA_PHOTOS_ONLY] == 0) {
                mediaCounterTextView.setText(LocaleController.formatPluralString("Media", mediaCount[MediaDataController.MEDIA_PHOTOVIDEO]));
            } else if (sharedMediaLayout.getPhotosVideosTypeFilter() == SharedMediaLayout.FILTER_PHOTOS_ONLY || mediaCount[MediaDataController.MEDIA_VIDEOS_ONLY] == 0) {
                mediaCounterTextView.setText(LocaleController.formatPluralString("Photos", mediaCount[MediaDataController.MEDIA_PHOTOS_ONLY]));
            } else if (sharedMediaLayout.getPhotosVideosTypeFilter() == SharedMediaLayout.FILTER_VIDEOS_ONLY || mediaCount[MediaDataController.MEDIA_PHOTOS_ONLY] == 0) {
                mediaCounterTextView.setText(LocaleController.formatPluralString("Videos", mediaCount[MediaDataController.MEDIA_VIDEOS_ONLY]));
            } else {
                String str = String.format("%s, %s", LocaleController.formatPluralString("Photos", mediaCount[MediaDataController.MEDIA_PHOTOS_ONLY]), LocaleController.formatPluralString("Videos", mediaCount[MediaDataController.MEDIA_VIDEOS_ONLY]));
                mediaCounterTextView.setText(str);
            }
        } else if (id == 1) {
            mediaCounterTextView.setText(LocaleController.formatPluralString("Files", mediaCount[MediaDataController.MEDIA_FILE]));
        } else if (id == 2) {
            mediaCounterTextView.setText(LocaleController.formatPluralString("Voice", mediaCount[MediaDataController.MEDIA_AUDIO]));
        } else if (id == 3) {
            mediaCounterTextView.setText(LocaleController.formatPluralString("Links", mediaCount[MediaDataController.MEDIA_URL]));
        } else if (id == 4) {
            mediaCounterTextView.setText(LocaleController.formatPluralString("MusicFiles", mediaCount[MediaDataController.MEDIA_MUSIC]));
        } else if (id == 5) {
            mediaCounterTextView.setText(LocaleController.formatPluralString("GIFs", mediaCount[MediaDataController.MEDIA_GIF]));
        } else if (id == 6) {
            mediaCounterTextView.setText(LocaleController.formatPluralString("CommonGroups", userInfo.common_chats_count));
        } else if (id == 7) {
            mediaCounterTextView.setText(onlineTextView[1].getText());
        }
    }

    private void needLayout(boolean animated) {
        final int newTop = (actionBar.getOccupyStatusBar() ? AndroidUtilities.statusBarHeight : 0) + ActionBar.getCurrentActionBarHeight();

        FrameLayout.LayoutParams layoutParams;
        if (listView != null && !openAnimationInProgress) {
            layoutParams = (FrameLayout.LayoutParams) listView.getLayoutParams();
            if (layoutParams.topMargin != newTop) {
                layoutParams.topMargin = newTop;
                listView.setLayoutParams(layoutParams);
            }
        }

        if (avatarContainer != null) {
            final float diff = Math.min(1f, extraHeight / AndroidUtilities.dp(88f));

            listView.setTopGlowOffset((int) extraHeight);

            listView.setOverScrollMode(extraHeight > AndroidUtilities.dp(88f) && extraHeight < listView.getMeasuredWidth() - newTop ? View.OVER_SCROLL_NEVER : View.OVER_SCROLL_ALWAYS);

            if (writeButton != null) {
                writeButton.setTranslationY((actionBar.getOccupyStatusBar() ? AndroidUtilities.statusBarHeight : 0) + ActionBar.getCurrentActionBarHeight() + extraHeight + searchTransitionOffset - AndroidUtilities.dp(29.5f));

                if (!openAnimationInProgress) {
                    boolean setVisible = diff > 0.2f && !searchMode && (imageUpdater == null || setAvatarRow == -1);
                    if (setVisible && chatId != 0) {
                        setVisible = ChatObject.isChannel(currentChat) && !currentChat.megagroup && chatInfo != null && chatInfo.linked_chat_id != 0 && infoHeaderRow != -1;
                    }
                    boolean currentVisible = writeButton.getTag() == null;
                    if (setVisible != currentVisible) {
                        if (setVisible) {
                            writeButton.setTag(null);
                        } else {
                            writeButton.setTag(0);
                        }
                        if (writeButtonAnimation != null) {
                            AnimatorSet old = writeButtonAnimation;
                            writeButtonAnimation = null;
                            old.cancel();
                        }
                        if (animated) {
                            writeButtonAnimation = new AnimatorSet();
                            if (setVisible) {
                                writeButtonAnimation.setInterpolator(new DecelerateInterpolator());
                                writeButtonAnimation.playTogether(
                                        ObjectAnimator.ofFloat(writeButton, View.SCALE_X, 1.0f),
                                        ObjectAnimator.ofFloat(writeButton, View.SCALE_Y, 1.0f),
                                        ObjectAnimator.ofFloat(writeButton, View.ALPHA, 1.0f)
                                );
                            } else {
                                writeButtonAnimation.setInterpolator(new AccelerateInterpolator());
                                writeButtonAnimation.playTogether(
                                        ObjectAnimator.ofFloat(writeButton, View.SCALE_X, 0.2f),
                                        ObjectAnimator.ofFloat(writeButton, View.SCALE_Y, 0.2f),
                                        ObjectAnimator.ofFloat(writeButton, View.ALPHA, 0.0f)
                                );
                            }
                            writeButtonAnimation.setDuration(150);
                            writeButtonAnimation.addListener(new AnimatorListenerAdapter() {
                                @Override
                                public void onAnimationEnd(Animator animation) {
                                    if (writeButtonAnimation != null && writeButtonAnimation.equals(animation)) {
                                        writeButtonAnimation = null;
                                    }
                                }
                            });
                            writeButtonAnimation.start();
                        } else {
                            writeButton.setScaleX(setVisible ? 1.0f : 0.2f);
                            writeButton.setScaleY(setVisible ? 1.0f : 0.2f);
                            writeButton.setAlpha(setVisible ? 1.0f : 0.0f);
                        }
                    }

//                    if (qrItem != null) {
//                        boolean setQrVisible = diff > 0.5f;
//                        if (setQrVisible != isQrItemVisible) {
//                            isQrItemVisible = setQrVisible;
//                            if (qrItemAnimation != null) {
//                                qrItemAnimation.cancel();
//                                qrItemAnimation = null;
//                            }
//                            if (animated) {
//                                qrItemAnimation = new AnimatorSet();
//                                if (setQrVisible) {
//                                    qrItemAnimation.setInterpolator(new DecelerateInterpolator());
//                                    qrItemAnimation.playTogether(
//                                            ObjectAnimator.ofFloat(qrItem, View.ALPHA, 1.0f),
//                                            ObjectAnimator.ofFloat(qrItem, View.SCALE_Y, 1f),
//                                            ObjectAnimator.ofFloat(avatarsViewPagerIndicatorView, View.TRANSLATION_X, -AndroidUtilities.dp(48))
//                                    );
//                                } else {
//                                    qrItemAnimation.setInterpolator(new AccelerateInterpolator());
//                                    qrItemAnimation.playTogether(
//                                            ObjectAnimator.ofFloat(qrItem, View.ALPHA, 0.0f),
//                                            ObjectAnimator.ofFloat(qrItem, View.SCALE_Y, 0f),
//                                            ObjectAnimator.ofFloat(avatarsViewPagerIndicatorView, View.TRANSLATION_X, 0)
//                                    );
//                                }
//                                qrItemAnimation.setDuration(150);
//                                qrItemAnimation.addListener(new AnimatorListenerAdapter() {
//                                    @Override
//                                    public void onAnimationEnd(Animator animation) {
//                                        qrItemAnimation = null;
//                                    }
//                                });
//                                qrItemAnimation.start();
//                            } else {
//                                qrItem.setAlpha(setQrVisible ? 1.0f : 0.0f);
//                                float translation = AndroidUtilities.dp(48) * qrItem.getAlpha();
//                                qrItem.setTranslationX(translation);
//                                avatarsViewPagerIndicatorView.setTranslationX(translation - AndroidUtilities.dp(48));
//                            }
//                        }
//                    }
                }
            }

            avatarX = -AndroidUtilities.dpf2(47f) * diff;
            avatarY = (actionBar.getOccupyStatusBar() ? AndroidUtilities.statusBarHeight : 0) + ActionBar.getCurrentActionBarHeight() / 2.0f * (1.0f + diff) - 21 * AndroidUtilities.density + 27 * AndroidUtilities.density * diff + actionBar.getTranslationY();

            float h = openAnimationInProgress ? initialAnimationExtraHeight : extraHeight;
            if (h > AndroidUtilities.dp(88f) || isPulledDown) {
                expandProgress = Math.max(0f, Math.min(1f, (h - AndroidUtilities.dp(88f)) / (listView.getMeasuredWidth() - newTop - AndroidUtilities.dp(88f))));
                avatarScale = AndroidUtilities.lerp((42f + 18f) / 42f, (42f + 42f + 18f) / 42f, Math.min(1f, expandProgress * 3f));

                final float durationFactor = Math.min(AndroidUtilities.dpf2(2000f), Math.max(AndroidUtilities.dpf2(1100f), Math.abs(listViewVelocityY))) / AndroidUtilities.dpf2(1100f);

                if (allowPullingDown && (openingAvatar || expandProgress >= 0.33f)) {
                    if (!isPulledDown) {
                        /*if (otherItem != null) {
                            if (!getMessagesController().isChatNoForwards(currentChat)) {
                                otherItem.showSubItem(gallery_menu_save);
                            } else {
                                otherItem.hideSubItem(gallery_menu_save);
                            }
                            if (imageUpdater != null) {
                                otherItem.showSubItem(add_photo);
                                otherItem.showSubItem(edit_avatar);
                                otherItem.showSubItem(delete_avatar);
                                otherItem.hideSubItem(set_as_main);
                                otherItem.hideSubItem(logout);
                            }
                        }*/
                        if (searchItem != null) {
                            searchItem.setEnabled(false);
                        }
                        isPulledDown = true;
                        NotificationCenter.getGlobalInstance().postNotificationName(NotificationCenter.needCheckSystemBarColors);
                        overlaysView.setOverlaysVisible(true, durationFactor);
                        avatarsViewPagerIndicatorView.refreshVisibility(durationFactor);
                        avatarsViewPager.setCreateThumbFromParent(true);
                        avatarsViewPager.getAdapter().notifyDataSetChanged();
                        expandAnimator.cancel();
                        float value = AndroidUtilities.lerp(expandAnimatorValues, currentExpanAnimatorFracture);
                        expandAnimatorValues[0] = value;
                        expandAnimatorValues[1] = 1f;
                        expandAnimator.setDuration((long) ((1f - value) * 250f / durationFactor));
                        expandAnimator.addListener(new AnimatorListenerAdapter() {
                            @Override
                            public void onAnimationStart(Animator animation) {
                                setForegroundImage(false);
                                avatarsViewPager.setAnimatedFileMaybe(avatarImage.getImageReceiver().getAnimation());
                                avatarsViewPager.resetCurrentItem();
                            }

                            @Override
                            public void onAnimationEnd(Animator animation) {
                                expandAnimator.removeListener(this);
                                topView.setBackgroundColor(Color.BLACK);
                                avatarContainer.setVisibility(View.GONE);
                                avatarsViewPager.setVisibility(View.VISIBLE);
                            }
                        });
                        expandAnimator.start();
                    }
                    ViewGroup.LayoutParams params = avatarsViewPager.getLayoutParams();
                    params.width = listView.getMeasuredWidth();
                    params.height = (int) (h + newTop);
                    avatarsViewPager.requestLayout();
                    if (!expandAnimator.isRunning()) {
                        float additionalTranslationY = 0;
                        if (openAnimationInProgress && playProfileAnimation == 2) {
                            additionalTranslationY = -(1.0f - animationProgress) * AndroidUtilities.dp(50);
                        }
                        nameTextView[1].setTranslationX(AndroidUtilities.dpf2(16f) - nameTextView[1].getLeft());
                        nameTextView[1].setTranslationY(newTop + h - AndroidUtilities.dpf2(38f) - nameTextView[1].getBottom() + additionalTranslationY);
                        onlineTextView[1].setTranslationX(AndroidUtilities.dpf2(16f) - onlineTextView[1].getLeft());
                        onlineTextView[1].setTranslationY(newTop + h - AndroidUtilities.dpf2(18f) - onlineTextView[1].getBottom() + additionalTranslationY);
                        mediaCounterTextView.setTranslationX(onlineTextView[1].getTranslationX());
                        mediaCounterTextView.setTranslationY(onlineTextView[1].getTranslationY());
                        idTextView.setTranslationX(AndroidUtilities.dpf2(16f) - onlineTextView[1].getLeft());
                        idTextView.setTranslationY(newTop + h - AndroidUtilities.dpf2(3f) - idTextView.getBottom() + additionalTranslationY);
                    }
                } else {
                    if (isPulledDown) {
                        isPulledDown = false;
<<<<<<< HEAD
                        /*if (otherItem != null) {
=======
                        NotificationCenter.getGlobalInstance().postNotificationName(NotificationCenter.needCheckSystemBarColors);
                        if (otherItem != null) {
>>>>>>> 5d552752
                            otherItem.hideSubItem(gallery_menu_save);
                            if (imageUpdater != null) {
                                otherItem.hideSubItem(set_as_main);
                                otherItem.hideSubItem(edit_avatar);
                                otherItem.hideSubItem(delete_avatar);
                                otherItem.showSubItem(add_photo);
                                otherItem.showSubItem(logout);
                                otherItem.showSubItem(edit_name);
                            }
                        }*/
                        if (searchItem != null) {
                            searchItem.setEnabled(!scrolling);
                        }
                        overlaysView.setOverlaysVisible(false, durationFactor);
                        avatarsViewPagerIndicatorView.refreshVisibility(durationFactor);
                        expandAnimator.cancel();
                        avatarImage.getImageReceiver().setAllowStartAnimation(true);
                        avatarImage.getImageReceiver().startAnimation();

                        float value = AndroidUtilities.lerp(expandAnimatorValues, currentExpanAnimatorFracture);
                        expandAnimatorValues[0] = value;
                        expandAnimatorValues[1] = 0f;
                        if (!isInLandscapeMode) {
                            expandAnimator.setDuration((long) (value * 250f / durationFactor));
                        } else {
                            expandAnimator.setDuration(0);
                        }
                        topView.setBackgroundColor(Theme.getColor(Theme.key_avatar_backgroundActionBarBlue));

                        if (!doNotSetForeground) {
                            BackupImageView imageView = avatarsViewPager.getCurrentItemView();
                            if (imageView != null) {
                                avatarImage.setForegroundImageDrawable(imageView.getImageReceiver().getDrawableSafe());
                            }
                        }
                        avatarImage.setForegroundAlpha(1f);
                        avatarContainer.setVisibility(View.VISIBLE);
                        avatarsViewPager.setVisibility(View.GONE);
                        expandAnimator.start();
                    }

                    avatarContainer.setScaleX(avatarScale);
                    avatarContainer.setScaleY(avatarScale);

                    if (expandAnimator == null || !expandAnimator.isRunning()) {
                        refreshNameAndOnlineXY();
                        nameTextView[1].setTranslationX(nameX);
                        nameTextView[1].setTranslationY(nameY);
                        onlineTextView[1].setTranslationX(onlineX);
                        onlineTextView[1].setTranslationY(onlineY);
                        mediaCounterTextView.setTranslationX(onlineX);
                        mediaCounterTextView.setTranslationY(onlineY);
                        idTextView.setTranslationX(idX);
                        idTextView.setTranslationY(idY);
                    }
                }
            }

            if (openAnimationInProgress && playProfileAnimation == 2) {
                float avX = 0;
                float avY = (actionBar.getOccupyStatusBar() ? AndroidUtilities.statusBarHeight : 0) + ActionBar.getCurrentActionBarHeight() / 2.0f - 21 * AndroidUtilities.density + actionBar.getTranslationY();

                nameTextView[0].setTranslationX(0);
                nameTextView[0].setTranslationY((float) Math.floor(avY) + AndroidUtilities.dp(1.3f));
                onlineTextView[0].setTranslationX(0);
                onlineTextView[0].setTranslationY((float) Math.floor(avY) + AndroidUtilities.dp(24));
                nameTextView[0].setScaleX(1.0f);
                nameTextView[0].setScaleY(1.0f);

                nameTextView[1].setPivotY(nameTextView[1].getMeasuredHeight());
                nameTextView[1].setScaleX(1.67f);
                nameTextView[1].setScaleY(1.67f);

                avatarScale = AndroidUtilities.lerp(1.0f, (42f + 42f + 18f) / 42f, animationProgress);

                avatarImage.setRoundRadius((int) AndroidUtilities.lerp(AndroidUtilities.dpf2(21f), 0f, animationProgress));
                avatarContainer.setTranslationX(AndroidUtilities.lerp(avX, 0, animationProgress));
                avatarContainer.setTranslationY(AndroidUtilities.lerp((float) Math.ceil(avY), 0f, animationProgress));
                float extra = (avatarContainer.getMeasuredWidth() - AndroidUtilities.dp(42)) * avatarScale;
                timeItem.setTranslationX(avatarContainer.getX() + AndroidUtilities.dp(16) + extra);
                timeItem.setTranslationY(avatarContainer.getY() + AndroidUtilities.dp(15) + extra);
                avatarContainer.setScaleX(avatarScale);
                avatarContainer.setScaleY(avatarScale);

                overlaysView.setAlphaValue(animationProgress, false);
                actionBar.setItemsColor(ColorUtils.blendARGB(Theme.getColor(Theme.key_actionBarDefaultIcon), Color.WHITE, animationProgress), false);

                if (scamDrawable != null) {
                    scamDrawable.setColor(ColorUtils.blendARGB(Theme.getColor(Theme.key_avatar_subtitleInProfileBlue), Color.argb(179, 255, 255, 255), animationProgress));
                }
                if (lockIconDrawable != null) {
                    lockIconDrawable.setColorFilter(ColorUtils.blendARGB(Theme.getColor(Theme.key_chat_lockIcon), Color.WHITE, animationProgress), PorterDuff.Mode.SRC_IN);
                }
                if (verifiedCrossfadeDrawable != null) {
                    verifiedCrossfadeDrawable.setProgress(animationProgress);
                    nameTextView[1].invalidate();
                }

                final FrameLayout.LayoutParams params = (FrameLayout.LayoutParams) avatarContainer.getLayoutParams();
                params.width = params.height = (int) AndroidUtilities.lerp(AndroidUtilities.dpf2(42f), (extraHeight + newTop) / avatarScale, animationProgress);
                params.leftMargin = (int) AndroidUtilities.lerp(AndroidUtilities.dpf2(64f), 0f, animationProgress);
                avatarContainer.requestLayout();
            } else if (extraHeight <= AndroidUtilities.dp(88f)) {
                avatarScale = (42 + 18 * diff) / 42.0f;
                float nameScale = 1.0f + 0.12f * diff;
                if (expandAnimator == null || !expandAnimator.isRunning()) {
                    avatarContainer.setScaleX(avatarScale);
                    avatarContainer.setScaleY(avatarScale);
                    avatarContainer.setTranslationX(avatarX);
                    avatarContainer.setTranslationY((float) Math.ceil(avatarY));
                    float extra = AndroidUtilities.dp(42) * avatarScale - AndroidUtilities.dp(42);
                    timeItem.setTranslationX(avatarContainer.getX() + AndroidUtilities.dp(16) + extra);
                    timeItem.setTranslationY(avatarContainer.getY() + AndroidUtilities.dp(15) + extra);
                }
                nameX = -21 * AndroidUtilities.density * diff;
                nameY = (float) Math.floor(avatarY) + AndroidUtilities.dp(1.3f) + AndroidUtilities.dp(7) * diff;
                onlineX = -21 * AndroidUtilities.density * diff;
                onlineY = (float) Math.floor(avatarY) + AndroidUtilities.dp(24) + (float) Math.floor(11 * AndroidUtilities.density) * diff;
                idX = -21 * AndroidUtilities.density * diff;
                idY = (float) Math.floor(avatarY) + AndroidUtilities.dp(32) + (float) Math.floor(22 * AndroidUtilities.density) * diff;
                for (int a = 0; a < nameTextView.length; a++) {
                    if (nameTextView[a] == null) {
                        continue;
                    }
                    if (expandAnimator == null || !expandAnimator.isRunning()) {
                        nameTextView[a].setTranslationX(nameX);
                        nameTextView[a].setTranslationY(nameY);

                        onlineTextView[a].setTranslationX(onlineX);
                        onlineTextView[a].setTranslationY(onlineY);
                        idTextView.setTranslationX(idX);
                        idTextView.setTranslationY(idY);
                        if (a == 1) {
                            mediaCounterTextView.setTranslationX(onlineX);
                            mediaCounterTextView.setTranslationY(onlineY);
                        }
                    }
                    nameTextView[a].setScaleX(nameScale);
                    nameTextView[a].setScaleY(nameScale);
                }

                if (diff > 0.85 && !searchMode && NekoConfig.showIdAndDc.Bool()) {
                    idTextView.setVisibility(View.VISIBLE);
                } else {
                    idTextView.setVisibility(View.GONE);
                }
            }

            if (!openAnimationInProgress && (expandAnimator == null || !expandAnimator.isRunning())) {
                needLayoutText(diff);
            }
        }

        if (isPulledDown || overlaysView.animator != null && overlaysView.animator.isRunning()) {
            final ViewGroup.LayoutParams overlaysLp = overlaysView.getLayoutParams();
            overlaysLp.width = listView.getMeasuredWidth();
            overlaysLp.height = (int) (extraHeight + newTop);
            overlaysView.requestLayout();
        }
    }

    private void setForegroundImage(boolean secondParent) {
        Drawable drawable = avatarImage.getImageReceiver().getDrawable();
        if (drawable instanceof AnimatedFileDrawable) {
            AnimatedFileDrawable fileDrawable = (AnimatedFileDrawable) drawable;
            avatarImage.setForegroundImage(null, null, fileDrawable);
            if (secondParent) {
                fileDrawable.addSecondParentView(avatarImage);
            }
        } else {
            ImageLocation location = avatarsViewPager.getImageLocation(0);
            String filter;
            if (location != null && location.imageType == FileLoader.IMAGE_TYPE_ANIMATION) {
                filter = ImageLoader.AUTOPLAY_FILTER;
            } else {
                filter = null;
            }
            avatarImage.setForegroundImage(location, filter, drawable);
        }
    }

    private void refreshNameAndOnlineXY() {
        nameX = AndroidUtilities.dp(-21f) + avatarContainer.getMeasuredWidth() * (avatarScale - (42f + 18f) / 42f);
        nameY = (float) Math.floor(avatarY) + AndroidUtilities.dp(1.3f) + AndroidUtilities.dp(7f) + avatarContainer.getMeasuredHeight() * (avatarScale - (42f + 18f) / 42f) / 2f;
        onlineX = AndroidUtilities.dp(-21f) + avatarContainer.getMeasuredWidth() * (avatarScale - (42f + 18f) / 42f);
        onlineY = (float) Math.floor(avatarY) + AndroidUtilities.dp(24) + (float) Math.floor(11 * AndroidUtilities.density) + avatarContainer.getMeasuredHeight() * (avatarScale - (42f + 18f) / 42f) / 2f;
        idX = AndroidUtilities.dp(-21f) + avatarImage.getMeasuredWidth() * (avatarScale - (42f + 18f) / 42f);
        idY = (float) Math.floor(avatarY) + AndroidUtilities.dp(32) + (float) Math.floor(22 * AndroidUtilities.density) + avatarImage.getMeasuredHeight() * (avatarScale - (42f + 18f) / 42f) / 2f;
    }

    public RecyclerListView getListView() {
        return listView;
    }

    private void needLayoutText(float diff) {
        FrameLayout.LayoutParams layoutParams;
        float scale = nameTextView[1].getScaleX();
        float maxScale = extraHeight > AndroidUtilities.dp(88f) ? 1.67f : 1.12f;

        if (extraHeight > AndroidUtilities.dp(88f) && scale != maxScale) {
            return;
        }

        int viewWidth = AndroidUtilities.isTablet() ? AndroidUtilities.dp(490) : AndroidUtilities.displaySize.x;
        ActionBarMenuItem item = avatarsViewPagerIndicatorView.getSecondaryMenuItem();
        int extra = 0;
        if (editItemVisible) {
            extra += 48;
        }
        if (callItemVisible) {
            extra += 48;
        }
        if (videoCallItemVisible) {
            extra += 48;
        }
        if (searchItem != null) {
            extra += 48;
        }
        int buttonsWidth = AndroidUtilities.dp(118 + 8 + (40 + extra * (1.0f - mediaHeaderAnimationProgress)));
        int minWidth = viewWidth - buttonsWidth;

        int width = (int) (viewWidth - buttonsWidth * Math.max(0.0f, 1.0f - (diff != 1.0f ? diff * 0.15f / (1.0f - diff) : 1.0f)) - nameTextView[1].getTranslationX());
        float width2 = nameTextView[1].getPaint().measureText(nameTextView[1].getText().toString()) * scale + nameTextView[1].getSideDrawablesSize();
        layoutParams = (FrameLayout.LayoutParams) nameTextView[1].getLayoutParams();
        int prevWidth = layoutParams.width;
        if (width < width2) {
            layoutParams.width = Math.max(minWidth, (int) Math.ceil((width - AndroidUtilities.dp(24)) / (scale + ((maxScale - scale) * 7.0f))));
        } else {
            layoutParams.width = (int) Math.ceil(width2);
        }
        layoutParams.width = (int) Math.min((viewWidth - nameTextView[1].getX()) / scale - AndroidUtilities.dp(8), layoutParams.width);
        if (layoutParams.width != prevWidth) {
            nameTextView[1].requestLayout();
        }

        width2 = onlineTextView[1].getPaint().measureText(onlineTextView[1].getText().toString());
        layoutParams = (FrameLayout.LayoutParams) onlineTextView[1].getLayoutParams();
        FrameLayout.LayoutParams layoutParams2 = (FrameLayout.LayoutParams) mediaCounterTextView.getLayoutParams();
        prevWidth = layoutParams.width;
        layoutParams2.rightMargin = layoutParams.rightMargin = (int) Math.ceil(onlineTextView[1].getTranslationX() + AndroidUtilities.dp(8) + AndroidUtilities.dp(40) * (1.0f - diff));
        if (width < width2) {
            layoutParams2.width = layoutParams.width = (int) Math.ceil(width);
        } else {
            layoutParams2.width = layoutParams.width = LayoutHelper.WRAP_CONTENT;
        }
        if (prevWidth != layoutParams.width) {
            onlineTextView[1].requestLayout();
            mediaCounterTextView.requestLayout();
        }

        width2 = idTextView.getPaint().measureText(idTextView.getText().toString());
        layoutParams = (FrameLayout.LayoutParams) idTextView.getLayoutParams();
        prevWidth = layoutParams.width;
        layoutParams.rightMargin = (int) Math.ceil(idTextView.getTranslationX() + AndroidUtilities.dp(8) + AndroidUtilities.dp(40) * (1.0f - diff));
        if (width < width2) {
            layoutParams.width = (int) Math.ceil(width);
        } else {
            layoutParams.width = LayoutHelper.WRAP_CONTENT;
        }
        if (prevWidth != layoutParams.width) {
            idTextView.requestLayout();
        }
    }

    private void fixLayout() {
        if (fragmentView == null) {
            return;
        }
        fragmentView.getViewTreeObserver().addOnPreDrawListener(new ViewTreeObserver.OnPreDrawListener() {
            @Override
            public boolean onPreDraw() {
                if (fragmentView != null) {
                    checkListViewScroll();
                    needLayout(true);
                    fragmentView.getViewTreeObserver().removeOnPreDrawListener(this);
                }
                return true;
            }
        });
    }

    @Override
    public void onConfigurationChanged(Configuration newConfig) {
        super.onConfigurationChanged(newConfig);
        if (sharedMediaLayout != null) {
            sharedMediaLayout.onConfigurationChanged(newConfig);
        }
        invalidateIsInLandscapeMode();
        if (isInLandscapeMode && isPulledDown) {
            final View view = layoutManager.findViewByPosition(0);
            if (view != null) {
                listView.scrollBy(0, view.getTop() - AndroidUtilities.dp(88));
            }
        }
        fixLayout();
    }

    private void invalidateIsInLandscapeMode() {
        final Point size = new Point();
        final Display display = getParentActivity().getWindowManager().getDefaultDisplay();
        display.getSize(size);
        isInLandscapeMode = size.x > size.y;
    }

    @SuppressWarnings("unchecked")
    @Override
    public void didReceivedNotification(int id, int account, final Object... args) {
        if (id == NotificationCenter.updateInterfaces) {
            int mask = (Integer) args[0];
            boolean infoChanged = (mask & MessagesController.UPDATE_MASK_AVATAR) != 0 || (mask & MessagesController.UPDATE_MASK_NAME) != 0 || (mask & MessagesController.UPDATE_MASK_STATUS) != 0;
            if (userId != 0) {
                if (infoChanged) {
                    updateProfileData();
                }
                if ((mask & MessagesController.UPDATE_MASK_PHONE) != 0) {
                    if (listView != null) {
                        RecyclerListView.Holder holder = (RecyclerListView.Holder) listView.findViewHolderForPosition(phoneRow);
                        if (holder != null) {
                            listAdapter.onBindViewHolder(holder, phoneRow);
                        }
                    }
                }
            } else if (chatId != 0) {
                if ((mask & MessagesController.UPDATE_MASK_CHAT) != 0 || (mask & MessagesController.UPDATE_MASK_CHAT_AVATAR) != 0 || (mask & MessagesController.UPDATE_MASK_CHAT_NAME) != 0 || (mask & MessagesController.UPDATE_MASK_CHAT_MEMBERS) != 0 || (mask & MessagesController.UPDATE_MASK_STATUS) != 0) {
                    if ((mask & MessagesController.UPDATE_MASK_CHAT) != 0) {
                        updateListAnimated(true);
                    } else {
                        updateOnlineCount(true);
                    }
                    updateProfileData();
                }
                if (infoChanged) {
                    if (listView != null) {
                        int count = listView.getChildCount();
                        for (int a = 0; a < count; a++) {
                            View child = listView.getChildAt(a);
                            if (child instanceof UserCell) {
                                ((UserCell) child).update(mask);
                            }
                        }
                    }
                }
            }
        } else if (id == NotificationCenter.chatOnlineCountDidLoad) {
            Long chatId = (Long) args[0];
            if (chatInfo == null || currentChat == null || currentChat.id != chatId) {
                return;
            }
            chatInfo.online_count = (Integer) args[1];
            updateOnlineCount(true);
            updateProfileData();
        } else if (id == NotificationCenter.contactsDidLoad) {
            createActionBarMenu(true);
        } else if (id == NotificationCenter.encryptedChatCreated) {
            if (creatingChat) {
                AndroidUtilities.runOnUIThread(() -> {
                    getNotificationCenter().removeObserver(ProfileActivity.this, NotificationCenter.closeChats);
                    getNotificationCenter().postNotificationName(NotificationCenter.closeChats);
                    TLRPC.EncryptedChat encryptedChat = (TLRPC.EncryptedChat) args[0];
                    Bundle args2 = new Bundle();
                    args2.putInt("enc_id", encryptedChat.id);
                    if (MessagesController.getInstance(currentAccount).checkCanOpenChat(args2, ProfileActivity.this)) {
                        presentFragment(new ChatActivity(args2), true);
                    }
                });
            }
        } else if (id == NotificationCenter.encryptedChatUpdated) {
            TLRPC.EncryptedChat chat = (TLRPC.EncryptedChat) args[0];
            if (currentEncryptedChat != null && chat.id == currentEncryptedChat.id) {
                currentEncryptedChat = chat;
                updateListAnimated(false);
                updateTimeItem();
            }
        } else if (id == NotificationCenter.blockedUsersDidLoad) {
            boolean oldValue = userBlocked;
            userBlocked = getMessagesController().blockePeers.indexOfKey(userId) >= 0;
            if (oldValue != userBlocked) {
                createActionBarMenu(true);
                updateListAnimated(false);
            }
        } else if (id == NotificationCenter.groupCallUpdated) {
            Long chatId = (Long) args[0];
            if (currentChat != null && chatId == currentChat.id && ChatObject.canManageCalls(currentChat)) {
                TLRPC.ChatFull chatFull = MessagesController.getInstance(currentAccount).getChatFull(chatId);
                if (chatFull != null) {
                    if (chatInfo != null) {
                        chatFull.participants = chatInfo.participants;
                    }
                    chatInfo = chatFull;
                }
                if (chatInfo != null && (chatInfo.call == null && !hasVoiceChatItem || chatInfo.call != null && hasVoiceChatItem)) {
                    createActionBarMenu(false);
                }
            }
        } else if (id == NotificationCenter.chatInfoDidLoad) {
            TLRPC.ChatFull chatFull = (TLRPC.ChatFull) args[0];
            if (chatFull.id == chatId) {
                boolean byChannelUsers = (Boolean) args[2];
                if (chatInfo instanceof TLRPC.TL_channelFull) {
                    if (chatFull.participants == null) {
                        chatFull.participants = chatInfo.participants;
                    }
                }
                boolean loadChannelParticipants = chatInfo == null && chatFull instanceof TLRPC.TL_channelFull;
                chatInfo = chatFull;
                if (mergeDialogId == 0 && chatInfo.migrated_from_chat_id != 0) {
                    mergeDialogId = -chatInfo.migrated_from_chat_id;
                    getMediaDataController().getMediaCount(mergeDialogId, MediaDataController.MEDIA_PHOTOVIDEO, classGuid, true);
                }
                fetchUsersFromChannelInfo();
                if (avatarsViewPager != null) {
                    avatarsViewPager.setChatInfo(chatInfo);
                }
                updateListAnimated(true);
                TLRPC.Chat newChat = getMessagesController().getChat(chatId);
                if (newChat != null) {
                    currentChat = newChat;
                    createActionBarMenu(true);
                }
                if (currentChat.megagroup && (loadChannelParticipants || !byChannelUsers)) {
                    getChannelParticipants(true);
                }
                updateTimeItem();
            }
        } else if (id == NotificationCenter.closeChats) {
            removeSelfFromStack();
        } else if (id == NotificationCenter.botInfoDidLoad) {
            TLRPC.BotInfo info = (TLRPC.BotInfo) args[0];
            if (info.user_id == userId) {
                botInfo = info;
                updateListAnimated(false);
            }
        } else if (id == NotificationCenter.userInfoDidLoad) {
            long uid = (Long) args[0];
            if (uid == userId) {
                userInfo = (TLRPC.UserFull) args[1];
                if (imageUpdater != null) {
                    if (!TextUtils.equals(userInfo.about, currentBio)) {
                        listAdapter.notifyItemChanged(bioRow);
                    }
                } else {
                    if (!openAnimationInProgress && !callItemVisible) {
                        createActionBarMenu(true);
                    } else {
                        recreateMenuAfterAnimation = true;
                    }
                    updateListAnimated(false);
                    sharedMediaLayout.setCommonGroupsCount(userInfo.common_chats_count);
                    updateSelectedMediaTabText();
                    if (sharedMediaPreloader == null || sharedMediaPreloader.isMediaWasLoaded()) {
                        resumeDelayedFragmentAnimation();
                        needLayout(true);
                    }
                }
                updateTimeItem();
            }
        } else if (id == NotificationCenter.didReceiveNewMessages) {
            boolean scheduled = (Boolean) args[2];
            if (scheduled) {
                return;
            }
            long did = getDialogId();
            if (did == (Long) args[0]) {
                boolean enc = DialogObject.isEncryptedDialog(did);
                ArrayList<MessageObject> arr = (ArrayList<MessageObject>) args[1];
                for (int a = 0; a < arr.size(); a++) {
                    MessageObject obj = arr.get(a);
                    if (currentEncryptedChat != null && obj.messageOwner.action instanceof TLRPC.TL_messageEncryptedAction && obj.messageOwner.action.encryptedAction instanceof TLRPC.TL_decryptedMessageActionSetMessageTTL) {
                        TLRPC.TL_decryptedMessageActionSetMessageTTL action = (TLRPC.TL_decryptedMessageActionSetMessageTTL) obj.messageOwner.action.encryptedAction;
                        if (listAdapter != null) {
                            listAdapter.notifyDataSetChanged();
                        }
                    }
                }
            }
        } else if (id == NotificationCenter.emojiLoaded) {
            if (listView != null) {
                listView.invalidateViews();
            }
        } else if (id == NotificationCenter.reloadInterface) {
            int prevEmptyRow = emptyRow;
            updateListAnimated(false);
        } else if (id == NotificationCenter.newSuggestionsAvailable) {
            int prevRow1 = passwordSuggestionRow;
            int prevRow2 = phoneSuggestionRow;
            updateRowsIds();
            if (prevRow1 != passwordSuggestionRow || prevRow2 != phoneSuggestionRow) {
                listAdapter.notifyDataSetChanged();
            }
        }
    }

    private void updateTimeItem() {
        if (timerDrawable == null) {
            return;
        }
        if (currentEncryptedChat != null) {
            timerDrawable.setTime(currentEncryptedChat.ttl);
            timeItem.setTag(1);
            timeItem.setVisibility(View.VISIBLE);
        } else if (userInfo != null) {
            timerDrawable.setTime(userInfo.ttl_period);
            if (needTimerImage && userInfo.ttl_period != 0) {
                timeItem.setTag(1);
                timeItem.setVisibility(View.VISIBLE);
            } else {
                timeItem.setTag(null);
                timeItem.setVisibility(View.GONE);
            }
        } else if (chatInfo != null) {
            timerDrawable.setTime(chatInfo.ttl_period);
            if (needTimerImage && chatInfo.ttl_period != 0) {
                timeItem.setTag(1);
                timeItem.setVisibility(View.VISIBLE);
            } else {
                timeItem.setTag(null);
                timeItem.setVisibility(View.GONE);
            }
        } else {
            timeItem.setTag(null);
            timeItem.setVisibility(View.GONE);
        }
    }

    @Override
    public boolean needDelayOpenAnimation() {
        if (playProfileAnimation == 0) {
            return true;
        }
        return false;
    }

    @Override
    public void mediaCountUpdated() {
        if (sharedMediaLayout != null && sharedMediaPreloader != null) {
            sharedMediaLayout.setNewMediaCounts(sharedMediaPreloader.getLastMediaCount());
        }
        updateSharedMediaRows();
        updateSelectedMediaTabText();

        if (userInfo != null) {
            resumeDelayedFragmentAnimation();
        }
    }

    @Override
    public void onResume() {
        super.onResume();
        if (sharedMediaLayout != null) {
            sharedMediaLayout.onResume();
        }
        invalidateIsInLandscapeMode();
        if (listAdapter != null) {
            // saveScrollPosition();
            firstLayout = true;
            listAdapter.notifyDataSetChanged();
        }

        if (imageUpdater != null) {
            imageUpdater.onResume();
            setParentActivityTitle(LocaleController.getString("Settings", R.string.Settings));
        }

        updateProfileData();
        fixLayout();
        if (nameTextView[1] != null) {
            setParentActivityTitle(nameTextView[1].getText());
        }
    }

    @Override
    public void onPause() {
        super.onPause();
        if (undoView != null) {
            undoView.hide(true, 0);
        }
        if (imageUpdater != null) {
            imageUpdater.onPause();
        }
    }

    @Override
    public boolean isSwipeBackEnabled(MotionEvent event) {
        if (avatarsViewPager != null && avatarsViewPager.getVisibility() == View.VISIBLE && avatarsViewPager.getRealCount() > 1) {
            avatarsViewPager.getHitRect(rect);
            if (rect.contains((int) event.getX(), (int) event.getY() - actionBar.getMeasuredHeight())) {
                return false;
            }
        }
        if (sharedMediaRow == -1 || sharedMediaLayout == null) {
            return true;
        }
        if (!sharedMediaLayout.isSwipeBackEnabled()) {
            return false;
        }
        sharedMediaLayout.getHitRect(rect);
        if (!rect.contains((int) event.getX(), (int) event.getY() - actionBar.getMeasuredHeight())) {
            return true;
        }
        return sharedMediaLayout.isCurrentTabFirst();
    }

    @Override
    public boolean canBeginSlide() {
        if (!sharedMediaLayout.isSwipeBackEnabled()) {
            return false;
        }
        return super.canBeginSlide();
    }

    public UndoView getUndoView() {
        return undoView;
    }

    public boolean onBackPressed() {
        return actionBar.isEnabled() && (sharedMediaRow == -1 || sharedMediaLayout == null || !sharedMediaLayout.closeActionMode());
    }

    public boolean isSettings() {
        return imageUpdater != null;
    }

    @Override
    protected void onBecomeFullyHidden() {
        if (undoView != null) {
            undoView.hide(true, 0);
        }
    }

    public void setPlayProfileAnimation(int type) {
        SharedPreferences preferences = MessagesController.getGlobalMainSettings();
        if (!AndroidUtilities.isTablet()) {
            needTimerImage = type != 0;
            if (preferences.getBoolean("view_animations", true)) {
                playProfileAnimation = type;
            } else if (type == 2) {
                expandPhoto = true;
            }
        }
    }

    private void updateSharedMediaRows() {
        if (listAdapter == null) {
            return;
        }
        updateListAnimated(false);
    }

    public boolean isFragmentOpened;

    @Override
    protected void onTransitionAnimationStart(boolean isOpen, boolean backward) {
        isFragmentOpened = isOpen;
        if ((!isOpen && backward || isOpen && !backward) && playProfileAnimation != 0 && allowProfileAnimation && !isPulledDown) {
            openAnimationInProgress = true;
        }
        if (isOpen) {
            if (imageUpdater != null) {
                transitionIndex = getNotificationCenter().setAnimationInProgress(transitionIndex, new int[]{NotificationCenter.dialogsNeedReload, NotificationCenter.closeChats, NotificationCenter.mediaCountDidLoad, NotificationCenter.mediaCountsDidLoad, NotificationCenter.userInfoDidLoad});
            } else {
                transitionIndex = getNotificationCenter().setAnimationInProgress(transitionIndex, new int[]{NotificationCenter.dialogsNeedReload, NotificationCenter.closeChats, NotificationCenter.mediaCountDidLoad, NotificationCenter.mediaCountsDidLoad});
            }
            if (Build.VERSION.SDK_INT >= Build.VERSION_CODES.LOLLIPOP && !backward && getParentActivity() != null) {
                navigationBarAnimationColorFrom = getParentActivity().getWindow().getNavigationBarColor();
            }
        }
        transitionAnimationInProress = true;
    }

    @Override
    protected void onTransitionAnimationEnd(boolean isOpen, boolean backward) {
        if (isOpen) {
            if (!backward) {
                if (playProfileAnimation != 0 && allowProfileAnimation) {
                    openAnimationInProgress = false;
                    checkListViewScroll();
                    if (recreateMenuAfterAnimation) {
                        createActionBarMenu(true);
                    }
                }
                if (!fragmentOpened) {
                    fragmentOpened = true;
                    invalidateScroll = true;
                    fragmentView.requestLayout();
                }
            }
            getNotificationCenter().onAnimationFinish(transitionIndex);
        }
        transitionAnimationInProress = false;
    }

    @Keep
    public float getAnimationProgress() {
        return animationProgress;
    }

    private AboutLinkCell aboutLinkCell;

    @Keep
    public void setAnimationProgress(float progress) {
        animationProgress = progress;

        listView.setAlpha(progress);

        listView.setTranslationX(AndroidUtilities.dp(48) - AndroidUtilities.dp(48) * progress);

        int color;
        if (playProfileAnimation == 2 && avatarColor != 0) {
            color = avatarColor;
        } else {
            color = AvatarDrawable.getProfileBackColorForId(userId != 0 || ChatObject.isChannel(chatId, currentAccount) && !currentChat.megagroup ? 5 : chatId);
        }

        int actionBarColor = actionBarAnimationColorFrom != 0 ? actionBarAnimationColorFrom : Theme.getColor(Theme.key_actionBarDefault);
        if (SharedConfig.chatBlurEnabled()) {
            actionBarColor = ColorUtils.setAlphaComponent(actionBarColor, 0);
        }
        topView.setBackgroundColor(ColorUtils.blendARGB(actionBarColor, color, progress));

        color = AvatarDrawable.getIconColorForId(userId != 0 || ChatObject.isChannel(chatId, currentAccount) && !currentChat.megagroup ? 5 : chatId);
        int iconColor = Theme.getColor(Theme.key_actionBarDefaultIcon);
        actionBar.setItemsColor(ColorUtils.blendARGB(iconColor, color, progress), false);

        color = Theme.getColor(Theme.key_profile_title);
        int titleColor = Theme.getColor(Theme.key_actionBarDefaultTitle);
        for (int i = 0; i < 2; i++) {
            if (nameTextView[i] == null || i == 1 && playProfileAnimation == 2) {
                continue;
            }
            nameTextView[i].setTextColor(ColorUtils.blendARGB(titleColor, color, progress));
        }

        color = isOnline[0] ? Theme.getColor(Theme.key_profile_status) : AvatarDrawable.getProfileTextColorForId(userId != 0 || ChatObject.isChannel(chatId, currentAccount) && !currentChat.megagroup ? 5 : chatId);
        int subtitleColor = Theme.getColor(isOnline[0] ? Theme.key_chat_status : Theme.key_actionBarDefaultSubtitle);

        for (int i = 0; i < 2; i++) {
            if (onlineTextView[i] == null || i == 1 && playProfileAnimation == 2) {
                continue;
            }
            onlineTextView[i].setTextColor(ColorUtils.blendARGB(subtitleColor, color, progress));
        }
        extraHeight = initialAnimationExtraHeight * progress;
        color = AvatarDrawable.getProfileColorForId(userId != 0 ? userId : chatId);
        int color2 = AvatarDrawable.getColorForId(userId != 0 ? userId : chatId);
        if (color != color2) {
            avatarDrawable.setColor(ColorUtils.blendARGB(color2, color, progress));
            avatarImage.invalidate();
        }

        if (navigationBarAnimationColorFrom != 0) {
            color = ColorUtils.blendARGB(navigationBarAnimationColorFrom, getNavigationBarColor(), progress);
            setNavigationBarColor(color);
        }

        topView.invalidate();

        needLayout(true);
        fragmentView.invalidate();

        if (aboutLinkCell != null) {
            aboutLinkCell.invalidate();
        }
    }

    boolean profileTransitionInProgress;

    @Override
    protected AnimatorSet onCustomTransitionAnimation(final boolean isOpen, final Runnable callback) {
        if (playProfileAnimation != 0 && allowProfileAnimation && !isPulledDown) {
            if (timeItem != null) {
                timeItem.setAlpha(1.0f);
            }
            if (parentLayout != null && parentLayout.fragmentsStack.size() >= 2) {
                BaseFragment fragment = parentLayout.fragmentsStack.get(parentLayout.fragmentsStack.size() - 2);
                if (fragment instanceof ChatActivity) {
                    previousTransitionFragment = (ChatActivity) fragment;
                }
            }
            final AnimatorSet animatorSet = new AnimatorSet();
            animatorSet.setDuration(playProfileAnimation == 2 ? 250 : 180);
            listView.setLayerType(View.LAYER_TYPE_HARDWARE, null);
            ActionBarMenu menu = actionBar.createMenu();
            if (menu.getItem(10) == null) {
                if (animatingItem == null) {
                    animatingItem = menu.addItem(10, R.drawable.ic_ab_other);
                }
            }
            if (isOpen) {
                FrameLayout.LayoutParams layoutParams = (FrameLayout.LayoutParams) onlineTextView[1].getLayoutParams();
                layoutParams.rightMargin = (int) (-21 * AndroidUtilities.density + AndroidUtilities.dp(8));
                onlineTextView[1].setLayoutParams(layoutParams);

                if (playProfileAnimation != 2) {
                    int width = (int) Math.ceil(AndroidUtilities.displaySize.x - AndroidUtilities.dp(118 + 8) + 21 * AndroidUtilities.density);
                    float width2 = nameTextView[1].getPaint().measureText(nameTextView[1].getText().toString()) * 1.12f + nameTextView[1].getSideDrawablesSize();
                    layoutParams = (FrameLayout.LayoutParams) nameTextView[1].getLayoutParams();
                    if (width < width2) {
                        layoutParams.width = (int) Math.ceil(width / 1.12f);
                    } else {
                        layoutParams.width = LayoutHelper.WRAP_CONTENT;
                    }
                    nameTextView[1].setLayoutParams(layoutParams);

                    initialAnimationExtraHeight = AndroidUtilities.dp(88f);
                } else {
                    layoutParams = (FrameLayout.LayoutParams) nameTextView[1].getLayoutParams();
                    layoutParams.width = (int) ((AndroidUtilities.displaySize.x - AndroidUtilities.dp(32)) / 1.67f);
                    nameTextView[1].setLayoutParams(layoutParams);
                }
                fragmentView.setBackgroundColor(0);
                setAnimationProgress(0);
                ArrayList<Animator> animators = new ArrayList<>();
                animators.add(ObjectAnimator.ofFloat(this, "animationProgress", 0.0f, 1.0f));
                if (writeButton != null && writeButton.getTag() == null) {
                    writeButton.setScaleX(0.2f);
                    writeButton.setScaleY(0.2f);
                    writeButton.setAlpha(0.0f);
                    animators.add(ObjectAnimator.ofFloat(writeButton, View.SCALE_X, 1.0f));
                    animators.add(ObjectAnimator.ofFloat(writeButton, View.SCALE_Y, 1.0f));
                    animators.add(ObjectAnimator.ofFloat(writeButton, View.ALPHA, 1.0f));
                }
                if (playProfileAnimation == 2) {
                    avatarColor = AndroidUtilities.calcBitmapColor(avatarImage.getImageReceiver().getBitmap());
                    nameTextView[1].setTextColor(Color.WHITE);
                    onlineTextView[1].setTextColor(Color.argb(179, 255, 255, 255));
                    idTextView.setAlpha(0);
                    idTextView.setTextColor(Color.argb(179, 255, 255, 255));
                    actionBar.setItemsBackgroundColor(Theme.ACTION_BAR_WHITE_SELECTOR_COLOR, false);
                    overlaysView.setOverlaysVisible();
                    animators.add(ObjectAnimator.ofFloat(idTextView, View.ALPHA, 0.0f, 1.0f));
                }
                for (int a = 0; a < 2; a++) {
                    nameTextView[a].setAlpha(a == 0 ? 1.0f : 0.0f);
                    animators.add(ObjectAnimator.ofFloat(nameTextView[a], View.ALPHA, a == 0 ? 0.0f : 1.0f));
                }
                if (timeItem.getTag() != null) {
                    animators.add(ObjectAnimator.ofFloat(timeItem, View.ALPHA, 1.0f, 0.0f));
                    animators.add(ObjectAnimator.ofFloat(timeItem, View.SCALE_X, 1.0f, 0.0f));
                    animators.add(ObjectAnimator.ofFloat(timeItem, View.SCALE_Y, 1.0f, 0.0f));
                }
                if (animatingItem != null) {
                    animatingItem.setAlpha(1.0f);
                    animators.add(ObjectAnimator.ofFloat(animatingItem, View.ALPHA, 0.0f));
                }
                if (callItemVisible && chatId != 0) {
                    callItem.setAlpha(0.0f);
                    animators.add(ObjectAnimator.ofFloat(callItem, View.ALPHA, 1.0f));
                }
                if (videoCallItemVisible) {
                    videoCallItem.setAlpha(0.0f);
                    animators.add(ObjectAnimator.ofFloat(videoCallItem, View.ALPHA, 1.0f));
                }
                if (editItemVisible) {
                    editItem.setAlpha(0.0f);
                    animators.add(ObjectAnimator.ofFloat(editItem, View.ALPHA, 1.0f));
                }

                boolean onlineTextCrosafade = false;
                BaseFragment previousFragment = parentLayout.fragmentsStack.size() > 1 ? parentLayout.fragmentsStack.get(parentLayout.fragmentsStack.size() - 2) : null;
                if (previousFragment instanceof ChatActivity) {
                    ChatAvatarContainer avatarContainer = ((ChatActivity) previousFragment).getAvatarContainer();
                    if (avatarContainer.getSubtitleTextView().getLeftDrawable() != null) {
                        transitionOnlineText = avatarContainer.getSubtitleTextView();
                        avatarContainer2.invalidate();
                        onlineTextCrosafade = true;
                        onlineTextView[0].setAlpha(0f);
                        onlineTextView[1].setAlpha(0f);
                        animators.add(ObjectAnimator.ofFloat(onlineTextView[1], View.ALPHA, 1.0f));
                    }
                }
                if (!onlineTextCrosafade) {
                    for (int a = 0; a < 2; a++) {
                        onlineTextView[a].setAlpha(a == 0 ? 1.0f : 0.0f);
                        animators.add(ObjectAnimator.ofFloat(onlineTextView[a], View.ALPHA, a == 0 ? 0.0f : 1.0f));
                    }
                }
                animatorSet.playTogether(animators);
            } else {
                initialAnimationExtraHeight = extraHeight;
                ArrayList<Animator> animators = new ArrayList<>();
                animators.add(ObjectAnimator.ofFloat(this, "animationProgress", 1.0f, 0.0f));
                if (writeButton != null) {
                    animators.add(ObjectAnimator.ofFloat(writeButton, View.SCALE_X, 0.2f));
                    animators.add(ObjectAnimator.ofFloat(writeButton, View.SCALE_Y, 0.2f));
                    animators.add(ObjectAnimator.ofFloat(writeButton, View.ALPHA, 0.0f));
                }
                for (int a = 0; a < 2; a++) {
                    animators.add(ObjectAnimator.ofFloat(nameTextView[a], View.ALPHA, a == 0 ? 1.0f : 0.0f));
                }
                if (timeItem.getTag() != null) {
                    animators.add(ObjectAnimator.ofFloat(timeItem, View.ALPHA, 0.0f, 1.0f));
                    animators.add(ObjectAnimator.ofFloat(timeItem, View.SCALE_X, 0.0f, 1.0f));
                    animators.add(ObjectAnimator.ofFloat(timeItem, View.SCALE_Y, 0.0f, 1.0f));
                }
                if (animatingItem != null) {
                    animatingItem.setAlpha(0.0f);
                    animators.add(ObjectAnimator.ofFloat(animatingItem, View.ALPHA, 1.0f));
                }
                if (callItemVisible && chatId != 0) {
                    callItem.setAlpha(1.0f);
                    animators.add(ObjectAnimator.ofFloat(callItem, View.ALPHA, 0.0f));
                }
                if (videoCallItemVisible) {
                    videoCallItem.setAlpha(1.0f);
                    animators.add(ObjectAnimator.ofFloat(videoCallItem, View.ALPHA, 0.0f));
                }
                if (editItemVisible) {
                    editItem.setAlpha(1.0f);
                    animators.add(ObjectAnimator.ofFloat(editItem, View.ALPHA, 0.0f));
                }

                boolean crossfadeOnlineText = false;
                BaseFragment previousFragment = parentLayout.fragmentsStack.size() > 1 ? parentLayout.fragmentsStack.get(parentLayout.fragmentsStack.size() - 2) : null;
                if (previousFragment instanceof ChatActivity) {
                    ChatAvatarContainer avatarContainer = ((ChatActivity) previousFragment).getAvatarContainer();
                    if (avatarContainer.getSubtitleTextView().getLeftDrawable() != null) {
                        transitionOnlineText = avatarContainer.getSubtitleTextView();
                        avatarContainer2.invalidate();
                        crossfadeOnlineText = true;
                        animators.add(ObjectAnimator.ofFloat(onlineTextView[0], View.ALPHA, 0.0f));
                        animators.add(ObjectAnimator.ofFloat(onlineTextView[1], View.ALPHA, 0.0f));
                    }
                }
                if (!crossfadeOnlineText) {
                    for (int a = 0; a < 2; a++) {
                        animators.add(ObjectAnimator.ofFloat(onlineTextView[a], View.ALPHA, a == 0 ? 1.0f : 0.0f));
                    }
                }
                animatorSet.playTogether(animators);
            }
            profileTransitionInProgress = true;
            ValueAnimator valueAnimator = ValueAnimator.ofFloat(0, 1f);
            valueAnimator.addUpdateListener(valueAnimator1 -> fragmentView.invalidate());
            animatorSet.playTogether(valueAnimator);

            animatorSet.addListener(new AnimatorListenerAdapter() {
                @Override
                public void onAnimationEnd(Animator animation) {
                    listView.setLayerType(View.LAYER_TYPE_NONE, null);
                    if (animatingItem != null) {
                        ActionBarMenu menu = actionBar.createMenu();
                        menu.clearItems();
                        animatingItem = null;
                    }
                    callback.run();
                    if (playProfileAnimation == 2) {
                        playProfileAnimation = 1;
                        avatarImage.setForegroundAlpha(1.0f);
                        avatarContainer.setVisibility(View.GONE);
                        avatarsViewPager.resetCurrentItem();
                        avatarsViewPager.setVisibility(View.VISIBLE);
                        idTextView.setAlpha(1.0f);
                    }
                    transitionOnlineText = null;
                    avatarContainer2.invalidate();
                    profileTransitionInProgress = false;
                    previousTransitionFragment = null;
                    fragmentView.invalidate();
                }
            });
            animatorSet.setInterpolator(playProfileAnimation == 2 ? CubicBezierInterpolator.DEFAULT : new DecelerateInterpolator());

            AndroidUtilities.runOnUIThread(animatorSet::start, 50);
            return animatorSet;
        }
        return null;
    }

    private void updateOnlineCount(boolean notify) {
        onlineCount = 0;
        int currentTime = getConnectionsManager().getCurrentTime();
        sortedUsers.clear();
        if (chatInfo instanceof TLRPC.TL_chatFull || chatInfo instanceof TLRPC.TL_channelFull && chatInfo.participants_count <= 200 && chatInfo.participants != null) {
            for (int a = 0; a < chatInfo.participants.participants.size(); a++) {
                TLRPC.ChatParticipant participant = chatInfo.participants.participants.get(a);
                TLRPC.User user = getMessagesController().getUser(participant.user_id);
                if (user != null && user.status != null && (user.status.expires > currentTime || user.id == getUserConfig().getClientUserId()) && user.status.expires > 10000) {
                    onlineCount++;
                }
                sortedUsers.add(a);
            }

            try {
                Collections.sort(sortedUsers, (lhs, rhs) -> {
                    TLRPC.User user1 = getMessagesController().getUser(chatInfo.participants.participants.get(rhs).user_id);
                    TLRPC.User user2 = getMessagesController().getUser(chatInfo.participants.participants.get(lhs).user_id);
                    int status1 = 0;
                    int status2 = 0;
                    if (user1 != null) {
                        if (user1.bot) {
                            status1 = -110;
                        } else if (user1.self) {
                            status1 = currentTime + 50000;
                        } else if (user1.status != null) {
                            status1 = user1.status.expires;
                        }
                    }
                    if (user2 != null) {
                        if (user2.bot) {
                            status2 = -110;
                        } else if (user2.self) {
                            status2 = currentTime + 50000;
                        } else if (user2.status != null) {
                            status2 = user2.status.expires;
                        }
                    }
                    if (status1 > 0 && status2 > 0) {
                        if (status1 > status2) {
                            return 1;
                        } else if (status1 < status2) {
                            return -1;
                        }
                        return 0;
                    } else if (status1 < 0 && status2 < 0) {
                        if (status1 > status2) {
                            return 1;
                        } else if (status1 < status2) {
                            return -1;
                        }
                        return 0;
                    } else if (status1 < 0 && status2 > 0 || status1 == 0 && status2 != 0) {
                        return -1;
                    } else if (status2 < 0 && status1 > 0 || status2 == 0 && status1 != 0) {
                        return 1;
                    }
                    return 0;
                });
            } catch (Exception e) {
                FileLog.e(e);
            }

            if (notify && listAdapter != null && membersStartRow > 0) {
                AndroidUtilities.updateVisibleRows(listView);
            }
            if (sharedMediaLayout != null && sharedMediaRow != -1 && (sortedUsers.size() > 5 || usersForceShowingIn == 2) && usersForceShowingIn != 1) {
                sharedMediaLayout.setChatUsers(sortedUsers, chatInfo);
            }
        } else if (chatInfo instanceof TLRPC.TL_channelFull && chatInfo.participants_count > 200) {
            onlineCount = chatInfo.online_count;
        }
    }

    public void setChatInfo(TLRPC.ChatFull value) {
        chatInfo = value;
        if (chatInfo != null && chatInfo.migrated_from_chat_id != 0 && mergeDialogId == 0) {
            mergeDialogId = -chatInfo.migrated_from_chat_id;
            getMediaDataController().getMediaCounts(mergeDialogId, classGuid);
        }
        if (sharedMediaLayout != null) {
            sharedMediaLayout.setChatInfo(chatInfo);
        }
        if (avatarsViewPager != null) {
            avatarsViewPager.setChatInfo(chatInfo);
        }
        fetchUsersFromChannelInfo();
    }

    public void setUserInfo(TLRPC.UserFull value) {
        userInfo = value;
    }

    public boolean canSearchMembers() {
        return canSearchMembers;
    }

    private void fetchUsersFromChannelInfo() {
        if (currentChat == null || !currentChat.megagroup) {
            return;
        }
        if (chatInfo instanceof TLRPC.TL_channelFull && chatInfo.participants != null) {
            for (int a = 0; a < chatInfo.participants.participants.size(); a++) {
                TLRPC.ChatParticipant chatParticipant = chatInfo.participants.participants.get(a);
                participantsMap.put(chatParticipant.user_id, chatParticipant);
            }
        }
    }

    private void kickUser(long uid, TLRPC.ChatParticipant participant) {
        if (uid != 0) {
            TLRPC.User user = getMessagesController().getUser(uid);
            getMessagesController().deleteParticipantFromChat(chatId, user, chatInfo);
            if (currentChat != null && user != null && BulletinFactory.canShowBulletin(this)) {
                BulletinFactory.createRemoveFromChatBulletin(this, user, currentChat.title).show();
            }
            if (chatInfo.participants.participants.remove(participant)) {
                updateListAnimated(true);
            }
        } else {
            getNotificationCenter().removeObserver(this, NotificationCenter.closeChats);
            if (AndroidUtilities.isTablet()) {
                getNotificationCenter().postNotificationName(NotificationCenter.closeChats, -chatId);
            } else {
                getNotificationCenter().postNotificationName(NotificationCenter.closeChats);
            }
            getMessagesController().deleteParticipantFromChat(chatId, getMessagesController().getUser(getUserConfig().getClientUserId()), chatInfo);
            playProfileAnimation = 0;
            finishFragment();
        }
    }

    public boolean isChat() {
        return chatId != 0;
    }

    private void updateRowsIds() {
        int prevRowsCount = rowCount;
        rowCount = 0;

        setAvatarRow = -1;
        setAvatarSectionRow = -1;
        numberSectionRow = -1;
        numberRow = -1;
        setUsernameRow = -1;
        bioRow = -1;
        phoneSuggestionSectionRow = -1;
        phoneSuggestionRow = -1;
        passwordSuggestionSectionRow = -1;
        passwordSuggestionRow = -1;
        settingsSectionRow = -1;
        settingsSectionRow2 = -1;
        notificationRow = -1;
        nekoRow = -1;
        languageRow = -1;
        privacyRow = -1;
        dataRow = -1;
        chatRow = -1;
        stickersRow = -1;
        filtersRow = -1;
        devicesRow = -1;
        devicesSectionRow = -1;
        helpHeaderRow = -1;
        questionRow = -1;
        faqRow = -1;
        policyRow = -1;
        helpSectionCell = -1;
        debugHeaderRow = -1;
        sendLogsRow = -1;
        sendLastLogsRow = -1;
        clearLogsRow = -1;
        switchBackendRow = -1;
        versionRow = -1;

        sendMessageRow = -1;
        reportRow = -1;
        emptyRow = -1;
        infoHeaderRow = -1;
        phoneRow = -1;
        userInfoRow = -1;
        locationRow = -1;
        channelInfoRow = -1;
        usernameRow = -1;
        settingsTimerRow = -1;
        settingsKeyRow = -1;
        notificationsDividerRow = -1;
        notificationsRow = -1;
        infoSectionRow = -1;
        secretSettingsSectionRow = -1;
        bottomPaddingRow = -1;

        membersHeaderRow = -1;
        membersStartRow = -1;
        membersEndRow = -1;
        addMemberRow = -1;
        subscribersRow = -1;
        subscribersRequestsRow = -1;
        administratorsRow = -1;
        blockedUsersRow = -1;
        membersSectionRow = -1;
        sharedMediaRow = -1;

        unblockRow = -1;
        joinRow = -1;
        lastSectionRow = -1;
        visibleChatParticipants.clear();
        visibleSortedUsers.clear();

        boolean hasMedia = false;
        if (sharedMediaPreloader != null) {
            int[] lastMediaCount = sharedMediaPreloader.getLastMediaCount();
            for (int a = 0; a < lastMediaCount.length; a++) {
                if (lastMediaCount[a] > 0) {
                    hasMedia = true;
                    break;
                }
            }
        }

        if (userId != 0) {
            if (LocaleController.isRTL) {
                emptyRow = rowCount++;
            }
            TLRPC.User user = getMessagesController().getUser(userId);

            if (UserObject.isUserSelf(user)) {
                numberSectionRow = rowCount++;
                setUsernameRow = rowCount++;
                if (!hideNumber) {
                    numberRow = rowCount++;
                }
                bioRow = rowCount++;

                settingsSectionRow = rowCount++;

                Set<String> suggestions = getMessagesController().pendingSuggestions;
                if (suggestions.contains("VALIDATE_PHONE_NUMBER")) {
                    phoneSuggestionRow = rowCount++;
                    phoneSuggestionSectionRow = rowCount++;
                }
                if (suggestions.contains("VALIDATE_PASSWORD")) {
                    passwordSuggestionRow = rowCount++;
                    passwordSuggestionSectionRow = rowCount++;
                }

                settingsSectionRow2 = rowCount++;
                notificationRow = rowCount++;
                dataRow = rowCount++;
                privacyRow = rowCount++;
                chatRow = rowCount++;
                filtersRow = rowCount++;
                nekoRow = rowCount++;
                languageRow = rowCount++;
                helpHeaderRow = rowCount++;
                faqRow = rowCount++;
                policyRow = rowCount++;
                if (BuildVars.LOGS_ENABLED) {
                    helpSectionCell = rowCount++;
                    debugHeaderRow = rowCount++;
                }
                if (BuildVars.LOGS_ENABLED) {
                    sendLogsRow = rowCount++;
                    sendLastLogsRow = -1;
                    clearLogsRow = rowCount++;
                }
                versionRow = rowCount++;
            } else {
                boolean hasInfo = userInfo != null && !TextUtils.isEmpty(userInfo.about) || user != null && !TextUtils.isEmpty(user.username);
                boolean hasPhone = user != null && !TextUtils.isEmpty(user.phone);

                infoHeaderRow = rowCount++;
                if (user != null && !TextUtils.isEmpty(user.username)) {
                    usernameRow = rowCount++;
                }
                if (!isBot && (hasPhone || !hasInfo) && !hideNumber) {
                    phoneRow = rowCount++;
                }
                if (userInfo != null && !TextUtils.isEmpty(userInfo.about)) {
                    userInfoRow = rowCount++;
                }
                if (phoneRow != -1 || userInfoRow != -1 || usernameRow != -1) {
                    notificationsDividerRow = rowCount++;
                }
                if (userId != getUserConfig().getClientUserId()) {
                    notificationsRow = rowCount++;
                }
                infoSectionRow = rowCount++;

                if (currentEncryptedChat instanceof TLRPC.TL_encryptedChat) {
                    settingsTimerRow = rowCount++;
                    settingsKeyRow = rowCount++;
                    secretSettingsSectionRow = rowCount++;
                }

                if (user != null && !isBot && currentEncryptedChat == null && user.id != getUserConfig().getClientUserId()) {
                    if (userBlocked) {
                        unblockRow = rowCount++;
                        lastSectionRow = rowCount++;
                    }
                }

                if (hasMedia || userInfo != null && userInfo.common_chats_count != 0) {
                    sharedMediaRow = rowCount++;
                } else if (lastSectionRow == -1 && needSendMessage) {
                    sendMessageRow = rowCount++;
                    reportRow = rowCount++;
                    lastSectionRow = rowCount++;
                }
            }
        } else if (chatId != 0) {
            if (chatInfo != null && (!TextUtils.isEmpty(chatInfo.about) || chatInfo.location instanceof TLRPC.TL_channelLocation) || !TextUtils.isEmpty(currentChat.username)) {
                if (LocaleController.isRTL && ChatObject.isChannel(currentChat) && chatInfo != null && !currentChat.megagroup && chatInfo.linked_chat_id != 0) {
                    emptyRow = rowCount++;
                }
                infoHeaderRow = rowCount++;
                if (chatInfo != null) {
                    if (!TextUtils.isEmpty(chatInfo.about)) {
                        channelInfoRow = rowCount++;
                    }
                    if (chatInfo.location instanceof TLRPC.TL_channelLocation) {
                        locationRow = rowCount++;
                    }
                }
                if (!TextUtils.isEmpty(currentChat.username)) {
                    usernameRow = rowCount++;
                }
            }
            if (infoHeaderRow != -1) {
                notificationsDividerRow = rowCount++;
            }
            notificationsRow = rowCount++;
            infoSectionRow = rowCount++;

            if (ChatObject.isChannel(currentChat) && !currentChat.megagroup) {
                if (chatInfo != null && (currentChat.creator || chatInfo.can_view_participants)) {
                    membersHeaderRow = rowCount++;
                    subscribersRow = rowCount++;
                    if (chatInfo.requests_pending > 0) {
                        subscribersRequestsRow = rowCount++;
                    }
                    administratorsRow = rowCount++;
                    if (chatInfo.banned_count != 0 || chatInfo.kicked_count != 0) {
                        blockedUsersRow = rowCount++;
                    }
                    membersSectionRow = rowCount++;
                }
            }

            if (ChatObject.isChannel(currentChat)) {
                if (chatInfo != null && currentChat.megagroup && chatInfo.participants != null && !chatInfo.participants.participants.isEmpty()) {
                    if (!ChatObject.isNotInChat(currentChat) && ChatObject.canAddUsers(currentChat) && chatInfo.participants_count < getMessagesController().maxMegagroupCount) {
                        addMemberRow = rowCount++;
                    }
                    int count = chatInfo.participants.participants.size();
                    if ((count <= 5 || !hasMedia || usersForceShowingIn == 1) && usersForceShowingIn != 2) {
                        if (addMemberRow == -1) {
                            membersHeaderRow = rowCount++;
                        }
                        membersStartRow = rowCount;
                        rowCount += count;
                        membersEndRow = rowCount;
                        membersSectionRow = rowCount++;
                        visibleChatParticipants.addAll(chatInfo.participants.participants);
                        if (sortedUsers != null) {
                            visibleSortedUsers.addAll(sortedUsers);
                        }
                        usersForceShowingIn = 1;
                        if (sharedMediaLayout != null) {
                            sharedMediaLayout.setChatUsers(null, null);
                        }
                    } else {
                        if (addMemberRow != -1) {
                            membersSectionRow = rowCount++;
                        }
                        if (sharedMediaLayout != null) {
                            if (!sortedUsers.isEmpty()) {
                                usersForceShowingIn = 2;
                            }
                            sharedMediaLayout.setChatUsers(sortedUsers, chatInfo);
                        }
                    }
                }

                if (lastSectionRow == -1 && currentChat.left && !currentChat.kicked) {
                    joinRow = rowCount++;
                    lastSectionRow = rowCount++;
                }
            } else if (chatInfo != null) {
                if (!(chatInfo.participants instanceof TLRPC.TL_chatParticipantsForbidden)) {
                    if (ChatObject.canAddUsers(currentChat) || currentChat.default_banned_rights == null || !currentChat.default_banned_rights.invite_users) {
                        addMemberRow = rowCount++;
                    }
                    int count = chatInfo.participants.participants.size();
                    if (count <= 5 || !hasMedia) {
                        if (addMemberRow == -1) {
                            membersHeaderRow = rowCount++;
                        }
                        membersStartRow = rowCount;
                        rowCount += chatInfo.participants.participants.size();
                        membersEndRow = rowCount;
                        membersSectionRow = rowCount++;
                        visibleChatParticipants.addAll(chatInfo.participants.participants);
                        if (sortedUsers != null) {
                            visibleSortedUsers.addAll(sortedUsers);
                        }
                        if (sharedMediaLayout != null) {
                            sharedMediaLayout.setChatUsers(null, null);
                        }
                    } else {
                        if (addMemberRow != -1) {
                            membersSectionRow = rowCount++;
                        }
                        if (sharedMediaLayout != null) {
                            sharedMediaLayout.setChatUsers(sortedUsers, chatInfo);
                        }
                    }
                }
            }

            if (hasMedia) {
                sharedMediaRow = rowCount++;
            }
        }
        if (sharedMediaRow == -1) {
            bottomPaddingRow = rowCount++;
        }
        final int actionBarHeight = actionBar != null ? ActionBar.getCurrentActionBarHeight() + (actionBar.getOccupyStatusBar() ? AndroidUtilities.statusBarHeight : 0) : 0;
        if (listView == null || prevRowsCount > rowCount || listContentHeight != 0 && listContentHeight + actionBarHeight + AndroidUtilities.dp(88) < listView.getMeasuredHeight()) {
            lastMeasuredContentWidth = 0;
        }
    }

    private Drawable getScamDrawable(int type) {
        if (scamDrawable == null) {
            scamDrawable = new ScamDrawable(11, type);
            scamDrawable.setColor(Theme.getColor(Theme.key_avatar_subtitleInProfileBlue));
        }
        return scamDrawable;
    }

    private Drawable getLockIconDrawable() {
        if (lockIconDrawable == null) {
            lockIconDrawable = Theme.chat_lockIconDrawable.getConstantState().newDrawable().mutate();
        }
        return lockIconDrawable;
    }

    private Drawable getVerifiedCrossfadeDrawable() {
        if (verifiedCrossfadeDrawable == null) {
            verifiedDrawable = Theme.profile_verifiedDrawable.getConstantState().newDrawable().mutate();
            verifiedCheckDrawable = Theme.profile_verifiedCheckDrawable.getConstantState().newDrawable().mutate();
            verifiedCrossfadeDrawable = new CrossfadeDrawable(new CombinedDrawable(verifiedDrawable, verifiedCheckDrawable), ContextCompat.getDrawable(getParentActivity(), R.drawable.verified_profile));
        }
        return verifiedCrossfadeDrawable;
    }

    private void updateProfileData() {
        if (avatarContainer == null || nameTextView == null) {
            return;
        }
        String onlineTextOverride;
        int currentConnectionState = getConnectionsManager().getConnectionState();
        if (currentConnectionState == ConnectionsManager.ConnectionStateWaitingForNetwork) {
            onlineTextOverride = LocaleController.getString("WaitingForNetwork", R.string.WaitingForNetwork);
        } else if (currentConnectionState == ConnectionsManager.ConnectionStateConnecting) {
            onlineTextOverride = LocaleController.getString("Connecting", R.string.Connecting);
        } else if (currentConnectionState == ConnectionsManager.ConnectionStateUpdating) {
            onlineTextOverride = LocaleController.getString("Updating", R.string.Updating);
        } else if (currentConnectionState == ConnectionsManager.ConnectionStateConnectingToProxy) {
            onlineTextOverride = LocaleController.getString("ConnectingToProxy", R.string.ConnectingToProxy);
        } else {
            onlineTextOverride = null;
        }

        long id = 0;
        if (userId != 0) {
            TLRPC.User user = getMessagesController().getUser(userId);
            if (user == null) return;
            TLRPC.FileLocation photoBig = null;
            if (user.photo != null) {
                photoBig = user.photo.photo_big;
            }
            avatarDrawable.setInfo(user);

            final ImageLocation imageLocation = ImageLocation.getForUserOrChat(user, ImageLocation.TYPE_BIG);
            final ImageLocation thumbLocation = ImageLocation.getForUserOrChat(user, ImageLocation.TYPE_SMALL);
            final ImageLocation videoLocation = avatarsViewPager.getCurrentVideoLocation(thumbLocation, imageLocation);
            avatarsViewPager.initIfEmpty(imageLocation, thumbLocation);
            String filter;
            if (videoLocation != null && videoLocation.imageType == FileLoader.IMAGE_TYPE_ANIMATION) {
                filter = ImageLoader.AUTOPLAY_FILTER;
            } else {
                filter = null;
            }
            if (avatarBig == null) {
                avatarImage.setImage(videoLocation, filter, thumbLocation, "50_50", avatarDrawable, user);
            }
            if (thumbLocation != null && setAvatarRow != -1 || thumbLocation == null && setAvatarRow == -1) {
                updateListAnimated(false);
                needLayout(true);
            }
            if (imageLocation != null && (prevLoadedImageLocation == null || imageLocation.photoId != prevLoadedImageLocation.photoId)) {
                prevLoadedImageLocation = imageLocation;
                getFileLoader().loadFile(imageLocation, user, null, 0, 1);
            }

            String newString = UserObject.getUserName(user);
            String newString2;
            if (user.id == getUserConfig().getClientUserId()) {
                newString2 = LocaleController.getString("Online", R.string.Online);
            } else if (user.id == 333000 || user.id == 777000 || user.id == 42777) {
                newString2 = LocaleController.getString("ServiceNotifications", R.string.ServiceNotifications);
            } else if (MessagesController.isSupportUser(user)) {
                newString2 = LocaleController.getString("SupportStatus", R.string.SupportStatus);
            } else if (isBot) {
                newString2 = LocaleController.getString("Bot", R.string.Bot);
            } else {
                isOnline[0] = false;
                newString2 = LocaleController.formatUserStatus(currentAccount, user, isOnline);
                if (onlineTextView[1] != null && !mediaHeaderVisible) {
                    String key = isOnline[0] ? Theme.key_profile_status : Theme.key_avatar_subtitleInProfileBlue;
                    onlineTextView[1].setTag(key);
                    if (!isPulledDown) {
                        onlineTextView[1].setTextColor(Theme.getColor(key));
                    }
                }
            }
            for (int a = 0; a < 2; a++) {
                if (nameTextView[a] == null) {
                    continue;
                }
                if (a == 0 && user.id != getUserConfig().getClientUserId() && user.id / 1000 != 777 && user.id / 1000 != 333 && user.phone != null && user.phone.length() != 0 && getContactsController().contactsDict.get(user.id) == null &&
                        (getContactsController().contactsDict.size() != 0 || !getContactsController().isLoadingContacts())) {
                    String phoneString = PhoneFormat.getInstance().format("+" + user.phone);
                    nameTextView[a].setText(phoneString);
                } else {
                    nameTextView[a].setText(newString);
                }
                if (a == 0 && onlineTextOverride != null) {
                    onlineTextView[a].setText(onlineTextOverride);
                } else {
                    onlineTextView[a].setText(newString2);
                }
                Drawable leftIcon = currentEncryptedChat != null ? getLockIconDrawable() : null;
                Drawable rightIcon = null;
                if (a == 0) {
                    if (user.scam || user.fake) {
                        rightIcon = getScamDrawable(user.scam ? 0 : 1);
                    } else {
                        rightIcon = getMessagesController().isDialogMuted(dialogId != 0 ? dialogId : userId) ? Theme.chat_muteIconDrawable : null;
                    }
                } else if (user.scam || user.fake) {
                    rightIcon = getScamDrawable(user.scam ? 0 : 1);
                } else if (user.verifiedExtended()) {
                    rightIcon = getVerifiedCrossfadeDrawable();
                }
                nameTextView[a].setLeftDrawable(leftIcon);
                nameTextView[a].setRightDrawable(rightIcon);
            }

            if (user.photo != null && user.photo.dc_id != 0) {
                idTextView.setText("ID: " + userId + ", DC: " + user.photo.dc_id);
            } else if (UserObject.isUserSelf(user) && getMessagesController().thisDc > 0) {
                idTextView.setText("ID: " + user.id + ", DC: " + getMessagesController().thisDc);
            } else {
                idTextView.setText("ID: " + userId);
            }
            id = userId;
            avatarImage.getImageReceiver().setVisible(!PhotoViewer.isShowingImage(photoBig), false);
        } else if (chatId != 0) {
            TLRPC.Chat chat = getMessagesController().getChat(chatId);
            if (chat != null) {
                currentChat = chat;
            } else {
                chat = currentChat;
            }

            String statusString;
            String profileStatusString;
            if (ChatObject.isChannel(chat)) {
                if (chatInfo == null || !currentChat.megagroup && (chatInfo.participants_count == 0 || ChatObject.hasAdminRights(currentChat) || chatInfo.can_view_participants)) {
                    if (currentChat.megagroup) {
                        statusString = profileStatusString = LocaleController.getString("Loading", R.string.Loading).toLowerCase();
                    } else {
                        if ((chat.flags & TLRPC.CHAT_FLAG_IS_PUBLIC) != 0) {
                            statusString = profileStatusString = LocaleController.getString("ChannelPublic", R.string.ChannelPublic).toLowerCase();
                        } else {
                            statusString = profileStatusString = LocaleController.getString("ChannelPrivate", R.string.ChannelPrivate).toLowerCase();
                        }
                    }
                } else {
                    if (currentChat.megagroup) {
                        if (onlineCount > 1 && chatInfo.participants_count != 0) {
                            statusString = String.format("%s, %s", LocaleController.formatPluralString("Members", chatInfo.participants_count), LocaleController.formatPluralString("OnlineCount", Math.min(onlineCount, chatInfo.participants_count)));
                            profileStatusString = String.format("%s, %s", LocaleController.formatPluralStringComma("Members", chatInfo.participants_count), LocaleController.formatPluralStringComma("OnlineCount", Math.min(onlineCount, chatInfo.participants_count)));
                        } else {
                            if (chatInfo.participants_count == 0) {
                                if (chat.has_geo) {
                                    statusString = profileStatusString = LocaleController.getString("MegaLocation", R.string.MegaLocation).toLowerCase();
                                } else if (!TextUtils.isEmpty(chat.username)) {
                                    statusString = profileStatusString = LocaleController.getString("MegaPublic", R.string.MegaPublic).toLowerCase();
                                } else {
                                    statusString = profileStatusString = LocaleController.getString("MegaPrivate", R.string.MegaPrivate).toLowerCase();
                                }
                            } else {
                                statusString = LocaleController.formatPluralString("Members", chatInfo.participants_count);
                                profileStatusString = LocaleController.formatPluralStringComma("Members", chatInfo.participants_count);
                            }
                        }
                    } else {
                        int[] result = new int[1];
                        String shortNumber = LocaleController.formatShortNumber(chatInfo.participants_count, result);
                        if (currentChat.megagroup) {
                            statusString = LocaleController.formatPluralString("Members", chatInfo.participants_count);
                            profileStatusString = LocaleController.formatPluralStringComma("Members", chatInfo.participants_count);
                        } else {
                            statusString = LocaleController.formatPluralString("Subscribers", chatInfo.participants_count);
                            profileStatusString = LocaleController.formatPluralStringComma("Subscribers", chatInfo.participants_count);
                        }
                    }
                }
            } else {
                if (ChatObject.isKickedFromChat(chat)) {
                    statusString = profileStatusString = LocaleController.getString("YouWereKicked", R.string.YouWereKicked);
                } else if (ChatObject.isLeftFromChat(chat)) {
                    statusString = profileStatusString = LocaleController.getString("YouLeft", R.string.YouLeft);
                } else {
                    int count = chat.participants_count;
                    if (chatInfo != null) {
                        count = chatInfo.participants.participants.size();
                    }
                    if (count != 0 && onlineCount > 1) {
                        statusString = profileStatusString = String.format("%s, %s", LocaleController.formatPluralString("Members", count), LocaleController.formatPluralString("OnlineCount", onlineCount));
                    } else {
                        statusString = profileStatusString = LocaleController.formatPluralString("Members", count);
                    }
                }
            }

            boolean changed = false;
            for (int a = 0; a < 2; a++) {
                if (nameTextView[a] == null) {
                    continue;
                }
                if (chat.title != null) {
                    if (nameTextView[a].setText(chat.title)) {
                        changed = true;
                    }
                }
                nameTextView[a].setLeftDrawable(null);
                if (a != 0) {
                    if (chat.scam || chat.fake) {
                        nameTextView[a].setRightDrawable(getScamDrawable(chat.scam ? 0 : 1));
                    } else if (chat.verifiedExtended()) {
                        nameTextView[a].setRightDrawable(getVerifiedCrossfadeDrawable());
                    } else {
                        nameTextView[a].setRightDrawable(null);
                    }
                } else {
                    if (chat.scam || chat.fake) {
                        nameTextView[a].setRightDrawable(getScamDrawable(chat.scam ? 0 : 1));
                    } else {
                        nameTextView[a].setRightDrawable(getMessagesController().isDialogMuted(-chatId) ? Theme.chat_muteIconDrawable : null);
                    }
                }
                if (a == 0 && onlineTextOverride != null) {
                    onlineTextView[a].setText(onlineTextOverride);
                } else {
                    if (currentChat.megagroup && chatInfo != null && onlineCount > 0) {
                        onlineTextView[a].setText(a == 0 ? statusString : profileStatusString);
                    } else if (a == 0 && ChatObject.isChannel(currentChat) && chatInfo != null && chatInfo.participants_count != 0 && (currentChat.megagroup || currentChat.broadcast)) {
                        int[] result = new int[1];
                        String shortNumber = LocaleController.formatShortNumber(chatInfo.participants_count, result);
                        if (currentChat.megagroup) {
                            if (chatInfo.participants_count == 0) {
                                if (chat.has_geo) {
                                    onlineTextView[a].setText(LocaleController.getString("MegaLocation", R.string.MegaLocation).toLowerCase());
                                } else if (!TextUtils.isEmpty(chat.username)) {
                                    onlineTextView[a].setText(LocaleController.getString("MegaPublic", R.string.MegaPublic).toLowerCase());
                                } else {
                                    onlineTextView[a].setText(LocaleController.getString("MegaPrivate", R.string.MegaPrivate).toLowerCase());
                                }
                            } else {
                                onlineTextView[a].setText(LocaleController.formatPluralString("Members", result[0]).replace(String.format("%d", result[0]), shortNumber));
                            }
                        } else {
                            onlineTextView[a].setText(LocaleController.formatPluralString("Subscribers", result[0]).replace(String.format("%d", result[0]), shortNumber));
                        }
                    } else {
                        onlineTextView[a].setText(a == 0 ? statusString : profileStatusString);
                    }
                }
            }
            id = chatId;
            if (changed) {
                needLayout(true);
            }

            TLRPC.FileLocation photoBig = null;
            if (chat.photo != null) {
                photoBig = chat.photo.photo_big;
            }
            avatarDrawable.setInfo(chat);
            final ImageLocation imageLocation = ImageLocation.getForUserOrChat(chat, ImageLocation.TYPE_BIG);
            final ImageLocation thumbLocation = ImageLocation.getForUserOrChat(chat, ImageLocation.TYPE_SMALL);
            final ImageLocation videoLocation = avatarsViewPager.getCurrentVideoLocation(thumbLocation, imageLocation);
            boolean initied = avatarsViewPager.initIfEmpty(imageLocation, thumbLocation);
            if ((imageLocation == null || initied) && isPulledDown) {
                final View view = layoutManager.findViewByPosition(0);
                if (view != null) {
                    listView.smoothScrollBy(0, view.getTop() - AndroidUtilities.dp(88), CubicBezierInterpolator.EASE_OUT_QUINT);
                }
            }
            String filter;
            if (videoLocation != null && videoLocation.imageType == FileLoader.IMAGE_TYPE_ANIMATION) {
                filter = ImageLoader.AUTOPLAY_FILTER;
            } else {
                filter = null;
            }
            if (avatarBig == null) {
                avatarImage.setImage(videoLocation, filter, thumbLocation, "50_50", avatarDrawable, chat);
            }
            if (imageLocation != null && (prevLoadedImageLocation == null || imageLocation.photoId != prevLoadedImageLocation.photoId)) {
                prevLoadedImageLocation = imageLocation;
                getFileLoader().loadFile(imageLocation, chat, null, 0, 1);
            }
            avatarImage.getImageReceiver().setVisible(!PhotoViewer.isShowingImage(photoBig), false);
            if (chat.photo != null && chat.photo.dc_id != 0) {
                idTextView.setText("ID: " + chatId + ", DC: " + chat.photo.dc_id);
            } else {
                idTextView.setText("ID: " + chatId);
            }
        }
        if (id != 0) {
            long finalId = id;
            idTextView.setOnClickListener(v -> {
                BottomBuilder builder = new BottomBuilder(getParentActivity());
                builder.addTitle(finalId + "");
                builder.addItem(LocaleController.getString("Copy", R.string.Copy), R.drawable.baseline_content_copy_24, __ -> {
                    AlertUtil.copyAndAlert(finalId + "");
                    return Unit.INSTANCE;
                });
                if (finalId == userId) {
                    builder.addItem(LocaleController.getString("CopyLink", R.string.CopyLink), R.drawable.baseline_link_24, __ -> {
                        AlertUtil.copyLinkAndAlert("tg://user?id=" + finalId);
                        return Unit.INSTANCE;
                    });
                    builder.addItem(LocaleController.getString("CopyLink", R.string.CopyLink) + " (Android)", R.drawable.baseline_link_24, __ -> {
                        AlertUtil.copyLinkAndAlert("tg://openmessage?user_id=" + finalId);
                        return Unit.INSTANCE;
                    });
                    builder.addItem(LocaleController.getString("CopyLink", R.string.CopyLink) + " (IOS)", R.drawable.baseline_link_24, __ -> {
                        AlertUtil.copyLinkAndAlert("https://t.me/@id" + finalId);
                        return Unit.INSTANCE;
                    });
                } else {
                    builder.addItem(LocaleController.getString("CopyLink", R.string.CopyLink) + " (Android)", R.drawable.baseline_link_24, __ -> {
                        AlertUtil.copyLinkAndAlert("tg://openmessage?chat_id=" + finalId);
                        return Unit.INSTANCE;
                    });
                }
                builder.addItem(LocaleController.getString("Hide", R.string.Hide), R.drawable.baseline_remove_circle_24, __ -> {
                    idTextView.setVisibility(View.GONE);
                    return Unit.INSTANCE;
                });
                builder.show();
            });

            // NekoX: Move official qrItem into bottom menu when click id
//        if (qrItem != null) {
//            qrItem.setVisibility(searchTransitionProgress > 0.5f && isQrNeedVisible() ? View.VISIBLE : View.GONE);
//        }
        }
    }

    private void createActionBarMenu(boolean animated) {
        if (actionBar == null || otherItem == null) {
            return;
        }
        ActionBarMenu menu = actionBar.createMenu();
        otherItem.removeAllSubItems();
        animatingItem = null;

        editItemVisible = false;
        callItemVisible = false;
        videoCallItemVisible = false;
        canSearchMembers = false;
        boolean selfUser = false;
        if (userId != 0) {
            TLRPC.User user = getMessagesController().getUser(userId);
            if (user == null) {
                return;
            }
            if (UserObject.isUserSelf(user)) {
                otherItem.addSubItem(logout, LocaleController.getString("LogOut", R.string.LogOut));
            } else {
                if (userInfo != null && userInfo.phone_calls_available) {
                    callItemVisible = true;
                    videoCallItemVisible = Build.VERSION.SDK_INT >= 18 && userInfo.video_calls_available;
                }
                if (isBot || getContactsController().contactsDict.get(userId) == null) {
                    if (MessagesController.isSupportUser(user)) {
                        if (userBlocked) {
                            otherItem.addSubItem(block_contact, R.drawable.baseline_block_24, LocaleController.getString("Unblock", R.string.Unblock));
                        }
                    } else {
                        if (isBot) {
                            if (!user.bot_nochats) {
                                otherItem.addSubItem(invite_to_group, R.drawable.baseline_group_add_24, LocaleController.getString("BotInvite", R.string.BotInvite));
                            }
                            otherItem.addSubItem(share, R.drawable.baseline_forward_24, LocaleController.getString("BotShare", R.string.BotShare));
                        } else {
                            otherItem.addSubItem(add_contact, R.drawable.baseline_person_add_24, LocaleController.getString("AddContact", R.string.AddContact));
                        }
                        if (!TextUtils.isEmpty(user.phone)) {
                            otherItem.addSubItem(share_contact, R.drawable.baseline_forward_24, LocaleController.getString("ShareContact", R.string.ShareContact));
                        }
                        if (isBot) {
                            otherItem.addSubItem(block_contact, !userBlocked ? R.drawable.baseline_block_24 : R.drawable.baseline_replay_24, !userBlocked ? LocaleController.getString("BotStop", R.string.BotStop) : LocaleController.getString("BotRestart", R.string.BotRestart));
                        } else {
                            otherItem.addSubItem(block_contact, !userBlocked ? R.drawable.baseline_block_24 : R.drawable.baseline_block_24, !userBlocked ? LocaleController.getString("BlockContact", R.string.BlockContact) : LocaleController.getString("Unblock", R.string.Unblock));
                        }
                    }
                } else {
                    if (!TextUtils.isEmpty(user.phone)) {
                        otherItem.addSubItem(share_contact, R.drawable.baseline_forward_24, LocaleController.getString("ShareContact", R.string.ShareContact));
                    }
                    otherItem.addSubItem(block_contact, !userBlocked ? R.drawable.baseline_block_24 : R.drawable.baseline_block_24, !userBlocked ? LocaleController.getString("BlockContact", R.string.BlockContact) : LocaleController.getString("Unblock", R.string.Unblock));
                    otherItem.addSubItem(edit_contact, R.drawable.baseline_edit_24, LocaleController.getString("EditContact", R.string.EditContact));
                    otherItem.addSubItem(delete_contact, R.drawable.baseline_delete_24, LocaleController.getString("DeleteContact", R.string.DeleteContact));
                }
                if (!UserObject.isDeleted(user) && !isBot && currentEncryptedChat == null && !userBlocked && userId != 333000 && userId != 777000 && userId != 42777) {
                    otherItem.addSubItem(start_secret_chat, R.drawable.baseline_lock_24, LocaleController.getString("StartEncryptedChat", R.string.StartEncryptedChat));
                }
                if (StrUtil.isNotBlank(user.username)) {
                    otherItem.addSubItem(qr_code, R.drawable.wallet_qr, LocaleController.getString("ShareQRCode", R.string.ShareQRCode));
                }
                otherItem.addSubItem(add_shortcut, R.drawable.baseline_home_24, LocaleController.getString("AddShortcut", R.string.AddShortcut));
            }
        } else if (chatId != 0) {
            TLRPC.Chat chat = getMessagesController().getChat(chatId);
            hasVoiceChatItem = false;
            if (chat != null && (chat.has_link || (chatInfo != null && chatInfo.linked_chat_id != 0))) {
                String text;
                if (!chat.megagroup) {
                    text = LocaleController.getString("LinkedGroupChat", R.string.LinkedGroupChat);
                } else {
                    text = LocaleController.getString("LinkedChannelChat", R.string.LinkedChannelChat);
                }
                otherItem.addSubItem(view_discussion, R.drawable.baseline_layers_24, text);
            }
            if (ChatObject.isChannel(chat)) {
                if (ChatObject.hasAdminRights(chat) || chat.megagroup) {
                    editItemVisible = true;
                }
                if (chatInfo != null) {
                    if (ChatObject.canManageCalls(chat) && chatInfo.call == null) {
                        otherItem.addSubItem(call_item, R.drawable.baseline_keyboard_voice_24, chat.megagroup && !chat.gigagroup ? LocaleController.getString("StartVoipChat", R.string.StartVoipChat) : LocaleController.getString("StartVoipChannel", R.string.StartVoipChannel));
                        hasVoiceChatItem = true;
                    }
                    if (chatInfo.can_view_stats) {
                        otherItem.addSubItem(statistics, R.drawable.msg_stats, LocaleController.getString("Statistics", R.string.Statistics));
                    }
                    ChatObject.Call call = getMessagesController().getGroupCall(chatId, false);
                    callItemVisible = call != null;
                }
                if (chat.megagroup) {
                    canSearchMembers = true;
                    otherItem.addSubItem(search_members, R.drawable.baseline_search_24, LocaleController.getString("SearchMembers", R.string.SearchMembers));
                    if (!chat.creator && !chat.left && !chat.kicked) {
                        otherItem.addSubItem(leave_group, R.drawable.baseline_exit_to_app_24, LocaleController.getString("LeaveMegaMenu", R.string.LeaveMegaMenu));
                    }
                } else {
                    if (!TextUtils.isEmpty(chat.username)) {
                        otherItem.addSubItem(share, R.drawable.baseline_forward_24, LocaleController.getString("BotShare", R.string.BotShare));
                    }
                    if (NekoConfig.channelAlias.Bool()){
                        otherItem.addSubItem(aliasChannelName, R.drawable.ic_ab_fave, LocaleController.getString("setChannelAliasName", R.string.setChannelAliasName));
                    }
                    if (!currentChat.creator && !currentChat.left && !currentChat.kicked) {
                        otherItem.addSubItem(leave_group, R.drawable.baseline_exit_to_app_24, LocaleController.getString("LeaveChannelMenu", R.string.LeaveChannelMenu));
                    }
                }
                if (ChatObject.hasAdminRights(currentChat)) {
                    otherItem.addSubItem(event_log, R.drawable.baseline_content_paste_24, LocaleController.getString("EventLog", R.string.EventLog));
                }
            } else {
                if (chatInfo != null) {
                    if (ChatObject.canManageCalls(chat) && chatInfo.call == null) {
                        otherItem.addSubItem(call_item, R.drawable.baseline_keyboard_voice_24, LocaleController.getString("StartVoipChat", R.string.StartVoipChat));
                        hasVoiceChatItem = true;
                    }
                    ChatObject.Call call = getMessagesController().getGroupCall(chatId, false);
                    callItemVisible = call != null;
                }
                if (ChatObject.canChangeChatInfo(chat)) {
                    editItemVisible = true;
                }
                if (!ChatObject.isKickedFromChat(chat) && !ChatObject.isLeftFromChat(chat)) {
                    canSearchMembers = true;
                    otherItem.addSubItem(search_members, R.drawable.baseline_search_24, LocaleController.getString("SearchMembers", R.string.SearchMembers));
                }
                otherItem.addSubItem(leave_group, R.drawable.baseline_exit_to_app_24, LocaleController.getString("DeleteAndExit", R.string.DeleteAndExit));
            }
            if (StrUtil.isNotBlank(chat.username) || ChatObject.canUserDoAdminAction(chat, ChatObject.ACTION_INVITE)) {
                otherItem.addSubItem(qr_code, R.drawable.wallet_qr, LocaleController.getString("ShareQRCode", R.string.ShareQRCode));
            }
            otherItem.addSubItem(add_shortcut, R.drawable.baseline_home_24, LocaleController.getString("AddShortcut", R.string.AddShortcut));
        }

        // NekoX-TODO: Check Chnage

        if (imageUpdater != null) {
            otherItem.addSubItem(set_as_main, R.drawable.menu_private, LocaleController.getString("SetAsMain", R.string.SetAsMain));
            otherItem.addSubItem(gallery_menu_save, R.drawable.baseline_image_24, LocaleController.getString("SaveToGallery", R.string.SaveToGallery));
            //otherItem.addSubItem(edit_avatar, R.drawable.photo_paint, LocaleController.getString("EditPhoto", R.string.EditPhoto));
            otherItem.addSubItem(delete_avatar, R.drawable.baseline_delete_24, LocaleController.getString("Delete", R.string.Delete));
        }
        if (getMessagesController().isChatNoForwardsWithOverride(currentChat)) {
            otherItem.hideSubItem(gallery_menu_save);
        }

        if (selfUser) {
            otherItem.addSubItem(logout, R.drawable.msg_leave, LocaleController.getString("LogOut", R.string.LogOut));
        }
        if (!isPulledDown) {
            otherItem.hideSubItem(gallery_menu_save);
            otherItem.hideSubItem(set_as_main);
            otherItem.showSubItem(add_photo);
            otherItem.hideSubItem(edit_avatar);
            otherItem.hideSubItem(delete_avatar);
        }
        if (!mediaHeaderVisible) {
            if (callItemVisible) {
                if (callItem.getVisibility() != View.VISIBLE) {
                    callItem.setVisibility(View.VISIBLE);
                    if (animated) {
                        callItem.setAlpha(0);
                        callItem.animate().alpha(1f).setDuration(150).start();
                    }
                }
            } else {
                if (callItem.getVisibility() != View.GONE) {
                    callItem.setVisibility(View.GONE);
                }
            }
            if (videoCallItemVisible) {
                if (videoCallItem.getVisibility() != View.VISIBLE) {
                    videoCallItem.setVisibility(View.VISIBLE);
                    if (animated) {
                        videoCallItem.setAlpha(0);
                        videoCallItem.animate().alpha(1f).setDuration(150).start();
                    }
                }
            } else {
                if (videoCallItem.getVisibility() != View.GONE) {
                    videoCallItem.setVisibility(View.GONE);
                }
            }
            if (editItemVisible) {
                if (editItem.getVisibility() != View.VISIBLE) {
                    editItem.setVisibility(View.VISIBLE);
                    if (animated) {
                        editItem.setAlpha(0);
                        editItem.animate().alpha(1f).setDuration(150).start();
                    }
                }
            } else {
                if (editItem.getVisibility() != View.GONE) {
                    editItem.setVisibility(View.GONE);
                }
            }
        }
        if (avatarsViewPagerIndicatorView != null) {
            if (avatarsViewPagerIndicatorView.isIndicatorFullyVisible()) {
                if (editItemVisible) {
                    editItem.setVisibility(View.GONE);
                    editItem.animate().cancel();
                    editItem.setAlpha(1f);
                }
                if (callItemVisible) {
                    callItem.setVisibility(View.GONE);
                    callItem.animate().cancel();
                    callItem.setAlpha(1f);
                }
                if (videoCallItemVisible) {
                    videoCallItem.setVisibility(View.GONE);
                    videoCallItem.animate().cancel();
                    videoCallItem.setAlpha(1f);
                }
            }
        }
        if (sharedMediaLayout != null) {
            sharedMediaLayout.getSearchItem().requestLayout();
        }
    }

    @Override
    protected void onDialogDismiss(Dialog dialog) {
        if (listView != null) {
            listView.invalidateViews();
        }
    }

    @Override
    public void didSelectDialogs(DialogsActivity
                                         fragment, ArrayList<Long> dids, CharSequence message, boolean param) {
        long did = dids.get(0);
        Bundle args = new Bundle();
        args.putBoolean("scrollToTopOnResume", true);
        if (DialogObject.isEncryptedDialog(did)) {
            args.putInt("enc_id", DialogObject.getEncryptedChatId(did));
        } else if (DialogObject.isUserDialog(did)) {
            args.putLong("user_id", did);
        } else if (DialogObject.isChatDialog(did)) {
            args.putLong("chat_id", -did);
        }
        if (!getMessagesController().checkCanOpenChat(args, fragment)) {
            return;
        }

        getNotificationCenter().removeObserver(this, NotificationCenter.closeChats);
        getNotificationCenter().postNotificationName(NotificationCenter.closeChats);
        presentFragment(new ChatActivity(args), true);
        removeSelfFromStack();
        TLRPC.User user = getMessagesController().getUser(userId);
        getSendMessagesHelper().sendMessage(user, did, null, null, null, null, true, 0);
    }

    @Override
    public void onRequestPermissionsResultFragment(int requestCode, String[] permissions,
                                                   int[] grantResults) {
        if (imageUpdater != null) {
            imageUpdater.onRequestPermissionsResultFragment(requestCode, permissions, grantResults);
        }
        if (requestCode == 101 || requestCode == 102) {
            final TLRPC.User user = getMessagesController().getUser(userId);
            if (user == null) {
                return;
            }
            boolean allGranted = true;
            for (int a = 0; a < grantResults.length; a++) {
                if (grantResults[a] != PackageManager.PERMISSION_GRANTED) {
                    allGranted = false;
                    break;
                }
            }
            if (grantResults.length > 0 && allGranted) {
                VoIPHelper.startCall(user, requestCode == 102, userInfo != null && userInfo.video_calls_available, getParentActivity(), userInfo, getAccountInstance());
            } else {
                VoIPHelper.permissionDenied(getParentActivity(), null, requestCode);
            }
        } else if (requestCode == 103) {
            if (currentChat == null) {
                return;
            }
            boolean allGranted = true;
            for (int a = 0; a < grantResults.length; a++) {
                if (grantResults[a] != PackageManager.PERMISSION_GRANTED) {
                    allGranted = false;
                    break;
                }
            }
            if (grantResults.length > 0 && allGranted) {
                ChatObject.Call call = getMessagesController().getGroupCall(chatId, false);
                VoIPHelper.startCall(currentChat, null, null, call == null, getParentActivity(), ProfileActivity.this, getAccountInstance());
            } else {
                VoIPHelper.permissionDenied(getParentActivity(), null, requestCode);
            }
        }
    }

    @Override
    public void dismissCurrentDialog() {
        if (imageUpdater != null && imageUpdater.dismissCurrentDialog(visibleDialog)) {
            return;
        }
        super.dismissCurrentDialog();
    }

    @Override
    public boolean dismissDialogOnPause(Dialog dialog) {
        return (imageUpdater == null || imageUpdater.dismissDialogOnPause(dialog)) && super.dismissDialogOnPause(dialog);
    }

    private Animator searchExpandTransition(boolean enter) {
        if (enter) {
            AndroidUtilities.requestAdjustResize(getParentActivity(), classGuid);
            AndroidUtilities.setAdjustResizeToNothing(getParentActivity(), classGuid);
        }
        if (searchViewTransition != null) {
            searchViewTransition.removeAllListeners();
            searchViewTransition.cancel();
        }
        ValueAnimator valueAnimator = ValueAnimator.ofFloat(searchTransitionProgress, enter ? 0f : 1f);
        float offset = extraHeight;
        searchListView.setTranslationY(offset);
        searchListView.setVisibility(View.VISIBLE);
        searchItem.setVisibility(View.VISIBLE);

        listView.setVisibility(View.VISIBLE);

        needLayout(true);

        avatarContainer.setVisibility(View.VISIBLE);
        nameTextView[1].setVisibility(View.VISIBLE);
        onlineTextView[1].setVisibility(View.VISIBLE);
        if (Math.min(1f, extraHeight / AndroidUtilities.dp(88f)) > 0.85 && !searchMode && NekoConfig.showIdAndDc.Bool())
            idTextView.setVisibility(View.VISIBLE);

        actionBar.onSearchFieldVisibilityChanged(searchTransitionProgress > 0.5f);
        int itemVisibility = searchTransitionProgress > 0.5f ? View.VISIBLE : View.GONE;
        if (otherItem != null) {
            otherItem.setVisibility(itemVisibility);
        }
//        if (qrItem != null) {
//            qrItem.setVisibility(isQrNeedVisible() && searchTransitionProgress > 0.5f ? View.VISIBLE : View.GONE);
//        }
        searchItem.setVisibility(itemVisibility);

        searchItem.getSearchContainer().setVisibility(searchTransitionProgress > 0.5f ? View.GONE : View.VISIBLE);
        searchListView.setEmptyView(emptyView);
        avatarContainer.setClickable(false);

        valueAnimator.addUpdateListener(animation -> {
            searchTransitionProgress = (float) valueAnimator.getAnimatedValue();
            float progressHalf = (searchTransitionProgress - 0.5f) / 0.5f;
            float progressHalfEnd = (0.5f - searchTransitionProgress) / 0.5f;
            if (progressHalf < 0) {
                progressHalf = 0f;
            }
            if (progressHalfEnd < 0) {
                progressHalfEnd = 0f;
            }

            searchTransitionOffset = (int) (-offset * (1f - searchTransitionProgress));
            searchListView.setTranslationY(offset * searchTransitionProgress);
            emptyView.setTranslationY(offset * searchTransitionProgress);
            listView.setTranslationY(-offset * (1f - searchTransitionProgress));

            listView.setScaleX(1f - 0.01f * (1f - searchTransitionProgress));
            listView.setScaleY(1f - 0.01f * (1f - searchTransitionProgress));
            listView.setAlpha(searchTransitionProgress);
            needLayout(true);

            listView.setAlpha(progressHalf);

            searchListView.setAlpha(1f - searchTransitionProgress);
            searchListView.setScaleX(1f + 0.05f * searchTransitionProgress);
            searchListView.setScaleY(1f + 0.05f * searchTransitionProgress);
            emptyView.setAlpha(1f - progressHalf);

            avatarContainer.setAlpha(progressHalf);
            nameTextView[1].setAlpha(progressHalf);
            onlineTextView[1].setAlpha(progressHalf);
            idTextView.setAlpha(progressHalf);

            searchItem.getSearchField().setAlpha(progressHalfEnd);
            if (enter && searchTransitionProgress < 0.7f) {
                searchItem.requestFocusOnSearchView();
            }

            searchItem.getSearchContainer().setVisibility(searchTransitionProgress < 0.5f ? View.VISIBLE : View.GONE);
            int visibility = searchTransitionProgress > 0.5f ? View.VISIBLE : View.GONE;
            if (otherItem != null) {
                otherItem.setVisibility(visibility);
                otherItem.setAlpha(progressHalf);
            }
//            if (qrItem != null) {
//                qrItem.setAlpha(progressHalf);
//                qrItem.setVisibility(searchTransitionProgress > 0.5f && isQrNeedVisible() ? View.VISIBLE : View.GONE);
//            }
            searchItem.setVisibility(visibility);

            actionBar.onSearchFieldVisibilityChanged(searchTransitionProgress < 0.5f);

            if (otherItem != null) {
                otherItem.setAlpha(progressHalf);
            }
            searchItem.setAlpha(progressHalf);
            topView.invalidate();
            fragmentView.invalidate();
        });

        valueAnimator.addListener(new AnimatorListenerAdapter() {
            @Override
            public void onAnimationEnd(Animator animation) {
                updateSearchViewState(enter);
                avatarContainer.setClickable(true);
                if (enter) {
                    searchItem.requestFocusOnSearchView();
                }
                needLayout(true);
                searchViewTransition = null;
                fragmentView.invalidate();

                if (enter) {
                    invalidateScroll = true;
                    saveScrollPosition();
                    AndroidUtilities.requestAdjustResize(getParentActivity(), classGuid);
                    emptyView.setPreventMoving(false);
                }
            }
        });

        if (!enter) {
            invalidateScroll = true;
            saveScrollPosition();
            AndroidUtilities.requestAdjustNothing(getParentActivity(), classGuid);
            emptyView.setPreventMoving(true);
        }

        valueAnimator.setDuration(220);
        valueAnimator.setInterpolator(CubicBezierInterpolator.DEFAULT);
        searchViewTransition = valueAnimator;
        return valueAnimator;
    }

    private void updateSearchViewState(boolean enter) {
        int hide = enter ? View.GONE : View.VISIBLE;
        listView.setVisibility(hide);
        searchListView.setVisibility(enter ? View.VISIBLE : View.GONE);
        searchItem.getSearchContainer().setVisibility(enter ? View.VISIBLE : View.GONE);

        actionBar.onSearchFieldVisibilityChanged(enter);

        avatarContainer.setVisibility(hide);
        nameTextView[1].setVisibility(hide);
        onlineTextView[1].setVisibility(hide);
        idTextView.setVisibility(hide);

        if (otherItem != null) {
            otherItem.setAlpha(1f);
            otherItem.setVisibility(hide);
        }
//        if (qrItem != null) {
//            qrItem.setAlpha(1f);
//            qrItem.setVisibility(enter || !isQrNeedVisible() ? View.GONE : View.VISIBLE);
//        }
        searchItem.setVisibility(hide);

        avatarContainer.setAlpha(1f);
        nameTextView[1].setAlpha(1f);
        onlineTextView[1].setAlpha(1f);
        idTextView.setAlpha(1f);
        searchItem.setAlpha(1f);
        listView.setAlpha(1f);
        searchListView.setAlpha(1f);
        emptyView.setAlpha(1f);
        if (enter) {
            searchListView.setEmptyView(emptyView);
        } else {
            emptyView.setVisibility(View.GONE);
        }
    }

    @Override
    public void onUploadProgressChanged(float progress) {
        if (avatarProgressView == null) {
            return;
        }
        avatarProgressView.setProgress(progress);
        avatarsViewPager.setUploadProgress(uploadingImageLocation, progress);
    }

    @Override
    public void didStartUpload(boolean isVideo) {
        if (avatarProgressView == null) {
            return;
        }
        avatarProgressView.setProgress(0.0f);
    }

    @Override
    public void didUploadPhoto(final TLRPC.InputFile photo, final TLRPC.InputFile video,
                               double videoStartTimestamp, String videoPath, TLRPC.PhotoSize bigSize,
                               final TLRPC.PhotoSize smallSize) {
        AndroidUtilities.runOnUIThread(() -> {
            if (photo != null || video != null) {
                TLRPC.TL_photos_uploadProfilePhoto req = new TLRPC.TL_photos_uploadProfilePhoto();
                if (photo != null) {
                    req.file = photo;
                    req.flags |= 1;
                }
                if (video != null) {
                    req.video = video;
                    req.flags |= 2;
                    req.video_start_ts = videoStartTimestamp;
                    req.flags |= 4;
                }
                getConnectionsManager().sendRequest(req, (response, error) -> AndroidUtilities.runOnUIThread(() -> {
                    avatarsViewPager.removeUploadingImage(uploadingImageLocation);
                    if (error == null) {
                        TLRPC.User user = getMessagesController().getUser(getUserConfig().getClientUserId());
                        if (user == null) {
                            user = getUserConfig().getCurrentUser();
                            if (user == null) {
                                return;
                            }
                            getMessagesController().putUser(user, false);
                        } else {
                            getUserConfig().setCurrentUser(user);
                        }
                        TLRPC.TL_photos_photo photos_photo = (TLRPC.TL_photos_photo) response;
                        ArrayList<TLRPC.PhotoSize> sizes = photos_photo.photo.sizes;
                        TLRPC.PhotoSize small = FileLoader.getClosestPhotoSizeWithSize(sizes, 150);
                        TLRPC.PhotoSize big = FileLoader.getClosestPhotoSizeWithSize(sizes, 800);
                        TLRPC.VideoSize videoSize = photos_photo.photo.video_sizes.isEmpty() ? null : photos_photo.photo.video_sizes.get(0);
                        user.photo = new TLRPC.TL_userProfilePhoto();
                        user.photo.photo_id = photos_photo.photo.id;
                        if (small != null) {
                            user.photo.photo_small = small.location;
                        }
                        if (big != null) {
                            user.photo.photo_big = big.location;
                        }

                        if (small != null && avatar != null) {
                            File destFile = FileLoader.getPathToAttach(small, true);
                            File src = FileLoader.getPathToAttach(avatar, true);
                            src.renameTo(destFile);
                            String oldKey = avatar.volume_id + "_" + avatar.local_id + "@50_50";
                            String newKey = small.location.volume_id + "_" + small.location.local_id + "@50_50";
                            ImageLoader.getInstance().replaceImageInCache(oldKey, newKey, ImageLocation.getForUserOrChat(user, ImageLocation.TYPE_SMALL), false);
                        }
                        if (big != null && avatarBig != null) {
                            File destFile = FileLoader.getPathToAttach(big, true);
                            File src = FileLoader.getPathToAttach(avatarBig, true);
                            src.renameTo(destFile);
                        }
                        if (videoSize != null && videoPath != null) {
                            File destFile = FileLoader.getPathToAttach(videoSize, "mp4", true);
                            File src = new File(videoPath);
                            src.renameTo(destFile);
                        }

                        getMessagesStorage().clearUserPhotos(user.id);
                        ArrayList<TLRPC.User> users = new ArrayList<>();
                        users.add(user);
                        getMessagesStorage().putUsersAndChats(users, null, false, true);
                    }

                    allowPullingDown = !AndroidUtilities.isTablet() && !isInLandscapeMode && avatarImage.getImageReceiver().hasNotThumb();
                    avatar = null;
                    avatarBig = null;
                    avatarsViewPager.setCreateThumbFromParent(false);
                    updateProfileData();
                    showAvatarProgress(false, true);
                    getNotificationCenter().postNotificationName(NotificationCenter.updateInterfaces, MessagesController.UPDATE_MASK_ALL);
                    getNotificationCenter().postNotificationName(NotificationCenter.mainUserInfoChanged);
                    getUserConfig().saveConfig(true);
                }));
            } else {
                avatar = smallSize.location;
                avatarBig = bigSize.location;
                avatarImage.setImage(ImageLocation.getForLocal(avatar), "50_50", avatarDrawable, null);
                if (setAvatarRow != -1) {
                    updateRowsIds();
                    if (listAdapter != null) {
                        listAdapter.notifyDataSetChanged();
                    }
                    needLayout(true);
                }
                avatarsViewPager.addUploadingImage(uploadingImageLocation = ImageLocation.getForLocal(avatarBig), ImageLocation.getForLocal(avatar));
                showAvatarProgress(true, false);
            }
            actionBar.createMenu().requestLayout();
        });
    }

    private void showAvatarProgress(boolean show, boolean animated) {
        if (avatarProgressView == null) {
            return;
        }
        if (avatarAnimation != null) {
            avatarAnimation.cancel();
            avatarAnimation = null;
        }

        avatarProgressView.setAlpha(0.0f);
        avatarProgressView.setVisibility(View.INVISIBLE);

    }

    @Override
    public void onActivityResultFragment(int requestCode, int resultCode, Intent data) {
        if (imageUpdater != null) {
            imageUpdater.onActivityResult(requestCode, resultCode, data);
        }
    }

    @Override
    public void saveSelfArgs(Bundle args) {
        if (imageUpdater != null && imageUpdater.currentPicturePath != null) {
            args.putString("path", imageUpdater.currentPicturePath);
        }
    }

    @Override
    public void restoreSelfArgs(Bundle args) {
        if (imageUpdater != null) {
            imageUpdater.currentPicturePath = args.getString("path");
        }
    }

<<<<<<< HEAD
    private void sendLogs() {
=======
    private void sendLogs(boolean last) {
        if (getParentActivity() == null) {
            return;
        }
        AlertDialog progressDialog = new AlertDialog(getParentActivity(), 3);
        progressDialog.setCanCancel(false);
        progressDialog.show();
        Utilities.globalQueue.postRunnable(() -> {
            try {
                File sdCard = ApplicationLoader.applicationContext.getExternalFilesDir(null);
                File dir = new File(sdCard.getAbsolutePath() + "/logs");
>>>>>>> 5d552752

        File path = new File(EnvUtil.getTelegramPath(), "logs");

        path.mkdirs();

        File logcatFile = new File(path, "NekoX-" + System.currentTimeMillis() + ".log");

        FileUtil.delete(logcatFile);

        try {

            RuntimeUtil.exec("logcat", "-df", logcatFile.getPath()).waitFor();

            RuntimeUtil.exec("logcat", "-c").waitFor();

            ShareUtil.shareFile(getParentActivity(), logcatFile);

        } catch (Exception e) {

            AlertUtil.showToast(e);

        }

    }

    private class ListAdapter extends RecyclerListView.SelectionAdapter {
        private final static int VIEW_TYPE_HEADER = 1,
                VIEW_TYPE_TEXT_DETAIL = 2,
                VIEW_TYPE_ABOUT_LINK = 3,
                VIEW_TYPE_TEXT = 4,
                VIEW_TYPE_DIVIDER = 5,
                VIEW_TYPE_NOTIFICATIONS_CHECK = 6,
                VIEW_TYPE_SHADOW = 7,
                VIEW_TYPE_USER = 8,
                VIEW_TYPE_EMPTY = 11,
                VIEW_TYPE_BOTTOM_PADDING = 12,
                VIEW_TYPE_SHARED_MEDIA = 13,
                VIEW_TYPE_VERSION = 14,
                VIEW_TYPE_SUGGESTION = 15;

        private Context mContext;

        public ListAdapter(Context context) {
            mContext = context;
        }

        @Override
        public RecyclerView.ViewHolder onCreateViewHolder(ViewGroup parent, int viewType) {
            View view;
            switch (viewType) {
                case VIEW_TYPE_HEADER: {
                    view = new HeaderCell(mContext, 23);
                    break;
                }
                case VIEW_TYPE_TEXT_DETAIL: {
                    final TextDetailCell textDetailCell = new TextDetailCell(mContext);
                    textDetailCell.setContentDescriptionValueFirst(true);
//                    textDetailCell.setImageClickListener(ProfileActivity.this::onTextDetailCellImageClicked);
                    view = textDetailCell;
                    break;
                }
                case VIEW_TYPE_ABOUT_LINK: {
                    view = aboutLinkCell = new AboutLinkCell(mContext, ProfileActivity.this) {
                        @Override
                        protected void didPressUrl(String url) {
                            if (url.startsWith("@")) {
                                getMessagesController().openByUserName(url.substring(1), ProfileActivity.this, 0);
                            } else if (url.startsWith("#")) {
                                DialogsActivity fragment = new DialogsActivity(null);
                                fragment.setSearchString(url);
                                presentFragment(fragment);
                            } else if (url.startsWith("/")) {
                                if (parentLayout.fragmentsStack.size() > 1) {
                                    BaseFragment previousFragment = parentLayout.fragmentsStack.get(parentLayout.fragmentsStack.size() - 2);
                                    if (previousFragment instanceof ChatActivity) {
                                        finishFragment();
                                        ((ChatActivity) previousFragment).chatActivityEnterView.setCommand(null, url, false, false);
                                    }
                                }
                            }
                        }

                        @Override
                        protected void didResizeEnd() {
                            layoutManager.mIgnoreTopPadding = false;
                        }

                        @Override
                        protected void didResizeStart() {
                            layoutManager.mIgnoreTopPadding = true;
                        }
                    };
                    break;
                }
                case VIEW_TYPE_TEXT: {
                    view = new TextCell(mContext);
                    break;
                }
                case VIEW_TYPE_DIVIDER: {
                    view = new DividerCell(mContext);
                    view.setPadding(AndroidUtilities.dp(20), AndroidUtilities.dp(4), 0, 0);
                    break;
                }
                case VIEW_TYPE_NOTIFICATIONS_CHECK: {
                    view = new NotificationsCheckCell(mContext, 23, 70, false);
                    break;
                }
                case VIEW_TYPE_SHADOW: {
                    view = new ShadowSectionCell(mContext);
                    break;
                }
                case VIEW_TYPE_USER: {
                    view = new UserCell(mContext, addMemberRow == -1 ? 9 : 6, 0, true);
                    break;
                }
                case VIEW_TYPE_EMPTY: {
                    view = new View(mContext) {
                        @Override
                        protected void onMeasure(int widthMeasureSpec, int heightMeasureSpec) {
                            super.onMeasure(MeasureSpec.makeMeasureSpec(MeasureSpec.getSize(widthMeasureSpec), MeasureSpec.EXACTLY), MeasureSpec.makeMeasureSpec(AndroidUtilities.dp(32), MeasureSpec.EXACTLY));
                        }
                    };
                    break;
                }
                case VIEW_TYPE_BOTTOM_PADDING: {
                    view = new View(mContext) {

                        private int lastPaddingHeight = 0;
                        private int lastListViewHeight = 0;

                        @Override
                        protected void onMeasure(int widthMeasureSpec, int heightMeasureSpec) {
                            if (lastListViewHeight != listView.getMeasuredHeight()) {
                                lastPaddingHeight = 0;
                            }
                            lastListViewHeight = listView.getMeasuredHeight();
                            int n = listView.getChildCount();
                            if (n == listAdapter.getItemCount()) {
                                int totalHeight = 0;
                                for (int i = 0; i < n; i++) {
                                    View view = listView.getChildAt(i);
                                    int p = listView.getChildAdapterPosition(view);
                                    if (p >= 0 && p != bottomPaddingRow) {
                                        totalHeight += listView.getChildAt(i).getMeasuredHeight();
                                    }
                                }
                                int paddingHeight = fragmentView.getMeasuredHeight() - ActionBar.getCurrentActionBarHeight() - AndroidUtilities.statusBarHeight - totalHeight;
                                if (paddingHeight > AndroidUtilities.dp(88)) {
                                    paddingHeight = 0;
                                }
                                if (paddingHeight <= 0) {
                                    paddingHeight = 0;
                                }
                                setMeasuredDimension(listView.getMeasuredWidth(), lastPaddingHeight = paddingHeight);
                            } else {
                                setMeasuredDimension(listView.getMeasuredWidth(), lastPaddingHeight);
                            }
                        }
                    };
                    view.setBackground(new ColorDrawable(Color.TRANSPARENT));
                    break;
                }
                case VIEW_TYPE_SHARED_MEDIA: {
                    if (sharedMediaLayout.getParent() != null) {
                        ((ViewGroup) sharedMediaLayout.getParent()).removeView(sharedMediaLayout);
                    }
                    view = sharedMediaLayout;
                    break;
                }
                case VIEW_TYPE_VERSION:
                default: {
                    TextInfoPrivacyCell cell = new TextInfoPrivacyCell(mContext, 10);
                    cell.getTextView().setGravity(Gravity.CENTER_HORIZONTAL);
                    cell.getTextView().setTextColor(Theme.getColor(Theme.key_windowBackgroundWhiteGrayText3));
                    cell.getTextView().setMovementMethod(null);
                    cell.setBackgroundDrawable(Theme.getThemedDrawable(mContext, R.drawable.greydivider_bottom, Theme.key_windowBackgroundGrayShadow));

                    cell.setText("Nekogram X v" + BuildConfig.VERSION_NAME + " " + FileUtil.getAbi() + " " + BuildConfig.FLAVOR + " " + BuildConfig.BUILD_TYPE);

                    cell.getTextView().setPadding(0, AndroidUtilities.dp(14), 0, AndroidUtilities.dp(14));
                    view = cell;
                    Drawable drawable = Theme.getThemedDrawable(mContext, R.drawable.greydivider_bottom, Theme.key_windowBackgroundGrayShadow);
                    CombinedDrawable combinedDrawable = new CombinedDrawable(new ColorDrawable(Theme.getColor(Theme.key_windowBackgroundGray)), drawable);
                    combinedDrawable.setFullsize(true);
                    view.setBackgroundDrawable(combinedDrawable);
                    break;
                }
                case VIEW_TYPE_SUGGESTION: {
                    view = new SettingsSuggestionCell(mContext) {
                        @Override
                        protected void onYesClick(int type) {
                            getNotificationCenter().removeObserver(ProfileActivity.this, NotificationCenter.newSuggestionsAvailable);
                            getMessagesController().removeSuggestion(0, type == SettingsSuggestionCell.TYPE_PHONE ? "VALIDATE_PHONE_NUMBER" : "VALIDATE_PASSWORD");
                            getNotificationCenter().addObserver(ProfileActivity.this, NotificationCenter.newSuggestionsAvailable);
                            int oldRow = type == SettingsSuggestionCell.TYPE_PHONE ? phoneSuggestionRow : passwordSuggestionRow;
                            updateListAnimated(false);
                        }

                        @Override
                        protected void onNoClick(int type) {
                            if (type == SettingsSuggestionCell.TYPE_PHONE) {
                                presentFragment(new ActionIntroActivity(ActionIntroActivity.ACTION_TYPE_CHANGE_PHONE_NUMBER));
                            } else {
                                presentFragment(new TwoStepVerificationSetupActivity(TwoStepVerificationSetupActivity.TYPE_VERIFY, null));
                            }
                        }
                    };
                    break;
                }
            }
            if (viewType != VIEW_TYPE_SHARED_MEDIA) {
                view.setLayoutParams(new RecyclerView.LayoutParams(RecyclerView.LayoutParams.MATCH_PARENT, RecyclerView.LayoutParams.WRAP_CONTENT));
            }
            return new RecyclerListView.Holder(view);
        }

        @Override
        public void onViewAttachedToWindow(RecyclerView.ViewHolder holder) {
            if (holder.itemView == sharedMediaLayout) {
                sharedMediaLayoutAttached = true;
            }
        }

        @Override
        public void onViewDetachedFromWindow(RecyclerView.ViewHolder holder) {
            if (holder.itemView == sharedMediaLayout) {
                sharedMediaLayoutAttached = false;
            }
        }

        @Override
        public void onBindViewHolder(RecyclerView.ViewHolder holder, int position) {
            switch (holder.getItemViewType()) {
                case VIEW_TYPE_HEADER:
                    HeaderCell headerCell = (HeaderCell) holder.itemView;
                    if (position == infoHeaderRow) {
                        if (ChatObject.isChannel(currentChat) && !currentChat.megagroup && channelInfoRow != -1) {
                            headerCell.setText(LocaleController.getString("ReportChatDescription", R.string.ReportChatDescription));
                        } else {
                            headerCell.setText(LocaleController.getString("Info", R.string.Info));
                        }
                    } else if (position == membersHeaderRow) {
                        headerCell.setText(LocaleController.getString("ChannelMembers", R.string.ChannelMembers));
                    } else if (position == settingsSectionRow2) {
                        headerCell.setText(LocaleController.getString("SETTINGS", R.string.SETTINGS));
                    } else if (position == numberSectionRow) {
                        headerCell.setText(LocaleController.getString("Account", R.string.Account));
                    } else if (position == helpHeaderRow) {
                        headerCell.setText(LocaleController.getString("SettingsHelp", R.string.SettingsHelp));
                    } else if (position == debugHeaderRow) {
                        headerCell.setText(LocaleController.getString("SettingsDebug", R.string.SettingsDebug));
                    }
                    break;
                case VIEW_TYPE_TEXT_DETAIL:
                    TextDetailCell detailCell = (TextDetailCell) holder.itemView;
//                    if (position == usernameRow) {
//                        Drawable drawable = ContextCompat.getDrawable(detailCell.getContext(), R.drawable.msg_qr_mini);
//                        drawable.setColorFilter(new PorterDuffColorFilter(Theme.getColor(Theme.key_switch2TrackChecked), PorterDuff.Mode.SRC_IN));
//                        detailCell.setImage(drawable);
//                    } else {
//                        detailCell.setImage(null);
//                    }
                    if (position == phoneRow) {
                        String text;
                        final TLRPC.User user = getMessagesController().getUser(userId);
                        if (!TextUtils.isEmpty(user.phone)) {
                            text = PhoneFormat.getInstance().format("+" + user.phone);
                        } else {
                            text = LocaleController.getString("PhoneHidden", R.string.PhoneHidden);
                        }
                        detailCell.setTextAndValue(text, LocaleController.getString("PhoneMobile", R.string.PhoneMobile), false);
                    } else if (position == usernameRow) {
                        String text;
                        if (userId != 0) {
                            final TLRPC.User user = getMessagesController().getUser(userId);
                            if (user != null && !TextUtils.isEmpty(user.username)) {
                                text = "@" + user.username;
                            } else {
                                text = "-";
                            }
                            detailCell.setTextAndValue(text, LocaleController.getString("Username", R.string.Username), false);
                        } else if (currentChat != null) {
                            TLRPC.Chat chat = getMessagesController().getChat(chatId);
                            if (chat != null && !TextUtils.isEmpty(chat.username)) {
                                text = "@" + chat.username;
                            } else {
                                text = "-";
                            }
                            detailCell.setTextAndValue(text, LocaleController.getString("Username", R.string.Username), false);
                        }
                    } else if (position == locationRow) {
                        if (chatInfo != null && chatInfo.location instanceof TLRPC.TL_channelLocation) {
                            TLRPC.TL_channelLocation location = (TLRPC.TL_channelLocation) chatInfo.location;
                            detailCell.setTextAndValue(location.address, LocaleController.getString("AttachLocation", R.string.AttachLocation), false);
                        }
                    } else if (position == numberRow) {
                        TLRPC.User user = UserConfig.getInstance(currentAccount).getCurrentUser();
                        String value;
                        if (user != null && user.phone != null && user.phone.length() != 0) {
                            value = PhoneFormat.getInstance().format("+" + user.phone);
                        } else {
                            value = LocaleController.getString("NumberUnknown", R.string.NumberUnknown);
                        }
                        detailCell.setTextAndValue(value, LocaleController.getString("TapToChangePhone", R.string.TapToChangePhone), true);
                        detailCell.setContentDescriptionValueFirst(false);
                    } else if (position == setUsernameRow) {
                        TLRPC.User user = UserConfig.getInstance(currentAccount).getCurrentUser();
                        String value;
                        if (user != null && !TextUtils.isEmpty(user.username)) {
                            value = "@" + user.username;
                        } else {
                            value = LocaleController.getString("UsernameEmpty", R.string.UsernameEmpty);
                        }
                        detailCell.setTextAndValue(value, LocaleController.getString("Username", R.string.Username), true);
                        detailCell.setContentDescriptionValueFirst(true);
                    }
                    detailCell.setTag(position);
                    break;
                case VIEW_TYPE_ABOUT_LINK:
                    AboutLinkCell aboutLinkCell = (AboutLinkCell) holder.itemView;
                    if (position == userInfoRow) {
                        aboutLinkCell.setTextAndValue(userInfo.about, LocaleController.getString("UserBio", R.string.UserBio), true);
                    } else if (position == channelInfoRow) {
                        String text = chatInfo.about;
                        while (text.contains("\n\n\n")) {
                            text = text.replace("\n\n\n", "\n\n");
                        }
                        aboutLinkCell.setText(text, true);
                    } else if (position == bioRow) {
                        String value;
                        if (userInfo == null || !TextUtils.isEmpty(userInfo.about)) {
                            value = userInfo == null ? LocaleController.getString("Loading", R.string.Loading) : userInfo.about;
                            aboutLinkCell.setTextAndValue(value, LocaleController.getString("UserBio", R.string.UserBio), false);
                            currentBio = userInfo != null ? userInfo.about : null;
                        } else {
                            aboutLinkCell.setTextAndValue(LocaleController.getString("UserBioDetail", R.string.UserBioDetail), LocaleController.getString("UserBio", R.string.UserBio), false);
                            currentBio = null;
                        }
                    }
                    aboutLinkCell.setOnClickListener(e -> processOnClickOrPress(position, aboutLinkCell));
                    break;
                case VIEW_TYPE_TEXT:
                    TextCell textCell = (TextCell) holder.itemView;
                    textCell.setColors(Theme.key_windowBackgroundWhiteGrayIcon, Theme.key_windowBackgroundWhiteBlackText);
                    textCell.setTag(Theme.key_windowBackgroundWhiteBlackText);
                    if (position == settingsTimerRow) {
                        TLRPC.EncryptedChat encryptedChat = getMessagesController().getEncryptedChat(DialogObject.getEncryptedChatId(dialogId));
                        String value;
                        if (encryptedChat.ttl == 0) {
                            value = LocaleController.getString("ShortMessageLifetimeForever", R.string.ShortMessageLifetimeForever);
                        } else {
                            value = LocaleController.formatTTLString(encryptedChat.ttl);
                        }
                        textCell.setTextAndValue(LocaleController.getString("MessageLifetime", R.string.MessageLifetime), value, false);
                    } else if (position == unblockRow) {
                        textCell.setText(LocaleController.getString("Unblock", R.string.Unblock), false);
                        textCell.setColors(null, Theme.key_windowBackgroundWhiteRedText5);
                    } else if (position == settingsKeyRow) {
                        IdenticonDrawable identiconDrawable = new IdenticonDrawable();
                        TLRPC.EncryptedChat encryptedChat = getMessagesController().getEncryptedChat(DialogObject.getEncryptedChatId(dialogId));
                        identiconDrawable.setEncryptedChat(encryptedChat);
                        textCell.setTextAndValueDrawable(LocaleController.getString("EncryptionKey", R.string.EncryptionKey), identiconDrawable, false);
                    } else if (position == joinRow) {
                        textCell.setColors(null, Theme.key_windowBackgroundWhiteBlueText2);
                        if (currentChat.megagroup) {
                            textCell.setText(LocaleController.getString("ProfileJoinGroup", R.string.ProfileJoinGroup), false);
                        } else {
                            textCell.setText(LocaleController.getString("ProfileJoinChannel", R.string.ProfileJoinChannel), false);
                        }
                    } else if (position == subscribersRow) {
                        if (chatInfo != null) {
                            if (ChatObject.isChannel(currentChat) && !currentChat.megagroup) {
                                textCell.setTextAndValueAndIcon(LocaleController.getString("ChannelSubscribers", R.string.ChannelSubscribers), String.format("%d", chatInfo.participants_count), R.drawable.baseline_group_24, position != membersSectionRow - 1);
                            } else {
                                textCell.setTextAndValueAndIcon(LocaleController.getString("ChannelMembers", R.string.ChannelMembers), String.format("%d", chatInfo.participants_count), R.drawable.baseline_group_24, position != membersSectionRow - 1);
                            }
                        } else {
                            if (ChatObject.isChannel(currentChat) && !currentChat.megagroup) {
                                textCell.setTextAndIcon(LocaleController.getString("ChannelSubscribers", R.string.ChannelSubscribers), R.drawable.baseline_group_24, position != membersSectionRow - 1);
                            } else {
                                textCell.setTextAndIcon(LocaleController.getString("ChannelMembers", R.string.ChannelMembers), R.drawable.baseline_group_24, position != membersSectionRow - 1);
                            }
                        }
                    } else if (position == subscribersRequestsRow) {
                        if (chatInfo != null) {
                            textCell.setTextAndValueAndIcon(LocaleController.getString("SubscribeRequests", R.string.SubscribeRequests), String.format("%d", chatInfo.requests_pending), R.drawable.actions_requests, position != membersSectionRow - 1);
                        }
                    } else if (position == administratorsRow) {
                        if (chatInfo != null) {
                            textCell.setTextAndValueAndIcon(LocaleController.getString("ChannelAdministrators", R.string.ChannelAdministrators), String.format("%d", chatInfo.admins_count), R.drawable.baseline_stars_24, position != membersSectionRow - 1);
                        } else {
                            textCell.setTextAndIcon(LocaleController.getString("ChannelAdministrators", R.string.ChannelAdministrators), R.drawable.baseline_stars_24, position != membersSectionRow - 1);
                        }
                    } else if (position == blockedUsersRow) {
                        if (chatInfo != null) {
                            textCell.setTextAndValueAndIcon(LocaleController.getString("ChannelBlacklist", R.string.ChannelBlacklist), String.format("%d", Math.max(chatInfo.banned_count, chatInfo.kicked_count)), R.drawable.actions_removed, position != membersSectionRow - 1);
                        } else {
                            textCell.setTextAndIcon(LocaleController.getString("ChannelBlacklist", R.string.ChannelBlacklist), R.drawable.actions_removed, position != membersSectionRow - 1);
                        }
                    } else if (position == addMemberRow) {
                        textCell.setColors(Theme.key_windowBackgroundWhiteBlueIcon, Theme.key_windowBackgroundWhiteBlueButton);
                        textCell.setTextAndIcon(LocaleController.getString("AddMember", R.string.AddMember), R.drawable.baseline_person_add_24, membersSectionRow == -1);
                    } else if (position == sendMessageRow) {
                        textCell.setText(LocaleController.getString("SendMessageLocation", R.string.SendMessageLocation), true);
                    } else if (position == reportRow) {
                        textCell.setText(LocaleController.getString("ReportUserLocation", R.string.ReportUserLocation), false);
                        textCell.setColors(null, Theme.key_windowBackgroundWhiteRedText5);
                    } else if (position == languageRow) {
                        textCell.setTextAndIcon(LocaleController.getString("Language", R.string.Language), R.drawable.baseline_language_24, false);
                    } else if (position == notificationRow) {
                        textCell.setTextAndIcon(LocaleController.getString("NotificationsAndSounds", R.string.NotificationsAndSounds), R.drawable.baseline_notifications_24, true);
                    } else if (position == privacyRow) {
                        textCell.setTextAndIcon(LocaleController.getString("PrivacySettings", R.string.PrivacySettings), R.drawable.baseline_lock_24, true);
                    } else if (position == dataRow) {
                        textCell.setTextAndIcon(LocaleController.getString("DataSettings", R.string.DataSettings), R.drawable.baseline_data_usage_24, true);
                    } else if (position == chatRow) {
                        textCell.setTextAndIcon(LocaleController.getString("ChatSettings", R.string.ChatSettings), R.drawable.baseline_palette_24, true);
                    } else if (position == stickersRow) {
                        textCell.setTextAndIcon(LocaleController.getString("StickersAndMasks", R.string.StickersAndMasks), R.drawable.deproko_baseline_stickers_24, true);
                    } else if (position == nekoRow) {
                        textCell.setTextAndIcon(LocaleController.getString("NekoSettings", R.string.NekoSettings), R.drawable.baseline_extension_24, true);
                    } else if (position == filtersRow) {
                        textCell.setTextAndIcon(LocaleController.getString("Filters", R.string.Filters), R.drawable.baseline_folder_24, true);
                    } else if (position == questionRow) {
                        textCell.setTextAndIcon(LocaleController.getString("NekoXUpdatesChannel", R.string.NekoXUpdatesChannel), R.drawable.baseline_bullhorn_24, true);
                    } else if (position == faqRow) {
                        textCell.setTextAndIcon(LocaleController.getString("NekoXFaq", R.string.NekoXFaq), R.drawable.baseline_help_24, true);
                    } else if (position == policyRow) {
                        textCell.setTextAndIcon(LocaleController.getString("PrivacyPolicy", R.string.PrivacyPolicy), R.drawable.baseline_security_24, true);
                    } else if (position == sendLogsRow) {
                        textCell.setTextAndIcon(LocaleController.getString("DebugSendLogs", R.string.DebugSendLogs), R.drawable.baseline_bug_report_24, true);
                    } else if (position == sendLastLogsRow) {
                        textCell.setText(LocaleController.getString("DebugSendLastLogs", R.string.DebugSendLastLogs), true);
                    } else if (position == clearLogsRow) {
                        textCell.setTextAndIcon(LocaleController.getString("DebugClearLogs", R.string.DebugClearLogs), R.drawable.baseline_delete_sweep_24, switchBackendRow != -1);
                    } else if (position == switchBackendRow) {
                        textCell.setText("Switch Backend", false);
                    } else if (position == setAvatarRow) {
                        cellCameraDrawable.setCustomEndFrame(86);
                        cellCameraDrawable.setCurrentFrame(85, false);
                        textCell.setTextAndIcon(LocaleController.getString("SetProfilePhoto", R.string.SetProfilePhoto), cellCameraDrawable, false);
                        textCell.setColors(Theme.key_windowBackgroundWhiteBlueIcon, Theme.key_windowBackgroundWhiteBlueButton);
<<<<<<< HEAD
                        textCell.setTextAndIcon(LocaleController.getString("SetProfilePhoto", R.string.SetProfilePhoto), R.drawable.baseline_image_24, false);
=======
                        textCell.getImageView().setPadding(0, 0, 0, AndroidUtilities.dp(8));
                        textCell.setImageLeft(12);
                        setAvatarCell = textCell;
>>>>>>> 5d552752
                    }
                    break;
                case VIEW_TYPE_NOTIFICATIONS_CHECK:
                    NotificationsCheckCell checkCell = (NotificationsCheckCell) holder.itemView;
                    if (position == notificationsRow) {
                        SharedPreferences preferences = MessagesController.getNotificationsSettings(currentAccount);
                        long did;
                        if (dialogId != 0) {
                            did = dialogId;
                        } else if (userId != 0) {
                            did = userId;
                        } else {
                            did = -chatId;
                        }

                        boolean enabled = false;
                        boolean custom = preferences.getBoolean("custom_" + did, false);
                        boolean hasOverride = preferences.contains("notify2_" + did);
                        int value = preferences.getInt("notify2_" + did, 0);
                        int delta = preferences.getInt("notifyuntil_" + did, 0);
                        String val;
                        if (value == 3 && delta != Integer.MAX_VALUE) {
                            delta -= getConnectionsManager().getCurrentTime();
                            if (delta <= 0) {
                                if (custom) {
                                    val = LocaleController.getString("NotificationsCustom", R.string.NotificationsCustom);
                                } else {
                                    val = LocaleController.getString("NotificationsOn", R.string.NotificationsOn);
                                }
                                enabled = true;
                            } else if (delta < 60 * 60) {
                                val = LocaleController.formatString("WillUnmuteIn", R.string.WillUnmuteIn, LocaleController.formatPluralString("Minutes", delta / 60));
                            } else if (delta < 60 * 60 * 24) {
                                val = LocaleController.formatString("WillUnmuteIn", R.string.WillUnmuteIn, LocaleController.formatPluralString("Hours", (int) Math.ceil(delta / 60.0f / 60)));
                            } else if (delta < 60 * 60 * 24 * 365) {
                                val = LocaleController.formatString("WillUnmuteIn", R.string.WillUnmuteIn, LocaleController.formatPluralString("Days", (int) Math.ceil(delta / 60.0f / 60 / 24)));
                            } else {
                                val = null;
                            }
                        } else {
                            if (value == 0) {
                                if (hasOverride) {
                                    enabled = true;
                                } else {
                                    enabled = getNotificationsController().isGlobalNotificationsEnabled(did);
                                }
                            } else if (value == 1) {
                                enabled = true;
                            }
                            if (enabled && custom) {
                                val = LocaleController.getString("NotificationsCustom", R.string.NotificationsCustom);
                            } else {
                                val = enabled ? LocaleController.getString("NotificationsOn", R.string.NotificationsOn) : LocaleController.getString("NotificationsOff", R.string.NotificationsOff);
                            }
                        }
                        if (val == null) {
                            val = LocaleController.getString("NotificationsOff", R.string.NotificationsOff);
                        }
                        checkCell.setTextAndValueAndCheck(LocaleController.getString("Notifications", R.string.Notifications), val, enabled, false);
                    }
                    break;
                case VIEW_TYPE_SHADOW:
                    View sectionCell = holder.itemView;
                    sectionCell.setTag(position);
                    Drawable drawable;
                    if (position == infoSectionRow && lastSectionRow == -1 && secretSettingsSectionRow == -1 && sharedMediaRow == -1 && membersSectionRow == -1 || position == secretSettingsSectionRow || position == lastSectionRow || position == membersSectionRow && lastSectionRow == -1 && sharedMediaRow == -1) {
                        sectionCell.setBackgroundDrawable(Theme.getThemedDrawable(mContext, R.drawable.greydivider_bottom, Theme.key_windowBackgroundGrayShadow));
                    } else {
                        sectionCell.setBackgroundDrawable(Theme.getThemedDrawable(mContext, R.drawable.greydivider, Theme.key_windowBackgroundGrayShadow));
                    }
                    break;
                case VIEW_TYPE_USER:
                    UserCell userCell = (UserCell) holder.itemView;
                    TLRPC.ChatParticipant part;
                    try {
                        if (!visibleSortedUsers.isEmpty()) {
                            part = visibleChatParticipants.get(visibleSortedUsers.get(position - membersStartRow));
                        } else {
                            part = visibleChatParticipants.get(position - membersStartRow);
                        }
                    } catch (Exception e) {
                        part = null;
                        FileLog.e(e);
                    }
                    if (part != null) {
                        String role;
                        if (part instanceof TLRPC.TL_chatChannelParticipant) {
                            TLRPC.ChannelParticipant channelParticipant = ((TLRPC.TL_chatChannelParticipant) part).channelParticipant;
                            if (!TextUtils.isEmpty(channelParticipant.rank)) {
                                role = channelParticipant.rank;
                            } else {
                                if (channelParticipant instanceof TLRPC.TL_channelParticipantCreator) {
                                    role = LocaleController.getString("ChannelCreator", R.string.ChannelCreator);
                                } else if (channelParticipant instanceof TLRPC.TL_channelParticipantAdmin) {
                                    role = LocaleController.getString("ChannelAdmin", R.string.ChannelAdmin);
                                } else {
                                    role = null;
                                }
                            }
                        } else {
                            if (part instanceof TLRPC.TL_chatParticipantCreator) {
                                role = LocaleController.getString("ChannelCreator", R.string.ChannelCreator);
                            } else if (part instanceof TLRPC.TL_chatParticipantAdmin) {
                                role = LocaleController.getString("ChannelAdmin", R.string.ChannelAdmin);
                            } else {
                                role = null;
                            }
                        }
                        userCell.setAdminRole(role);
                        userCell.setData(getMessagesController().getUser(part.user_id), null, null, 0, position != membersEndRow - 1);
                    }
                    break;
                case VIEW_TYPE_BOTTOM_PADDING:
                    holder.itemView.requestLayout();
                    break;
                case VIEW_TYPE_SUGGESTION:
                    SettingsSuggestionCell suggestionCell = (SettingsSuggestionCell) holder.itemView;
                    suggestionCell.setType(position == passwordSuggestionRow ? SettingsSuggestionCell.TYPE_PASSWORD : SettingsSuggestionCell.TYPE_PHONE);
                    break;
            }
        }

        @Override
        public void onViewRecycled(@NonNull RecyclerView.ViewHolder holder) {
            if (holder.getAdapterPosition() == setAvatarRow) {
                setAvatarCell = null;
            }
        }

        @Override
        public boolean isEnabled(RecyclerView.ViewHolder holder) {
            if (holder.itemView instanceof UserCell) {
                UserCell userCell = (UserCell) holder.itemView;
                Object object = userCell.getCurrentObject();
                if (object instanceof TLRPC.User) {
                    TLRPC.User user = (TLRPC.User) object;
                    if (UserObject.isUserSelf(user)) {
                        return false;
                    }
                }
            }
            int type = holder.getItemViewType();
            return type != VIEW_TYPE_HEADER && type != VIEW_TYPE_DIVIDER && type != VIEW_TYPE_SHADOW &&
                    type != VIEW_TYPE_EMPTY && type != VIEW_TYPE_BOTTOM_PADDING && type != VIEW_TYPE_SHARED_MEDIA &&
                    type != 9 && type != 10; // These are legacy ones, left for compatibility
        }

        @Override
        public int getItemCount() {
            return rowCount;
        }

        @Override
        public int getItemViewType(int position) {
            if (position == infoHeaderRow || position == membersHeaderRow || position == settingsSectionRow2 ||
                    position == numberSectionRow || position == helpHeaderRow || position == debugHeaderRow) {
                return VIEW_TYPE_HEADER;
            } else if (position == phoneRow || position == usernameRow || position == locationRow ||
<<<<<<< HEAD
                    position == numberRow || position == setUsernameRow) {
                return 2;
            } else if (position == userInfoRow || position == channelInfoRow || position == bioRow) {
                return 3;
=======
                    position == numberRow || position == setUsernameRow || position == bioRow) {
                return VIEW_TYPE_TEXT_DETAIL;
            } else if (position == userInfoRow || position == channelInfoRow) {
                return VIEW_TYPE_ABOUT_LINK;
            } else if (position == settingsTimerRow || position == settingsKeyRow || position == reportRow ||
                    position == subscribersRow || position == subscribersRequestsRow || position == administratorsRow || position == blockedUsersRow ||
                    position == addMemberRow || position == joinRow || position == unblockRow ||
                    position == sendMessageRow || position == notificationRow || position == privacyRow ||
                    position == languageRow || position == dataRow || position == chatRow ||
                    position == questionRow || position == devicesRow || position == filtersRow ||
                    position == faqRow || position == policyRow || position == sendLogsRow || position == sendLastLogsRow ||
                    position == clearLogsRow || position == switchBackendRow || position == setAvatarRow) {
                return VIEW_TYPE_TEXT;
>>>>>>> 5d552752
            } else if (position == notificationsDividerRow) {
                return VIEW_TYPE_DIVIDER;
            } else if (position == notificationsRow) {
                return VIEW_TYPE_NOTIFICATIONS_CHECK;
            } else if (position == infoSectionRow || position == lastSectionRow || position == membersSectionRow ||
                    position == secretSettingsSectionRow || position == settingsSectionRow || position == devicesSectionRow ||
                    position == helpSectionCell || position == setAvatarSectionRow || position == passwordSuggestionSectionRow ||
                    position == phoneSuggestionSectionRow) {
                return VIEW_TYPE_SHADOW;
            } else if (position >= membersStartRow && position < membersEndRow) {
                return VIEW_TYPE_USER;
            } else if (position == emptyRow) {
                return VIEW_TYPE_EMPTY;
            } else if (position == bottomPaddingRow) {
                return VIEW_TYPE_BOTTOM_PADDING;
            } else if (position == sharedMediaRow) {
                return VIEW_TYPE_SHARED_MEDIA;
            } else if (position == versionRow) {
                return VIEW_TYPE_VERSION;
            } else if (position == passwordSuggestionRow || position == phoneSuggestionRow) {
                return VIEW_TYPE_SUGGESTION;
            }
            return 4;
        }
    }

    private class SearchAdapter extends RecyclerListView.SelectionAdapter {

        private class SearchResult {

            private String searchTitle;
            private Runnable openRunnable;
            private String rowName;
            private String[] path;
            private int iconResId;
            private int guid;
            private int num;

            public SearchResult(int g, String search, int icon, Runnable open) {
                this(g, search, null, null, null, icon, open);
            }

            public SearchResult(int g, String search, String pathArg1, int icon, Runnable open) {
                this(g, search, null, pathArg1, null, icon, open);
            }

            public SearchResult(int g, String search, String row, String pathArg1, int icon, Runnable open) {
                this(g, search, row, pathArg1, null, icon, open);
            }

            public SearchResult(int g, String search, String row, String pathArg1, String pathArg2, int icon, Runnable open) {
                guid = g;
                searchTitle = search;
                rowName = row;
                openRunnable = open;
                iconResId = icon;
                if (pathArg1 != null && pathArg2 != null) {
                    path = new String[]{pathArg1, pathArg2};
                } else if (pathArg1 != null) {
                    path = new String[]{pathArg1};
                }
            }

            @Override
            public boolean equals(Object obj) {
                if (!(obj instanceof SearchResult)) {
                    return false;
                }
                SearchResult result = (SearchResult) obj;
                return guid == result.guid;
            }

            @Override
            public String toString() {
                SerializedData data = new SerializedData();
                data.writeInt32(num);
                data.writeInt32(1);
                data.writeInt32(guid);
                return Utilities.bytesToHex(data.toByteArray());
            }

            private void open() {
                openRunnable.run();
                AndroidUtilities.scrollToFragmentRow(parentLayout, rowName);
            }
        }

        private SearchResult[] searchArray = new SearchResult[]{
                new SearchResult(500, LocaleController.getString("EditName", R.string.EditName), 0, () -> presentFragment(new ChangeNameActivity())),
                new SearchResult(501, LocaleController.getString("ChangePhoneNumber", R.string.ChangePhoneNumber), 0, () -> presentFragment(new ActionIntroActivity(ActionIntroActivity.ACTION_TYPE_CHANGE_PHONE_NUMBER))),
                new SearchResult(502, LocaleController.getString("AddAnotherAccount", R.string.AddAnotherAccount), 0, () -> {
                    int freeAccount;
                    for (int account = 0; ; account++) {
                        if (!SharedConfig.activeAccounts.contains(account)) {
                            freeAccount = account;
                            break;
                        }
                    }
                    if (freeAccount >= 0) {
                        presentFragment(new LoginActivity(freeAccount));
                    }
                }),
                new SearchResult(503, LocaleController.getString("UserBio", R.string.UserBio), 0, () -> {
                    if (userInfo != null) {
                        presentFragment(new ChangeBioActivity());
                    }
                }),

                new SearchResult(1, LocaleController.getString("NotificationsAndSounds", R.string.NotificationsAndSounds), R.drawable.menu_notifications, () -> presentFragment(new NotificationsSettingsActivity())),
                new SearchResult(2, LocaleController.getString("NotificationsPrivateChats", R.string.NotificationsPrivateChats), LocaleController.getString("NotificationsAndSounds", R.string.NotificationsAndSounds), R.drawable.menu_notifications, () -> presentFragment(new NotificationsCustomSettingsActivity(NotificationsController.TYPE_PRIVATE, new ArrayList<>(), true))),
                new SearchResult(3, LocaleController.getString("NotificationsGroups", R.string.NotificationsGroups), LocaleController.getString("NotificationsAndSounds", R.string.NotificationsAndSounds), R.drawable.menu_notifications, () -> presentFragment(new NotificationsCustomSettingsActivity(NotificationsController.TYPE_GROUP, new ArrayList<>(), true))),
                new SearchResult(4, LocaleController.getString("NotificationsChannels", R.string.NotificationsChannels), LocaleController.getString("NotificationsAndSounds", R.string.NotificationsAndSounds), R.drawable.menu_notifications, () -> presentFragment(new NotificationsCustomSettingsActivity(NotificationsController.TYPE_CHANNEL, new ArrayList<>(), true))),
                new SearchResult(5, LocaleController.getString("VoipNotificationSettings", R.string.VoipNotificationSettings), "callsSectionRow", LocaleController.getString("NotificationsAndSounds", R.string.NotificationsAndSounds), R.drawable.menu_notifications, () -> presentFragment(new NotificationsSettingsActivity())),
                new SearchResult(6, LocaleController.getString("BadgeNumber", R.string.BadgeNumber), "badgeNumberSection", LocaleController.getString("NotificationsAndSounds", R.string.NotificationsAndSounds), R.drawable.menu_notifications, () -> presentFragment(new NotificationsSettingsActivity())),
                new SearchResult(7, LocaleController.getString("InAppNotifications", R.string.InAppNotifications), "inappSectionRow", LocaleController.getString("NotificationsAndSounds", R.string.NotificationsAndSounds), R.drawable.menu_notifications, () -> presentFragment(new NotificationsSettingsActivity())),
                new SearchResult(8, LocaleController.getString("ContactJoined", R.string.ContactJoined), "contactJoinedRow", LocaleController.getString("NotificationsAndSounds", R.string.NotificationsAndSounds), R.drawable.menu_notifications, () -> presentFragment(new NotificationsSettingsActivity())),
                new SearchResult(9, LocaleController.getString("PinnedMessages", R.string.PinnedMessages), "pinnedMessageRow", LocaleController.getString("NotificationsAndSounds", R.string.NotificationsAndSounds), R.drawable.menu_notifications, () -> presentFragment(new NotificationsSettingsActivity())),
                new SearchResult(10, LocaleController.getString("ResetAllNotifications", R.string.ResetAllNotifications), "resetNotificationsRow", LocaleController.getString("NotificationsAndSounds", R.string.NotificationsAndSounds), R.drawable.menu_notifications, () -> presentFragment(new NotificationsSettingsActivity())),

                new SearchResult(100, LocaleController.getString("PrivacySettings", R.string.PrivacySettings), R.drawable.menu_secret, () -> presentFragment(new PrivacySettingsActivity())),
                new SearchResult(101, LocaleController.getString("BlockedUsers", R.string.BlockedUsers), LocaleController.getString("PrivacySettings", R.string.PrivacySettings), R.drawable.menu_secret, () -> presentFragment(new PrivacyUsersActivity())),
                new SearchResult(105, LocaleController.getString("PrivacyPhone", R.string.PrivacyPhone), LocaleController.getString("PrivacySettings", R.string.PrivacySettings), R.drawable.menu_secret, () -> presentFragment(new PrivacyControlActivity(ContactsController.PRIVACY_RULES_TYPE_PHONE, true))),
                new SearchResult(102, LocaleController.getString("PrivacyLastSeen", R.string.PrivacyLastSeen), LocaleController.getString("PrivacySettings", R.string.PrivacySettings), R.drawable.menu_secret, () -> presentFragment(new PrivacyControlActivity(ContactsController.PRIVACY_RULES_TYPE_LASTSEEN, true))),
                new SearchResult(103, LocaleController.getString("PrivacyProfilePhoto", R.string.PrivacyProfilePhoto), LocaleController.getString("PrivacySettings", R.string.PrivacySettings), R.drawable.menu_secret, () -> presentFragment(new PrivacyControlActivity(ContactsController.PRIVACY_RULES_TYPE_PHOTO, true))),
                new SearchResult(104, LocaleController.getString("PrivacyForwards", R.string.PrivacyForwards), LocaleController.getString("PrivacySettings", R.string.PrivacySettings), R.drawable.menu_secret, () -> presentFragment(new PrivacyControlActivity(ContactsController.PRIVACY_RULES_TYPE_FORWARDS, true))),
                new SearchResult(122, LocaleController.getString("PrivacyP2P", R.string.PrivacyP2P), LocaleController.getString("PrivacySettings", R.string.PrivacySettings), R.drawable.menu_secret, () -> presentFragment(new PrivacyControlActivity(ContactsController.PRIVACY_RULES_TYPE_P2P, true))),
                new SearchResult(106, LocaleController.getString("Calls", R.string.Calls), LocaleController.getString("PrivacySettings", R.string.PrivacySettings), R.drawable.menu_secret, () -> presentFragment(new PrivacyControlActivity(ContactsController.PRIVACY_RULES_TYPE_CALLS, true))),
                new SearchResult(107, LocaleController.getString("GroupsAndChannels", R.string.GroupsAndChannels), LocaleController.getString("PrivacySettings", R.string.PrivacySettings), R.drawable.menu_secret, () -> presentFragment(new PrivacyControlActivity(ContactsController.PRIVACY_RULES_TYPE_INVITE, true))),
                new SearchResult(108, LocaleController.getString("Passcode", R.string.Passcode), LocaleController.getString("PrivacySettings", R.string.PrivacySettings), R.drawable.menu_secret, () -> presentFragment(PasscodeActivity.determineOpenFragment())),
                new SearchResult(109, LocaleController.getString("TwoStepVerification", R.string.TwoStepVerification), LocaleController.getString("PrivacySettings", R.string.PrivacySettings), R.drawable.menu_secret, () -> presentFragment(new TwoStepVerificationActivity())),
                new SearchResult(110, LocaleController.getString("SessionsTitle", R.string.SessionsTitle), R.drawable.menu_secret, () -> presentFragment(new SessionsActivity(0))),
                getMessagesController().autoarchiveAvailable ? new SearchResult(121, LocaleController.getString("ArchiveAndMute", R.string.ArchiveAndMute), "newChatsRow", LocaleController.getString("PrivacySettings", R.string.PrivacySettings), R.drawable.menu_secret, () -> presentFragment(new PrivacySettingsActivity())) : null,
                new SearchResult(112, LocaleController.getString("DeleteAccountIfAwayFor2", R.string.DeleteAccountIfAwayFor2), "deleteAccountRow", LocaleController.getString("PrivacySettings", R.string.PrivacySettings), R.drawable.menu_secret, () -> presentFragment(new PrivacySettingsActivity())),
                new SearchResult(113, LocaleController.getString("PrivacyPaymentsClear", R.string.PrivacyPaymentsClear), "paymentsClearRow", LocaleController.getString("PrivacySettings", R.string.PrivacySettings), R.drawable.menu_secret, () -> presentFragment(new PrivacySettingsActivity())),
                new SearchResult(114, LocaleController.getString("WebSessionsTitle", R.string.WebSessionsTitle), LocaleController.getString("PrivacySettings", R.string.PrivacySettings), R.drawable.menu_secret, () -> presentFragment(new SessionsActivity(1))),
                new SearchResult(115, LocaleController.getString("SyncContactsDelete", R.string.SyncContactsDelete), "contactsDeleteRow", LocaleController.getString("PrivacySettings", R.string.PrivacySettings), R.drawable.menu_secret, () -> presentFragment(new PrivacySettingsActivity())),
                new SearchResult(116, LocaleController.getString("SyncContacts", R.string.SyncContacts), "contactsSyncRow", LocaleController.getString("PrivacySettings", R.string.PrivacySettings), R.drawable.menu_secret, () -> presentFragment(new PrivacySettingsActivity())),
                new SearchResult(117, LocaleController.getString("SuggestContacts", R.string.SuggestContacts), "contactsSuggestRow", LocaleController.getString("PrivacySettings", R.string.PrivacySettings), R.drawable.menu_secret, () -> presentFragment(new PrivacySettingsActivity())),
                new SearchResult(118, LocaleController.getString("MapPreviewProvider", R.string.MapPreviewProvider), "secretMapRow", LocaleController.getString("PrivacySettings", R.string.PrivacySettings), R.drawable.menu_secret, () -> presentFragment(new PrivacySettingsActivity())),
                new SearchResult(119, LocaleController.getString("SecretWebPage", R.string.SecretWebPage), "secretWebpageRow", LocaleController.getString("PrivacySettings", R.string.PrivacySettings), R.drawable.menu_secret, () -> presentFragment(new PrivacySettingsActivity())),
                new SearchResult(120, LocaleController.getString("Devices", R.string.Devices), R.drawable.menu_secret, () -> presentFragment(new SessionsActivity(0))),

                new SearchResult(200, LocaleController.getString("DataSettings", R.string.DataSettings), R.drawable.menu_data, () -> presentFragment(new DataSettingsActivity())),
                new SearchResult(201, LocaleController.getString("DataUsage", R.string.DataUsage), "usageSectionRow", LocaleController.getString("DataSettings", R.string.DataSettings), R.drawable.menu_data, () -> presentFragment(new DataSettingsActivity())),
                new SearchResult(202, LocaleController.getString("StorageUsage", R.string.StorageUsage), LocaleController.getString("DataSettings", R.string.DataSettings), R.drawable.menu_data, () -> presentFragment(new CacheControlActivity())),
                new SearchResult(203, LocaleController.getString("KeepMedia", R.string.KeepMedia), "keepMediaRow", LocaleController.getString("DataSettings", R.string.DataSettings), LocaleController.getString("StorageUsage", R.string.StorageUsage), R.drawable.menu_data, () -> presentFragment(new CacheControlActivity())),
                new SearchResult(204, LocaleController.getString("ClearMediaCache", R.string.ClearMediaCache), "cacheRow", LocaleController.getString("DataSettings", R.string.DataSettings), LocaleController.getString("StorageUsage", R.string.StorageUsage), R.drawable.menu_data, () -> presentFragment(new CacheControlActivity())),
                new SearchResult(205, LocaleController.getString("LocalDatabase", R.string.LocalDatabase), "databaseRow", LocaleController.getString("DataSettings", R.string.DataSettings), LocaleController.getString("StorageUsage", R.string.StorageUsage), R.drawable.menu_data, () -> presentFragment(new CacheControlActivity())),
                new SearchResult(206, LocaleController.getString("NetworkUsage", R.string.NetworkUsage), LocaleController.getString("DataSettings", R.string.DataSettings), R.drawable.menu_data, () -> presentFragment(new DataUsageActivity())),
                new SearchResult(207, LocaleController.getString("AutomaticMediaDownload", R.string.AutomaticMediaDownload), "mediaDownloadSectionRow", LocaleController.getString("DataSettings", R.string.DataSettings), R.drawable.menu_data, () -> presentFragment(new DataSettingsActivity())),
                new SearchResult(208, LocaleController.getString("WhenUsingMobileData", R.string.WhenUsingMobileData), LocaleController.getString("DataSettings", R.string.DataSettings), R.drawable.menu_data, () -> presentFragment(new DataAutoDownloadActivity(0))),
                new SearchResult(209, LocaleController.getString("WhenConnectedOnWiFi", R.string.WhenConnectedOnWiFi), LocaleController.getString("DataSettings", R.string.DataSettings), R.drawable.menu_data, () -> presentFragment(new DataAutoDownloadActivity(1))),
                new SearchResult(210, LocaleController.getString("WhenRoaming", R.string.WhenRoaming), LocaleController.getString("DataSettings", R.string.DataSettings), R.drawable.menu_data, () -> presentFragment(new DataAutoDownloadActivity(2))),
                new SearchResult(211, LocaleController.getString("ResetAutomaticMediaDownload", R.string.ResetAutomaticMediaDownload), "resetDownloadRow", LocaleController.getString("DataSettings", R.string.DataSettings), R.drawable.menu_data, () -> presentFragment(new DataSettingsActivity())),
                new SearchResult(212, LocaleController.getString("AutoplayMedia", R.string.AutoplayMedia), "autoplayHeaderRow", LocaleController.getString("DataSettings", R.string.DataSettings), R.drawable.menu_data, () -> presentFragment(new DataSettingsActivity())),
                new SearchResult(213, LocaleController.getString("AutoplayGIF", R.string.AutoplayGIF), "autoplayGifsRow", LocaleController.getString("DataSettings", R.string.DataSettings), R.drawable.menu_data, () -> presentFragment(new DataSettingsActivity())),
                new SearchResult(214, LocaleController.getString("AutoplayVideo", R.string.AutoplayVideo), "autoplayVideoRow", LocaleController.getString("DataSettings", R.string.DataSettings), R.drawable.menu_data, () -> presentFragment(new DataSettingsActivity())),
                new SearchResult(215, LocaleController.getString("Streaming", R.string.Streaming), "streamSectionRow", LocaleController.getString("DataSettings", R.string.DataSettings), R.drawable.menu_data, () -> presentFragment(new DataSettingsActivity())),
                new SearchResult(216, LocaleController.getString("EnableStreaming", R.string.EnableStreaming), "enableStreamRow", LocaleController.getString("DataSettings", R.string.DataSettings), R.drawable.menu_data, () -> presentFragment(new DataSettingsActivity())),
                new SearchResult(217, LocaleController.getString("Calls", R.string.Calls), "callsSectionRow", LocaleController.getString("DataSettings", R.string.DataSettings), R.drawable.menu_data, () -> presentFragment(new DataSettingsActivity())),
                new SearchResult(218, LocaleController.getString("VoipUseLessData", R.string.VoipUseLessData), "useLessDataForCallsRow", LocaleController.getString("DataSettings", R.string.DataSettings), R.drawable.menu_data, () -> presentFragment(new DataSettingsActivity())),
                new SearchResult(219, LocaleController.getString("VoipQuickReplies", R.string.VoipQuickReplies), "quickRepliesRow", LocaleController.getString("DataSettings", R.string.DataSettings), R.drawable.menu_data, () -> presentFragment(new DataSettingsActivity())),
                new SearchResult(220, LocaleController.getString("ProxySettings", R.string.ProxySettings), LocaleController.getString("DataSettings", R.string.DataSettings), R.drawable.menu_data, () -> presentFragment(new ProxyListActivity())),
                new SearchResult(221, LocaleController.getString("UseProxyForCalls", R.string.UseProxyForCalls), "callsRow", LocaleController.getString("DataSettings", R.string.DataSettings), LocaleController.getString("ProxySettings", R.string.ProxySettings), R.drawable.menu_data, () -> presentFragment(new ProxyListActivity())),
                new SearchResult(111, LocaleController.getString("PrivacyDeleteCloudDrafts", R.string.PrivacyDeleteCloudDrafts), "clearDraftsRow", LocaleController.getString("DataSettings", R.string.DataSettings), R.drawable.menu_data, () -> presentFragment(new DataSettingsActivity())),

                new SearchResult(300, LocaleController.getString("ChatSettings", R.string.ChatSettings), R.drawable.menu_chats, () -> presentFragment(new ThemeActivity(ThemeActivity.THEME_TYPE_BASIC))),
                new SearchResult(301, LocaleController.getString("TextSizeHeader", R.string.TextSizeHeader), "textSizeHeaderRow", LocaleController.getString("ChatSettings", R.string.ChatSettings), R.drawable.menu_chats, () -> presentFragment(new ThemeActivity(ThemeActivity.THEME_TYPE_BASIC))),
                new SearchResult(302, LocaleController.getString("ChatBackground", R.string.ChatBackground), LocaleController.getString("ChatSettings", R.string.ChatSettings), R.drawable.menu_chats, () -> presentFragment(new WallpapersListActivity(WallpapersListActivity.TYPE_ALL))),
                new SearchResult(303, LocaleController.getString("SetColor", R.string.SetColor), null, LocaleController.getString("ChatSettings", R.string.ChatSettings), LocaleController.getString("ChatBackground", R.string.ChatBackground), R.drawable.menu_chats, () -> presentFragment(new WallpapersListActivity(WallpapersListActivity.TYPE_COLOR))),
                new SearchResult(304, LocaleController.getString("ResetChatBackgrounds", R.string.ResetChatBackgrounds), "resetRow", LocaleController.getString("ChatSettings", R.string.ChatSettings), LocaleController.getString("ChatBackground", R.string.ChatBackground), R.drawable.menu_chats, () -> presentFragment(new WallpapersListActivity(WallpapersListActivity.TYPE_ALL))),
                new SearchResult(305, LocaleController.getString("AutoNightTheme", R.string.AutoNightTheme), LocaleController.getString("ChatSettings", R.string.ChatSettings), R.drawable.menu_chats, () -> presentFragment(new ThemeActivity(ThemeActivity.THEME_TYPE_NIGHT))),
                new SearchResult(306, LocaleController.getString("ColorTheme", R.string.ColorTheme), "themeHeaderRow", LocaleController.getString("ChatSettings", R.string.ChatSettings), R.drawable.menu_chats, () -> presentFragment(new ThemeActivity(ThemeActivity.THEME_TYPE_BASIC))),
                new SearchResult(307, LocaleController.getString("ChromeCustomTabs", R.string.ChromeCustomTabs), "customTabsRow", LocaleController.getString("ChatSettings", R.string.ChatSettings), R.drawable.menu_chats, () -> presentFragment(new ThemeActivity(ThemeActivity.THEME_TYPE_BASIC))),
                new SearchResult(308, LocaleController.getString("DirectShare", R.string.DirectShare), "directShareRow", LocaleController.getString("ChatSettings", R.string.ChatSettings), R.drawable.menu_chats, () -> presentFragment(new ThemeActivity(ThemeActivity.THEME_TYPE_BASIC))),
                new SearchResult(309, LocaleController.getString("EnableAnimations", R.string.EnableAnimations), "enableAnimationsRow", LocaleController.getString("ChatSettings", R.string.ChatSettings), R.drawable.menu_chats, () -> presentFragment(new ThemeActivity(ThemeActivity.THEME_TYPE_BASIC))),
                new SearchResult(310, LocaleController.getString("RaiseToSpeak", R.string.RaiseToSpeak), "raiseToSpeakRow", LocaleController.getString("ChatSettings", R.string.ChatSettings), R.drawable.menu_chats, () -> presentFragment(new ThemeActivity(ThemeActivity.THEME_TYPE_BASIC))),
                new SearchResult(311, LocaleController.getString("SendByEnter", R.string.SendByEnter), "sendByEnterRow", LocaleController.getString("ChatSettings", R.string.ChatSettings), R.drawable.menu_chats, () -> presentFragment(new ThemeActivity(ThemeActivity.THEME_TYPE_BASIC))),
                new SearchResult(312, LocaleController.getString("SaveToGallerySettings", R.string.SaveToGallerySettings), "saveToGalleryRow", LocaleController.getString("ChatSettings", R.string.ChatSettings), R.drawable.menu_chats, () -> presentFragment(new ThemeActivity(ThemeActivity.THEME_TYPE_BASIC))),
                new SearchResult(318, LocaleController.getString("DistanceUnits", R.string.DistanceUnits), "distanceRow", LocaleController.getString("ChatSettings", R.string.ChatSettings), R.drawable.menu_chats, () -> presentFragment(new ThemeActivity(ThemeActivity.THEME_TYPE_BASIC))),
                new SearchResult(313, LocaleController.getString("StickersAndMasks", R.string.StickersAndMasks), LocaleController.getString("ChatSettings", R.string.ChatSettings), R.drawable.menu_chats, () -> presentFragment(new StickersActivity(MediaDataController.TYPE_IMAGE))),
                new SearchResult(314, LocaleController.getString("SuggestStickers", R.string.SuggestStickers), "suggestRow", LocaleController.getString("ChatSettings", R.string.ChatSettings), LocaleController.getString("StickersAndMasks", R.string.StickersAndMasks), R.drawable.menu_chats, () -> presentFragment(new StickersActivity(MediaDataController.TYPE_IMAGE))),
                new SearchResult(315, LocaleController.getString("FeaturedStickers", R.string.FeaturedStickers), null, LocaleController.getString("ChatSettings", R.string.ChatSettings), LocaleController.getString("StickersAndMasks", R.string.StickersAndMasks), R.drawable.menu_chats, () -> presentFragment(new FeaturedStickersActivity())),
                new SearchResult(316, LocaleController.getString("Masks", R.string.Masks), null, LocaleController.getString("ChatSettings", R.string.ChatSettings), LocaleController.getString("StickersAndMasks", R.string.StickersAndMasks), R.drawable.menu_chats, () -> presentFragment(new StickersActivity(MediaDataController.TYPE_MASK))),
                new SearchResult(317, LocaleController.getString("ArchivedStickers", R.string.ArchivedStickers), null, LocaleController.getString("ChatSettings", R.string.ChatSettings), LocaleController.getString("StickersAndMasks", R.string.StickersAndMasks), R.drawable.menu_chats, () -> presentFragment(new ArchivedStickersActivity(MediaDataController.TYPE_IMAGE))),
                new SearchResult(317, LocaleController.getString("ArchivedMasks", R.string.ArchivedMasks), null, LocaleController.getString("ChatSettings", R.string.ChatSettings), LocaleController.getString("StickersAndMasks", R.string.StickersAndMasks), R.drawable.menu_chats, () -> presentFragment(new ArchivedStickersActivity(MediaDataController.TYPE_MASK))),

                new SearchResult(400, LocaleController.getString("Language", R.string.Language), R.drawable.menu_language, () -> presentFragment(new LanguageSelectActivity())),

                new SearchResult(402, LocaleController.getString("AskAQuestion", R.string.AskAQuestion), LocaleController.getString("SettingsHelp", R.string.SettingsHelp), R.drawable.menu_help, () -> showDialog(AlertsCreator.createSupportAlert(ProfileActivity.this))),
                new SearchResult(403, LocaleController.getString("TelegramFAQ", R.string.TelegramFAQ), LocaleController.getString("SettingsHelp", R.string.SettingsHelp), R.drawable.menu_help, () -> Browser.openUrl(getParentActivity(), LocaleController.getString("TelegramFaqUrl", R.string.TelegramFaqUrl))),
                new SearchResult(404, LocaleController.getString("PrivacyPolicy", R.string.PrivacyPolicy), LocaleController.getString("SettingsHelp", R.string.SettingsHelp), R.drawable.menu_help, () -> Browser.openUrl(getParentActivity(), LocaleController.getString("PrivacyPolicyUrl", R.string.PrivacyPolicyUrl))),
        };
        private ArrayList<MessagesController.FaqSearchResult> faqSearchArray = new ArrayList<>();

        private Context mContext;
        private ArrayList<CharSequence> resultNames = new ArrayList<>();
        private ArrayList<SearchResult> searchResults = new ArrayList<>();
        private ArrayList<MessagesController.FaqSearchResult> faqSearchResults = new ArrayList<>();
        private ArrayList<Object> recentSearches = new ArrayList<>();
        private boolean searchWas;
        private Runnable searchRunnable;
        private String lastSearchString;
        private TLRPC.WebPage faqWebPage;
        private boolean loadingFaqPage;

        public SearchAdapter(Context context) {
            mContext = context;

            HashMap<Integer, SearchResult> resultHashMap = new HashMap<>();
            for (int a = 0; a < searchArray.length; a++) {
                if (searchArray[a] == null) {
                    continue;
                }
                resultHashMap.put(searchArray[a].guid, searchArray[a]);
            }
            Set<String> set = MessagesController.getGlobalMainSettings().getStringSet("settingsSearchRecent2", null);
            if (set != null) {
                for (String value : set) {
                    try {
                        SerializedData data = new SerializedData(Utilities.hexToBytes(value));
                        int num = data.readInt32(false);
                        int type = data.readInt32(false);
                        if (type == 0) {
                            String title = data.readString(false);
                            int count = data.readInt32(false);
                            String[] path = null;
                            if (count > 0) {
                                path = new String[count];
                                for (int a = 0; a < count; a++) {
                                    path[a] = data.readString(false);
                                }
                            }
                            String url = data.readString(false);
                            MessagesController.FaqSearchResult result = new MessagesController.FaqSearchResult(title, path, url);
                            result.num = num;
                            recentSearches.add(result);
                        } else if (type == 1) {
                            SearchResult result = resultHashMap.get(data.readInt32(false));
                            if (result != null) {
                                result.num = num;
                                recentSearches.add(result);
                            }
                        }
                    } catch (Exception ignore) {

                    }
                }
            }
            Collections.sort(recentSearches, (o1, o2) -> {
                int n1 = getNum(o1);
                int n2 = getNum(o2);
                if (n1 < n2) {
                    return -1;
                } else if (n1 > n2) {
                    return 1;
                }
                return 0;
            });
        }

        private void loadFaqWebPage() {
            faqWebPage = getMessagesController().faqWebPage;
            if (faqWebPage != null) {
                faqSearchArray.addAll(getMessagesController().faqSearchArray);
            }
            if (faqWebPage != null || loadingFaqPage) {
                return;
            }
            loadingFaqPage = true;
            final TLRPC.TL_messages_getWebPage req2 = new TLRPC.TL_messages_getWebPage();
            req2.url = LocaleController.getString("TelegramFaqUrl", R.string.TelegramFaqUrl);
            req2.hash = 0;
            getConnectionsManager().sendRequest(req2, (response2, error2) -> {
                if (response2 instanceof TLRPC.WebPage) {
                    ArrayList<MessagesController.FaqSearchResult> arrayList = new ArrayList<>();
                    TLRPC.WebPage page = (TLRPC.WebPage) response2;
                    if (page.cached_page != null) {
                        for (int a = 0, N = page.cached_page.blocks.size(); a < N; a++) {
                            TLRPC.PageBlock block = page.cached_page.blocks.get(a);
                            if (block instanceof TLRPC.TL_pageBlockList) {
                                String paragraph = null;
                                if (a != 0) {
                                    TLRPC.PageBlock prevBlock = page.cached_page.blocks.get(a - 1);
                                    if (prevBlock instanceof TLRPC.TL_pageBlockParagraph) {
                                        TLRPC.TL_pageBlockParagraph pageBlockParagraph = (TLRPC.TL_pageBlockParagraph) prevBlock;
                                        paragraph = ArticleViewer.getPlainText(pageBlockParagraph.text).toString();
                                    }
                                }
                                TLRPC.TL_pageBlockList list = (TLRPC.TL_pageBlockList) block;
                                for (int b = 0, N2 = list.items.size(); b < N2; b++) {
                                    TLRPC.PageListItem item = list.items.get(b);
                                    if (item instanceof TLRPC.TL_pageListItemText) {
                                        TLRPC.TL_pageListItemText itemText = (TLRPC.TL_pageListItemText) item;
                                        String url = ArticleViewer.getUrl(itemText.text);
                                        String text = ArticleViewer.getPlainText(itemText.text).toString();
                                        if (TextUtils.isEmpty(url) || TextUtils.isEmpty(text)) {
                                            continue;
                                        }
                                        String[] path;
                                        if (paragraph != null) {
                                            path = new String[]{LocaleController.getString("SettingsSearchFaq", R.string.SettingsSearchFaq), paragraph};
                                        } else {
                                            path = new String[]{LocaleController.getString("SettingsSearchFaq", R.string.SettingsSearchFaq)};
                                        }
                                        arrayList.add(new MessagesController.FaqSearchResult(text, path, url));
                                    }
                                }
                            } else if (block instanceof TLRPC.TL_pageBlockAnchor) {
                                break;
                            }
                        }
                        faqWebPage = page;
                    }
                    AndroidUtilities.runOnUIThread(() -> {
                        faqSearchArray.addAll(arrayList);
                        getMessagesController().faqSearchArray = arrayList;
                        getMessagesController().faqWebPage = faqWebPage;
                        if (!searchWas) {
                            notifyDataSetChanged();
                        }
                    });
                }
                loadingFaqPage = false;
            });
        }

        @Override
        public int getItemCount() {
            if (searchWas) {
                return searchResults.size() + (faqSearchResults.isEmpty() ? 0 : 1 + faqSearchResults.size());
            }
            return (recentSearches.isEmpty() ? 0 : recentSearches.size() + 1) + (faqSearchArray.isEmpty() ? 0 : faqSearchArray.size() + 1);
        }

        @Override
        public boolean isEnabled(RecyclerView.ViewHolder holder) {
            return holder.getItemViewType() == 0;
        }

        @Override
        public void onBindViewHolder(RecyclerView.ViewHolder holder, int position) {
            switch (holder.getItemViewType()) {
                case 0: {
                    SettingsSearchCell searchCell = (SettingsSearchCell) holder.itemView;
                    if (searchWas) {
                        if (position < searchResults.size()) {
                            SearchResult result = searchResults.get(position);
                            SearchResult prevResult = position > 0 ? searchResults.get(position - 1) : null;
                            int icon;
                            if (prevResult != null && prevResult.iconResId == result.iconResId) {
                                icon = 0;
                            } else {
                                icon = result.iconResId;
                            }
                            searchCell.setTextAndValueAndIcon(resultNames.get(position), result.path, icon, position < searchResults.size() - 1);
                        } else {
                            position -= searchResults.size() + 1;
                            MessagesController.FaqSearchResult result = faqSearchResults.get(position);
                            searchCell.setTextAndValue(resultNames.get(position + searchResults.size()), result.path, true, position < searchResults.size() - 1);
                        }
                    } else {
                        if (!recentSearches.isEmpty()) {
                            position--;
                        }
                        if (position < recentSearches.size()) {
                            Object object = recentSearches.get(position);
                            if (object instanceof SearchResult) {
                                SearchResult result = (SearchResult) object;
                                searchCell.setTextAndValue(result.searchTitle, result.path, false, position < recentSearches.size() - 1);
                            } else if (object instanceof MessagesController.FaqSearchResult) {
                                MessagesController.FaqSearchResult result = (MessagesController.FaqSearchResult) object;
                                searchCell.setTextAndValue(result.title, result.path, true, position < recentSearches.size() - 1);
                            }
                        } else {
                            position -= recentSearches.size() + 1;
                            MessagesController.FaqSearchResult result = faqSearchArray.get(position);
                            searchCell.setTextAndValue(result.title, result.path, true, position < recentSearches.size() - 1);
                        }
                    }
                    break;
                }
                case 1: {
                    GraySectionCell sectionCell = (GraySectionCell) holder.itemView;
                    sectionCell.setText(LocaleController.getString("SettingsFaqSearchTitle", R.string.SettingsFaqSearchTitle));
                    break;
                }
                case 2: {
                    HeaderCell headerCell = (HeaderCell) holder.itemView;
                    headerCell.setText(LocaleController.getString("SettingsRecent", R.string.SettingsRecent));
                    break;
                }
            }
        }

        @Override
        public RecyclerView.ViewHolder onCreateViewHolder(ViewGroup parent, int viewType) {
            View view;
            switch (viewType) {
                case 0:
                    view = new SettingsSearchCell(mContext);
                    break;
                case 1:
                    view = new GraySectionCell(mContext);
                    break;
                case 2:
                default:
                    view = new HeaderCell(mContext, 16);
                    break;
            }
            view.setLayoutParams(new RecyclerView.LayoutParams(RecyclerView.LayoutParams.MATCH_PARENT, RecyclerView.LayoutParams.WRAP_CONTENT));
            return new RecyclerListView.Holder(view);
        }

        @Override
        public int getItemViewType(int position) {
            if (searchWas) {
                if (position < searchResults.size()) {
                    return 0;
                } else if (position == searchResults.size()) {
                    return 1;
                }
            } else {
                if (position == 0) {
                    if (!recentSearches.isEmpty()) {
                        return 2;
                    } else {
                        return 1;
                    }
                } else if (!recentSearches.isEmpty() && position == recentSearches.size() + 1) {
                    return 1;
                }
            }
            return 0;
        }

        public void addRecent(Object object) {
            int index = recentSearches.indexOf(object);
            if (index >= 0) {
                recentSearches.remove(index);
            }
            recentSearches.add(0, object);
            if (!searchWas) {
                notifyDataSetChanged();
            }
            if (recentSearches.size() > 20) {
                recentSearches.remove(recentSearches.size() - 1);
            }
            LinkedHashSet<String> toSave = new LinkedHashSet<>();
            for (int a = 0, N = recentSearches.size(); a < N; a++) {
                Object o = recentSearches.get(a);
                if (o instanceof SearchResult) {
                    ((SearchResult) o).num = a;
                } else if (o instanceof MessagesController.FaqSearchResult) {
                    ((MessagesController.FaqSearchResult) o).num = a;
                }
                toSave.add(o.toString());
            }
            MessagesController.getGlobalMainSettings().edit().putStringSet("settingsSearchRecent2", toSave).commit();
        }

        public void clearRecent() {
            recentSearches.clear();
            MessagesController.getGlobalMainSettings().edit().remove("settingsSearchRecent2").commit();
            notifyDataSetChanged();
        }

        private int getNum(Object o) {
            if (o instanceof SearchResult) {
                return ((SearchResult) o).num;
            } else if (o instanceof MessagesController.FaqSearchResult) {
                return ((MessagesController.FaqSearchResult) o).num;
            }
            return 0;
        }

        public void search(String text) {
            lastSearchString = text;
            if (searchRunnable != null) {
                Utilities.searchQueue.cancelRunnable(searchRunnable);
                searchRunnable = null;
            }
            if (TextUtils.isEmpty(text)) {
                searchWas = false;
                searchResults.clear();
                faqSearchResults.clear();
                resultNames.clear();
                emptyView.stickerView.getImageReceiver().startAnimation();
                emptyView.title.setText(LocaleController.getString("SettingsNoRecent", R.string.SettingsNoRecent));
                notifyDataSetChanged();
                return;
            }
            Utilities.searchQueue.postRunnable(searchRunnable = () -> {
                ArrayList<SearchResult> results = new ArrayList<>();
                ArrayList<MessagesController.FaqSearchResult> faqResults = new ArrayList<>();
                ArrayList<CharSequence> names = new ArrayList<>();
                String[] searchArgs = text.split(" ");
                String[] translitArgs = new String[searchArgs.length];
                for (int a = 0; a < searchArgs.length; a++) {
                    translitArgs[a] = LocaleController.getInstance().getTranslitString(searchArgs[a]);
                    if (translitArgs[a].equals(searchArgs[a])) {
                        translitArgs[a] = null;
                    }
                }

                for (int a = 0; a < searchArray.length; a++) {
                    SearchResult result = searchArray[a];
                    if (result == null) {
                        continue;
                    }
                    String title = " " + result.searchTitle.toLowerCase();
                    SpannableStringBuilder stringBuilder = null;
                    for (int i = 0; i < searchArgs.length; i++) {
                        if (searchArgs[i].length() != 0) {
                            String searchString = searchArgs[i];
                            int index = title.indexOf(" " + searchString);
                            if (index < 0 && translitArgs[i] != null) {
                                searchString = translitArgs[i];
                                index = title.indexOf(" " + searchString);
                            }
                            if (index >= 0) {
                                if (stringBuilder == null) {
                                    stringBuilder = new SpannableStringBuilder(result.searchTitle);
                                }
                                stringBuilder.setSpan(new ForegroundColorSpan(Theme.getColor(Theme.key_windowBackgroundWhiteBlueText4)), index, index + searchString.length(), Spanned.SPAN_EXCLUSIVE_EXCLUSIVE);
                            } else {
                                break;
                            }
                        }
                        if (stringBuilder != null && i == searchArgs.length - 1) {
                            if (result.guid == 502) {
                                int freeAccount;
                                for (int account = 0; ; account++) {
                                    if (!SharedConfig.activeAccounts.contains(account)) {
                                        freeAccount = account;
                                        break;
                                    }
                                }
                                if (freeAccount < 0) {
                                    continue;
                                }
                            }
                            results.add(result);
                            names.add(stringBuilder);
                        }
                    }
                }
                if (faqWebPage != null) {
                    for (int a = 0, N = faqSearchArray.size(); a < N; a++) {
                        MessagesController.FaqSearchResult result = faqSearchArray.get(a);
                        String title = " " + result.title.toLowerCase();
                        SpannableStringBuilder stringBuilder = null;
                        for (int i = 0; i < searchArgs.length; i++) {
                            if (searchArgs[i].length() != 0) {
                                String searchString = searchArgs[i];
                                int index = title.indexOf(" " + searchString);
                                if (index < 0 && translitArgs[i] != null) {
                                    searchString = translitArgs[i];
                                    index = title.indexOf(" " + searchString);
                                }
                                if (index >= 0) {
                                    if (stringBuilder == null) {
                                        stringBuilder = new SpannableStringBuilder(result.title);
                                    }
                                    stringBuilder.setSpan(new ForegroundColorSpan(Theme.getColor(Theme.key_windowBackgroundWhiteBlueText4)), index, index + searchString.length(), Spanned.SPAN_EXCLUSIVE_EXCLUSIVE);
                                } else {
                                    break;
                                }
                            }
                            if (stringBuilder != null && i == searchArgs.length - 1) {
                                faqResults.add(result);
                                names.add(stringBuilder);
                            }
                        }
                    }
                }

                AndroidUtilities.runOnUIThread(() -> {
                    if (!text.equals(lastSearchString)) {
                        return;
                    }
                    if (!searchWas) {
                        emptyView.stickerView.getImageReceiver().startAnimation();
                        emptyView.title.setText(LocaleController.getString("SettingsNoResults", R.string.SettingsNoResults));
                    }
                    searchWas = true;
                    searchResults = results;
                    faqSearchResults = faqResults;
                    resultNames = names;
                    notifyDataSetChanged();
                    emptyView.stickerView.getImageReceiver().startAnimation();
                });
            }, 300);
        }

        public boolean isSearchWas() {
            return searchWas;
        }
    }


    private void dimBehindView(View view, boolean enable) {
        scrimView = view;
        dimBehindView(enable);
    }
    private void dimBehindView(View view, float value) {
        scrimView = view;
        dimBehindView(value);
    }
    private void dimBehindView(boolean enable) {
        dimBehindView(enable ? 0.2f : 0);
    }
    private AnimatorSet scrimAnimatorSet = null;
    private void dimBehindView(float value) {
        boolean enable = value > 0;
        fragmentView.invalidate();
        if (scrimAnimatorSet != null) {
            scrimAnimatorSet.cancel();
        }
        scrimAnimatorSet = new AnimatorSet();
        ArrayList<Animator> animators = new ArrayList<>();
        ValueAnimator scrimPaintAlphaAnimator;
        if (enable) {
            animators.add(scrimPaintAlphaAnimator = ValueAnimator.ofFloat(0, value));
        } else {
            animators.add(scrimPaintAlphaAnimator = ValueAnimator.ofFloat(scrimPaint.getAlpha() / 255f, 0));
        }
        scrimPaintAlphaAnimator.addUpdateListener(a -> {
            scrimPaint.setAlpha((int) (255 * (float) a.getAnimatedValue()));
        });
        scrimAnimatorSet.playTogether(animators);
        scrimAnimatorSet.setDuration(enable ? 150 : 220);
        if (!enable) {
            scrimAnimatorSet.addListener(new AnimatorListenerAdapter() {
                @Override
                public void onAnimationEnd(Animator animation) {
                    scrimView = null;
                    fragmentView.invalidate();
                }
            });
        }
        scrimAnimatorSet.start();
    }

    @Override
    public ArrayList<ThemeDescription> getThemeDescriptions() {
        ThemeDescription.ThemeDescriptionDelegate themeDelegate = () -> {
            if (listView != null) {
                int count = listView.getChildCount();
                for (int a = 0; a < count; a++) {
                    View child = listView.getChildAt(a);
                    if (child instanceof UserCell) {
                        ((UserCell) child).update(0);
                    }
                }
            }
            if (!isPulledDown) {
                if (onlineTextView[1] != null) {
                    final Object onlineTextViewTag = onlineTextView[1].getTag();
                    if (onlineTextViewTag instanceof String) {
                        onlineTextView[1].setTextColor(Theme.getColor((String) onlineTextViewTag));
                    } else {
                        onlineTextView[1].setTextColor(Theme.getColor(Theme.key_avatar_subtitleInProfileBlue));
                    }
                }
                if (lockIconDrawable != null) {
                    lockIconDrawable.setColorFilter(Theme.getColor(Theme.key_chat_lockIcon), PorterDuff.Mode.SRC_IN);
                }
                if (scamDrawable != null) {
                    scamDrawable.setColor(Theme.getColor(Theme.key_avatar_subtitleInProfileBlue));
                }
                if (nameTextView[1] != null) {
                    nameTextView[1].setTextColor(Theme.getColor(Theme.key_profile_title));
                    idTextView.setTextColor(Theme.getColor(Theme.key_avatar_subtitleInProfileBlue));
                }
                if (actionBar != null) {
                    actionBar.setItemsColor(Theme.getColor(Theme.key_actionBarDefaultIcon), false);
                    actionBar.setItemsBackgroundColor(Theme.getColor(Theme.key_avatar_actionBarSelectorBlue), false);
                }
            }
        };
        ArrayList<ThemeDescription> arrayList = new ArrayList<>();
        if (sharedMediaLayout != null) {
            arrayList.addAll(sharedMediaLayout.getThemeDescriptions());
        }

        arrayList.add(new ThemeDescription(listView, 0, null, null, null, null, Theme.key_windowBackgroundWhite));
        arrayList.add(new ThemeDescription(searchListView, 0, null, null, null, null, Theme.key_windowBackgroundWhite));
        arrayList.add(new ThemeDescription(listView, 0, null, null, null, null, Theme.key_windowBackgroundGray));
        arrayList.add(new ThemeDescription(actionBar, ThemeDescription.FLAG_AB_SUBMENUBACKGROUND, null, null, null, null, Theme.key_actionBarDefaultSubmenuBackground));
        arrayList.add(new ThemeDescription(actionBar, ThemeDescription.FLAG_AB_SUBMENUITEM, null, null, null, null, Theme.key_actionBarDefaultSubmenuItem));
        arrayList.add(new ThemeDescription(actionBar, ThemeDescription.FLAG_AB_SUBMENUITEM | ThemeDescription.FLAG_IMAGECOLOR, null, null, null, null, Theme.key_actionBarDefaultSubmenuItemIcon));
        arrayList.add(new ThemeDescription(null, 0, null, null, null, themeDelegate, Theme.key_actionBarDefaultIcon));
        arrayList.add(new ThemeDescription(null, 0, null, null, null, themeDelegate, Theme.key_avatar_actionBarSelectorBlue));
        arrayList.add(new ThemeDescription(null, 0, null, null, null, themeDelegate, Theme.key_chat_lockIcon));
        arrayList.add(new ThemeDescription(null, 0, null, null, null, themeDelegate, Theme.key_avatar_subtitleInProfileBlue));
        arrayList.add(new ThemeDescription(null, 0, null, null, null, themeDelegate, Theme.key_avatar_backgroundActionBarBlue));
        arrayList.add(new ThemeDescription(null, 0, null, null, null, themeDelegate, Theme.key_profile_title));
        arrayList.add(new ThemeDescription(null, 0, null, null, null, themeDelegate, Theme.key_profile_status));
        arrayList.add(new ThemeDescription(null, 0, null, null, null, themeDelegate, Theme.key_avatar_subtitleInProfileBlue));

        if (mediaCounterTextView != null) {
            arrayList.add(new ThemeDescription(mediaCounterTextView.getTextView(), ThemeDescription.FLAG_TEXTCOLOR, null, null, null, themeDelegate, Theme.key_player_actionBarSubtitle));
            arrayList.add(new ThemeDescription(mediaCounterTextView.getNextTextView(), ThemeDescription.FLAG_TEXTCOLOR, null, null, null, themeDelegate, Theme.key_player_actionBarSubtitle));
        }

        arrayList.add(new ThemeDescription(topView, ThemeDescription.FLAG_BACKGROUND, null, null, null, null, Theme.key_avatar_backgroundActionBarBlue));
        arrayList.add(new ThemeDescription(listView, ThemeDescription.FLAG_SELECTOR, null, null, null, null, Theme.key_listSelector));
        arrayList.add(new ThemeDescription(listView, 0, new Class[]{View.class}, Theme.dividerPaint, null, null, Theme.key_divider));

        arrayList.add(new ThemeDescription(avatarImage, 0, null, null, Theme.avatarDrawables, null, Theme.key_avatar_text));
        arrayList.add(new ThemeDescription(avatarImage, 0, null, null, new Drawable[]{avatarDrawable}, null, Theme.key_avatar_backgroundInProfileBlue));

        arrayList.add(new ThemeDescription(writeButton, ThemeDescription.FLAG_IMAGECOLOR, null, null, null, null, Theme.key_profile_actionIcon));
        arrayList.add(new ThemeDescription(writeButton, ThemeDescription.FLAG_BACKGROUNDFILTER, null, null, null, null, Theme.key_profile_actionBackground));
        arrayList.add(new ThemeDescription(writeButton, ThemeDescription.FLAG_BACKGROUNDFILTER | ThemeDescription.FLAG_DRAWABLESELECTEDSTATE, null, null, null, null, Theme.key_profile_actionPressedBackground));

        arrayList.add(new ThemeDescription(listView, ThemeDescription.FLAG_CHECKTAG, new Class[]{TextCell.class}, new String[]{"textView"}, null, null, null, Theme.key_windowBackgroundWhiteBlackText));
        arrayList.add(new ThemeDescription(listView, ThemeDescription.FLAG_CHECKTAG, new Class[]{TextCell.class}, new String[]{"textView"}, null, null, null, Theme.key_windowBackgroundWhiteGreenText2));
        arrayList.add(new ThemeDescription(listView, ThemeDescription.FLAG_CHECKTAG, new Class[]{TextCell.class}, new String[]{"textView"}, null, null, null, Theme.key_windowBackgroundWhiteRedText5));
        arrayList.add(new ThemeDescription(listView, ThemeDescription.FLAG_CHECKTAG, new Class[]{TextCell.class}, new String[]{"textView"}, null, null, null, Theme.key_windowBackgroundWhiteBlueText2));
        arrayList.add(new ThemeDescription(listView, ThemeDescription.FLAG_CHECKTAG, new Class[]{TextCell.class}, new String[]{"textView"}, null, null, null, Theme.key_windowBackgroundWhiteBlueButton));
        arrayList.add(new ThemeDescription(listView, 0, new Class[]{TextCell.class}, new String[]{"valueTextView"}, null, null, null, Theme.key_windowBackgroundWhiteValueText));
        arrayList.add(new ThemeDescription(listView, ThemeDescription.FLAG_CHECKTAG, new Class[]{TextCell.class}, new String[]{"imageView"}, null, null, null, Theme.key_windowBackgroundWhiteGrayIcon));
        arrayList.add(new ThemeDescription(listView, ThemeDescription.FLAG_CHECKTAG, new Class[]{TextCell.class}, new String[]{"imageView"}, null, null, null, Theme.key_windowBackgroundWhiteBlueIcon));

        arrayList.add(new ThemeDescription(listView, 0, new Class[]{TextDetailCell.class}, new String[]{"textView"}, null, null, null, Theme.key_windowBackgroundWhiteBlackText));
        arrayList.add(new ThemeDescription(listView, 0, new Class[]{TextDetailCell.class}, new String[]{"valueTextView"}, null, null, null, Theme.key_windowBackgroundWhiteGrayText2));

        arrayList.add(new ThemeDescription(listView, 0, new Class[]{HeaderCell.class}, new String[]{"textView"}, null, null, null, Theme.key_windowBackgroundWhiteBlueHeader));

        arrayList.add(new ThemeDescription(listView, 0, new Class[]{SettingsSuggestionCell.class}, new String[]{"textView"}, null, null, null, Theme.key_windowBackgroundWhiteBlueHeader));
        arrayList.add(new ThemeDescription(listView, 0, new Class[]{SettingsSuggestionCell.class}, new String[]{"detailTextView"}, null, null, null, Theme.key_windowBackgroundWhiteGrayText2));
        arrayList.add(new ThemeDescription(listView, ThemeDescription.FLAG_LINKCOLOR, new Class[]{SettingsSuggestionCell.class}, new String[]{"detailTextView"}, null, null, null, Theme.key_windowBackgroundWhiteLinkText));
        arrayList.add(new ThemeDescription(listView, 0, new Class[]{SettingsSuggestionCell.class}, new String[]{"yesButton"}, null, null, null, Theme.key_featuredStickers_buttonText));
        arrayList.add(new ThemeDescription(listView, ThemeDescription.FLAG_USEBACKGROUNDDRAWABLE, new Class[]{SettingsSuggestionCell.class}, new String[]{"yesButton"}, null, null, null, Theme.key_featuredStickers_addButton));
        arrayList.add(new ThemeDescription(listView, ThemeDescription.FLAG_USEBACKGROUNDDRAWABLE | ThemeDescription.FLAG_DRAWABLESELECTEDSTATE, new Class[]{SettingsSuggestionCell.class}, new String[]{"yesButton"}, null, null, null, Theme.key_featuredStickers_addButtonPressed));
        arrayList.add(new ThemeDescription(listView, 0, new Class[]{SettingsSuggestionCell.class}, new String[]{"noButton"}, null, null, null, Theme.key_featuredStickers_buttonText));
        arrayList.add(new ThemeDescription(listView, ThemeDescription.FLAG_USEBACKGROUNDDRAWABLE, new Class[]{SettingsSuggestionCell.class}, new String[]{"noButton"}, null, null, null, Theme.key_featuredStickers_addButton));
        arrayList.add(new ThemeDescription(listView, ThemeDescription.FLAG_USEBACKGROUNDDRAWABLE | ThemeDescription.FLAG_DRAWABLESELECTEDSTATE, new Class[]{SettingsSuggestionCell.class}, new String[]{"noButton"}, null, null, null, Theme.key_featuredStickers_addButtonPressed));

        arrayList.add(new ThemeDescription(listView, 0, new Class[]{NotificationsCheckCell.class}, new String[]{"textView"}, null, null, null, Theme.key_windowBackgroundWhiteBlackText));
        arrayList.add(new ThemeDescription(listView, 0, new Class[]{NotificationsCheckCell.class}, new String[]{"valueTextView"}, null, null, null, Theme.key_windowBackgroundWhiteGrayText2));
        arrayList.add(new ThemeDescription(listView, 0, new Class[]{NotificationsCheckCell.class}, new String[]{"checkBox"}, null, null, null, Theme.key_switchTrack));
        arrayList.add(new ThemeDescription(listView, 0, new Class[]{NotificationsCheckCell.class}, new String[]{"checkBox"}, null, null, null, Theme.key_switchTrackChecked));

        arrayList.add(new ThemeDescription(listView, ThemeDescription.FLAG_TEXTCOLOR, new Class[]{UserCell.class}, new String[]{"adminTextView"}, null, null, null, Theme.key_profile_creatorIcon));
        arrayList.add(new ThemeDescription(listView, 0, new Class[]{UserCell.class}, new String[]{"imageView"}, null, null, null, Theme.key_windowBackgroundWhiteGrayIcon));
        arrayList.add(new ThemeDescription(listView, 0, new Class[]{UserCell.class}, new String[]{"nameTextView"}, null, null, null, Theme.key_windowBackgroundWhiteBlackText));
        arrayList.add(new ThemeDescription(listView, 0, new Class[]{UserCell.class}, new String[]{"statusColor"}, null, null, themeDelegate, Theme.key_windowBackgroundWhiteGrayText));
        arrayList.add(new ThemeDescription(listView, 0, new Class[]{UserCell.class}, new String[]{"statusOnlineColor"}, null, null, themeDelegate, Theme.key_windowBackgroundWhiteBlueText));
        arrayList.add(new ThemeDescription(listView, 0, new Class[]{UserCell.class}, null, Theme.avatarDrawables, null, Theme.key_avatar_text));
        arrayList.add(new ThemeDescription(null, 0, null, null, null, themeDelegate, Theme.key_avatar_backgroundRed));
        arrayList.add(new ThemeDescription(null, 0, null, null, null, themeDelegate, Theme.key_avatar_backgroundOrange));
        arrayList.add(new ThemeDescription(null, 0, null, null, null, themeDelegate, Theme.key_avatar_backgroundViolet));
        arrayList.add(new ThemeDescription(null, 0, null, null, null, themeDelegate, Theme.key_avatar_backgroundGreen));
        arrayList.add(new ThemeDescription(null, 0, null, null, null, themeDelegate, Theme.key_avatar_backgroundCyan));
        arrayList.add(new ThemeDescription(null, 0, null, null, null, themeDelegate, Theme.key_avatar_backgroundBlue));
        arrayList.add(new ThemeDescription(null, 0, null, null, null, themeDelegate, Theme.key_avatar_backgroundPink));

        arrayList.add(new ThemeDescription(undoView, ThemeDescription.FLAG_BACKGROUNDFILTER, null, null, null, null, Theme.key_undo_background));
        arrayList.add(new ThemeDescription(undoView, 0, new Class[]{UndoView.class}, new String[]{"undoImageView"}, null, null, null, Theme.key_undo_cancelColor));
        arrayList.add(new ThemeDescription(undoView, 0, new Class[]{UndoView.class}, new String[]{"undoTextView"}, null, null, null, Theme.key_undo_cancelColor));
        arrayList.add(new ThemeDescription(undoView, 0, new Class[]{UndoView.class}, new String[]{"infoTextView"}, null, null, null, Theme.key_undo_infoColor));
        arrayList.add(new ThemeDescription(undoView, 0, new Class[]{UndoView.class}, new String[]{"textPaint"}, null, null, null, Theme.key_undo_infoColor));
        arrayList.add(new ThemeDescription(undoView, 0, new Class[]{UndoView.class}, new String[]{"progressPaint"}, null, null, null, Theme.key_undo_infoColor));
        arrayList.add(new ThemeDescription(undoView, ThemeDescription.FLAG_IMAGECOLOR, new Class[]{UndoView.class}, new String[]{"leftImageView"}, null, null, null, Theme.key_undo_infoColor));

        arrayList.add(new ThemeDescription(listView, ThemeDescription.FLAG_TEXTCOLOR, new Class[]{AboutLinkCell.class}, Theme.profile_aboutTextPaint, null, null, Theme.key_windowBackgroundWhiteBlackText));
        arrayList.add(new ThemeDescription(listView, ThemeDescription.FLAG_LINKCOLOR, new Class[]{AboutLinkCell.class}, Theme.profile_aboutTextPaint, null, null, Theme.key_windowBackgroundWhiteLinkText));
        arrayList.add(new ThemeDescription(listView, 0, new Class[]{AboutLinkCell.class}, Theme.linkSelectionPaint, null, null, Theme.key_windowBackgroundWhiteLinkSelection));

        arrayList.add(new ThemeDescription(listView, ThemeDescription.FLAG_BACKGROUNDFILTER, new Class[]{ShadowSectionCell.class}, null, null, null, Theme.key_windowBackgroundGrayShadow));

        arrayList.add(new ThemeDescription(listView, ThemeDescription.FLAG_BACKGROUNDFILTER, new Class[]{TextInfoPrivacyCell.class}, null, null, null, Theme.key_windowBackgroundGrayShadow));
        arrayList.add(new ThemeDescription(listView, 0, new Class[]{TextInfoPrivacyCell.class}, new String[]{"textView"}, null, null, null, Theme.key_windowBackgroundWhiteGrayText4));

        arrayList.add(new ThemeDescription(searchListView, 0, new Class[]{HeaderCell.class}, new String[]{"textView"}, null, null, null, Theme.key_windowBackgroundWhiteBlueHeader));

        arrayList.add(new ThemeDescription(searchListView, 0, new Class[]{GraySectionCell.class}, new String[]{"textView"}, null, null, null, Theme.key_graySectionText));
        arrayList.add(new ThemeDescription(searchListView, ThemeDescription.FLAG_CELLBACKGROUNDCOLOR, new Class[]{GraySectionCell.class}, null, null, null, Theme.key_graySection));

        arrayList.add(new ThemeDescription(searchListView, 0, new Class[]{SettingsSearchCell.class}, new String[]{"textView"}, null, null, null, Theme.key_windowBackgroundWhiteBlackText));
        arrayList.add(new ThemeDescription(searchListView, 0, new Class[]{SettingsSearchCell.class}, new String[]{"valueTextView"}, null, null, null, Theme.key_windowBackgroundWhiteGrayText2));
        arrayList.add(new ThemeDescription(searchListView, 0, new Class[]{SettingsSearchCell.class}, new String[]{"imageView"}, null, null, null, Theme.key_windowBackgroundWhiteGrayIcon));

        if (mediaHeaderVisible) {
            arrayList.add(new ThemeDescription(nameTextView[1], 0, null, null, new Drawable[]{verifiedCheckDrawable}, null, Theme.key_player_actionBarTitle));
            arrayList.add(new ThemeDescription(nameTextView[1], 0, null, null, new Drawable[]{verifiedDrawable}, null, Theme.key_windowBackgroundWhite));
        } else {
            arrayList.add(new ThemeDescription(nameTextView[1], 0, null, null, new Drawable[]{verifiedCheckDrawable}, null, Theme.key_profile_verifiedCheck));
            arrayList.add(new ThemeDescription(nameTextView[1], 0, null, null, new Drawable[]{verifiedDrawable}, null, Theme.key_profile_verifiedBackground));
        }

        return arrayList;
    }

    public void updateListAnimated(boolean updateOnlineCount) {
        if (listAdapter == null) {
            if (updateOnlineCount) {
                updateOnlineCount(false);
            }
            updateRowsIds();
            return;
        }

        DiffCallback diffCallback = new DiffCallback();
        diffCallback.oldRowCount = rowCount;
        diffCallback.fillPositions(diffCallback.oldPositionToItem);
        diffCallback.oldChatParticipant.clear();
        diffCallback.oldChatParticipantSorted.clear();
        diffCallback.oldChatParticipant.addAll(visibleChatParticipants);
        diffCallback.oldChatParticipantSorted.addAll(visibleSortedUsers);
        diffCallback.oldMembersStartRow = membersStartRow;
        diffCallback.oldMembersEndRow = membersEndRow;
        if (updateOnlineCount) {
            updateOnlineCount(false);
        }
        saveScrollPosition();
        updateRowsIds();
        diffCallback.fillPositions(diffCallback.newPositionToItem);
        try {
            DiffUtil.calculateDiff(diffCallback).dispatchUpdatesTo(listAdapter);
        } catch (Exception e) {
            listAdapter.notifyDataSetChanged();
        }
        if (savedScrollPosition >= 0) {
            layoutManager.scrollToPositionWithOffset(savedScrollPosition, savedScrollOffset - listView.getPaddingTop());
        }
        AndroidUtilities.updateVisibleRows(listView);
    }

    int savedScrollPosition = -1;
    int savedScrollOffset;

    private void saveScrollPosition() {
        if (listView != null && layoutManager != null && listView.getChildCount() > 0) {
            View view = null;
            int position = -1;
            int top = Integer.MAX_VALUE;
            for (int i = 0; i < listView.getChildCount(); i++) {
                int childPosition = listView.getChildAdapterPosition(listView.getChildAt(i));
                View child = listView.getChildAt(i);
                if (childPosition != RecyclerListView.NO_POSITION && child.getTop() < top) {
                    view = child;
                    position = childPosition;
                    top = child.getTop();
                }
            }
            if (view != null) {
                savedScrollPosition = position;
                savedScrollOffset = view.getTop();
                if (savedScrollPosition == 0 && !allowPullingDown && savedScrollOffset > AndroidUtilities.dp(88)) {
                    savedScrollOffset = AndroidUtilities.dp(88);
                }

                layoutManager.scrollToPositionWithOffset(position, view.getTop() - listView.getPaddingTop());
            }
        }
    }

    public void scrollToSharedMedia() {
        layoutManager.scrollToPositionWithOffset(sharedMediaRow, -listView.getPaddingTop());
    }

    private void onTextDetailCellImageClicked(View view) {
        View parent = (View) view.getParent();
        if (parent.getTag() != null && ((int) parent.getTag()) == usernameRow) {
            Bundle args = new Bundle();
            args.putLong("chat_id", chatId);
            args.putLong("user_id", userId);
            presentFragment(new QrActivity(args));
        }
    }

    @Override
    protected void onBecomeFullyVisible() {
        super.onBecomeFullyVisible();

        try {
            Drawable shadowDrawable = fragmentView.getContext().getResources().getDrawable(R.drawable.floating_shadow_profile).mutate();
            shadowDrawable.setColorFilter(new PorterDuffColorFilter(Color.BLACK, PorterDuff.Mode.MULTIPLY));
            CombinedDrawable combinedDrawable = new CombinedDrawable(shadowDrawable,
                    Theme.createSimpleSelectorCircleDrawable(AndroidUtilities.dp(56), Theme.getColor(Theme.key_profile_actionBackground), Theme.getColor(Theme.key_profile_actionPressedBackground)),
                    0, 0);
            combinedDrawable.setIconSize(AndroidUtilities.dp(56), AndroidUtilities.dp(56));
            writeButton.setBackground(combinedDrawable);
        } catch (Exception e) {}
    }

    private boolean isQrNeedVisible() {
        return !TextUtils.isEmpty(getUserConfig().getCurrentUser().username);
    }

    private class DiffCallback extends DiffUtil.Callback {

        int oldRowCount;

        SparseIntArray oldPositionToItem = new SparseIntArray();
        SparseIntArray newPositionToItem = new SparseIntArray();
        ArrayList<TLRPC.ChatParticipant> oldChatParticipant = new ArrayList<>();
        ArrayList<Integer> oldChatParticipantSorted = new ArrayList<>();
        int oldMembersStartRow;
        int oldMembersEndRow;

        @Override
        public int getOldListSize() {
            return oldRowCount;
        }

        @Override
        public int getNewListSize() {
            return rowCount;
        }

        @Override
        public boolean areItemsTheSame(int oldItemPosition, int newItemPosition) {
            if (newItemPosition >= membersStartRow && newItemPosition < membersEndRow) {
                if (oldItemPosition >= oldMembersStartRow && oldItemPosition < oldMembersEndRow) {
                    TLRPC.ChatParticipant oldItem;
                    TLRPC.ChatParticipant newItem;
                    if (!oldChatParticipantSorted.isEmpty()) {
                        oldItem = oldChatParticipant.get(oldChatParticipantSorted.get(oldItemPosition - oldMembersStartRow));
                    } else {
                        oldItem = oldChatParticipant.get(oldItemPosition - oldMembersStartRow);
                    }

                    if (!sortedUsers.isEmpty()) {
                        newItem = visibleChatParticipants.get(visibleSortedUsers.get(newItemPosition - membersStartRow));
                    } else {
                        newItem = visibleChatParticipants.get(newItemPosition - membersStartRow);
                    }
                    return oldItem.user_id == newItem.user_id;
                }
            }
            int oldIndex = oldPositionToItem.get(oldItemPosition, -1);
            int newIndex = newPositionToItem.get(newItemPosition, -1);
            return oldIndex == newIndex && oldIndex >= 0;
        }

        @Override
        public boolean areContentsTheSame(int oldItemPosition, int newItemPosition) {
            return areItemsTheSame(oldItemPosition, newItemPosition);
        }

        public void fillPositions(SparseIntArray sparseIntArray) {
            sparseIntArray.clear();
            int pointer = 0;
            put(++pointer, setAvatarRow, sparseIntArray);
            put(++pointer, setAvatarSectionRow, sparseIntArray);
            put(++pointer, numberSectionRow, sparseIntArray);
            put(++pointer, numberRow, sparseIntArray);
            put(++pointer, setUsernameRow, sparseIntArray);
            put(++pointer, bioRow, sparseIntArray);
            put(++pointer, phoneSuggestionRow, sparseIntArray);
            put(++pointer, phoneSuggestionSectionRow, sparseIntArray);
            put(++pointer, passwordSuggestionRow, sparseIntArray);
            put(++pointer, passwordSuggestionSectionRow, sparseIntArray);
            put(++pointer, settingsSectionRow, sparseIntArray);
            put(++pointer, settingsSectionRow2, sparseIntArray);
            put(++pointer, notificationRow, sparseIntArray);
            put(++pointer, languageRow, sparseIntArray);
            put(++pointer, privacyRow, sparseIntArray);
            put(++pointer, dataRow, sparseIntArray);
            put(++pointer, chatRow, sparseIntArray);
            put(++pointer, filtersRow, sparseIntArray);
            put(++pointer, devicesRow, sparseIntArray);
            put(++pointer, devicesSectionRow, sparseIntArray);
            put(++pointer, helpHeaderRow, sparseIntArray);
            put(++pointer, questionRow, sparseIntArray);
            put(++pointer, faqRow, sparseIntArray);
            put(++pointer, policyRow, sparseIntArray);
            put(++pointer, helpSectionCell, sparseIntArray);
            put(++pointer, debugHeaderRow, sparseIntArray);
            put(++pointer, sendLogsRow, sparseIntArray);
            put(++pointer, sendLastLogsRow, sparseIntArray);
            put(++pointer, clearLogsRow, sparseIntArray);
            put(++pointer, switchBackendRow, sparseIntArray);
            put(++pointer, versionRow, sparseIntArray);
            put(++pointer, emptyRow, sparseIntArray);
            put(++pointer, bottomPaddingRow, sparseIntArray);
            put(++pointer, infoHeaderRow, sparseIntArray);
            put(++pointer, phoneRow, sparseIntArray);
            put(++pointer, locationRow, sparseIntArray);
            put(++pointer, userInfoRow, sparseIntArray);
            put(++pointer, channelInfoRow, sparseIntArray);
            put(++pointer, usernameRow, sparseIntArray);
            put(++pointer, notificationsDividerRow, sparseIntArray);
            put(++pointer, notificationsRow, sparseIntArray);
            put(++pointer, infoSectionRow, sparseIntArray);
            put(++pointer, sendMessageRow, sparseIntArray);
            put(++pointer, reportRow, sparseIntArray);
            put(++pointer, settingsTimerRow, sparseIntArray);
            put(++pointer, settingsKeyRow, sparseIntArray);
            put(++pointer, secretSettingsSectionRow, sparseIntArray);
            put(++pointer, membersHeaderRow, sparseIntArray);
            put(++pointer, addMemberRow, sparseIntArray);
            put(++pointer, subscribersRow, sparseIntArray);
            put(++pointer, subscribersRequestsRow, sparseIntArray);
            put(++pointer, administratorsRow, sparseIntArray);
            put(++pointer, blockedUsersRow, sparseIntArray);
            put(++pointer, membersSectionRow, sparseIntArray);
            put(++pointer, sharedMediaRow, sparseIntArray);
            put(++pointer, unblockRow, sparseIntArray);
            put(++pointer, joinRow, sparseIntArray);
            put(++pointer, lastSectionRow, sparseIntArray);
        }

        private void put(int id, int position, SparseIntArray sparseIntArray) {
            if (position >= 0) {
                sparseIntArray.put(position, id);
            }
        }
    }

    @Override
    public boolean isLightStatusBar() {
        int color;
        if (isPulledDown) {
            return false;
        }
        if (actionBar.isActionModeShowed()) {
            color = Theme.getColor(Theme.key_actionBarActionModeDefault);
        } else if (mediaHeaderVisible) {
            color = Theme.getColor(Theme.key_windowBackgroundWhite);
        } else {
            color = Theme.getColor(Theme.key_actionBarDefault);
        }
        return ColorUtils.calculateLuminance(color) > 0.7f;
    }
}<|MERGE_RESOLUTION|>--- conflicted
+++ resolved
@@ -117,6 +117,7 @@
 import org.telegram.tgnet.TLObject;
 import org.telegram.tgnet.TLRPC;
 import org.telegram.ui.ActionBar.ActionBar;
+import org.telegram.ui.ActionBar.ActionBarLayout;
 import org.telegram.ui.ActionBar.ActionBarMenu;
 import org.telegram.ui.ActionBar.ActionBarMenuItem;
 import org.telegram.ui.ActionBar.ActionBarPopupWindow;
@@ -226,8 +227,8 @@
     private boolean sharedMediaLayoutAttached;
     private SharedMediaLayout.SharedMediaPreloader sharedMediaPreloader;
 
-    private RLottieDrawable cameraDrawable;
-    private RLottieDrawable cellCameraDrawable;
+//    private RLottieDrawable cameraDrawable;
+//    private RLottieDrawable cellCameraDrawable;
 
     private HintView fwdRestrictedHint;
     private FrameLayout avatarContainer;
@@ -2001,120 +2002,6 @@
         } else {
             did = -chatId;
         }
-<<<<<<< HEAD
-        ArrayList<Integer> users = chatInfo != null && chatInfo.participants != null && chatInfo.participants.participants.size() > 5 ? sortedUsers : null;
-        sharedMediaLayout = new SharedMediaLayout(context, did, sharedMediaPreloader, userInfo != null ? userInfo.common_chats_count : 0, sortedUsers, chatInfo, users != null, this, this, SharedMediaLayout.VIEW_TYPE_PROFILE_ACTIVITY) {
-            @Override
-            protected void onSelectedTabChanged() {
-                updateSelectedMediaTabText();
-            }
-
-            @Override
-            protected boolean canShowSearchItem() {
-                return mediaHeaderVisible;
-            }
-
-            @Override
-            protected void onSearchStateChanged(boolean expanded) {
-                if (SharedConfig.smoothKeyboard) {
-                    AndroidUtilities.removeAdjustResize(getParentActivity(), classGuid);
-                }
-                listView.stopScroll();
-                avatarContainer2.setPivotY(avatarContainer.getPivotY() + avatarContainer.getMeasuredHeight() / 2f);
-                avatarContainer2.setPivotX(avatarContainer2.getMeasuredWidth() / 2f);
-                AndroidUtilities.updateViewVisibilityAnimated(avatarContainer2, !expanded, 0.95f, true);
-
-                if (Math.min(1f, extraHeight / AndroidUtilities.dp(88f)) > 0.85 && !searchMode && NekoConfig.showIdAndDc.Bool())
-                    idTextView.setVisibility(expanded ? INVISIBLE : VISIBLE);
-
-                callItem.setVisibility(expanded || !callItemVisible ? GONE : INVISIBLE);
-                videoCallItem.setVisibility(expanded || !videoCallItemVisible ? GONE : INVISIBLE);
-                editItem.setVisibility(expanded || !editItemVisible ? GONE : INVISIBLE);
-                otherItem.setVisibility(expanded ? GONE : INVISIBLE);
-//                if (qrItem != null) {
-//                    qrItem.setVisibility(expanded ? GONE : INVISIBLE);
-//                }
-            }
-
-            @Override
-            protected boolean onMemberClick(TLRPC.ChatParticipant participant, boolean isLong) {
-                return ProfileActivity.this.onMemberClick(participant, isLong);
-            }
-        };
-        sharedMediaLayout.setLayoutParams(new RecyclerView.LayoutParams(RecyclerView.LayoutParams.MATCH_PARENT, RecyclerView.LayoutParams.MATCH_PARENT));
-
-        ActionBarMenu menu = actionBar.createMenu();
-
-        if (imageUpdater != null) {
-            searchItem = menu.addItem(search_button, R.drawable.ic_ab_search).setIsSearchField(true).setActionBarMenuItemSearchListener(new ActionBarMenuItem.ActionBarMenuItemSearchListener() {
-
-                @Override
-                public Animator getCustomToggleTransition() {
-                    searchMode = !searchMode;
-                    if (!searchMode) {
-                        searchItem.clearFocusOnSearchView();
-                    }
-                    if (searchMode) {
-                        searchItem.getSearchField().setText("");
-                    }
-                    return searchExpandTransition(searchMode);
-                }
-
-                @Override
-                public void onTextChanged(EditText editText) {
-                    searchAdapter.search(editText.getText().toString().toLowerCase());
-                }
-            });
-            searchItem.setContentDescription(LocaleController.getString("SearchInSettings", R.string.SearchInSettings));
-            searchItem.setSearchFieldHint(LocaleController.getString("SearchInSettings", R.string.SearchInSettings));
-            sharedMediaLayout.getSearchItem().setVisibility(View.GONE);
-            if (expandPhoto) {
-                searchItem.setVisibility(View.GONE);
-            }
-        }
-
-        videoCallItem = menu.addItem(video_call_item, R.drawable.profile_video);
-        videoCallItem.setContentDescription(LocaleController.getString("VideoCall", R.string.VideoCall));
-        if (chatId != 0) {
-            callItem = menu.addItem(call_item, R.drawable.baseline_keyboard_voice_24);
-            if (ChatObject.isChannelOrGiga(currentChat)) {
-                callItem.setContentDescription(LocaleController.getString("VoipChannelVoiceChat", R.string.VoipChannelVoiceChat));
-            } else {
-                callItem.setContentDescription(LocaleController.getString("VoipGroupVoiceChat", R.string.VoipGroupVoiceChat));
-            }
-        } else {
-            callItem = menu.addItem(call_item, R.drawable.ic_call);
-            callItem.setContentDescription(LocaleController.getString("Call", R.string.Call));
-        }
-        editItem = menu.addItem(edit_channel, R.drawable.group_edit_profile);
-        editItem.setContentDescription(LocaleController.getString("Edit", R.string.Edit));
-        otherItem = menu.addItem(10, R.drawable.ic_ab_other);
-        otherItem.setContentDescription(LocaleController.getString("AccDescrMoreOptions", R.string.AccDescrMoreOptions));
-
-        int scrollTo;
-        int scrollToPosition = 0;
-        Object writeButtonTag = null;
-        if (listView != null && imageUpdater != null) {
-            scrollTo = layoutManager.findFirstVisibleItemPosition();
-            View topView = layoutManager.findViewByPosition(scrollTo);
-            if (topView != null) {
-                scrollToPosition = topView.getTop() - listView.getPaddingTop();
-            } else {
-                scrollTo = -1;
-            }
-            writeButtonTag = writeButton.getTag();
-        } else {
-            scrollTo = -1;
-        }
-
-        createActionBarMenu(false);
-
-        listAdapter = new ListAdapter(context);
-        searchAdapter = new SearchAdapter(context);
-        avatarDrawable = new AvatarDrawable();
-        avatarDrawable.setProfile(true);
-=======
->>>>>>> 5d552752
 
         fragmentView = new NestedFrameLayout(context) {
 
@@ -2212,12 +2099,8 @@
 
                     allowPullingDown = true;
                     isPulledDown = true;
-<<<<<<< HEAD
+                    NotificationCenter.getGlobalInstance().postNotificationName(NotificationCenter.needCheckSystemBarColors);
                     /*if (otherItem != null) {
-=======
-                    NotificationCenter.getGlobalInstance().postNotificationName(NotificationCenter.needCheckSystemBarColors);
-                    if (otherItem != null) {
->>>>>>> 5d552752
                         if (!getMessagesController().isChatNoForwards(currentChat)) {
                             otherItem.showSubItem(gallery_menu_save);
                         } else {
@@ -2497,38 +2380,27 @@
                 avatarContainer2.setPivotX(avatarContainer2.getMeasuredWidth() / 2f);
                 AndroidUtilities.updateViewVisibilityAnimated(avatarContainer2, !expanded, 0.95f, true);
 
+                if (Math.min(1f, extraHeight / AndroidUtilities.dp(88f)) > 0.85 && !searchMode && NekoConfig.showIdAndDc.Bool())
+                    idTextView.setVisibility(expanded ? INVISIBLE : VISIBLE);
+
                 callItem.setVisibility(expanded || !callItemVisible ? GONE : INVISIBLE);
                 videoCallItem.setVisibility(expanded || !videoCallItemVisible ? GONE : INVISIBLE);
                 editItem.setVisibility(expanded || !editItemVisible ? GONE : INVISIBLE);
                 otherItem.setVisibility(expanded ? GONE : INVISIBLE);
-                if (qrItem != null) {
-                    qrItem.setVisibility(expanded ? GONE : INVISIBLE);
-                }
+//                if (qrItem != null) {
+//                    qrItem.setVisibility(expanded ? GONE : INVISIBLE);
+//                }
             }
 
             @Override
             protected boolean onMemberClick(TLRPC.ChatParticipant participant, boolean isLong) {
                 return ProfileActivity.this.onMemberClick(participant, isLong);
             }
-
-            @Override
-            protected void drawBackgroundWithBlur(Canvas canvas, float y, Rect rectTmp2, Paint backgroundPaint) {
-                contentView.drawBlur(canvas, listView.getY() + getY() + y, rectTmp2, backgroundPaint, true);
-            }
-
-            @Override
-            protected void invalidateBlur() {
-                contentView.invalidateBlur();
-            }
         };
         sharedMediaLayout.setLayoutParams(new RecyclerView.LayoutParams(RecyclerView.LayoutParams.MATCH_PARENT, RecyclerView.LayoutParams.MATCH_PARENT));
+
         ActionBarMenu menu = actionBar.createMenu();
 
-        if (userId == getUserConfig().clientUserId) {
-            qrItem = menu.addItem(qr_button, R.drawable.msg_qr_mini, getResourceProvider());
-            qrItem.setVisibility(isQrNeedVisible() ? View.VISIBLE : View.GONE);
-            qrItem.setContentDescription(LocaleController.getString("AuthAnotherClientScan", R.string.AuthAnotherClientScan));
-        }
         if (imageUpdater != null) {
             searchItem = menu.addItem(search_button, R.drawable.ic_ab_search).setIsSearchField(true).setActionBarMenuItemSearchListener(new ActionBarMenuItem.ActionBarMenuItemSearchListener() {
 
@@ -2560,7 +2432,7 @@
         videoCallItem = menu.addItem(video_call_item, R.drawable.profile_video);
         videoCallItem.setContentDescription(LocaleController.getString("VideoCall", R.string.VideoCall));
         if (chatId != 0) {
-            callItem = menu.addItem(call_item, R.drawable.msg_voicechat2);
+            callItem = menu.addItem(call_item, R.drawable.baseline_keyboard_voice_24);
             if (ChatObject.isChannelOrGiga(currentChat)) {
                 callItem.setContentDescription(LocaleController.getString("VoipChannelVoiceChat", R.string.VoipChannelVoiceChat));
             } else {
@@ -3280,11 +3152,8 @@
                                 "Scan accounts",
                                 BuildVars.DEBUG_PRIVATE_VERSION ? "Clean app update" : null,
                                 BuildVars.DEBUG_PRIVATE_VERSION ? "Reset suggestions" : null,
-<<<<<<< HEAD
                                 "Reset all notification channels",
-=======
                                 BuildVars.DEBUG_PRIVATE_VERSION ? LocaleController.getString(SharedConfig.forceRtmpStream ? R.string.DebugMenuDisableForceRtmpStreamFlag : R.string.DebugMenuEnableForceRtmpStreamFlag) : null
->>>>>>> 5d552752
                         };
                         builder.setItems(items, (dialog, which) -> {
                             if (which == 0) {
@@ -3300,7 +3169,7 @@
                             } else if (which == 4) {
                                 BuildVars.LOGS_ENABLED = BuildVars.DEBUG_VERSION = !BuildVars.LOGS_ENABLED;
                                 SharedPreferences sharedPreferences = ApplicationLoader.applicationContext.getSharedPreferences("systemConfig", Context.MODE_PRIVATE);
-                                sharedPreferences.edit().putBoolean("logsEnabled", BuildVars.LOGS_ENABLED).commit();
+                                sharedPreferences.edit().putBoolean("logsEnabled", BuildVars.LOGS_ENABLED).apply();
                                 updateListAnimated(false);
                             } else if (which == 5) {
                                 SharedConfig.toggleInappCamera();
@@ -3369,7 +3238,7 @@
 
                                 ApplicationLoader.applicationContext.getSharedPreferences("mainconfig", Activity.MODE_PRIVATE).edit()
                                         .putString("active_accounts", StringUtils.join(SharedConfig.activeAccounts, ","))
-                                        .commit();
+                                        .apply();
 
                                 ProcessPhoenix.triggerRebirth(getParentActivity(), new Intent(getParentActivity(), LaunchActivity.class));
                             } else if (which == 16) {
@@ -3381,13 +3250,10 @@
                                 suggestions.add("VALIDATE_PHONE_NUMBER");
                                 suggestions.add("VALIDATE_PASSWORD");
                                 getNotificationCenter().postNotificationName(NotificationCenter.newSuggestionsAvailable);
-<<<<<<< HEAD
                             } else if (which == 18) {
                                 getNotificationsController().cleanupNotificationChannels();
-=======
-                            } else if (which == 17) {
+                            } else if (which == 19) {
                                 SharedConfig.toggleForceRTMPStream();
->>>>>>> 5d552752
                             }
                         });
                         builder.setNegativeButton(LocaleController.getString("Cancel", R.string.Cancel), null);
@@ -3746,14 +3612,7 @@
         writeButton.setBackground(combinedDrawable);
         if (userId != 0) {
             if (imageUpdater != null) {
-<<<<<<< HEAD
                 writeButton.setImageResource(R.drawable.baseline_edit_24);
-=======
-                cameraDrawable = new RLottieDrawable(R.raw.camera_outline, String.valueOf(R.raw.camera_outline), AndroidUtilities.dp(56), AndroidUtilities.dp(56), false, null);
-                cellCameraDrawable = new RLottieDrawable(R.raw.camera_outline, R.raw.camera_outline + "_cell", AndroidUtilities.dp(42), AndroidUtilities.dp(42), false, null);
-
-                writeButton.setAnimation(cameraDrawable);
->>>>>>> 5d552752
                 writeButton.setContentDescription(LocaleController.getString("AccDescrChangeProfilePicture", R.string.AccDescrChangeProfilePicture));
                 writeButton.setPadding(AndroidUtilities.dp(2), 0, 0, AndroidUtilities.dp(2));
             } else {
@@ -4111,13 +3970,7 @@
                 cellCameraDrawable.setCurrentFrame(0);
                 cellCameraDrawable.setCustomEndFrame(43);
                 writeButton.playAnimation();
-<<<<<<< HEAD
                 */
-=======
-                if (setAvatarCell != null) {
-                    setAvatarCell.getImageView().playAnimation();
-                }
->>>>>>> 5d552752
             } else {
                 if (playProfileAnimation != 0 && parentLayout.fragmentsStack.get(parentLayout.fragmentsStack.size() - 2) instanceof ChatActivity) {
                     finishFragment();
@@ -5121,12 +4974,8 @@
                 } else {
                     if (isPulledDown) {
                         isPulledDown = false;
-<<<<<<< HEAD
+                        NotificationCenter.getGlobalInstance().postNotificationName(NotificationCenter.needCheckSystemBarColors);
                         /*if (otherItem != null) {
-=======
-                        NotificationCenter.getGlobalInstance().postNotificationName(NotificationCenter.needCheckSystemBarColors);
-                        if (otherItem != null) {
->>>>>>> 5d552752
                             otherItem.hideSubItem(gallery_menu_save);
                             if (imageUpdater != null) {
                                 otherItem.hideSubItem(set_as_main);
@@ -7500,21 +7349,7 @@
         }
     }
 
-<<<<<<< HEAD
     private void sendLogs() {
-=======
-    private void sendLogs(boolean last) {
-        if (getParentActivity() == null) {
-            return;
-        }
-        AlertDialog progressDialog = new AlertDialog(getParentActivity(), 3);
-        progressDialog.setCanCancel(false);
-        progressDialog.show();
-        Utilities.globalQueue.postRunnable(() -> {
-            try {
-                File sdCard = ApplicationLoader.applicationContext.getExternalFilesDir(null);
-                File dir = new File(sdCard.getAbsolutePath() + "/logs");
->>>>>>> 5d552752
 
         File path = new File(EnvUtil.getTelegramPath(), "logs");
 
@@ -7953,17 +7788,11 @@
                     } else if (position == switchBackendRow) {
                         textCell.setText("Switch Backend", false);
                     } else if (position == setAvatarRow) {
-                        cellCameraDrawable.setCustomEndFrame(86);
-                        cellCameraDrawable.setCurrentFrame(85, false);
-                        textCell.setTextAndIcon(LocaleController.getString("SetProfilePhoto", R.string.SetProfilePhoto), cellCameraDrawable, false);
+                        textCell.setTextAndIcon(LocaleController.getString("SetProfilePhoto", R.string.SetProfilePhoto), R.drawable.baseline_image_24, false);
                         textCell.setColors(Theme.key_windowBackgroundWhiteBlueIcon, Theme.key_windowBackgroundWhiteBlueButton);
-<<<<<<< HEAD
-                        textCell.setTextAndIcon(LocaleController.getString("SetProfilePhoto", R.string.SetProfilePhoto), R.drawable.baseline_image_24, false);
-=======
                         textCell.getImageView().setPadding(0, 0, 0, AndroidUtilities.dp(8));
                         textCell.setImageLeft(12);
                         setAvatarCell = textCell;
->>>>>>> 5d552752
                     }
                     break;
                 case VIEW_TYPE_NOTIFICATIONS_CHECK:
@@ -8122,26 +7951,10 @@
                     position == numberSectionRow || position == helpHeaderRow || position == debugHeaderRow) {
                 return VIEW_TYPE_HEADER;
             } else if (position == phoneRow || position == usernameRow || position == locationRow ||
-<<<<<<< HEAD
                     position == numberRow || position == setUsernameRow) {
-                return 2;
+                return VIEW_TYPE_TEXT_DETAIL;
             } else if (position == userInfoRow || position == channelInfoRow || position == bioRow) {
-                return 3;
-=======
-                    position == numberRow || position == setUsernameRow || position == bioRow) {
-                return VIEW_TYPE_TEXT_DETAIL;
-            } else if (position == userInfoRow || position == channelInfoRow) {
                 return VIEW_TYPE_ABOUT_LINK;
-            } else if (position == settingsTimerRow || position == settingsKeyRow || position == reportRow ||
-                    position == subscribersRow || position == subscribersRequestsRow || position == administratorsRow || position == blockedUsersRow ||
-                    position == addMemberRow || position == joinRow || position == unblockRow ||
-                    position == sendMessageRow || position == notificationRow || position == privacyRow ||
-                    position == languageRow || position == dataRow || position == chatRow ||
-                    position == questionRow || position == devicesRow || position == filtersRow ||
-                    position == faqRow || position == policyRow || position == sendLogsRow || position == sendLastLogsRow ||
-                    position == clearLogsRow || position == switchBackendRow || position == setAvatarRow) {
-                return VIEW_TYPE_TEXT;
->>>>>>> 5d552752
             } else if (position == notificationsDividerRow) {
                 return VIEW_TYPE_DIVIDER;
             } else if (position == notificationsRow) {
