--- conflicted
+++ resolved
@@ -6793,17 +6793,6 @@
 
         @Override
         public boolean isEnabled(RecyclerView.ViewHolder holder) {
-<<<<<<< HEAD
-=======
-            if (notificationRow != -1) {
-                int position = holder.getAdapterPosition();
-                return position == notificationRow || position == numberRow || position == privacyRow ||
-                        position == languageRow || position == setUsernameRow || position == bioRow ||
-                        position == versionRow || position == dataRow || position == chatRow ||
-                        position == questionRow || position == devicesRow || position == filtersRow ||
-                        position == faqRow || position == policyRow || position == sendLogsRow ||
-                        position == clearLogsRow || position == switchBackendRow || position == setAvatarRow;
-            }
             if (holder.itemView instanceof UserCell) {
                 UserCell userCell = (UserCell) holder.itemView;
                 Object object = userCell.getCurrentObject();
@@ -6814,7 +6803,6 @@
                     }
                 }
             }
->>>>>>> 4b588b90
             int type = holder.getItemViewType();
             return type != 1 && type != 5 && type != 7 && type != 9 && type != 10 && type != 11 && type != 12 && type != 13;
         }
