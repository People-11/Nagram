/*
 * This is the source code of Telegram for Android v. 5.x.x.
 * It is licensed under GNU GPL v. 2 or later.
 * You should have received a copy of the license in this archive (see LICENSE).
 *
 * Copyright Nikolai Kudashov, 2013-2018.
 */

package org.telegram.ui;

import android.animation.Animator;
import android.animation.AnimatorListenerAdapter;
import android.animation.AnimatorSet;
import android.animation.ObjectAnimator;
import android.animation.StateListAnimator;
import android.animation.ValueAnimator;
import android.annotation.SuppressLint;
import android.app.Dialog;
import android.content.Context;
import android.content.DialogInterface;
import android.content.Intent;
import android.content.SharedPreferences;
import android.content.pm.PackageManager;
import android.content.res.Configuration;
import android.database.DataSetObserver;
import android.graphics.Canvas;
import android.graphics.Color;
import android.graphics.Outline;
import android.graphics.Paint;
import android.graphics.Point;
import android.graphics.PorterDuff;
import android.graphics.PorterDuffColorFilter;
import android.graphics.Rect;
import android.graphics.RectF;
import android.graphics.Typeface;
import android.graphics.drawable.ColorDrawable;
import android.graphics.drawable.Drawable;
import android.graphics.drawable.GradientDrawable;
import android.net.Uri;
import android.os.Build;
import android.os.Bundle;
import android.text.TextPaint;
import android.text.TextUtils;
import android.util.SparseArray;
import android.util.TypedValue;
import android.view.Display;
import android.view.Gravity;
import android.view.MotionEvent;
import android.view.VelocityTracker;
import android.view.View;
import android.view.ViewGroup;
import android.view.ViewOutlineProvider;
import android.view.ViewTreeObserver;
import android.view.animation.AccelerateInterpolator;
import android.view.animation.DecelerateInterpolator;
import android.widget.FrameLayout;
import android.widget.ImageView;
import android.widget.TextView;
import android.widget.Toast;

import androidx.annotation.Keep;
import androidx.core.content.ContextCompat;
import androidx.core.graphics.ColorUtils;
import androidx.recyclerview.widget.LinearLayoutManager;
import androidx.recyclerview.widget.RecyclerView;
import androidx.viewpager.widget.PagerAdapter;
import androidx.viewpager.widget.ViewPager;

import org.telegram.PhoneFormat.PhoneFormat;
import org.telegram.messenger.AndroidUtilities;
import org.telegram.messenger.ApplicationLoader;
import org.telegram.messenger.ChatObject;
import org.telegram.messenger.ContactsController;
import org.telegram.messenger.FileLoader;
import org.telegram.messenger.FileLog;
import org.telegram.messenger.ImageLocation;
import org.telegram.messenger.ImageReceiver;
import org.telegram.messenger.LocaleController;
import org.telegram.messenger.MediaDataController;
import org.telegram.messenger.MessageObject;
import org.telegram.messenger.MessagesController;
import org.telegram.messenger.MessagesStorage;
import org.telegram.messenger.NotificationCenter;
import org.telegram.messenger.NotificationsController;
import org.telegram.messenger.R;
import org.telegram.messenger.SecretChatHelper;
import org.telegram.messenger.SendMessagesHelper;
import org.telegram.messenger.UserConfig;
import org.telegram.messenger.UserObject;
import org.telegram.tgnet.ConnectionsManager;
import org.telegram.tgnet.TLObject;
import org.telegram.tgnet.TLRPC;
import org.telegram.ui.ActionBar.ActionBar;
import org.telegram.ui.ActionBar.ActionBarMenu;
import org.telegram.ui.ActionBar.ActionBarMenuItem;
import org.telegram.ui.ActionBar.AlertDialog;
import org.telegram.ui.ActionBar.BackDrawable;
import org.telegram.ui.ActionBar.BaseFragment;
import org.telegram.ui.ActionBar.SimpleTextView;
import org.telegram.ui.ActionBar.Theme;
import org.telegram.ui.ActionBar.ThemeDescription;
import org.telegram.ui.Cells.AboutLinkCell;
import org.telegram.ui.Cells.DividerCell;
import org.telegram.ui.Cells.EmptyCell;
import org.telegram.ui.Cells.HeaderCell;
import org.telegram.ui.Cells.NotificationsCheckCell;
import org.telegram.ui.Cells.ShadowSectionCell;
import org.telegram.ui.Cells.TextCell;
import org.telegram.ui.Cells.TextDetailCell;
import org.telegram.ui.Cells.TextInfoPrivacyCell;
import org.telegram.ui.Cells.UserCell;
import org.telegram.ui.Components.AlertsCreator;
import org.telegram.ui.Components.AvatarDrawable;
import org.telegram.ui.Components.BackupImageView;
import org.telegram.ui.Components.CombinedDrawable;
import org.telegram.ui.Components.CrossfadeDrawable;
import org.telegram.ui.Components.CubicBezierInterpolator;
import org.telegram.ui.Components.IdenticonDrawable;
import org.telegram.ui.Components.LayoutHelper;
import org.telegram.ui.Components.ProfileGalleryView;
import org.telegram.ui.Components.RecyclerListView;
import org.telegram.ui.Components.ScamDrawable;
import org.telegram.ui.Components.UndoView;
import org.telegram.ui.Components.voip.VoIPHelper;

import java.util.ArrayList;
import java.util.Collections;
import java.util.concurrent.CountDownLatch;

import tw.nekomimi.nekogram.NekoConfig;

public class ProfileActivity extends BaseFragment implements NotificationCenter.NotificationCenterDelegate, DialogsActivity.DialogsActivityDelegate {

    private RecyclerListView listView;
    private LinearLayoutManager layoutManager;
    private ListAdapter listAdapter;
<<<<<<< HEAD
    private BackupImageView avatarImage;
    private SimpleTextView nameTextView[] = new SimpleTextView[2];
    private SimpleTextView onlineTextView[] = new SimpleTextView[2];
    private SimpleTextView idTextView;
=======
    private AvatarImageView avatarImage;
    private SimpleTextView[] nameTextView = new SimpleTextView[2];
    private SimpleTextView[] onlineTextView = new SimpleTextView[2];
>>>>>>> cc1dc357
    private ImageView writeButton;
    private AnimatorSet writeButtonAnimation;
    private Drawable lockIconDrawable;
    private Drawable verifiedDrawable;
    private Drawable verifiedCheckDrawable;
    private CrossfadeDrawable verifiedCrossfadeDrawable;
    private ScamDrawable scamDrawable;
    private MediaActivity mediaActivity;
    private UndoView undoView;
    private ProfileGalleryView avatarsViewPager;
    private PagerIndicatorView avatarsViewPagerIndicatorView;
    private OverlaysView overlaysView;

    private int lastMeasuredContentWidth;
    private int listContentHeight;

    private boolean[] isOnline = new boolean[1];

    private AvatarDrawable avatarDrawable;
    private ActionBarMenuItem animatingItem;
    private ActionBarMenuItem callItem;
    private ActionBarMenuItem editItem;
    private TopView topView;
    private int user_id;
    private int chat_id;
    private long dialog_id;
    private boolean creatingChat;
    private boolean userBlocked;
    private boolean reportSpam;
    private long mergeDialogId;

    private int[] mediaCount = new int[]{-1, -1, -1, -1, -1};
    private int[] mediaMergeCount = new int[]{-1, -1, -1, -1, -1};
    private int[] lastMediaCount = new int[]{-1, -1, -1, -1, -1};
    private int[] prevMediaCount = new int[]{-1, -1, -1, -1, -1};

    private MediaActivity.SharedMediaData[] sharedMediaData;

    private boolean loadingUsers;
    private SparseArray<TLRPC.ChatParticipant> participantsMap = new SparseArray<>();
    private boolean usersEndReached;

    private int banFromGroup;
    private boolean openAnimationInProgress;
    private boolean recreateMenuAfterAnimation;
    private boolean playProfileAnimation;
    private boolean allowProfileAnimation = true;
    private float extraHeight;
    private float initialAnimationExtraHeight;
    private float animationProgress;

    private float avatarX;
    private float avatarY;
    private float avatarScale;
    private float nameX;
    private float nameY;
    private float onlineX;
    private float onlineY;
    private float expandProgress;
    private float listViewVelocityY;
    private ValueAnimator expandAnimator;
    private float[] expandAnimatorValues = new float[]{0f, 1f};
    private boolean isInLandscapeMode;
    private boolean allowPullingDown;
    private boolean isPulledDown;

    private boolean isBot;

    private TLRPC.ChatFull chatInfo;
    private TLRPC.UserFull userInfo;

    private int selectedUser;
    private int onlineCount = -1;
    private ArrayList<Integer> sortedUsers;

    private TLRPC.EncryptedChat currentEncryptedChat;
    private TLRPC.Chat currentChat;
    private TLRPC.BotInfo botInfo;
    private TLRPC.ChannelParticipant currentChannelParticipant;

    private final static int add_contact = 1;
    private final static int block_contact = 2;
    private final static int share_contact = 3;
    private final static int edit_contact = 4;
    private final static int delete_contact = 5;
    private final static int leave_group = 7;
    private final static int invite_to_group = 9;
    private final static int share = 10;
    private final static int edit_channel = 12;
    private final static int add_shortcut = 14;
    private final static int call_item = 15;
    private final static int search_members = 17;
    private final static int add_member = 18;
    private final static int statistics = 19;

    private int rowCount;

    private int emptyRow;
    private int bottomPaddingRow;
    private int infoHeaderRow;
    private int phoneRow;
    private int locationRow;
    private int userInfoRow;
    private int channelInfoRow;
    private int usernameRow;
    private int notificationsDividerRow;
    private int notificationsRow;
    private int infoSectionRow;

    private int settingsTimerRow;
    private int settingsKeyRow;
    private int settingsSectionRow;

    private int membersHeaderRow;
    private int membersStartRow;
    private int membersEndRow;
    private int addMemberRow;
    private int subscribersRow;
    private int administratorsRow;
    private int blockedUsersRow;
    private int membersSectionRow;

    private int sharedHeaderRow;
    private int photosRow;
    private int filesRow;
    private int linksRow;
    private int audioRow;
    private int voiceRow;
    private int groupsInCommonRow;
    private int sharedSectionRow;

    private int unblockRow;
    private int startSecretChatRow;
    private int leaveChannelRow;
    private int joinRow;
    private int lastSectionRow;

    private PhotoViewer.PhotoViewerProvider provider = new PhotoViewer.EmptyPhotoViewerProvider() {

        @Override
        public PhotoViewer.PlaceProviderObject getPlaceForPhoto(MessageObject messageObject, TLRPC.FileLocation fileLocation, int index, boolean needPreview) {
            if (fileLocation == null) {
                return null;
            }

            TLRPC.FileLocation photoBig = null;
            if (user_id != 0) {
                TLRPC.User user = MessagesController.getInstance(currentAccount).getUser(user_id);
                if (user != null && user.photo != null && user.photo.photo_big != null) {
                    photoBig = user.photo.photo_big;
                }
            } else if (chat_id != 0) {
                TLRPC.Chat chat = MessagesController.getInstance(currentAccount).getChat(chat_id);
                if (chat != null && chat.photo != null && chat.photo.photo_big != null) {
                    photoBig = chat.photo.photo_big;
                }
            }

            if (photoBig != null && photoBig.local_id == fileLocation.local_id && photoBig.volume_id == fileLocation.volume_id && photoBig.dc_id == fileLocation.dc_id) {
                int[] coords = new int[2];
                avatarImage.getLocationInWindow(coords);
                PhotoViewer.PlaceProviderObject object = new PhotoViewer.PlaceProviderObject();
                object.viewX = coords[0];
                object.viewY = coords[1] - (Build.VERSION.SDK_INT >= 21 ? 0 : AndroidUtilities.statusBarHeight);
                object.parentView = avatarImage;
                object.imageReceiver = avatarImage.getImageReceiver();
                if (user_id != 0) {
                    object.dialogId = user_id;
                } else if (chat_id != 0) {
                    object.dialogId = -chat_id;
                }
                object.thumb = object.imageReceiver.getBitmapSafe();
                object.size = -1;
                object.radius = avatarImage.getImageReceiver().getRoundRadius();
                object.scale = avatarImage.getScaleX();
                return object;
            }
            return null;
        }

        @Override
        public void willHidePhotoViewer() {
            avatarImage.getImageReceiver().setVisible(true, true);
        }
    };

    public class AvatarImageView extends BackupImageView {

        private final RectF rect = new RectF();
        private final Paint placeholderPaint;

        private ImageReceiver foregroundImageReceiver;
        private float foregroundAlpha;

        public AvatarImageView(Context context) {
            super(context);
            foregroundImageReceiver = new ImageReceiver(this);
            placeholderPaint = new Paint(Paint.ANTI_ALIAS_FLAG);
            placeholderPaint.setColor(Color.BLACK);
        }

        public void setForegroundImage(ImageLocation imageLocation, String imageFilter, Drawable thumb) {
            foregroundImageReceiver.setImage(imageLocation, imageFilter, thumb, 0, null, null, 0);
        }

        public void setForegroundImageDrawable(Drawable drawable) {
            foregroundImageReceiver.setImageBitmap(drawable);
        }

        public float getForegroundAlpha() {
            return foregroundAlpha;
        }

        public void setForegroundAlpha(float value) {
            foregroundAlpha = value;
            invalidate();
        }

        public void clearForeground() {
            foregroundImageReceiver.clearImage();
            foregroundAlpha = 0f;
            invalidate();
        }

        protected void onDetachedFromWindow() {
            super.onDetachedFromWindow();
            foregroundImageReceiver.onDetachedFromWindow();
        }

        @Override
        protected void onAttachedToWindow() {
            super.onAttachedToWindow();
            foregroundImageReceiver.onAttachedToWindow();
        }

        @Override
        public void setRoundRadius(int value) {
            super.setRoundRadius(value);
            foregroundImageReceiver.setRoundRadius(value);
        }

        @Override
        protected void onDraw(Canvas canvas) {
            if (foregroundAlpha < 1f) {
                imageReceiver.setImageCoords(0, 0, getMeasuredWidth(), getMeasuredHeight());
                imageReceiver.draw(canvas);
            }
            if (foregroundAlpha > 0f) {
                if (foregroundImageReceiver.getDrawable() != null) {
                    foregroundImageReceiver.setImageCoords(0, 0, getMeasuredWidth(), getMeasuredHeight());
                    foregroundImageReceiver.setAlpha(foregroundAlpha);
                    foregroundImageReceiver.draw(canvas);
                } else {
                    rect.set(0f, 0f, getMeasuredWidth(), getMeasuredHeight());
                    placeholderPaint.setAlpha((int) (foregroundAlpha * 255f));
                    final int radius = foregroundImageReceiver.getRoundRadius();
                    canvas.drawRoundRect(rect, radius, radius, placeholderPaint);
                }
            }
        }
    }

    private class TopView extends View {

        private int currentColor;
        private Paint paint = new Paint();

        public TopView(Context context) {
            super(context);
        }

        @Override
        protected void onMeasure(int widthMeasureSpec, int heightMeasureSpec) {
            setMeasuredDimension(MeasureSpec.getSize(widthMeasureSpec), MeasureSpec.getSize(widthMeasureSpec) + AndroidUtilities.dp(3));
        }

        @Override
        public void setBackgroundColor(int color) {
            if (color != currentColor) {
                currentColor = color;
                paint.setColor(color);
                invalidate();
            }
        }

        @Override
        protected void onDraw(Canvas canvas) {
            final int height = ActionBar.getCurrentActionBarHeight() + (actionBar.getOccupyStatusBar() ? AndroidUtilities.statusBarHeight : 0);
            final float v = extraHeight + height;
            canvas.drawRect(0, 0, getMeasuredWidth(), v, paint);
            if (parentLayout != null) {
                parentLayout.drawHeaderShadow(canvas, (int) v);
            }
        }
    }

    private class OverlaysView extends View {

        private final int statusBarHeight = actionBar.getOccupyStatusBar() ? AndroidUtilities.statusBarHeight : 0;

        private final Rect topOverlayRect = new Rect();
        private final Rect bottomOverlayRect = new Rect();

        private final GradientDrawable topOverlayGradient;
        private final GradientDrawable bottomOverlayGradient;
        private final ValueAnimator animator;
        private final float[] animatorValues = new float[]{0f, 1f};
        private final Paint backgroundPaint;

        private boolean isOverlaysVisible;

        public OverlaysView(Context context) {
            super(context);
            setVisibility(GONE);

            topOverlayGradient = new GradientDrawable(GradientDrawable.Orientation.TOP_BOTTOM, new int[] {0x42000000, 0});
            topOverlayGradient.setShape(GradientDrawable.RECTANGLE);

            bottomOverlayGradient = new GradientDrawable(GradientDrawable.Orientation.BOTTOM_TOP, new int[] {0x42000000, 0});
            bottomOverlayGradient.setShape(GradientDrawable.RECTANGLE);

            backgroundPaint = new Paint(Paint.ANTI_ALIAS_FLAG);
            backgroundPaint.setColor(Color.BLACK);
            animator = ValueAnimator.ofFloat(0f, 1f);
            animator.setDuration(250);
            animator.setInterpolator(CubicBezierInterpolator.EASE_BOTH);
            animator.addUpdateListener(anim -> {
                float value = AndroidUtilities.lerp(animatorValues, anim.getAnimatedFraction());
                int alpha = (int) (255 * value);
                topOverlayGradient.setAlpha(alpha);
                bottomOverlayGradient.setAlpha(alpha);
                backgroundPaint.setAlpha((int) (66 * value));
                invalidate();
            });
            animator.addListener(new AnimatorListenerAdapter() {
                @Override
                public void onAnimationEnd(Animator animation) {
                    if (!isOverlaysVisible) {
                        setVisibility(GONE);
                    }
                }

                @Override
                public void onAnimationStart(Animator animation) {
                    setVisibility(VISIBLE);
                }
            });
        }

        public boolean isOverlaysVisible() {
            return isOverlaysVisible;
        }

        public void setOverlaysVisible(boolean overlaysVisible, float durationFactor) {
            if (overlaysVisible != isOverlaysVisible) {
                isOverlaysVisible = overlaysVisible;
                animator.cancel();
                final float value = AndroidUtilities.lerp(animatorValues, animator.getAnimatedFraction());
                if (overlaysVisible) {
                    animator.setDuration((long) ((1f - value) * 250f / durationFactor));
                } else {
                    animator.setDuration((long) (value * 250f / durationFactor));
                }
                animatorValues[0] = value;
                animatorValues[1] = overlaysVisible ? 1f : 0f;
                animator.start();
            }
        }

        @Override
        protected void onSizeChanged(int w, int h, int oldw, int oldh) {
            final int actionBarHeight = statusBarHeight + ActionBar.getCurrentActionBarHeight();
            final float k = 0.5f;
            topOverlayRect.set(0, 0, w, (int) (actionBarHeight * k));
            bottomOverlayRect.set(0, (int) (h - AndroidUtilities.dp(72f) * k), w, h);
            topOverlayGradient.setBounds(0, topOverlayRect.bottom, w, actionBarHeight + AndroidUtilities.dp(16f));
            bottomOverlayGradient.setBounds(0, h - AndroidUtilities.dp(72f) - AndroidUtilities.dp(24f), w, bottomOverlayRect.top);
        }

        @Override
        protected void onDraw(Canvas canvas) {
            topOverlayGradient.draw(canvas);
            bottomOverlayGradient.draw(canvas);
            canvas.drawRect(topOverlayRect, backgroundPaint);
            canvas.drawRect(bottomOverlayRect, backgroundPaint);
        }
    }

    private class PagerIndicatorView extends View {

        private final RectF indicatorRect = new RectF();

        private final TextPaint textPaint;
        private final Paint backgroundPaint;

        private final ValueAnimator animator;
        private final float[] animatorValues = new float[]{0f, 1f};

        private final PagerAdapter adapter = avatarsViewPager.getAdapter();

        private boolean isIndicatorVisible;

        public PagerIndicatorView(Context context) {
            super(context);
            setVisibility(GONE);

            textPaint = new TextPaint(Paint.ANTI_ALIAS_FLAG);
            textPaint.setColor(Color.WHITE);
            textPaint.setTypeface(Typeface.SANS_SERIF);
            textPaint.setTextAlign(Paint.Align.CENTER);
            textPaint.setTextSize(AndroidUtilities.dpf2(15f));
            backgroundPaint = new Paint(Paint.ANTI_ALIAS_FLAG);
            backgroundPaint.setColor(Color.parseColor("#26000000"));
            animator = ValueAnimator.ofFloat(0f, 1f);
            animator.setInterpolator(CubicBezierInterpolator.EASE_BOTH);
            animator.addUpdateListener(a -> {
                final float value = AndroidUtilities.lerp(animatorValues, a.getAnimatedFraction());
                final View menuItem = getSecondaryMenuItem();
                if (menuItem != null) {
                    menuItem.setScaleX(1f - value);
                    menuItem.setScaleY(1f - value);
                    menuItem.setAlpha(1f - value);
                }
                setScaleX(value);
                setScaleY(value);
                setAlpha(value);
            });
            animator.addListener(new AnimatorListenerAdapter() {
                @Override
                public void onAnimationEnd(Animator animation) {
                    if (isIndicatorVisible) {
                        final View menuItem = getSecondaryMenuItem();
                        if (menuItem != null) {
                            menuItem.setVisibility(GONE);
                        }
                    } else {
                        setVisibility(GONE);
                    }
                }

                @Override
                public void onAnimationStart(Animator animation) {
                    final View menuItem = getSecondaryMenuItem();
                    if (menuItem != null) {
                        menuItem.setVisibility(VISIBLE);
                    }
                    setVisibility(VISIBLE);
                }
            });
            avatarsViewPager.addOnPageChangeListener(new ViewPager.OnPageChangeListener() {
                @Override
                public void onPageScrolled(int position, float positionOffset, int positionOffsetPixels) {
                }

                @Override
                public void onPageSelected(int position) {
                    invalidateIndicatorRect();
                }

                @Override
                public void onPageScrollStateChanged(int state) {
                }
            });
            adapter.registerDataSetObserver(new DataSetObserver() {
                @Override
                public void onChanged() {
                    invalidateIndicatorRect();
                    refreshVisibility(1f);
                }
            });
        }

        public boolean isIndicatorVisible() {
            return isIndicatorVisible;
        }

        public boolean isIndicatorFullyVisible() {
            return isIndicatorVisible && !animator.isRunning();
        }

        public void setIndicatorVisible(boolean indicatorVisible, float durationFactor) {
            if (indicatorVisible != isIndicatorVisible) {
                isIndicatorVisible = indicatorVisible;
                animator.cancel();
                final float value = AndroidUtilities.lerp(animatorValues, animator.getAnimatedFraction());
                if (durationFactor <= 0f) {
                    animator.setDuration(0);
                } else if (indicatorVisible) {
                    animator.setDuration((long) ((1f - value) * 250f / durationFactor));
                } else {
                    animator.setDuration((long) (value * 250f / durationFactor));
                }
                animatorValues[0] = value;
                animatorValues[1] = indicatorVisible ? 1f : 0f;
                animator.start();
            }
        }

        public void refreshVisibility(float durationFactor) {
            setIndicatorVisible(isPulledDown && adapter.getCount() > 1, durationFactor);
        }

        @Override
        protected void onSizeChanged(int w, int h, int oldw, int oldh) {
            invalidateIndicatorRect();
        }

        private void invalidateIndicatorRect() {
            final float textWidth = textPaint.measureText(getCurrentTitle());
            indicatorRect.right = getMeasuredWidth() - AndroidUtilities.dp(54f);
            indicatorRect.left = indicatorRect.right - (textWidth + AndroidUtilities.dpf2(16f));
            indicatorRect.top = (actionBar.getOccupyStatusBar() ? AndroidUtilities.statusBarHeight : 0) + AndroidUtilities.dp(15f);
            indicatorRect.bottom = indicatorRect.top + AndroidUtilities.dp(26);
            setPivotX(indicatorRect.centerX());
            setPivotY(indicatorRect.centerY());
            invalidate();
        }

        @Override
        protected void onDraw(Canvas canvas) {
            final float radius = AndroidUtilities.dpf2(12);
            canvas.drawRoundRect(indicatorRect, radius, radius, backgroundPaint);
            canvas.drawText(getCurrentTitle(), indicatorRect.centerX(), indicatorRect.top + AndroidUtilities.dpf2(18.5f), textPaint);
        }

        private String getCurrentTitle() {
            return adapter.getPageTitle(avatarsViewPager.getCurrentItem()).toString();
        }

        private ActionBarMenuItem getSecondaryMenuItem() {
            if (callItem != null) {
                return callItem;
            } else if (editItem != null) {
                return editItem;
            } else {
                return null;
            }
        }
    }

    public ProfileActivity(Bundle args) {
        super(args);
    }

    @Override
    public boolean onFragmentCreate() {
        user_id = arguments.getInt("user_id", 0);
        chat_id = arguments.getInt("chat_id", 0);
        banFromGroup = arguments.getInt("ban_chat_id", 0);
        reportSpam = arguments.getBoolean("reportSpam", false);
        if (user_id != 0) {
            dialog_id = arguments.getLong("dialog_id", 0);
            if (dialog_id != 0) {
                currentEncryptedChat = MessagesController.getInstance(currentAccount).getEncryptedChat((int) (dialog_id >> 32));
            }
            TLRPC.User user = MessagesController.getInstance(currentAccount).getUser(user_id);
            if (user == null) {
                return false;
            }
            NotificationCenter.getInstance(currentAccount).addObserver(this, NotificationCenter.updateInterfaces);
            NotificationCenter.getInstance(currentAccount).addObserver(this, NotificationCenter.contactsDidLoad);
            NotificationCenter.getInstance(currentAccount).addObserver(this, NotificationCenter.encryptedChatCreated);
            NotificationCenter.getInstance(currentAccount).addObserver(this, NotificationCenter.encryptedChatUpdated);
            NotificationCenter.getInstance(currentAccount).addObserver(this, NotificationCenter.blockedUsersDidLoad);
            NotificationCenter.getInstance(currentAccount).addObserver(this, NotificationCenter.botInfoDidLoad);
            NotificationCenter.getInstance(currentAccount).addObserver(this, NotificationCenter.userInfoDidLoad);
            userBlocked = MessagesController.getInstance(currentAccount).blockedUsers.indexOfKey(user_id) >= 0;
            if (user.bot) {
                isBot = true;
                MediaDataController.getInstance(currentAccount).loadBotInfo(user.id, true, classGuid);
            }
            userInfo = MessagesController.getInstance(currentAccount).getUserFull(user_id);
            MessagesController.getInstance(currentAccount).loadFullUser(MessagesController.getInstance(currentAccount).getUser(user_id), classGuid, true);
            participantsMap = null;
        } else if (chat_id != 0) {
            currentChat = MessagesController.getInstance(currentAccount).getChat(chat_id);
            if (currentChat == null) {
                final CountDownLatch countDownLatch = new CountDownLatch(1);
                MessagesStorage.getInstance(currentAccount).getStorageQueue().postRunnable(() -> {
                    currentChat = MessagesStorage.getInstance(currentAccount).getChat(chat_id);
                    countDownLatch.countDown();
                });
                try {
                    countDownLatch.await();
                } catch (Exception e) {
                    FileLog.e(e);
                }
                if (currentChat != null) {
                    MessagesController.getInstance(currentAccount).putChat(currentChat, true);
                } else {
                    return false;
                }
            }

            if (currentChat.megagroup) {
                getChannelParticipants(true);
            } else {
                participantsMap = null;
            }
            NotificationCenter.getInstance(currentAccount).addObserver(this, NotificationCenter.chatInfoDidLoad);
            NotificationCenter.getInstance(currentAccount).addObserver(this, NotificationCenter.chatOnlineCountDidLoad);

            sortedUsers = new ArrayList<>();
            updateOnlineCount();
            if (chatInfo == null) {
                chatInfo = getMessagesController().getChatFull(chat_id);
            }
            if (ChatObject.isChannel(currentChat)) {
                MessagesController.getInstance(currentAccount).loadFullChat(chat_id, classGuid, true);
            } else if (chatInfo == null) {
                chatInfo = getMessagesStorage().loadChatInfo(chat_id, null, false, false);
            }
        } else {
            return false;
        }

        sharedMediaData = new MediaActivity.SharedMediaData[5];
        for (int a = 0; a < sharedMediaData.length; a++) {
            sharedMediaData[a] = new MediaActivity.SharedMediaData();
            sharedMediaData[a].setMaxId(0, dialog_id != 0 ? Integer.MIN_VALUE : Integer.MAX_VALUE);
        }

        loadMediaCounts();

        NotificationCenter.getInstance(currentAccount).addObserver(this, NotificationCenter.mediaCountDidLoad);
        NotificationCenter.getInstance(currentAccount).addObserver(this, NotificationCenter.mediaCountsDidLoad);
        NotificationCenter.getInstance(currentAccount).addObserver(this, NotificationCenter.mediaDidLoad);
        NotificationCenter.getInstance(currentAccount).addObserver(this, NotificationCenter.updateInterfaces);
        NotificationCenter.getInstance(currentAccount).addObserver(this, NotificationCenter.didReceiveNewMessages);
        NotificationCenter.getInstance(currentAccount).addObserver(this, NotificationCenter.messagesDeleted);
        NotificationCenter.getInstance(currentAccount).addObserver(this, NotificationCenter.closeChats);
        NotificationCenter.getGlobalInstance().addObserver(this, NotificationCenter.emojiDidLoad);
        updateRowsIds();

        return true;
    }

    @Override
    public void onFragmentDestroy() {
        super.onFragmentDestroy();
        NotificationCenter.getInstance(currentAccount).removeObserver(this, NotificationCenter.mediaCountDidLoad);
        NotificationCenter.getInstance(currentAccount).removeObserver(this, NotificationCenter.mediaCountsDidLoad);
        NotificationCenter.getInstance(currentAccount).removeObserver(this, NotificationCenter.mediaDidLoad);
        NotificationCenter.getInstance(currentAccount).removeObserver(this, NotificationCenter.updateInterfaces);
        NotificationCenter.getInstance(currentAccount).removeObserver(this, NotificationCenter.closeChats);
        NotificationCenter.getInstance(currentAccount).removeObserver(this, NotificationCenter.didReceiveNewMessages);
        NotificationCenter.getInstance(currentAccount).removeObserver(this, NotificationCenter.messagesDeleted);
        NotificationCenter.getGlobalInstance().removeObserver(this, NotificationCenter.emojiDidLoad);
        if (avatarsViewPager != null) {
            avatarsViewPager.onDestroy();
        }
        if (user_id != 0) {
            NotificationCenter.getInstance(currentAccount).removeObserver(this, NotificationCenter.contactsDidLoad);
            NotificationCenter.getInstance(currentAccount).removeObserver(this, NotificationCenter.encryptedChatCreated);
            NotificationCenter.getInstance(currentAccount).removeObserver(this, NotificationCenter.encryptedChatUpdated);
            NotificationCenter.getInstance(currentAccount).removeObserver(this, NotificationCenter.blockedUsersDidLoad);
            NotificationCenter.getInstance(currentAccount).removeObserver(this, NotificationCenter.botInfoDidLoad);
            NotificationCenter.getInstance(currentAccount).removeObserver(this, NotificationCenter.userInfoDidLoad);
            MessagesController.getInstance(currentAccount).cancelLoadFullUser(user_id);
        } else if (chat_id != 0) {
            NotificationCenter.getInstance(currentAccount).removeObserver(this, NotificationCenter.chatInfoDidLoad);
            NotificationCenter.getInstance(currentAccount).removeObserver(this, NotificationCenter.chatOnlineCountDidLoad);
        }
    }

    @Override
    protected ActionBar createActionBar(Context context) {
        ActionBar actionBar = new ActionBar(context) {
            @Override
            public boolean onTouchEvent(MotionEvent event) {
                return super.onTouchEvent(event);
            }
        };
        actionBar.setBackgroundColor(Color.TRANSPARENT);
        actionBar.setItemsBackgroundColor(AvatarDrawable.getButtonColorForId(user_id != 0 || ChatObject.isChannel(chat_id, currentAccount) && !currentChat.megagroup ? 5 : chat_id), false);
        actionBar.setItemsColor(Theme.getColor(Theme.key_actionBarDefaultIcon), false);
        actionBar.setItemsColor(Theme.getColor(Theme.key_actionBarActionModeDefaultIcon), true);
        actionBar.setBackButtonDrawable(new BackDrawable(false));
        actionBar.setCastShadows(false);
        actionBar.setAddToContainer(false);
        actionBar.setOccupyStatusBar(Build.VERSION.SDK_INT >= 21 && !AndroidUtilities.isTablet());
        return actionBar;
    }

    @Override
    public View createView(Context context) {
        Theme.createProfileResources(context);

        hasOwnBackground = true;
        extraHeight = AndroidUtilities.dpf2(88f);
        actionBar.setActionBarMenuOnItemClick(new ActionBar.ActionBarMenuOnItemClick() {
            @Override
            public void onItemClick(final int id) {
                if (getParentActivity() == null) {
                    return;
                }
                if (id == -1) {
                    finishFragment();
                } else if (id == block_contact) {
                    TLRPC.User user = MessagesController.getInstance(currentAccount).getUser(user_id);
                    if (user == null) {
                        return;
                    }
                    if (!isBot || MessagesController.isSupportUser(user)) {
                        if (userBlocked) {
                            MessagesController.getInstance(currentAccount).unblockUser(user_id);
                            AlertsCreator.showSimpleToast(ProfileActivity.this, LocaleController.getString("UserUnblocked", R.string.UserUnblocked));
                        } else {
                            if (reportSpam) {
                                AlertsCreator.showBlockReportSpamAlert(ProfileActivity.this, user_id, user, null, currentEncryptedChat, false, null, param -> {
                                    if (param == 1) {
                                        NotificationCenter.getInstance(currentAccount).removeObserver(ProfileActivity.this, NotificationCenter.closeChats);
                                        NotificationCenter.getInstance(currentAccount).postNotificationName(NotificationCenter.closeChats);
                                        playProfileAnimation = false;
                                        finishFragment();
                                    } else {
                                        getNotificationCenter().postNotificationName(NotificationCenter.peerSettingsDidLoad, (long) user_id);
                                    }
                                });
                            } else {
                                AlertDialog.Builder builder = new AlertDialog.Builder(getParentActivity());
                                builder.setTitle(LocaleController.getString("BlockUser", R.string.BlockUser));
                                builder.setMessage(AndroidUtilities.replaceTags(LocaleController.formatString("AreYouSureBlockContact2", R.string.AreYouSureBlockContact2, ContactsController.formatName(user.first_name, user.last_name))));
                                builder.setPositiveButton(LocaleController.getString("BlockContact", R.string.BlockContact), (dialogInterface, i) -> {
                                    MessagesController.getInstance(currentAccount).blockUser(user_id);
                                    AlertsCreator.showSimpleToast(ProfileActivity.this, LocaleController.getString("UserBlocked", R.string.UserBlocked));
                                });
                                builder.setNegativeButton(LocaleController.getString("Cancel", R.string.Cancel), null);
                                AlertDialog dialog = builder.create();
                                showDialog(dialog);
                                TextView button = (TextView) dialog.getButton(DialogInterface.BUTTON_POSITIVE);
                                if (button != null) {
                                    button.setTextColor(Theme.getColor(Theme.key_dialogTextRed2));
                                }
                            }
                        }
                    } else {
                        if (!userBlocked) {
                            MessagesController.getInstance(currentAccount).blockUser(user_id);
                        } else {
                            MessagesController.getInstance(currentAccount).unblockUser(user_id);
                            SendMessagesHelper.getInstance(currentAccount).sendMessage("/start", user_id, null, null, false, null, null, null, true, 0);
                            finishFragment();
                        }
                    }
                } else if (id == add_contact) {
                    TLRPC.User user = MessagesController.getInstance(currentAccount).getUser(user_id);
                    Bundle args = new Bundle();
                    args.putInt("user_id", user.id);
                    args.putBoolean("addContact", true);
                    presentFragment(new ContactAddActivity(args));
                } else if (id == share_contact) {
                    Bundle args = new Bundle();
                    args.putBoolean("onlySelect", true);
                    args.putString("selectAlertString", LocaleController.getString("SendContactToText", R.string.SendContactToText));
                    args.putString("selectAlertStringGroup", LocaleController.getString("SendContactToGroupText", R.string.SendContactToGroupText));
                    DialogsActivity fragment = new DialogsActivity(args);
                    fragment.setDelegate(ProfileActivity.this);
                    presentFragment(fragment);
                } else if (id == edit_contact) {
                    Bundle args = new Bundle();
                    args.putInt("user_id", user_id);
                    presentFragment(new ContactAddActivity(args));
                } else if (id == delete_contact) {
                    final TLRPC.User user = MessagesController.getInstance(currentAccount).getUser(user_id);
                    if (user == null || getParentActivity() == null) {
                        return;
                    }
                    AlertDialog.Builder builder = new AlertDialog.Builder(getParentActivity());
                    builder.setTitle(LocaleController.getString("DeleteContact", R.string.DeleteContact));
                    builder.setMessage(LocaleController.getString("AreYouSureDeleteContact", R.string.AreYouSureDeleteContact));
                    builder.setPositiveButton(LocaleController.getString("Delete", R.string.Delete), (dialogInterface, i) -> {
                        ArrayList<TLRPC.User> arrayList = new ArrayList<>();
                        arrayList.add(user);
                        ContactsController.getInstance(currentAccount).deleteContact(arrayList);
                    });
                    builder.setNegativeButton(LocaleController.getString("Cancel", R.string.Cancel), null);
                    AlertDialog dialog = builder.create();
                    showDialog(dialog);
                    TextView button = (TextView) dialog.getButton(DialogInterface.BUTTON_POSITIVE);
                    if (button != null) {
                        button.setTextColor(Theme.getColor(Theme.key_dialogTextRed2));
                    }
                } else if (id == leave_group) {
                    leaveChatPressed();
                } else if (id == edit_channel) {
                    Bundle args = new Bundle();
                    args.putInt("chat_id", chat_id);
                    ChatEditActivity fragment = new ChatEditActivity(args);
                    fragment.setInfo(chatInfo);
                    presentFragment(fragment);
                } else if (id == invite_to_group) {
                    final TLRPC.User user = MessagesController.getInstance(currentAccount).getUser(user_id);
                    if (user == null) {
                        return;
                    }
                    Bundle args = new Bundle();
                    args.putBoolean("onlySelect", true);
                    args.putInt("dialogsType", 2);
                    args.putString("addToGroupAlertString", LocaleController.formatString("AddToTheGroupAlertText", R.string.AddToTheGroupAlertText, UserObject.getUserName(user), "%1$s"));
                    DialogsActivity fragment = new DialogsActivity(args);
                    fragment.setDelegate((fragment1, dids, message, param) -> {
                        long did = dids.get(0);
                        Bundle args1 = new Bundle();
                        args1.putBoolean("scrollToTopOnResume", true);
                        args1.putInt("chat_id", -(int) did);
                        if (!MessagesController.getInstance(currentAccount).checkCanOpenChat(args1, fragment1)) {
                            return;
                        }

                        NotificationCenter.getInstance(currentAccount).removeObserver(ProfileActivity.this, NotificationCenter.closeChats);
                        NotificationCenter.getInstance(currentAccount).postNotificationName(NotificationCenter.closeChats);
                        MessagesController.getInstance(currentAccount).addUserToChat(-(int) did, user, null, 0, null, ProfileActivity.this, null);
                        presentFragment(new ChatActivity(args1), true);
                        removeSelfFromStack();
                    });
                    presentFragment(fragment);
                } else if (id == share) {
                    try {
                        String text = null;
                        if (user_id != 0) {
                            TLRPC.User user = MessagesController.getInstance(currentAccount).getUser(user_id);
                            if (user == null) {
                                return;
                            }
                            if (botInfo != null && userInfo != null && !TextUtils.isEmpty(userInfo.about)) {
                                text = String.format("%s https://" + MessagesController.getInstance(currentAccount).linkPrefix + "/%s", userInfo.about, user.username);
                            } else {
                                text = String.format("https://" + MessagesController.getInstance(currentAccount).linkPrefix + "/%s", user.username);
                            }
                        } else if (chat_id != 0) {
                            TLRPC.Chat chat = MessagesController.getInstance(currentAccount).getChat(chat_id);
                            if (chat == null) {
                                return;
                            }
                            if (chatInfo != null && !TextUtils.isEmpty(chatInfo.about)) {
                                text = String.format("%s\nhttps://" + MessagesController.getInstance(currentAccount).linkPrefix + "/%s", chatInfo.about, chat.username);
                            } else {
                                text = String.format("https://" + MessagesController.getInstance(currentAccount).linkPrefix + "/%s", chat.username);
                            }
                        }
                        if (TextUtils.isEmpty(text)) {
                            return;
                        }
                        Intent intent = new Intent(Intent.ACTION_SEND);
                        intent.setType("text/plain");
                        intent.putExtra(Intent.EXTRA_TEXT, text);
                        startActivityForResult(Intent.createChooser(intent, LocaleController.getString("BotShare", R.string.BotShare)), 500);
                    } catch (Exception e) {
                        FileLog.e(e);
                    }
                } else if (id == add_shortcut) {
                    try {
                        long did;
                        if (currentEncryptedChat != null) {
                            did = ((long) currentEncryptedChat.id) << 32;
                        } else if (user_id != 0) {
                            did = user_id;
                        } else if (chat_id != 0) {
                            did = -chat_id;
                        } else {
                            return;
                        }
                        MediaDataController.getInstance(currentAccount).installShortcut(did);
                    } catch (Exception e) {
                        FileLog.e(e);
                    }
                } else if (id == call_item) {
                    TLRPC.User user = MessagesController.getInstance(currentAccount).getUser(user_id);
                    if (user != null) {
                        VoIPHelper.startCall(user, getParentActivity(), userInfo);
                    }
                } else if (id == search_members) {
                    Bundle args = new Bundle();
                    args.putInt("chat_id", chat_id);
                    args.putInt("type", ChatUsersActivity.TYPE_USERS);
                    args.putBoolean("open_search", true);
                    ChatUsersActivity fragment = new ChatUsersActivity(args);
                    fragment.setInfo(chatInfo);
                    presentFragment(fragment);
                } else if (id == add_member) {
                    openAddMember();
                } else if (id == statistics) {
                    final int did;
                    if (user_id != 0) {
                        did = user_id;
                    } else {
                        did = -chat_id;
                    }
                    final AlertDialog[] progressDialog = new AlertDialog[]{new AlertDialog(getParentActivity(), 3)};
                    TLRPC.TL_messages_getStatsURL req = new TLRPC.TL_messages_getStatsURL();
                    req.peer = MessagesController.getInstance(currentAccount).getInputPeer(did);
                    req.dark = Theme.getCurrentTheme().isDark();
                    req.params = "";
                    int requestId = ConnectionsManager.getInstance(currentAccount).sendRequest(req, (response, error) -> AndroidUtilities.runOnUIThread(() -> {
                        try {
                            progressDialog[0].dismiss();
                        } catch (Throwable ignore) {

                        }
                        progressDialog[0] = null;
                        if (response != null) {
                            TLRPC.TL_statsURL url = (TLRPC.TL_statsURL) response;
                            presentFragment(new WebviewActivity(url.url, -chat_id));
                        }
                    }));
                    if (progressDialog[0] == null) {
                        return;
                    }
                    progressDialog[0].setOnCancelListener(dialog -> ConnectionsManager.getInstance(currentAccount).cancelRequest(requestId, true));
                    showDialog(progressDialog[0]);
                }
            }
        });

        createActionBarMenu();

        listAdapter = new ListAdapter(context);
        avatarDrawable = new AvatarDrawable();
        avatarDrawable.setProfile(true);

        fragmentView = new FrameLayout(context) {

            private boolean ignoreLayout;
            private boolean firstLayout = true;

            @Override
            public boolean hasOverlappingRendering() {
                return false;
            }

            @Override
            protected void onMeasure(int widthMeasureSpec, int heightMeasureSpec) {
                final int newTop = (actionBar.getOccupyStatusBar() ? AndroidUtilities.statusBarHeight : 0) + ActionBar.getCurrentActionBarHeight();
                if (listView != null) {
                    FrameLayout.LayoutParams layoutParams = (FrameLayout.LayoutParams) listView.getLayoutParams();
                    if (layoutParams.topMargin != newTop) {
                        layoutParams.topMargin = newTop;
                    }
                }

                super.onMeasure(widthMeasureSpec, heightMeasureSpec);
                boolean changed = false;
                final int actionBarHeight = ActionBar.getCurrentActionBarHeight() + (actionBar.getOccupyStatusBar() ? AndroidUtilities.statusBarHeight : 0);
                if (lastMeasuredContentWidth != getMeasuredWidth()) {
                    changed = lastMeasuredContentWidth != 0;
                    listContentHeight = 0;
                    int count = listAdapter.getItemCount();
                    lastMeasuredContentWidth = getMeasuredWidth();
                    int ws = MeasureSpec.makeMeasureSpec(getMeasuredWidth(), MeasureSpec.EXACTLY);
                    int hs = MeasureSpec.makeMeasureSpec(0, MeasureSpec.UNSPECIFIED);
                    for (int i = 0; i < count; i++) {
                        RecyclerView.ViewHolder holder = listAdapter.createViewHolder(null, listAdapter.getItemViewType(i));
                        listAdapter.onBindViewHolder(holder, i);
                        holder.itemView.measure(ws, hs);
                        listContentHeight += holder.itemView.getMeasuredHeight();
                        if (listContentHeight + actionBarHeight + AndroidUtilities.dp(88) >= fragmentView.getMeasuredHeight()) {
                            break;
                        }
                    }
                }
                if (!openAnimationInProgress && !firstLayout) {
                    ignoreLayout = true;

                    int paddingTop;
                    int paddingBottom;
                    if (!isInLandscapeMode) {
                        paddingTop = listView.getMeasuredWidth() - actionBarHeight;
                        paddingBottom = Math.max(0, fragmentView.getMeasuredHeight() - (listContentHeight + actionBarHeight + AndroidUtilities.dp(88)));
                    } else {
                        paddingTop = AndroidUtilities.dp(88f);
                        paddingBottom = 0;
                    }
                    if (banFromGroup != 0) {
                        paddingBottom += AndroidUtilities.dp(48);
                        listView.setBottomGlowOffset(AndroidUtilities.dp(48));
                    } else {
                        listView.setBottomGlowOffset(0);
                    }
                    int currentPaddingTop = listView.getPaddingTop();
                    View view = listView.getChildAt(0);
                    int pos = RecyclerView.NO_POSITION;
                    int top = 0;
                    if (view != null) {
                        RecyclerView.ViewHolder holder = listView.findContainingViewHolder(view);
                        pos = holder.getAdapterPosition();
                        if (pos == RecyclerView.NO_POSITION) {
                            pos = holder.getPosition();
                        }
                        top = view.getTop();
                    }
                    boolean layout = false;
                    if (!changed && pos != RecyclerView.NO_POSITION) {
                        layoutManager.scrollToPositionWithOffset(pos, top - paddingTop);
                        layout = true;
                    }
                    if (currentPaddingTop != paddingTop || listView.getPaddingBottom() != paddingBottom) {
                        listView.setPadding(0, paddingTop, 0, paddingBottom);
                        layout = true;
                    }
                    if (layout) {
                        measureChildWithMargins(listView, widthMeasureSpec, 0, heightMeasureSpec, 0);
                        listView.layout(0, newTop, listView.getMeasuredWidth(), newTop + listView.getMeasuredHeight());
                    }
                    ignoreLayout = false;
                }
            }

            @Override
            protected void onLayout(boolean changed, int left, int top, int right, int bottom) {
                super.onLayout(changed, left, top, right, bottom);
                firstLayout = false;
                checkListViewScroll();
            }

            @Override
            public void requestLayout() {
                if (ignoreLayout) {
                    return;
                }
                super.requestLayout();
            }
        };
        FrameLayout frameLayout = (FrameLayout) fragmentView;

        listView = new RecyclerListView(context) {

            private final Paint paint = new Paint();

            private VelocityTracker velocityTracker;

            @Override
            public boolean hasOverlappingRendering() {
                return false;
            }

            @Override
            public void onDraw(Canvas c) {
                ViewHolder holder;
                if (lastSectionRow != -1) {
                    holder = findViewHolderForAdapterPosition(lastSectionRow);
                } else if (sharedSectionRow != -1 && (membersSectionRow == -1 || membersSectionRow < sharedSectionRow)) {
                    holder = findViewHolderForAdapterPosition(sharedSectionRow);
                } else if (membersSectionRow != -1 && (sharedSectionRow == -1 || membersSectionRow > sharedSectionRow)) {
                    holder = findViewHolderForAdapterPosition(membersSectionRow);
                } else if (settingsSectionRow != -1) {
                    holder = findViewHolderForAdapterPosition(settingsSectionRow);
                } else if (infoSectionRow != -1) {
                    holder = findViewHolderForAdapterPosition(infoSectionRow);
                } else {
                    holder = null;
                }
                int bottom;
                int height = getMeasuredHeight();
                if (holder != null) {
                    bottom = holder.itemView.getBottom();
                    if (holder.itemView.getBottom() >= height) {
                        bottom = height;
                    }
                } else {
                    bottom = height;
                }

                paint.setColor(Theme.getColor(Theme.key_windowBackgroundWhite));
                c.drawRect(0, 0, getMeasuredWidth(), bottom, paint);
                if (bottom != height) {
                    paint.setColor(Theme.getColor(Theme.key_windowBackgroundGray));
                    c.drawRect(0, bottom, getMeasuredWidth(), height, paint);
                }
            }

            @Override
            public boolean onTouchEvent(MotionEvent e) {
                final int action = e.getAction();
                if (action == MotionEvent.ACTION_DOWN) {
                    if (velocityTracker == null) {
                        velocityTracker = VelocityTracker.obtain();
                    } else {
                        velocityTracker.clear();
                    }
                    velocityTracker.addMovement(e);
                } else if (action == MotionEvent.ACTION_MOVE) {
                    if (velocityTracker != null) {
                        velocityTracker.addMovement(e);
                        velocityTracker.computeCurrentVelocity(1000);
                        listViewVelocityY = velocityTracker.getYVelocity(e.getPointerId(e.getActionIndex()));
                    }
                } else if (action == MotionEvent.ACTION_UP || action == MotionEvent.ACTION_CANCEL) {
                    if (velocityTracker != null) {
                        velocityTracker.recycle();
                        velocityTracker = null;
                    }
                }
                final boolean result = super.onTouchEvent(e);
                if (action == MotionEvent.ACTION_UP || action == MotionEvent.ACTION_CANCEL) {
                    if (allowPullingDown) {
                        final View view = layoutManager.findViewByPosition(0);
                        if (view != null) {
                            if (isPulledDown) {
                                final int actionBarHeight = ActionBar.getCurrentActionBarHeight() + (actionBar.getOccupyStatusBar() ? AndroidUtilities.statusBarHeight : 0);
                                listView.smoothScrollBy(0, view.getTop() - listView.getMeasuredWidth() + actionBarHeight, CubicBezierInterpolator.EASE_OUT_QUINT);
                            } else {
                                listView.smoothScrollBy(0, view.getTop() - AndroidUtilities.dp(88), CubicBezierInterpolator.EASE_OUT_QUINT);
                            }
                        }
                    }
                }
                return result;
            }
        };
        listView.setVerticalScrollBarEnabled(false);
        listView.setItemAnimator(null);
        listView.setLayoutAnimation(null);
        listView.setClipToPadding(false);
        layoutManager = new LinearLayoutManager(context) {

            @Override
            public boolean supportsPredictiveItemAnimations() {
                return false;
            }

            @Override
            public int scrollVerticallyBy(int dy, RecyclerView.Recycler recycler, RecyclerView.State state) {
                final View view = layoutManager.findViewByPosition(0);
                if (view != null) {
                    final int canScroll = view.getTop() - AndroidUtilities.dp(88);
                    if (!allowPullingDown && canScroll > dy) {
                        dy = canScroll;
                        if (avatarsViewPager.hasImages() && avatarImage.getImageReceiver().hasNotThumb() && !isInLandscapeMode && !AndroidUtilities.isTablet()) {
                            allowPullingDown = true;
                        }
                    } else if (allowPullingDown) {
                        if (dy >= canScroll) {
                            dy = canScroll;
                            allowPullingDown = false;
                        } else if (listView.getScrollState() == RecyclerListView.SCROLL_STATE_DRAGGING) {
                            if (!isPulledDown) dy /= 2;
                        }
                    }
                }
                return super.scrollVerticallyBy(dy, recycler, state);
            }
        };
        layoutManager.setOrientation(LinearLayoutManager.VERTICAL);
        listView.setLayoutManager(layoutManager);
        listView.setGlowColor(AvatarDrawable.getProfileBackColorForId(user_id != 0 || ChatObject.isChannel(chat_id, currentAccount) && !currentChat.megagroup ? 5 : chat_id));
        frameLayout.addView(listView, LayoutHelper.createFrame(LayoutHelper.MATCH_PARENT, LayoutHelper.MATCH_PARENT, Gravity.TOP | Gravity.LEFT));

        listView.setAdapter(listAdapter);
        listView.setOnItemClickListener((view, position, x, y) -> {
            if (getParentActivity() == null) {
                return;
            }
            if (position == photosRow || position == filesRow || position == linksRow || position == audioRow || position == voiceRow) {
                int tab;
                if (position == photosRow) {
                    tab = MediaDataController.MEDIA_PHOTOVIDEO;
                } else if (position == filesRow) {
                    tab = MediaDataController.MEDIA_FILE;
                } else if (position == linksRow) {
                    tab = MediaDataController.MEDIA_URL;
                } else if (position == audioRow) {
                    tab = MediaDataController.MEDIA_MUSIC;
                } else {
                    tab = MediaDataController.MEDIA_AUDIO;
                }
                Bundle args = new Bundle();
                if (user_id != 0) {
                    args.putLong("dialog_id", dialog_id != 0 ? dialog_id : user_id);
                } else {
                    args.putLong("dialog_id", -chat_id);
                }
                int[] media = new int[MediaDataController.MEDIA_TYPES_COUNT];
                System.arraycopy(lastMediaCount, 0, media, 0, media.length);
                mediaActivity = new MediaActivity(args, media, sharedMediaData, tab);
                mediaActivity.setChatInfo(chatInfo);
                presentFragment(mediaActivity);
            } else if (position == groupsInCommonRow) {
                presentFragment(new CommonGroupsActivity(user_id));
            } else if (position == settingsKeyRow) {
                Bundle args = new Bundle();
                args.putInt("chat_id", (int) (dialog_id >> 32));
                presentFragment(new IdenticonActivity(args));
            } else if (position == settingsTimerRow) {
                showDialog(AlertsCreator.createTTLAlert(getParentActivity(), currentEncryptedChat).create());
            } else if (position == notificationsRow) {
                final long did;
                if (dialog_id != 0) {
                    did = dialog_id;
                } else if (user_id != 0) {
                    did = user_id;
                } else {
                    did = -chat_id;
                }

                if (LocaleController.isRTL && x <= AndroidUtilities.dp(76) || !LocaleController.isRTL && x >= view.getMeasuredWidth() - AndroidUtilities.dp(76)) {
                    NotificationsCheckCell checkCell = (NotificationsCheckCell) view;
                    boolean checked = !checkCell.isChecked();

                    boolean defaultEnabled = NotificationsController.getInstance(currentAccount).isGlobalNotificationsEnabled(did);

                    if (checked) {
                        SharedPreferences preferences = MessagesController.getNotificationsSettings(currentAccount);
                        SharedPreferences.Editor editor = preferences.edit();
                        if (defaultEnabled) {
                            editor.remove("notify2_" + did);
                        } else {
                            editor.putInt("notify2_" + did, 0);
                        }
                        MessagesStorage.getInstance(currentAccount).setDialogFlags(did, 0);
                        editor.commit();
                        TLRPC.Dialog dialog = MessagesController.getInstance(currentAccount).dialogs_dict.get(did);
                        if (dialog != null) {
                            dialog.notify_settings = new TLRPC.TL_peerNotifySettings();
                        }
                        NotificationsController.getInstance(currentAccount).updateServerNotificationsSettings(did);
                    } else {
                        int untilTime = Integer.MAX_VALUE;
                        SharedPreferences preferences = MessagesController.getNotificationsSettings(currentAccount);
                        SharedPreferences.Editor editor = preferences.edit();
                        long flags;
                        if (!defaultEnabled) {
                            editor.remove("notify2_" + did);
                            flags = 0;
                        } else {
                            editor.putInt("notify2_" + did, 2);
                            flags = 1;
                        }
                        NotificationsController.getInstance(currentAccount).removeNotificationsForDialog(did);
                        MessagesStorage.getInstance(currentAccount).setDialogFlags(did, flags);
                        editor.commit();
                        TLRPC.Dialog dialog = MessagesController.getInstance(currentAccount).dialogs_dict.get(did);
                        if (dialog != null) {
                            dialog.notify_settings = new TLRPC.TL_peerNotifySettings();
                            if (defaultEnabled) {
                                dialog.notify_settings.mute_until = untilTime;
                            }
                        }
                        NotificationsController.getInstance(currentAccount).updateServerNotificationsSettings(did);
                    }
                    checkCell.setChecked(checked);
                    RecyclerListView.Holder holder = (RecyclerListView.Holder) listView.findViewHolderForPosition(notificationsRow);
                    if (holder != null) {
                        listAdapter.onBindViewHolder(holder, notificationsRow);
                    }
                    return;
                }
                AlertsCreator.showCustomNotificationsDialog(ProfileActivity.this, did, -1, null, currentAccount, param -> listAdapter.notifyItemChanged(notificationsRow));
            } else if (position == startSecretChatRow) {
                AlertDialog.Builder builder = new AlertDialog.Builder(getParentActivity());
                builder.setTitle(LocaleController.getString("AreYouSureSecretChatTitle", R.string.AreYouSureSecretChatTitle));
                builder.setMessage(LocaleController.getString("AreYouSureSecretChat", R.string.AreYouSureSecretChat));
                builder.setPositiveButton(LocaleController.getString("Start", R.string.Start), (dialogInterface, i) -> {
                    creatingChat = true;
                    SecretChatHelper.getInstance(currentAccount).startSecretChat(getParentActivity(), MessagesController.getInstance(currentAccount).getUser(user_id));
                });
                builder.setNegativeButton(LocaleController.getString("Cancel", R.string.Cancel), null);
                showDialog(builder.create());
            } else if (position == unblockRow) {
                MessagesController.getInstance(currentAccount).unblockUser(user_id);
                AlertsCreator.showSimpleToast(ProfileActivity.this, LocaleController.getString("UserUnblocked", R.string.UserUnblocked));
            } else if (position >= membersStartRow && position < membersEndRow) {
                int user_id;
                if (!sortedUsers.isEmpty()) {
                    user_id = chatInfo.participants.participants.get(sortedUsers.get(position - membersStartRow)).user_id;
                } else {
                    user_id = chatInfo.participants.participants.get(position - membersStartRow).user_id;
                }
                if (user_id == UserConfig.getInstance(currentAccount).getClientUserId()) {
                    return;
                }
                Bundle args = new Bundle();
                args.putInt("user_id", user_id);
                presentFragment(new ProfileActivity(args));
            } else if (position == addMemberRow) {
                openAddMember();
            } else if (position == usernameRow) {
                if (currentChat != null) {
                    try {
                        Intent intent = new Intent(Intent.ACTION_SEND);
                        intent.setType("text/plain");
                        if (!TextUtils.isEmpty(chatInfo.about)) {
                            intent.putExtra(Intent.EXTRA_TEXT, currentChat.title + "\n" + chatInfo.about + "\nhttps://" + MessagesController.getInstance(currentAccount).linkPrefix + "/" + currentChat.username);
                        } else {
                            intent.putExtra(Intent.EXTRA_TEXT, currentChat.title + "\nhttps://" + MessagesController.getInstance(currentAccount).linkPrefix + "/" + currentChat.username);
                        }
                        getParentActivity().startActivityForResult(Intent.createChooser(intent, LocaleController.getString("BotShare", R.string.BotShare)), 500);
                    } catch (Exception e) {
                        FileLog.e(e);
                    }
                }
            } else if (position == locationRow) {
                if (chatInfo.location instanceof TLRPC.TL_channelLocation) {
                    LocationActivity fragment = new LocationActivity(LocationActivity.LOCATION_TYPE_GROUP_VIEW);
                    fragment.setChatLocation(chat_id, (TLRPC.TL_channelLocation) chatInfo.location);
                    presentFragment(fragment);
                }
            } else if (position == leaveChannelRow) {
                leaveChatPressed();
            } else if (position == joinRow) {
                MessagesController.getInstance(currentAccount).addUserToChat(currentChat.id, UserConfig.getInstance(currentAccount).getCurrentUser(), null, 0, null, ProfileActivity.this, null);
                NotificationCenter.getGlobalInstance().postNotificationName(NotificationCenter.closeSearchByActiveAction);
            } else if (position == subscribersRow) {
                Bundle args = new Bundle();
                args.putInt("chat_id", chat_id);
                args.putInt("type", ChatUsersActivity.TYPE_USERS);
                ChatUsersActivity fragment = new ChatUsersActivity(args);
                fragment.setInfo(chatInfo);
                presentFragment(fragment);
            } else if (position == administratorsRow) {
                Bundle args = new Bundle();
                args.putInt("chat_id", chat_id);
                args.putInt("type", ChatUsersActivity.TYPE_ADMIN);
                ChatUsersActivity fragment = new ChatUsersActivity(args);
                fragment.setInfo(chatInfo);
                presentFragment(fragment);
            } else if (position == blockedUsersRow) {
                Bundle args = new Bundle();
                args.putInt("chat_id", chat_id);
                args.putInt("type", ChatUsersActivity.TYPE_BANNED);
                ChatUsersActivity fragment = new ChatUsersActivity(args);
                fragment.setInfo(chatInfo);
                presentFragment(fragment);
            } else {
                processOnClickOrPress(position);
            }
        });

        listView.setOnItemLongClickListener((view, position) -> {
            if (position >= membersStartRow && position < membersEndRow) {
                if (getParentActivity() == null) {
                    return false;
                }
                final TLRPC.ChatParticipant participant;
                if (!sortedUsers.isEmpty()) {
                    participant = chatInfo.participants.participants.get(sortedUsers.get(position - membersStartRow));
                } else {
                    participant = chatInfo.participants.participants.get(position - membersStartRow);
                }
                TLRPC.User user = MessagesController.getInstance(currentAccount).getUser(participant.user_id);
                if (user == null || participant.user_id == UserConfig.getInstance(currentAccount).getClientUserId()) {
                    return false;
                }
                selectedUser = participant.user_id;
                boolean allowKick;
                boolean canEditAdmin;
                boolean canRestrict;
                boolean editingAdmin;
                final TLRPC.ChannelParticipant channelParticipant;

                if (ChatObject.isChannel(currentChat)) {
                    channelParticipant = ((TLRPC.TL_chatChannelParticipant) participant).channelParticipant;
                    TLRPC.User u = MessagesController.getInstance(currentAccount).getUser(participant.user_id);
                    canEditAdmin = ChatObject.canAddAdmins(currentChat);
                    if (canEditAdmin && (channelParticipant instanceof TLRPC.TL_channelParticipantCreator || channelParticipant instanceof TLRPC.TL_channelParticipantAdmin && !channelParticipant.can_edit)) {
                        canEditAdmin = false;
                    }
                    allowKick = canRestrict = ChatObject.canBlockUsers(currentChat) && (!(channelParticipant instanceof TLRPC.TL_channelParticipantAdmin || channelParticipant instanceof TLRPC.TL_channelParticipantCreator) || channelParticipant.can_edit);
                    editingAdmin = channelParticipant instanceof TLRPC.TL_channelParticipantAdmin;
                } else {
                    channelParticipant = null;
                    allowKick = currentChat.creator || participant instanceof TLRPC.TL_chatParticipant && (ChatObject.canBlockUsers(currentChat) || participant.inviter_id == UserConfig.getInstance(currentAccount).getClientUserId());
                    canEditAdmin = currentChat.creator;
                    canRestrict = currentChat.creator;
                    editingAdmin = participant instanceof TLRPC.TL_chatParticipantAdmin;
                }

                ArrayList<String> items = new ArrayList<>();
                ArrayList<Integer> icons = new ArrayList<>();
                final ArrayList<Integer> actions = new ArrayList<>();
                boolean hasRemove = false;

                if (canEditAdmin) {
                    items.add(editingAdmin ? LocaleController.getString("EditAdminRights", R.string.EditAdminRights) : LocaleController.getString("SetAsAdmin", R.string.SetAsAdmin));
                    icons.add(R.drawable.actions_addadmin);
                    actions.add(0);
                }
                if (canRestrict) {
                    items.add(LocaleController.getString("ChangePermissions", R.string.ChangePermissions));
                    icons.add(R.drawable.actions_permissions);
                    actions.add(1);
                }
                if (allowKick) {
                    items.add(LocaleController.getString("KickFromGroup", R.string.KickFromGroup));
                    icons.add(R.drawable.actions_remove_user);
                    actions.add(2);
                    hasRemove = true;
                }

                if (items.isEmpty()) {
                    return false;
                }
                AlertDialog.Builder builder = new AlertDialog.Builder(getParentActivity());
                builder.setItems(items.toArray(new CharSequence[0]), AndroidUtilities.toIntArray(icons), (dialogInterface, i) -> {
                    if (actions.get(i) == 2) {
                        kickUser(selectedUser);
                    } else {
                        int action = actions.get(i);
                        if (action == 1 && (channelParticipant instanceof TLRPC.TL_channelParticipantAdmin || participant instanceof TLRPC.TL_chatParticipantAdmin)) {
                            AlertDialog.Builder builder2 = new AlertDialog.Builder(getParentActivity());
                            builder2.setTitle(LocaleController.getString("AppName", R.string.AppName));
                            builder2.setMessage(LocaleController.formatString("AdminWillBeRemoved", R.string.AdminWillBeRemoved, ContactsController.formatName(user.first_name, user.last_name)));
                            builder2.setPositiveButton(LocaleController.getString("OK", R.string.OK), (dialog, which) -> {
                                if (channelParticipant != null) {
                                    openRightsEdit(action, user.id, participant, channelParticipant.admin_rights, channelParticipant.banned_rights, channelParticipant.rank);
                                } else {
                                    openRightsEdit(action, user.id, participant, null, null, "");
                                }
                            });
                            builder2.setNegativeButton(LocaleController.getString("Cancel", R.string.Cancel), null);
                            showDialog(builder2.create());
                        } else {
                            if (channelParticipant != null) {
                                openRightsEdit(action, user.id, participant, channelParticipant.admin_rights, channelParticipant.banned_rights, channelParticipant.rank);
                            } else {
                                openRightsEdit(action, user.id, participant, null, null, "");
                            }
                        }
                    }
                });
                AlertDialog alertDialog = builder.create();
                showDialog(alertDialog);
                if (hasRemove) {
                    alertDialog.setItemColor(items.size() - 1, Theme.getColor(Theme.key_dialogTextRed2), Theme.getColor(Theme.key_dialogRedIcon));
                }
                return true;
            } else {
                return processOnClickOrPress(position);
            }
        });

        if (banFromGroup != 0) {
            TLRPC.Chat chat = MessagesController.getInstance(currentAccount).getChat(banFromGroup);
            if (currentChannelParticipant == null) {
                TLRPC.TL_channels_getParticipant req = new TLRPC.TL_channels_getParticipant();
                req.channel = MessagesController.getInputChannel(chat);
                req.user_id = MessagesController.getInstance(currentAccount).getInputUser(user_id);
                ConnectionsManager.getInstance(currentAccount).sendRequest(req, (response, error) -> {
                    if (response != null) {
                        AndroidUtilities.runOnUIThread(() -> currentChannelParticipant = ((TLRPC.TL_channels_channelParticipant) response).participant);
                    }
                });
            }
            FrameLayout frameLayout1 = new FrameLayout(context) {
                @Override
                protected void onDraw(Canvas canvas) {
                    int bottom = Theme.chat_composeShadowDrawable.getIntrinsicHeight();
                    Theme.chat_composeShadowDrawable.setBounds(0, 0, getMeasuredWidth(), bottom);
                    Theme.chat_composeShadowDrawable.draw(canvas);
                    canvas.drawRect(0, bottom, getMeasuredWidth(), getMeasuredHeight(), Theme.chat_composeBackgroundPaint);
                }
            };
            frameLayout1.setWillNotDraw(false);

            frameLayout.addView(frameLayout1, LayoutHelper.createFrame(LayoutHelper.MATCH_PARENT, 51, Gravity.LEFT | Gravity.BOTTOM));
            frameLayout1.setOnClickListener(v -> {
                ChatRightsEditActivity fragment = new ChatRightsEditActivity(user_id, banFromGroup, null, chat.default_banned_rights, currentChannelParticipant != null ? currentChannelParticipant.banned_rights : null, "", ChatRightsEditActivity.TYPE_BANNED, true, false);
                fragment.setDelegate(new ChatRightsEditActivity.ChatRightsEditActivityDelegate() {
                    @Override
                    public void didSetRights(int rights, TLRPC.TL_chatAdminRights rightsAdmin, TLRPC.TL_chatBannedRights rightsBanned, String rank) {
                        removeSelfFromStack();
                    }

                    @Override
                    public void didChangeOwner(TLRPC.User user) {
                        undoView.showWithAction(-chat_id, currentChat.megagroup ? UndoView.ACTION_OWNER_TRANSFERED_GROUP : UndoView.ACTION_OWNER_TRANSFERED_CHANNEL, user);
                    }
                });
                presentFragment(fragment);
            });

            TextView textView = new TextView(context);
            textView.setTextColor(Theme.getColor(Theme.key_windowBackgroundWhiteRedText));
            textView.setTextSize(TypedValue.COMPLEX_UNIT_DIP, 15);
            textView.setGravity(Gravity.CENTER);
            textView.setTypeface(AndroidUtilities.getTypeface("fonts/rmedium.ttf"));
            textView.setText(LocaleController.getString("BanFromTheGroup", R.string.BanFromTheGroup));
            frameLayout1.addView(textView, LayoutHelper.createFrame(LayoutHelper.WRAP_CONTENT, LayoutHelper.WRAP_CONTENT, Gravity.CENTER, 0, 1, 0, 0));

            listView.setPadding(0, AndroidUtilities.dp(88), 0, AndroidUtilities.dp(48));
            listView.setBottomGlowOffset(AndroidUtilities.dp(48));
        } else {
            listView.setPadding(0, AndroidUtilities.dp(88), 0, 0);
        }

        topView = new TopView(context);
        topView.setBackgroundColor(Theme.getColor(Theme.key_avatar_backgroundActionBarBlue));
        frameLayout.addView(topView);

        avatarImage = new AvatarImageView(context);
        avatarImage.setRoundRadius(AndroidUtilities.dp(21));
        avatarImage.setPivotX(0);
        avatarImage.setPivotY(0);
        frameLayout.addView(avatarImage, LayoutHelper.createFrame(42, 42, Gravity.TOP | Gravity.LEFT, 64, 0, 0, 0));
        avatarImage.setOnClickListener(v -> {
            if (listView.getScrollState() != RecyclerView.SCROLL_STATE_DRAGGING) {
                if (user_id != 0) {
                    TLRPC.User user = MessagesController.getInstance(currentAccount).getUser(user_id);
                    if (user.photo != null && user.photo.photo_big != null) {
                        PhotoViewer.getInstance().setParentActivity(getParentActivity());
                        if (user.photo.dc_id != 0) {
                            user.photo.photo_big.dc_id = user.photo.dc_id;
                        }
                        PhotoViewer.getInstance().openPhoto(user.photo.photo_big, provider);
                    }
                } else if (chat_id != 0) {
                    TLRPC.Chat chat = MessagesController.getInstance(currentAccount).getChat(chat_id);
                    if (chat.photo != null && chat.photo.photo_big != null) {
                        PhotoViewer.getInstance().setParentActivity(getParentActivity());
                        if (chat.photo.dc_id != 0) {
                            chat.photo.photo_big.dc_id = chat.photo.dc_id;
                        }
                        PhotoViewer.getInstance().openPhoto(chat.photo.photo_big, provider);
                    }
                }
            }
        });
        avatarImage.setContentDescription(LocaleController.getString("AccDescrProfilePicture", R.string.AccDescrProfilePicture));

        if (avatarsViewPager != null) {
            avatarsViewPager.onDestroy();
        }
        avatarsViewPager = new ProfileGalleryView(context, user_id != 0 ? user_id : -chat_id, actionBar, listView, avatarImage, getClassGuid());
        frameLayout.addView(avatarsViewPager);

        overlaysView = new OverlaysView(context);
        frameLayout.addView(overlaysView);

        avatarsViewPagerIndicatorView = new PagerIndicatorView(context);
        frameLayout.addView(avatarsViewPagerIndicatorView, LayoutHelper.createFrame(LayoutHelper.MATCH_PARENT, LayoutHelper.MATCH_PARENT));

        frameLayout.addView(actionBar);

        for (int a = 0; a < 2; a++) {
            if (!playProfileAnimation && a == 0) {
                continue;
            }
            nameTextView[a] = new SimpleTextView(context);
            if (a == 1) {
                nameTextView[a].setTextColor(Theme.getColor(Theme.key_profile_title));
            } else {
                nameTextView[a].setTextColor(Theme.getColor(Theme.key_actionBarDefaultTitle));
            }
            nameTextView[a].setTextSize(18);
            nameTextView[a].setGravity(Gravity.LEFT);
            nameTextView[a].setTypeface(AndroidUtilities.getTypeface("fonts/rmedium.ttf"));
            nameTextView[a].setLeftDrawableTopPadding(-AndroidUtilities.dp(1.3f));
            nameTextView[a].setPivotX(0);
            nameTextView[a].setPivotY(0);
            nameTextView[a].setAlpha(a == 0 ? 0.0f : 1.0f);
            if (a == 1) {
                nameTextView[a].setScrollNonFitText(true);
                nameTextView[a].setBackgroundColor(Theme.getColor(Theme.key_avatar_backgroundActionBarBlue));
            }
            nameTextView[a].setOnLongClickListener(new SimpleTextView.OnLongClickListener() {
                public boolean onLongClick(View v) {
                    AlertDialog.Builder builder = new AlertDialog.Builder(getParentActivity());
                    builder.setItems(new CharSequence[]{LocaleController.getString("Copy", R.string.Copy)}, (dialogInterface, i) -> {
                        if (i == 0) {
                            try {
                                android.content.ClipboardManager clipboard = (android.content.ClipboardManager) ApplicationLoader.applicationContext.getSystemService(Context.CLIPBOARD_SERVICE);
                                android.content.ClipData clip = android.content.ClipData.newPlainText("label", ((SimpleTextView) v).getText());
                                clipboard.setPrimaryClip(clip);
                                Toast.makeText(getParentActivity(), LocaleController.getString("TextCopied", R.string.TextCopied), Toast.LENGTH_SHORT).show();
                            } catch (Exception e) {
                                FileLog.e(e);
                            }
                        }
                    });
                    showDialog(builder.create());
                    return false;
                }
            });
            frameLayout.addView(nameTextView[a], LayoutHelper.createFrame(LayoutHelper.WRAP_CONTENT, LayoutHelper.WRAP_CONTENT, Gravity.LEFT | Gravity.TOP, 118, 0, a == 0 ? 48 : 0, 0));

            onlineTextView[a] = new SimpleTextView(context);
            onlineTextView[a].setTextColor(Theme.getColor(Theme.key_avatar_subtitleInProfileBlue));
            onlineTextView[a].setTextSize(14);
            onlineTextView[a].setGravity(Gravity.LEFT);
            onlineTextView[a].setAlpha(a == 0 ? 0.0f : 1.0f);
            frameLayout.addView(onlineTextView[a], LayoutHelper.createFrame(LayoutHelper.WRAP_CONTENT, LayoutHelper.WRAP_CONTENT, Gravity.LEFT | Gravity.TOP, 118, 0, a == 0 ? 48 : 8, 0));
        }
        updateProfileData();

        idTextView = new SimpleTextView(context);
        idTextView.setTextColor(AvatarDrawable.getProfileTextColorForId(user_id != 0 || ChatObject.isChannel(chat_id, currentAccount) && !currentChat.megagroup ? 5 : chat_id));
        idTextView.setTextSize(14);
        idTextView.setGravity(Gravity.LEFT);
        idTextView.setAlpha(1.0f);
        frameLayout.addView(idTextView, LayoutHelper.createFrame(LayoutHelper.WRAP_CONTENT, LayoutHelper.WRAP_CONTENT, Gravity.LEFT | Gravity.TOP, 118, 0, 48, 0));

        if (user_id != 0) {
            writeButton = new ImageView(context);
            Drawable drawable = Theme.createSimpleSelectorCircleDrawable(AndroidUtilities.dp(56), Theme.getColor(Theme.key_profile_actionBackground), Theme.getColor(Theme.key_profile_actionPressedBackground));
            if (Build.VERSION.SDK_INT < 21) {
                Drawable shadowDrawable = context.getResources().getDrawable(R.drawable.floating_shadow_profile).mutate();
                shadowDrawable.setColorFilter(new PorterDuffColorFilter(0xff000000, PorterDuff.Mode.MULTIPLY));
                CombinedDrawable combinedDrawable = new CombinedDrawable(shadowDrawable, drawable, 0, 0);
                combinedDrawable.setIconSize(AndroidUtilities.dp(56), AndroidUtilities.dp(56));
                drawable = combinedDrawable;
            }
            writeButton.setBackgroundDrawable(drawable);
            writeButton.setImageResource(R.drawable.profile_newmsg);
            writeButton.setContentDescription(LocaleController.getString("AccDescrOpenChat", R.string.AccDescrOpenChat));
            writeButton.setColorFilter(new PorterDuffColorFilter(Theme.getColor(Theme.key_profile_actionIcon), PorterDuff.Mode.MULTIPLY));
            writeButton.setScaleType(ImageView.ScaleType.CENTER);
            if (Build.VERSION.SDK_INT >= 21) {
                StateListAnimator animator = new StateListAnimator();
                animator.addState(new int[]{android.R.attr.state_pressed}, ObjectAnimator.ofFloat(writeButton, View.TRANSLATION_Z, AndroidUtilities.dp(2), AndroidUtilities.dp(4)).setDuration(200));
                animator.addState(new int[]{}, ObjectAnimator.ofFloat(writeButton, View.TRANSLATION_Z, AndroidUtilities.dp(4), AndroidUtilities.dp(2)).setDuration(200));
                writeButton.setStateListAnimator(animator);
                writeButton.setOutlineProvider(new ViewOutlineProvider() {
                    @SuppressLint("NewApi")
                    @Override
                    public void getOutline(View view, Outline outline) {
                        outline.setOval(0, 0, AndroidUtilities.dp(56), AndroidUtilities.dp(56));
                    }
                });
            }
            frameLayout.addView(writeButton, LayoutHelper.createFrame(Build.VERSION.SDK_INT >= 21 ? 56 : 60, Build.VERSION.SDK_INT >= 21 ? 56 : 60, Gravity.RIGHT | Gravity.TOP, 0, 0, 16, 0));
            writeButton.setOnClickListener(v -> {
                if (playProfileAnimation && parentLayout.fragmentsStack.get(parentLayout.fragmentsStack.size() - 2) instanceof ChatActivity) {
                    finishFragment();
                } else {
                    TLRPC.User user = MessagesController.getInstance(currentAccount).getUser(user_id);
                    if (user == null || user instanceof TLRPC.TL_userEmpty) {
                        return;
                    }
                    Bundle args = new Bundle();
                    args.putInt("user_id", user_id);
                    if (!MessagesController.getInstance(currentAccount).checkCanOpenChat(args, ProfileActivity.this)) {
                        return;
                    }
                    NotificationCenter.getInstance(currentAccount).removeObserver(ProfileActivity.this, NotificationCenter.closeChats);
                    NotificationCenter.getInstance(currentAccount).postNotificationName(NotificationCenter.closeChats);
                    presentFragment(new ChatActivity(args), true);
                }
            });
        }
        needLayout();

        listView.setOnScrollListener(new RecyclerView.OnScrollListener() {
            @Override
            public void onScrolled(RecyclerView recyclerView, int dx, int dy) {
                checkListViewScroll();
                if (participantsMap != null && !usersEndReached && layoutManager.findLastVisibleItemPosition() > membersEndRow - 8) {
                    getChannelParticipants(false);
                }
            }
        });

        undoView = new UndoView(context);
        frameLayout.addView(undoView, LayoutHelper.createFrame(LayoutHelper.MATCH_PARENT, LayoutHelper.WRAP_CONTENT, Gravity.BOTTOM | Gravity.LEFT, 8, 0, 8, 8));

        return fragmentView;
    }

    private void openRightsEdit(int action, int user_id, TLRPC.ChatParticipant participant, TLRPC.TL_chatAdminRights adminRights, TLRPC.TL_chatBannedRights bannedRights, String rank) {
        ChatRightsEditActivity fragment = new ChatRightsEditActivity(user_id, chat_id, adminRights, currentChat.default_banned_rights, bannedRights, rank, action, true, false);
        fragment.setDelegate(new ChatRightsEditActivity.ChatRightsEditActivityDelegate() {
            @Override
            public void didSetRights(int rights, TLRPC.TL_chatAdminRights rightsAdmin, TLRPC.TL_chatBannedRights rightsBanned, String rank) {
                if (action == 0) {
                    if (participant instanceof TLRPC.TL_chatChannelParticipant) {
                        TLRPC.TL_chatChannelParticipant channelParticipant1 = ((TLRPC.TL_chatChannelParticipant) participant);
                        if (rights == 1) {
                            channelParticipant1.channelParticipant = new TLRPC.TL_channelParticipantAdmin();
                            channelParticipant1.channelParticipant.flags |= 4;
                        } else {
                            channelParticipant1.channelParticipant = new TLRPC.TL_channelParticipant();
                        }
                        channelParticipant1.channelParticipant.inviter_id = UserConfig.getInstance(currentAccount).getClientUserId();
                        channelParticipant1.channelParticipant.user_id = participant.user_id;
                        channelParticipant1.channelParticipant.date = participant.date;
                        channelParticipant1.channelParticipant.banned_rights = rightsBanned;
                        channelParticipant1.channelParticipant.admin_rights = rightsAdmin;
                        channelParticipant1.channelParticipant.rank = rank;
                    } else if (participant instanceof TLRPC.ChatParticipant) {
                        TLRPC.ChatParticipant newParticipant;
                        if (rights == 1) {
                            newParticipant = new TLRPC.TL_chatParticipantAdmin();
                        } else {
                            newParticipant = new TLRPC.TL_chatParticipant();
                        }
                        newParticipant.user_id = participant.user_id;
                        newParticipant.date = participant.date;
                        newParticipant.inviter_id = participant.inviter_id;
                        int index = chatInfo.participants.participants.indexOf(participant);
                        if (index >= 0) {
                            chatInfo.participants.participants.set(index, newParticipant);
                        }
                    }
                } else if (action == 1) {
                    if (rights == 0) {
                        if (currentChat.megagroup && chatInfo != null && chatInfo.participants != null) {
                            boolean changed = false;
                            for (int a = 0; a < chatInfo.participants.participants.size(); a++) {
                                TLRPC.ChannelParticipant p = ((TLRPC.TL_chatChannelParticipant) chatInfo.participants.participants.get(a)).channelParticipant;
                                if (p.user_id == participant.user_id) {
                                    if (chatInfo != null) {
                                        chatInfo.participants_count--;
                                    }
                                    chatInfo.participants.participants.remove(a);
                                    changed = true;
                                    break;
                                }
                            }
                            if (chatInfo != null && chatInfo.participants != null) {
                                for (int a = 0; a < chatInfo.participants.participants.size(); a++) {
                                    TLRPC.ChatParticipant p = chatInfo.participants.participants.get(a);
                                    if (p.user_id == participant.user_id) {
                                        chatInfo.participants.participants.remove(a);
                                        changed = true;
                                        break;
                                    }
                                }
                            }
                            if (changed) {
                                updateOnlineCount();
                                updateRowsIds();
                                listAdapter.notifyDataSetChanged();
                            }
                        }
                    }
                }
            }

            @Override
            public void didChangeOwner(TLRPC.User user) {
                undoView.showWithAction(-chat_id, currentChat.megagroup ? UndoView.ACTION_OWNER_TRANSFERED_GROUP : UndoView.ACTION_OWNER_TRANSFERED_CHANNEL, user);
            }
        });
        presentFragment(fragment);
    }

    private boolean processOnClickOrPress(final int position) {
        if (position == usernameRow) {
            final String username;
            if (user_id != 0) {
                final TLRPC.User user = MessagesController.getInstance(currentAccount).getUser(user_id);
                if (user == null || user.username == null) {
                    return false;
                }
                username = user.username;
            } else if (chat_id != 0) {
                final TLRPC.Chat chat = MessagesController.getInstance(currentAccount).getChat(chat_id);
                if (chat == null || chat.username == null) {
                    return false;
                }
                username = chat.username;
            } else {
                return false;
            }
            AlertDialog.Builder builder = new AlertDialog.Builder(getParentActivity());
            builder.setItems(new CharSequence[]{LocaleController.getString("Copy", R.string.Copy)}, (dialogInterface, i) -> {
                if (i == 0) {
                    try {
                        android.content.ClipboardManager clipboard = (android.content.ClipboardManager) ApplicationLoader.applicationContext.getSystemService(Context.CLIPBOARD_SERVICE);
                        android.content.ClipData clip = android.content.ClipData.newPlainText("label", "@" + username);
                        clipboard.setPrimaryClip(clip);
                        Toast.makeText(getParentActivity(), LocaleController.getString("TextCopied", R.string.TextCopied), Toast.LENGTH_SHORT).show();
                    } catch (Exception e) {
                        FileLog.e(e);
                    }
                }
            });
            showDialog(builder.create());
            return true;
        } else if (position == phoneRow) {
            final TLRPC.User user = MessagesController.getInstance(currentAccount).getUser(user_id);
            if (user == null || user.phone == null || user.phone.length() == 0 || getParentActivity() == null
                || (NekoConfig.hidePhone && user.id == UserConfig.getInstance(currentAccount).getClientUserId())) {
                return false;
            }

            AlertDialog.Builder builder = new AlertDialog.Builder(getParentActivity());
            ArrayList<CharSequence> items = new ArrayList<>();
            final ArrayList<Integer> actions = new ArrayList<>();
            if (userInfo != null && userInfo.phone_calls_available) {
                items.add(LocaleController.getString("CallViaTelegram", R.string.CallViaTelegram));
                actions.add(2);
            }
            items.add(LocaleController.getString("Call", R.string.Call));
            actions.add(0);
            items.add(LocaleController.getString("Copy", R.string.Copy));
            actions.add(1);
            builder.setItems(items.toArray(new CharSequence[0]), (dialogInterface, i) -> {
                i = actions.get(i);
                if (i == 0) {
                    try {
                        Intent intent = new Intent(Intent.ACTION_DIAL, Uri.parse("tel:+" + user.phone));
                        intent.addFlags(Intent.FLAG_ACTIVITY_NEW_TASK);
                        getParentActivity().startActivityForResult(intent, 500);
                    } catch (Exception e) {
                        FileLog.e(e);
                    }
                } else if (i == 1) {
                    try {
                        android.content.ClipboardManager clipboard = (android.content.ClipboardManager) ApplicationLoader.applicationContext.getSystemService(Context.CLIPBOARD_SERVICE);
                        android.content.ClipData clip = android.content.ClipData.newPlainText("label", "+" + user.phone);
                        clipboard.setPrimaryClip(clip);
                        Toast.makeText(getParentActivity(), LocaleController.getString("PhoneCopied", R.string.PhoneCopied), Toast.LENGTH_SHORT).show();
                    } catch (Exception e) {
                        FileLog.e(e);
                    }
                } else if (i == 2) {
                    VoIPHelper.startCall(user, getParentActivity(), userInfo);
                }
            });
            showDialog(builder.create());
            return true;
        } else if (position == channelInfoRow || position == userInfoRow || position == locationRow) {
            AlertDialog.Builder builder = new AlertDialog.Builder(getParentActivity());
            builder.setItems(new CharSequence[]{LocaleController.getString("Copy", R.string.Copy)}, (dialogInterface, i) -> {
                try {
                    String about;
                    if (position == locationRow) {
                        about = chatInfo != null && chatInfo.location instanceof TLRPC.TL_channelLocation ? ((TLRPC.TL_channelLocation) chatInfo.location).address : null;
                    } else if (position == channelInfoRow) {
                        about = chatInfo != null ? chatInfo.about : null;
                    } else {
                        about = userInfo != null ? userInfo.about : null;
                    }
                    if (TextUtils.isEmpty(about)) {
                        return;
                    }
                    AndroidUtilities.addToClipboard(about);
                    Toast.makeText(getParentActivity(), LocaleController.getString("TextCopied", R.string.TextCopied), Toast.LENGTH_SHORT).show();
                } catch (Exception e) {
                    FileLog.e(e);
                }
            });
            showDialog(builder.create());
            return true;
        }
        return false;
    }

    private void leaveChatPressed() {
        AlertsCreator.createClearOrDeleteDialogAlert(ProfileActivity.this, false, currentChat, null, false, (param) -> {
            playProfileAnimation = false;
            NotificationCenter.getInstance(currentAccount).removeObserver(ProfileActivity.this, NotificationCenter.closeChats);
            NotificationCenter.getInstance(currentAccount).postNotificationName(NotificationCenter.closeChats);
            finishFragment();
            NotificationCenter.getInstance(currentAccount).postNotificationName(NotificationCenter.needDeleteDialog, (long) -currentChat.id, null, currentChat, param);
        });
    }

    private void getChannelParticipants(boolean reload) {
        if (loadingUsers || participantsMap == null || chatInfo == null) {
            return;
        }
        loadingUsers = true;
        final int delay = participantsMap.size() != 0 && reload ? 300 : 0;

        final TLRPC.TL_channels_getParticipants req = new TLRPC.TL_channels_getParticipants();
        req.channel = MessagesController.getInstance(currentAccount).getInputChannel(chat_id);
        req.filter = new TLRPC.TL_channelParticipantsRecent();
        req.offset = reload ? 0 : participantsMap.size();
        req.limit = 200;
        int reqId = ConnectionsManager.getInstance(currentAccount).sendRequest(req, (response, error) -> AndroidUtilities.runOnUIThread(() -> {
            if (error == null) {
                TLRPC.TL_channels_channelParticipants res = (TLRPC.TL_channels_channelParticipants) response;
                MessagesController.getInstance(currentAccount).putUsers(res.users, false);
                if (res.users.size() < 200) {
                    usersEndReached = true;
                }
                if (req.offset == 0) {
                    participantsMap.clear();
                    chatInfo.participants = new TLRPC.TL_chatParticipants();
                    MessagesStorage.getInstance(currentAccount).putUsersAndChats(res.users, null, true, true);
                    MessagesStorage.getInstance(currentAccount).updateChannelUsers(chat_id, res.participants);
                }
                for (int a = 0; a < res.participants.size(); a++) {
                    TLRPC.TL_chatChannelParticipant participant = new TLRPC.TL_chatChannelParticipant();
                    participant.channelParticipant = res.participants.get(a);
                    participant.inviter_id = participant.channelParticipant.inviter_id;
                    participant.user_id = participant.channelParticipant.user_id;
                    participant.date = participant.channelParticipant.date;
                    if (participantsMap.indexOfKey(participant.user_id) < 0) {
                        chatInfo.participants.participants.add(participant);
                        participantsMap.put(participant.user_id, participant);
                    }
                }
            }
            updateOnlineCount();
            loadingUsers = false;
            updateRowsIds();
            if (listAdapter != null) {
                listAdapter.notifyDataSetChanged();
            }
        }, delay));
        ConnectionsManager.getInstance(currentAccount).bindRequestToGuid(reqId, classGuid);
    }

    private void openAddMember() {
        Bundle args = new Bundle();
        args.putBoolean("addToGroup", true);
        args.putInt("chatId", currentChat.id);
        GroupCreateActivity fragment = new GroupCreateActivity(args);
        fragment.setInfo(chatInfo);
        if (chatInfo != null && chatInfo.participants != null) {
            SparseArray<TLObject> users = new SparseArray<>();
            for (int a = 0; a < chatInfo.participants.participants.size(); a++) {
                users.put(chatInfo.participants.participants.get(a).user_id, null);
            }
            fragment.setIgnoreUsers(users);
        }
        fragment.setDelegate((users, fwdCount) -> {
            for (int a = 0, N = users.size(); a < N; a++) {
                TLRPC.User user = users.get(a);
                MessagesController.getInstance(currentAccount).addUserToChat(chat_id, user, chatInfo, fwdCount, null, ProfileActivity.this, null);
            }
        });
        presentFragment(fragment);
    }

    private void checkListViewScroll() {
        if (listView.getChildCount() <= 0 || openAnimationInProgress) {
            return;
        }

        View child = listView.getChildAt(0);
        RecyclerListView.Holder holder = (RecyclerListView.Holder) listView.findContainingViewHolder(child);
        int top = child.getTop();
        int newOffset = 0;
        if (top >= 0 && holder != null && holder.getAdapterPosition() == 0) {
            newOffset = top;
        }
        if (extraHeight != newOffset) {
            extraHeight = newOffset;
            topView.invalidate();
            if (playProfileAnimation) {
                allowProfileAnimation = extraHeight != 0;
            }
            needLayout();
        }
    }

    private void needLayout() {
        final int newTop = (actionBar.getOccupyStatusBar() ? AndroidUtilities.statusBarHeight : 0) + ActionBar.getCurrentActionBarHeight();

        FrameLayout.LayoutParams layoutParams;
        if (listView != null && !openAnimationInProgress) {
            layoutParams = (FrameLayout.LayoutParams) listView.getLayoutParams();
            if (layoutParams.topMargin != newTop) {
                layoutParams.topMargin = newTop;
                listView.setLayoutParams(layoutParams);
            }
        }

        if (avatarImage != null) {
            final float diff = Math.min(1f, extraHeight / AndroidUtilities.dpf2(88f));

            listView.setTopGlowOffset((int) extraHeight);

            listView.setOverScrollMode(extraHeight > AndroidUtilities.dp(88f) && extraHeight < listView.getMeasuredWidth() - newTop ? View.OVER_SCROLL_NEVER : View.OVER_SCROLL_ALWAYS);

            if (writeButton != null) {
                writeButton.setTranslationY((actionBar.getOccupyStatusBar() ? AndroidUtilities.statusBarHeight : 0) + ActionBar.getCurrentActionBarHeight() + extraHeight - AndroidUtilities.dp(29.5f));

                if (!openAnimationInProgress) {
                    final boolean setVisible = diff > 0.2f;
                    boolean currentVisible = writeButton.getTag() == null;
                    if (setVisible != currentVisible) {
                        if (setVisible) {
                            writeButton.setTag(null);
                        } else {
                            writeButton.setTag(0);
                        }
                        if (writeButtonAnimation != null) {
                            AnimatorSet old = writeButtonAnimation;
                            writeButtonAnimation = null;
                            old.cancel();
                        }
                        writeButtonAnimation = new AnimatorSet();
                        if (setVisible) {
                            writeButtonAnimation.setInterpolator(new DecelerateInterpolator());
                            writeButtonAnimation.playTogether(
                                    ObjectAnimator.ofFloat(writeButton, View.SCALE_X, 1.0f),
                                    ObjectAnimator.ofFloat(writeButton, View.SCALE_Y, 1.0f),
                                    ObjectAnimator.ofFloat(writeButton, View.ALPHA, 1.0f)
                            );
                        } else {
                            writeButtonAnimation.setInterpolator(new AccelerateInterpolator());
                            writeButtonAnimation.playTogether(
                                    ObjectAnimator.ofFloat(writeButton, View.SCALE_X, 0.2f),
                                    ObjectAnimator.ofFloat(writeButton, View.SCALE_Y, 0.2f),
                                    ObjectAnimator.ofFloat(writeButton, View.ALPHA, 0.0f)
                            );
                        }
                        writeButtonAnimation.setDuration(150);
                        writeButtonAnimation.addListener(new AnimatorListenerAdapter() {
                            @Override
                            public void onAnimationEnd(Animator animation) {
                                if (writeButtonAnimation != null && writeButtonAnimation.equals(animation)) {
                                    writeButtonAnimation = null;
                                }
                            }
                        });
                        writeButtonAnimation.start();
                    }
                }
            }

<<<<<<< HEAD
            float avatarY = (actionBar.getOccupyStatusBar() ? AndroidUtilities.statusBarHeight : 0) + ActionBar.getCurrentActionBarHeight() / 2.0f * (1.0f + diff) - 21 * AndroidUtilities.density + 27 * AndroidUtilities.density * diff;
            avatarImage.setScaleX((42 + 18 * diff) / 42.0f);
            avatarImage.setScaleY((42 + 18 * diff) / 42.0f);
            avatarImage.setTranslationX(-AndroidUtilities.dp(47) * diff);
            avatarImage.setTranslationY((float) Math.ceil(avatarY));
            for (int a = 0; a < 2; a++) {
                if (nameTextView[a] == null) {
                    continue;
                }
                nameTextView[a].setTranslationX(-21 * AndroidUtilities.density * diff);
                nameTextView[a].setTranslationY((float) Math.floor(avatarY) + AndroidUtilities.dp(1.3f) + AndroidUtilities.dp(7) * diff);
                onlineTextView[a].setTranslationX(-21 * AndroidUtilities.density * diff);
                onlineTextView[a].setTranslationY((float) Math.floor(avatarY) + AndroidUtilities.dp(24) + (float) Math.floor(11 * AndroidUtilities.density) * diff);
                float scale = 1.0f + 0.12f * diff;
                idTextView.setTranslationX( -21 * AndroidUtilities.density * diff);
                idTextView.setTranslationY( (float) Math.floor(avatarY) + AndroidUtilities.dp(32) + (float)Math.floor(22 * AndroidUtilities.density) * diff);
                nameTextView[a].setScaleX(scale);
                nameTextView[a].setScaleY(scale);
                if (a == 1 && !openAnimationInProgress) {
                    int viewWidth;
                    if (AndroidUtilities.isTablet()) {
                        viewWidth = AndroidUtilities.dp(490);
                    } else {
                        viewWidth = AndroidUtilities.displaySize.x;
=======
            avatarX = -AndroidUtilities.dpf2(47f) * diff;
            avatarY = (actionBar.getOccupyStatusBar() ? AndroidUtilities.statusBarHeight : 0) + ActionBar.getCurrentActionBarHeight() / 2.0f * (1.0f + diff) - 21 * AndroidUtilities.density + 27 * AndroidUtilities.density * diff;

            if (extraHeight > AndroidUtilities.dpf2(88f) || isPulledDown) {
                expandProgress = Math.max(0f, Math.min(1f, (extraHeight - AndroidUtilities.dpf2(88f)) / (listView.getMeasuredWidth() - newTop - AndroidUtilities.dpf2(88f))));
                avatarScale = AndroidUtilities.lerp((42f + 18f) / 42f, (42f + 42f + 18f) / 42f, Math.min(1f, expandProgress * 3f));

                final float durationFactor = Math.min(AndroidUtilities.dpf2(2000f), Math.max(AndroidUtilities.dpf2(1100f), Math.abs(listViewVelocityY))) / AndroidUtilities.dpf2(1100f);

                if (expandProgress >= 0.33f) {
                    if (!isPulledDown) {
                        isPulledDown = true;
                        overlaysView.setOverlaysVisible(true, durationFactor);
                        avatarsViewPagerIndicatorView.refreshVisibility(durationFactor);
                        if (expandAnimator == null) {
                            expandAnimator = ValueAnimator.ofFloat(0f, 1f);
                            expandAnimator.addUpdateListener(anim -> {
                                final float value = AndroidUtilities.lerp(expandAnimatorValues, anim.getAnimatedFraction());

                                avatarImage.setScaleX(avatarScale);
                                avatarImage.setScaleY(avatarScale);
                                avatarImage.setTranslationX(AndroidUtilities.lerp(avatarX, 0f, value));
                                avatarImage.setTranslationY(AndroidUtilities.lerp((float) Math.ceil(avatarY), 0f, value));
                                avatarImage.setRoundRadius((int) AndroidUtilities.lerp(AndroidUtilities.dpf2(21f), 0f, value));

                                if (extraHeight > AndroidUtilities.dpf2(88f) && expandProgress < 0.33f) {
                                    refreshNameAndOnlineXY();
                                }

                                if (scamDrawable != null) {
                                    scamDrawable.setColor(ColorUtils.blendARGB(Theme.getColor(Theme.key_avatar_subtitleInProfileBlue), Color.argb(179, 255, 255, 255), value));
                                }

                                if (lockIconDrawable != null) {
                                    lockIconDrawable.setColorFilter(ColorUtils.blendARGB(Theme.getColor(Theme.key_chat_lockIcon), Color.WHITE, value), PorterDuff.Mode.MULTIPLY);
                                }

                                if (verifiedCrossfadeDrawable != null) {
                                    verifiedCrossfadeDrawable.setProgress(value);
                                }

                                final float k = AndroidUtilities.dpf2(8f);

                                final float nameTextViewXEnd = AndroidUtilities.dpf2(16f) - nameTextView[1].getLeft();
                                final float nameTextViewYEnd = newTop + extraHeight - AndroidUtilities.dpf2(38f) - nameTextView[1].getBottom();
                                final float nameTextViewCx = k + nameX + (nameTextViewXEnd - nameX) / 2f;
                                final float nameTextViewCy = k + nameY + (nameTextViewYEnd - nameY) / 2f;
                                final float nameTextViewX = (1 - value) * (1 - value) * nameX + 2 * (1 - value) * value * nameTextViewCx + value * value * nameTextViewXEnd;
                                final float nameTextViewY = (1 - value) * (1 - value) * nameY + 2 * (1 - value) * value * nameTextViewCy + value * value * nameTextViewYEnd;

                                final float onlineTextViewXEnd = AndroidUtilities.dpf2(16f) - onlineTextView[1].getLeft();
                                final float onlineTextViewYEnd = newTop + extraHeight - AndroidUtilities.dpf2(18f) - onlineTextView[1].getBottom();
                                final float onlineTextViewCx = k + onlineX + (onlineTextViewXEnd - onlineX) / 2f;
                                final float onlineTextViewCy = k + onlineY + (onlineTextViewYEnd - onlineY) / 2f;
                                final float onlineTextViewX = (1 - value) * (1 - value) * onlineX + 2 * (1 - value) * value * onlineTextViewCx + value * value * onlineTextViewXEnd;
                                final float onlineTextViewY = (1 - value) * (1 - value) * onlineY + 2 * (1 - value) * value * onlineTextViewCy + value * value * onlineTextViewYEnd;

                                nameTextView[1].setTranslationX(nameTextViewX);
                                nameTextView[1].setTranslationY(nameTextViewY);
                                onlineTextView[1].setTranslationX(onlineTextViewX);
                                onlineTextView[1].setTranslationY(onlineTextViewY);
                                final Object onlineTextViewTag = onlineTextView[1].getTag();
                                int statusColor;
                                if (onlineTextViewTag instanceof String) {
                                    statusColor = Theme.getColor((String) onlineTextViewTag);
                                } else {
                                    statusColor = Theme.getColor(Theme.key_avatar_subtitleInProfileBlue);
                                }
                                onlineTextView[1].setTextColor(ColorUtils.blendARGB(statusColor, Color.argb(179, 255, 255, 255), value));
                                if (extraHeight > AndroidUtilities.dpf2(88f)) {
                                    nameTextView[1].setPivotY(AndroidUtilities.lerp(0, nameTextView[1].getMeasuredHeight(), value));
                                    nameTextView[1].setScaleX(AndroidUtilities.lerp(1.12f, 1.67f, value));
                                    nameTextView[1].setScaleY(AndroidUtilities.lerp(1.12f, 1.67f, value));
                                }

                                needLayoutText(Math.min(1f, extraHeight / AndroidUtilities.dpf2(88f)));

                                nameTextView[1].setTextColor(ColorUtils.blendARGB(Theme.getColor(Theme.key_profile_title), Color.WHITE, value));
                                actionBar.setItemsColor(ColorUtils.blendARGB(Theme.getColor(Theme.key_actionBarDefaultIcon), Color.WHITE, value), false);

                                avatarImage.setForegroundAlpha(value);

                                final FrameLayout.LayoutParams params = (FrameLayout.LayoutParams) avatarImage.getLayoutParams();
                                params.width = (int) AndroidUtilities.lerp(AndroidUtilities.dpf2(42f), listView.getMeasuredWidth() / avatarScale, value);
                                params.height = (int) AndroidUtilities.lerp(AndroidUtilities.dpf2(42f), (extraHeight + newTop) / avatarScale, value);
                                params.leftMargin = (int) AndroidUtilities.lerp(AndroidUtilities.dpf2(64f), 0f, value);
                                avatarImage.requestLayout();
                                FileLog.d("w = " + params.width + " h = " + params.height + " scale " + avatarScale);
                            });
                            expandAnimator.setDuration((long) (250f / durationFactor));
                            expandAnimator.setInterpolator(CubicBezierInterpolator.EASE_BOTH);
                            expandAnimator.addListener(new AnimatorListenerAdapter() {
                                @Override
                                public void onAnimationStart(Animator animation) {
                                    nameTextView[1].setBackgroundColor(Color.TRANSPARENT);
                                }

                                @Override
                                public void onAnimationEnd(Animator animation) {
                                    if (!isPulledDown) {
                                        nameTextView[1].setBackgroundColor(Theme.getColor(Theme.key_avatar_backgroundActionBarBlue));
                                    }
                                    actionBar.setItemsBackgroundColor(isPulledDown ? Theme.ACTION_BAR_WHITE_SELECTOR_COLOR : Theme.getColor(Theme.key_avatar_actionBarSelectorBlue), false);
                                }
                            });
                        } else {
                            expandAnimator.cancel();
                            float value = AndroidUtilities.lerp(expandAnimatorValues, expandAnimator.getAnimatedFraction());
                            expandAnimatorValues[0] = value;
                            expandAnimatorValues[1] = 1f;
                            expandAnimator.setDuration((long) ((1f - value) * 250f / durationFactor));
                        }
                        expandAnimator.addListener(new AnimatorListenerAdapter() {
                            @Override
                            public void onAnimationStart(Animator animation) {
                                avatarImage.setForegroundImage(avatarsViewPager.getImageLocation(0), null, avatarImage.getImageReceiver().getDrawable());
                                avatarsViewPager.resetCurrentItem();
                            }

                            @Override
                            public void onAnimationEnd(Animator animation) {
                                expandAnimator.removeListener(this);
                                avatarImage.clearForeground();
                                topView.setBackgroundColor(Color.BLACK);
                                avatarImage.setVisibility(View.GONE);
                                avatarsViewPager.setVisibility(View.VISIBLE);
                            }
                        });
                        expandAnimator.start();
>>>>>>> cc1dc357
                    }
                    ViewGroup.LayoutParams params = avatarsViewPager.getLayoutParams();
                    params.width = listView.getMeasuredWidth();
                    params.height = (int) (extraHeight + newTop);
                    avatarsViewPager.requestLayout();
                    if (!expandAnimator.isRunning()) {
                        nameTextView[1].setTranslationX(AndroidUtilities.dpf2(16f) - nameTextView[1].getLeft());
                        nameTextView[1].setTranslationY(newTop + extraHeight - AndroidUtilities.dpf2(38f) - nameTextView[1].getBottom());
                        onlineTextView[1].setTranslationX(AndroidUtilities.dpf2(16f) - onlineTextView[1].getLeft());
                        onlineTextView[1].setTranslationY(newTop + extraHeight - AndroidUtilities.dpf2(18f) - onlineTextView[1].getBottom());
                    }
                } else {
                    if (isPulledDown) {
                        isPulledDown = false;
                        overlaysView.setOverlaysVisible(false, durationFactor);
                        avatarsViewPagerIndicatorView.refreshVisibility(durationFactor);
                        expandAnimator.cancel();

                        float value = AndroidUtilities.lerp(expandAnimatorValues, expandAnimator.getAnimatedFraction());
                        expandAnimatorValues[0] = value;
                        expandAnimatorValues[1] = 0f;
                        if (!isInLandscapeMode) {
                            expandAnimator.setDuration((long) (value * 250f / durationFactor));
                        } else {
                            expandAnimator.setDuration(0);
                        }
                        topView.setBackgroundColor(Theme.getColor(Theme.key_avatar_backgroundActionBarBlue));

                        BackupImageView imageView = avatarsViewPager.getCurrentItemView();
                        if (imageView != null) {
                            avatarImage.setForegroundImageDrawable(imageView.getImageReceiver().getDrawable());
                        }
                        avatarImage.setForegroundAlpha(1f);
                        avatarImage.setVisibility(View.VISIBLE);
                        avatarsViewPager.setVisibility(View.GONE);
                        expandAnimator.start();
                    }

                    avatarImage.setScaleX(avatarScale);
                    avatarImage.setScaleY(avatarScale);

                    if (expandAnimator == null || !expandAnimator.isRunning()) {
                        refreshNameAndOnlineXY();
                        nameTextView[1].setTranslationX(nameX);
                        nameTextView[1].setTranslationY(nameY);
                        onlineTextView[1].setTranslationX(onlineX);
                        onlineTextView[1].setTranslationY(onlineY);
                    }
                }
                if (diff > 0.85) {
                    idTextView.setVisibility(View.VISIBLE);
                } else {
                    idTextView.setVisibility(View.GONE);
                }
            }

            if (extraHeight <= AndroidUtilities.dpf2(88f)) {
                avatarScale = (42 + 18 * diff) / 42.0f;
                float nameScale = 1.0f + 0.12f * diff;
                if (expandAnimator == null || !expandAnimator.isRunning()) {
                    avatarImage.setScaleX(avatarScale);
                    avatarImage.setScaleY(avatarScale);
                    avatarImage.setTranslationX(avatarX);
                    avatarImage.setTranslationY((float) Math.ceil(avatarY));
                }
                nameX = -21 * AndroidUtilities.density * diff;
                nameY = (float) Math.floor(avatarY) + AndroidUtilities.dp(1.3f) + AndroidUtilities.dp(7) * diff;
                onlineX = -21 * AndroidUtilities.density * diff;
                onlineY = (float) Math.floor(avatarY) + AndroidUtilities.dp(24) + (float) Math.floor(11 * AndroidUtilities.density) * diff;
                for (int a = 0; a < 2; a++) {
                    if (nameTextView[a] == null) {
                        continue;
                    }
                    if (expandAnimator == null || !expandAnimator.isRunning()) {
                        nameTextView[a].setTranslationX(nameX);
                        nameTextView[a].setTranslationY(nameY);
                        onlineTextView[a].setTranslationX(onlineX);
                        onlineTextView[a].setTranslationY(onlineY);
                    }
                    nameTextView[a].setScaleX(nameScale);
                    nameTextView[a].setScaleY(nameScale);
                }
            }

            if (!openAnimationInProgress && (expandAnimator == null || !expandAnimator.isRunning())) {
                needLayoutText(diff);
            }
        }

        if (isPulledDown || overlaysView.animator != null && overlaysView.animator.isRunning()) {
            final ViewGroup.LayoutParams overlaysLp = overlaysView.getLayoutParams();
            overlaysLp.width = listView.getMeasuredWidth();
            overlaysLp.height = (int) (extraHeight + newTop);
            overlaysView.requestLayout();
        }
    }

    private void refreshNameAndOnlineXY() {
        nameX = AndroidUtilities.dp(-21f) + avatarImage.getMeasuredWidth() * (avatarScale - (42f + 18f) / 42f);
        nameY = (float) Math.floor(avatarY) + AndroidUtilities.dp(1.3f) + AndroidUtilities.dp(7f) + avatarImage.getMeasuredHeight() * (avatarScale - (42f + 18f) / 42f) / 2f;
        onlineX = AndroidUtilities.dp(-21f) + avatarImage.getMeasuredWidth() * (avatarScale - (42f + 18f) / 42f);
        onlineY = (float) Math.floor(avatarY) + AndroidUtilities.dp(24) + (float) Math.floor(11 * AndroidUtilities.density) + avatarImage.getMeasuredHeight() * (avatarScale - (42f + 18f) / 42f) / 2f;
    }

    private void needLayoutText(float diff) {
        FrameLayout.LayoutParams layoutParams;
        float scale = nameTextView[1].getScaleX();
        float maxScale = extraHeight > AndroidUtilities.dpf2(88f) ? 1.67f : 1.12f;

        if (extraHeight > AndroidUtilities.dp(88f) && scale != maxScale) {
            return;
        }

        int viewWidth = AndroidUtilities.isTablet() ? AndroidUtilities.dp(490) : AndroidUtilities.displaySize.x;
        int buttonsWidth = AndroidUtilities.dp(118 + 8 + (40 + (callItem != null || editItem != null ? 48 : 0)));
        int minWidth = viewWidth - buttonsWidth;

        int width = (int) (viewWidth - buttonsWidth * Math.max(0.0f, 1.0f - (diff != 1.0f ? diff * 0.15f / (1.0f - diff) : 1.0f)) - nameTextView[1].getTranslationX());
        float width2 = nameTextView[1].getPaint().measureText(nameTextView[1].getText().toString()) * scale + nameTextView[1].getSideDrawablesSize();
        layoutParams = (FrameLayout.LayoutParams) nameTextView[1].getLayoutParams();
        int prevWidth = layoutParams.width;
        if (width < width2) {
            layoutParams.width = Math.max(minWidth, (int) Math.ceil((width - AndroidUtilities.dp(24)) / (scale + ((maxScale - scale) * 7.0f))));
        } else {
            layoutParams.width = (int) Math.ceil(width2);
        }
        layoutParams.width = (int) Math.min((viewWidth - nameTextView[1].getX()) / scale - AndroidUtilities.dp(8), layoutParams.width);
        if (layoutParams.width != prevWidth) {
            nameTextView[1].requestLayout();
        }

        width2 = onlineTextView[1].getPaint().measureText(onlineTextView[1].getText().toString());
        layoutParams = (FrameLayout.LayoutParams) onlineTextView[1].getLayoutParams();
        prevWidth = layoutParams.width;
        layoutParams.rightMargin = (int) Math.ceil(onlineTextView[1].getTranslationX() + AndroidUtilities.dp(8) + AndroidUtilities.dp(40) * (1.0f - diff));
        if (width < width2) {
            layoutParams.width = (int) Math.ceil(width);
        } else {
            layoutParams.width = LayoutHelper.WRAP_CONTENT;
        }
        if (prevWidth != layoutParams.width) {
            onlineTextView[1].requestLayout();
        }
    }

    private void loadMediaCounts() {
        if (dialog_id != 0) {
            MediaDataController.getInstance(currentAccount).getMediaCounts(dialog_id, classGuid);
        } else if (user_id != 0) {
            MediaDataController.getInstance(currentAccount).getMediaCounts(user_id, classGuid);
        } else if (chat_id > 0) {
            MediaDataController.getInstance(currentAccount).getMediaCounts(-chat_id, classGuid);
            if (mergeDialogId != 0) {
                MediaDataController.getInstance(currentAccount).getMediaCounts(mergeDialogId, classGuid);
            }
        }
    }

    private void fixLayout() {
        if (fragmentView == null) {
            return;
        }
        fragmentView.getViewTreeObserver().addOnPreDrawListener(new ViewTreeObserver.OnPreDrawListener() {
            @Override
            public boolean onPreDraw() {
                if (fragmentView != null) {
                    checkListViewScroll();
                    needLayout();
                    fragmentView.getViewTreeObserver().removeOnPreDrawListener(this);
                }
                return true;
            }
        });
    }

    @Override
    public void onConfigurationChanged(Configuration newConfig) {
        super.onConfigurationChanged(newConfig);
        invalidateIsInLandscapeMode();
        if (isInLandscapeMode && isPulledDown) {
            final View view = layoutManager.findViewByPosition(0);
            if (view != null) {
                listView.scrollBy(0, view.getTop() - AndroidUtilities.dp(88));
            }
        }
        fixLayout();
    }

    private void invalidateIsInLandscapeMode() {
        final Point size = new Point();
        final Display display = getParentActivity().getWindowManager().getDefaultDisplay();
        display.getSize(size);
        isInLandscapeMode = size.x > size.y;
    }

    @SuppressWarnings("unchecked")
    @Override
    public void didReceivedNotification(int id, int account, final Object... args) {
        if (id == NotificationCenter.updateInterfaces) {
            int mask = (Integer) args[0];
            if (user_id != 0) {
                if ((mask & MessagesController.UPDATE_MASK_AVATAR) != 0 || (mask & MessagesController.UPDATE_MASK_NAME) != 0 || (mask & MessagesController.UPDATE_MASK_STATUS) != 0) {
                    updateProfileData();
                }
                if ((mask & MessagesController.UPDATE_MASK_PHONE) != 0) {
                    if (listView != null) {
                        RecyclerListView.Holder holder = (RecyclerListView.Holder) listView.findViewHolderForPosition(phoneRow);
                        if (holder != null) {
                            listAdapter.onBindViewHolder(holder, phoneRow);
                        }
                    }
                }
            } else if (chat_id != 0) {
                if ((mask & MessagesController.UPDATE_MASK_CHAT) != 0 || (mask & MessagesController.UPDATE_MASK_CHAT_AVATAR) != 0 || (mask & MessagesController.UPDATE_MASK_CHAT_NAME) != 0 || (mask & MessagesController.UPDATE_MASK_CHAT_MEMBERS) != 0 || (mask & MessagesController.UPDATE_MASK_STATUS) != 0) {
                    updateOnlineCount();
                    updateProfileData();
                }
                if ((mask & MessagesController.UPDATE_MASK_CHAT) != 0) {
                    updateRowsIds();
                    if (listAdapter != null) {
                        listAdapter.notifyDataSetChanged();
                    }
                }
                if ((mask & MessagesController.UPDATE_MASK_AVATAR) != 0 || (mask & MessagesController.UPDATE_MASK_NAME) != 0 || (mask & MessagesController.UPDATE_MASK_STATUS) != 0) {
                    if (listView != null) {
                        int count = listView.getChildCount();
                        for (int a = 0; a < count; a++) {
                            View child = listView.getChildAt(a);
                            if (child instanceof UserCell) {
                                ((UserCell) child).update(mask);
                            }
                        }
                    }
                }
            }
        } else if (id == NotificationCenter.chatOnlineCountDidLoad) {
            Integer chatId = (Integer) args[0];
            if (chatInfo == null || currentChat == null || currentChat.id != chatId) {
                return;
            }
            chatInfo.online_count = (Integer) args[1];
            updateOnlineCount();
            updateProfileData();
        } else if (id == NotificationCenter.contactsDidLoad) {
            createActionBarMenu();
        } else if (id == NotificationCenter.mediaDidLoad) {
            long uid = (Long) args[0];
            int guid = (Integer) args[3];
            if (guid == classGuid) {
                long did = dialog_id;
                if (did == 0) {
                    if (user_id != 0) {
                        did = user_id;
                    } else if (chat_id != 0) {
                        did = -chat_id;
                    }
                }

                int type = (Integer) args[4];
                sharedMediaData[type].setTotalCount((Integer) args[1]);
                ArrayList<MessageObject> arr = (ArrayList<MessageObject>) args[2];
                boolean enc = ((int) did) == 0;
                int loadIndex = uid == did ? 0 : 1;
                if (!arr.isEmpty()) {
                    sharedMediaData[type].setEndReached(loadIndex, (Boolean) args[5]);
                }
                for (int a = 0; a < arr.size(); a++) {
                    MessageObject message = arr.get(a);
                    sharedMediaData[type].addMessage(message, loadIndex, false, enc);
                }
            }
        } else if (id == NotificationCenter.mediaCountsDidLoad) {
            long uid = (Long) args[0];
            long did = dialog_id;
            if (did == 0) {
                if (user_id != 0) {
                    did = user_id;
                } else if (chat_id != 0) {
                    did = -chat_id;
                }
            }
            if (uid == did || uid == mergeDialogId) {
                int[] counts = (int[]) args[1];
                if (uid == did) {
                    mediaCount = counts;
                } else {
                    mediaMergeCount = counts;
                }
                System.arraycopy(lastMediaCount, 0, prevMediaCount, 0, prevMediaCount.length);
                for (int a = 0; a < lastMediaCount.length; a++) {
                    if (mediaCount[a] >= 0 && mediaMergeCount[a] >= 0) {
                        lastMediaCount[a] = mediaCount[a] + mediaMergeCount[a];
                    } else if (mediaCount[a] >= 0) {
                        lastMediaCount[a] = mediaCount[a];
                    } else if (mediaMergeCount[a] >= 0) {
                        lastMediaCount[a] = mediaMergeCount[a];
                    } else {
                        lastMediaCount[a] = 0;
                    }
                    if (uid == did && lastMediaCount[a] != 0) {
                        MediaDataController.getInstance(currentAccount).loadMedia(did, 50, 0, a, 2, classGuid);
                    }
                }
                updateSharedMediaRows();
            }
        } else if (id == NotificationCenter.mediaCountDidLoad) {
            long uid = (Long) args[0];
            long did = dialog_id;
            if (did == 0) {
                if (user_id != 0) {
                    did = user_id;
                } else if (chat_id != 0) {
                    did = -chat_id;
                }
            }
            if (uid == did || uid == mergeDialogId) {
                int type = (Integer) args[3];
                int mCount = (Integer) args[1];
                if (uid == did) {
                    mediaCount[type] = mCount;
                } else {
                    mediaMergeCount[type] = mCount;
                }
                prevMediaCount[type] = lastMediaCount[type];
                if (mediaCount[type] >= 0 && mediaMergeCount[type] >= 0) {
                    lastMediaCount[type] = mediaCount[type] + mediaMergeCount[type];
                } else if (mediaCount[type] >= 0) {
                    lastMediaCount[type] = mediaCount[type];
                } else if (mediaMergeCount[type] >= 0) {
                    lastMediaCount[type] = mediaMergeCount[type];
                } else {
                    lastMediaCount[type] = 0;
                }

                updateSharedMediaRows();
            }
        } else if (id == NotificationCenter.encryptedChatCreated) {
            if (creatingChat) {
                AndroidUtilities.runOnUIThread(() -> {
                    NotificationCenter.getInstance(currentAccount).removeObserver(ProfileActivity.this, NotificationCenter.closeChats);
                    NotificationCenter.getInstance(currentAccount).postNotificationName(NotificationCenter.closeChats);
                    TLRPC.EncryptedChat encryptedChat = (TLRPC.EncryptedChat) args[0];
                    Bundle args2 = new Bundle();
                    args2.putInt("enc_id", encryptedChat.id);
                    presentFragment(new ChatActivity(args2), true);
                });
            }
        } else if (id == NotificationCenter.encryptedChatUpdated) {
            TLRPC.EncryptedChat chat = (TLRPC.EncryptedChat) args[0];
            if (currentEncryptedChat != null && chat.id == currentEncryptedChat.id) {
                currentEncryptedChat = chat;
                updateRowsIds();
                if (listAdapter != null) {
                    listAdapter.notifyDataSetChanged();
                }
            }
        } else if (id == NotificationCenter.blockedUsersDidLoad) {
            boolean oldValue = userBlocked;
            userBlocked = MessagesController.getInstance(currentAccount).blockedUsers.indexOfKey(user_id) >= 0;
            if (oldValue != userBlocked) {
                createActionBarMenu();
                updateRowsIds();
                listAdapter.notifyDataSetChanged();
            }
        } else if (id == NotificationCenter.chatInfoDidLoad) {
            TLRPC.ChatFull chatFull = (TLRPC.ChatFull) args[0];
            if (chatFull.id == chat_id) {
                boolean byChannelUsers = (Boolean) args[2];
                if (chatInfo instanceof TLRPC.TL_channelFull) {
                    if (chatFull.participants == null && chatInfo != null) {
                        chatFull.participants = chatInfo.participants;
                    }
                }
                boolean loadChannelParticipants = chatInfo == null && chatFull instanceof TLRPC.TL_channelFull;
                chatInfo = chatFull;
                if (mergeDialogId == 0 && chatInfo.migrated_from_chat_id != 0) {
                    mergeDialogId = -chatInfo.migrated_from_chat_id;
                    MediaDataController.getInstance(currentAccount).getMediaCount(mergeDialogId, MediaDataController.MEDIA_PHOTOVIDEO, classGuid, true);
                }
                fetchUsersFromChannelInfo();
                updateOnlineCount();
                updateRowsIds();
                if (listAdapter != null) {
                    listAdapter.notifyDataSetChanged();
                }
                TLRPC.Chat newChat = MessagesController.getInstance(currentAccount).getChat(chat_id);
                if (newChat != null) {
                    currentChat = newChat;
                    createActionBarMenu();
                }
                if (currentChat.megagroup && (loadChannelParticipants || !byChannelUsers)) {
                    getChannelParticipants(true);
                }
            }
        } else if (id == NotificationCenter.closeChats) {
            removeSelfFromStack();
        } else if (id == NotificationCenter.botInfoDidLoad) {
            TLRPC.BotInfo info = (TLRPC.BotInfo) args[0];
            if (info.user_id == user_id) {
                botInfo = info;
                updateRowsIds();
                if (listAdapter != null) {
                    listAdapter.notifyDataSetChanged();
                }
            }
        } else if (id == NotificationCenter.userInfoDidLoad) {
            int uid = (Integer) args[0];
            if (uid == user_id) {
                userInfo = (TLRPC.UserFull) args[1];
                if (!openAnimationInProgress && callItem == null) {
                    createActionBarMenu();
                } else {
                    recreateMenuAfterAnimation = true;
                }
                updateRowsIds();
                if (listAdapter != null) {
                    listAdapter.notifyDataSetChanged();
                }
            }
        } else if (id == NotificationCenter.didReceiveNewMessages) {
            boolean scheduled = (Boolean) args[2];
            if (scheduled) {
                return;
            }
            long did;
            if (dialog_id != 0) {
                did = dialog_id;
            } else if (user_id != 0) {
                did = user_id;
            } else {
                did = -chat_id;
            }
            if (did == (Long) args[0]) {
                boolean enc = ((int) did) == 0;
                ArrayList<MessageObject> arr = (ArrayList<MessageObject>) args[1];
                for (int a = 0; a < arr.size(); a++) {
                    MessageObject obj = arr.get(a);
                    if (currentEncryptedChat != null && obj.messageOwner.action instanceof TLRPC.TL_messageEncryptedAction && obj.messageOwner.action.encryptedAction instanceof TLRPC.TL_decryptedMessageActionSetMessageTTL) {
                        TLRPC.TL_decryptedMessageActionSetMessageTTL action = (TLRPC.TL_decryptedMessageActionSetMessageTTL) obj.messageOwner.action.encryptedAction;
                        if (listAdapter != null) {
                            listAdapter.notifyDataSetChanged();
                        }
                    }

                    int type = MediaDataController.getMediaType(obj.messageOwner);
                    if (type == -1) {
                        return;
                    }
                    sharedMediaData[type].addMessage(obj, 0, true, enc);
                }
                loadMediaCounts();
            }
        } else if (id == NotificationCenter.messagesDeleted) {
            boolean scheduled = (Boolean) args[2];
            if (scheduled) {
                return;
            }
            int channelId = (Integer) args[1];
            if (ChatObject.isChannel(currentChat)) {
                if (!(channelId == 0 && mergeDialogId != 0 || channelId == currentChat.id)) {
                    return;
                }
            } else if (channelId != 0) {
                return;
            }

            ArrayList<Integer> markAsDeletedMessages = (ArrayList<Integer>) args[0];
            boolean updated = false;
            for (int a = 0, N = markAsDeletedMessages.size(); a < N; a++) {
                for (int b = 0; b < sharedMediaData.length; b++) {
                    if (sharedMediaData[b].deleteMessage(markAsDeletedMessages.get(a), 0)) {
                        updated = true;
                    }
                }
            }
            if (updated && mediaActivity != null) {
                mediaActivity.updateAdapters();
            }
            loadMediaCounts();
        } else if (id == NotificationCenter.emojiDidLoad) {
            if (listView != null) {
                listView.invalidateViews();
            }
        }
    }

    @Override
    public void onResume() {
        super.onResume();
        invalidateIsInLandscapeMode();
        if (listAdapter != null) {
            listAdapter.notifyDataSetChanged();
        }
        updateProfileData();
        fixLayout();
        if (nameTextView[1] != null) {
            setParentActivityTitle(nameTextView[1].getText());
        }
    }

    @Override
    public void onPause() {
        super.onPause();
        if (undoView != null) {
            undoView.hide(true, 0);
        }
    }

    @Override
    protected void onBecomeFullyHidden() {
        if (undoView != null) {
            undoView.hide(true, 0);
        }
    }

    public void setPlayProfileAnimation(boolean value) {
        SharedPreferences preferences = MessagesController.getGlobalMainSettings();
        if (!AndroidUtilities.isTablet() && preferences.getBoolean("view_animations", true)) {
            playProfileAnimation = value;
        }
    }

    private void updateSharedMediaRows() {
        if (listAdapter == null) {
            return;
        }
        int sharedHeaderRowPrev = sharedHeaderRow;
        int photosRowPrev = photosRow;
        int filesRowPrev = filesRow;
        int linksRowPrev = linksRow;
        int audioRowPrev = audioRow;
        int voiceRowPrev = voiceRow;
        int groupsInCommonRowPrev = groupsInCommonRow;
        int sharedSectionRowPrev = sharedSectionRow;
        updateRowsIds();
        if (sharedHeaderRowPrev == -1 && sharedHeaderRow != -1) {
            int newRowsCount = 2;
            if (photosRow != -1) {
                newRowsCount++;
            }
            if (filesRow != -1) {
                newRowsCount++;
            }
            if (linksRow != -1) {
                newRowsCount++;
            }
            if (audioRow != -1) {
                newRowsCount++;
            }
            if (voiceRow != -1) {
                newRowsCount++;
            }
            if (groupsInCommonRow != -1) {
                newRowsCount++;
            }
            listAdapter.notifyItemRangeInserted(sharedHeaderRow, newRowsCount);
        } else if (sharedHeaderRowPrev != -1 && sharedHeaderRow != -1) {
            if (photosRowPrev != -1 && photosRow != -1 && prevMediaCount[MediaDataController.MEDIA_PHOTOVIDEO] != lastMediaCount[MediaDataController.MEDIA_PHOTOVIDEO]) {
                listAdapter.notifyItemChanged(photosRow);
            }
            if (filesRowPrev != -1 && filesRow != -1 && prevMediaCount[MediaDataController.MEDIA_FILE] != lastMediaCount[MediaDataController.MEDIA_FILE]) {
                listAdapter.notifyItemChanged(filesRow);
            }
            if (linksRowPrev != -1 && linksRow != -1 && prevMediaCount[MediaDataController.MEDIA_URL] != lastMediaCount[MediaDataController.MEDIA_URL]) {
                listAdapter.notifyItemChanged(linksRow);
            }
            if (audioRowPrev != -1 && audioRow != -1 && prevMediaCount[MediaDataController.MEDIA_MUSIC] != lastMediaCount[MediaDataController.MEDIA_MUSIC]) {
                listAdapter.notifyItemChanged(audioRow);
            }
            if (voiceRowPrev != -1 && voiceRow != -1 && prevMediaCount[MediaDataController.MEDIA_AUDIO] != lastMediaCount[MediaDataController.MEDIA_AUDIO]) {
                listAdapter.notifyItemChanged(voiceRow);
            }
            if (photosRowPrev == -1 && photosRow != -1) {
                listAdapter.notifyItemInserted(photosRow);
            } else if (photosRowPrev != -1 && photosRow == -1) {
                listAdapter.notifyItemRemoved(photosRowPrev);
            }
            if (filesRowPrev == -1 && filesRow != -1) {
                listAdapter.notifyItemInserted(filesRow);
            } else if (filesRowPrev != -1 && filesRow == -1) {
                listAdapter.notifyItemRemoved(filesRowPrev);
            }
            if (linksRowPrev == -1 && linksRow != -1) {
                listAdapter.notifyItemInserted(linksRow);
            } else if (linksRowPrev != -1 && linksRow == -1) {
                listAdapter.notifyItemRemoved(linksRowPrev);
            }
            if (audioRowPrev == -1 && audioRow != -1) {
                listAdapter.notifyItemInserted(audioRow);
            } else if (audioRowPrev != -1 && audioRow == -1) {
                listAdapter.notifyItemRemoved(audioRowPrev);
            }
            if (voiceRowPrev == -1 && voiceRow != -1) {
                listAdapter.notifyItemInserted(voiceRow);
            } else if (voiceRowPrev != -1 && voiceRow == -1) {
                listAdapter.notifyItemRemoved(voiceRowPrev);
            }
            if (groupsInCommonRowPrev == -1 && groupsInCommonRow != -1) {
                listAdapter.notifyItemInserted(groupsInCommonRow);
            } else if (groupsInCommonRowPrev != -1 && groupsInCommonRow == -1) {
                listAdapter.notifyItemRemoved(groupsInCommonRowPrev);
            }
        }
    }

    @Override
    protected void onTransitionAnimationStart(boolean isOpen, boolean backward) {
        if ((!isOpen && backward || isOpen && !backward) && playProfileAnimation && allowProfileAnimation && !isPulledDown) {
            openAnimationInProgress = true;
        }
        if (isOpen) {
            NotificationCenter.getInstance(currentAccount).setAllowedNotificationsDutingAnimation(new int[]{NotificationCenter.dialogsNeedReload, NotificationCenter.closeChats, NotificationCenter.mediaCountDidLoad, NotificationCenter.mediaCountsDidLoad});
            NotificationCenter.getInstance(currentAccount).setAnimationInProgress(true);
        }
    }

    @Override
    protected void onTransitionAnimationEnd(boolean isOpen, boolean backward) {
        if (isOpen) {
            if (!backward) {
                if (playProfileAnimation && allowProfileAnimation) {
                    openAnimationInProgress = false;
                    if (recreateMenuAfterAnimation) {
                        createActionBarMenu();
                    }
                }
            }
            NotificationCenter.getInstance(currentAccount).setAnimationInProgress(false);
        }
    }

    public float getAnimationProgress() {
        return animationProgress;
    }

    @Keep
    public void setAnimationProgress(float progress) {
        animationProgress = progress;

        listView.setAlpha(progress);

        listView.setTranslationX(AndroidUtilities.dp(48) - AndroidUtilities.dp(48) * progress);

        int color = AvatarDrawable.getProfileBackColorForId(user_id != 0 || ChatObject.isChannel(chat_id, currentAccount) && !currentChat.megagroup ? 5 : chat_id);

        int actionBarColor = Theme.getColor(Theme.key_actionBarDefault);
        int r = Color.red(actionBarColor);
        int g = Color.green(actionBarColor);
        int b = Color.blue(actionBarColor);
        int a;

        int rD = (int) ((Color.red(color) - r) * progress);
        int gD = (int) ((Color.green(color) - g) * progress);
        int bD = (int) ((Color.blue(color) - b) * progress);
        int aD;
        topView.setBackgroundColor(Color.rgb(r + rD, g + gD, b + bD));

        color = AvatarDrawable.getIconColorForId(user_id != 0 || ChatObject.isChannel(chat_id, currentAccount) && !currentChat.megagroup ? 5 : chat_id);
        int iconColor = Theme.getColor(Theme.key_actionBarDefaultIcon);
        r = Color.red(iconColor);
        g = Color.green(iconColor);
        b = Color.blue(iconColor);

        rD = (int) ((Color.red(color) - r) * progress);
        gD = (int) ((Color.green(color) - g) * progress);
        bD = (int) ((Color.blue(color) - b) * progress);
        actionBar.setItemsColor(Color.rgb(r + rD, g + gD, b + bD), false);

        color = Theme.getColor(Theme.key_profile_title);
        int titleColor = Theme.getColor(Theme.key_actionBarDefaultTitle);
        r = Color.red(titleColor);
        g = Color.green(titleColor);
        b = Color.blue(titleColor);
        a = Color.alpha(titleColor);

        rD = (int) ((Color.red(color) - r) * progress);
        gD = (int) ((Color.green(color) - g) * progress);
        bD = (int) ((Color.blue(color) - b) * progress);
        aD = (int) ((Color.alpha(color) - a) * progress);
        for (int i = 0; i < 2; i++) {
            if (nameTextView[i] == null) {
                continue;
            }
            nameTextView[i].setTextColor(Color.argb(a + aD, r + rD, g + gD, b + bD));
        }

        color = isOnline[0] ? Theme.getColor(Theme.key_profile_status) : AvatarDrawable.getProfileTextColorForId(user_id != 0 || ChatObject.isChannel(chat_id, currentAccount) && !currentChat.megagroup ? 5 : chat_id);
        int subtitleColor = Theme.getColor(isOnline[0] ? Theme.key_chat_status : Theme.key_actionBarDefaultSubtitle);
        r = Color.red(subtitleColor);
        g = Color.green(subtitleColor);
        b = Color.blue(subtitleColor);
        a = Color.alpha(subtitleColor);

        rD = (int) ((Color.red(color) - r) * progress);
        gD = (int) ((Color.green(color) - g) * progress);
        bD = (int) ((Color.blue(color) - b) * progress);
        aD = (int) ((Color.alpha(color) - a) * progress);
        for (int i = 0; i < 2; i++) {
            if (onlineTextView[i] == null) {
                continue;
            }
            onlineTextView[i].setTextColor(Color.argb(a + aD, r + rD, g + gD, b + bD));
        }
        extraHeight = initialAnimationExtraHeight * progress;
        color = AvatarDrawable.getProfileColorForId(user_id != 0 ? user_id : chat_id);
        int color2 = AvatarDrawable.getColorForId(user_id != 0 ? user_id : chat_id);
        if (color != color2) {
            rD = (int) ((Color.red(color) - Color.red(color2)) * progress);
            gD = (int) ((Color.green(color) - Color.green(color2)) * progress);
            bD = (int) ((Color.blue(color) - Color.blue(color2)) * progress);
            avatarDrawable.setColor(Color.rgb(Color.red(color2) + rD, Color.green(color2) + gD, Color.blue(color2) + bD));
            avatarImage.invalidate();
        }

        topView.invalidate();

        needLayout();
    }

    @Override
    protected AnimatorSet onCustomTransitionAnimation(final boolean isOpen, final Runnable callback) {
        if (playProfileAnimation && allowProfileAnimation && !isPulledDown) {
            final AnimatorSet animatorSet = new AnimatorSet();
            animatorSet.setDuration(180);
            listView.setLayerType(View.LAYER_TYPE_HARDWARE, null);
            ActionBarMenu menu = actionBar.createMenu();
            if (menu.getItem(10) == null) {
                if (animatingItem == null) {
                    animatingItem = menu.addItem(10, R.drawable.ic_ab_other);
                }
            }
            if (isOpen) {
                FrameLayout.LayoutParams layoutParams = (FrameLayout.LayoutParams) onlineTextView[1].getLayoutParams();
                layoutParams.rightMargin = (int) (-21 * AndroidUtilities.density + AndroidUtilities.dp(8));
                onlineTextView[1].setLayoutParams(layoutParams);

                int width = (int) Math.ceil(AndroidUtilities.displaySize.x - AndroidUtilities.dp(118 + 8) + 21 * AndroidUtilities.density);
                float width2 = nameTextView[1].getPaint().measureText(nameTextView[1].getText().toString()) * 1.12f + nameTextView[1].getSideDrawablesSize();
                layoutParams = (FrameLayout.LayoutParams) nameTextView[1].getLayoutParams();
                if (width < width2) {
                    layoutParams.width = (int) Math.ceil(width / 1.12f);
                } else {
                    layoutParams.width = LayoutHelper.WRAP_CONTENT;
                }
                nameTextView[1].setLayoutParams(layoutParams);

                initialAnimationExtraHeight = AndroidUtilities.dpf2(88f);
                fragmentView.setBackgroundColor(0);
                setAnimationProgress(0);
                ArrayList<Animator> animators = new ArrayList<>();
                animators.add(ObjectAnimator.ofFloat(this, "animationProgress", 0.0f, 1.0f));
                if (writeButton != null) {
                    writeButton.setScaleX(0.2f);
                    writeButton.setScaleY(0.2f);
                    writeButton.setAlpha(0.0f);
                    animators.add(ObjectAnimator.ofFloat(writeButton, View.SCALE_X, 1.0f));
                    animators.add(ObjectAnimator.ofFloat(writeButton, View.SCALE_Y, 1.0f));
                    animators.add(ObjectAnimator.ofFloat(writeButton, View.ALPHA, 1.0f));
                }
                for (int a = 0; a < 2; a++) {
                    onlineTextView[a].setAlpha(a == 0 ? 1.0f : 0.0f);
                    nameTextView[a].setAlpha(a == 0 ? 1.0f : 0.0f);
                    animators.add(ObjectAnimator.ofFloat(onlineTextView[a], View.ALPHA, a == 0 ? 0.0f : 1.0f));
                    animators.add(ObjectAnimator.ofFloat(nameTextView[a], View.ALPHA, a == 0 ? 0.0f : 1.0f));
                }
                if (animatingItem != null) {
                    animatingItem.setAlpha(1.0f);
                    animators.add(ObjectAnimator.ofFloat(animatingItem, View.ALPHA, 0.0f));
                }
                if (callItem != null) {
                    callItem.setAlpha(0.0f);
                    animators.add(ObjectAnimator.ofFloat(callItem, View.ALPHA, 1.0f));
                }
                if (editItem != null) {
                    editItem.setAlpha(0.0f);
                    animators.add(ObjectAnimator.ofFloat(editItem, View.ALPHA, 1.0f));
                }
                animatorSet.playTogether(animators);
            } else {
                initialAnimationExtraHeight = extraHeight;
                ArrayList<Animator> animators = new ArrayList<>();
                animators.add(ObjectAnimator.ofFloat(this, "animationProgress", 1.0f, 0.0f));
                if (writeButton != null) {
                    animators.add(ObjectAnimator.ofFloat(writeButton, View.SCALE_X, 0.2f));
                    animators.add(ObjectAnimator.ofFloat(writeButton, View.SCALE_Y, 0.2f));
                    animators.add(ObjectAnimator.ofFloat(writeButton, View.ALPHA, 0.0f));
                }
                for (int a = 0; a < 2; a++) {
                    animators.add(ObjectAnimator.ofFloat(onlineTextView[a], View.ALPHA, a == 0 ? 1.0f : 0.0f));
                    animators.add(ObjectAnimator.ofFloat(nameTextView[a], View.ALPHA, a == 0 ? 1.0f : 0.0f));
                }
                if (animatingItem != null) {
                    animatingItem.setAlpha(0.0f);
                    animators.add(ObjectAnimator.ofFloat(animatingItem, View.ALPHA, 1.0f));
                }
                if (callItem != null) {
                    callItem.setAlpha(1.0f);
                    animators.add(ObjectAnimator.ofFloat(callItem, View.ALPHA, 0.0f));
                }
                if (editItem != null) {
                    editItem.setAlpha(1.0f);
                    animators.add(ObjectAnimator.ofFloat(editItem, View.ALPHA, 0.0f));
                }
                animatorSet.playTogether(animators);
            }
            animatorSet.addListener(new AnimatorListenerAdapter() {
                @Override
                public void onAnimationEnd(Animator animation) {
                    listView.setLayerType(View.LAYER_TYPE_NONE, null);
                    if (animatingItem != null) {
                        ActionBarMenu menu = actionBar.createMenu();
                        menu.clearItems();
                        animatingItem = null;
                    }
                    callback.run();
                }
            });
            animatorSet.setInterpolator(new DecelerateInterpolator());

            AndroidUtilities.runOnUIThread(animatorSet::start, 50);
            return animatorSet;
        }
        return null;
    }

    private void updateOnlineCount() {
        onlineCount = 0;
        int currentTime = ConnectionsManager.getInstance(currentAccount).getCurrentTime();
        sortedUsers.clear();
        if (chatInfo instanceof TLRPC.TL_chatFull || chatInfo instanceof TLRPC.TL_channelFull && chatInfo.participants_count <= 200 && chatInfo.participants != null) {
            for (int a = 0; a < chatInfo.participants.participants.size(); a++) {
                TLRPC.ChatParticipant participant = chatInfo.participants.participants.get(a);
                TLRPC.User user = MessagesController.getInstance(currentAccount).getUser(participant.user_id);
                if (user != null && user.status != null && (user.status.expires > currentTime || user.id == UserConfig.getInstance(currentAccount).getClientUserId()) && user.status.expires > 10000) {
                    onlineCount++;
                }
                sortedUsers.add(a);
            }

            try {
                Collections.sort(sortedUsers, (lhs, rhs) -> {
                    TLRPC.User user1 = MessagesController.getInstance(currentAccount).getUser(chatInfo.participants.participants.get(rhs).user_id);
                    TLRPC.User user2 = MessagesController.getInstance(currentAccount).getUser(chatInfo.participants.participants.get(lhs).user_id);
                    int status1 = 0;
                    int status2 = 0;
                    if (user1 != null) {
                        if (user1.bot) {
                            status1 = -110;
                        } else if (user1.self) {
                            status1 = currentTime + 50000;
                        } else if (user1.status != null) {
                            status1 = user1.status.expires;
                        }
                    }
                    if (user2 != null) {
                        if (user2.bot) {
                            status2 = -110;
                        } else if (user2.self) {
                            status2 = currentTime + 50000;
                        } else if (user2.status != null) {
                            status2 = user2.status.expires;
                        }
                    }
                    if (status1 > 0 && status2 > 0) {
                        if (status1 > status2) {
                            return 1;
                        } else if (status1 < status2) {
                            return -1;
                        }
                        return 0;
                    } else if (status1 < 0 && status2 < 0) {
                        if (status1 > status2) {
                            return 1;
                        } else if (status1 < status2) {
                            return -1;
                        }
                        return 0;
                    } else if (status1 < 0 && status2 > 0 || status1 == 0 && status2 != 0) {
                        return -1;
                    } else if (status2 < 0 && status1 > 0 || status2 == 0 && status1 != 0) {
                        return 1;
                    }
                    return 0;
                });
            } catch (Exception e) {
                FileLog.e(e);
            }

            if (listAdapter != null && membersStartRow > 0) {
                listAdapter.notifyItemRangeChanged(membersStartRow, sortedUsers.size());
            }
        } else if (chatInfo instanceof TLRPC.TL_channelFull && chatInfo.participants_count > 200) {
            onlineCount = chatInfo.online_count;
        }
    }

    public void setChatInfo(TLRPC.ChatFull value) {
        chatInfo = value;
        if (chatInfo != null && chatInfo.migrated_from_chat_id != 0 && mergeDialogId == 0) {
            mergeDialogId = -chatInfo.migrated_from_chat_id;
            MediaDataController.getInstance(currentAccount).getMediaCounts(mergeDialogId, classGuid);
        }
        fetchUsersFromChannelInfo();
    }

    public void setUserInfo(TLRPC.UserFull value) {
        userInfo = value;
    }

    private void fetchUsersFromChannelInfo() {
        if (currentChat == null || !currentChat.megagroup) {
            return;
        }
        if (chatInfo instanceof TLRPC.TL_channelFull && chatInfo.participants != null) {
            for (int a = 0; a < chatInfo.participants.participants.size(); a++) {
                TLRPC.ChatParticipant chatParticipant = chatInfo.participants.participants.get(a);
                participantsMap.put(chatParticipant.user_id, chatParticipant);
            }
        }
    }

    private void kickUser(int uid) {
        if (uid != 0) {
            MessagesController.getInstance(currentAccount).deleteUserFromChat(chat_id, MessagesController.getInstance(currentAccount).getUser(uid), chatInfo);
        } else {
            NotificationCenter.getInstance(currentAccount).removeObserver(this, NotificationCenter.closeChats);
            if (AndroidUtilities.isTablet()) {
                NotificationCenter.getInstance(currentAccount).postNotificationName(NotificationCenter.closeChats, -(long) chat_id);
            } else {
                NotificationCenter.getInstance(currentAccount).postNotificationName(NotificationCenter.closeChats);
            }
            MessagesController.getInstance(currentAccount).deleteUserFromChat(chat_id, MessagesController.getInstance(currentAccount).getUser(UserConfig.getInstance(currentAccount).getClientUserId()), chatInfo);
            playProfileAnimation = false;
            finishFragment();
        }
    }

    public boolean isChat() {
        return chat_id != 0;
    }

    private void updateRowsIds() {
        int prevRowsCount = rowCount;
        rowCount = 0;

        emptyRow = -1;
        infoHeaderRow = -1;
        phoneRow = -1;
        userInfoRow = -1;
        locationRow = -1;
        channelInfoRow = -1;
        usernameRow = -1;
        settingsTimerRow = -1;
        settingsKeyRow = -1;
        notificationsDividerRow = -1;
        notificationsRow = -1;
        infoSectionRow = -1;
        settingsSectionRow = -1;

        membersHeaderRow = -1;
        membersStartRow = -1;
        membersEndRow = -1;
        addMemberRow = -1;
        subscribersRow = -1;
        administratorsRow = -1;
        blockedUsersRow = -1;
        membersSectionRow = -1;

        sharedHeaderRow = -1;
        photosRow = -1;
        filesRow = -1;
        linksRow = -1;
        audioRow = -1;
        voiceRow = -1;
        groupsInCommonRow = -1;
        sharedSectionRow = -1;

        unblockRow = -1;
        startSecretChatRow = -1;
        leaveChannelRow = -1;
        joinRow = -1;
        lastSectionRow = -1;

        boolean hasMedia = false;
        for (int a = 0; a < lastMediaCount.length; a++) {
            if (lastMediaCount[a] > 0) {
                hasMedia = true;
                break;
            }
        }

        if (user_id != 0 && LocaleController.isRTL) {
            emptyRow = rowCount++;
        }

        if (user_id != 0) {
            TLRPC.User user = MessagesController.getInstance(currentAccount).getUser(user_id);

            boolean hasInfo = userInfo != null && !TextUtils.isEmpty(userInfo.about) || user != null && !TextUtils.isEmpty(user.username);
            boolean hasPhone = user != null && !TextUtils.isEmpty(user.phone);

            infoHeaderRow = rowCount++;
            if (!isBot && (hasPhone || !hasPhone && !hasInfo)) {
                phoneRow = rowCount++;
            }
            if (userInfo != null && !TextUtils.isEmpty(userInfo.about)) {
                userInfoRow = rowCount++;
            }
            if (user != null && !TextUtils.isEmpty(user.username)) {
                usernameRow = rowCount++;
            }
            if (phoneRow != -1 || userInfoRow != -1 || usernameRow != -1) {
                notificationsDividerRow = rowCount++;
            }
            if (user_id != UserConfig.getInstance(currentAccount).getClientUserId()) {
                notificationsRow = rowCount++;
            }
            infoSectionRow = rowCount++;

            if (currentEncryptedChat instanceof TLRPC.TL_encryptedChat) {
                settingsTimerRow = rowCount++;
                settingsKeyRow = rowCount++;
                settingsSectionRow = rowCount++;
            }

            if (hasMedia || userInfo != null && userInfo.common_chats_count != 0) {
                sharedHeaderRow = rowCount++;
                if (lastMediaCount[MediaDataController.MEDIA_PHOTOVIDEO] > 0) {
                    photosRow = rowCount++;
                } else {
                    photosRow = -1;
                }
                if (lastMediaCount[MediaDataController.MEDIA_FILE] > 0) {
                    filesRow = rowCount++;
                } else {
                    filesRow = -1;
                }
                if (lastMediaCount[MediaDataController.MEDIA_URL] > 0) {
                    linksRow = rowCount++;
                } else {
                    linksRow = -1;
                }
                if (lastMediaCount[MediaDataController.MEDIA_MUSIC] > 0) {
                    audioRow = rowCount++;
                } else {
                    audioRow = -1;
                }
                if (lastMediaCount[MediaDataController.MEDIA_AUDIO] > 0) {
                    voiceRow = rowCount++;
                } else {
                    voiceRow = -1;
                }
                if (userInfo != null && userInfo.common_chats_count != 0) {
                    groupsInCommonRow = rowCount++;
                }
                sharedSectionRow = rowCount++;
            }

            if (user != null && !isBot && currentEncryptedChat == null && user.id != UserConfig.getInstance(currentAccount).getClientUserId()) {
                if (userBlocked) {
                    unblockRow = rowCount++;
                } else {
                    startSecretChatRow = rowCount++;
                }
                lastSectionRow = rowCount++;
            }
        } else if (chat_id != 0) {
            if (chat_id > 0) {
                if (chatInfo != null && (!TextUtils.isEmpty(chatInfo.about) || chatInfo.location instanceof TLRPC.TL_channelLocation) || !TextUtils.isEmpty(currentChat.username)) {
                    infoHeaderRow = rowCount++;
                    if (chatInfo != null) {
                        if (!TextUtils.isEmpty(chatInfo.about)) {
                            channelInfoRow = rowCount++;
                        }
                        if (chatInfo.location instanceof TLRPC.TL_channelLocation) {
                            locationRow = rowCount++;
                        }
                    }
                    if (!TextUtils.isEmpty(currentChat.username)) {
                        usernameRow = rowCount++;
                    }
                }
                if (infoHeaderRow != -1) {
                    notificationsDividerRow = rowCount++;
                }
                notificationsRow = rowCount++;
                infoSectionRow = rowCount++;

                if (ChatObject.isChannel(currentChat) && !currentChat.megagroup) {
                    if (chatInfo != null && (currentChat.creator || chatInfo.can_view_participants)) {
                        membersHeaderRow = rowCount++;
                        subscribersRow = rowCount++;
                        administratorsRow = rowCount++;
                        if (chatInfo.banned_count != 0 || chatInfo.kicked_count != 0) {
                            blockedUsersRow = rowCount++;
                        }
                        membersSectionRow = rowCount++;
                    }
                }

                if (hasMedia) {
                    sharedHeaderRow = rowCount++;
                    if (lastMediaCount[MediaDataController.MEDIA_PHOTOVIDEO] > 0) {
                        photosRow = rowCount++;
                    } else {
                        photosRow = -1;
                    }
                    if (lastMediaCount[MediaDataController.MEDIA_FILE] > 0) {
                        filesRow = rowCount++;
                    } else {
                        filesRow = -1;
                    }
                    if (lastMediaCount[MediaDataController.MEDIA_URL] > 0) {
                        linksRow = rowCount++;
                    } else {
                        linksRow = -1;
                    }
                    if (lastMediaCount[MediaDataController.MEDIA_MUSIC] > 0) {
                        audioRow = rowCount++;
                    } else {
                        audioRow = -1;
                    }
                    if (lastMediaCount[MediaDataController.MEDIA_AUDIO] > 0) {
                        voiceRow = rowCount++;
                    } else {
                        voiceRow = -1;
                    }
                    sharedSectionRow = rowCount++;
                }

                if (ChatObject.isChannel(currentChat)) {
                    if (!currentChat.creator && !currentChat.left && !currentChat.kicked && !currentChat.megagroup) {
                        leaveChannelRow = rowCount++;
                        lastSectionRow = rowCount++;
                    }
                    if (chatInfo != null && currentChat.megagroup && chatInfo.participants != null && !chatInfo.participants.participants.isEmpty()) {
                        if (!ChatObject.isNotInChat(currentChat) && currentChat.megagroup && ChatObject.canAddUsers(currentChat) && (chatInfo == null || chatInfo.participants_count < MessagesController.getInstance(currentAccount).maxMegagroupCount)) {
                            addMemberRow = rowCount++;
                        } else {
                            membersHeaderRow = rowCount++;
                        }
                        membersStartRow = rowCount;
                        rowCount += chatInfo.participants.participants.size();
                        membersEndRow = rowCount;
                        membersSectionRow = rowCount++;
                    }

                    if (lastSectionRow == -1 && currentChat.left && !currentChat.kicked) {
                        joinRow = rowCount++;
                        lastSectionRow = rowCount++;
                    }
                } else if (chatInfo != null) {
                    if (!(chatInfo.participants instanceof TLRPC.TL_chatParticipantsForbidden)) {
                        if (ChatObject.canAddUsers(currentChat) || currentChat.default_banned_rights == null || !currentChat.default_banned_rights.invite_users) {
                            addMemberRow = rowCount++;
                        } else {
                            membersHeaderRow = rowCount++;
                        }
                        membersStartRow = rowCount;
                        rowCount += chatInfo.participants.participants.size();
                        membersEndRow = rowCount;
                        membersSectionRow = rowCount++;
                    }
                }
            } else if (!ChatObject.isChannel(currentChat) && chatInfo != null && !(chatInfo.participants instanceof TLRPC.TL_chatParticipantsForbidden)) {
                membersHeaderRow = rowCount++;
                membersStartRow = rowCount;
                rowCount += chatInfo.participants.participants.size();
                membersEndRow = rowCount;
                membersSectionRow = rowCount++;
                addMemberRow = rowCount++;
            }
        }
        bottomPaddingRow = rowCount++;
        final int actionBarHeight = actionBar != null ? ActionBar.getCurrentActionBarHeight() + (actionBar.getOccupyStatusBar() ? AndroidUtilities.statusBarHeight : 0) : 0;
        if (listView == null || prevRowsCount > rowCount || listContentHeight != 0 && listContentHeight + actionBarHeight + AndroidUtilities.dp(88) < listView.getMeasuredHeight()) {
            lastMeasuredContentWidth = 0;
        }
    }

    private Drawable getScamDrawable() {
        if (scamDrawable == null) {
            scamDrawable = new ScamDrawable(11);
            scamDrawable.setColor(Theme.getColor(Theme.key_avatar_subtitleInProfileBlue));
        }
        return scamDrawable;
    }

    private Drawable getLockIconDrawable() {
        if (lockIconDrawable == null) {
            lockIconDrawable = Theme.chat_lockIconDrawable.getConstantState().newDrawable().mutate();
        }
        return lockIconDrawable;
    }

    private Drawable getVerifiedCrossfadeDrawable() {
        if (verifiedCrossfadeDrawable == null) {
            verifiedDrawable = Theme.profile_verifiedDrawable.getConstantState().newDrawable().mutate();
            verifiedCheckDrawable = Theme.profile_verifiedCheckDrawable.getConstantState().newDrawable().mutate();
            verifiedCrossfadeDrawable = new CrossfadeDrawable(new CombinedDrawable(verifiedDrawable, verifiedCheckDrawable), ContextCompat.getDrawable(getParentActivity(), R.drawable.verified_profile));
        }
        return verifiedCrossfadeDrawable;
    }

    private void updateProfileData() {
        if (avatarImage == null || nameTextView == null) {
            return;
        }
        String onlineTextOverride;
        int currentConnectionState = ConnectionsManager.getInstance(currentAccount).getConnectionState();
        if (currentConnectionState == ConnectionsManager.ConnectionStateWaitingForNetwork) {
            onlineTextOverride = LocaleController.getString("WaitingForNetwork", R.string.WaitingForNetwork);
        } else if (currentConnectionState == ConnectionsManager.ConnectionStateConnecting) {
            onlineTextOverride = LocaleController.getString("Connecting", R.string.Connecting);
        } else if (currentConnectionState == ConnectionsManager.ConnectionStateUpdating) {
            onlineTextOverride = LocaleController.getString("Updating", R.string.Updating);
        } else if (currentConnectionState == ConnectionsManager.ConnectionStateConnectingToProxy) {
            onlineTextOverride = LocaleController.getString("ConnectingToProxy", R.string.ConnectingToProxy);
        } else {
            onlineTextOverride = null;
        }

        int id = 0;
        if (user_id != 0) {
            TLRPC.User user = MessagesController.getInstance(currentAccount).getUser(user_id);
            TLRPC.FileLocation photoBig = null;
            if (user.photo != null) {
                photoBig = user.photo.photo_big;
            }
            avatarDrawable.setInfo(user);
            final ImageLocation imageLocation = ImageLocation.getForUser(user, true);
            final ImageLocation thumbLocation = ImageLocation.getForUser(user, false);
            avatarsViewPager.initIfEmpty(imageLocation, thumbLocation);
            avatarImage.setImage(thumbLocation, "50_50", avatarDrawable, user);
            FileLoader.getInstance(currentAccount).loadFile(imageLocation, user, null, 0, 1);

            String newString = UserObject.getUserName(user);
            String newString2;
            if (user.id == UserConfig.getInstance(currentAccount).getClientUserId()) {
                newString2 = LocaleController.getString("ChatYourSelf", R.string.ChatYourSelf);
                newString = LocaleController.getString("ChatYourSelfName", R.string.ChatYourSelfName);
            } else if (user.id == 333000 || user.id == 777000 || user.id == 42777) {
                newString2 = LocaleController.getString("ServiceNotifications", R.string.ServiceNotifications);
            } else if (MessagesController.isSupportUser(user)) {
                newString2 = LocaleController.getString("SupportStatus", R.string.SupportStatus);
            } else if (isBot) {
                newString2 = LocaleController.getString("Bot", R.string.Bot);
            } else {
                isOnline[0] = false;
                newString2 = LocaleController.formatUserStatus(currentAccount, user, isOnline);
                if (onlineTextView[1] != null) {
                    String key = isOnline[0] ? Theme.key_profile_status : Theme.key_avatar_subtitleInProfileBlue;
                    onlineTextView[1].setTag(key);
                    if (!isPulledDown) {
                        onlineTextView[1].setTextColor(Theme.getColor(key));
                    }
                }
            }
            for (int a = 0; a < 2; a++) {
                if (nameTextView[a] == null) {
                    continue;
                }
<<<<<<< HEAD
                if (!nameTextView[a].getText().equals(newString)) {
=======
                if (a == 0 && user.id != UserConfig.getInstance(currentAccount).getClientUserId() && user.id / 1000 != 777 && user.id / 1000 != 333 && user.phone != null && user.phone.length() != 0 && ContactsController.getInstance(currentAccount).contactsDict.get(user.id) == null &&
                        (ContactsController.getInstance(currentAccount).contactsDict.size() != 0 || !ContactsController.getInstance(currentAccount).isLoadingContacts())) {
                    String phoneString = PhoneFormat.getInstance().format("+" + user.phone);
                    nameTextView[a].setText(phoneString);
                } else {
>>>>>>> cc1dc357
                    nameTextView[a].setText(newString);
                }
                if (a == 0 && onlineTextOverride != null) {
                    onlineTextView[a].setText(onlineTextOverride);
                } else {
                    onlineTextView[a].setText(newString2);
                }
                Drawable leftIcon = currentEncryptedChat != null ? getLockIconDrawable() : null;
                Drawable rightIcon = null;
                if (a == 0) {
                    if (user.scam) {
                        rightIcon = getScamDrawable();
                    } else {
                        rightIcon = MessagesController.getInstance(currentAccount).isDialogMuted(dialog_id != 0 ? dialog_id : (long) user_id) ? Theme.chat_muteIconDrawable : null;
                    }
                } else if (user.scam) {
                    rightIcon = getScamDrawable();
                } else if (user.verified) {
                    rightIcon = getVerifiedCrossfadeDrawable();
                }
                nameTextView[a].setLeftDrawable(leftIcon);
                nameTextView[a].setRightDrawable(rightIcon);
            }

            if (user.photo != null) {
                idTextView.setText("ID: " + user_id + ", DC: " + user.photo.dc_id);
            } else {
                idTextView.setText("ID: " + user_id);
            }
            id = user_id;
            avatarImage.getImageReceiver().setVisible(!PhotoViewer.isShowingImage(photoBig), false);
        } else if (chat_id != 0) {
            TLRPC.Chat chat = MessagesController.getInstance(currentAccount).getChat(chat_id);
            if (chat != null) {
                currentChat = chat;
            } else {
                chat = currentChat;
            }

            String statusString;
            String profileStatusString;
            if (ChatObject.isChannel(chat)) {
                if (chatInfo == null || !currentChat.megagroup && (chatInfo.participants_count == 0 || ChatObject.hasAdminRights(currentChat) || chatInfo.can_view_participants)) {
                    if (currentChat.megagroup) {
                        statusString = profileStatusString = LocaleController.getString("Loading", R.string.Loading).toLowerCase();
                    } else {
                        if ((chat.flags & TLRPC.CHAT_FLAG_IS_PUBLIC) != 0) {
                            statusString = profileStatusString = LocaleController.getString("ChannelPublic", R.string.ChannelPublic).toLowerCase();
                        } else {
                            statusString = profileStatusString = LocaleController.getString("ChannelPrivate", R.string.ChannelPrivate).toLowerCase();
                        }
                    }
                } else {
                    if (currentChat.megagroup) {
                        if (onlineCount > 1 && chatInfo.participants_count != 0) {
                            statusString = String.format("%s, %s", LocaleController.formatPluralString("Members", chatInfo.participants_count), LocaleController.formatPluralString("OnlineCount", Math.min(onlineCount, chatInfo.participants_count)));
                            profileStatusString = String.format("%s, %s", LocaleController.formatPluralStringComma("Members", chatInfo.participants_count), LocaleController.formatPluralStringComma("OnlineCount", Math.min(onlineCount, chatInfo.participants_count)));
                        } else {
                            if (chatInfo.participants_count == 0) {
                                if (chat.has_geo) {
                                    statusString = profileStatusString = LocaleController.getString("MegaLocation", R.string.MegaLocation).toLowerCase();
                                } else if (!TextUtils.isEmpty(chat.username)) {
                                    statusString = profileStatusString = LocaleController.getString("MegaPublic", R.string.MegaPublic).toLowerCase();
                                } else {
                                    statusString = profileStatusString = LocaleController.getString("MegaPrivate", R.string.MegaPrivate).toLowerCase();
                                }
                            } else {
                                statusString = LocaleController.formatPluralString("Members", chatInfo.participants_count);
                                profileStatusString = LocaleController.formatPluralStringComma("Members", chatInfo.participants_count);
                            }
                        }
                    } else {
                        int[] result = new int[1];
                        String shortNumber = LocaleController.formatShortNumber(chatInfo.participants_count, result);
                        if (currentChat.megagroup) {
                            statusString = LocaleController.formatPluralString("Members", chatInfo.participants_count);
                            profileStatusString = LocaleController.formatPluralStringComma("Members", chatInfo.participants_count);
                        } else {
                            statusString = LocaleController.formatPluralString("Subscribers", chatInfo.participants_count);
                            profileStatusString = LocaleController.formatPluralStringComma("Subscribers", chatInfo.participants_count);
                        }
                    }
                }
            } else {
                int count = chat.participants_count;
                if (chatInfo != null) {
                    count = chatInfo.participants.participants.size();
                }
                if (count != 0 && onlineCount > 1) {
                    statusString = profileStatusString = String.format("%s, %s", LocaleController.formatPluralString("Members", count), LocaleController.formatPluralString("OnlineCount", onlineCount));
                } else {
                    statusString = profileStatusString = LocaleController.formatPluralString("Members", count);
                }
            }

            boolean changed = false;
            for (int a = 0; a < 2; a++) {
                if (nameTextView[a] == null) {
                    continue;
                }
                if (chat.title != null) {
                    if (nameTextView[a].setText(chat.title)) {
                        changed = true;
                    }
                }
                nameTextView[a].setLeftDrawable(null);
                if (a != 0) {
                    if (chat.scam) {
                        nameTextView[a].setRightDrawable(getScamDrawable());
                    } else if (chat.verified) {
                        nameTextView[a].setRightDrawable(getVerifiedCrossfadeDrawable());
                    } else {
                        nameTextView[a].setRightDrawable(null);
                    }
                } else {
                    if (chat.scam) {
                        nameTextView[a].setRightDrawable(getScamDrawable());
                    } else {
                        nameTextView[a].setRightDrawable(MessagesController.getInstance(currentAccount).isDialogMuted((long) -chat_id) ? Theme.chat_muteIconDrawable : null);
                    }
                }
                if (a == 0 && onlineTextOverride != null) {
                    onlineTextView[a].setText(onlineTextOverride);
                } else {
                    if (currentChat.megagroup && chatInfo != null && onlineCount > 0) {
                        onlineTextView[a].setText(a == 0 ? statusString : profileStatusString);
                    } else if (a == 0 && ChatObject.isChannel(currentChat) && chatInfo != null && chatInfo.participants_count != 0 && (currentChat.megagroup || currentChat.broadcast)) {
                        int[] result = new int[1];
                        String shortNumber = LocaleController.formatShortNumber(chatInfo.participants_count, result);
                        if (currentChat.megagroup) {
                            if (chatInfo.participants_count == 0) {
                                if (chat.has_geo) {
                                    onlineTextView[a].setText(LocaleController.getString("MegaLocation", R.string.MegaLocation).toLowerCase());
                                } else if (!TextUtils.isEmpty(chat.username)) {
                                    onlineTextView[a].setText(LocaleController.getString("MegaPublic", R.string.MegaPublic).toLowerCase());
                                } else {
                                    onlineTextView[a].setText(LocaleController.getString("MegaPrivate", R.string.MegaPrivate).toLowerCase());
                                }
                            } else {
                                onlineTextView[a].setText(LocaleController.formatPluralString("Members", result[0]).replace(String.format("%d", result[0]), shortNumber));
                            }
                        } else {
                            onlineTextView[a].setText(LocaleController.formatPluralString("Subscribers", result[0]).replace(String.format("%d", result[0]), shortNumber));
                        }
                    } else {
                        onlineTextView[a].setText(a == 0 ? statusString : profileStatusString);
                    }
                }
            }
            id = chat_id;
            if (changed) {
                needLayout();
            }

            TLRPC.FileLocation photoBig = null;
            if (chat.photo != null) {
                photoBig = chat.photo.photo_big;
            }
            avatarDrawable.setInfo(chat);
            final ImageLocation imageLocation = ImageLocation.getForChat(chat, true);
            final ImageLocation thumbLocation = ImageLocation.getForChat(chat, false);
            avatarsViewPager.initIfEmpty(imageLocation, thumbLocation);
            avatarImage.setImage(thumbLocation, "50_50", avatarDrawable, chat);
            FileLoader.getInstance(currentAccount).loadFile(imageLocation, chat, null, 0, 1);
            avatarImage.getImageReceiver().setVisible(!PhotoViewer.isShowingImage(photoBig), false);
            if (chat.photo != null) {
                idTextView.setText("ID: " + chat_id + ", DC: " + chat.photo.dc_id);
            } else {
                idTextView.setText("ID: " + chat_id);
            }
        }
        if (id != 0) {
            int finalId = id;
            idTextView.setOnLongClickListener(new SimpleTextView.OnLongClickListener() {
                public boolean onLongClick(View v) {
                    AlertDialog.Builder builder = new AlertDialog.Builder(getParentActivity());
                    builder.setItems(new CharSequence[]{LocaleController.getString("Copy", R.string.Copy)}, (dialogInterface, i) -> {
                        if (i == 0) {
                            try {
                                android.content.ClipboardManager clipboard = (android.content.ClipboardManager) ApplicationLoader.applicationContext.getSystemService(Context.CLIPBOARD_SERVICE);
                                android.content.ClipData clip = android.content.ClipData.newPlainText("label", String.valueOf(finalId));
                                clipboard.setPrimaryClip(clip);
                                Toast.makeText(getParentActivity(), LocaleController.getString("TextCopied", R.string.TextCopied), Toast.LENGTH_SHORT).show();
                            } catch (Exception e) {
                                FileLog.e(e);
                            }
                        }
                    });
                    showDialog(builder.create());
                    return false;
                }
            });
        }
    }

    private void createActionBarMenu() {
        ActionBarMenu menu = actionBar.createMenu();
        menu.clearItems();
        animatingItem = null;

        ActionBarMenuItem item = null;
        if (user_id != 0) {
            if (UserConfig.getInstance(currentAccount).getClientUserId() != user_id) {
                TLRPC.User user = MessagesController.getInstance(currentAccount).getUser(user_id);
                if (user == null) {
                    return;
                }
                if (userInfo != null && userInfo.phone_calls_available) {
                    callItem = menu.addItem(call_item, R.drawable.ic_call);
                }
                if (isBot || ContactsController.getInstance(currentAccount).contactsDict.get(user_id) == null) {
                    item = menu.addItem(10, R.drawable.ic_ab_other);
                    if (MessagesController.isSupportUser(user)) {
                        if (userBlocked) {
                            item.addSubItem(block_contact, R.drawable.msg_block, LocaleController.getString("Unblock", R.string.Unblock));
                        }
                    } else {
                        if (isBot) {
                            if (!user.bot_nochats) {
                                item.addSubItem(invite_to_group, R.drawable.msg_addbot, LocaleController.getString("BotInvite", R.string.BotInvite));
                            }
                            item.addSubItem(share, R.drawable.msg_share, LocaleController.getString("BotShare", R.string.BotShare));
                        } else {
                            item.addSubItem(add_contact, R.drawable.msg_addcontact, LocaleController.getString("AddContact", R.string.AddContact));
                        }
                        if (!TextUtils.isEmpty(user.phone)) {
                            item.addSubItem(share_contact, R.drawable.msg_share, LocaleController.getString("ShareContact", R.string.ShareContact));
                        }
                        if (isBot) {
                            item.addSubItem(block_contact, !userBlocked ? R.drawable.msg_block : R.drawable.msg_retry, !userBlocked ? LocaleController.getString("BotStop", R.string.BotStop) : LocaleController.getString("BotRestart", R.string.BotRestart));
                        } else {
                            item.addSubItem(block_contact, !userBlocked ? R.drawable.msg_block : R.drawable.msg_block, !userBlocked ? LocaleController.getString("BlockContact", R.string.BlockContact) : LocaleController.getString("Unblock", R.string.Unblock));
                        }
                    }
                } else {
                    item = menu.addItem(10, R.drawable.ic_ab_other);
                    if (!TextUtils.isEmpty(user.phone)) {
                        item.addSubItem(share_contact, R.drawable.msg_share, LocaleController.getString("ShareContact", R.string.ShareContact));
                    }
                    item.addSubItem(block_contact, !userBlocked ? R.drawable.msg_block : R.drawable.msg_block, !userBlocked ? LocaleController.getString("BlockContact", R.string.BlockContact) : LocaleController.getString("Unblock", R.string.Unblock));
                    item.addSubItem(edit_contact, R.drawable.msg_edit, LocaleController.getString("EditContact", R.string.EditContact));
                    item.addSubItem(delete_contact, R.drawable.msg_delete, LocaleController.getString("DeleteContact", R.string.DeleteContact));
                }
            } else {
                item = menu.addItem(10, R.drawable.ic_ab_other);
                item.addSubItem(share_contact, R.drawable.msg_share, LocaleController.getString("ShareContact", R.string.ShareContact));
            }
        } else if (chat_id != 0) {
            if (chat_id > 0) {
                TLRPC.Chat chat = MessagesController.getInstance(currentAccount).getChat(chat_id);
                if (ChatObject.isChannel(chat)) {
                    if (ChatObject.hasAdminRights(chat) || chat.megagroup) {
                        editItem = menu.addItem(edit_channel, R.drawable.group_edit_profile);
                    }
                    if (!chat.megagroup && chatInfo != null && chatInfo.can_view_stats) {
                        if (item == null) {
                            item = menu.addItem(10, R.drawable.ic_ab_other);
                        }
                        item.addSubItem(statistics, R.drawable.msg_stats, LocaleController.getString("Statistics", R.string.Statistics));
                    }
                    if (chat.megagroup) {
                        if (item == null) {
                            item = menu.addItem(10, R.drawable.ic_ab_other);
                        }
                        item.addSubItem(search_members, R.drawable.msg_search, LocaleController.getString("SearchMembers", R.string.SearchMembers));
                        if (!chat.creator && !chat.left && !chat.kicked) {
                            item.addSubItem(leave_group, R.drawable.msg_leave, LocaleController.getString("LeaveMegaMenu", R.string.LeaveMegaMenu));
                        }
                    } else {
                        if (!TextUtils.isEmpty(chat.username)) {
                            if (item == null) {
                                item = menu.addItem(10, R.drawable.ic_ab_other);
                            }
                            item.addSubItem(share, R.drawable.msg_share, LocaleController.getString("BotShare", R.string.BotShare));
                        }
                    }
                } else {
                    editItem = menu.addItem(edit_channel, R.drawable.group_edit_profile);
                    item = menu.addItem(10, R.drawable.ic_ab_other);
                    item.addSubItem(search_members, R.drawable.msg_search, LocaleController.getString("SearchMembers", R.string.SearchMembers));
                    item.addSubItem(leave_group, R.drawable.msg_leave, LocaleController.getString("DeleteAndExit", R.string.DeleteAndExit));
                }
            }
        }
        if (item == null) {
            item = menu.addItem(10, R.drawable.ic_ab_other);
        }
        item.addSubItem(add_shortcut, R.drawable.msg_home, LocaleController.getString("AddShortcut", R.string.AddShortcut));
        item.setContentDescription(LocaleController.getString("AccDescrMoreOptions", R.string.AccDescrMoreOptions));
        if (editItem != null) {
            editItem.setContentDescription(LocaleController.getString("Edit", R.string.Edit));
        }
        if (callItem != null) {
            callItem.setContentDescription(LocaleController.getString("Call", R.string.Call));
        }
        if (avatarsViewPagerIndicatorView != null) {
            if (avatarsViewPagerIndicatorView.isIndicatorFullyVisible()) {
                if (editItem != null) {
                    editItem.setVisibility(View.GONE);
                }
                if (callItem != null) {
                    callItem.setVisibility(View.GONE);
                }
            }
        }
    }

    @Override
    protected void onDialogDismiss(Dialog dialog) {
        if (listView != null) {
            listView.invalidateViews();
        }
    }

    @Override
    public void didSelectDialogs(DialogsActivity fragment, ArrayList<Long> dids, CharSequence message, boolean param) {
        long did = dids.get(0);
        Bundle args = new Bundle();
        args.putBoolean("scrollToTopOnResume", true);
        int lower_part = (int) did;
        if (lower_part != 0) {
            if (lower_part > 0) {
                args.putInt("user_id", lower_part);
            } else if (lower_part < 0) {
                args.putInt("chat_id", -lower_part);
            }
        } else {
            args.putInt("enc_id", (int) (did >> 32));
        }
        if (!MessagesController.getInstance(currentAccount).checkCanOpenChat(args, fragment)) {
            return;
        }

        NotificationCenter.getInstance(currentAccount).removeObserver(this, NotificationCenter.closeChats);
        NotificationCenter.getInstance(currentAccount).postNotificationName(NotificationCenter.closeChats);
        presentFragment(new ChatActivity(args), true);
        removeSelfFromStack();
        TLRPC.User user = MessagesController.getInstance(currentAccount).getUser(user_id);
        SendMessagesHelper.getInstance(currentAccount).sendMessage(user, did, null, null, null, true, 0);
    }

    @Override
    public void onRequestPermissionsResultFragment(int requestCode, String[] permissions, int[] grantResults) {
        if (requestCode == 101) {
            final TLRPC.User user = MessagesController.getInstance(currentAccount).getUser(user_id);
            if (user == null) {
                return;
            }
            if (grantResults.length > 0 && grantResults[0] == PackageManager.PERMISSION_GRANTED) {
                VoIPHelper.startCall(user, getParentActivity(), userInfo);
            } else {
                VoIPHelper.permissionDenied(getParentActivity(), null);
            }
        }
    }

    private class ListAdapter extends RecyclerListView.SelectionAdapter {

        private Context mContext;

        public ListAdapter(Context context) {
            mContext = context;
        }

        @Override
        public RecyclerView.ViewHolder onCreateViewHolder(ViewGroup parent, int viewType) {
            View view = null;
            switch (viewType) {
                case 1: {
                    view = new HeaderCell(mContext, 23);
                    break;
                }
                case 2: {
                    view = new TextDetailCell(mContext);
                    break;
                }
                case 3: {
                    view = new AboutLinkCell(mContext) {
                        @Override
                        protected void didPressUrl(String url) {
                            if (url.startsWith("@")) {
                                MessagesController.getInstance(currentAccount).openByUserName(url.substring(1), ProfileActivity.this, 0);
                            } else if (url.startsWith("#")) {
                                DialogsActivity fragment = new DialogsActivity(null);
                                fragment.setSearchString(url);
                                presentFragment(fragment);
                            } else if (url.startsWith("/")) {
                                if (parentLayout.fragmentsStack.size() > 1) {
                                    BaseFragment previousFragment = parentLayout.fragmentsStack.get(parentLayout.fragmentsStack.size() - 2);
                                    if (previousFragment instanceof ChatActivity) {
                                        finishFragment();
                                        ((ChatActivity) previousFragment).chatActivityEnterView.setCommand(null, url, false, false);
                                    }
                                }
                            }
                        }
                    };
                    break;
                }
                case 4: {
                    view = new TextCell(mContext);
                    break;
                }
                case 5: {
                    view = new DividerCell(mContext);
                    view.setPadding(AndroidUtilities.dp(20), AndroidUtilities.dp(4), 0, 0);
                    break;
                }
                case 6: {
                    view = new NotificationsCheckCell(mContext, 23, 70);
                    break;
                }
                case 7: {
                    view = new ShadowSectionCell(mContext);
                    break;
                }
                case 8: {
                    view = new UserCell(mContext, addMemberRow == -1 ? 9 : 6, 0, true);
                    break;
                }
                case 11: {
                    view = new EmptyCell(mContext, 36);
                    break;
                }
                case 12: {
                    view = new View(mContext) {

                        private int lastPaddingHeight = 0;
                        private int lastListViewHeight = 0;

                        @Override
                        protected void onMeasure(int widthMeasureSpec, int heightMeasureSpec) {
                            if (lastListViewHeight != listView.getMeasuredHeight()) {
                                lastPaddingHeight = 0;
                            }
                            lastListViewHeight = listView.getMeasuredHeight();
                            int n = listView.getChildCount();
                            if (n == listAdapter.getItemCount()) {
                                int totalHeight = 0;
                                for (int i = 0; i < n; i++) {
                                    View view = listView.getChildAt(i);
                                    if (listView.getChildAdapterPosition(view) != bottomPaddingRow) {
                                        totalHeight += listView.getChildAt(i).getMeasuredHeight();
                                    }
                                }
                                int paddingHeight = fragmentView.getMeasuredHeight() - ActionBar.getCurrentActionBarHeight() - AndroidUtilities.statusBarHeight - totalHeight;
                                if (paddingHeight > AndroidUtilities.dp(88)) {
                                    paddingHeight = 0;
                                }
                                if (paddingHeight <= 0) {
                                    paddingHeight = 0;
                                }
                                setMeasuredDimension(listView.getMeasuredWidth(), lastPaddingHeight = paddingHeight);
                            } else {
                                setMeasuredDimension(listView.getMeasuredWidth(), lastPaddingHeight);
                            }
                        }
                    };
                    break;
                }
            }
            view.setLayoutParams(new RecyclerView.LayoutParams(RecyclerView.LayoutParams.MATCH_PARENT, RecyclerView.LayoutParams.WRAP_CONTENT));
            return new RecyclerListView.Holder(view);
        }

        @Override
        public void onBindViewHolder(RecyclerView.ViewHolder holder, int position) {
            switch (holder.getItemViewType()) {
                case 1:
                    HeaderCell headerCell = (HeaderCell) holder.itemView;
                    if (position == infoHeaderRow) {
                        if (ChatObject.isChannel(currentChat) && !currentChat.megagroup && channelInfoRow != -1) {
                            headerCell.setText(LocaleController.getString("ReportChatDescription", R.string.ReportChatDescription));
                        } else {
                            headerCell.setText(LocaleController.getString("Info", R.string.Info));
                        }
                    } else if (position == sharedHeaderRow) {
                        headerCell.setText(LocaleController.getString("SharedContent", R.string.SharedContent));
                    } else if (position == membersHeaderRow) {
                        headerCell.setText(LocaleController.getString("ChannelMembers", R.string.ChannelMembers));
                    }
                    break;
                case 2:
                    TextDetailCell detailCell = (TextDetailCell) holder.itemView;
                    if (position == phoneRow) {
                        String text;
                        final TLRPC.User user = MessagesController.getInstance(currentAccount).getUser(user_id);
                        if (!TextUtils.isEmpty(user.phone)
                                && !(NekoConfig.hidePhone && user.id == UserConfig.getInstance(currentAccount).getClientUserId())) {
                            text = PhoneFormat.getInstance().format("+" + user.phone);
                        } else {
                            text = LocaleController.getString("PhoneHidden", R.string.PhoneHidden);
                        }
                        detailCell.setTextAndValue(text, LocaleController.getString("PhoneMobile", R.string.PhoneMobile), false);
                    } else if (position == usernameRow) {
                        String text;
                        if (user_id != 0) {
                            final TLRPC.User user = MessagesController.getInstance(currentAccount).getUser(user_id);
                            if (user != null && !TextUtils.isEmpty(user.username)) {
                                text = "@" + user.username;
                            } else {
                                text = "-";
                            }
                            detailCell.setTextAndValue(text, LocaleController.getString("Username", R.string.Username), false);
                        } else if (currentChat != null) {
                            TLRPC.Chat chat = MessagesController.getInstance(currentAccount).getChat(chat_id);
                            detailCell.setTextAndValue(MessagesController.getInstance(currentAccount).linkPrefix + "/" + chat.username, LocaleController.getString("InviteLink", R.string.InviteLink), false);
                        }
                    } else if (position == locationRow) {
                        if (chatInfo != null && chatInfo.location instanceof TLRPC.TL_channelLocation) {
                            TLRPC.TL_channelLocation location = (TLRPC.TL_channelLocation) chatInfo.location;
                            detailCell.setTextAndValue(location.address, LocaleController.getString("AttachLocation", R.string.AttachLocation), false);
                        }
                    }
                    break;
                case 3:
                    AboutLinkCell aboutLinkCell = (AboutLinkCell) holder.itemView;
                    if (position == userInfoRow) {
                        aboutLinkCell.setTextAndValue(userInfo.about, LocaleController.getString("UserBio", R.string.UserBio), isBot);
                    } else if (position == channelInfoRow) {
                        String text = chatInfo.about;
                        while (text.contains("\n\n\n")) {
                            text = text.replace("\n\n\n", "\n\n");
                        }
                        aboutLinkCell.setText(text, true);
                    }
                    break;
                case 4:
                    TextCell textCell = (TextCell) holder.itemView;
                    textCell.setColors(Theme.key_windowBackgroundWhiteGrayIcon, Theme.key_windowBackgroundWhiteBlackText);
                    textCell.setTag(Theme.key_windowBackgroundWhiteBlackText);
                    if (position == photosRow) {
                        textCell.setTextAndValueAndIcon(LocaleController.getString("SharedPhotosAndVideos", R.string.SharedPhotosAndVideos), String.format("%d", lastMediaCount[MediaDataController.MEDIA_PHOTOVIDEO]), R.drawable.profile_photos, position != sharedSectionRow - 1);
                    } else if (position == filesRow) {
                        textCell.setTextAndValueAndIcon(LocaleController.getString("FilesDataUsage", R.string.FilesDataUsage), String.format("%d", lastMediaCount[MediaDataController.MEDIA_FILE]), R.drawable.profile_file, position != sharedSectionRow - 1);
                    } else if (position == linksRow) {
                        textCell.setTextAndValueAndIcon(LocaleController.getString("SharedLinks", R.string.SharedLinks), String.format("%d", lastMediaCount[MediaDataController.MEDIA_URL]), R.drawable.profile_link, position != sharedSectionRow - 1);
                    } else if (position == audioRow) {
                        textCell.setTextAndValueAndIcon(LocaleController.getString("SharedAudioFiles", R.string.SharedAudioFiles), String.format("%d", lastMediaCount[MediaDataController.MEDIA_MUSIC]), R.drawable.profile_audio, position != sharedSectionRow - 1);
                    } else if (position == voiceRow) {
                        textCell.setTextAndValueAndIcon(LocaleController.getString("AudioAutodownload", R.string.AudioAutodownload), String.format("%d", lastMediaCount[MediaDataController.MEDIA_AUDIO]), R.drawable.profile_voice, position != sharedSectionRow - 1);
                    } else if (position == groupsInCommonRow) {
                        textCell.setTextAndValueAndIcon(LocaleController.getString("GroupsInCommonTitle", R.string.GroupsInCommonTitle), String.format("%d", userInfo.common_chats_count), R.drawable.actions_viewmembers, position != sharedSectionRow - 1);
                    } else if (position == settingsTimerRow) {
                        TLRPC.EncryptedChat encryptedChat = MessagesController.getInstance(currentAccount).getEncryptedChat((int) (dialog_id >> 32));
                        String value;
                        if (encryptedChat.ttl == 0) {
                            value = LocaleController.getString("ShortMessageLifetimeForever", R.string.ShortMessageLifetimeForever);
                        } else {
                            value = LocaleController.formatTTLString(encryptedChat.ttl);
                        }
                        textCell.setTextAndValue(LocaleController.getString("MessageLifetime", R.string.MessageLifetime), value, false);
                    } else if (position == unblockRow) {
                        textCell.setText(LocaleController.getString("Unblock", R.string.Unblock), false);
                        textCell.setColors(null, Theme.key_windowBackgroundWhiteRedText5);
                    } else if (position == startSecretChatRow) {
                        textCell.setText(LocaleController.getString("StartEncryptedChat", R.string.StartEncryptedChat), false);
                        textCell.setColors(null, Theme.key_windowBackgroundWhiteGreenText2);
                    } else if (position == settingsKeyRow) {
                        IdenticonDrawable identiconDrawable = new IdenticonDrawable();
                        TLRPC.EncryptedChat encryptedChat = MessagesController.getInstance(currentAccount).getEncryptedChat((int) (dialog_id >> 32));
                        identiconDrawable.setEncryptedChat(encryptedChat);
                        textCell.setTextAndValueDrawable(LocaleController.getString("EncryptionKey", R.string.EncryptionKey), identiconDrawable, false);
                    } else if (position == leaveChannelRow) {
                        textCell.setColors(null, Theme.key_windowBackgroundWhiteRedText5);
                        textCell.setText(LocaleController.getString("LeaveChannel", R.string.LeaveChannel), false);
                    } else if (position == joinRow) {
                        textCell.setColors(null, Theme.key_windowBackgroundWhiteBlueText2);
                        textCell.setTextColor(Theme.getColor(Theme.key_windowBackgroundWhiteBlueText2));
                        if (currentChat.megagroup) {
                            textCell.setText(LocaleController.getString("ProfileJoinGroup", R.string.ProfileJoinGroup), false);
                        } else {
                            textCell.setText(LocaleController.getString("ProfileJoinChannel", R.string.ProfileJoinChannel), false);
                        }
                    } else if (position == subscribersRow) {
                        if (chatInfo != null) {
                            if (ChatObject.isChannel(currentChat) && !currentChat.megagroup) {
                                textCell.setTextAndValueAndIcon(LocaleController.getString("ChannelSubscribers", R.string.ChannelSubscribers), String.format("%d", chatInfo.participants_count), R.drawable.actions_viewmembers, position != membersSectionRow - 1);
                            } else {
                                textCell.setTextAndValueAndIcon(LocaleController.getString("ChannelMembers", R.string.ChannelMembers), String.format("%d", chatInfo.participants_count), R.drawable.actions_viewmembers, position != membersSectionRow - 1);
                            }
                        } else {
                            if (ChatObject.isChannel(currentChat) && !currentChat.megagroup) {
                                textCell.setTextAndIcon(LocaleController.getString("ChannelSubscribers", R.string.ChannelSubscribers), R.drawable.actions_viewmembers, position != membersSectionRow - 1);
                            } else {
                                textCell.setTextAndIcon(LocaleController.getString("ChannelMembers", R.string.ChannelMembers), R.drawable.actions_viewmembers, position != membersSectionRow - 1);
                            }
                        }
                    } else if (position == administratorsRow) {
                        if (chatInfo != null) {
                            textCell.setTextAndValueAndIcon(LocaleController.getString("ChannelAdministrators", R.string.ChannelAdministrators), String.format("%d", chatInfo.admins_count), R.drawable.actions_addadmin, position != membersSectionRow - 1);
                        } else {
                            textCell.setTextAndIcon(LocaleController.getString("ChannelAdministrators", R.string.ChannelAdministrators), R.drawable.actions_addadmin, position != membersSectionRow - 1);
                        }
                    } else if (position == blockedUsersRow) {
                        if (chatInfo != null) {
                            textCell.setTextAndValueAndIcon(LocaleController.getString("ChannelBlacklist", R.string.ChannelBlacklist), String.format("%d", Math.max(chatInfo.banned_count, chatInfo.kicked_count)), R.drawable.actions_removed, position != membersSectionRow - 1);
                        } else {
                            textCell.setTextAndIcon(LocaleController.getString("ChannelBlacklist", R.string.ChannelBlacklist), R.drawable.actions_removed, position != membersSectionRow - 1);
                        }
                    } else if (position == addMemberRow) {
                        textCell.setColors(Theme.key_windowBackgroundWhiteBlueIcon, Theme.key_windowBackgroundWhiteBlueButton);
                        if (chat_id > 0) {
                            textCell.setTextAndIcon(LocaleController.getString("AddMember", R.string.AddMember), R.drawable.actions_addmember2, true);
                        } else {
                            textCell.setTextAndIcon(LocaleController.getString("AddRecipient", R.string.AddRecipient), R.drawable.actions_addmember2, true);
                        }
                    }
                    break;
                case 6:
                    NotificationsCheckCell checkCell = (NotificationsCheckCell) holder.itemView;
                    if (position == notificationsRow) {
                        SharedPreferences preferences = MessagesController.getNotificationsSettings(currentAccount);
                        long did;
                        if (dialog_id != 0) {
                            did = dialog_id;
                        } else if (user_id != 0) {
                            did = user_id;
                        } else {
                            did = -chat_id;
                        }

                        boolean enabled = false;
                        boolean custom = preferences.getBoolean("custom_" + did, false);
                        boolean hasOverride = preferences.contains("notify2_" + did);
                        int value = preferences.getInt("notify2_" + did, 0);
                        int delta = preferences.getInt("notifyuntil_" + did, 0);
                        String val;
                        if (value == 3 && delta != Integer.MAX_VALUE) {
                            delta -= ConnectionsManager.getInstance(currentAccount).getCurrentTime();
                            if (delta <= 0) {
                                if (custom) {
                                    val = LocaleController.getString("NotificationsCustom", R.string.NotificationsCustom);
                                } else {
                                    val = LocaleController.getString("NotificationsOn", R.string.NotificationsOn);
                                }
                                enabled = true;
                            } else if (delta < 60 * 60) {
                                val = LocaleController.formatString("WillUnmuteIn", R.string.WillUnmuteIn, LocaleController.formatPluralString("Minutes", delta / 60));
                            } else if (delta < 60 * 60 * 24) {
                                val = LocaleController.formatString("WillUnmuteIn", R.string.WillUnmuteIn, LocaleController.formatPluralString("Hours", (int) Math.ceil(delta / 60.0f / 60)));
                            } else if (delta < 60 * 60 * 24 * 365) {
                                val = LocaleController.formatString("WillUnmuteIn", R.string.WillUnmuteIn, LocaleController.formatPluralString("Days", (int) Math.ceil(delta / 60.0f / 60 / 24)));
                            } else {
                                val = null;
                            }
                        } else {
                            if (value == 0) {
                                if (hasOverride) {
                                    enabled = true;
                                } else {
                                    enabled = NotificationsController.getInstance(currentAccount).isGlobalNotificationsEnabled(did);
                                }
                            } else if (value == 1) {
                                enabled = true;
                            } else if (value == 2) {
                                enabled = false;
                            } else {
                                enabled = false;
                            }
                            if (enabled && custom) {
                                val = LocaleController.getString("NotificationsCustom", R.string.NotificationsCustom);
                            } else {
                                val = enabled ? LocaleController.getString("NotificationsOn", R.string.NotificationsOn) : LocaleController.getString("NotificationsOff", R.string.NotificationsOff);
                            }
                        }
                        if (val == null) {
                            val = LocaleController.getString("NotificationsOff", R.string.NotificationsOff);
                        }
                        checkCell.setTextAndValueAndCheck(LocaleController.getString("Notifications", R.string.Notifications), val, enabled, false);
                    }
                    break;
                case 7:
                    View sectionCell = holder.itemView;
                    sectionCell.setTag(position);
                    Drawable drawable;
                    if (position == infoSectionRow && sharedSectionRow == -1 && lastSectionRow == -1 && settingsSectionRow == -1 || position == settingsSectionRow && sharedSectionRow == -1 || position == sharedSectionRow && lastSectionRow == -1 || position == lastSectionRow || position == membersSectionRow && lastSectionRow == -1 && (sharedSectionRow == -1 || membersSectionRow > sharedSectionRow)) {
                        drawable = Theme.getThemedDrawable(mContext, R.drawable.greydivider_bottom, Theme.key_windowBackgroundGrayShadow);
                    } else {
                        drawable = Theme.getThemedDrawable(mContext, R.drawable.greydivider, Theme.key_windowBackgroundGrayShadow);
                    }
                    CombinedDrawable combinedDrawable = new CombinedDrawable(new ColorDrawable(Theme.getColor(Theme.key_windowBackgroundGray)), drawable);
                    combinedDrawable.setFullsize(true);
                    sectionCell.setBackgroundDrawable(combinedDrawable);
                    break;
                case 8:
                    UserCell userCell = (UserCell) holder.itemView;
                    TLRPC.ChatParticipant part;
                    if (!sortedUsers.isEmpty()) {
                        part = chatInfo.participants.participants.get(sortedUsers.get(position - membersStartRow));
                    } else {
                        part = chatInfo.participants.participants.get(position - membersStartRow);
                    }
                    if (part != null) {
                        String role;
                        if (part instanceof TLRPC.TL_chatChannelParticipant) {
                            TLRPC.ChannelParticipant channelParticipant = ((TLRPC.TL_chatChannelParticipant) part).channelParticipant;
                            if (!TextUtils.isEmpty(channelParticipant.rank)) {
                                role = channelParticipant.rank;
                            } else {
                                if (channelParticipant instanceof TLRPC.TL_channelParticipantCreator) {
                                    role = LocaleController.getString("ChannelCreator", R.string.ChannelCreator);
                                } else if (channelParticipant instanceof TLRPC.TL_channelParticipantAdmin) {
                                    role = LocaleController.getString("ChannelAdmin", R.string.ChannelAdmin);
                                } else {
                                    role = null;
                                }
                            }
                        } else {
                            if (part instanceof TLRPC.TL_chatParticipantCreator) {
                                role = LocaleController.getString("ChannelCreator", R.string.ChannelCreator);
                            } else if (part instanceof TLRPC.TL_chatParticipantAdmin) {
                                role = LocaleController.getString("ChannelAdmin", R.string.ChannelAdmin);
                            } else {
                                role = null;
                            }
                        }
                        userCell.setAdminRole(role);
                        userCell.setData(MessagesController.getInstance(currentAccount).getUser(part.user_id), null, null, 0, position != membersEndRow - 1);
                    }
                    break;
            }
        }

        @Override
        public boolean isEnabled(RecyclerView.ViewHolder holder) {
            int type = holder.getItemViewType();
            return type != 1 && type != 5 && type != 7 && type != 9 && type != 10 && type != 11 && type != 12;
        }

        @Override
        public int getItemCount() {
            return rowCount;
        }

        @Override
        public int getItemViewType(int i) {
            if (i == infoHeaderRow || i == sharedHeaderRow || i == membersHeaderRow) {
                return 1;
            } else if (i == phoneRow || i == usernameRow || i == locationRow) {
                return 2;
            } else if (i == userInfoRow || i == channelInfoRow) {
                return 3;
            } else if (i == settingsTimerRow || i == settingsKeyRow || i == photosRow || i == filesRow ||
                    i == linksRow || i == audioRow || i == voiceRow || i == groupsInCommonRow ||
                    i == startSecretChatRow || i == subscribersRow || i == administratorsRow || i == blockedUsersRow ||
                    i == leaveChannelRow || i == addMemberRow || i == joinRow || i == unblockRow) {
                return 4;
            } else if (i == notificationsDividerRow) {
                return 5;
            } else if (i == notificationsRow) {
                return 6;
            } else if (i == infoSectionRow || i == sharedSectionRow || i == lastSectionRow || i == membersSectionRow || i == settingsSectionRow) {
                return 7;
            } else if (i >= membersStartRow && i < membersEndRow) {
                return 8;
            } else if (i == emptyRow) {
                return 11;
            } else if (i == bottomPaddingRow) {
                return 12;
            }
            return 0;
        }
    }

    @Override
    public ThemeDescription[] getThemeDescriptions() {
        ThemeDescription.ThemeDescriptionDelegate themeDelegate = () -> {
            if (listView != null) {
                int count = listView.getChildCount();
                for (int a = 0; a < count; a++) {
                    View child = listView.getChildAt(a);
                    if (child instanceof UserCell) {
                        ((UserCell) child).update(0);
                    }
                }
            }
            if (!isPulledDown) {
                final Object onlineTextViewTag = onlineTextView[1].getTag();
                if (onlineTextViewTag instanceof String) {
                    onlineTextView[1].setTextColor(Theme.getColor((String) onlineTextViewTag));
                }
                if (lockIconDrawable != null) {
                    lockIconDrawable.setColorFilter(Theme.getColor(Theme.key_chat_lockIcon), PorterDuff.Mode.MULTIPLY);
                }
                if (scamDrawable != null) {
                    scamDrawable.setColor(Theme.getColor(Theme.key_avatar_subtitleInProfileBlue));
                }
                nameTextView[1].setBackgroundColor(Theme.getColor(Theme.key_avatar_backgroundActionBarBlue));
                nameTextView[1].setTextColor(Theme.getColor(Theme.key_profile_title));
                actionBar.setItemsColor(Theme.getColor(Theme.key_actionBarDefaultIcon), false);
                actionBar.setItemsBackgroundColor(Theme.getColor(Theme.key_avatar_actionBarSelectorBlue), false);
            }
        };
        return new ThemeDescription[]{
                new ThemeDescription(listView, 0, null, null, null, null, Theme.key_windowBackgroundWhite),
                new ThemeDescription(listView, 0, null, null, null, null, Theme.key_windowBackgroundGray),
                new ThemeDescription(actionBar, ThemeDescription.FLAG_AB_SUBMENUBACKGROUND, null, null, null, null, Theme.key_actionBarDefaultSubmenuBackground),
                new ThemeDescription(actionBar, ThemeDescription.FLAG_AB_SUBMENUITEM, null, null, null, null, Theme.key_actionBarDefaultSubmenuItem),
                new ThemeDescription(actionBar, ThemeDescription.FLAG_AB_SUBMENUITEM | ThemeDescription.FLAG_IMAGECOLOR, null, null, null, null, Theme.key_actionBarDefaultSubmenuItemIcon),
                new ThemeDescription(null, 0, null, null, null, themeDelegate, Theme.key_actionBarDefaultIcon),
                new ThemeDescription(null, 0, null, null, null, themeDelegate, Theme.key_avatar_actionBarSelectorBlue),
                new ThemeDescription(null, 0, null, null, null, themeDelegate, Theme.key_chat_lockIcon),
                new ThemeDescription(null, 0, null, null, null, themeDelegate, Theme.key_avatar_subtitleInProfileBlue),
                new ThemeDescription(null, 0, null, null, null, themeDelegate, Theme.key_avatar_backgroundActionBarBlue),
                new ThemeDescription(null, 0, null, null, null, themeDelegate, Theme.key_profile_title),
                new ThemeDescription(null, 0, null, null, null, themeDelegate, Theme.key_profile_status),
                new ThemeDescription(null, 0, null, null, null, themeDelegate, Theme.key_avatar_subtitleInProfileBlue),

                new ThemeDescription(topView, ThemeDescription.FLAG_BACKGROUND, null, null, null, null, Theme.key_avatar_backgroundActionBarBlue),
                new ThemeDescription(listView, ThemeDescription.FLAG_LISTGLOWCOLOR, null, null, null, null, Theme.key_avatar_backgroundActionBarBlue),
                new ThemeDescription(listView, ThemeDescription.FLAG_SELECTOR, null, null, null, null, Theme.key_listSelector),
                new ThemeDescription(listView, 0, new Class[]{View.class}, Theme.dividerPaint, null, null, Theme.key_divider),

                new ThemeDescription(avatarImage, 0, null, null, new Drawable[]{Theme.avatar_savedDrawable}, null, Theme.key_avatar_text),
                new ThemeDescription(avatarImage, 0, null, null, new Drawable[]{avatarDrawable}, null, Theme.key_avatar_backgroundInProfileBlue),

                new ThemeDescription(writeButton, ThemeDescription.FLAG_IMAGECOLOR, null, null, null, null, Theme.key_profile_actionIcon),
                new ThemeDescription(writeButton, ThemeDescription.FLAG_BACKGROUNDFILTER, null, null, null, null, Theme.key_profile_actionBackground),
                new ThemeDescription(writeButton, ThemeDescription.FLAG_BACKGROUNDFILTER | ThemeDescription.FLAG_DRAWABLESELECTEDSTATE, null, null, null, null, Theme.key_profile_actionPressedBackground),

                new ThemeDescription(listView, ThemeDescription.FLAG_CHECKTAG, new Class[]{TextCell.class}, new String[]{"textView"}, null, null, null, Theme.key_windowBackgroundWhiteBlackText),
                new ThemeDescription(listView, ThemeDescription.FLAG_CHECKTAG, new Class[]{TextCell.class}, new String[]{"textView"}, null, null, null, Theme.key_windowBackgroundWhiteGreenText2),
                new ThemeDescription(listView, ThemeDescription.FLAG_CHECKTAG, new Class[]{TextCell.class}, new String[]{"textView"}, null, null, null, Theme.key_windowBackgroundWhiteRedText5),
                new ThemeDescription(listView, ThemeDescription.FLAG_CHECKTAG, new Class[]{TextCell.class}, new String[]{"textView"}, null, null, null, Theme.key_windowBackgroundWhiteBlueText2),
                new ThemeDescription(listView, ThemeDescription.FLAG_CHECKTAG, new Class[]{TextCell.class}, new String[]{"textView"}, null, null, null, Theme.key_windowBackgroundWhiteBlueButton),
                new ThemeDescription(listView, 0, new Class[]{TextCell.class}, new String[]{"valueTextView"}, null, null, null, Theme.key_windowBackgroundWhiteValueText),
                new ThemeDescription(listView, ThemeDescription.FLAG_CHECKTAG, new Class[]{TextCell.class}, new String[]{"imageView"}, null, null, null, Theme.key_windowBackgroundWhiteGrayIcon),
                new ThemeDescription(listView, ThemeDescription.FLAG_CHECKTAG, new Class[]{TextCell.class}, new String[]{"imageView"}, null, null, null, Theme.key_windowBackgroundWhiteBlueIcon),

                new ThemeDescription(listView, 0, new Class[]{TextDetailCell.class}, new String[]{"textView"}, null, null, null, Theme.key_windowBackgroundWhiteBlackText),
                new ThemeDescription(listView, 0, new Class[]{TextDetailCell.class}, new String[]{"valueTextView"}, null, null, null, Theme.key_windowBackgroundWhiteGrayText2),

                new ThemeDescription(listView, 0, new Class[]{HeaderCell.class}, new String[]{"textView"}, null, null, null, Theme.key_windowBackgroundWhiteBlueHeader),

                new ThemeDescription(listView, 0, new Class[]{NotificationsCheckCell.class}, new String[]{"textView"}, null, null, null, Theme.key_windowBackgroundWhiteBlackText),
                new ThemeDescription(listView, 0, new Class[]{NotificationsCheckCell.class}, new String[]{"valueTextView"}, null, null, null, Theme.key_windowBackgroundWhiteGrayText2),
                new ThemeDescription(listView, 0, new Class[]{NotificationsCheckCell.class}, new String[]{"checkBox"}, null, null, null, Theme.key_switchTrack),
                new ThemeDescription(listView, 0, new Class[]{NotificationsCheckCell.class}, new String[]{"checkBox"}, null, null, null, Theme.key_switchTrackChecked),

                new ThemeDescription(listView, ThemeDescription.FLAG_TEXTCOLOR, new Class[]{UserCell.class}, new String[]{"adminTextView"}, null, null, null, Theme.key_profile_creatorIcon),
                new ThemeDescription(listView, 0, new Class[]{UserCell.class}, new String[]{"imageView"}, null, null, null, Theme.key_windowBackgroundWhiteGrayIcon),
                new ThemeDescription(listView, 0, new Class[]{UserCell.class}, new String[]{"nameTextView"}, null, null, null, Theme.key_windowBackgroundWhiteBlackText),
                new ThemeDescription(listView, 0, new Class[]{UserCell.class}, new String[]{"statusColor"}, null, null, themeDelegate, Theme.key_windowBackgroundWhiteGrayText),
                new ThemeDescription(listView, 0, new Class[]{UserCell.class}, new String[]{"statusOnlineColor"}, null, null, themeDelegate, Theme.key_windowBackgroundWhiteBlueText),
                new ThemeDescription(listView, 0, new Class[]{UserCell.class}, null, new Drawable[]{Theme.avatar_savedDrawable}, null, Theme.key_avatar_text),
                new ThemeDescription(null, 0, null, null, null, themeDelegate, Theme.key_avatar_backgroundRed),
                new ThemeDescription(null, 0, null, null, null, themeDelegate, Theme.key_avatar_backgroundOrange),
                new ThemeDescription(null, 0, null, null, null, themeDelegate, Theme.key_avatar_backgroundViolet),
                new ThemeDescription(null, 0, null, null, null, themeDelegate, Theme.key_avatar_backgroundGreen),
                new ThemeDescription(null, 0, null, null, null, themeDelegate, Theme.key_avatar_backgroundCyan),
                new ThemeDescription(null, 0, null, null, null, themeDelegate, Theme.key_avatar_backgroundBlue),
                new ThemeDescription(null, 0, null, null, null, themeDelegate, Theme.key_avatar_backgroundPink),

                new ThemeDescription(undoView, ThemeDescription.FLAG_BACKGROUNDFILTER, null, null, null, null, Theme.key_undo_background),
                new ThemeDescription(undoView, 0, new Class[]{UndoView.class}, new String[]{"undoImageView"}, null, null, null, Theme.key_undo_cancelColor),
                new ThemeDescription(undoView, 0, new Class[]{UndoView.class}, new String[]{"undoTextView"}, null, null, null, Theme.key_undo_cancelColor),
                new ThemeDescription(undoView, 0, new Class[]{UndoView.class}, new String[]{"infoTextView"}, null, null, null, Theme.key_undo_infoColor),
                new ThemeDescription(undoView, 0, new Class[]{UndoView.class}, new String[]{"textPaint"}, null, null, null, Theme.key_undo_infoColor),
                new ThemeDescription(undoView, 0, new Class[]{UndoView.class}, new String[]{"progressPaint"}, null, null, null, Theme.key_undo_infoColor),
                new ThemeDescription(undoView, ThemeDescription.FLAG_IMAGECOLOR, new Class[]{UndoView.class}, new String[]{"leftImageView"}, null, null, null, Theme.key_undo_infoColor),

                new ThemeDescription(listView, ThemeDescription.FLAG_TEXTCOLOR, new Class[]{AboutLinkCell.class}, Theme.profile_aboutTextPaint, null, null, Theme.key_windowBackgroundWhiteBlackText),
                new ThemeDescription(listView, ThemeDescription.FLAG_LINKCOLOR, new Class[]{AboutLinkCell.class}, Theme.profile_aboutTextPaint, null, null, Theme.key_windowBackgroundWhiteLinkText),
                new ThemeDescription(listView, 0, new Class[]{AboutLinkCell.class}, Theme.linkSelectionPaint, null, null, Theme.key_windowBackgroundWhiteLinkSelection),

                new ThemeDescription(listView, ThemeDescription.FLAG_BACKGROUNDFILTER, new Class[]{ShadowSectionCell.class}, null, null, null, Theme.key_windowBackgroundGrayShadow),
                new ThemeDescription(listView, ThemeDescription.FLAG_BACKGROUNDFILTER | ThemeDescription.FLAG_CELLBACKGROUNDCOLOR, new Class[]{ShadowSectionCell.class}, null, null, null, Theme.key_windowBackgroundGray),

                new ThemeDescription(listView, ThemeDescription.FLAG_BACKGROUNDFILTER, new Class[]{TextInfoPrivacyCell.class}, null, null, null, Theme.key_windowBackgroundGrayShadow),
                new ThemeDescription(listView, ThemeDescription.FLAG_BACKGROUNDFILTER | ThemeDescription.FLAG_CELLBACKGROUNDCOLOR, new Class[]{TextInfoPrivacyCell.class}, null, null, null, Theme.key_windowBackgroundGray),
                new ThemeDescription(listView, 0, new Class[]{TextInfoPrivacyCell.class}, new String[]{"textView"}, null, null, null, Theme.key_windowBackgroundWhiteGrayText4),

                new ThemeDescription(nameTextView[1], 0, null, null, new Drawable[]{verifiedCheckDrawable}, null, Theme.key_profile_verifiedCheck),
                new ThemeDescription(nameTextView[1], 0, null, null, new Drawable[]{verifiedDrawable}, null, Theme.key_profile_verifiedBackground),
        };
    }
}<|MERGE_RESOLUTION|>--- conflicted
+++ resolved
@@ -134,16 +134,10 @@
     private RecyclerListView listView;
     private LinearLayoutManager layoutManager;
     private ListAdapter listAdapter;
-<<<<<<< HEAD
-    private BackupImageView avatarImage;
-    private SimpleTextView nameTextView[] = new SimpleTextView[2];
-    private SimpleTextView onlineTextView[] = new SimpleTextView[2];
-    private SimpleTextView idTextView;
-=======
     private AvatarImageView avatarImage;
     private SimpleTextView[] nameTextView = new SimpleTextView[2];
     private SimpleTextView[] onlineTextView = new SimpleTextView[2];
->>>>>>> cc1dc357
+    private SimpleTextView idTextView;
     private ImageView writeButton;
     private AnimatorSet writeButtonAnimation;
     private Drawable lockIconDrawable;
@@ -202,6 +196,8 @@
     private float nameY;
     private float onlineX;
     private float onlineY;
+    private float idX;
+    private float idY;
     private float expandProgress;
     private float listViewVelocityY;
     private ValueAnimator expandAnimator;
@@ -1726,14 +1722,15 @@
             onlineTextView[a].setAlpha(a == 0 ? 0.0f : 1.0f);
             frameLayout.addView(onlineTextView[a], LayoutHelper.createFrame(LayoutHelper.WRAP_CONTENT, LayoutHelper.WRAP_CONTENT, Gravity.LEFT | Gravity.TOP, 118, 0, a == 0 ? 48 : 8, 0));
         }
-        updateProfileData();
 
         idTextView = new SimpleTextView(context);
-        idTextView.setTextColor(AvatarDrawable.getProfileTextColorForId(user_id != 0 || ChatObject.isChannel(chat_id, currentAccount) && !currentChat.megagroup ? 5 : chat_id));
+        idTextView.setTextColor(Theme.getColor(Theme.key_avatar_subtitleInProfileBlue));
         idTextView.setTextSize(14);
         idTextView.setGravity(Gravity.LEFT);
         idTextView.setAlpha(1.0f);
         frameLayout.addView(idTextView, LayoutHelper.createFrame(LayoutHelper.WRAP_CONTENT, LayoutHelper.WRAP_CONTENT, Gravity.LEFT | Gravity.TOP, 118, 0, 48, 0));
+
+        updateProfileData();
 
         if (user_id != 0) {
             writeButton = new ImageView(context);
@@ -2149,32 +2146,6 @@
                 }
             }
 
-<<<<<<< HEAD
-            float avatarY = (actionBar.getOccupyStatusBar() ? AndroidUtilities.statusBarHeight : 0) + ActionBar.getCurrentActionBarHeight() / 2.0f * (1.0f + diff) - 21 * AndroidUtilities.density + 27 * AndroidUtilities.density * diff;
-            avatarImage.setScaleX((42 + 18 * diff) / 42.0f);
-            avatarImage.setScaleY((42 + 18 * diff) / 42.0f);
-            avatarImage.setTranslationX(-AndroidUtilities.dp(47) * diff);
-            avatarImage.setTranslationY((float) Math.ceil(avatarY));
-            for (int a = 0; a < 2; a++) {
-                if (nameTextView[a] == null) {
-                    continue;
-                }
-                nameTextView[a].setTranslationX(-21 * AndroidUtilities.density * diff);
-                nameTextView[a].setTranslationY((float) Math.floor(avatarY) + AndroidUtilities.dp(1.3f) + AndroidUtilities.dp(7) * diff);
-                onlineTextView[a].setTranslationX(-21 * AndroidUtilities.density * diff);
-                onlineTextView[a].setTranslationY((float) Math.floor(avatarY) + AndroidUtilities.dp(24) + (float) Math.floor(11 * AndroidUtilities.density) * diff);
-                float scale = 1.0f + 0.12f * diff;
-                idTextView.setTranslationX( -21 * AndroidUtilities.density * diff);
-                idTextView.setTranslationY( (float) Math.floor(avatarY) + AndroidUtilities.dp(32) + (float)Math.floor(22 * AndroidUtilities.density) * diff);
-                nameTextView[a].setScaleX(scale);
-                nameTextView[a].setScaleY(scale);
-                if (a == 1 && !openAnimationInProgress) {
-                    int viewWidth;
-                    if (AndroidUtilities.isTablet()) {
-                        viewWidth = AndroidUtilities.dp(490);
-                    } else {
-                        viewWidth = AndroidUtilities.displaySize.x;
-=======
             avatarX = -AndroidUtilities.dpf2(47f) * diff;
             avatarY = (actionBar.getOccupyStatusBar() ? AndroidUtilities.statusBarHeight : 0) + ActionBar.getCurrentActionBarHeight() / 2.0f * (1.0f + diff) - 21 * AndroidUtilities.density + 27 * AndroidUtilities.density * diff;
 
@@ -2226,16 +2197,25 @@
                                 final float nameTextViewY = (1 - value) * (1 - value) * nameY + 2 * (1 - value) * value * nameTextViewCy + value * value * nameTextViewYEnd;
 
                                 final float onlineTextViewXEnd = AndroidUtilities.dpf2(16f) - onlineTextView[1].getLeft();
-                                final float onlineTextViewYEnd = newTop + extraHeight - AndroidUtilities.dpf2(18f) - onlineTextView[1].getBottom();
+                                final float onlineTextViewYEnd = newTop + extraHeight - AndroidUtilities.dpf2(22f) - onlineTextView[1].getBottom();
                                 final float onlineTextViewCx = k + onlineX + (onlineTextViewXEnd - onlineX) / 2f;
                                 final float onlineTextViewCy = k + onlineY + (onlineTextViewYEnd - onlineY) / 2f;
                                 final float onlineTextViewX = (1 - value) * (1 - value) * onlineX + 2 * (1 - value) * value * onlineTextViewCx + value * value * onlineTextViewXEnd;
                                 final float onlineTextViewY = (1 - value) * (1 - value) * onlineY + 2 * (1 - value) * value * onlineTextViewCy + value * value * onlineTextViewYEnd;
 
+                                final float idTextViewXEnd = AndroidUtilities.dpf2(16f) - onlineTextView[1].getLeft();
+                                final float idTextViewYEnd = newTop + extraHeight - AndroidUtilities.dpf2(4f) - onlineTextView[1].getBottom();
+                                final float idTextViewCx = k + idX + (idTextViewXEnd - idX) / 2f;
+                                final float idTextViewCy = k + idY + (idTextViewYEnd - idY) / 2f;
+                                final float idTextViewX = (1 - value) * (1 - value) * idX + 2 * (1 - value) * value * idTextViewCx + value * value * idTextViewXEnd;
+                                final float idTextViewY = (1 - value) * (1 - value) * idY + 2 * (1 - value) * value * idTextViewCy + value * value * idTextViewYEnd;
+
                                 nameTextView[1].setTranslationX(nameTextViewX);
                                 nameTextView[1].setTranslationY(nameTextViewY);
                                 onlineTextView[1].setTranslationX(onlineTextViewX);
                                 onlineTextView[1].setTranslationY(onlineTextViewY);
+                                idTextView.setTranslationX(idTextViewX);
+                                idTextView.setTranslationY(idTextViewY);
                                 final Object onlineTextViewTag = onlineTextView[1].getTag();
                                 int statusColor;
                                 if (onlineTextViewTag instanceof String) {
@@ -2244,6 +2224,7 @@
                                     statusColor = Theme.getColor(Theme.key_avatar_subtitleInProfileBlue);
                                 }
                                 onlineTextView[1].setTextColor(ColorUtils.blendARGB(statusColor, Color.argb(179, 255, 255, 255), value));
+                                idTextView.setTextColor(ColorUtils.blendARGB(Theme.getColor(Theme.key_avatar_subtitleInProfileBlue), Color.argb(179, 255, 255, 255), value));
                                 if (extraHeight > AndroidUtilities.dpf2(88f)) {
                                     nameTextView[1].setPivotY(AndroidUtilities.lerp(0, nameTextView[1].getMeasuredHeight(), value));
                                     nameTextView[1].setScaleX(AndroidUtilities.lerp(1.12f, 1.67f, value));
@@ -2304,7 +2285,6 @@
                             }
                         });
                         expandAnimator.start();
->>>>>>> cc1dc357
                     }
                     ViewGroup.LayoutParams params = avatarsViewPager.getLayoutParams();
                     params.width = listView.getMeasuredWidth();
@@ -2314,7 +2294,9 @@
                         nameTextView[1].setTranslationX(AndroidUtilities.dpf2(16f) - nameTextView[1].getLeft());
                         nameTextView[1].setTranslationY(newTop + extraHeight - AndroidUtilities.dpf2(38f) - nameTextView[1].getBottom());
                         onlineTextView[1].setTranslationX(AndroidUtilities.dpf2(16f) - onlineTextView[1].getLeft());
-                        onlineTextView[1].setTranslationY(newTop + extraHeight - AndroidUtilities.dpf2(18f) - onlineTextView[1].getBottom());
+                        onlineTextView[1].setTranslationY(newTop + extraHeight - AndroidUtilities.dpf2(22f) - onlineTextView[1].getBottom());
+                        idTextView.setTranslationX(AndroidUtilities.dpf2(16f) - onlineTextView[1].getLeft());
+                        idTextView.setTranslationY(newTop + extraHeight - AndroidUtilities.dpf2(4) - idTextView.getBottom());
                     }
                 } else {
                     if (isPulledDown) {
@@ -2352,12 +2334,9 @@
                         nameTextView[1].setTranslationY(nameY);
                         onlineTextView[1].setTranslationX(onlineX);
                         onlineTextView[1].setTranslationY(onlineY);
-                    }
-                }
-                if (diff > 0.85) {
-                    idTextView.setVisibility(View.VISIBLE);
-                } else {
-                    idTextView.setVisibility(View.GONE);
+                        idTextView.setTranslationX(idX);
+                        idTextView.setTranslationY(idY);
+                    }
                 }
             }
 
@@ -2374,6 +2353,8 @@
                 nameY = (float) Math.floor(avatarY) + AndroidUtilities.dp(1.3f) + AndroidUtilities.dp(7) * diff;
                 onlineX = -21 * AndroidUtilities.density * diff;
                 onlineY = (float) Math.floor(avatarY) + AndroidUtilities.dp(24) + (float) Math.floor(11 * AndroidUtilities.density) * diff;
+                idX = -21 * AndroidUtilities.density * diff;
+                idY = (float) Math.floor(avatarY) + AndroidUtilities.dp(32) + (float) Math.floor(22 * AndroidUtilities.density) * diff;
                 for (int a = 0; a < 2; a++) {
                     if (nameTextView[a] == null) {
                         continue;
@@ -2383,9 +2364,17 @@
                         nameTextView[a].setTranslationY(nameY);
                         onlineTextView[a].setTranslationX(onlineX);
                         onlineTextView[a].setTranslationY(onlineY);
+                        idTextView.setTranslationX(idX);
+                        idTextView.setTranslationY(idY);
                     }
                     nameTextView[a].setScaleX(nameScale);
                     nameTextView[a].setScaleY(nameScale);
+                }
+
+                if (diff > 0.85) {
+                    idTextView.setVisibility(View.VISIBLE);
+                } else {
+                    idTextView.setVisibility(View.GONE);
                 }
             }
 
@@ -2407,6 +2396,9 @@
         nameY = (float) Math.floor(avatarY) + AndroidUtilities.dp(1.3f) + AndroidUtilities.dp(7f) + avatarImage.getMeasuredHeight() * (avatarScale - (42f + 18f) / 42f) / 2f;
         onlineX = AndroidUtilities.dp(-21f) + avatarImage.getMeasuredWidth() * (avatarScale - (42f + 18f) / 42f);
         onlineY = (float) Math.floor(avatarY) + AndroidUtilities.dp(24) + (float) Math.floor(11 * AndroidUtilities.density) + avatarImage.getMeasuredHeight() * (avatarScale - (42f + 18f) / 42f) / 2f;
+        idX = AndroidUtilities.dp(-21f) + avatarImage.getMeasuredWidth() * (avatarScale - (42f + 18f) / 42f);
+        idY = (float) Math.floor(avatarY) + AndroidUtilities.dp(32) + (float) Math.floor(22 * AndroidUtilities.density) + avatarImage.getMeasuredHeight() * (avatarScale - (42f + 18f) / 42f) / 2f;
+
     }
 
     private void needLayoutText(float diff) {
@@ -2447,6 +2439,19 @@
         }
         if (prevWidth != layoutParams.width) {
             onlineTextView[1].requestLayout();
+        }
+
+        width2 = idTextView.getPaint().measureText(idTextView.getText().toString());
+        layoutParams = (FrameLayout.LayoutParams) idTextView.getLayoutParams();
+        prevWidth = layoutParams.width;
+        layoutParams.rightMargin = (int) Math.ceil(idTextView.getTranslationX() + AndroidUtilities.dp(8) + AndroidUtilities.dp(40) * (1.0f - diff));
+        if (width < width2) {
+            layoutParams.width = (int) Math.ceil(width);
+        } else {
+            layoutParams.width = LayoutHelper.WRAP_CONTENT;
+        }
+        if (prevWidth != layoutParams.width) {
+            idTextView.requestLayout();
         }
     }
 
@@ -3567,15 +3572,7 @@
                 if (nameTextView[a] == null) {
                     continue;
                 }
-<<<<<<< HEAD
                 if (!nameTextView[a].getText().equals(newString)) {
-=======
-                if (a == 0 && user.id != UserConfig.getInstance(currentAccount).getClientUserId() && user.id / 1000 != 777 && user.id / 1000 != 333 && user.phone != null && user.phone.length() != 0 && ContactsController.getInstance(currentAccount).contactsDict.get(user.id) == null &&
-                        (ContactsController.getInstance(currentAccount).contactsDict.size() != 0 || !ContactsController.getInstance(currentAccount).isLoadingContacts())) {
-                    String phoneString = PhoneFormat.getInstance().format("+" + user.phone);
-                    nameTextView[a].setText(phoneString);
-                } else {
->>>>>>> cc1dc357
                     nameTextView[a].setText(newString);
                 }
                 if (a == 0 && onlineTextOverride != null) {
