--- conflicted
+++ resolved
@@ -1998,17 +1998,12 @@
         videoCallItem = menu.addItem(video_call_item, R.drawable.profile_video);
         videoCallItem.setContentDescription(LocaleController.getString("VideoCall", R.string.VideoCall));
         if (chat_id != 0) {
-<<<<<<< HEAD
             callItem = menu.addItem(call_item, R.drawable.baseline_keyboard_voice_24);
-            callItem.setContentDescription(LocaleController.getString("VoipGroupVoiceChat", R.string.VoipGroupVoiceChat));
-=======
-            callItem = menu.addItem(call_item, R.drawable.msg_voicechat2);
             if (ChatObject.isChannelOrGiga(currentChat)) {
                 callItem.setContentDescription(LocaleController.getString("VoipChannelVoiceChat", R.string.VoipChannelVoiceChat));
             } else {
                 callItem.setContentDescription(LocaleController.getString("VoipGroupVoiceChat", R.string.VoipGroupVoiceChat));
             }
->>>>>>> 368822d2
         } else {
             callItem = menu.addItem(call_item, R.drawable.ic_call);
             callItem.setContentDescription(LocaleController.getString("Call", R.string.Call));
@@ -3791,9 +3786,9 @@
     private void onWriteButtonClick() {
         if (user_id != 0) {
             if (imageUpdater != null) {
-<<<<<<< HEAD
                 presentFragment(new ChangeNameActivity());
-=======
+                //TODO: MERGE CONFLICT
+                /*
                 TLRPC.User user = MessagesController.getInstance(currentAccount).getUser(UserConfig.getInstance(currentAccount).getClientUserId());
                 if (user == null) {
                     user = UserConfig.getInstance(currentAccount).getCurrentUser();
@@ -3815,7 +3810,7 @@
                 cameraDrawable.setCurrentFrame(0);
                 cameraDrawable.setCustomEndFrame(43);
                 writeButton.playAnimation();
->>>>>>> 368822d2
+                */
             } else {
                 if (playProfileAnimation != 0 && parentLayout.fragmentsStack.get(parentLayout.fragmentsStack.size() - 2) instanceof ChatActivity) {
                     finishFragment();
@@ -6376,11 +6371,7 @@
                 }
                 if (chatInfo != null) {
                     if (ChatObject.canManageCalls(chat) && chatInfo.call == null) {
-<<<<<<< HEAD
-                        otherItem.addSubItem(call_item, R.drawable.baseline_keyboard_voice_24, LocaleController.getString("StartVoipChat", R.string.StartVoipChat));
-=======
-                        otherItem.addSubItem(call_item, R.drawable.msg_voicechat, chat.megagroup && !chat.gigagroup ? LocaleController.getString("StartVoipChat", R.string.StartVoipChat) : LocaleController.getString("StartVoipChannel", R.string.StartVoipChannel));
->>>>>>> 368822d2
+                        otherItem.addSubItem(call_item, R.drawable.baseline_keyboard_voice_24, chat.megagroup && !chat.gigagroup ? LocaleController.getString("StartVoipChat", R.string.StartVoipChat) : LocaleController.getString("StartVoipChannel", R.string.StartVoipChannel));
                         hasVoiceChatItem = true;
                     }
                     if (chatInfo.can_view_stats) {
