--- conflicted
+++ resolved
@@ -2554,24 +2554,7 @@
         listView.setGlowColor(0);
         listView.setAdapter(listAdapter);
         frameLayout.addView(listView, LayoutHelper.createFrame(LayoutHelper.MATCH_PARENT, LayoutHelper.MATCH_PARENT, Gravity.TOP | Gravity.LEFT));
-<<<<<<< HEAD
         listView.setOnItemClickListener(new RecyclerListView.OnItemClickListenerExtended() {
-=======
-        listView.setOnItemClickListener((view, position, x, y) -> {
-            if (getParentActivity() == null) {
-                return;
-            }
-            if (position == settingsKeyRow) {
-                Bundle args = new Bundle();
-                args.putInt("chat_id", DialogObject.getEncryptedChatId(dialogId));
-                presentFragment(new IdenticonActivity(args));
-            } else if (position == settingsTimerRow) {
-                showDialog(AlertsCreator.createTTLAlert(getParentActivity(), currentEncryptedChat, null).create());
-            } else if (position == notificationsRow) {
-                if (LocaleController.isRTL && x <= AndroidUtilities.dp(76) || !LocaleController.isRTL && x >= view.getMeasuredWidth() - AndroidUtilities.dp(76)) {
-                    NotificationsCheckCell checkCell = (NotificationsCheckCell) view;
-                    boolean checked = !checkCell.isChecked();
->>>>>>> 09f95ec0
 
             private int pressCount = 0;
 
@@ -2582,7 +2565,7 @@
                 }
                 if (position == settingsKeyRow) {
                     Bundle args = new Bundle();
-                    args.putLong("chat_id", DialogObject.getEncryptedChatId(dialogId));
+                    args.putInt("chat_id", DialogObject.getEncryptedChatId(dialogId));
                     presentFragment(new IdenticonActivity(args));
                 } else if (position == settingsTimerRow) {
                     showDialog(AlertsCreator.createTTLAlert(getParentActivity(), currentEncryptedChat, null).create());
