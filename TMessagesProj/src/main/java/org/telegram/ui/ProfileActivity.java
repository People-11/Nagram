/*
 * This is the source code of Telegram for Android v. 5.x.x.
 * It is licensed under GNU GPL v. 2 or later.
 * You should have received a copy of the license in this archive (see LICENSE).
 *
 * Copyright Nikolai Kudashov, 2013-2018.
 */

package org.telegram.ui;

import android.Manifest;
import android.animation.Animator;
import android.animation.AnimatorListenerAdapter;
import android.animation.AnimatorSet;
import android.animation.ObjectAnimator;
import android.animation.ValueAnimator;
import android.annotation.SuppressLint;
import android.app.Activity;
import android.app.Dialog;
import android.content.Context;
import android.content.DialogInterface;
import android.content.Intent;
import android.content.SharedPreferences;
import android.content.pm.PackageManager;
import android.content.res.Configuration;
import android.database.DataSetObserver;
import android.graphics.Bitmap;
import android.graphics.Canvas;
import android.graphics.Color;
import android.graphics.Paint;
import android.graphics.Point;
import android.graphics.PorterDuff;
import android.graphics.PorterDuffColorFilter;
import android.graphics.Rect;
import android.graphics.RectF;
import android.graphics.Typeface;
import android.graphics.drawable.ColorDrawable;
import android.graphics.drawable.Drawable;
import android.graphics.drawable.GradientDrawable;
import android.os.Build;
import android.os.Bundle;
import android.os.SystemClock;
import android.text.SpannableStringBuilder;
import android.text.Spanned;
import android.text.TextPaint;
import android.text.TextUtils;
import android.text.style.ForegroundColorSpan;
import android.util.Property;
import android.util.SparseArray;
import android.util.SparseIntArray;
import android.util.TypedValue;
import android.view.Display;
import android.view.Gravity;
import android.view.MotionEvent;
import android.view.VelocityTracker;
import android.view.View;
import android.view.ViewGroup;
import android.view.ViewTreeObserver;
import android.view.WindowManager;
import android.view.accessibility.AccessibilityNodeInfo;
import android.view.animation.AccelerateInterpolator;
import android.view.animation.DecelerateInterpolator;
import android.widget.EditText;
import android.widget.FrameLayout;
import android.widget.ImageView;
import android.widget.TextView;
import android.widget.Toast;

import androidx.annotation.Keep;
import androidx.core.content.ContextCompat;
import androidx.core.graphics.ColorUtils;
import androidx.core.view.NestedScrollingParent3;
import androidx.core.view.NestedScrollingParentHelper;
import androidx.core.view.ViewCompat;
import androidx.recyclerview.widget.DefaultItemAnimator;
import androidx.recyclerview.widget.DiffUtil;
import androidx.recyclerview.widget.LinearLayoutManager;
import androidx.recyclerview.widget.RecyclerView;
import androidx.viewpager.widget.PagerAdapter;
import androidx.viewpager.widget.ViewPager;

import com.jakewharton.processphoenix.ProcessPhoenix;

import org.apache.commons.lang3.StringUtils;
import org.telegram.PhoneFormat.PhoneFormat;
import org.telegram.messenger.AndroidUtilities;
import org.telegram.messenger.ApplicationLoader;
import org.telegram.messenger.BuildConfig;
import org.telegram.messenger.BuildVars;
import org.telegram.messenger.ChatObject;
import org.telegram.messenger.ContactsController;
import org.telegram.messenger.FileLoader;
import org.telegram.messenger.FileLog;
import org.telegram.messenger.ImageLoader;
import org.telegram.messenger.ImageLocation;
import org.telegram.messenger.ImageReceiver;
import org.telegram.messenger.LocaleController;
import org.telegram.messenger.MediaController;
import org.telegram.messenger.MediaDataController;
import org.telegram.messenger.MessageObject;
import org.telegram.messenger.MessagesController;
import org.telegram.messenger.NotificationCenter;
import org.telegram.messenger.NotificationsController;
import org.telegram.messenger.R;
import org.telegram.messenger.SharedConfig;
import org.telegram.messenger.UserConfig;
import org.telegram.messenger.UserObject;
import org.telegram.messenger.Utilities;
import org.telegram.messenger.browser.Browser;
import org.telegram.tgnet.ConnectionsManager;
import org.telegram.tgnet.SerializedData;
import org.telegram.tgnet.TLObject;
import org.telegram.tgnet.TLRPC;
import org.telegram.ui.ActionBar.ActionBar;
import org.telegram.ui.ActionBar.ActionBarMenu;
import org.telegram.ui.ActionBar.ActionBarMenuItem;
import org.telegram.ui.ActionBar.AlertDialog;
import org.telegram.ui.ActionBar.BackDrawable;
import org.telegram.ui.ActionBar.BaseFragment;
import org.telegram.ui.ActionBar.SimpleTextView;
import org.telegram.ui.ActionBar.Theme;
import org.telegram.ui.ActionBar.ThemeDescription;
import org.telegram.ui.Cells.AboutLinkCell;
import org.telegram.ui.Cells.DividerCell;
import org.telegram.ui.Cells.GraySectionCell;
import org.telegram.ui.Cells.HeaderCell;
import org.telegram.ui.Cells.NotificationsCheckCell;
import org.telegram.ui.Cells.SettingsSearchCell;
import org.telegram.ui.Cells.SettingsSuggestionCell;
import org.telegram.ui.Cells.ShadowSectionCell;
import org.telegram.ui.Cells.TextCell;
import org.telegram.ui.Cells.TextDetailCell;
import org.telegram.ui.Cells.TextInfoPrivacyCell;
import org.telegram.ui.Cells.UserCell;
import org.telegram.ui.Components.AlertsCreator;
import org.telegram.ui.Components.AnimatedFileDrawable;
import org.telegram.ui.Components.AnimationProperties;
import org.telegram.ui.Components.AudioPlayerAlert;
import org.telegram.ui.Components.AvatarDrawable;
import org.telegram.ui.Components.BackupImageView;
import org.telegram.ui.Components.BulletinFactory;
import org.telegram.ui.Components.ChatAvatarContainer;
import org.telegram.ui.Components.CombinedDrawable;
import org.telegram.ui.Components.CrossfadeDrawable;
import org.telegram.ui.Components.CubicBezierInterpolator;
import org.telegram.ui.Components.FragmentContextView;
import org.telegram.ui.Components.IdenticonDrawable;
import org.telegram.ui.Components.ImageUpdater;
import org.telegram.ui.Components.LayoutHelper;
import org.telegram.ui.Components.ProfileGalleryView;
import org.telegram.ui.Components.RLottieDrawable;
import org.telegram.ui.Components.RLottieImageView;
import org.telegram.ui.Components.RadialProgressView;
import org.telegram.ui.Components.RecyclerListView;
import org.telegram.ui.Components.ScamDrawable;
import org.telegram.ui.Components.SharedMediaLayout;
import org.telegram.ui.Components.StickerEmptyView;
import org.telegram.ui.Components.TimerDrawable;
import org.telegram.ui.Components.UndoView;
import org.telegram.ui.Components.voip.VoIPHelper;

import java.io.File;
import java.util.ArrayList;
import java.util.Arrays;
import java.util.Collections;
import java.util.Comparator;
import java.util.HashMap;
import java.util.HashSet;
import java.util.LinkedHashSet;
import java.util.Set;
import java.util.concurrent.CountDownLatch;

import cn.hutool.core.thread.ThreadUtil;
import cn.hutool.core.util.ArrayUtil;
import cn.hutool.core.util.RuntimeUtil;
import cn.hutool.core.util.StrUtil;
import kotlin.Unit;
import libv2ray.Libv2ray;
import tw.nekomimi.nekogram.BottomBuilder;
import tw.nekomimi.nekogram.InternalUpdater;
import tw.nekomimi.nekogram.NekoConfig;
import tw.nekomimi.nekogram.NekoXConfig;
import tw.nekomimi.nekogram.NekoXSettingActivity;
import tw.nekomimi.nekogram.parts.DialogTransKt;
import tw.nekomimi.nekogram.settings.NekoSettingsActivity;
import tw.nekomimi.nekogram.utils.AlertUtil;
import tw.nekomimi.nekogram.utils.EnvUtil;
import tw.nekomimi.nekogram.utils.FileUtil;
import tw.nekomimi.nekogram.utils.LangsKt;
import tw.nekomimi.nekogram.utils.ProxyUtil;
import tw.nekomimi.nekogram.utils.ShareUtil;
import tw.nekomimi.nekogram.utils.UIUtil;

public class ProfileActivity extends BaseFragment implements NotificationCenter.NotificationCenterDelegate, DialogsActivity.DialogsActivityDelegate, SharedMediaLayout.SharedMediaPreloaderDelegate, ImageUpdater.ImageUpdaterDelegate {

    private RecyclerListView listView;
    private RecyclerListView searchListView;
    private LinearLayoutManager layoutManager;
    private ListAdapter listAdapter;
    private SearchAdapter searchAdapter;
    private SimpleTextView[] nameTextView = new SimpleTextView[2];
    private SimpleTextView[] onlineTextView = new SimpleTextView[2];
    private AudioPlayerAlert.ClippingTextViewSwitcher mediaCounterTextView;
    private SimpleTextView idTextView;
    private RLottieImageView writeButton;
    private AnimatorSet writeButtonAnimation;
    private Drawable lockIconDrawable;
    private Drawable verifiedDrawable;
    private Drawable verifiedCheckDrawable;
    private CrossfadeDrawable verifiedCrossfadeDrawable;
    private ScamDrawable scamDrawable;
    private UndoView undoView;
    private OverlaysView overlaysView;
    private SharedMediaLayout sharedMediaLayout;
    private StickerEmptyView emptyView;
    private boolean sharedMediaLayoutAttached;
    private SharedMediaLayout.SharedMediaPreloader sharedMediaPreloader;

    private RLottieDrawable cameraDrawable;

    private FrameLayout avatarContainer;
    private FrameLayout avatarContainer2;
    private AvatarImageView avatarImage;
    private View avatarOverlay;
    private AnimatorSet avatarAnimation;
    private RadialProgressView avatarProgressView;
    private ImageView timeItem;
    private TimerDrawable timerDrawable;
    private ProfileGalleryView avatarsViewPager;
    private PagerIndicatorView avatarsViewPagerIndicatorView;
    private AvatarDrawable avatarDrawable;
    private ImageUpdater imageUpdater;
    private int avatarColor;

    private int overlayCountVisible;

    private ImageLocation prevLoadedImageLocation;

    private int lastMeasuredContentWidth;
    private int lastMeasuredContentHeight;
    private int listContentHeight;
    private boolean openingAvatar;

    private boolean doNotSetForeground;

    private boolean[] isOnline = new boolean[1];

    private boolean callItemVisible;
    private boolean videoCallItemVisible;
    private boolean editItemVisible;
    private ActionBarMenuItem animatingItem;
    private ActionBarMenuItem callItem;
    private ActionBarMenuItem videoCallItem;
    private ActionBarMenuItem editItem;
    private ActionBarMenuItem otherItem;
    private ActionBarMenuItem searchItem;
    protected float headerShadowAlpha = 1.0f;
    private TopView topView;
    private int user_id;
    private int chat_id;
    private long dialog_id;
    private boolean creatingChat;
    private boolean userBlocked;
    private boolean reportSpam;
    private long mergeDialogId;
    private boolean expandPhoto;
    private boolean needSendMessage;
    private boolean hasVoiceChatItem;

    private boolean scrolling;

    private boolean canSearchMembers;

    private boolean loadingUsers;
    private SparseArray<TLRPC.ChatParticipant> participantsMap = new SparseArray<>();
    private boolean usersEndReached;

    private int banFromGroup;
    private boolean openAnimationInProgress;
    private boolean transitionAnimationInProress;
    private boolean recreateMenuAfterAnimation;
    private int playProfileAnimation;
    private boolean needTimerImage;
    private boolean allowProfileAnimation = true;
    private float extraHeight;
    private float initialAnimationExtraHeight;
    private float animationProgress;

    private int searchTransitionOffset;
    private float searchTransitionProgress;
    private Animator searchViewTransition;
    private boolean searchMode;

    private HashMap<Integer, Integer> positionToOffset = new HashMap<>();

    private float avatarX;
    private float avatarY;
    private float avatarScale;
    private float nameX;
    private float nameY;
    private float onlineX;
    private float onlineY;
    private float idX;
    private float idY;
    private float expandProgress;
    private float listViewVelocityY;
    private ValueAnimator expandAnimator;
    private float currentExpanAnimatorFracture;
    private float[] expandAnimatorValues = new float[]{0f, 1f};
    private boolean isInLandscapeMode;
    private boolean allowPullingDown;
    private boolean isPulledDown;

    private Paint whitePaint = new Paint();

    private boolean isBot;

    private TLRPC.ChatFull chatInfo;
    private TLRPC.UserFull userInfo;

    private String currentBio;

    private int selectedUser;
    private int onlineCount = -1;
    private ArrayList<Integer> sortedUsers;

    private TLRPC.EncryptedChat currentEncryptedChat;
    private TLRPC.Chat currentChat;
    private TLRPC.BotInfo botInfo;
    private TLRPC.ChannelParticipant currentChannelParticipant;

    private TLRPC.FileLocation avatar;
    private TLRPC.FileLocation avatarBig;
    private ImageLocation uploadingImageLocation;

    private final static int add_contact = 1;
    private final static int block_contact = 2;
    private final static int share_contact = 3;
    private final static int edit_contact = 4;
    private final static int delete_contact = 5;
    private final static int leave_group = 7;
    private final static int invite_to_group = 9;
    private final static int share = 10;
    private final static int qr_code = 11;
    private final static int edit_channel = 12;
    private final static int add_shortcut = 14;
    private final static int call_item = 15;
    private final static int video_call_item = 16;
    private final static int search_members = 17;
    private final static int add_member = 18;
    private final static int statistics = 19;
    private final static int start_secret_chat = 20;
    private final static int gallery_menu_save = 21;
    private final static int event_log = 42;
    private final static int view_discussion = 22;

    private final static int edit_name = 30;
    private final static int logout = 31;
    private final static int search_button = 32;
    private final static int set_as_main = 33;
    private final static int edit_avatar = 34;
    private final static int delete_avatar = 35;
    private final static int add_photo = 36;

    private Rect rect = new Rect();

    private int rowCount;

    private int setAvatarRow;
    private int setAvatarSectionRow;
    private int numberSectionRow;
    private int numberRow;
    private int setUsernameRow;
    private int bioRow;
    private int phoneSuggestionSectionRow;
    private int phoneSuggestionRow;
    private int passwordSuggestionSectionRow;
    private int passwordSuggestionRow;
    private int settingsSectionRow;
    private int settingsSectionRow2;
    private int notificationRow;
    private int nekoRow;
    private int languageRow;
    private int privacyRow;
    private int dataRow;
    private int chatRow;
    private int stickersRow;
    private int filtersRow;
    private int devicesRow;
    private int devicesSectionRow;
    private int helpHeaderRow;
    private int questionRow;
    private int faqRow;
    private int policyRow;
    private int helpSectionCell;
    private int debugHeaderRow;
    private int sendLogsRow;
    private int sendLastLogsRow;
    private int clearLogsRow;
    private int switchBackendRow;
    private int versionRow;
    private int emptyRow;
    private int bottomPaddingRow;
    private int infoHeaderRow;
    private int phoneRow;
    private int locationRow;
    private int userInfoRow;
    private int channelInfoRow;
    private int usernameRow;
    private int notificationsDividerRow;
    private int notificationsRow;
    private int infoSectionRow;
    private int sendMessageRow;
    private int reportRow;

    private int settingsTimerRow;
    private int settingsKeyRow;
    private int secretSettingsSectionRow;

    private int membersHeaderRow;
    private int membersStartRow;
    private int membersEndRow;
    private int addMemberRow;
    private int subscribersRow;
    private int administratorsRow;
    private int blockedUsersRow;
    private int membersSectionRow;

    private int sharedMediaRow;

    private int unblockRow;
    private int joinRow;
    private int lastSectionRow;

    private int transitionIndex;
    private final ArrayList<TLRPC.ChatParticipant> visibleChatParticipants = new ArrayList<>();
    private final ArrayList<Integer> visibleSortedUsers = new ArrayList<>();
    private int usersForceShowingIn = 0;

    private boolean hideNumber;

    private boolean firstLayout = true;
    private boolean invalidateScroll = true;

    PinchToZoomHelper pinchToZoomHelper;

    private View transitionOnlineText;

    private final Property<ProfileActivity, Float> HEADER_SHADOW = new AnimationProperties.FloatProperty<ProfileActivity>("headerShadow") {
        @Override
        public void setValue(ProfileActivity object, float value) {
            headerShadowAlpha = value;
            topView.invalidate();
        }

        @Override
        public Float get(ProfileActivity object) {
            return headerShadowAlpha;
        }
    };

    public PhotoViewer.PhotoViewerProvider provider = new PhotoViewer.EmptyPhotoViewerProvider() {

        @Override
        public PhotoViewer.PlaceProviderObject getPlaceForPhoto(MessageObject messageObject, TLRPC.FileLocation fileLocation, int index, boolean needPreview) {
            if (fileLocation == null) {
                return null;
            }

            TLRPC.FileLocation photoBig = null;
            if (user_id != 0) {
                TLRPC.User user = getMessagesController().getUser(user_id);
                if (user != null && user.photo != null && user.photo.photo_big != null) {
                    photoBig = user.photo.photo_big;
                }
            } else if (chat_id != 0) {
                TLRPC.Chat chat = getMessagesController().getChat(chat_id);
                if (chat != null && chat.photo != null && chat.photo.photo_big != null) {
                    photoBig = chat.photo.photo_big;
                }
            }

            if (photoBig != null && photoBig.local_id == fileLocation.local_id && photoBig.volume_id == fileLocation.volume_id && photoBig.dc_id == fileLocation.dc_id) {
                int[] coords = new int[2];
                avatarImage.getLocationInWindow(coords);
                PhotoViewer.PlaceProviderObject object = new PhotoViewer.PlaceProviderObject();
                object.viewX = coords[0];
                object.viewY = coords[1] - (Build.VERSION.SDK_INT >= 21 ? 0 : AndroidUtilities.statusBarHeight);
                object.parentView = avatarImage;
                object.imageReceiver = avatarImage.getImageReceiver();
                if (user_id != 0) {
                    object.dialogId = user_id;
                } else if (chat_id != 0) {
                    object.dialogId = -chat_id;
                }
                object.thumb = object.imageReceiver.getBitmapSafe();
                object.size = -1;
                object.radius = avatarImage.getImageReceiver().getRoundRadius();
                object.scale = avatarContainer.getScaleX();
                object.canEdit = user_id == getUserConfig().clientUserId;
                return object;
            }
            return null;
        }

        @Override
        public void willHidePhotoViewer() {
            avatarImage.getImageReceiver().setVisible(true, true);
        }

        @Override
        public void openPhotoForEdit(String file, String thumb, boolean isVideo) {
            imageUpdater.openPhotoForEdit(file, thumb, 0, isVideo);
        }
    };
    private boolean fragmentOpened;

    public static class AvatarImageView extends BackupImageView {

        private final RectF rect = new RectF();
        private final Paint placeholderPaint;

        private ImageReceiver foregroundImageReceiver;
        private float foregroundAlpha;
        private ImageReceiver.BitmapHolder drawableHolder;

        ProfileGalleryView avatarsViewPager;

        public void setAvatarsViewPager(ProfileGalleryView avatarsViewPager) {
            this.avatarsViewPager = avatarsViewPager;
        }

        public AvatarImageView(Context context) {
            super(context);
            foregroundImageReceiver = new ImageReceiver(this);
            placeholderPaint = new Paint(Paint.ANTI_ALIAS_FLAG);
            placeholderPaint.setColor(Color.BLACK);
        }

        public void setForegroundImage(ImageLocation imageLocation, String imageFilter, Drawable thumb) {
            foregroundImageReceiver.setImage(imageLocation, imageFilter, thumb, 0, null, null, 0);
            if (drawableHolder != null) {
                drawableHolder.release();
                drawableHolder = null;
            }
        }

        public void setForegroundImageDrawable(ImageReceiver.BitmapHolder holder) {
            if (holder != null) {
                foregroundImageReceiver.setImageBitmap(holder.drawable);
            }
            if (drawableHolder != null) {
                drawableHolder.release();
                drawableHolder = null;
            }
            drawableHolder = holder;
        }

        public float getForegroundAlpha() {
            return foregroundAlpha;
        }

        public void setForegroundAlpha(float value) {
            foregroundAlpha = value;
            invalidate();
        }

        public void clearForeground() {
            AnimatedFileDrawable drawable = foregroundImageReceiver.getAnimation();
            if (drawable != null) {
                drawable.removeSecondParentView(this);
            }
            foregroundImageReceiver.clearImage();
            if (drawableHolder != null) {
                drawableHolder.release();
                drawableHolder = null;
            }
            foregroundAlpha = 0f;
            invalidate();
        }

        protected void onDetachedFromWindow() {
            super.onDetachedFromWindow();
            foregroundImageReceiver.onDetachedFromWindow();
            if (drawableHolder != null) {
                drawableHolder.release();
                drawableHolder = null;
            }
        }

        @Override
        protected void onAttachedToWindow() {
            super.onAttachedToWindow();
            foregroundImageReceiver.onAttachedToWindow();
        }

        @Override
        public void setRoundRadius(int value) {
            super.setRoundRadius(value);
            foregroundImageReceiver.setRoundRadius(value);
        }

        @Override
        protected void onDraw(Canvas canvas) {
            if (foregroundAlpha < 1f) {
                imageReceiver.setImageCoords(0, 0, getMeasuredWidth(), getMeasuredHeight());
                imageReceiver.draw(canvas);
            }
            if (foregroundAlpha > 0f) {
                if (foregroundImageReceiver.getDrawable() != null) {
                    foregroundImageReceiver.setImageCoords(0, 0, getMeasuredWidth(), getMeasuredHeight());
                    foregroundImageReceiver.setAlpha(foregroundAlpha);
                    foregroundImageReceiver.draw(canvas);
                } else {
                    rect.set(0f, 0f, getMeasuredWidth(), getMeasuredHeight());
                    placeholderPaint.setAlpha((int) (foregroundAlpha * 255f));
                    final int radius = foregroundImageReceiver.getRoundRadius()[0];
                    canvas.drawRoundRect(rect, radius, radius, placeholderPaint);
                }
            }
        }

        @Override
        public void invalidate() {
            super.invalidate();
            if (avatarsViewPager != null) {
                avatarsViewPager.invalidate();
            }
        }
    }

    private class TopView extends View {

        private int currentColor;
        private Paint paint = new Paint();

        public TopView(Context context) {
            super(context);
        }

        @Override
        protected void onMeasure(int widthMeasureSpec, int heightMeasureSpec) {
            setMeasuredDimension(MeasureSpec.getSize(widthMeasureSpec), MeasureSpec.getSize(widthMeasureSpec) + AndroidUtilities.dp(3));
        }

        @Override
        public void setBackgroundColor(int color) {
            if (color != currentColor) {
                currentColor = color;
                paint.setColor(color);
                invalidate();
            }
        }

        @Override
        protected void onDraw(Canvas canvas) {
            final int height = ActionBar.getCurrentActionBarHeight() + (actionBar.getOccupyStatusBar() ? AndroidUtilities.statusBarHeight : 0);
            final float v = extraHeight + height + searchTransitionOffset;

            int y1 = (int) (v * (1.0f - mediaHeaderAnimationProgress));

            if (y1 != 0) {
                paint.setColor(currentColor);
                canvas.drawRect(0, 0, getMeasuredWidth(), y1, paint);
            }
            if (y1 != v) {
                int color = Theme.getColor(Theme.key_windowBackgroundWhite);
                paint.setColor(color);
                canvas.drawRect(0, y1, getMeasuredWidth(), v, paint);
            }

            if (parentLayout != null) {
                parentLayout.drawHeaderShadow(canvas, (int) (headerShadowAlpha * 255), (int) v);
            }
        }
    }

    private class OverlaysView extends View implements ProfileGalleryView.Callback {

        private final int statusBarHeight = actionBar.getOccupyStatusBar() && !inBubbleMode ? AndroidUtilities.statusBarHeight : 0;

        private final Rect topOverlayRect = new Rect();
        private final Rect bottomOverlayRect = new Rect();
        private final RectF rect = new RectF();

        private final GradientDrawable topOverlayGradient;
        private final GradientDrawable bottomOverlayGradient;
        private final ValueAnimator animator;
        private final float[] animatorValues = new float[]{0f, 1f};
        private final Paint backgroundPaint;
        private final Paint barPaint;
        private final Paint selectedBarPaint;

        private final GradientDrawable[] pressedOverlayGradient = new GradientDrawable[2];
        private final boolean[] pressedOverlayVisible = new boolean[2];
        private final float[] pressedOverlayAlpha = new float[2];

        private boolean isOverlaysVisible;
        private float currentAnimationValue;
        private float alpha = 0f;
        private float[] alphas = null;
        private long lastTime;
        private float previousSelectedProgress;
        private int previousSelectedPotision = -1;
        private float currentProgress;
        private int selectedPosition;

        private float currentLoadingAnimationProgress;
        private int currentLoadingAnimationDirection = 1;

        public OverlaysView(Context context) {
            super(context);
            setVisibility(GONE);

            barPaint = new Paint(Paint.ANTI_ALIAS_FLAG);
            barPaint.setColor(0x55ffffff);
            selectedBarPaint = new Paint(Paint.ANTI_ALIAS_FLAG);
            selectedBarPaint.setColor(0xffffffff);

            topOverlayGradient = new GradientDrawable(GradientDrawable.Orientation.TOP_BOTTOM, new int[]{0x42000000, 0});
            topOverlayGradient.setShape(GradientDrawable.RECTANGLE);

            bottomOverlayGradient = new GradientDrawable(GradientDrawable.Orientation.BOTTOM_TOP, new int[]{0x42000000, 0});
            bottomOverlayGradient.setShape(GradientDrawable.RECTANGLE);

            for (int i = 0; i < 2; i++) {
                final GradientDrawable.Orientation orientation = i == 0 ? GradientDrawable.Orientation.LEFT_RIGHT : GradientDrawable.Orientation.RIGHT_LEFT;
                pressedOverlayGradient[i] = new GradientDrawable(orientation, new int[]{0x32000000, 0});
                pressedOverlayGradient[i].setShape(GradientDrawable.RECTANGLE);
            }

            backgroundPaint = new Paint(Paint.ANTI_ALIAS_FLAG);
            backgroundPaint.setColor(Color.BLACK);
            backgroundPaint.setAlpha(66);
            animator = ValueAnimator.ofFloat(0f, 1f);
            animator.setDuration(250);
            animator.setInterpolator(CubicBezierInterpolator.EASE_BOTH);
            animator.addUpdateListener(anim -> {
                float value = AndroidUtilities.lerp(animatorValues, currentAnimationValue = anim.getAnimatedFraction());
                setAlphaValue(value, true);
            });
            animator.addListener(new AnimatorListenerAdapter() {
                @Override
                public void onAnimationEnd(Animator animation) {
                    if (!isOverlaysVisible) {
                        setVisibility(GONE);
                    }
                }

                @Override
                public void onAnimationStart(Animator animation) {
                    setVisibility(VISIBLE);
                }
            });
        }

        public void saveCurrentPageProgress() {
            previousSelectedProgress = currentProgress;
            previousSelectedPotision = selectedPosition;
            currentLoadingAnimationProgress = 0.0f;
            currentLoadingAnimationDirection = 1;
        }

        public void setAlphaValue(float value, boolean self) {
            if (Build.VERSION.SDK_INT > 18) {
                int alpha = (int) (255 * value);
                topOverlayGradient.setAlpha(alpha);
                bottomOverlayGradient.setAlpha(alpha);
                backgroundPaint.setAlpha((int) (66 * value));
                barPaint.setAlpha((int) (0x55 * value));
                selectedBarPaint.setAlpha(alpha);
                this.alpha = value;
            } else {
                setAlpha(value);
            }
            if (!self) {
                currentAnimationValue = value;
            }
            invalidate();
        }

        public boolean isOverlaysVisible() {
            return isOverlaysVisible;
        }

        public void setOverlaysVisible() {
            isOverlaysVisible = true;
            setVisibility(VISIBLE);
        }

        public void setOverlaysVisible(boolean overlaysVisible, float durationFactor) {
            if (overlaysVisible != isOverlaysVisible) {
                isOverlaysVisible = overlaysVisible;
                animator.cancel();
                final float value = AndroidUtilities.lerp(animatorValues, currentAnimationValue);
                if (overlaysVisible) {
                    animator.setDuration((long) ((1f - value) * 250f / durationFactor));
                } else {
                    animator.setDuration((long) (value * 250f / durationFactor));
                }
                animatorValues[0] = value;
                animatorValues[1] = overlaysVisible ? 1f : 0f;
                animator.start();
            }
        }

        @Override
        protected void onSizeChanged(int w, int h, int oldw, int oldh) {
            final int actionBarHeight = statusBarHeight + ActionBar.getCurrentActionBarHeight();
            final float k = 0.5f;
            topOverlayRect.set(0, 0, w, (int) (actionBarHeight * k));
            bottomOverlayRect.set(0, (int) (h - AndroidUtilities.dp(72f) * k), w, h);
            topOverlayGradient.setBounds(0, topOverlayRect.bottom, w, actionBarHeight + AndroidUtilities.dp(16f));
            bottomOverlayGradient.setBounds(0, h - AndroidUtilities.dp(72f) - AndroidUtilities.dp(24f), w, bottomOverlayRect.top);
            pressedOverlayGradient[0].setBounds(0, 0, w / 5, h);
            pressedOverlayGradient[1].setBounds(w - (w / 5), 0, w, h);
        }

        @Override
        protected void onDraw(Canvas canvas) {
            for (int i = 0; i < 2; i++) {
                if (pressedOverlayAlpha[i] > 0f) {
                    pressedOverlayGradient[i].setAlpha((int) (pressedOverlayAlpha[i] * 255));
                    pressedOverlayGradient[i].draw(canvas);
                }
            }

            topOverlayGradient.draw(canvas);
            bottomOverlayGradient.draw(canvas);
            canvas.drawRect(topOverlayRect, backgroundPaint);
            canvas.drawRect(bottomOverlayRect, backgroundPaint);

            int count = avatarsViewPager.getRealCount();
            selectedPosition = avatarsViewPager.getRealPosition();

            if (alphas == null || alphas.length != count) {
                alphas = new float[count];
                Arrays.fill(alphas, 0.0f);
            }

            boolean invalidate = false;

            long newTime = SystemClock.elapsedRealtime();
            long dt = (newTime - lastTime);
            if (dt < 0 || dt > 20) {
                dt = 17;
            }
            lastTime = newTime;

            if (count > 1 && count <= 20) {
                if (overlayCountVisible == 0) {
                    alpha = 0.0f;
                    overlayCountVisible = 3;
                } else if (overlayCountVisible == 1) {
                    alpha = 0.0f;
                    overlayCountVisible = 2;
                }
                if (overlayCountVisible == 2) {
                    barPaint.setAlpha((int) (0x55 * alpha));
                    selectedBarPaint.setAlpha((int) (0xff * alpha));
                }
                int width = (getMeasuredWidth() - AndroidUtilities.dp(5 * 2) - AndroidUtilities.dp(2 * (count - 1))) / count;
                int y = AndroidUtilities.dp(4) + (Build.VERSION.SDK_INT >= 21 && !inBubbleMode ? AndroidUtilities.statusBarHeight : 0);
                for (int a = 0; a < count; a++) {
                    int x = AndroidUtilities.dp(5 + a * 2) + width * a;
                    float progress;
                    int baseAlpha = 0x55;
                    if (a == previousSelectedPotision && Math.abs(previousSelectedProgress - 1.0f) > 0.0001f) {
                        progress = previousSelectedProgress;
                        canvas.save();
                        canvas.clipRect(x + width * progress, y, x + width, y + AndroidUtilities.dp(2));
                        rect.set(x, y, x + width, y + AndroidUtilities.dp(2));
                        barPaint.setAlpha((int) (0x55 * alpha));
                        canvas.drawRoundRect(rect, AndroidUtilities.dp(1), AndroidUtilities.dp(1), barPaint);
                        baseAlpha = 0x50;
                        canvas.restore();
                        invalidate = true;
                    } else if (a == selectedPosition) {
                        if (avatarsViewPager.isCurrentItemVideo()) {
                            progress = currentProgress = avatarsViewPager.getCurrentItemProgress();
                            if (progress <= 0 && avatarsViewPager.isLoadingCurrentVideo() || currentLoadingAnimationProgress > 0.0f) {
                                currentLoadingAnimationProgress += currentLoadingAnimationDirection * dt / 500.0f;
                                if (currentLoadingAnimationProgress > 1.0f) {
                                    currentLoadingAnimationProgress = 1.0f;
                                    currentLoadingAnimationDirection *= -1;
                                } else if (currentLoadingAnimationProgress <= 0) {
                                    currentLoadingAnimationProgress = 0.0f;
                                    currentLoadingAnimationDirection *= -1;
                                }
                            }
                            rect.set(x, y, x + width, y + AndroidUtilities.dp(2));
                            barPaint.setAlpha((int) ((0x55 + 0x30 * currentLoadingAnimationProgress) * alpha));
                            canvas.drawRoundRect(rect, AndroidUtilities.dp(1), AndroidUtilities.dp(1), barPaint);
                            invalidate = true;
                            baseAlpha = 0x50;
                        } else {
                            progress = currentProgress = 1.0f;
                        }
                    } else {
                        progress = 1.0f;
                    }
                    rect.set(x, y, x + width * progress, y + AndroidUtilities.dp(2));

                    if (a != selectedPosition) {
                        if (overlayCountVisible == 3) {
                            barPaint.setAlpha((int) (AndroidUtilities.lerp(baseAlpha, 0xff, CubicBezierInterpolator.EASE_BOTH.getInterpolation(alphas[a])) * alpha));
                        }
                    } else {
                        alphas[a] = 0.75f;
                    }

                    canvas.drawRoundRect(rect, AndroidUtilities.dp(1), AndroidUtilities.dp(1), a == selectedPosition ? selectedBarPaint : barPaint);
                }

                if (overlayCountVisible == 2) {
                    if (alpha < 1.0f) {
                        alpha += dt / 180.0f;
                        if (alpha > 1.0f) {
                            alpha = 1.0f;
                        }
                        invalidate = true;
                    } else {
                        overlayCountVisible = 3;
                    }
                } else if (overlayCountVisible == 3) {
                    for (int i = 0; i < alphas.length; i++) {
                        if (i != selectedPosition && alphas[i] > 0.0f) {
                            alphas[i] -= dt / 500.0f;
                            if (alphas[i] <= 0.0f) {
                                alphas[i] = 0.0f;
                                if (i == previousSelectedPotision) {
                                    previousSelectedPotision = -1;
                                }
                            }
                            invalidate = true;
                        } else if (i == previousSelectedPotision) {
                            previousSelectedPotision = -1;
                        }
                    }
                }
            }

            for (int i = 0; i < 2; i++) {
                if (pressedOverlayVisible[i]) {
                    if (pressedOverlayAlpha[i] < 1f) {
                        pressedOverlayAlpha[i] += dt / 180.0f;
                        if (pressedOverlayAlpha[i] > 1f) {
                            pressedOverlayAlpha[i] = 1f;
                        }
                        invalidate = true;
                    }
                } else {
                    if (pressedOverlayAlpha[i] > 0f) {
                        pressedOverlayAlpha[i] -= dt / 180.0f;
                        if (pressedOverlayAlpha[i] < 0f) {
                            pressedOverlayAlpha[i] = 0f;
                        }
                        invalidate = true;
                    }
                }
            }

            if (invalidate) {
                postInvalidateOnAnimation();
            }
        }

        @Override
        public void onClick() {

            if (imageUpdater != null) {
                TLRPC.User user = MessagesController.getInstance(currentAccount).getUser(UserConfig.getInstance(currentAccount).getClientUserId());
                if (user == null) {
                    user = UserConfig.getInstance(currentAccount).getCurrentUser();
                }
                if (user == null) {
                    return;
                }
                imageUpdater.openMenu(user.photo != null && user.photo.photo_big != null && !(user.photo instanceof TLRPC.TL_userProfilePhotoEmpty), () -> MessagesController.getInstance(currentAccount).deleteUserPhoto(null), dialog -> {
                });
            } else {
                openAvatar();
            }

        }

        @Override
        public void onPhotosLoaded() {
            updateProfileData();
        }

        @Override
        public void onVideoSet() {
            invalidate();
        }
    }

    private class NestedFrameLayout extends FrameLayout implements NestedScrollingParent3 {

        private NestedScrollingParentHelper nestedScrollingParentHelper;

        public NestedFrameLayout(Context context) {
            super(context);
            nestedScrollingParentHelper = new NestedScrollingParentHelper(this);
        }

        @Override
        public void onNestedScroll(View target, int dxConsumed, int dyConsumed, int dxUnconsumed, int dyUnconsumed, int type, int[] consumed) {
            if (target == listView && sharedMediaLayoutAttached) {
                RecyclerListView innerListView = sharedMediaLayout.getCurrentListView();
                int top = sharedMediaLayout.getTop();
                if (top == 0) {
                    consumed[1] = dyUnconsumed;
                    innerListView.scrollBy(0, dyUnconsumed);
                }
            }
        }

        @Override
        public void onNestedScroll(View target, int dxConsumed, int dyConsumed, int dxUnconsumed, int dyUnconsumed, int type) {

        }

        @Override
        public boolean onNestedPreFling(View target, float velocityX, float velocityY) {
            return super.onNestedPreFling(target, velocityX, velocityY);
        }

        @Override
        public void onNestedPreScroll(View target, int dx, int dy, int[] consumed, int type) {
            if (target == listView && sharedMediaRow != -1 && sharedMediaLayoutAttached) {
                boolean searchVisible = actionBar.isSearchFieldVisible();
                int t = sharedMediaLayout.getTop();
                if (dy < 0) {
                    boolean scrolledInner = false;
                    if (t <= 0) {
                        RecyclerListView innerListView = sharedMediaLayout.getCurrentListView();
                        LinearLayoutManager linearLayoutManager = (LinearLayoutManager) innerListView.getLayoutManager();
                        int pos = linearLayoutManager.findFirstVisibleItemPosition();
                        if (pos != RecyclerView.NO_POSITION) {
                            RecyclerView.ViewHolder holder = innerListView.findViewHolderForAdapterPosition(pos);
                            int top = holder != null ? holder.itemView.getTop() : -1;
                            int paddingTop = innerListView.getPaddingTop();
                            if (top != paddingTop || pos != 0) {
                                consumed[1] = pos != 0 ? dy : Math.max(dy, (top - paddingTop));
                                innerListView.scrollBy(0, dy);
                                scrolledInner = true;
                            }
                        }
                    }
                    if (searchVisible) {
                        if (!scrolledInner && t < 0) {
                            consumed[1] = dy - Math.max(t, dy);
                        } else {
                            consumed[1] = dy;
                        }
                    }
                } else {
                    if (searchVisible) {
                        RecyclerListView innerListView = sharedMediaLayout.getCurrentListView();
                        consumed[1] = dy;
                        if (t > 0) {
                            consumed[1] -= Math.min(consumed[1], dy);
                        }
                        if (consumed[1] > 0) {
                            innerListView.scrollBy(0, consumed[1]);
                        }
                    }
                }
            }
        }

        @Override
        public boolean onStartNestedScroll(View child, View target, int axes, int type) {
            return sharedMediaRow != -1 && axes == ViewCompat.SCROLL_AXIS_VERTICAL;
        }

        @Override
        public void onNestedScrollAccepted(View child, View target, int axes, int type) {
            nestedScrollingParentHelper.onNestedScrollAccepted(child, target, axes);
        }

        @Override
        public void onStopNestedScroll(View target, int type) {
            nestedScrollingParentHelper.onStopNestedScroll(target);
        }

        @Override
        public void onStopNestedScroll(View child) {

        }
    }

    private class PagerIndicatorView extends View {

        private final RectF indicatorRect = new RectF();

        private final TextPaint textPaint;
        private final Paint backgroundPaint;

        private final ValueAnimator animator;
        private final float[] animatorValues = new float[]{0f, 1f};

        private final PagerAdapter adapter = avatarsViewPager.getAdapter();

        private boolean isIndicatorVisible;

        public PagerIndicatorView(Context context) {
            super(context);
            setVisibility(GONE);

            textPaint = new TextPaint(Paint.ANTI_ALIAS_FLAG);
            textPaint.setColor(Color.WHITE);
            textPaint.setTypeface(Typeface.SANS_SERIF);
            textPaint.setTextAlign(Paint.Align.CENTER);
            textPaint.setTextSize(AndroidUtilities.dpf2(15f));
            backgroundPaint = new Paint(Paint.ANTI_ALIAS_FLAG);
            backgroundPaint.setColor(0x26000000);
            animator = ValueAnimator.ofFloat(0f, 1f);
            animator.setInterpolator(CubicBezierInterpolator.EASE_BOTH);
            animator.addUpdateListener(a -> {
                final float value = AndroidUtilities.lerp(animatorValues, a.getAnimatedFraction());
                if (searchItem != null && !isPulledDown) {
                    searchItem.setScaleX(1f - value);
                    searchItem.setScaleY(1f - value);
                    searchItem.setAlpha(1f - value);
                }
                if (editItemVisible) {
                    editItem.setScaleX(1f - value);
                    editItem.setScaleY(1f - value);
                    editItem.setAlpha(1f - value);
                }
                if (callItemVisible) {
                    callItem.setScaleX(1f - value);
                    callItem.setScaleY(1f - value);
                    callItem.setAlpha(1f - value);
                }
                if (videoCallItemVisible) {
                    videoCallItem.setScaleX(1f - value);
                    videoCallItem.setScaleY(1f - value);
                    videoCallItem.setAlpha(1f - value);
                }
                setScaleX(value);
                setScaleY(value);
                setAlpha(value);
            });
            boolean expanded = expandPhoto;
            animator.addListener(new AnimatorListenerAdapter() {
                @Override
                public void onAnimationEnd(Animator animation) {
                    if (isIndicatorVisible) {
                        if (searchItem != null) {
                            searchItem.setVisibility(GONE);
                        }
                        if (editItemVisible) {
                            editItem.setVisibility(GONE);
                        }
                        if (callItemVisible) {
                            callItem.setVisibility(GONE);
                        }
                        if (videoCallItemVisible) {
                            videoCallItem.setVisibility(GONE);
                        }
                    } else {
                        setVisibility(GONE);
                    }
                }

                @Override
                public void onAnimationStart(Animator animation) {
                    if (searchItem != null && !expanded) {
                        searchItem.setVisibility(VISIBLE);
                    }
                    if (editItemVisible) {
                        editItem.setVisibility(VISIBLE);
                    }
                    if (callItemVisible) {
                        callItem.setVisibility(VISIBLE);
                    }
                    if (videoCallItemVisible) {
                        videoCallItem.setVisibility(VISIBLE);
                    }
                    setVisibility(VISIBLE);
                }
            });
            avatarsViewPager.addOnPageChangeListener(new ViewPager.OnPageChangeListener() {

                private int prevPage;

                @Override
                public void onPageScrolled(int position, float positionOffset, int positionOffsetPixels) {
                }

                @Override
                public void onPageSelected(int position) {
                    int realPosition = avatarsViewPager.getRealPosition(position);
                    invalidateIndicatorRect(prevPage != realPosition);
                    prevPage = realPosition;
                    updateAvatarItems();
                }

                @Override
                public void onPageScrollStateChanged(int state) {
                }
            });
            adapter.registerDataSetObserver(new DataSetObserver() {
                @Override
                public void onChanged() {
                    int count = avatarsViewPager.getRealCount();
                    if (overlayCountVisible == 0 && count > 1 && count <= 20 && overlaysView.isOverlaysVisible()) {
                        overlayCountVisible = 1;
                    }
                    invalidateIndicatorRect(false);
                    refreshVisibility(1f);
                    updateAvatarItems();
                }
            });
        }

        private void updateAvatarItemsInternal() {
            /*if (otherItem == null || avatarsViewPager == null) {
                return;
            }
            if (isPulledDown) {
                int position = avatarsViewPager.getRealPosition();
                if (position == 0) {
                    otherItem.hideSubItem(set_as_main);
                    otherItem.showSubItem(add_photo);
                } else {
                    otherItem.showSubItem(set_as_main);
                    otherItem.hideSubItem(add_photo);
                }
            }*/
        }

        private void updateAvatarItems() {
            /*if (imageUpdater == null) {
                return;
            }
            if (otherItem.isSubMenuShowing()) {
                AndroidUtilities.runOnUIThread(this::updateAvatarItemsInternal, 500);
            } else {
                updateAvatarItemsInternal();
            }*/
        }

        public boolean isIndicatorVisible() {
            return isIndicatorVisible;
        }

        public boolean isIndicatorFullyVisible() {
            return isIndicatorVisible && !animator.isRunning();
        }

        public void setIndicatorVisible(boolean indicatorVisible, float durationFactor) {
            if (indicatorVisible != isIndicatorVisible) {
                isIndicatorVisible = indicatorVisible;
                animator.cancel();
                final float value = AndroidUtilities.lerp(animatorValues, animator.getAnimatedFraction());
                if (durationFactor <= 0f) {
                    animator.setDuration(0);
                } else if (indicatorVisible) {
                    animator.setDuration((long) ((1f - value) * 250f / durationFactor));
                } else {
                    animator.setDuration((long) (value * 250f / durationFactor));
                }
                animatorValues[0] = value;
                animatorValues[1] = indicatorVisible ? 1f : 0f;
                animator.start();
            }
        }

        public void refreshVisibility(float durationFactor) {
            setIndicatorVisible(isPulledDown && avatarsViewPager.getRealCount() > 20, durationFactor);
        }

        @Override
        protected void onSizeChanged(int w, int h, int oldw, int oldh) {
            invalidateIndicatorRect(false);
        }

        private void invalidateIndicatorRect(boolean pageChanged) {
            if (pageChanged) {
                overlaysView.saveCurrentPageProgress();
            }
            overlaysView.invalidate();
            final float textWidth = textPaint.measureText(getCurrentTitle());
            indicatorRect.right = getMeasuredWidth() - AndroidUtilities.dp(54f);
            indicatorRect.left = indicatorRect.right - (textWidth + AndroidUtilities.dpf2(16f));
            indicatorRect.top = (actionBar.getOccupyStatusBar() ? AndroidUtilities.statusBarHeight : 0) + AndroidUtilities.dp(15f);
            indicatorRect.bottom = indicatorRect.top + AndroidUtilities.dp(26);
            setPivotX(indicatorRect.centerX());
            setPivotY(indicatorRect.centerY());
            invalidate();
        }

        @Override
        protected void onDraw(Canvas canvas) {
            final float radius = AndroidUtilities.dpf2(12);
            canvas.drawRoundRect(indicatorRect, radius, radius, backgroundPaint);
            canvas.drawText(getCurrentTitle(), indicatorRect.centerX(), indicatorRect.top + AndroidUtilities.dpf2(18.5f), textPaint);
        }

        private String getCurrentTitle() {
            return adapter.getPageTitle(avatarsViewPager.getCurrentItem()).toString();
        }

        private ActionBarMenuItem getSecondaryMenuItem() {
            if (callItemVisible) {
                return callItem;
            } else if (editItemVisible) {
                return editItem;
            } else if (searchItem != null) {
                return searchItem;
            } else {
                return null;
            }
        }
    }

    public ProfileActivity(Bundle args) {
        this(args, null);
    }

    public ProfileActivity(Bundle args, SharedMediaLayout.SharedMediaPreloader preloader) {
        super(args);
        sharedMediaPreloader = preloader;
    }

    @Override
    public boolean onFragmentCreate() {
        user_id = arguments.getInt("user_id", 0);
        chat_id = arguments.getInt("chat_id", 0);
        banFromGroup = arguments.getInt("ban_chat_id", 0);
        reportSpam = arguments.getBoolean("reportSpam", false);
        if (!expandPhoto) {
            expandPhoto = arguments.getBoolean("expandPhoto", false);
            if (expandPhoto) {
                needSendMessage = true;
            }
        }
        if (user_id != 0) {
            dialog_id = arguments.getLong("dialog_id", 0);
            if (dialog_id != 0) {
                currentEncryptedChat = getMessagesController().getEncryptedChat((int) (dialog_id >> 32));
            }
            TLRPC.User user = getMessagesController().getUser(user_id);
            if (user == null) {
                return false;
            }

            getNotificationCenter().addObserver(this, NotificationCenter.contactsDidLoad);
            getNotificationCenter().addObserver(this, NotificationCenter.newSuggestionsAvailable);
            getNotificationCenter().addObserver(this, NotificationCenter.encryptedChatCreated);
            getNotificationCenter().addObserver(this, NotificationCenter.encryptedChatUpdated);
            getNotificationCenter().addObserver(this, NotificationCenter.blockedUsersDidLoad);
            getNotificationCenter().addObserver(this, NotificationCenter.botInfoDidLoad);
            getNotificationCenter().addObserver(this, NotificationCenter.userInfoDidLoad);
            NotificationCenter.getGlobalInstance().addObserver(this, NotificationCenter.reloadInterface);

            userBlocked = getMessagesController().blockePeers.indexOfKey(user_id) >= 0;
            if (user.bot) {
                isBot = true;
                getMediaDataController().loadBotInfo(user.id, user.id, true, classGuid);
            }
            userInfo = getMessagesController().getUserFull(user_id);
            getMessagesController().loadFullUser(getMessagesController().getUser(user_id), classGuid, true);
            participantsMap = null;

            if (UserObject.isUserSelf(user)) {
                imageUpdater = new ImageUpdater(true);
                imageUpdater.setOpenWithFrontfaceCamera(true);
                imageUpdater.parentFragment = this;
                imageUpdater.setDelegate(this);
                getMediaDataController().checkFeaturedStickers();
                getMessagesController().loadSuggestedFilters();
                getMessagesController().loadUserInfo(getUserConfig().getCurrentUser(), true, classGuid);
            }
        } else if (chat_id != 0) {
            currentChat = getMessagesController().getChat(chat_id);
            if (currentChat == null) {
                final CountDownLatch countDownLatch = new CountDownLatch(1);
                getMessagesStorage().getStorageQueue().postRunnable(() -> {
                    currentChat = getMessagesStorage().getChat(chat_id);
                    countDownLatch.countDown();
                });
                try {
                    countDownLatch.await();
                } catch (Exception e) {
                    FileLog.e(e);
                }
                if (currentChat != null) {
                    getMessagesController().putChat(currentChat, true);
                } else {
                    return false;
                }
            }

            if (currentChat.megagroup) {
                getChannelParticipants(true);
            } else {
                participantsMap = null;
            }
            getNotificationCenter().addObserver(this, NotificationCenter.chatInfoDidLoad);
            getNotificationCenter().addObserver(this, NotificationCenter.chatOnlineCountDidLoad);
            getNotificationCenter().addObserver(this, NotificationCenter.groupCallUpdated);

            sortedUsers = new ArrayList<>();
            updateOnlineCount(true);
            if (chatInfo == null) {
                chatInfo = getMessagesController().getChatFull(chat_id);
            }
            if (ChatObject.isChannel(currentChat)) {
                getMessagesController().loadFullChat(chat_id, classGuid, true);
            } else if (chatInfo == null) {
                chatInfo = getMessagesStorage().loadChatInfo(chat_id, false, null, false, false);
            }
        } else {
            return false;
        }
        if (sharedMediaPreloader == null) {
            sharedMediaPreloader = new SharedMediaLayout.SharedMediaPreloader(this);
        }
        sharedMediaPreloader.addDelegate(this);

        getNotificationCenter().addObserver(this, NotificationCenter.updateInterfaces);
        getNotificationCenter().addObserver(this, NotificationCenter.didReceiveNewMessages);
        getNotificationCenter().addObserver(this, NotificationCenter.closeChats);
        NotificationCenter.getGlobalInstance().addObserver(this, NotificationCenter.emojiLoaded);
        updateRowsIds();
        if (listAdapter != null) {
            listAdapter.notifyDataSetChanged();
        }

        if (arguments.containsKey("preload_messages")) {
            getMessagesController().ensureMessagesLoaded(user_id, 0, null);
        }

        return true;
    }

    private void generateLink() {
        TLRPC.TL_messages_exportChatInvite req = new TLRPC.TL_messages_exportChatInvite();
        req.peer = getMessagesController().getInputPeer(-chat_id);
        final int reqId = getConnectionsManager().sendRequest(req, (response, error) -> AndroidUtilities.runOnUIThread(() -> {
            if (error == null) {
                TLRPC.TL_chatInviteExported invite = (TLRPC.TL_chatInviteExported) response;
                ProxyUtil.showQrDialog(getParentActivity(), invite.link, imageSize -> Bitmap.createScaledBitmap(avatarImage.getImageReceiver().getBitmap(), imageSize, imageSize, true));
            } else {
                AlertUtil.showToast(error);
            }
        }));
        getConnectionsManager().bindRequestToGuid(reqId, classGuid);
    }

    @Override
    public void onFragmentDestroy() {
        super.onFragmentDestroy();
        if (sharedMediaLayout != null) {
            sharedMediaLayout.onDestroy();
        }
        if (sharedMediaPreloader != null) {
            sharedMediaPreloader.onDestroy(this);
        }
        if (sharedMediaPreloader != null) {
            sharedMediaPreloader.removeDelegate(this);
        }

        getNotificationCenter().removeObserver(this, NotificationCenter.updateInterfaces);
        getNotificationCenter().removeObserver(this, NotificationCenter.closeChats);
        getNotificationCenter().removeObserver(this, NotificationCenter.didReceiveNewMessages);
        NotificationCenter.getGlobalInstance().removeObserver(this, NotificationCenter.emojiLoaded);
        if (avatarsViewPager != null) {
            avatarsViewPager.onDestroy();
        }
        if (user_id != 0) {
            getNotificationCenter().removeObserver(this, NotificationCenter.newSuggestionsAvailable);
            getNotificationCenter().removeObserver(this, NotificationCenter.contactsDidLoad);
            getNotificationCenter().removeObserver(this, NotificationCenter.encryptedChatCreated);
            getNotificationCenter().removeObserver(this, NotificationCenter.encryptedChatUpdated);
            getNotificationCenter().removeObserver(this, NotificationCenter.blockedUsersDidLoad);
            getNotificationCenter().removeObserver(this, NotificationCenter.botInfoDidLoad);
            getNotificationCenter().removeObserver(this, NotificationCenter.userInfoDidLoad);
            NotificationCenter.getGlobalInstance().removeObserver(this, NotificationCenter.reloadInterface);
            getMessagesController().cancelLoadFullUser(user_id);
        } else if (chat_id != 0) {
            getNotificationCenter().removeObserver(this, NotificationCenter.chatInfoDidLoad);
            getNotificationCenter().removeObserver(this, NotificationCenter.chatOnlineCountDidLoad);
            getNotificationCenter().removeObserver(this, NotificationCenter.groupCallUpdated);
        }
        if (avatarImage != null) {
            avatarImage.setImageDrawable(null);
        }
        if (imageUpdater != null) {
            imageUpdater.clear();
        }
        if (pinchToZoomHelper != null) {
            pinchToZoomHelper.clear();
        }
    }

    @Override
    protected ActionBar createActionBar(Context context) {
        ActionBar actionBar = new ActionBar(context) {

            @Override
            public boolean onTouchEvent(MotionEvent event) {
                avatarContainer.getHitRect(rect);
                if (rect.contains((int) event.getX(), (int) event.getY())) {
                    return false;
                }
                return super.onTouchEvent(event);
            }
        };
        actionBar.setBackgroundColor(Color.TRANSPARENT);
        actionBar.setItemsBackgroundColor(AvatarDrawable.getButtonColorForId(user_id != 0 || ChatObject.isChannel(chat_id, currentAccount) && !currentChat.megagroup ? 5 : chat_id), false);
        actionBar.setItemsColor(Theme.getColor(Theme.key_actionBarDefaultIcon), false);
        actionBar.setBackButtonDrawable(new BackDrawable(false));
        actionBar.setCastShadows(false);
        actionBar.setAddToContainer(false);
        actionBar.setClipContent(true);
        actionBar.setOccupyStatusBar(Build.VERSION.SDK_INT >= 21 && !AndroidUtilities.isTablet() && !inBubbleMode);
        return actionBar;
    }

    @Override
    public View createView(Context context) {
        Theme.createProfileResources(context);
        Theme.createChatResources(context, false);

        searchTransitionOffset = 0;
        searchTransitionProgress = 1f;
        searchMode = false;
        hasOwnBackground = true;
        extraHeight = AndroidUtilities.dp(88f);
        actionBar.setActionBarMenuOnItemClick(new ActionBar.ActionBarMenuOnItemClick() {
            @Override
            public void onItemClick(final int id) {
                if (getParentActivity() == null) {
                    return;
                }
                if (id == -1) {
                    finishFragment();
                } else if (id == block_contact) {
                    TLRPC.User user = getMessagesController().getUser(user_id);
                    if (user == null) {
                        return;
                    }
                    if (!isBot || MessagesController.isSupportUser(user)) {
                        if (userBlocked) {
                            getMessagesController().unblockPeer(user_id);
                            if (BulletinFactory.canShowBulletin(ProfileActivity.this)) {
                                BulletinFactory.createBanBulletin(ProfileActivity.this, false).show();
                            }
                        } else {
                            if (reportSpam) {
                                AlertsCreator.showBlockReportSpamAlert(ProfileActivity.this, user_id, user, null, currentEncryptedChat, false, null, param -> {
                                    if (param == 1) {
                                        getNotificationCenter().removeObserver(ProfileActivity.this, NotificationCenter.closeChats);
                                        getNotificationCenter().postNotificationName(NotificationCenter.closeChats);
                                        playProfileAnimation = 0;
                                        finishFragment();
                                    } else {
                                        getNotificationCenter().postNotificationName(NotificationCenter.peerSettingsDidLoad, (long) user_id);
                                    }
                                });
                            } else {
                                AlertDialog.Builder builder = new AlertDialog.Builder(getParentActivity());
                                builder.setTitle(LocaleController.getString("BlockUser", R.string.BlockUser));
                                builder.setMessage(AndroidUtilities.replaceTags(LocaleController.formatString("AreYouSureBlockContact2", R.string.AreYouSureBlockContact2, ContactsController.formatName(user.first_name, user.last_name))));
                                builder.setPositiveButton(LocaleController.getString("BlockContact", R.string.BlockContact), (dialogInterface, i) -> {
                                    getMessagesController().blockPeer(user_id);
                                    if (BulletinFactory.canShowBulletin(ProfileActivity.this)) {
                                        BulletinFactory.createBanBulletin(ProfileActivity.this, true).show();
                                    }
                                });
                                builder.setNegativeButton(LocaleController.getString("Cancel", R.string.Cancel), null);
                                AlertDialog dialog = builder.create();
                                showDialog(dialog);
                                TextView button = (TextView) dialog.getButton(DialogInterface.BUTTON_POSITIVE);
                                if (button != null) {
                                    button.setTextColor(Theme.getColor(Theme.key_dialogTextRed2));
                                }
                            }
                        }
                    } else {
                        if (!userBlocked) {
                            getMessagesController().blockPeer(user_id);
                        } else {
                            getMessagesController().unblockPeer(user_id);
                            getSendMessagesHelper().sendMessage("/start", user_id, null, null, null, false, null, null, null, true, 0, null);
                            finishFragment();
                        }
                    }
                } else if (id == add_contact) {
                    TLRPC.User user = getMessagesController().getUser(user_id);
                    Bundle args = new Bundle();
                    args.putInt("user_id", user.id);
                    args.putBoolean("addContact", true);
                    presentFragment(new ContactAddActivity(args));
                } else if (id == share_contact) {
                    Bundle args = new Bundle();
                    args.putBoolean("onlySelect", true);
                    args.putInt("dialogsType", 3);
                    args.putString("selectAlertString", LocaleController.getString("SendContactToText", R.string.SendContactToText));
                    args.putString("selectAlertStringGroup", LocaleController.getString("SendContactToGroupText", R.string.SendContactToGroupText));
                    DialogsActivity fragment = new DialogsActivity(args);
                    fragment.setDelegate(ProfileActivity.this);
                    presentFragment(fragment);
                } else if (id == edit_contact) {
                    Bundle args = new Bundle();
                    args.putInt("user_id", user_id);
                    presentFragment(new ContactAddActivity(args));
                } else if (id == delete_contact) {
                    final TLRPC.User user = getMessagesController().getUser(user_id);
                    if (user == null || getParentActivity() == null) {
                        return;
                    }
                    AlertDialog.Builder builder = new AlertDialog.Builder(getParentActivity());
                    builder.setTitle(LocaleController.getString("DeleteContact", R.string.DeleteContact));
                    builder.setMessage(LocaleController.getString("AreYouSureDeleteContact", R.string.AreYouSureDeleteContact));
                    builder.setPositiveButton(LocaleController.getString("Delete", R.string.Delete), (dialogInterface, i) -> {
                        ArrayList<TLRPC.User> arrayList = new ArrayList<>();
                        arrayList.add(user);
                        getContactsController().deleteContact(arrayList, true);
                    });
                    builder.setNegativeButton(LocaleController.getString("Cancel", R.string.Cancel), null);
                    AlertDialog dialog = builder.create();
                    showDialog(dialog);
                    TextView button = (TextView) dialog.getButton(DialogInterface.BUTTON_POSITIVE);
                    if (button != null) {
                        button.setTextColor(Theme.getColor(Theme.key_dialogTextRed2));
                    }
                } else if (id == leave_group) {
                    leaveChatPressed();
                } else if (id == event_log) {
                    presentFragment(new ChannelAdminLogActivity(currentChat));
                } else if (id == edit_channel) {
                    Bundle args = new Bundle();
                    args.putInt("chat_id", chat_id);
                    ChatEditActivity fragment = new ChatEditActivity(args);
                    fragment.setInfo(chatInfo);
                    presentFragment(fragment);
                } else if (id == invite_to_group) {
                    final TLRPC.User user = getMessagesController().getUser(user_id);
                    if (user == null) {
                        return;
                    }
                    Bundle args = new Bundle();
                    args.putBoolean("onlySelect", true);
                    args.putInt("dialogsType", 2);
                    args.putString("addToGroupAlertString", LocaleController.formatString("AddToTheGroupAlertText", R.string.AddToTheGroupAlertText, UserObject.getUserName(user), "%1$s"));
                    DialogsActivity fragment = new DialogsActivity(args);
                    fragment.setDelegate((fragment1, dids, message, param) -> {
                        long did = dids.get(0);
                        Bundle args1 = new Bundle();
                        args1.putBoolean("scrollToTopOnResume", true);
                        args1.putInt("chat_id", -(int) did);
                        if (!getMessagesController().checkCanOpenChat(args1, fragment1)) {
                            return;
                        }

                        getNotificationCenter().removeObserver(ProfileActivity.this, NotificationCenter.closeChats);
                        getNotificationCenter().postNotificationName(NotificationCenter.closeChats);
                        getMessagesController().addUserToChat(-(int) did, user, 0, null, ProfileActivity.this, null);
                        presentFragment(new ChatActivity(args1), true);
                        removeSelfFromStack();
                    });
                    presentFragment(fragment);
                } else if (id == share || id == qr_code) {
                    try {
                        String text = null;
                        if (user_id != 0) {
                            TLRPC.User user = getMessagesController().getUser(user_id);
                            if (user == null || StrUtil.isBlank(user.username)) {
                                return;
                            }
                            if (botInfo != null && userInfo != null && !TextUtils.isEmpty(userInfo.about) && id == share) {
                                text = String.format("%s https://" + getMessagesController().linkPrefix + "/%s", userInfo.about, user.username);
                            } else {
                                text = String.format("https://" + getMessagesController().linkPrefix + "/%s", user.username);
                            }
                        } else if (chat_id != 0) {
                            TLRPC.Chat chat = getMessagesController().getChat(chat_id);
                            if (chat == null) {
                                return;
                            }
                            if (chatInfo != null && !TextUtils.isEmpty(chatInfo.about) && id == share) {
                                text = String.format("%s\nhttps://" + getMessagesController().linkPrefix + "/%s", chatInfo.about, chat.username);
                            } else if (StrUtil.isNotBlank(chat.username)) {
                                text = String.format("https://" + getMessagesController().linkPrefix + "/%s", chat.username);
                            } else if (id == qr_code && ChatObject.canUserDoAdminAction(chat, ChatObject.ACTION_INVITE)) {
                                if (chatInfo != null && chatInfo.exported_invite != null) {
                                    text = chatInfo.exported_invite.link;
                                } else {
                                    generateLink();
                                    return;
                                }
                            }
                        }
                        if (TextUtils.isEmpty(text)) {
                            return;
                        }
                        if (id == share) {
                            Intent intent = new Intent(Intent.ACTION_SEND);
                            intent.setType("text/plain");
                            intent.putExtra(Intent.EXTRA_TEXT, text);
                            startActivityForResult(Intent.createChooser(intent, LocaleController.getString("BotShare", R.string.BotShare)), 500);
                        } else {
                            if (BuildVars.DEBUG_PRIVATE_VERSION) {
                                AlertUtil.showToast(text);
                            }
                            ProxyUtil.showQrDialog(getParentActivity(), text, avatarImage.getImageReceiver().getBitmap() == null ? null : imageSize -> Bitmap.createScaledBitmap(avatarImage.getImageReceiver().getBitmap(), imageSize, imageSize, true));
                        }
                    } catch (Exception e) {
                        FileLog.e(e);
                    }
                } else if (id == add_shortcut) {
                    try {
                        long did;
                        if (currentEncryptedChat != null) {
                            did = ((long) currentEncryptedChat.id) << 32;
                        } else if (user_id != 0) {
                            did = user_id;
                        } else if (chat_id != 0) {
                            did = -chat_id;
                        } else {
                            return;
                        }
                        getMediaDataController().installShortcut(did);
                    } catch (Exception e) {
                        FileLog.e(e);
                    }
                } else if (id == call_item || id == video_call_item) {
                    if (user_id != 0) {
                        TLRPC.User user = getMessagesController().getUser(user_id);
                        if (user != null) {
                            VoIPHelper.startCall(user, id == video_call_item, userInfo != null && userInfo.video_calls_available, getParentActivity(), userInfo, getAccountInstance());
                        }
                    } else if (chat_id != 0) {
                        ChatObject.Call call = getMessagesController().getGroupCall(chat_id, false);
                        if (call == null) {
                            VoIPHelper.showGroupCallAlert(ProfileActivity.this, currentChat, null, false, getAccountInstance());
                        } else {
                            VoIPHelper.startCall(currentChat, null, null, false, getParentActivity(), ProfileActivity.this, getAccountInstance());
                        }
                    }
                } else if (id == search_members) {
                    Bundle args = new Bundle();
                    args.putInt("chat_id", chat_id);
                    args.putInt("type", ChatUsersActivity.TYPE_USERS);
                    args.putBoolean("open_search", true);
                    ChatUsersActivity fragment = new ChatUsersActivity(args);
                    fragment.setInfo(chatInfo);
                    presentFragment(fragment);
                } else if (id == add_member) {
                    openAddMember();
                } else if (id == statistics) {
                    TLRPC.Chat chat = getMessagesController().getChat(chat_id);
                    Bundle args = new Bundle();
                    args.putInt("chat_id", chat_id);
                    args.putBoolean("is_megagroup", chat.megagroup);
                    StatisticActivity fragment = new StatisticActivity(args);
                    presentFragment(fragment);
                } else if (id == view_discussion) {
                    openDiscussion();
                } else if (id == start_secret_chat) {
                    AlertDialog.Builder builder = new AlertDialog.Builder(getParentActivity());
                    builder.setTitle(LocaleController.getString("AreYouSureSecretChatTitle", R.string.AreYouSureSecretChatTitle));
                    builder.setMessage(LocaleController.getString("AreYouSureSecretChat", R.string.AreYouSureSecretChat));
                    builder.setPositiveButton(LocaleController.getString("Start", R.string.Start), (dialogInterface, i) -> {
                        creatingChat = true;
                        getSecretChatHelper().startSecretChat(getParentActivity(), getMessagesController().getUser(user_id));
                    });
                    builder.setNegativeButton(LocaleController.getString("Cancel", R.string.Cancel), null);
                    showDialog(builder.create());
                } else if (id == gallery_menu_save) {
                    if (getParentActivity() == null) {
                        return;
                    }
                    if (Build.VERSION.SDK_INT >= 23 && (Build.VERSION.SDK_INT <= 28 || BuildVars.NO_SCOPED_STORAGE) && getParentActivity().checkSelfPermission(Manifest.permission.WRITE_EXTERNAL_STORAGE) != PackageManager.PERMISSION_GRANTED) {
                        getParentActivity().requestPermissions(new String[]{Manifest.permission.WRITE_EXTERNAL_STORAGE}, 4);
                        return;
                    }
                    ImageLocation location = avatarsViewPager.getImageLocation(avatarsViewPager.getRealPosition());
                    if (location == null) {
                        return;
                    }
                    final boolean isVideo = location.imageType == FileLoader.IMAGE_TYPE_ANIMATION;
                    File f = FileLoader.getPathToAttach(location.location, isVideo ? "mp4" : null, true);
                    if (f.exists()) {
                        MediaController.saveFile(f.toString(), getParentActivity(), 0, null, null, () -> {
                            if (getParentActivity() == null) {
                                return;
                            }
                            BulletinFactory.createSaveToGalleryBulletin(ProfileActivity.this, isVideo).show();
                        });
                    }
                } else if (id == logout) {
                    presentFragment(new LogoutActivity());
                } else if (id == set_as_main) {
                    int position = avatarsViewPager.getRealPosition();
                    TLRPC.Photo photo = avatarsViewPager.getPhoto(position);
                    if (photo == null) {
                        return;
                    }
                    avatarsViewPager.startMovePhotoToBegin(position);

                    TLRPC.TL_photos_updateProfilePhoto req = new TLRPC.TL_photos_updateProfilePhoto();
                    req.id = new TLRPC.TL_inputPhoto();
                    req.id.id = photo.id;
                    req.id.access_hash = photo.access_hash;
                    req.id.file_reference = photo.file_reference;
                    UserConfig userConfig = getUserConfig();
                    getConnectionsManager().sendRequest(req, (response, error) -> AndroidUtilities.runOnUIThread(() -> {
                        avatarsViewPager.finishSettingMainPhoto();
                        if (response instanceof TLRPC.TL_photos_photo) {
                            TLRPC.TL_photos_photo photos_photo = (TLRPC.TL_photos_photo) response;
                            getMessagesController().putUsers(photos_photo.users, false);
                            TLRPC.User user = getMessagesController().getUser(userConfig.clientUserId);
                            if (photos_photo.photo instanceof TLRPC.TL_photo) {
                                avatarsViewPager.replaceFirstPhoto(photo, photos_photo.photo);
                                if (user != null) {
                                    user.photo.photo_id = photos_photo.photo.id;
                                    userConfig.setCurrentUser(user);
                                    userConfig.saveConfig(true);
                                }
                            }
                        }
                    }));
                    undoView.showWithAction(user_id, UndoView.ACTION_PROFILE_PHOTO_CHANGED, photo.video_sizes.isEmpty() ? null : 1);
                    TLRPC.User user = getMessagesController().getUser(userConfig.clientUserId);

                    TLRPC.PhotoSize bigSize = FileLoader.getClosestPhotoSizeWithSize(photo.sizes, 800);
                    if (user != null) {
                        TLRPC.PhotoSize smallSize = FileLoader.getClosestPhotoSizeWithSize(photo.sizes, 90);
                        user.photo.photo_id = photo.id;
                        user.photo.photo_small = smallSize.location;
                        user.photo.photo_big = bigSize.location;
                        userConfig.setCurrentUser(user);
                        userConfig.saveConfig(true);
                        NotificationCenter.getInstance(currentAccount).postNotificationName(NotificationCenter.mainUserInfoChanged);
                        updateProfileData();
                    }
                    avatarsViewPager.commitMoveToBegin();
                } else if (id == edit_avatar) {
                    int position = avatarsViewPager.getRealPosition();
                    ImageLocation location = avatarsViewPager.getImageLocation(position);
                    if (location == null) {
                        return;
                    }

                    File f = FileLoader.getPathToAttach(PhotoViewer.getFileLocation(location), PhotoViewer.getFileLocationExt(location), true);
                    boolean isVideo = location.imageType == FileLoader.IMAGE_TYPE_ANIMATION;
                    String thumb;
                    if (isVideo) {
                        ImageLocation imageLocation = avatarsViewPager.getRealImageLocation(position);
                        thumb = FileLoader.getPathToAttach(PhotoViewer.getFileLocation(imageLocation), PhotoViewer.getFileLocationExt(imageLocation), true).getAbsolutePath();
                    } else {
                        thumb = null;
                    }
                    imageUpdater.openPhotoForEdit(f.getAbsolutePath(), thumb, 0, isVideo);
                } else if (id == delete_avatar) {
                    AlertDialog.Builder builder = new AlertDialog.Builder(getParentActivity());
                    ImageLocation location = avatarsViewPager.getImageLocation(avatarsViewPager.getRealPosition());
                    if (location == null) {
                        return;
                    }
                    if (location.imageType == FileLoader.IMAGE_TYPE_ANIMATION) {
                        builder.setTitle(LocaleController.getString("AreYouSureDeleteVideoTitle", R.string.AreYouSureDeleteVideoTitle));
                        builder.setMessage(LocaleController.formatString("AreYouSureDeleteVideo", R.string.AreYouSureDeleteVideo));
                    } else {
                        builder.setTitle(LocaleController.getString("AreYouSureDeletePhotoTitle", R.string.AreYouSureDeletePhotoTitle));
                        builder.setMessage(LocaleController.formatString("AreYouSureDeletePhoto", R.string.AreYouSureDeletePhoto));
                    }
                    builder.setPositiveButton(LocaleController.getString("Delete", R.string.Delete), (dialogInterface, i) -> {
                        int position = avatarsViewPager.getRealPosition();
                        TLRPC.Photo photo = avatarsViewPager.getPhoto(position);
                        if (avatarsViewPager.getRealCount() == 1) {
                            setForegroundImage(true);
                        }
                        if (photo == null || avatarsViewPager.getRealPosition() == 0) {
                            getMessagesController().deleteUserPhoto(null);
                        } else {
                            TLRPC.TL_inputPhoto inputPhoto = new TLRPC.TL_inputPhoto();
                            inputPhoto.id = photo.id;
                            inputPhoto.access_hash = photo.access_hash;
                            inputPhoto.file_reference = photo.file_reference;
                            if (inputPhoto.file_reference == null) {
                                inputPhoto.file_reference = new byte[0];
                            }
                            getMessagesController().deleteUserPhoto(inputPhoto);
                            getMessagesStorage().clearUserPhoto(user_id, photo.id);
                        }
                        if (avatarsViewPager.removePhotoAtIndex(position)) {
                            avatarsViewPager.setVisibility(View.GONE);
                            avatarImage.setForegroundAlpha(1f);
                            avatarContainer.setVisibility(View.VISIBLE);
                            doNotSetForeground = true;
                            final View view = layoutManager.findViewByPosition(0);
                            if (view != null) {
                                listView.smoothScrollBy(0, view.getTop() - AndroidUtilities.dp(88), CubicBezierInterpolator.EASE_OUT_QUINT);
                            }
                        }
                    });
                    builder.setNegativeButton(LocaleController.getString("Cancel", R.string.Cancel), null);
                    AlertDialog alertDialog = builder.create();
                    showDialog(alertDialog);
                    TextView button = (TextView) alertDialog.getButton(DialogInterface.BUTTON_POSITIVE);
                    if (button != null) {
                        button.setTextColor(Theme.getColor(Theme.key_dialogTextRed2));
                    }
                } else if (id == add_photo) {
                    onWriteButtonClick();
                }
            }
        });

        if (sharedMediaLayout != null) {
            sharedMediaLayout.onDestroy();
        }
        final long did;
        if (dialog_id != 0) {
            did = dialog_id;
        } else if (user_id != 0) {
            did = user_id;
        } else {
            did = -chat_id;
        }
        ArrayList<Integer> users = chatInfo != null && chatInfo.participants != null && chatInfo.participants.participants.size() > 5 ? sortedUsers : null;
        sharedMediaLayout = new SharedMediaLayout(context, did, sharedMediaPreloader, userInfo != null ? userInfo.common_chats_count : 0, sortedUsers, chatInfo, users != null, this) {
            @Override
            protected void onSelectedTabChanged() {
                updateSelectedMediaTabText();
            }

            @Override
            protected boolean canShowSearchItem() {
                return mediaHeaderVisible;
            }

            @Override
            protected void onSearchStateChanged(boolean expanded) {
                if (SharedConfig.smoothKeyboard) {
                    AndroidUtilities.removeAdjustResize(getParentActivity(), classGuid);
                }
                listView.stopScroll();
                avatarContainer2.setPivotY(avatarContainer.getPivotY() + avatarContainer.getMeasuredHeight() / 2f);
                avatarContainer2.setPivotX(avatarContainer2.getMeasuredWidth() / 2f);
                AndroidUtilities.updateViewVisibilityAnimated(avatarContainer2, !expanded, 0.95f, true);

                if (Math.min(1f, extraHeight / AndroidUtilities.dp(88f)) > 0.85 && !searchMode && NekoConfig.showIdAndDc)
                    idTextView.setVisibility(expanded ? INVISIBLE : VISIBLE);

                callItem.setVisibility(expanded || !callItemVisible ? GONE : INVISIBLE);
                videoCallItem.setVisibility(expanded || !videoCallItemVisible ? GONE : INVISIBLE);
                editItem.setVisibility(expanded || !editItemVisible ? GONE : INVISIBLE);
                otherItem.setVisibility(expanded ? GONE : INVISIBLE);
            }

            @Override
            protected boolean onMemberClick(TLRPC.ChatParticipant participant, boolean isLong) {
                return ProfileActivity.this.onMemberClick(participant, isLong);
            }
        };
        sharedMediaLayout.setLayoutParams(new RecyclerView.LayoutParams(RecyclerView.LayoutParams.MATCH_PARENT, RecyclerView.LayoutParams.MATCH_PARENT));

        ActionBarMenu menu = actionBar.createMenu();

        if (imageUpdater != null) {
            searchItem = menu.addItem(search_button, R.drawable.ic_ab_search).setIsSearchField(true).setActionBarMenuItemSearchListener(new ActionBarMenuItem.ActionBarMenuItemSearchListener() {

                @Override
                public Animator getCustomToggleTransition() {
                    searchMode = !searchMode;
                    if (!searchMode) {
                        searchItem.clearFocusOnSearchView();
                    }
                    if (searchMode) {
                        searchItem.getSearchField().setText("");
                    }
                    return searchExpandTransition(searchMode);
                }

                @Override
                public void onTextChanged(EditText editText) {
                    searchAdapter.search(editText.getText().toString().toLowerCase());
                }
            });
            searchItem.setContentDescription(LocaleController.getString("SearchInSettings", R.string.SearchInSettings));
            searchItem.setSearchFieldHint(LocaleController.getString("SearchInSettings", R.string.SearchInSettings));
            sharedMediaLayout.getSearchItem().setVisibility(View.GONE);
            if (expandPhoto) {
                searchItem.setVisibility(View.GONE);
            }
        }

        videoCallItem = menu.addItem(video_call_item, R.drawable.profile_video);
        videoCallItem.setContentDescription(LocaleController.getString("VideoCall", R.string.VideoCall));
        if (chat_id != 0) {
            callItem = menu.addItem(call_item, R.drawable.baseline_keyboard_voice_24);
            callItem.setContentDescription(LocaleController.getString("VoipGroupVoiceChat", R.string.VoipGroupVoiceChat));
        } else {
            callItem = menu.addItem(call_item, R.drawable.ic_call);
            callItem.setContentDescription(LocaleController.getString("Call", R.string.Call));
        }
        editItem = menu.addItem(edit_channel, R.drawable.group_edit_profile);
        editItem.setContentDescription(LocaleController.getString("Edit", R.string.Edit));
        otherItem = menu.addItem(10, R.drawable.ic_ab_other);
        otherItem.setContentDescription(LocaleController.getString("AccDescrMoreOptions", R.string.AccDescrMoreOptions));

        int scrollTo;
        int scrollToPosition = 0;
        Object writeButtonTag = null;
        if (listView != null && imageUpdater != null) {
            scrollTo = layoutManager.findFirstVisibleItemPosition();
            View topView = layoutManager.findViewByPosition(scrollTo);
            if (topView != null) {
                scrollToPosition = topView.getTop() - listView.getPaddingTop();
            } else {
                scrollTo = -1;
            }
            writeButtonTag = writeButton.getTag();
        } else {
            scrollTo = -1;
        }

        createActionBarMenu(false);

        listAdapter = new ListAdapter(context);
        searchAdapter = new SearchAdapter(context);
        avatarDrawable = new AvatarDrawable();
        avatarDrawable.setProfile(true);

        fragmentView = new NestedFrameLayout(context) {

            @Override
            public boolean dispatchTouchEvent(MotionEvent ev) {
                if (pinchToZoomHelper.isInOverlayMode()) {
                    return pinchToZoomHelper.onTouchEvent(ev);
                }
                return super.dispatchTouchEvent(ev);
            }

            private boolean ignoreLayout;
            private Paint grayPaint = new Paint();

            @Override
            public boolean hasOverlappingRendering() {
                return false;
            }

            @Override
            protected void onMeasure(int widthMeasureSpec, int heightMeasureSpec) {
                final int actionBarHeight = ActionBar.getCurrentActionBarHeight() + (actionBar.getOccupyStatusBar() ? AndroidUtilities.statusBarHeight : 0);
                if (listView != null) {
                    FrameLayout.LayoutParams layoutParams = (FrameLayout.LayoutParams) listView.getLayoutParams();
                    if (layoutParams.topMargin != actionBarHeight) {
                        layoutParams.topMargin = actionBarHeight;
                    }
                }
                if (searchListView != null) {
                    FrameLayout.LayoutParams layoutParams = (FrameLayout.LayoutParams) searchListView.getLayoutParams();
                    if (layoutParams.topMargin != actionBarHeight) {
                        layoutParams.topMargin = actionBarHeight;
                    }
                }

                int height = MeasureSpec.getSize(heightMeasureSpec);
                super.onMeasure(widthMeasureSpec, MeasureSpec.makeMeasureSpec(height, MeasureSpec.EXACTLY));

                boolean changed = false;
                if (lastMeasuredContentWidth != getMeasuredWidth() || lastMeasuredContentHeight != getMeasuredHeight()) {
                    changed = lastMeasuredContentWidth != 0 && lastMeasuredContentWidth != getMeasuredWidth();
                    listContentHeight = 0;
                    int count = listAdapter.getItemCount();
                    lastMeasuredContentWidth = getMeasuredWidth();
                    lastMeasuredContentHeight = getMeasuredHeight();
                    int ws = MeasureSpec.makeMeasureSpec(getMeasuredWidth(), MeasureSpec.EXACTLY);
                    int hs = MeasureSpec.makeMeasureSpec(listView.getMeasuredHeight(), MeasureSpec.UNSPECIFIED);
                    positionToOffset.clear();
                    for (int i = 0; i < count; i++) {
                        int type = listAdapter.getItemViewType(i);
                        positionToOffset.put(i, listContentHeight);
                        if (type == 13) {
                            listContentHeight += listView.getMeasuredHeight();
                        } else {
                            RecyclerView.ViewHolder holder = listAdapter.createViewHolder(null, type);
                            listAdapter.onBindViewHolder(holder, i);
                            holder.itemView.measure(ws, hs);
                            listContentHeight += holder.itemView.getMeasuredHeight();
                        }
                    }

                    if (emptyView != null) {
                        ((LayoutParams) emptyView.getLayoutParams()).topMargin = AndroidUtilities.dp(88) + AndroidUtilities.statusBarHeight;
                    }
                }

                if (!fragmentOpened && (expandPhoto || openAnimationInProgress && playProfileAnimation == 2)) {
                    ignoreLayout = true;

                    if (expandPhoto) {
                        if (searchItem != null) {
                            searchItem.setAlpha(0.0f);
                            searchItem.setEnabled(false);
                        }
                        nameTextView[1].setTextColor(Color.WHITE);
                        onlineTextView[1].setTextColor(Color.argb(179, 255, 255, 255));
                        idTextView.setTextColor(Color.argb(179, 255, 255, 255));
                        actionBar.setItemsBackgroundColor(Theme.ACTION_BAR_WHITE_SELECTOR_COLOR, false);
                        actionBar.setItemsColor(Color.WHITE, false);
                        overlaysView.setOverlaysVisible();
                        overlaysView.setAlphaValue(1.0f, false);
                        avatarImage.setForegroundAlpha(1.0f);
                        avatarContainer.setVisibility(View.GONE);
                        avatarsViewPager.resetCurrentItem();
                        avatarsViewPager.setVisibility(View.VISIBLE);
                        expandPhoto = false;
                    }

                    allowPullingDown = true;
                    isPulledDown = true;
                    /*if (otherItem != null) {
                        otherItem.showSubItem(gallery_menu_save);
                        if (imageUpdater != null) {
                            otherItem.showSubItem(edit_avatar);
                            otherItem.showSubItem(delete_avatar);
                            otherItem.hideSubItem(logout);
                        }
                    }*/
                    currentExpanAnimatorFracture = 1.0f;

                    int paddingTop;
                    int paddingBottom;
                    if (isInLandscapeMode) {
                        paddingTop = AndroidUtilities.dp(88f);
                        paddingBottom = 0;
                    } else {
                        paddingTop = listView.getMeasuredWidth();
                        paddingBottom = Math.max(0, getMeasuredHeight() - (listContentHeight + AndroidUtilities.dp(88) + actionBarHeight));
                    }
                    if (banFromGroup != 0) {
                        paddingBottom += AndroidUtilities.dp(48);
                        listView.setBottomGlowOffset(AndroidUtilities.dp(48));
                    } else {
                        listView.setBottomGlowOffset(0);
                    }
                    initialAnimationExtraHeight = paddingTop - actionBarHeight;
                    layoutManager.scrollToPositionWithOffset(0, -actionBarHeight);
                    listView.setPadding(0, paddingTop, 0, paddingBottom);
                    measureChildWithMargins(listView, widthMeasureSpec, 0, heightMeasureSpec, 0);
                    listView.layout(0, actionBarHeight, listView.getMeasuredWidth(), actionBarHeight + listView.getMeasuredHeight());
                    ignoreLayout = false;
                } else if (fragmentOpened && !openAnimationInProgress && !firstLayout) {
                    ignoreLayout = true;

                    int paddingTop;
                    int paddingBottom;
                    if (isInLandscapeMode || AndroidUtilities.isTablet()) {
                        paddingTop = AndroidUtilities.dp(88f);
                        paddingBottom = 0;
                    } else {
                        paddingTop = listView.getMeasuredWidth();
                        paddingBottom = Math.max(0, getMeasuredHeight() - (listContentHeight + AndroidUtilities.dp(88) + actionBarHeight));
                    }
                    if (banFromGroup != 0) {
                        paddingBottom += AndroidUtilities.dp(48);
                        listView.setBottomGlowOffset(AndroidUtilities.dp(48));
                    } else {
                        listView.setBottomGlowOffset(0);
                    }
                    int currentPaddingTop = listView.getPaddingTop();
                    View view = null;
                    int pos = RecyclerView.NO_POSITION;
                    for (int i = 0; i < listView.getChildCount(); i++) {
                        int p = listView.getChildAdapterPosition(listView.getChildAt(i));
                        if (p != RecyclerView.NO_POSITION) {
                            view = listView.getChildAt(i);
                            pos = p;
                            break;
                        }
                    }
                    if (view == null) {
                        view = listView.getChildAt(0);
                        if (view != null) {
                            RecyclerView.ViewHolder holder = listView.findContainingViewHolder(view);
                            pos = holder.getAdapterPosition();
                            if (pos == RecyclerView.NO_POSITION) {
                                pos = holder.getPosition();
                            }
                        }
                    }

                    int top = paddingTop;
                    if (view != null) {
                        top = view.getTop();
                    }
                    boolean layout = false;
                    if (actionBar.isSearchFieldVisible() && sharedMediaRow >= 0) {
                        layoutManager.scrollToPositionWithOffset(sharedMediaRow, -paddingTop);
                        layout = true;
                    } else if (invalidateScroll || currentPaddingTop != paddingTop) {
                        if (savedScrollPosition >= 0) {
                            layoutManager.scrollToPositionWithOffset(savedScrollPosition, savedScrollOffset - paddingTop);
                        } else if ((!changed || !allowPullingDown) && view != null) {
                            if (pos == 0 && !allowPullingDown && top > AndroidUtilities.dp(88)) {
                                top = AndroidUtilities.dp(88);
                            }
                            layoutManager.scrollToPositionWithOffset(pos, top - paddingTop);
                            layout = true;
                        } else {
                            layoutManager.scrollToPositionWithOffset(0, AndroidUtilities.dp(88) - paddingTop);
                        }
                    }
                    if (currentPaddingTop != paddingTop || listView.getPaddingBottom() != paddingBottom) {
                        listView.setPadding(0, paddingTop, 0, paddingBottom);
                        layout = true;
                    }
                    if (layout) {
                        measureChildWithMargins(listView, widthMeasureSpec, 0, heightMeasureSpec, 0);
                        try {
                            listView.layout(0, actionBarHeight, listView.getMeasuredWidth(), actionBarHeight + listView.getMeasuredHeight());
                        } catch (Exception e) {
                            FileLog.e(e);
                        }
                    }
                    ignoreLayout = false;
                }
            }

            @Override
            protected void onLayout(boolean changed, int left, int top, int right, int bottom) {
                super.onLayout(changed, left, top, right, bottom);
                savedScrollPosition = -1;
                firstLayout = false;
                invalidateScroll = false;
                checkListViewScroll();
            }

            @Override
            public void requestLayout() {
                if (ignoreLayout) {
                    return;
                }
                super.requestLayout();
            }

            private final ArrayList<View> sortedChildren = new ArrayList<>();
            private final Comparator<View> viewComparator = (view, view2) -> (int) (view.getY() - view2.getY());


            @Override
            protected void dispatchDraw(Canvas canvas) {
                whitePaint.setColor(Theme.getColor(Theme.key_windowBackgroundWhite));
                if (listView.getVisibility() == VISIBLE) {
                    grayPaint.setColor(Theme.getColor(Theme.key_windowBackgroundGray));
                    if (transitionAnimationInProress) {
                        whitePaint.setAlpha((int) (255 * listView.getAlpha()));
                    }
                    if (transitionAnimationInProress) {
                        grayPaint.setAlpha((int) (255 * listView.getAlpha()));
                    }

                    int count = listView.getChildCount();
                    sortedChildren.clear();
                    boolean hasRemovingItems = false;
                    for (int i = 0; i < count; i++) {
                        View child = listView.getChildAt(i);
                        if (listView.getChildAdapterPosition(child) != RecyclerView.NO_POSITION) {
                            sortedChildren.add(listView.getChildAt(i));
                        } else {
                            hasRemovingItems = true;
                        }
                    }
                    Collections.sort(sortedChildren, viewComparator);
                    boolean hasBackground = false;
                    float lastY = listView.getY();
                    count = sortedChildren.size();
                    if (!openAnimationInProgress && count > 0 && !hasRemovingItems) {
                        lastY += sortedChildren.get(0).getY();
                    }
                    float alpha = 1f;
                    for (int i = 0; i < count; i++) {
                        View child = sortedChildren.get(i);
                        boolean currentHasBackground = child.getBackground() != null;
                        int currentY = (int) (listView.getY() + child.getY());
                        if (hasBackground == currentHasBackground) {
                            if (child.getAlpha() == 1f) {
                                alpha = 1f;
                            }
                            continue;
                        }
                        if (hasBackground) {
                            canvas.drawRect(listView.getX(), lastY, listView.getX() + listView.getMeasuredWidth(), currentY, grayPaint);
                        } else {
                            if (alpha != 1f) {
                                canvas.drawRect(listView.getX(), lastY, listView.getX() + listView.getMeasuredWidth(), currentY, grayPaint);
                                whitePaint.setAlpha((int) (255 * alpha));
                                canvas.drawRect(listView.getX(), lastY, listView.getX() + listView.getMeasuredWidth(), currentY, whitePaint);
                                whitePaint.setAlpha(255);
                            } else {
                                canvas.drawRect(listView.getX(), lastY, listView.getX() + listView.getMeasuredWidth(), currentY, whitePaint);
                            }
                        }
                        hasBackground = currentHasBackground;
                        lastY = currentY;
                        alpha = child.getAlpha();
                    }

                    if (hasBackground) {
                        canvas.drawRect(listView.getX(), lastY, listView.getX() + listView.getMeasuredWidth(), listView.getBottom(), grayPaint);
                    } else {
                        if (alpha != 1f) {
                            canvas.drawRect(listView.getX(), lastY, listView.getX() + listView.getMeasuredWidth(), listView.getBottom(), grayPaint);
                            whitePaint.setAlpha((int) (255 * alpha));
                            canvas.drawRect(listView.getX(), lastY, listView.getX() + listView.getMeasuredWidth(), listView.getBottom(), whitePaint);
                            whitePaint.setAlpha(255);
                        } else {
                            canvas.drawRect(listView.getX(), lastY, listView.getX() + listView.getMeasuredWidth(), listView.getBottom(), whitePaint);
                        }
                    }
                } else {
                    int top = searchListView.getTop();
                    canvas.drawRect(0, top + extraHeight + searchTransitionOffset, getMeasuredWidth(), top + getMeasuredHeight(), whitePaint);
                }
                super.dispatchDraw(canvas);
                if (profileTransitionInProgress && parentLayout.fragmentsStack.size() > 1) {
                    BaseFragment fragment = parentLayout.fragmentsStack.get(parentLayout.fragmentsStack.size() - 2);
                    if (fragment instanceof ChatActivity) {
                        ChatActivity chatActivity = (ChatActivity) fragment;
                        FragmentContextView fragmentContextView = chatActivity.getFragmentContextView();

                        if (fragmentContextView != null && fragmentContextView.isCallStyle()) {
                            float progress = extraHeight / AndroidUtilities.dpf2(fragmentContextView.getStyleHeight());
                            if (progress > 1f) {
                                progress = 1f;
                            }
                            canvas.save();
                            canvas.translate(fragmentContextView.getX(), fragmentContextView.getY());
                            fragmentContextView.setDrawOverlay(true);
                            fragmentContextView.setCollapseTransition(true, extraHeight, progress);
                            fragmentContextView.draw(canvas);
                            fragmentContextView.setCollapseTransition(false, extraHeight, progress);
                            fragmentContextView.setDrawOverlay(false);
                            canvas.restore();
                        }
                    }
                }
            }

            @Override
            protected boolean drawChild(Canvas canvas, View child, long drawingTime) {
                if (pinchToZoomHelper.isInOverlayMode() && (child == avatarContainer2 || child == actionBar || child == writeButton)) {
                    return true;
                }
                return super.drawChild(canvas, child, drawingTime);
            }
        };
        fragmentView.setWillNotDraw(false);
        FrameLayout frameLayout = (FrameLayout) fragmentView;

        listView = new RecyclerListView(context) {

            private VelocityTracker velocityTracker;

            @Override
            protected boolean allowSelectChildAtPosition(View child) {
                return child != sharedMediaLayout;
            }

            @Override
            public boolean hasOverlappingRendering() {
                return false;
            }

            @Override
            protected void requestChildOnScreen(View child, View focused) {

            }

            @Override
            public void invalidate() {
                super.invalidate();
                if (fragmentView != null) {
                    fragmentView.invalidate();
                }
            }

            @Override
            public boolean onTouchEvent(MotionEvent e) {
                final int action = e.getAction();
                if (action == MotionEvent.ACTION_DOWN) {
                    if (velocityTracker == null) {
                        velocityTracker = VelocityTracker.obtain();
                    } else {
                        velocityTracker.clear();
                    }
                    velocityTracker.addMovement(e);
                } else if (action == MotionEvent.ACTION_MOVE) {
                    if (velocityTracker != null) {
                        velocityTracker.addMovement(e);
                        velocityTracker.computeCurrentVelocity(1000);
                        listViewVelocityY = velocityTracker.getYVelocity(e.getPointerId(e.getActionIndex()));
                    }
                } else if (action == MotionEvent.ACTION_UP || action == MotionEvent.ACTION_CANCEL) {
                    if (velocityTracker != null) {
                        velocityTracker.recycle();
                        velocityTracker = null;
                    }
                }
                final boolean result = super.onTouchEvent(e);
                if (action == MotionEvent.ACTION_UP || action == MotionEvent.ACTION_CANCEL) {
                    if (allowPullingDown) {
                        final View view = layoutManager.findViewByPosition(0);
                        if (view != null) {
                            if (isPulledDown) {
                                final int actionBarHeight = ActionBar.getCurrentActionBarHeight() + (actionBar.getOccupyStatusBar() ? AndroidUtilities.statusBarHeight : 0);
                                listView.smoothScrollBy(0, view.getTop() - listView.getMeasuredWidth() + actionBarHeight, CubicBezierInterpolator.EASE_OUT_QUINT);
                            } else {
                                listView.smoothScrollBy(0, view.getTop() - AndroidUtilities.dp(88), CubicBezierInterpolator.EASE_OUT_QUINT);
                            }
                        }
                    }
                }
                return result;
            }

            @Override
            public boolean drawChild(Canvas canvas, View child, long drawingTime) {
                if (getItemAnimator().isRunning() && child.getBackground() == null && child.getTranslationY() != 0) {
                    boolean useAlpha = listView.getChildAdapterPosition(child) == sharedMediaRow && child.getAlpha() != 1f;
                    if (useAlpha) {
                        whitePaint.setAlpha((int) (255 * listView.getAlpha() * child.getAlpha()));
                    }
                    canvas.drawRect(listView.getX(), child.getY(), listView.getX() + listView.getMeasuredWidth(), child.getY() + child.getHeight(), whitePaint);
                    if (useAlpha) {
                        whitePaint.setAlpha((int) (255 * listView.getAlpha()));
                    }
                }
                return super.drawChild(canvas, child, drawingTime);
            }
        };
        listView.setVerticalScrollBarEnabled(false);
        DefaultItemAnimator defaultItemAnimator = new DefaultItemAnimator() {

            int animationIndex = -1;

            @Override
            protected void onAllAnimationsDone() {
                super.onAllAnimationsDone();
                getNotificationCenter().onAnimationFinish(animationIndex);
            }

            @Override
            public void runPendingAnimations() {
                boolean removalsPending = !mPendingRemovals.isEmpty();
                boolean movesPending = !mPendingMoves.isEmpty();
                boolean changesPending = !mPendingChanges.isEmpty();
                boolean additionsPending = !mPendingAdditions.isEmpty();
                if (removalsPending || movesPending || additionsPending || changesPending) {
                    ValueAnimator valueAnimator = ValueAnimator.ofFloat(0, 1f);
                    valueAnimator.addUpdateListener(valueAnimator1 -> listView.invalidate());
                    valueAnimator.setDuration(getMoveDuration());
                    valueAnimator.start();
                    animationIndex = getNotificationCenter().setAnimationInProgress(animationIndex, null);
                }
                super.runPendingAnimations();
            }

            @Override
            protected long getAddAnimationDelay(long removeDuration, long moveDuration, long changeDuration) {
                return 0;
            }

            @Override
            protected long getMoveAnimationDelay() {
                return 0;
            }

            @Override
            public long getMoveDuration() {
                return 220;
            }

            @Override
            public long getRemoveDuration() {
                return 220;
            }

            @Override
            public long getAddDuration() {
                return 220;
            }
        };
        listView.setItemAnimator(defaultItemAnimator);
        defaultItemAnimator.setSupportsChangeAnimations(false);
        defaultItemAnimator.setDelayAnimations(false);
        listView.setClipToPadding(false);
        listView.setHideIfEmpty(false);

        layoutManager = new LinearLayoutManager(context) {

            @Override
            public boolean supportsPredictiveItemAnimations() {
                return imageUpdater != null;
            }

            @Override
            public int scrollVerticallyBy(int dy, RecyclerView.Recycler recycler, RecyclerView.State state) {
                final View view = layoutManager.findViewByPosition(0);
                if (view != null && !openingAvatar) {
                    final int canScroll = view.getTop() - AndroidUtilities.dp(88);
                    if (!allowPullingDown && canScroll > dy) {
                        dy = canScroll;
                        if (avatarsViewPager.hasImages() && avatarImage.getImageReceiver().hasNotThumb() && !isInLandscapeMode && !AndroidUtilities.isTablet()) {
                            allowPullingDown = avatarBig == null;
                        }
                    } else if (allowPullingDown) {
                        if (dy >= canScroll) {
                            dy = canScroll;
                            allowPullingDown = false;
                        } else if (listView.getScrollState() == RecyclerListView.SCROLL_STATE_DRAGGING) {
                            if (!isPulledDown) {
                                dy /= 2;
                            }
                        }
                    }
                }
                return super.scrollVerticallyBy(dy, recycler, state);
            }
        };
        layoutManager.setOrientation(LinearLayoutManager.VERTICAL);
        listView.setLayoutManager(layoutManager);
        listView.setGlowColor(0);
        listView.setAdapter(listAdapter);
        frameLayout.addView(listView, LayoutHelper.createFrame(LayoutHelper.MATCH_PARENT, LayoutHelper.MATCH_PARENT, Gravity.TOP | Gravity.LEFT));
        listView.setOnItemClickListener(new RecyclerListView.OnItemClickListenerExtended() {

            private int pressCount = 0;

            @Override
            public void onItemClick(View view, int position, float x, float y) {
                if (getParentActivity() == null) {
                    return;
                }
                if (position == settingsKeyRow) {
                    Bundle args = new Bundle();
                    args.putInt("chat_id", (int) (dialog_id >> 32));
                    presentFragment(new IdenticonActivity(args));
                } else if (position == settingsTimerRow) {
                    showDialog(AlertsCreator.createTTLAlert(getParentActivity(), currentEncryptedChat).create());
                } else if (position == notificationsRow) {
                    if (LocaleController.isRTL && x <= AndroidUtilities.dp(76) || !LocaleController.isRTL && x >= view.getMeasuredWidth() - AndroidUtilities.dp(76)) {
                        NotificationsCheckCell checkCell = (NotificationsCheckCell) view;
                        boolean checked = !checkCell.isChecked();

                        boolean defaultEnabled = getNotificationsController().isGlobalNotificationsEnabled(did);

                        if (checked) {
                            SharedPreferences preferences = MessagesController.getNotificationsSettings(currentAccount);
                            SharedPreferences.Editor editor = preferences.edit();
                            if (defaultEnabled) {
                                editor.remove("notify2_" + did);
                            } else {
                                editor.putInt("notify2_" + did, 0);
                            }
                            getMessagesStorage().setDialogFlags(did, 0);
                            editor.commit();
                            TLRPC.Dialog dialog = getMessagesController().dialogs_dict.get(did);
                            if (dialog != null) {
                                dialog.notify_settings = new TLRPC.TL_peerNotifySettings();
                            }
                        } else {
                            int untilTime = Integer.MAX_VALUE;
                            SharedPreferences preferences = MessagesController.getNotificationsSettings(currentAccount);
                            SharedPreferences.Editor editor = preferences.edit();
                            long flags;
                            if (!defaultEnabled) {
                                editor.remove("notify2_" + did);
                                flags = 0;
                            } else {
                                editor.putInt("notify2_" + did, 2);
                                flags = 1;
                            }
                            getNotificationsController().removeNotificationsForDialog(did);
                            getMessagesStorage().setDialogFlags(did, flags);
                            editor.commit();
                            TLRPC.Dialog dialog = getMessagesController().dialogs_dict.get(did);
                            if (dialog != null) {
                                dialog.notify_settings = new TLRPC.TL_peerNotifySettings();
                                if (defaultEnabled) {
                                    dialog.notify_settings.mute_until = untilTime;
                                }
                            }
                        }
                        getNotificationsController().updateServerNotificationsSettings(did);
                        checkCell.setChecked(checked);
                        RecyclerListView.Holder holder = (RecyclerListView.Holder) listView.findViewHolderForPosition(notificationsRow);
                        if (holder != null) {
                            listAdapter.onBindViewHolder(holder, notificationsRow);
                        }
                        return;
                    }
                    AlertsCreator.showCustomNotificationsDialog(ProfileActivity.this, did, -1, null, currentAccount, param -> listAdapter.notifyItemChanged(notificationsRow));
                } else if (position == unblockRow) {
                    getMessagesController().unblockPeer(user_id);
                    if (BulletinFactory.canShowBulletin(ProfileActivity.this)) {
                        BulletinFactory.createBanBulletin(ProfileActivity.this, false).show();
                    }
                } else if (position == sendMessageRow) {
                    onWriteButtonClick();
                } else if (position == reportRow) {
                    AlertsCreator.createReportAlert(getParentActivity(), getDialogId(), 0, ProfileActivity.this);
                } else if (position >= membersStartRow && position < membersEndRow) {
                    TLRPC.ChatParticipant participant;
                    if (!sortedUsers.isEmpty()) {
                        participant = chatInfo.participants.participants.get(sortedUsers.get(position - membersStartRow));
                    } else {
                        participant = chatInfo.participants.participants.get(position - membersStartRow);
                    }
                    onMemberClick(participant, false);
                } else if (position == addMemberRow) {
                    openAddMember();
                } else if (position == usernameRow) {

                    final String username;
                    if (user_id != 0) {
                        final TLRPC.User user = getMessagesController().getUser(user_id);
                        if (user == null || user.username == null) {
                            return;
                        }
                        username = user.username;
                    } else if (chat_id != 0) {
                        final TLRPC.Chat chat = getMessagesController().getChat(chat_id);
                        if (chat == null || chat.username == null) {
                            return;
                        }
                        username = chat.username;
                    } else {
                        return;
                    }

                    BottomBuilder builder = new BottomBuilder(getParentActivity());
                    builder.addTitle("@" + username);

                    if (chatInfo != null && chatInfo.can_set_username) {
                        builder.addItem(LocaleController.getString("Edit", R.string.Edit), R.drawable.baseline_edit_24, __ -> {
                            ChatEditTypeActivity fragment = new ChatEditTypeActivity(chat_id, chatInfo.can_set_location);
                            fragment.setInfo(chatInfo);
                            presentFragment(fragment);
                            return Unit.INSTANCE;
                        });
                    }

                    builder.addItem(LocaleController.getString("Copy", R.string.Copy), R.drawable.baseline_content_copy_24, __ -> {
                        AlertUtil.copyAndAlert("@" + username);
                        return Unit.INSTANCE;
                    });

                    builder.addItem(LocaleController.getString("CopyLink", R.string.CopyLink), R.drawable.baseline_link_24, __ -> {
                        AlertUtil.copyAndAlert("https://t.me/" + username);
                        return Unit.INSTANCE;
                    });

                    builder.show();

                } else if (position == locationRow) {
                    if (chatInfo.location instanceof TLRPC.TL_channelLocation) {
                        LocationActivity fragment = new LocationActivity(LocationActivity.LOCATION_TYPE_GROUP_VIEW);
                        fragment.setChatLocation(chat_id, (TLRPC.TL_channelLocation) chatInfo.location);
                        presentFragment(fragment);
                    }
                } else if (position == joinRow) {
                    getMessagesController().addUserToChat(currentChat.id, getUserConfig().getCurrentUser(), 0, null, ProfileActivity.this, null);
                    NotificationCenter.getGlobalInstance().postNotificationName(NotificationCenter.closeSearchByActiveAction);
                } else if (position == subscribersRow) {
                    Bundle args = new Bundle();
                    args.putInt("chat_id", chat_id);
                    args.putInt("type", ChatUsersActivity.TYPE_USERS);
                    ChatUsersActivity fragment = new ChatUsersActivity(args);
                    fragment.setInfo(chatInfo);
                    presentFragment(fragment);
                } else if (position == administratorsRow) {
                    Bundle args = new Bundle();
                    args.putInt("chat_id", chat_id);
                    args.putInt("type", ChatUsersActivity.TYPE_ADMIN);
                    ChatUsersActivity fragment = new ChatUsersActivity(args);
                    fragment.setInfo(chatInfo);
                    presentFragment(fragment);
                } else if (position == blockedUsersRow) {
                    Bundle args = new Bundle();
                    args.putInt("chat_id", chat_id);
                    args.putInt("type", ChatUsersActivity.TYPE_BANNED);
                    ChatUsersActivity fragment = new ChatUsersActivity(args);
                    fragment.setInfo(chatInfo);
                    presentFragment(fragment);
                } else if (position == notificationRow) {
                    presentFragment(new NotificationsSettingsActivity());
                } else if (position == privacyRow) {
                    presentFragment(new PrivacySettingsActivity());
                } else if (position == dataRow) {
                    presentFragment(new DataSettingsActivity());
                } else if (position == chatRow) {
                    presentFragment(new ThemeActivity(ThemeActivity.THEME_TYPE_BASIC));
                } else if (position == stickersRow) {
                    presentFragment(new StickersActivity(MediaDataController.TYPE_IMAGE));
                } else if (position == filtersRow) {
                    presentFragment(new FiltersSetupActivity());
                } else if (position == devicesRow) {
                    presentFragment(new SessionsActivity(0));
                } else if (position == nekoRow) {
                    presentFragment(new NekoSettingsActivity());
                } else if (position == questionRow) {
                    Browser.openUrl(getParentActivity(), "https://t.me/NekogramX");
                } else if (position == faqRow) {
                    Browser.openUrl(getParentActivity(), NekoXConfig.FAQ_URL);
                } else if (position == policyRow) {
                    Browser.openUrl(getParentActivity(), "https://github.com/NekoX-Dev/NekoX/wiki/Privacy-Policy");
                } else if (position == sendLogsRow) {
                    sendLogs();
                } else if (position == clearLogsRow) {
                    AlertDialog pro = AlertUtil.showProgress(getParentActivity());
                    pro.show();
                    UIUtil.runOnIoDispatcher(() -> {
                        FileUtil.delete(new File(EnvUtil.getTelegramPath(), "logs"));
                        ThreadUtil.sleep(100L);
                        LangsKt.uDismiss(pro);
                    });
                } else if (position == switchBackendRow) {
                    if (getParentActivity() == null) {
                        return;
                    }
                    AlertDialog.Builder builder1 = new AlertDialog.Builder(getParentActivity());
                    builder1.setMessage(LocaleController.getString("AreYouSure", R.string.AreYouSure));
                    builder1.setTitle(LocaleController.getString("AppName", R.string.AppName));
                    builder1.setPositiveButton(LocaleController.getString("OK", R.string.OK), (dialogInterface, i) -> {
                        SharedConfig.pushAuthKey = null;
                        SharedConfig.pushAuthKeyId = null;
                        SharedConfig.saveConfig();
                        ConnectionsManager.getInstance(currentAccount).switchBackend();
                    });
                    builder1.setNegativeButton(LocaleController.getString("Cancel", R.string.Cancel), null);
                    showDialog(builder1.create());
                } else if (position == languageRow) {
                    presentFragment(new LanguageSelectActivity());
                } else if (position == setUsernameRow) {

                    TLRPC.User user = UserConfig.getInstance(currentAccount).getCurrentUser();

                    if (user == null || TextUtils.isEmpty(user.username)) {
                        presentFragment(new ChangeUsernameActivity());
                        return;
                    }

                    BottomBuilder builder = new BottomBuilder(getParentActivity());
                    builder.addTitle("@" + user.username);

                    builder.addItem(LocaleController.getString("Edit", R.string.Edit), R.drawable.baseline_edit_24, __ -> {
                        presentFragment(new ChangeUsernameActivity());
                        return Unit.INSTANCE;
                    });

                    builder.addItem(LocaleController.getString("Copy", R.string.Copy), R.drawable.baseline_content_copy_24, __ -> {
                        AlertUtil.copyAndAlert("@" + user.username);
                        return Unit.INSTANCE;
                    });

                    builder.addItem(LocaleController.getString("CopyLink", R.string.CopyLink), R.drawable.baseline_link_24, __ -> {
                        AlertUtil.copyAndAlert("https://t.me/" + user.username);
                        return Unit.INSTANCE;
                    });

                    builder.show();

                } else if (position == bioRow) {
                    if (userInfo != null) {
                        presentFragment(new ChangeBioActivity());
                    }
                } else if (position == channelInfoRow || position == userInfoRow || position == locationRow) {

                    BottomBuilder builder = new BottomBuilder(getParentActivity());

                    builder.addItem(LocaleController.getString("Copy", R.string.Copy), R.drawable.baseline_content_copy_24, __ -> {
                        try {
                            String about;
                            if (position == locationRow) {
                                about = chatInfo != null && chatInfo.location instanceof TLRPC.TL_channelLocation ? ((TLRPC.TL_channelLocation) chatInfo.location).address : null;
                            } else if (position == channelInfoRow) {
                                about = chatInfo != null ? chatInfo.about : null;
                            } else {
                                about = userInfo != null ? userInfo.about : null;
                            }
                            if (!TextUtils.isEmpty(about)) {
                                AlertUtil.copyAndAlert(about);
                            }
                        } catch (Exception e) {
                            FileLog.e(e);
                        }
                        return Unit.INSTANCE;
                    });

                    builder.addItem(LocaleController.getString("Translate", R.string.Translate), R.drawable.ic_translate, __ -> {
                        try {
                            String about;
                            if (position == locationRow) {
                                about = chatInfo != null && chatInfo.location instanceof TLRPC.TL_channelLocation ? ((TLRPC.TL_channelLocation) chatInfo.location).address : null;
                            } else if (position == channelInfoRow) {
                                about = chatInfo != null ? chatInfo.about : null;
                            } else {
                                about = userInfo != null ? userInfo.about : null;
                            }
                            if (!TextUtils.isEmpty(about)) {
                                DialogTransKt.startTrans(getParentActivity(), about);
                            }
                        } catch (Exception e) {
                            FileLog.e(e);
                        }
                        return Unit.INSTANCE;
                    });

                    builder.show();

                } else if (position == numberRow) {

                    TLRPC.User user = UserConfig.getInstance(currentAccount).getCurrentUser();
                    String number;
                    if (user == null || StrUtil.isBlank(user.phone)) {
                        return;
                    }

                    number = PhoneFormat.getInstance().format("+" + user.phone);

                    BottomBuilder builder = new BottomBuilder(getParentActivity());

                    builder.addTitle(number);

                    builder.addItem(LocaleController.getString("Edit", R.string.Edit), R.drawable.baseline_edit_24, __ -> {
                        presentFragment(new ActionIntroActivity(ActionIntroActivity.ACTION_TYPE_CHANGE_PHONE_NUMBER));
                        return Unit.INSTANCE;
                    });

                    builder.addItem(LocaleController.getString("Call", R.string.Call), R.drawable.baseline_call_24, __ -> {
                        AlertUtil.call(user.phone);
                        return Unit.INSTANCE;
                    });

                    builder.addItem(LocaleController.getString("Copy", R.string.Copy), R.drawable.baseline_content_copy_24, __ -> {
                        AlertUtil.copyAndAlert(number);
                        return Unit.INSTANCE;
                    });

                    builder.addItem(LocaleController.getString("ShareContact", R.string.ShareContact), R.drawable.baseline_forward_24, __ -> {
                        Bundle args = new Bundle();
                        args.putBoolean("onlySelect", true);
                        args.putInt("dialogsType", 3);
                        args.putString("selectAlertString", LocaleController.getString("SendContactToText", R.string.SendContactToText));
                        args.putString("selectAlertStringGroup", LocaleController.getString("SendContactToGroupText", R.string.SendContactToGroupText));
                        DialogsActivity fragment = new DialogsActivity(args);
                        fragment.setDelegate(ProfileActivity.this);
                        presentFragment(fragment);
                        return Unit.INSTANCE;
                    });

                    builder.addItem(LocaleController.getString("Hide", R.string.Hide), R.drawable.baseline_remove_circle_24, __ -> {
                        hideNumber = true;
                        updateListAnimated(false);
                        return Unit.INSTANCE;
                    });

                    showDialog(builder.create());

                } else if (position == phoneRow) {
                    final TLRPC.User user = getMessagesController().getUser(user_id);
                    if (user == null || user.phone == null || user.phone.length() == 0 || getParentActivity() == null
                            || (NekoConfig.hidePhone && user.id == UserConfig.getInstance(currentAccount).getClientUserId())) {
                        return;
                    }

                    String number = PhoneFormat.getInstance().format("+" + user.phone);

                    BottomBuilder builder = new BottomBuilder(getParentActivity());

                    builder.addTitle(number);

                    builder.addItem(LocaleController.getString("Call", R.string.Call), R.drawable.baseline_call_24, __ -> {
                        AlertUtil.call(user.phone);
                        return Unit.INSTANCE;
                    });

                    builder.addItem(LocaleController.getString("Copy", R.string.Copy), R.drawable.baseline_content_copy_24, __ -> {
                        AlertUtil.copyAndAlert(number);
                        return Unit.INSTANCE;
                    });

                    builder.addItem(LocaleController.getString("ShareContact", R.string.ShareContact), R.drawable.baseline_forward_24, __ -> {
                        Bundle args = new Bundle();
                        args.putBoolean("onlySelect", true);
                        args.putInt("dialogsType", 3);
                        args.putString("selectAlertString", LocaleController.getString("SendContactToText", R.string.SendContactToText));
                        args.putString("selectAlertStringGroup", LocaleController.getString("SendContactToGroupText", R.string.SendContactToGroupText));
                        DialogsActivity fragment = new DialogsActivity(args);
                        fragment.setDelegate(ProfileActivity.this);
                        presentFragment(fragment);
                        return Unit.INSTANCE;
                    });

                    builder.addItem(LocaleController.getString("Hide", R.string.Hide), R.drawable.baseline_remove_circle_24, __ -> {
                        hideNumber = true;
                        updateListAnimated(false);
                        return Unit.INSTANCE;
                    });

                    showDialog(builder.create());

                } else if (position == setAvatarRow) {
                } else if (position == versionRow) {
                    TextInfoPrivacyCell cell = (TextInfoPrivacyCell) view;
                    if (BuildVars.LOGS_ENABLED) pressCount++;
                    if (pressCount == 8) NekoXConfig.developerModeEntrance = true;

                    BottomBuilder builder = new BottomBuilder(getParentActivity());
                    String message = cell.getTextView().getText().toString();
                    try {
                        if (!BuildVars.isMini) {
                            message += "\n" + Libv2ray.checkVersionX()
                                    .replace("Lib", "AndroidLibV2rayLite")
                                    .replace("Core", "v2ray-core");
                        }
                    } catch (Exception ignored) {
                    }
                    builder.addTitle(message);
                    String finalMessage = message;
                    builder.addItem(LocaleController.getString("Copy", R.string.Copy), R.drawable.baseline_content_copy_24, (it) -> {
                        AndroidUtilities.addToClipboard(finalMessage);
                        AlertUtil.showToast(LocaleController.getString("TextCopied", R.string.TextCopied));
                        return Unit.INSTANCE;
                    });
                    builder.addItem(BuildVars.LOGS_ENABLED ? LocaleController.getString("DebugMenuDisableLogs", R.string.DebugMenuDisableLogs) : LocaleController.getString("DebugMenuEnableLogs", R.string.DebugMenuEnableLogs), R.drawable.baseline_bug_report_24, (it) -> {
                        BuildVars.LOGS_ENABLED = BuildVars.DEBUG_VERSION = !BuildVars.LOGS_ENABLED;
                        SharedPreferences sharedPreferences = ApplicationLoader.applicationContext.getSharedPreferences("systemConfig", Context.MODE_PRIVATE);
                        sharedPreferences.edit().putBoolean("logsEnabled", BuildVars.LOGS_ENABLED).apply();

                        updateListAnimated(false);
                        return Unit.INSTANCE;
                    });
                    builder.addItem(LocaleController.getString("SwitchVersion", R.string.SwitchVersion), R.drawable.baseline_replay_24, (it) -> {
                        Browser.openUrl(ProfileActivity.this.getParentActivity(), "https://github.com/NekoX-Dev/NekoX/releases");
                        return Unit.INSTANCE;
                    });

                    if (!BuildVars.isFdroid) {
                        builder.addItem(LocaleController.getString("CheckUpdate", R.string.CheckUpdate), R.drawable.baseline_search_24, (it) -> {
                            UIUtil.runOnIoDispatcher(() -> InternalUpdater.checkUpdate(getParentActivity(), false));
                            return Unit.INSTANCE;
                        });

                        String currentChannel = " - ";
                        switch (NekoXConfig.autoUpdateReleaseChannel) {
                            case 0:
                                currentChannel += LocaleController.getString("AutoCheckUpdateOFF", R.string.AutoCheckUpdateOFF);
                                break;
                            case 1:
                                currentChannel += LocaleController.getString("AutoCheckUpdateStable", R.string.AutoCheckUpdateStable);
                                break;
                            case 2:
                                currentChannel += LocaleController.getString("AutoCheckUpdateRc", R.string.AutoCheckUpdateRc);
                                break;
                        }

                        builder.addItem(LocaleController.getString("AutoCheckUpdateSwitch", R.string.AutoCheckUpdateSwitch) + currentChannel, R.drawable.update_black_24, (it) -> {
                            BottomBuilder switchBuilder = new BottomBuilder(getParentActivity());
                            switchBuilder.addTitle(LocaleController.getString("AutoCheckUpdateSwitch", R.string.AutoCheckUpdateSwitch));
                            switchBuilder.addRadioItem(LocaleController.getString("AutoCheckUpdateOFF", R.string.AutoCheckUpdateOFF), NekoXConfig.autoUpdateReleaseChannel == 0, (radioButtonCell) -> {
                                NekoXConfig.setAutoUpdateReleaseChannel(0);
                                switchBuilder.doRadioCheck(radioButtonCell);
                                return Unit.INSTANCE;
                            });
                            switchBuilder.addRadioItem(LocaleController.getString("AutoCheckUpdateStable", R.string.AutoCheckUpdateStable), NekoXConfig.autoUpdateReleaseChannel == 1, (radioButtonCell) -> {
                                NekoXConfig.setAutoUpdateReleaseChannel(1);
                                switchBuilder.doRadioCheck(radioButtonCell);
                                return Unit.INSTANCE;
                            });
                            switchBuilder.addRadioItem(LocaleController.getString("AutoCheckUpdateRc", R.string.AutoCheckUpdateRc), NekoXConfig.autoUpdateReleaseChannel == 2, (radioButtonCell) -> {
                                NekoXConfig.setAutoUpdateReleaseChannel(2);
                                switchBuilder.doRadioCheck(radioButtonCell);
                                return Unit.INSTANCE;
                            });
                            showDialog(switchBuilder.create());
                            return Unit.INSTANCE;
                        });
                    }

                    if (NekoXConfig.developerModeEntrance || NekoXConfig.developerMode || ArrayUtil.contains(NekoXConfig.developers, getUserConfig().clientUserId)) {
                        builder.addItem(LocaleController.getString("DeveloperSettings", R.string.DeveloperSettings), R.drawable.baseline_developer_mode_24, (it) -> {
                            BottomBuilder devBuilder = new BottomBuilder(ProfileActivity.this.getParentActivity());
                            devBuilder.addTitle(LocaleController.getString("DevModeTitle", R.string.DevModeTitle), LocaleController.getString("DevModeNotice", R.string.DevModeNotice));
                            devBuilder.addItem(LocaleController.getString("Continue", R.string.Continue), R.drawable.baseline_warning_24, true, (__) -> {
                                ProfileActivity.this.presentFragment(new NekoXSettingActivity());
                                return Unit.INSTANCE;
                            });
                            devBuilder.addCancelItem();
                            devBuilder.show();
                            return Unit.INSTANCE;
                        });
                    }
                    builder.show();
                } else {
                    ProfileActivity.this.processOnClickOrPress(position);
                }
<<<<<<< HEAD
=======
            } else if (position == locationRow) {
                if (chatInfo.location instanceof TLRPC.TL_channelLocation) {
                    LocationActivity fragment = new LocationActivity(LocationActivity.LOCATION_TYPE_GROUP_VIEW);
                    fragment.setChatLocation(chat_id, (TLRPC.TL_channelLocation) chatInfo.location);
                    presentFragment(fragment);
                }
            } else if (position == joinRow) {
                getMessagesController().addUserToChat(currentChat.id, getUserConfig().getCurrentUser(), 0, null, ProfileActivity.this, null);
                NotificationCenter.getGlobalInstance().postNotificationName(NotificationCenter.closeSearchByActiveAction);
            } else if (position == subscribersRow) {
                Bundle args = new Bundle();
                args.putInt("chat_id", chat_id);
                args.putInt("type", ChatUsersActivity.TYPE_USERS);
                ChatUsersActivity fragment = new ChatUsersActivity(args);
                fragment.setInfo(chatInfo);
                presentFragment(fragment);
            } else if (position == administratorsRow) {
                Bundle args = new Bundle();
                args.putInt("chat_id", chat_id);
                args.putInt("type", ChatUsersActivity.TYPE_ADMIN);
                ChatUsersActivity fragment = new ChatUsersActivity(args);
                fragment.setInfo(chatInfo);
                presentFragment(fragment);
            } else if (position == blockedUsersRow) {
                Bundle args = new Bundle();
                args.putInt("chat_id", chat_id);
                args.putInt("type", ChatUsersActivity.TYPE_BANNED);
                ChatUsersActivity fragment = new ChatUsersActivity(args);
                fragment.setInfo(chatInfo);
                presentFragment(fragment);
            } else if (position == notificationRow) {
                presentFragment(new NotificationsSettingsActivity());
            } else if (position == privacyRow) {
                presentFragment(new PrivacySettingsActivity());
            } else if (position == dataRow) {
                presentFragment(new DataSettingsActivity());
            } else if (position == chatRow) {
                presentFragment(new ThemeActivity(ThemeActivity.THEME_TYPE_BASIC));
            } else if (position == filtersRow) {
                presentFragment(new FiltersSetupActivity());
            } else if (position == devicesRow) {
                presentFragment(new SessionsActivity(0));
            } else if (position == questionRow) {
                showDialog(AlertsCreator.createSupportAlert(ProfileActivity.this));
            } else if (position == faqRow) {
                Browser.openUrl(getParentActivity(), LocaleController.getString("TelegramFaqUrl", R.string.TelegramFaqUrl));
            } else if (position == policyRow) {
                Browser.openUrl(getParentActivity(), LocaleController.getString("PrivacyPolicyUrl", R.string.PrivacyPolicyUrl));
            } else if (position == sendLogsRow) {
                sendLogs(false);
            } else if (position == sendLastLogsRow) {
                sendLogs(true);
            } else if (position == clearLogsRow) {
                FileLog.cleanupLogs();
            } else if (position == switchBackendRow) {
                if (getParentActivity() == null) {
                    return;
                }
                AlertDialog.Builder builder1 = new AlertDialog.Builder(getParentActivity());
                builder1.setMessage(LocaleController.getString("AreYouSure", R.string.AreYouSure));
                builder1.setTitle(LocaleController.getString("AppName", R.string.AppName));
                builder1.setPositiveButton(LocaleController.getString("OK", R.string.OK), (dialogInterface, i) -> {
                    SharedConfig.pushAuthKey = null;
                    SharedConfig.pushAuthKeyId = null;
                    SharedConfig.saveConfig();
                    getConnectionsManager().switchBackend(true);
                });
                builder1.setNegativeButton(LocaleController.getString("Cancel", R.string.Cancel), null);
                showDialog(builder1.create());
            } else if (position == languageRow) {
                presentFragment(new LanguageSelectActivity());
            } else if (position == setUsernameRow) {
                presentFragment(new ChangeUsernameActivity());
            } else if (position == bioRow) {
                if (userInfo != null) {
                    presentFragment(new ChangeBioActivity());
                }
            } else if (position == numberRow) {
                presentFragment(new ActionIntroActivity(ActionIntroActivity.ACTION_TYPE_CHANGE_PHONE_NUMBER));
            } else if (position == setAvatarRow) {
                onWriteButtonClick();
            } else {
                processOnClickOrPress(position);
>>>>>>> 24c6968b
            }
        });

        listView.setOnItemLongClickListener(new RecyclerListView.OnItemLongClickListener() {

            private int pressCount = 0;

            @Override
            public boolean onItemClick(View view, int position) {
                if (position == versionRow) {
                    pressCount++;
                    if (pressCount >= 2 || BuildVars.DEBUG_PRIVATE_VERSION) {
                        AlertDialog.Builder builder = new AlertDialog.Builder(getParentActivity());
                        builder.setTitle(LocaleController.getString("DebugMenu", R.string.DebugMenu));
                        CharSequence[] items;
                        items = new CharSequence[]{
                                LocaleController.getString("DebugMenuImportContacts", R.string.DebugMenuImportContacts),
                                LocaleController.getString("DebugMenuReloadContacts", R.string.DebugMenuReloadContacts),
                                LocaleController.getString("DebugMenuResetContacts", R.string.DebugMenuResetContacts),
                                LocaleController.getString("DebugMenuResetDialogs", R.string.DebugMenuResetDialogs),
                                BuildVars.DEBUG_VERSION ? null : (BuildVars.LOGS_ENABLED ? LocaleController.getString("DebugMenuDisableLogs", R.string.DebugMenuDisableLogs) : LocaleController.getString("DebugMenuEnableLogs", R.string.DebugMenuEnableLogs)),
                                SharedConfig.inappCamera ? LocaleController.getString("DebugMenuDisableCamera", R.string.DebugMenuDisableCamera) : LocaleController.getString("DebugMenuEnableCamera", R.string.DebugMenuEnableCamera),
                                LocaleController.getString("DebugMenuClearMediaCache", R.string.DebugMenuClearMediaCache),
                                LocaleController.getString("DebugMenuCallSettings", R.string.DebugMenuCallSettings),
                                null,
                                BuildVars.DEBUG_PRIVATE_VERSION || BuildVars.isStandaloneApp() ? LocaleController.getString("DebugMenuCheckAppUpdate", R.string.DebugMenuCheckAppUpdate) : null,
                                LocaleController.getString("DebugMenuReadAllDialogs", R.string.DebugMenuReadAllDialogs),
                                SharedConfig.pauseMusicOnRecord ? LocaleController.getString("DebugMenuDisablePauseMusic", R.string.DebugMenuDisablePauseMusic) : LocaleController.getString("DebugMenuEnablePauseMusic", R.string.DebugMenuEnablePauseMusic),
                                BuildVars.DEBUG_VERSION && !AndroidUtilities.isTablet() && Build.VERSION.SDK_INT >= 23 ? (SharedConfig.smoothKeyboard ? LocaleController.getString("DebugMenuDisableSmoothKeyboard", R.string.DebugMenuDisableSmoothKeyboard) : LocaleController.getString("DebugMenuEnableSmoothKeyboard", R.string.DebugMenuEnableSmoothKeyboard)) : null,
                                BuildVars.DEBUG_PRIVATE_VERSION ? (SharedConfig.disableVoiceAudioEffects ? "Enable voip audio effects" : "Disable voip audio effects") : null,
                                Build.VERSION.SDK_INT >= 21 ? (SharedConfig.noStatusBar ? "Show status bar background" : "Hide status bar background") : null,
                                "Scan accounts",
                                BuildVars.DEBUG_PRIVATE_VERSION ? "Clean app update" : null,
                                BuildVars.DEBUG_PRIVATE_VERSION ? "Reset suggestions" : null,
                        };
                        builder.setItems(items, (dialog, which) -> {
                            if (which == 0) {
                                getUserConfig().syncContacts = true;
                                getUserConfig().saveConfig(false);
                                getContactsController().forceImportContacts();
                            } else if (which == 1) {
                                getContactsController().loadContacts(false, 0);
                            } else if (which == 2) {
                                getContactsController().resetImportedContacts();
                            } else if (which == 3) {
                                getMessagesController().forceResetDialogs();
                            } else if (which == 4) {
                                BuildVars.LOGS_ENABLED = BuildVars.DEBUG_VERSION = !BuildVars.LOGS_ENABLED;
                                SharedPreferences sharedPreferences = ApplicationLoader.applicationContext.getSharedPreferences("systemConfig", Context.MODE_PRIVATE);
                                sharedPreferences.edit().putBoolean("logsEnabled", BuildVars.LOGS_ENABLED).commit();
                                updateListAnimated(false);
                            } else if (which == 5) {
                                SharedConfig.toggleInappCamera();
                            } else if (which == 6) {
                                getMessagesStorage().clearSentMedia();
                                SharedConfig.setNoSoundHintShowed(false);
                                SharedPreferences.Editor editor = MessagesController.getGlobalMainSettings().edit();
                                editor.remove("archivehint").remove("proximityhint").remove("archivehint_l").remove("gifhint").remove("reminderhint").remove("soundHint").remove("themehint").remove("filterhint").commit();
                                SharedConfig.textSelectionHintShows = 0;
                                SharedConfig.lockRecordAudioVideoHint = 0;
                                SharedConfig.stickersReorderingHintUsed = false;
                            } else if (which == 7) {
                                VoIPHelper.showCallDebugSettings(getParentActivity());
                            } else if (which == 8) {
                                NekoConfig.toggleResidentNotification();
                            } else if (which == 9) {
                            } else if (which == 10) {
                                getMessagesStorage().readAllDialogs(-1);
                            } else if (which == 11) {
                                SharedConfig.togglePauseMusicOnRecord();
                            } else if (which == 12) {
                                SharedConfig.toggleSmoothKeyboard();
                                if (SharedConfig.smoothKeyboard && getParentActivity() != null) {
                                    getParentActivity().getWindow().setSoftInputMode(WindowManager.LayoutParams.SOFT_INPUT_ADJUST_RESIZE);
                                }
                            } else if (which == 13) {
                                SharedConfig.toggleDisableVoiceAudioEffects();
                            } else if (which == 14) {
                                SharedConfig.toggleNoStatusBar();
                                if (getParentActivity() != null) {
                                    if (SharedConfig.noStatusBar) {
                                        getParentActivity().getWindow().setStatusBarColor(0);
                                    } else {
                                        getParentActivity().getWindow().setStatusBarColor(0x33000000);
                                    }
                                }
                            } else if (which == 15) {
                                SharedConfig.activeAccounts.clear();
                                int maxAccounts;

                                File filesDir = ApplicationLoader.applicationContext.getFilesDir();
                                if (new File(filesDir, "account31").isDirectory()) {
                                    maxAccounts = 32;
                                } else {
                                    maxAccounts = 16;
                                }

                                for (int i = 0; i < maxAccounts; i++) {
                                    SharedPreferences perf;
                                    if (i == 0) {
                                        perf = ApplicationLoader.applicationContext.getSharedPreferences("userconfing", Context.MODE_PRIVATE);
                                    } else {
                                        perf = ApplicationLoader.applicationContext.getSharedPreferences("userconfig" + i, Context.MODE_PRIVATE);
                                    }
                                    if (StrUtil.isNotBlank(perf.getString("user", null))) {
                                        SharedConfig.activeAccounts.add(i);
                                    }
                                }

                                ApplicationLoader.applicationContext.getSharedPreferences("mainconfig", Activity.MODE_PRIVATE).edit()
                                        .putString("active_accounts", StringUtils.join(SharedConfig.activeAccounts, ","))
                                        .commit();

                                ProcessPhoenix.triggerRebirth(getParentActivity(), new Intent(getParentActivity(), LaunchActivity.class));
                            } else if (which == 16) {
                                SharedConfig.pendingAppUpdate = null;
                                SharedConfig.saveConfig();
                                NotificationCenter.getGlobalInstance().postNotificationName(NotificationCenter.appUpdateAvailable);
                            } else if (which == 16) {
                                Set<String> suggestions = getMessagesController().pendingSuggestions;
                                suggestions.add("VALIDATE_PHONE_NUMBER");
                                suggestions.add("VALIDATE_PASSWORD");
                                getNotificationCenter().postNotificationName(NotificationCenter.newSuggestionsAvailable);
                            }
                        });
                        builder.setNegativeButton(LocaleController.getString("Cancel", R.string.Cancel), null);
                        showDialog(builder.create());
                    } else {
                        try {
                            Toast.makeText(getParentActivity(), "¯\\_(ツ)_/¯", Toast.LENGTH_SHORT).show();
                        } catch (Exception e) {
                            FileLog.e(e);
                        }
                    }
                    return true;
                } else if (position >= membersStartRow && position < membersEndRow) {
                    final TLRPC.ChatParticipant participant;
                    if (!sortedUsers.isEmpty()) {
                        participant = visibleChatParticipants.get(sortedUsers.get(position - membersStartRow));
                    } else {
                        participant = visibleChatParticipants.get(position - membersStartRow);
                    }
                    return onMemberClick(participant, true);
                } else {
                    return processOnClickOrPress(position);
                }
            }
        });

        if (searchItem != null) {
            searchListView = new RecyclerListView(context);
            searchListView.setVerticalScrollBarEnabled(false);
            searchListView.setLayoutManager(new LinearLayoutManager(context, LinearLayoutManager.VERTICAL, false));
            searchListView.setGlowColor(Theme.getColor(Theme.key_avatar_backgroundActionBarBlue));
            searchListView.setAdapter(searchAdapter);
            searchListView.setItemAnimator(null);
            searchListView.setVisibility(View.GONE);
            searchListView.setLayoutAnimation(null);
            searchListView.setBackgroundColor(Theme.getColor(Theme.key_windowBackgroundWhite));
            frameLayout.addView(searchListView, LayoutHelper.createFrame(LayoutHelper.MATCH_PARENT, LayoutHelper.MATCH_PARENT, Gravity.TOP | Gravity.LEFT));
            searchListView.setOnItemClickListener((view, position) -> {
                if (position < 0) {
                    return;
                }
                Object object = numberRow;
                boolean add = true;
                if (searchAdapter.searchWas) {
                    if (position < searchAdapter.searchResults.size()) {
                        object = searchAdapter.searchResults.get(position);
                    } else {
                        position -= searchAdapter.searchResults.size() + 1;
                        if (position >= 0 && position < searchAdapter.faqSearchResults.size()) {
                            object = searchAdapter.faqSearchResults.get(position);
                        }
                    }
                } else {
                    if (!searchAdapter.recentSearches.isEmpty()) {
                        position--;
                    }
                    if (position >= 0 && position < searchAdapter.recentSearches.size()) {
                        object = searchAdapter.recentSearches.get(position);
                    } else {
                        position -= searchAdapter.recentSearches.size() + 1;
                        if (position >= 0 && position < searchAdapter.faqSearchArray.size()) {
                            object = searchAdapter.faqSearchArray.get(position);
                            add = false;
                        }
                    }
                }
                if (object instanceof SearchAdapter.SearchResult) {
                    SearchAdapter.SearchResult result = (SearchAdapter.SearchResult) object;
                    result.open();
                } else if (object instanceof MessagesController.FaqSearchResult) {
                    MessagesController.FaqSearchResult result = (MessagesController.FaqSearchResult) object;
                    NotificationCenter.getInstance(currentAccount).postNotificationName(NotificationCenter.openArticle, searchAdapter.faqWebPage, result.url);
                }
                if (add && object != null) {
                    searchAdapter.addRecent(object);
                }
            });
            searchListView.setOnItemLongClickListener((view, position) -> {
                if (searchAdapter.isSearchWas() || searchAdapter.recentSearches.isEmpty()) {
                    return false;
                }
                AlertDialog.Builder builder = new AlertDialog.Builder(getParentActivity());
                builder.setTitle(LocaleController.getString("AppName", R.string.AppName));
                builder.setMessage(LocaleController.getString("ClearSearch", R.string.ClearSearch));
                builder.setPositiveButton(LocaleController.getString("ClearButton", R.string.ClearButton).toUpperCase(), (dialogInterface, i) -> searchAdapter.clearRecent());
                builder.setNegativeButton(LocaleController.getString("Cancel", R.string.Cancel), null);
                showDialog(builder.create());
                return true;
            });
            searchListView.setOnScrollListener(new RecyclerView.OnScrollListener() {
                @Override
                public void onScrollStateChanged(RecyclerView recyclerView, int newState) {
                    if (newState == RecyclerView.SCROLL_STATE_DRAGGING) {
                        AndroidUtilities.hideKeyboard(getParentActivity().getCurrentFocus());
                    }
                }
            });
            searchListView.setAnimateEmptyView(true, 1);

            emptyView = new StickerEmptyView(context, null, 1);
            emptyView.setAnimateLayoutChange(true);
            emptyView.subtitle.setVisibility(View.GONE);
            emptyView.setVisibility(View.GONE);
            frameLayout.addView(emptyView);

            searchAdapter.loadFaqWebPage();
        }

        if (banFromGroup != 0) {
            TLRPC.Chat chat = getMessagesController().getChat(banFromGroup);
            if (currentChannelParticipant == null) {
                TLRPC.TL_channels_getParticipant req = new TLRPC.TL_channels_getParticipant();
                req.channel = MessagesController.getInputChannel(chat);
                req.participant = getMessagesController().getInputPeer(user_id);
                getConnectionsManager().sendRequest(req, (response, error) -> {
                    if (response != null) {
                        AndroidUtilities.runOnUIThread(() -> currentChannelParticipant = ((TLRPC.TL_channels_channelParticipant) response).participant);
                    }
                });
            }
            FrameLayout frameLayout1 = new FrameLayout(context) {
                @Override
                protected void onDraw(Canvas canvas) {
                    int bottom = Theme.chat_composeShadowDrawable.getIntrinsicHeight();
                    Theme.chat_composeShadowDrawable.setBounds(0, 0, getMeasuredWidth(), bottom);
                    Theme.chat_composeShadowDrawable.draw(canvas);
                    canvas.drawRect(0, bottom, getMeasuredWidth(), getMeasuredHeight(), Theme.chat_composeBackgroundPaint);
                }
            };
            frameLayout1.setWillNotDraw(false);

            frameLayout.addView(frameLayout1, LayoutHelper.createFrame(LayoutHelper.MATCH_PARENT, 51, Gravity.LEFT | Gravity.BOTTOM));
            frameLayout1.setOnClickListener(v -> {
                ChatRightsEditActivity fragment = new ChatRightsEditActivity(user_id, banFromGroup, null, chat.default_banned_rights, currentChannelParticipant != null ? currentChannelParticipant.banned_rights : null, "", ChatRightsEditActivity.TYPE_BANNED, true, false);
                fragment.setDelegate(new ChatRightsEditActivity.ChatRightsEditActivityDelegate() {
                    @Override
                    public void didSetRights(int rights, TLRPC.TL_chatAdminRights rightsAdmin, TLRPC.TL_chatBannedRights rightsBanned, String rank) {
                        removeSelfFromStack();
                    }

                    @Override
                    public void didChangeOwner(TLRPC.User user) {
                        undoView.showWithAction(-chat_id, currentChat.megagroup ? UndoView.ACTION_OWNER_TRANSFERED_GROUP : UndoView.ACTION_OWNER_TRANSFERED_CHANNEL, user);
                    }
                });
                presentFragment(fragment);
            });

            TextView textView = new TextView(context);
            textView.setTextColor(Theme.getColor(Theme.key_windowBackgroundWhiteRedText));
            textView.setTextSize(TypedValue.COMPLEX_UNIT_DIP, 15);
            textView.setGravity(Gravity.CENTER);
            textView.setTypeface(AndroidUtilities.getTypeface("fonts/rmedium.ttf"));
            textView.setText(LocaleController.getString("BanFromTheGroup", R.string.BanFromTheGroup));
            frameLayout1.addView(textView, LayoutHelper.createFrame(LayoutHelper.WRAP_CONTENT, LayoutHelper.WRAP_CONTENT, Gravity.CENTER, 0, 1, 0, 0));

            listView.setPadding(0, AndroidUtilities.dp(88), 0, AndroidUtilities.dp(48));
            listView.setBottomGlowOffset(AndroidUtilities.dp(48));
        } else {
            listView.setPadding(0, AndroidUtilities.dp(88), 0, 0);
        }

        topView = new TopView(context);
        topView.setBackgroundColor(Theme.getColor(Theme.key_avatar_backgroundActionBarBlue));
        frameLayout.addView(topView);

        avatarContainer = new FrameLayout(context);
        avatarContainer2 = new FrameLayout(context) {
            @Override
            protected void dispatchDraw(Canvas canvas) {
                super.dispatchDraw(canvas);
                if (transitionOnlineText != null) {
                    canvas.save();
                    canvas.translate(onlineTextView[0].getX(), onlineTextView[0].getY());
                    canvas.saveLayerAlpha(0 ,0, transitionOnlineText.getMeasuredWidth(), transitionOnlineText.getMeasuredHeight(), (int) (255 * (1f - animationProgress)), Canvas.ALL_SAVE_FLAG);
                    transitionOnlineText.draw(canvas);
                    canvas.restore();
                    canvas.restore();
                    invalidate();
                }
            }
        };
        AndroidUtilities.updateViewVisibilityAnimated(avatarContainer2, true, 1f, false);
        frameLayout.addView(avatarContainer2, LayoutHelper.createFrame(LayoutHelper.MATCH_PARENT, LayoutHelper.MATCH_PARENT));
        avatarContainer.setPivotX(0);
        avatarContainer.setPivotY(0);
        avatarContainer2.addView(avatarContainer, LayoutHelper.createFrame(42, 42, Gravity.TOP | Gravity.LEFT, 64, 0, 0, 0));
        avatarImage = new AvatarImageView(context) {
            @Override
            public void onInitializeAccessibilityNodeInfo(AccessibilityNodeInfo info) {
                super.onInitializeAccessibilityNodeInfo(info);
                if (getImageReceiver().hasNotThumb()) {
                    info.setText(LocaleController.getString("AccDescrProfilePicture", R.string.AccDescrProfilePicture));
                    if (Build.VERSION.SDK_INT >= Build.VERSION_CODES.LOLLIPOP) {
                        info.addAction(new AccessibilityNodeInfo.AccessibilityAction(AccessibilityNodeInfo.ACTION_CLICK, LocaleController.getString("Open", R.string.Open)));
                        info.addAction(new AccessibilityNodeInfo.AccessibilityAction(AccessibilityNodeInfo.ACTION_LONG_CLICK, LocaleController.getString("AccDescrOpenInPhotoViewer", R.string.AccDescrOpenInPhotoViewer)));
                    }
                } else {
                    info.setVisibleToUser(false);
                }
            }
        };
        avatarImage.getImageReceiver().setAllowDecodeSingleFrame(true);
        avatarImage.setRoundRadius(AndroidUtilities.dp(21));
        avatarImage.setPivotX(0);
        avatarImage.setPivotY(0);
        avatarContainer.addView(avatarImage, LayoutHelper.createFrame(LayoutHelper.MATCH_PARENT, LayoutHelper.MATCH_PARENT));
        avatarContainer.setOnClickListener(v -> {
            if (imageUpdater != null) {
                TLRPC.User user = MessagesController.getInstance(currentAccount).getUser(UserConfig.getInstance(currentAccount).getClientUserId());
                if (user == null) {
                    user = UserConfig.getInstance(currentAccount).getCurrentUser();
                }
                if (user == null) {
                    return;
                }
                imageUpdater.openMenu(user.photo != null && user.photo.photo_big != null && !(user.photo instanceof TLRPC.TL_userProfilePhotoEmpty), () -> MessagesController.getInstance(currentAccount).deleteUserPhoto(null), dialog -> {
                });
            } else {
                openAvatar();
            }
        });

        avatarProgressView = new RadialProgressView(context) {
            private Paint paint = new Paint(Paint.ANTI_ALIAS_FLAG);

            {
                paint.setColor(0x55000000);
            }

            @Override
            protected void onDraw(Canvas canvas) {
                if (avatarImage != null && avatarImage.getImageReceiver().hasNotThumb()) {
                    paint.setAlpha((int) (0x55 * avatarImage.getImageReceiver().getCurrentAlpha()));
                    canvas.drawCircle(getMeasuredWidth() / 2.0f, getMeasuredHeight() / 2.0f, getMeasuredWidth() / 2.0f, paint);
                }
                super.onDraw(canvas);
            }
        };
        avatarProgressView.setSize(AndroidUtilities.dp(26));
        avatarProgressView.setProgressColor(0xffffffff);
        avatarProgressView.setNoProgress(false);
        avatarContainer.addView(avatarProgressView, LayoutHelper.createFrame(LayoutHelper.MATCH_PARENT, LayoutHelper.MATCH_PARENT));

        timeItem = new ImageView(context);
        timeItem.setPadding(AndroidUtilities.dp(10), AndroidUtilities.dp(10), AndroidUtilities.dp(5), AndroidUtilities.dp(5));
        timeItem.setScaleType(ImageView.ScaleType.CENTER);
        timeItem.setAlpha(0.0f);
        timeItem.setImageDrawable(timerDrawable = new TimerDrawable(context));
        frameLayout.addView(timeItem, LayoutHelper.createFrame(34, 34, Gravity.TOP | Gravity.LEFT));
        updateTimeItem();

        showAvatarProgress(false, false);

        if (avatarsViewPager != null) {
            avatarsViewPager.onDestroy();
        }
        overlaysView = new OverlaysView(context);
        avatarsViewPager = new ProfileGalleryView(context, user_id != 0 ? user_id : -chat_id, actionBar, listView, avatarImage, getClassGuid(), overlaysView);
        avatarsViewPager.setChatInfo(chatInfo);
        avatarContainer2.addView(avatarsViewPager);
        avatarContainer2.addView(overlaysView);
        avatarImage.setAvatarsViewPager(avatarsViewPager);

        avatarsViewPagerIndicatorView = new PagerIndicatorView(context);
        avatarContainer2.addView(avatarsViewPagerIndicatorView, LayoutHelper.createFrame(LayoutHelper.MATCH_PARENT, LayoutHelper.MATCH_PARENT));

        frameLayout.addView(actionBar);

        for (int a = 0; a < nameTextView.length; a++) {
            if (playProfileAnimation == 0 && a == 0) {
                continue;
            }
            nameTextView[a] = new SimpleTextView(context);
            if (a == 1) {
                nameTextView[a].setTextColor(Theme.getColor(Theme.key_profile_title));
            } else {
                nameTextView[a].setTextColor(Theme.getColor(Theme.key_actionBarDefaultTitle));
            }
            nameTextView[a].setTextSize(18);
            nameTextView[a].setGravity(Gravity.LEFT);
            nameTextView[a].setTypeface(AndroidUtilities.getTypeface("fonts/rmedium.ttf"));
            nameTextView[a].setLeftDrawableTopPadding(-AndroidUtilities.dp(1.3f));
            nameTextView[a].setPivotX(0);
            nameTextView[a].setPivotY(0);
            nameTextView[a].setAlpha(a == 0 ? 0.0f : 1.0f);
            if (a == 1) {
                nameTextView[a].setScrollNonFitText(true);
                nameTextView[a].setImportantForAccessibility(View.IMPORTANT_FOR_ACCESSIBILITY_NO);
                nameTextView[a].setOnLongClickListener(v -> {
                    AlertDialog.Builder builder = new AlertDialog.Builder(getParentActivity());
                    builder.setItems(new CharSequence[]{LocaleController.getString("Copy", R.string.Copy)}, (dialogInterface, i) -> {
                        if (i == 0) {
                            try {
                                AndroidUtilities.addToClipboard(((SimpleTextView) v).getText());
                                Toast.makeText(getParentActivity(), LocaleController.getString("TextCopied", R.string.TextCopied), Toast.LENGTH_SHORT).show();
                            } catch (Exception e) {
                                FileLog.e(e);
                            }
                        }
                    });
                    showDialog(builder.create());
                    return false;
                });
            }
            avatarContainer2.addView(nameTextView[a], LayoutHelper.createFrame(LayoutHelper.WRAP_CONTENT, LayoutHelper.WRAP_CONTENT, Gravity.LEFT | Gravity.TOP, 118, 0, a == 0 ? 48 : 0, 0));
        }
        for (int a = 0; a < onlineTextView.length; a++) {
            onlineTextView[a] = new SimpleTextView(context);
            onlineTextView[a].setTextColor(Theme.getColor(Theme.key_avatar_subtitleInProfileBlue));
            onlineTextView[a].setTextSize(14);
            onlineTextView[a].setGravity(Gravity.LEFT);
            onlineTextView[a].setAlpha(a == 0 || a == 2 ? 0.0f : 1.0f);
            if (a > 0) {
                onlineTextView[a].setImportantForAccessibility(View.IMPORTANT_FOR_ACCESSIBILITY_NO);
            }
            avatarContainer2.addView(onlineTextView[a], LayoutHelper.createFrame(LayoutHelper.WRAP_CONTENT, LayoutHelper.WRAP_CONTENT, Gravity.LEFT | Gravity.TOP, 118, 0, a == 0 ? 48 : 8, 0));
        }

        idTextView = new SimpleTextView(context);
        idTextView.setTextColor(Theme.getColor(Theme.key_avatar_subtitleInProfileBlue));
        idTextView.setTextSize(14);
        idTextView.setGravity(Gravity.LEFT);
        idTextView.setAlpha(1.0f);

        frameLayout.addView(idTextView, LayoutHelper.createFrame(LayoutHelper.WRAP_CONTENT, LayoutHelper.WRAP_CONTENT, Gravity.LEFT | Gravity.TOP, 118, 0, 48, 0));

        mediaCounterTextView = new AudioPlayerAlert.ClippingTextViewSwitcher(context) {
            @Override
            protected TextView createTextView() {
                TextView textView = new TextView(context);
                textView.setTextColor(Theme.getColor(Theme.key_player_actionBarSubtitle));
                textView.setTextSize(TypedValue.COMPLEX_UNIT_DIP, 14);
                textView.setSingleLine(true);
                textView.setEllipsize(TextUtils.TruncateAt.END);
                textView.setGravity(Gravity.LEFT);
                return textView;
            }
        };
        mediaCounterTextView.setAlpha(0.0f);
        avatarContainer2.addView(mediaCounterTextView, LayoutHelper.createFrame(LayoutHelper.WRAP_CONTENT, LayoutHelper.WRAP_CONTENT, Gravity.LEFT | Gravity.TOP, 118, 0, 8, 0));
        updateProfileData();

        writeButton = new RLottieImageView(context);

        Drawable shadowDrawable = context.getResources().getDrawable(R.drawable.floating_shadow_profile).mutate();
        shadowDrawable.setColorFilter(new PorterDuffColorFilter(Color.BLACK, PorterDuff.Mode.SRC_IN));
        CombinedDrawable combinedDrawable = new CombinedDrawable(shadowDrawable,
                Theme.createSimpleSelectorCircleDrawable(AndroidUtilities.dp(56), Theme.getColor(Theme.key_profile_actionBackground), Theme.getColor(Theme.key_profile_actionPressedBackground)),
                0, 0);
        combinedDrawable.setIconSize(AndroidUtilities.dp(56), AndroidUtilities.dp(56));
        writeButton.setBackgroundDrawable(combinedDrawable);
        if (user_id != 0) {
            if (imageUpdater != null) {
                writeButton.setImageResource(R.drawable.baseline_edit_24);
                writeButton.setContentDescription(LocaleController.getString("AccDescrChangeProfilePicture", R.string.AccDescrChangeProfilePicture));
                writeButton.setPadding(AndroidUtilities.dp(2), 0, 0, AndroidUtilities.dp(2));
            } else {
                writeButton.setImageResource(R.drawable.baseline_chat_bubble_24);
                writeButton.setContentDescription(LocaleController.getString("AccDescrOpenChat", R.string.AccDescrOpenChat));
            }
        } else {
            writeButton.setImageResource(R.drawable.baseline_chat_bubble_24);
            writeButton.setContentDescription(LocaleController.getString("ViewDiscussion", R.string.ViewDiscussion));
        }
        writeButton.setColorFilter(new PorterDuffColorFilter(Theme.getColor(Theme.key_profile_actionIcon), PorterDuff.Mode.SRC_IN));
        writeButton.setScaleType(ImageView.ScaleType.CENTER);

        frameLayout.addView(writeButton, LayoutHelper.createFrame(60, 60, Gravity.RIGHT | Gravity.TOP, 0, 0, 16, 0));
        writeButton.setOnClickListener(v -> {
            if (writeButton.getTag() != null) {
                return;
            }
            onWriteButtonClick();
        });
        needLayout(false);

        if (scrollTo != -1) {
            if (writeButtonTag != null) {
                writeButton.setTag(0);
                writeButton.setScaleX(0.2f);
                writeButton.setScaleY(0.2f);
                writeButton.setAlpha(0.0f);
            }
        }

        listView.setOnScrollListener(new RecyclerView.OnScrollListener() {

            @Override
            public void onScrollStateChanged(RecyclerView recyclerView, int newState) {
                if (newState == RecyclerView.SCROLL_STATE_DRAGGING) {
                    AndroidUtilities.hideKeyboard(getParentActivity().getCurrentFocus());
                }
                if (openingAvatar && newState != RecyclerView.SCROLL_STATE_SETTLING) {
                    openingAvatar = false;
                }
                if (searchItem != null) {
                    scrolling = newState != RecyclerView.SCROLL_STATE_IDLE;
                    searchItem.setEnabled(!scrolling && !isPulledDown);
                }
            }

            @Override
            public void onScrolled(RecyclerView recyclerView, int dx, int dy) {
                checkListViewScroll();
                if (participantsMap != null && !usersEndReached && layoutManager.findLastVisibleItemPosition() > membersEndRow - 8) {
                    getChannelParticipants(false);
                }
            }
        });

        undoView = new UndoView(context);
        frameLayout.addView(undoView, LayoutHelper.createFrame(LayoutHelper.MATCH_PARENT, LayoutHelper.WRAP_CONTENT, Gravity.BOTTOM | Gravity.LEFT, 8, 0, 8, 8));

        expandAnimator = ValueAnimator.ofFloat(0f, 1f);
        expandAnimator.addUpdateListener(anim -> {
            final int newTop = ActionBar.getCurrentActionBarHeight() + (actionBar.getOccupyStatusBar() ? AndroidUtilities.statusBarHeight : 0);
            final float value = AndroidUtilities.lerp(expandAnimatorValues, currentExpanAnimatorFracture = anim.getAnimatedFraction());

            avatarContainer.setScaleX(avatarScale);
            avatarContainer.setScaleY(avatarScale);
            avatarContainer.setTranslationX(AndroidUtilities.lerp(avatarX, 0f, value));
            avatarContainer.setTranslationY(AndroidUtilities.lerp((float) Math.ceil(avatarY), 0f, value));
            avatarImage.setRoundRadius((int) AndroidUtilities.lerp(AndroidUtilities.dpf2(21f), 0f, value));
            if (searchItem != null) {
                searchItem.setAlpha(1.0f - value);
            }

            if (extraHeight > AndroidUtilities.dp(88f) && expandProgress < 0.33f) {
                refreshNameAndOnlineXY();
            }

            if (scamDrawable != null) {
                scamDrawable.setColor(ColorUtils.blendARGB(Theme.getColor(Theme.key_avatar_subtitleInProfileBlue), Color.argb(179, 255, 255, 255), value));
            }

            if (lockIconDrawable != null) {
                lockIconDrawable.setColorFilter(ColorUtils.blendARGB(Theme.getColor(Theme.key_chat_lockIcon), Color.WHITE, value), PorterDuff.Mode.SRC_IN);
            }

            if (verifiedCrossfadeDrawable != null) {
                verifiedCrossfadeDrawable.setProgress(value);
            }

            final float k = AndroidUtilities.dpf2(8f);

            final float nameTextViewXEnd = AndroidUtilities.dpf2(16f) - nameTextView[1].getLeft();
            final float nameTextViewYEnd = newTop + extraHeight - AndroidUtilities.dpf2(38f) - nameTextView[1].getBottom();
            final float nameTextViewCx = k + nameX + (nameTextViewXEnd - nameX) / 2f;
            final float nameTextViewCy = k + nameY + (nameTextViewYEnd - nameY) / 2f;
            final float nameTextViewX = (1 - value) * (1 - value) * nameX + 2 * (1 - value) * value * nameTextViewCx + value * value * nameTextViewXEnd;
            final float nameTextViewY = (1 - value) * (1 - value) * nameY + 2 * (1 - value) * value * nameTextViewCy + value * value * nameTextViewYEnd;

            final float onlineTextViewXEnd = AndroidUtilities.dpf2(16f) - onlineTextView[1].getLeft();
            final float onlineTextViewYEnd = newTop + extraHeight - AndroidUtilities.dpf2(18f) - onlineTextView[1].getBottom();
            final float onlineTextViewCx = k + onlineX + (onlineTextViewXEnd - onlineX) / 2f;
            final float onlineTextViewCy = k + onlineY + (onlineTextViewYEnd - onlineY) / 2f;
            final float onlineTextViewX = (1 - value) * (1 - value) * onlineX + 2 * (1 - value) * value * onlineTextViewCx + value * value * onlineTextViewXEnd;
            final float onlineTextViewY = (1 - value) * (1 - value) * onlineY + 2 * (1 - value) * value * onlineTextViewCy + value * value * onlineTextViewYEnd;

            final float idTextViewXEnd = AndroidUtilities.dpf2(16f) - idTextView.getLeft();
            final float idTextViewYEnd = newTop + extraHeight - AndroidUtilities.dpf2(3f) - idTextView.getBottom();
            final float idTextViewCx = k + idX + (idTextViewXEnd - idX) / 2f;
            final float idTextViewCy = k + idY + (idTextViewYEnd - idY) / 2f;
            final float idTextViewX = (1 - value) * (1 - value) * idX + 2 * (1 - value) * value * idTextViewCx + value * value * idTextViewXEnd;
            final float idTextViewY = (1 - value) * (1 - value) * idY + 2 * (1 - value) * value * idTextViewCy + value * value * idTextViewYEnd;

            nameTextView[1].setTranslationX(nameTextViewX);
            nameTextView[1].setTranslationY(nameTextViewY);
            onlineTextView[1].setTranslationX(onlineTextViewX);
            onlineTextView[1].setTranslationY(onlineTextViewY);
            mediaCounterTextView.setTranslationX(onlineTextViewX);
            mediaCounterTextView.setTranslationY(onlineTextViewY);
            idTextView.setTranslationX(idTextViewX);
            idTextView.setTranslationY(idTextViewY);
            final Object onlineTextViewTag = onlineTextView[1].getTag();
            int statusColor;
            if (onlineTextViewTag instanceof String) {
                statusColor = Theme.getColor((String) onlineTextViewTag);
            } else {
                statusColor = Theme.getColor(Theme.key_avatar_subtitleInProfileBlue);
            }
            onlineTextView[1].setTextColor(ColorUtils.blendARGB(statusColor, Color.argb(179, 255, 255, 255), value));
            idTextView.setTextColor(ColorUtils.blendARGB(Theme.getColor(Theme.key_avatar_subtitleInProfileBlue), Color.argb(179, 255, 255, 255), value));
            if (extraHeight > AndroidUtilities.dp(88f)) {
                nameTextView[1].setPivotY(AndroidUtilities.lerp(0, nameTextView[1].getMeasuredHeight(), value));
                nameTextView[1].setScaleX(AndroidUtilities.lerp(1.12f, 1.67f, value));
                nameTextView[1].setScaleY(AndroidUtilities.lerp(1.12f, 1.67f, value));
            }

            needLayoutText(Math.min(1f, extraHeight / AndroidUtilities.dp(88f)));

            nameTextView[1].setTextColor(ColorUtils.blendARGB(Theme.getColor(Theme.key_profile_title), Color.WHITE, value));
            actionBar.setItemsColor(ColorUtils.blendARGB(Theme.getColor(Theme.key_actionBarDefaultIcon), Color.WHITE, value), false);

            avatarImage.setForegroundAlpha(value);

            final FrameLayout.LayoutParams params = (FrameLayout.LayoutParams) avatarContainer.getLayoutParams();
            params.width = (int) AndroidUtilities.lerp(AndroidUtilities.dpf2(42f), listView.getMeasuredWidth() / avatarScale, value);
            params.height = (int) AndroidUtilities.lerp(AndroidUtilities.dpf2(42f), (extraHeight + newTop) / avatarScale, value);
            params.leftMargin = (int) AndroidUtilities.lerp(AndroidUtilities.dpf2(64f), 0f, value);
            avatarContainer.requestLayout();
        });
        expandAnimator.setInterpolator(CubicBezierInterpolator.EASE_BOTH);
        expandAnimator.addListener(new AnimatorListenerAdapter() {
            @Override
            public void onAnimationStart(Animator animation) {

            }

            @Override
            public void onAnimationEnd(Animator animation) {
                actionBar.setItemsBackgroundColor(isPulledDown ? Theme.ACTION_BAR_WHITE_SELECTOR_COLOR : Theme.getColor(Theme.key_avatar_actionBarSelectorBlue), false);
                avatarImage.clearForeground();
                doNotSetForeground = false;
            }
        });
        updateRowsIds();

        updateSelectedMediaTabText();


        ViewGroup decorView;
        if (Build.VERSION.SDK_INT >= 21) {
            decorView = (ViewGroup) getParentActivity().getWindow().getDecorView();
        } else {
            decorView = frameLayout;
        }
        pinchToZoomHelper = new PinchToZoomHelper(decorView) {

            Paint statusBarPaint;

            @Override
            protected void invalidateViews() {
                super.invalidateViews();
                fragmentView.invalidate();
                for (int i = 0; i < avatarsViewPager.getChildCount(); i++) {
                    avatarsViewPager.getChildAt(i).invalidate();
                }
                if (writeButton != null) {
                    writeButton.invalidate();
                }
            }

            @Override
            protected void drawOverlays(Canvas canvas, float alpha, float parentOffsetX, float parentOffsetY, float clipTop, float clipBottom) {
                if (alpha > 0) {
                    AndroidUtilities.rectTmp.set(0, 0, avatarsViewPager.getMeasuredWidth(), avatarsViewPager.getMeasuredHeight() + AndroidUtilities.dp(30));
                    canvas.saveLayerAlpha(AndroidUtilities.rectTmp, (int) (255 * alpha), Canvas.ALL_SAVE_FLAG);

                    avatarContainer2.draw(canvas);

                    if (actionBar.getOccupyStatusBar()) {
                        if (statusBarPaint == null) {
                            statusBarPaint = new Paint();
                            statusBarPaint.setColor(ColorUtils.setAlphaComponent(Color.BLACK, (int) (255 * 0.2f)));
                        }
                        canvas.drawRect(actionBar.getX(), actionBar.getY(), actionBar.getX() + actionBar.getMeasuredWidth(), actionBar.getY() + AndroidUtilities.statusBarHeight, statusBarPaint);
                    }
                    canvas.save();
                    canvas.translate(actionBar.getX(), actionBar.getY());
                    actionBar.draw(canvas);
                    canvas.restore();

                    if (writeButton != null && writeButton.getVisibility() == View.VISIBLE && writeButton.getAlpha() > 0) {
                        canvas.save();
                        float s = 0.5f + 0.5f * alpha;
                        canvas.scale(s, s, writeButton.getX() + writeButton.getMeasuredWidth() / 2f, writeButton.getY() + writeButton.getMeasuredHeight() / 2f);
                        canvas.translate(writeButton.getX(), writeButton.getY());
                        writeButton.draw(canvas);
                        canvas.restore();
                    }
                    canvas.restore();
                }
            }

            @Override
            protected boolean zoomEnabled(View child, ImageReceiver receiver) {
                if (!super.zoomEnabled(child, receiver)) {
                    return false;
                }
                return listView.getScrollState() != RecyclerView.SCROLL_STATE_DRAGGING;
            }
        };
        pinchToZoomHelper.setCallback(new PinchToZoomHelper.Callback() {
            @Override
            public void onZoomStarted(MessageObject messageObject) {
                listView.cancelClickRunnables(true);
                if (sharedMediaLayout != null && sharedMediaLayout.getCurrentListView() != null) {
                    sharedMediaLayout.getCurrentListView().cancelClickRunnables(true);
                }
                Bitmap bitmap = pinchToZoomHelper.getPhotoImage() == null ? null : pinchToZoomHelper.getPhotoImage().getBitmap();
                if (bitmap != null) {
                    topView.setBackgroundColor(ColorUtils.blendARGB(AndroidUtilities.calcBitmapColor(bitmap), Theme.getColor(Theme.key_windowBackgroundWhite), 0.1f));
                }
            }
        });
        avatarsViewPager.setPinchToZoomHelper(pinchToZoomHelper);
        return fragmentView;
    }

    public long getDialogId() {
        if (dialog_id != 0) {
            return dialog_id;
        } else if (user_id != 0) {
            return user_id;
        } else {
            return -chat_id;
        }
    }

    public TLRPC.Chat getCurrentChat() {
        return currentChat;
    }

    private void openAvatar() {
        if (listView.getScrollState() == RecyclerView.SCROLL_STATE_DRAGGING) {
            return;
        }
        if (user_id != 0) {
            TLRPC.User user = getMessagesController().getUser(user_id);
            if (user.photo != null && user.photo.photo_big != null) {
                PhotoViewer.getInstance().setParentActivity(getParentActivity());
                if (user.photo.dc_id != 0) {
                    user.photo.photo_big.dc_id = user.photo.dc_id;
                }
                PhotoViewer.getInstance().openPhoto(user.photo.photo_big, provider);
            }
        } else if (chat_id != 0) {
            TLRPC.Chat chat = getMessagesController().getChat(chat_id);
            if (chat.photo != null && chat.photo.photo_big != null) {
                PhotoViewer.getInstance().setParentActivity(getParentActivity());
                if (chat.photo.dc_id != 0) {
                    chat.photo.photo_big.dc_id = chat.photo.dc_id;
                }
                ImageLocation videoLocation;
                if (chatInfo != null && (chatInfo.chat_photo instanceof TLRPC.TL_photo) && !chatInfo.chat_photo.video_sizes.isEmpty()) {
                    videoLocation = ImageLocation.getForPhoto(chatInfo.chat_photo.video_sizes.get(0), chatInfo.chat_photo);
                } else {
                    videoLocation = null;
                }
                PhotoViewer.getInstance().openPhotoWithVideo(chat.photo.photo_big, videoLocation, provider);
            }
        }
    }

    private void onWriteButtonClick() {
        if (user_id != 0) {
            if (imageUpdater != null) {
                presentFragment(new ChangeNameActivity());
            } else {
                if (playProfileAnimation != 0 && parentLayout.fragmentsStack.get(parentLayout.fragmentsStack.size() - 2) instanceof ChatActivity) {
                    finishFragment();
                } else {
                    TLRPC.User user = getMessagesController().getUser(user_id);
                    if (user == null || user instanceof TLRPC.TL_userEmpty) {
                        return;
                    }
                    Bundle args = new Bundle();
                    args.putInt("user_id", user_id);
                    if (!getMessagesController().checkCanOpenChat(args, ProfileActivity.this)) {
                        return;
                    }
                    if (!AndroidUtilities.isTablet()) {
                        getNotificationCenter().removeObserver(ProfileActivity.this, NotificationCenter.closeChats);
                        getNotificationCenter().postNotificationName(NotificationCenter.closeChats);
                    }
                    int distance = getArguments().getInt("nearby_distance", -1);
                    if (distance >= 0) {
                        args.putInt("nearby_distance", distance);
                    }
                    ChatActivity chatActivity = new ChatActivity(args);
                    chatActivity.setPreloadedSticker(getMediaDataController().getGreetingsSticker(), false);
                    presentFragment(chatActivity, true);
                    if (AndroidUtilities.isTablet()) {
                        finishFragment();
                    }
                }
            }
        } else {
            openDiscussion();
        }
    }

    private void openDiscussion() {
        if (chatInfo == null || chatInfo.linked_chat_id == 0) {
            return;
        }
        Bundle args = new Bundle();
        args.putInt("chat_id", chatInfo.linked_chat_id);
        if (!getMessagesController().checkCanOpenChat(args, ProfileActivity.this)) {
            return;
        }
        presentFragment(new ChatActivity(args));
    }

    public boolean onMemberClick(TLRPC.ChatParticipant participant, boolean isLong) {
        return onMemberClick(participant, isLong, false);
    }

    public boolean onMemberClick(TLRPC.ChatParticipant participant, boolean isLong, boolean resultOnly) {
        if (getParentActivity() == null) {
            return false;
        }
        if (isLong) {
            TLRPC.User user = getMessagesController().getUser(participant.user_id);
            if (user == null || participant.user_id == getUserConfig().getClientUserId()) {
                return false;
            }
            selectedUser = participant.user_id;
            boolean allowKick;
            boolean canEditAdmin;
            boolean canRestrict;
            boolean editingAdmin;
            final TLRPC.ChannelParticipant channelParticipant;

            if (ChatObject.isChannel(currentChat)) {
                channelParticipant = ((TLRPC.TL_chatChannelParticipant) participant).channelParticipant;
                TLRPC.User u = getMessagesController().getUser(participant.user_id);
                canEditAdmin = ChatObject.canAddAdmins(currentChat);
                if (canEditAdmin && (channelParticipant instanceof TLRPC.TL_channelParticipantCreator || channelParticipant instanceof TLRPC.TL_channelParticipantAdmin && !channelParticipant.can_edit)) {
                    canEditAdmin = false;
                }
                allowKick = canRestrict = ChatObject.canBlockUsers(currentChat) && (!(channelParticipant instanceof TLRPC.TL_channelParticipantAdmin || channelParticipant instanceof TLRPC.TL_channelParticipantCreator) || channelParticipant.can_edit);
                if (currentChat.gigagroup) {
                    canRestrict = false;
                }
                editingAdmin = channelParticipant instanceof TLRPC.TL_channelParticipantAdmin;
            } else {
                channelParticipant = null;
                allowKick = currentChat.creator || participant instanceof TLRPC.TL_chatParticipant && (ChatObject.canBlockUsers(currentChat) || participant.inviter_id == getUserConfig().getClientUserId());
                canEditAdmin = currentChat.creator;
                canRestrict = currentChat.creator;
                editingAdmin = participant instanceof TLRPC.TL_chatParticipantAdmin;
            }

            ArrayList<String> items = resultOnly ? null : new ArrayList<>();
            ArrayList<Integer> icons = resultOnly ? null : new ArrayList<>();
            final ArrayList<Integer> actions = resultOnly ? null : new ArrayList<>();
            boolean hasRemove = false;

            if (canEditAdmin) {
                if (resultOnly) {
                    return true;
                }
                items.add(editingAdmin ? LocaleController.getString("EditAdminRights", R.string.EditAdminRights) : LocaleController.getString("SetAsAdmin", R.string.SetAsAdmin));
                icons.add(R.drawable.baseline_stars_24);
                actions.add(0);
            }
            if (canRestrict) {
                if (resultOnly) {
                    return true;
                }
                items.add(LocaleController.getString("ChangePermissions", R.string.ChangePermissions));
                icons.add(R.drawable.baseline_block_24);
                actions.add(1);
            }
            if (allowKick) {
                if (resultOnly) {
                    return true;
                }
                items.add(LocaleController.getString("KickFromGroup", R.string.KickFromGroup));
                icons.add(R.drawable.baseline_remove_circle_24);
                actions.add(2);
                hasRemove = true;
            }
            if (resultOnly) {
                return false;
            }

            if (items.isEmpty()) {
                return false;
            }
            AlertDialog.Builder builder = new AlertDialog.Builder(getParentActivity());
            builder.setItems(items.toArray(new CharSequence[0]), AndroidUtilities.toIntArray(icons), (dialogInterface, i) -> {
                if (actions.get(i) == 2) {
                    kickUser(selectedUser, participant);
                } else {
                    int action = actions.get(i);
                    if (action == 1 && (channelParticipant instanceof TLRPC.TL_channelParticipantAdmin || participant instanceof TLRPC.TL_chatParticipantAdmin)) {
                        AlertDialog.Builder builder2 = new AlertDialog.Builder(getParentActivity());
                        builder2.setTitle(LocaleController.getString("NekoX", R.string.NekoX));
                        builder2.setMessage(LocaleController.formatString("AdminWillBeRemoved", R.string.AdminWillBeRemoved, ContactsController.formatName(user.first_name, user.last_name)));
                        builder2.setPositiveButton(LocaleController.getString("OK", R.string.OK), (dialog, which) -> {
                            if (channelParticipant != null) {
                                openRightsEdit(action, user, participant, channelParticipant.admin_rights, channelParticipant.banned_rights, channelParticipant.rank, editingAdmin);
                            } else {
                                openRightsEdit(action, user, participant, null, null, "", editingAdmin);
                            }
                        });
                        builder2.setNegativeButton(LocaleController.getString("Cancel", R.string.Cancel), null);
                        showDialog(builder2.create());
                    } else {
                        if (channelParticipant != null) {
                            openRightsEdit(action, user, participant, channelParticipant.admin_rights, channelParticipant.banned_rights, channelParticipant.rank, editingAdmin);
                        } else {
                            openRightsEdit(action, user, participant, null, null, "", editingAdmin);
                        }
                    }
                }
            });
            AlertDialog alertDialog = builder.create();
            showDialog(alertDialog);
            if (hasRemove) {
                alertDialog.setItemColor(items.size() - 1, Theme.getColor(Theme.key_dialogTextRed2), Theme.getColor(Theme.key_dialogRedIcon));
            }
        } else {
            if (participant.user_id == getUserConfig().getClientUserId()) {
                return false;
            }
            Bundle args = new Bundle();
            args.putInt("user_id", participant.user_id);
            args.putBoolean("preload_messages", true);
            presentFragment(new ProfileActivity(args));
        }
        return true;
    }

    private void openRightsEdit(int action, TLRPC.User user, TLRPC.ChatParticipant participant, TLRPC.TL_chatAdminRights adminRights, TLRPC.TL_chatBannedRights bannedRights, String rank, boolean editingAdmin) {
        boolean[] needShowBulletin = new boolean[1];
        ChatRightsEditActivity fragment = new ChatRightsEditActivity(user.id, chat_id, adminRights, currentChat.default_banned_rights, bannedRights, rank, action, true, false, participant) {
            @Override
            protected void onTransitionAnimationEnd(boolean isOpen, boolean backward) {
                if (!isOpen && backward && needShowBulletin[0] && BulletinFactory.canShowBulletin(ProfileActivity.this)) {
                    BulletinFactory.createPromoteToAdminBulletin(ProfileActivity.this, user.first_name).show();
                }
            }
        };
        fragment.setDelegate(new ChatRightsEditActivity.ChatRightsEditActivityDelegate() {
            @Override
            public void didSetRights(int rights, TLRPC.TL_chatAdminRights rightsAdmin, TLRPC.TL_chatBannedRights rightsBanned, String rank) {
                if (action == 0) {
                    if (participant instanceof TLRPC.TL_chatChannelParticipant) {
                        TLRPC.TL_chatChannelParticipant channelParticipant1 = ((TLRPC.TL_chatChannelParticipant) participant);
                        if (rights == 1) {
                            channelParticipant1.channelParticipant = new TLRPC.TL_channelParticipantAdmin();
                            channelParticipant1.channelParticipant.flags |= 4;
                        } else {
                            channelParticipant1.channelParticipant = new TLRPC.TL_channelParticipant();
                        }
                        channelParticipant1.channelParticipant.inviter_id = getUserConfig().getClientUserId();
                        channelParticipant1.channelParticipant.peer = new TLRPC.TL_peerUser();
                        channelParticipant1.channelParticipant.peer.user_id = participant.user_id;
                        channelParticipant1.channelParticipant.date = participant.date;
                        channelParticipant1.channelParticipant.banned_rights = rightsBanned;
                        channelParticipant1.channelParticipant.admin_rights = rightsAdmin;
                        channelParticipant1.channelParticipant.rank = rank;
                    } else if (participant != null) {
                        TLRPC.ChatParticipant newParticipant;
                        if (rights == 1) {
                            newParticipant = new TLRPC.TL_chatParticipantAdmin();
                        } else {
                            newParticipant = new TLRPC.TL_chatParticipant();
                        }
                        newParticipant.user_id = participant.user_id;
                        newParticipant.date = participant.date;
                        newParticipant.inviter_id = participant.inviter_id;
                        int index = chatInfo.participants.participants.indexOf(participant);
                        if (index >= 0) {
                            chatInfo.participants.participants.set(index, newParticipant);
                        }
                    }
                    if (rights == 1 && !editingAdmin) {
                        needShowBulletin[0] = true;
                    }
                } else if (action == 1) {
                    if (rights == 0) {
                        if (currentChat.megagroup && chatInfo != null && chatInfo.participants != null) {
                            boolean changed = false;
                            for (int a = 0; a < chatInfo.participants.participants.size(); a++) {
                                TLRPC.ChannelParticipant p = ((TLRPC.TL_chatChannelParticipant) chatInfo.participants.participants.get(a)).channelParticipant;
                                if (MessageObject.getPeerId(p.peer) == participant.user_id) {
                                    chatInfo.participants_count--;
                                    chatInfo.participants.participants.remove(a);
                                    changed = true;
                                    break;
                                }
                            }
                            if (chatInfo != null && chatInfo.participants != null) {
                                for (int a = 0; a < chatInfo.participants.participants.size(); a++) {
                                    TLRPC.ChatParticipant p = chatInfo.participants.participants.get(a);
                                    if (p.user_id == participant.user_id) {
                                        chatInfo.participants.participants.remove(a);
                                        changed = true;
                                        break;
                                    }
                                }
                            }
                            if (changed) {
                                updateListAnimated(true);
                            }
                        }
                    }
                }
            }

            @Override
            public void didChangeOwner(TLRPC.User user) {
                undoView.showWithAction(-chat_id, currentChat.megagroup ? UndoView.ACTION_OWNER_TRANSFERED_GROUP : UndoView.ACTION_OWNER_TRANSFERED_CHANNEL, user);
            }
        });
        presentFragment(fragment);
    }

    private boolean processOnClickOrPress(final int position) {

        // NekoX: move long lick actions to click

        return false;
    }

    private void leaveChatPressed() {
        AlertsCreator.createClearOrDeleteDialogAlert(ProfileActivity.this, false, currentChat, null, false, true, (param) -> {
            playProfileAnimation = 0;
            getNotificationCenter().removeObserver(ProfileActivity.this, NotificationCenter.closeChats);
            getNotificationCenter().postNotificationName(NotificationCenter.closeChats);
            finishFragment();
            getNotificationCenter().postNotificationName(NotificationCenter.needDeleteDialog, (long) -currentChat.id, null, currentChat, param);
        });
    }

    private void getChannelParticipants(boolean reload) {
        if (loadingUsers || participantsMap == null || chatInfo == null) {
            return;
        }
        loadingUsers = true;
        final int delay = participantsMap.size() != 0 && reload ? 300 : 0;

        final TLRPC.TL_channels_getParticipants req = new TLRPC.TL_channels_getParticipants();
        req.channel = getMessagesController().getInputChannel(chat_id);
        req.filter = new TLRPC.TL_channelParticipantsRecent();
        req.offset = reload ? 0 : participantsMap.size();
        req.limit = 200;
        int reqId = getConnectionsManager().sendRequest(req, (response, error) -> AndroidUtilities.runOnUIThread(() -> {
            if (error == null) {
                TLRPC.TL_channels_channelParticipants res = (TLRPC.TL_channels_channelParticipants) response;
                getMessagesController().putUsers(res.users, false);
                getMessagesController().putChats(res.chats, false);
                if (res.users.size() < 200) {
                    usersEndReached = true;
                }
                if (req.offset == 0) {
                    participantsMap.clear();
                    chatInfo.participants = new TLRPC.TL_chatParticipants();
                    getMessagesStorage().putUsersAndChats(res.users, res.chats, true, true);
                    getMessagesStorage().updateChannelUsers(chat_id, res.participants);
                }
                for (int a = 0; a < res.participants.size(); a++) {
                    TLRPC.TL_chatChannelParticipant participant = new TLRPC.TL_chatChannelParticipant();
                    participant.channelParticipant = res.participants.get(a);
                    participant.inviter_id = participant.channelParticipant.inviter_id;
                    participant.user_id = MessageObject.getPeerId(participant.channelParticipant.peer);
                    participant.date = participant.channelParticipant.date;
                    if (participantsMap.indexOfKey(participant.user_id) < 0) {
                        if (chatInfo.participants == null) {
                            chatInfo.participants = new TLRPC.TL_chatParticipants();
                        }
                        chatInfo.participants.participants.add(participant);
                        participantsMap.put(participant.user_id, participant);
                    }
                }
            }
            loadingUsers = false;
            updateListAnimated(true);
        }, delay));
        getConnectionsManager().bindRequestToGuid(reqId, classGuid);
    }

    private AnimatorSet headerAnimatorSet;
    private AnimatorSet headerShadowAnimatorSet;
    private float mediaHeaderAnimationProgress;
    private boolean mediaHeaderVisible;
    private Property<ActionBar, Float> ACTIONBAR_HEADER_PROGRESS = new AnimationProperties.FloatProperty<ActionBar>("animationProgress") {
        @Override
        public void setValue(ActionBar object, float value) {
            mediaHeaderAnimationProgress = value;
            topView.invalidate();

            int color1 = Theme.getColor(Theme.key_profile_title);
            int color2 = Theme.getColor(Theme.key_player_actionBarTitle);
            int c = AndroidUtilities.getOffsetColor(color1, color2, value, 1.0f);
            nameTextView[1].setTextColor(c);
            if (lockIconDrawable != null) {
                lockIconDrawable.setColorFilter(c, PorterDuff.Mode.SRC_IN);
            }
            if (scamDrawable != null) {
                color1 = Theme.getColor(Theme.key_avatar_subtitleInProfileBlue);
                scamDrawable.setColor(AndroidUtilities.getOffsetColor(color1, color2, value, 1.0f));
            }

            color1 = Theme.getColor(Theme.key_actionBarDefaultIcon);
            color2 = Theme.getColor(Theme.key_windowBackgroundWhiteGrayText2);
            actionBar.setItemsColor(AndroidUtilities.getOffsetColor(color1, color2, value, 1.0f), false);

            color1 = Theme.getColor(Theme.key_avatar_actionBarSelectorBlue);
            color2 = Theme.getColor(Theme.key_actionBarActionModeDefaultSelector);
            actionBar.setItemsBackgroundColor(AndroidUtilities.getOffsetColor(color1, color2, value, 1.0f), false);

            topView.invalidate();
            otherItem.setIconColor(Theme.getColor(Theme.key_actionBarDefaultIcon));
            callItem.setIconColor(Theme.getColor(Theme.key_actionBarDefaultIcon));
            videoCallItem.setIconColor(Theme.getColor(Theme.key_actionBarDefaultIcon));
            editItem.setIconColor(Theme.getColor(Theme.key_actionBarDefaultIcon));

            if (verifiedDrawable != null) {
                color1 = Theme.getColor(Theme.key_profile_verifiedBackground);
                color2 = Theme.getColor(Theme.key_player_actionBarTitle);
                verifiedDrawable.setColorFilter(AndroidUtilities.getOffsetColor(color1, color2, value, 1.0f), PorterDuff.Mode.SRC_IN);
            }

            if (verifiedCheckDrawable != null) {
                color1 = Theme.getColor(Theme.key_profile_verifiedCheck);
                color2 = Theme.getColor(Theme.key_windowBackgroundWhite);
                verifiedCheckDrawable.setColorFilter(AndroidUtilities.getOffsetColor(color1, color2, value, 1.0f), PorterDuff.Mode.SRC_IN);
            }

            if (avatarsViewPagerIndicatorView.getSecondaryMenuItem() != null && (videoCallItemVisible || editItemVisible || callItemVisible)) {
                needLayoutText(Math.min(1f, extraHeight / AndroidUtilities.dp(88f)));
            }
        }

        @Override
        public Float get(ActionBar object) {
            return mediaHeaderAnimationProgress;
        }
    };

    private void setMediaHeaderVisible(boolean visible) {
        if (mediaHeaderVisible == visible) {
            return;
        }
        mediaHeaderVisible = visible;
        if (headerAnimatorSet != null) {
            headerAnimatorSet.cancel();
        }
        if (headerShadowAnimatorSet != null) {
            headerShadowAnimatorSet.cancel();
        }
        ActionBarMenuItem mediaSearchItem = sharedMediaLayout.getSearchItem();
        if (!mediaHeaderVisible) {
            if (callItemVisible) {
                callItem.setVisibility(View.VISIBLE);
            }
            if (videoCallItemVisible) {
                videoCallItem.setVisibility(View.VISIBLE);
            }
            if (editItemVisible) {
                editItem.setVisibility(View.VISIBLE);
            }
            otherItem.setVisibility(View.VISIBLE);
        } else {
            if (sharedMediaLayout.isSearchItemVisible()) {
                mediaSearchItem.setVisibility(View.VISIBLE);
            }
        }

        ArrayList<Animator> animators = new ArrayList<>();

        animators.add(ObjectAnimator.ofFloat(callItem, View.ALPHA, visible ? 0.0f : 1.0f));
        animators.add(ObjectAnimator.ofFloat(videoCallItem, View.ALPHA, visible ? 0.0f : 1.0f));
        animators.add(ObjectAnimator.ofFloat(otherItem, View.ALPHA, visible ? 0.0f : 1.0f));
        animators.add(ObjectAnimator.ofFloat(editItem, View.ALPHA, visible ? 0.0f : 1.0f));
        animators.add(ObjectAnimator.ofFloat(callItem, View.TRANSLATION_Y, visible ? -AndroidUtilities.dp(10) : 0.0f));
        animators.add(ObjectAnimator.ofFloat(videoCallItem, View.TRANSLATION_Y, visible ? -AndroidUtilities.dp(10) : 0.0f));
        animators.add(ObjectAnimator.ofFloat(otherItem, View.TRANSLATION_Y, visible ? -AndroidUtilities.dp(10) : 0.0f));
        animators.add(ObjectAnimator.ofFloat(editItem, View.TRANSLATION_Y, visible ? -AndroidUtilities.dp(10) : 0.0f));
        animators.add(ObjectAnimator.ofFloat(mediaSearchItem, View.ALPHA, visible ? 1.0f : 0.0f));
        animators.add(ObjectAnimator.ofFloat(mediaSearchItem, View.TRANSLATION_Y, visible ? 0.0f : AndroidUtilities.dp(10)));
        animators.add(ObjectAnimator.ofFloat(actionBar, ACTIONBAR_HEADER_PROGRESS, visible ? 1.0f : 0.0f));
        animators.add(ObjectAnimator.ofFloat(onlineTextView[1], View.ALPHA, visible ? 0.0f : 1.0f));
        animators.add(ObjectAnimator.ofFloat(mediaCounterTextView, View.ALPHA, visible ? 1.0f : 0.0f));
        if (visible) {
            animators.add(ObjectAnimator.ofFloat(this, HEADER_SHADOW, 0.0f));
        }

        headerAnimatorSet = new AnimatorSet();
        headerAnimatorSet.playTogether(animators);
        headerAnimatorSet.setInterpolator(CubicBezierInterpolator.DEFAULT);
        headerAnimatorSet.addListener(new AnimatorListenerAdapter() {
            @Override
            public void onAnimationEnd(Animator animation) {
                if (headerAnimatorSet != null) {
                    if (mediaHeaderVisible) {
                        if (callItemVisible) {
                            callItem.setVisibility(View.INVISIBLE);
                        }
                        if (videoCallItemVisible) {
                            videoCallItem.setVisibility(View.INVISIBLE);
                        }
                        if (editItemVisible) {
                            editItem.setVisibility(View.INVISIBLE);
                        }
                        otherItem.setVisibility(View.INVISIBLE);
                    } else {
                        if (sharedMediaLayout.isSearchItemVisible()) {
                            mediaSearchItem.setVisibility(View.VISIBLE);
                        }
                        headerShadowAnimatorSet = new AnimatorSet();
                        headerShadowAnimatorSet.playTogether(ObjectAnimator.ofFloat(ProfileActivity.this, HEADER_SHADOW, 1.0f));
                        headerShadowAnimatorSet.setDuration(100);
                        headerShadowAnimatorSet.addListener(new AnimatorListenerAdapter() {
                            @Override
                            public void onAnimationEnd(Animator animation) {
                                headerShadowAnimatorSet = null;
                            }
                        });
                        headerShadowAnimatorSet.start();
                    }
                }
                headerAnimatorSet = null;
            }

            @Override
            public void onAnimationCancel(Animator animation) {
                headerAnimatorSet = null;
            }
        });
        headerAnimatorSet.setDuration(150);
        headerAnimatorSet.start();
    }

    private void openAddMember() {
        Bundle args = new Bundle();
        args.putBoolean("addToGroup", true);
        args.putInt("chatId", currentChat.id);
        GroupCreateActivity fragment = new GroupCreateActivity(args);
        fragment.setInfo(chatInfo);
        if (chatInfo != null && chatInfo.participants != null) {
            SparseArray<TLObject> users = new SparseArray<>();
            for (int a = 0; a < chatInfo.participants.participants.size(); a++) {
                users.put(chatInfo.participants.participants.get(a).user_id, null);
            }
            fragment.setIgnoreUsers(users);
        }
        fragment.setDelegate((users, fwdCount) -> {
            HashSet<Integer> currentParticipants = new HashSet<>();
            if (chatInfo.participants.participants != null) {
                for (int i = 0; i < chatInfo.participants.participants.size(); i++) {
                    currentParticipants.add(chatInfo.participants.participants.get(i).user_id);
                }
            }
            for (int a = 0, N = users.size(); a < N; a++) {
                TLRPC.User user = users.get(a);
                getMessagesController().addUserToChat(chat_id, user, fwdCount, null, ProfileActivity.this, null);
                if (!currentParticipants.contains(user.id)) {
                    if (chatInfo.participants == null) {
                        chatInfo.participants = new TLRPC.TL_chatParticipants();
                    }
                    if (ChatObject.isChannel(currentChat)) {
                        TLRPC.TL_chatChannelParticipant channelParticipant1 = new TLRPC.TL_chatChannelParticipant();
                        channelParticipant1.channelParticipant = new TLRPC.TL_channelParticipant();
                        channelParticipant1.channelParticipant.inviter_id = getUserConfig().getClientUserId();
                        channelParticipant1.channelParticipant.peer = new TLRPC.TL_peerUser();
                        channelParticipant1.channelParticipant.peer.user_id = user.id;
                        channelParticipant1.channelParticipant.date = getConnectionsManager().getCurrentTime();
                        channelParticipant1.user_id = user.id;
                        chatInfo.participants.participants.add(channelParticipant1);
                    } else {
                        TLRPC.ChatParticipant participant = new TLRPC.TL_chatParticipant();
                        participant.user_id = user.id;
                        participant.inviter_id = getAccountInstance().getUserConfig().clientUserId;
                        chatInfo.participants.participants.add(participant);
                    }
                    chatInfo.participants_count++;
                    getMessagesController().putUser(user, false);
                }
            }
            updateListAnimated(true);
        });
        presentFragment(fragment);
    }

    private void checkListViewScroll() {
        if (listView.getVisibility() != View.VISIBLE) {
            return;
        }
        if (sharedMediaLayoutAttached) {
            sharedMediaLayout.setVisibleHeight(listView.getMeasuredHeight() - sharedMediaLayout.getTop());
        }

        if (listView.getChildCount() <= 0 || openAnimationInProgress) {
            return;
        }

        int newOffset = 0;
        View child = null;
        for (int i = 0; i < listView.getChildCount(); i++) {
            if (listView.getChildAdapterPosition(listView.getChildAt(i)) == 0) {
                child = listView.getChildAt(i);
                break;
            }
        }
        RecyclerListView.Holder holder = child == null ? null : (RecyclerListView.Holder) listView.findContainingViewHolder(child);
        int top = child == null ? 0 : child.getTop();
        int adapterPosition = holder != null ? holder.getAdapterPosition() : RecyclerView.NO_POSITION;
        if (top >= 0 && adapterPosition == 0) {
            newOffset = top;
        }
        boolean mediaHeaderVisible;
        boolean searchVisible = imageUpdater == null && actionBar.isSearchFieldVisible();
        if (sharedMediaRow != -1 && !searchVisible) {
            holder = (RecyclerListView.Holder) listView.findViewHolderForAdapterPosition(sharedMediaRow);
            mediaHeaderVisible = holder != null && holder.itemView.getTop() <= 0;
        } else {
            mediaHeaderVisible = searchVisible;
        }
        setMediaHeaderVisible(mediaHeaderVisible);

        if (extraHeight != newOffset) {
            extraHeight = newOffset;
            topView.invalidate();
            if (playProfileAnimation != 0) {
                allowProfileAnimation = extraHeight != 0;
            }
            needLayout(true);
        }
    }

    private void updateSelectedMediaTabText() {
        if (sharedMediaLayout == null || mediaCounterTextView == null) {
            return;
        }
        int id = sharedMediaLayout.getClosestTab();
        int[] mediaCount = sharedMediaPreloader.getLastMediaCount();
        if (id == 0) {
            mediaCounterTextView.setText(LocaleController.formatPluralString("Media", mediaCount[MediaDataController.MEDIA_PHOTOVIDEO]));
        } else if (id == 1) {
            mediaCounterTextView.setText(LocaleController.formatPluralString("Files", mediaCount[MediaDataController.MEDIA_FILE]));
        } else if (id == 2) {
            mediaCounterTextView.setText(LocaleController.formatPluralString("Voice", mediaCount[MediaDataController.MEDIA_AUDIO]));
        } else if (id == 3) {
            mediaCounterTextView.setText(LocaleController.formatPluralString("Links", mediaCount[MediaDataController.MEDIA_URL]));
        } else if (id == 4) {
            mediaCounterTextView.setText(LocaleController.formatPluralString("MusicFiles", mediaCount[MediaDataController.MEDIA_MUSIC]));
        } else if (id == 5) {
            mediaCounterTextView.setText(LocaleController.formatPluralString("GIFs", mediaCount[MediaDataController.MEDIA_GIF]));
        } else if (id == 6) {
            mediaCounterTextView.setText(LocaleController.formatPluralString("CommonGroups", userInfo.common_chats_count));
        } else if (id == 7) {
            mediaCounterTextView.setText(onlineTextView[1].getText());
        }
    }

    private void needLayout(boolean animated) {
        final int newTop = (actionBar.getOccupyStatusBar() ? AndroidUtilities.statusBarHeight : 0) + ActionBar.getCurrentActionBarHeight();

        FrameLayout.LayoutParams layoutParams;
        if (listView != null && !openAnimationInProgress) {
            layoutParams = (FrameLayout.LayoutParams) listView.getLayoutParams();
            if (layoutParams.topMargin != newTop) {
                layoutParams.topMargin = newTop;
                listView.setLayoutParams(layoutParams);
            }
        }

        if (avatarContainer != null) {
            final float diff = Math.min(1f, extraHeight / AndroidUtilities.dp(88f));

            listView.setTopGlowOffset((int) extraHeight);

            listView.setOverScrollMode(extraHeight > AndroidUtilities.dp(88f) && extraHeight < listView.getMeasuredWidth() - newTop ? View.OVER_SCROLL_NEVER : View.OVER_SCROLL_ALWAYS);

            if (writeButton != null) {
                writeButton.setTranslationY((actionBar.getOccupyStatusBar() ? AndroidUtilities.statusBarHeight : 0) + ActionBar.getCurrentActionBarHeight() + extraHeight + searchTransitionOffset - AndroidUtilities.dp(29.5f));

                if (!openAnimationInProgress) {
                    boolean setVisible = diff > 0.2f && !searchMode && (imageUpdater == null || setAvatarRow == -1);
                    if (setVisible && chat_id != 0) {
                        setVisible = ChatObject.isChannel(currentChat) && !currentChat.megagroup && chatInfo != null && chatInfo.linked_chat_id != 0 && infoHeaderRow != -1;
                    }
                    boolean currentVisible = writeButton.getTag() == null;
                    if (setVisible != currentVisible) {
                        if (setVisible) {
                            writeButton.setTag(null);
                        } else {
                            writeButton.setTag(0);
                        }
                        if (writeButtonAnimation != null) {
                            AnimatorSet old = writeButtonAnimation;
                            writeButtonAnimation = null;
                            old.cancel();
                        }
                        if (animated) {
                            writeButtonAnimation = new AnimatorSet();
                            if (setVisible) {
                                writeButtonAnimation.setInterpolator(new DecelerateInterpolator());
                                writeButtonAnimation.playTogether(
                                        ObjectAnimator.ofFloat(writeButton, View.SCALE_X, 1.0f),
                                        ObjectAnimator.ofFloat(writeButton, View.SCALE_Y, 1.0f),
                                        ObjectAnimator.ofFloat(writeButton, View.ALPHA, 1.0f)
                                );
                            } else {
                                writeButtonAnimation.setInterpolator(new AccelerateInterpolator());
                                writeButtonAnimation.playTogether(
                                        ObjectAnimator.ofFloat(writeButton, View.SCALE_X, 0.2f),
                                        ObjectAnimator.ofFloat(writeButton, View.SCALE_Y, 0.2f),
                                        ObjectAnimator.ofFloat(writeButton, View.ALPHA, 0.0f)
                                );
                            }
                            writeButtonAnimation.setDuration(150);
                            writeButtonAnimation.addListener(new AnimatorListenerAdapter() {
                                @Override
                                public void onAnimationEnd(Animator animation) {
                                    if (writeButtonAnimation != null && writeButtonAnimation.equals(animation)) {
                                        writeButtonAnimation = null;
                                    }
                                }
                            });
                            writeButtonAnimation.start();
                        } else {
                            writeButton.setScaleX(setVisible ? 1.0f : 0.2f);
                            writeButton.setScaleY(setVisible ? 1.0f : 0.2f);
                            writeButton.setAlpha(setVisible ? 1.0f : 0.0f);
                        }
                    }
                }
            }

            avatarX = -AndroidUtilities.dpf2(47f) * diff;
            avatarY = (actionBar.getOccupyStatusBar() ? AndroidUtilities.statusBarHeight : 0) + ActionBar.getCurrentActionBarHeight() / 2.0f * (1.0f + diff) - 21 * AndroidUtilities.density + 27 * AndroidUtilities.density * diff + actionBar.getTranslationY();

            float h = openAnimationInProgress ? initialAnimationExtraHeight : extraHeight;
            if (h > AndroidUtilities.dp(88f) || isPulledDown) {
                expandProgress = Math.max(0f, Math.min(1f, (h - AndroidUtilities.dp(88f)) / (listView.getMeasuredWidth() - newTop - AndroidUtilities.dp(88f))));
                avatarScale = AndroidUtilities.lerp((42f + 18f) / 42f, (42f + 42f + 18f) / 42f, Math.min(1f, expandProgress * 3f));

                final float durationFactor = Math.min(AndroidUtilities.dpf2(2000f), Math.max(AndroidUtilities.dpf2(1100f), Math.abs(listViewVelocityY))) / AndroidUtilities.dpf2(1100f);

                if (allowPullingDown && (openingAvatar || expandProgress >= 0.33f)) {
                    if (!isPulledDown) {
                        /*if (otherItem != null) {
                            otherItem.showSubItem(gallery_menu_save);
                            if (imageUpdater != null) {
                                otherItem.showSubItem(add_photo);
                                otherItem.showSubItem(edit_avatar);
                                otherItem.showSubItem(delete_avatar);
                                otherItem.hideSubItem(set_as_main);
                                otherItem.hideSubItem(logout);
                            }
                        }*/
                        if (searchItem != null) {
                            searchItem.setEnabled(false);
                        }
                        isPulledDown = true;
                        overlaysView.setOverlaysVisible(true, durationFactor);
                        avatarsViewPagerIndicatorView.refreshVisibility(durationFactor);
                        avatarsViewPager.setCreateThumbFromParent(true);
                        avatarsViewPager.getAdapter().notifyDataSetChanged();
                        expandAnimator.cancel();
                        float value = AndroidUtilities.lerp(expandAnimatorValues, currentExpanAnimatorFracture);
                        expandAnimatorValues[0] = value;
                        expandAnimatorValues[1] = 1f;
                        expandAnimator.setDuration((long) ((1f - value) * 250f / durationFactor));
                        expandAnimator.addListener(new AnimatorListenerAdapter() {
                            @Override
                            public void onAnimationStart(Animator animation) {
                                setForegroundImage(false);
                                avatarsViewPager.setAnimatedFileMaybe(avatarImage.getImageReceiver().getAnimation());
                                avatarsViewPager.resetCurrentItem();
                            }

                            @Override
                            public void onAnimationEnd(Animator animation) {
                                expandAnimator.removeListener(this);
                                topView.setBackgroundColor(Color.BLACK);
                                avatarContainer.setVisibility(View.GONE);
                                avatarsViewPager.setVisibility(View.VISIBLE);
                            }
                        });
                        expandAnimator.start();
                    }
                    ViewGroup.LayoutParams params = avatarsViewPager.getLayoutParams();
                    params.width = listView.getMeasuredWidth();
                    params.height = (int) (h + newTop);
                    avatarsViewPager.requestLayout();
                    if (!expandAnimator.isRunning()) {
                        float additionalTranslationY = 0;
                        if (openAnimationInProgress && playProfileAnimation == 2) {
                            additionalTranslationY = -(1.0f - animationProgress) * AndroidUtilities.dp(50);
                        }
                        nameTextView[1].setTranslationX(AndroidUtilities.dpf2(16f) - nameTextView[1].getLeft());
                        nameTextView[1].setTranslationY(newTop + h - AndroidUtilities.dpf2(38f) - nameTextView[1].getBottom() + additionalTranslationY);
                        onlineTextView[1].setTranslationX(AndroidUtilities.dpf2(16f) - onlineTextView[1].getLeft());
                        onlineTextView[1].setTranslationY(newTop + h - AndroidUtilities.dpf2(18f) - onlineTextView[1].getBottom() + additionalTranslationY);
                        mediaCounterTextView.setTranslationX(onlineTextView[1].getTranslationX());
                        mediaCounterTextView.setTranslationY(onlineTextView[1].getTranslationY());
                        idTextView.setTranslationX(AndroidUtilities.dpf2(16f) - onlineTextView[1].getLeft());
                        idTextView.setTranslationY(newTop + h - AndroidUtilities.dpf2(3f) - idTextView.getBottom() + additionalTranslationY);
                    }
                } else {
                    if (isPulledDown) {
                        isPulledDown = false;
                        /*if (otherItem != null) {
                            otherItem.hideSubItem(gallery_menu_save);
                            if (imageUpdater != null) {
                                otherItem.hideSubItem(set_as_main);
                                otherItem.hideSubItem(edit_avatar);
                                otherItem.hideSubItem(delete_avatar);
                                otherItem.showSubItem(add_photo);
                                otherItem.showSubItem(logout);
                            }
                        }*/
                        if (searchItem != null) {
                            searchItem.setEnabled(!scrolling);
                        }
                        overlaysView.setOverlaysVisible(false, durationFactor);
                        avatarsViewPagerIndicatorView.refreshVisibility(durationFactor);
                        expandAnimator.cancel();
                        avatarImage.getImageReceiver().setAllowStartAnimation(true);
                        avatarImage.getImageReceiver().startAnimation();

                        float value = AndroidUtilities.lerp(expandAnimatorValues, currentExpanAnimatorFracture);
                        expandAnimatorValues[0] = value;
                        expandAnimatorValues[1] = 0f;
                        if (!isInLandscapeMode) {
                            expandAnimator.setDuration((long) (value * 250f / durationFactor));
                        } else {
                            expandAnimator.setDuration(0);
                        }
                        topView.setBackgroundColor(Theme.getColor(Theme.key_avatar_backgroundActionBarBlue));

                        if (!doNotSetForeground) {
                            BackupImageView imageView = avatarsViewPager.getCurrentItemView();
                            if (imageView != null) {
                                avatarImage.setForegroundImageDrawable(imageView.getImageReceiver().getDrawableSafe());
                            }
                        }
                        avatarImage.setForegroundAlpha(1f);
                        avatarContainer.setVisibility(View.VISIBLE);
                        avatarsViewPager.setVisibility(View.GONE);
                        expandAnimator.start();
                    }

                    avatarContainer.setScaleX(avatarScale);
                    avatarContainer.setScaleY(avatarScale);

                    if (expandAnimator == null || !expandAnimator.isRunning()) {
                        refreshNameAndOnlineXY();
                        nameTextView[1].setTranslationX(nameX);
                        nameTextView[1].setTranslationY(nameY);
                        onlineTextView[1].setTranslationX(onlineX);
                        onlineTextView[1].setTranslationY(onlineY);
                        mediaCounterTextView.setTranslationX(onlineX);
                        mediaCounterTextView.setTranslationY(onlineY);
                        idTextView.setTranslationX(idX);
                        idTextView.setTranslationY(idY);
                    }
                }
            }

            if (openAnimationInProgress && playProfileAnimation == 2) {
                float avX = 0;
                float avY = (actionBar.getOccupyStatusBar() ? AndroidUtilities.statusBarHeight : 0) + ActionBar.getCurrentActionBarHeight() / 2.0f - 21 * AndroidUtilities.density + actionBar.getTranslationY();

                nameTextView[0].setTranslationX(0);
                nameTextView[0].setTranslationY((float) Math.floor(avY) + AndroidUtilities.dp(1.3f));
                onlineTextView[0].setTranslationX(0);
                onlineTextView[0].setTranslationY((float) Math.floor(avY) + AndroidUtilities.dp(24));
                nameTextView[0].setScaleX(1.0f);
                nameTextView[0].setScaleY(1.0f);

                nameTextView[1].setPivotY(nameTextView[1].getMeasuredHeight());
                nameTextView[1].setScaleX(1.67f);
                nameTextView[1].setScaleY(1.67f);

                avatarScale = AndroidUtilities.lerp(1.0f, (42f + 42f + 18f) / 42f, animationProgress);

                avatarImage.setRoundRadius((int) AndroidUtilities.lerp(AndroidUtilities.dpf2(21f), 0f, animationProgress));
                avatarContainer.setTranslationX(AndroidUtilities.lerp(avX, 0, animationProgress));
                avatarContainer.setTranslationY(AndroidUtilities.lerp((float) Math.ceil(avY), 0f, animationProgress));
                float extra = (avatarContainer.getMeasuredWidth() - AndroidUtilities.dp(42)) * avatarScale;
                timeItem.setTranslationX(avatarContainer.getX() + AndroidUtilities.dp(16) + extra);
                timeItem.setTranslationY(avatarContainer.getY() + AndroidUtilities.dp(15) + extra);
                avatarContainer.setScaleX(avatarScale);
                avatarContainer.setScaleY(avatarScale);

                overlaysView.setAlphaValue(animationProgress, false);
                actionBar.setItemsColor(ColorUtils.blendARGB(Theme.getColor(Theme.key_actionBarDefaultIcon), Color.WHITE, animationProgress), false);

                if (scamDrawable != null) {
                    scamDrawable.setColor(ColorUtils.blendARGB(Theme.getColor(Theme.key_avatar_subtitleInProfileBlue), Color.argb(179, 255, 255, 255), animationProgress));
                }
                if (lockIconDrawable != null) {
                    lockIconDrawable.setColorFilter(ColorUtils.blendARGB(Theme.getColor(Theme.key_chat_lockIcon), Color.WHITE, animationProgress), PorterDuff.Mode.SRC_IN);
                }
                if (verifiedCrossfadeDrawable != null) {
                    verifiedCrossfadeDrawable.setProgress(animationProgress);
                    nameTextView[1].invalidate();
                }

                final FrameLayout.LayoutParams params = (FrameLayout.LayoutParams) avatarContainer.getLayoutParams();
                params.width = params.height = (int) AndroidUtilities.lerp(AndroidUtilities.dpf2(42f), (extraHeight + newTop) / avatarScale, animationProgress);
                params.leftMargin = (int) AndroidUtilities.lerp(AndroidUtilities.dpf2(64f), 0f, animationProgress);
                avatarContainer.requestLayout();
            } else if (extraHeight <= AndroidUtilities.dp(88f)) {
                avatarScale = (42 + 18 * diff) / 42.0f;
                float nameScale = 1.0f + 0.12f * diff;
                if (expandAnimator == null || !expandAnimator.isRunning()) {
                    avatarContainer.setScaleX(avatarScale);
                    avatarContainer.setScaleY(avatarScale);
                    avatarContainer.setTranslationX(avatarX);
                    avatarContainer.setTranslationY((float) Math.ceil(avatarY));
                    float extra = AndroidUtilities.dp(42) * avatarScale - AndroidUtilities.dp(42);
                    timeItem.setTranslationX(avatarContainer.getX() + AndroidUtilities.dp(16) + extra);
                    timeItem.setTranslationY(avatarContainer.getY() + AndroidUtilities.dp(15) + extra);
                }
                nameX = -21 * AndroidUtilities.density * diff;
                nameY = (float) Math.floor(avatarY) + AndroidUtilities.dp(1.3f) + AndroidUtilities.dp(7) * diff;
                onlineX = -21 * AndroidUtilities.density * diff;
                onlineY = (float) Math.floor(avatarY) + AndroidUtilities.dp(24) + (float) Math.floor(11 * AndroidUtilities.density) * diff;
                idX = -21 * AndroidUtilities.density * diff;
                idY = (float) Math.floor(avatarY) + AndroidUtilities.dp(32) + (float) Math.floor(22 * AndroidUtilities.density) * diff;
                for (int a = 0; a < nameTextView.length; a++) {
                    if (nameTextView[a] == null) {
                        continue;
                    }
                    if (expandAnimator == null || !expandAnimator.isRunning()) {
                        nameTextView[a].setTranslationX(nameX);
                        nameTextView[a].setTranslationY(nameY);

                        onlineTextView[a].setTranslationX(onlineX);
                        onlineTextView[a].setTranslationY(onlineY);
                        idTextView.setTranslationX(idX);
                        idTextView.setTranslationY(idY);
                        if (a == 1) {
                            mediaCounterTextView.setTranslationX(onlineX);
                            mediaCounterTextView.setTranslationY(onlineY);
                        }
                    }
                    nameTextView[a].setScaleX(nameScale);
                    nameTextView[a].setScaleY(nameScale);
                }

                if (diff > 0.85 && !searchMode && NekoConfig.showIdAndDc) {
                    idTextView.setVisibility(View.VISIBLE);
                } else {
                    idTextView.setVisibility(View.GONE);
                }
            }

            if (!openAnimationInProgress && (expandAnimator == null || !expandAnimator.isRunning())) {
                needLayoutText(diff);
            }
        }

        if (isPulledDown || overlaysView.animator != null && overlaysView.animator.isRunning()) {
            final ViewGroup.LayoutParams overlaysLp = overlaysView.getLayoutParams();
            overlaysLp.width = listView.getMeasuredWidth();
            overlaysLp.height = (int) (extraHeight + newTop);
            overlaysView.requestLayout();
        }
    }

    private void setForegroundImage(boolean secondParent) {
        Drawable drawable = avatarImage.getImageReceiver().getDrawable();
        if (drawable instanceof AnimatedFileDrawable) {
            AnimatedFileDrawable fileDrawable = (AnimatedFileDrawable) drawable;
            avatarImage.setForegroundImage(null, null, fileDrawable);
            if (secondParent) {
                fileDrawable.addSecondParentView(avatarImage);
            }
        } else {
            ImageLocation location = avatarsViewPager.getImageLocation(0);
            String filter;
            if (location != null && location.imageType == FileLoader.IMAGE_TYPE_ANIMATION) {
                filter = ImageLoader.AUTOPLAY_FILTER;
            } else {
                filter = null;
            }
            avatarImage.setForegroundImage(location, filter, drawable);
        }
    }

    private void refreshNameAndOnlineXY() {
        nameX = AndroidUtilities.dp(-21f) + avatarContainer.getMeasuredWidth() * (avatarScale - (42f + 18f) / 42f);
        nameY = (float) Math.floor(avatarY) + AndroidUtilities.dp(1.3f) + AndroidUtilities.dp(7f) + avatarContainer.getMeasuredHeight() * (avatarScale - (42f + 18f) / 42f) / 2f;
        onlineX = AndroidUtilities.dp(-21f) + avatarContainer.getMeasuredWidth() * (avatarScale - (42f + 18f) / 42f);
        onlineY = (float) Math.floor(avatarY) + AndroidUtilities.dp(24) + (float) Math.floor(11 * AndroidUtilities.density) + avatarContainer.getMeasuredHeight() * (avatarScale - (42f + 18f) / 42f) / 2f;
        idX = AndroidUtilities.dp(-21f) + avatarImage.getMeasuredWidth() * (avatarScale - (42f + 18f) / 42f);
        idY = (float) Math.floor(avatarY) + AndroidUtilities.dp(32) + (float) Math.floor(22 * AndroidUtilities.density) + avatarImage.getMeasuredHeight() * (avatarScale - (42f + 18f) / 42f) / 2f;
    }

    public RecyclerListView getListView() {
        return listView;
    }

    private void needLayoutText(float diff) {
        FrameLayout.LayoutParams layoutParams;
        float scale = nameTextView[1].getScaleX();
        float maxScale = extraHeight > AndroidUtilities.dp(88f) ? 1.67f : 1.12f;

        if (extraHeight > AndroidUtilities.dp(88f) && scale != maxScale) {
            return;
        }

        int viewWidth = AndroidUtilities.isTablet() ? AndroidUtilities.dp(490) : AndroidUtilities.displaySize.x;
        ActionBarMenuItem item = avatarsViewPagerIndicatorView.getSecondaryMenuItem();
        int extra = 0;
        if (editItemVisible) {
            extra += 48;
        }
        if (callItemVisible) {
            extra += 48;
        }
        if (videoCallItemVisible) {
            extra += 48;
        }
        if (searchItem != null) {
            extra += 48;
        }
        int buttonsWidth = AndroidUtilities.dp(118 + 8 + (40 + extra * (1.0f - mediaHeaderAnimationProgress)));
        int minWidth = viewWidth - buttonsWidth;

        int width = (int) (viewWidth - buttonsWidth * Math.max(0.0f, 1.0f - (diff != 1.0f ? diff * 0.15f / (1.0f - diff) : 1.0f)) - nameTextView[1].getTranslationX());
        float width2 = nameTextView[1].getPaint().measureText(nameTextView[1].getText().toString()) * scale + nameTextView[1].getSideDrawablesSize();
        layoutParams = (FrameLayout.LayoutParams) nameTextView[1].getLayoutParams();
        int prevWidth = layoutParams.width;
        if (width < width2) {
            layoutParams.width = Math.max(minWidth, (int) Math.ceil((width - AndroidUtilities.dp(24)) / (scale + ((maxScale - scale) * 7.0f))));
        } else {
            layoutParams.width = (int) Math.ceil(width2);
        }
        layoutParams.width = (int) Math.min((viewWidth - nameTextView[1].getX()) / scale - AndroidUtilities.dp(8), layoutParams.width);
        if (layoutParams.width != prevWidth) {
            nameTextView[1].requestLayout();
        }

        width2 = onlineTextView[1].getPaint().measureText(onlineTextView[1].getText().toString());
        layoutParams = (FrameLayout.LayoutParams) onlineTextView[1].getLayoutParams();
        FrameLayout.LayoutParams layoutParams2 = (FrameLayout.LayoutParams) mediaCounterTextView.getLayoutParams();
        prevWidth = layoutParams.width;
        layoutParams2.rightMargin = layoutParams.rightMargin = (int) Math.ceil(onlineTextView[1].getTranslationX() + AndroidUtilities.dp(8) + AndroidUtilities.dp(40) * (1.0f - diff));
        if (width < width2) {
            layoutParams2.width = layoutParams.width = (int) Math.ceil(width);
        } else {
            layoutParams2.width = layoutParams.width = LayoutHelper.WRAP_CONTENT;
        }
        if (prevWidth != layoutParams.width) {
            onlineTextView[1].requestLayout();
            mediaCounterTextView.requestLayout();
        }

        width2 = idTextView.getPaint().measureText(idTextView.getText().toString());
        layoutParams = (FrameLayout.LayoutParams) idTextView.getLayoutParams();
        prevWidth = layoutParams.width;
        layoutParams.rightMargin = (int) Math.ceil(idTextView.getTranslationX() + AndroidUtilities.dp(8) + AndroidUtilities.dp(40) * (1.0f - diff));
        if (width < width2) {
            layoutParams.width = (int) Math.ceil(width);
        } else {
            layoutParams.width = LayoutHelper.WRAP_CONTENT;
        }
        if (prevWidth != layoutParams.width) {
            idTextView.requestLayout();
        }
    }

    private void fixLayout() {
        if (fragmentView == null) {
            return;
        }
        fragmentView.getViewTreeObserver().addOnPreDrawListener(new ViewTreeObserver.OnPreDrawListener() {
            @Override
            public boolean onPreDraw() {
                if (fragmentView != null) {
                    checkListViewScroll();
                    needLayout(true);
                    fragmentView.getViewTreeObserver().removeOnPreDrawListener(this);
                }
                return true;
            }
        });
    }

    @Override
    public void onConfigurationChanged(Configuration newConfig) {
        super.onConfigurationChanged(newConfig);
        if (sharedMediaLayout != null) {
            sharedMediaLayout.onConfigurationChanged(newConfig);
        }
        invalidateIsInLandscapeMode();
        if (isInLandscapeMode && isPulledDown) {
            final View view = layoutManager.findViewByPosition(0);
            if (view != null) {
                listView.scrollBy(0, view.getTop() - AndroidUtilities.dp(88));
            }
        }
        fixLayout();
    }

    private void invalidateIsInLandscapeMode() {
        final Point size = new Point();
        final Display display = getParentActivity().getWindowManager().getDefaultDisplay();
        display.getSize(size);
        isInLandscapeMode = size.x > size.y;
    }

    @SuppressWarnings("unchecked")
    @Override
    public void didReceivedNotification(int id, int account, final Object... args) {
        if (id == NotificationCenter.updateInterfaces) {
            int mask = (Integer) args[0];
            boolean infoChanged = (mask & MessagesController.UPDATE_MASK_AVATAR) != 0 || (mask & MessagesController.UPDATE_MASK_NAME) != 0 || (mask & MessagesController.UPDATE_MASK_STATUS) != 0;
            if (user_id != 0) {
                if (infoChanged) {
                    updateProfileData();
                }
                if ((mask & MessagesController.UPDATE_MASK_PHONE) != 0) {
                    if (listView != null) {
                        RecyclerListView.Holder holder = (RecyclerListView.Holder) listView.findViewHolderForPosition(phoneRow);
                        if (holder != null) {
                            listAdapter.onBindViewHolder(holder, phoneRow);
                        }
                    }
                }
            } else if (chat_id != 0) {
                if ((mask & MessagesController.UPDATE_MASK_CHAT) != 0 || (mask & MessagesController.UPDATE_MASK_CHAT_AVATAR) != 0 || (mask & MessagesController.UPDATE_MASK_CHAT_NAME) != 0 || (mask & MessagesController.UPDATE_MASK_CHAT_MEMBERS) != 0 || (mask & MessagesController.UPDATE_MASK_STATUS) != 0) {
                    if ((mask & MessagesController.UPDATE_MASK_CHAT) != 0) {
                        updateListAnimated(true);
                    } else {
                        updateOnlineCount(true);
                    }
                    updateProfileData();
                }
                if (infoChanged) {
                    if (listView != null) {
                        int count = listView.getChildCount();
                        for (int a = 0; a < count; a++) {
                            View child = listView.getChildAt(a);
                            if (child instanceof UserCell) {
                                ((UserCell) child).update(mask);
                            }
                        }
                    }
                }
            }
        } else if (id == NotificationCenter.chatOnlineCountDidLoad) {
            Integer chatId = (Integer) args[0];
            if (chatInfo == null || currentChat == null || currentChat.id != chatId) {
                return;
            }
            chatInfo.online_count = (Integer) args[1];
            updateOnlineCount(true);
            updateProfileData();
        } else if (id == NotificationCenter.contactsDidLoad) {
            createActionBarMenu(true);
        } else if (id == NotificationCenter.encryptedChatCreated) {
            if (creatingChat) {
                AndroidUtilities.runOnUIThread(() -> {
                    getNotificationCenter().removeObserver(ProfileActivity.this, NotificationCenter.closeChats);
                    getNotificationCenter().postNotificationName(NotificationCenter.closeChats);
                    TLRPC.EncryptedChat encryptedChat = (TLRPC.EncryptedChat) args[0];
                    Bundle args2 = new Bundle();
                    args2.putInt("enc_id", encryptedChat.id);
                    if (MessagesController.getInstance(currentAccount).checkCanOpenChat(args2, ProfileActivity.this)) {
                        presentFragment(new ChatActivity(args2), true);
                    }
                });
            }
        } else if (id == NotificationCenter.encryptedChatUpdated) {
            TLRPC.EncryptedChat chat = (TLRPC.EncryptedChat) args[0];
            if (currentEncryptedChat != null && chat.id == currentEncryptedChat.id) {
                currentEncryptedChat = chat;
                updateListAnimated(false);
                updateTimeItem();
            }
        } else if (id == NotificationCenter.blockedUsersDidLoad) {
            boolean oldValue = userBlocked;
            userBlocked = getMessagesController().blockePeers.indexOfKey(user_id) >= 0;
            if (oldValue != userBlocked) {
                createActionBarMenu(true);
                updateListAnimated(false);
            }
        } else if (id == NotificationCenter.groupCallUpdated) {
            Integer chatId = (Integer) args[0];
            if (currentChat != null && chatId == currentChat.id && ChatObject.canManageCalls(currentChat)) {
                TLRPC.ChatFull chatFull = MessagesController.getInstance(currentAccount).getChatFull(chatId);
                if (chatFull != null) {
                    if (chatInfo != null) {
                        chatFull.participants = chatInfo.participants;
                    }
                    chatInfo = chatFull;
                }
                if (chatInfo != null && (chatInfo.call == null && !hasVoiceChatItem || chatInfo.call != null && hasVoiceChatItem)) {
                    createActionBarMenu(false);
                }
            }
        } else if (id == NotificationCenter.chatInfoDidLoad) {
            TLRPC.ChatFull chatFull = (TLRPC.ChatFull) args[0];
            if (chatFull.id == chat_id) {
                boolean byChannelUsers = (Boolean) args[2];
                if (chatInfo instanceof TLRPC.TL_channelFull) {
                    if (chatFull.participants == null) {
                        chatFull.participants = chatInfo.participants;
                    }
                }
                boolean loadChannelParticipants = chatInfo == null && chatFull instanceof TLRPC.TL_channelFull;
                chatInfo = chatFull;
                if (mergeDialogId == 0 && chatInfo.migrated_from_chat_id != 0) {
                    mergeDialogId = -chatInfo.migrated_from_chat_id;
                    getMediaDataController().getMediaCount(mergeDialogId, MediaDataController.MEDIA_PHOTOVIDEO, classGuid, true);
                }
                fetchUsersFromChannelInfo();
                if (avatarsViewPager != null) {
                    avatarsViewPager.setChatInfo(chatInfo);
                }
                updateListAnimated(true);
                TLRPC.Chat newChat = getMessagesController().getChat(chat_id);
                if (newChat != null) {
                    currentChat = newChat;
                    createActionBarMenu(true);
                }
                if (currentChat.megagroup && (loadChannelParticipants || !byChannelUsers)) {
                    getChannelParticipants(true);
                }
                updateTimeItem();
            }
        } else if (id == NotificationCenter.closeChats) {
            removeSelfFromStack();
        } else if (id == NotificationCenter.botInfoDidLoad) {
            TLRPC.BotInfo info = (TLRPC.BotInfo) args[0];
            if (info.user_id == user_id) {
                botInfo = info;
                updateListAnimated(false);
            }
        } else if (id == NotificationCenter.userInfoDidLoad) {
            int uid = (Integer) args[0];
            if (uid == user_id) {
                userInfo = (TLRPC.UserFull) args[1];
                if (imageUpdater != null) {
                    if (!TextUtils.equals(userInfo.about, currentBio)) {
                        listAdapter.notifyItemChanged(bioRow);
                    }
                } else {
                    if (!openAnimationInProgress && !callItemVisible) {
                        createActionBarMenu(true);
                    } else {
                        recreateMenuAfterAnimation = true;
                    }
                    updateListAnimated(false);
                    sharedMediaLayout.setCommonGroupsCount(userInfo.common_chats_count);
                    updateSelectedMediaTabText();
                    if (sharedMediaPreloader == null || sharedMediaPreloader.isMediaWasLoaded()) {
                        resumeDelayedFragmentAnimation();
                        needLayout(true);
                    }
                }
                updateTimeItem();
            }
        } else if (id == NotificationCenter.didReceiveNewMessages) {
            boolean scheduled = (Boolean) args[2];
            if (scheduled) {
                return;
            }
            long did = getDialogId();
            if (did == (Long) args[0]) {
                boolean enc = ((int) did) == 0;
                ArrayList<MessageObject> arr = (ArrayList<MessageObject>) args[1];
                for (int a = 0; a < arr.size(); a++) {
                    MessageObject obj = arr.get(a);
                    if (currentEncryptedChat != null && obj.messageOwner.action instanceof TLRPC.TL_messageEncryptedAction && obj.messageOwner.action.encryptedAction instanceof TLRPC.TL_decryptedMessageActionSetMessageTTL) {
                        TLRPC.TL_decryptedMessageActionSetMessageTTL action = (TLRPC.TL_decryptedMessageActionSetMessageTTL) obj.messageOwner.action.encryptedAction;
                        if (listAdapter != null) {
                            listAdapter.notifyDataSetChanged();
                        }
                    }
                }
            }
        } else if (id == NotificationCenter.emojiLoaded) {
            if (listView != null) {
                listView.invalidateViews();
            }
        } else if (id == NotificationCenter.reloadInterface) {
            int prevEmptyRow = emptyRow;
            updateRowsIds();
            if (listAdapter != null && prevEmptyRow != emptyRow) {
                if (emptyRow == -1) {
                    listAdapter.notifyItemRemoved(emptyRow);
                } else {
                    listAdapter.notifyItemInserted(emptyRow);
                }
            }
        } else if (id == NotificationCenter.newSuggestionsAvailable) {
            int prevRow1 = passwordSuggestionRow;
            int prevRow2 = phoneSuggestionRow;
            updateRowsIds();
            if (prevRow1 != passwordSuggestionRow || prevRow2 != phoneSuggestionRow) {
                listAdapter.notifyDataSetChanged();
            }
        }
    }

    private void updateTimeItem() {
        if (timerDrawable == null) {
            return;
        }
        if (currentEncryptedChat != null) {
            timerDrawable.setTime(currentEncryptedChat.ttl);
            timeItem.setTag(1);
            timeItem.setVisibility(View.VISIBLE);
        } else if (userInfo != null) {
            timerDrawable.setTime(userInfo.ttl_period);
            if (needTimerImage && userInfo.ttl_period != 0) {
                timeItem.setTag(1);
                timeItem.setVisibility(View.VISIBLE);
            } else {
                timeItem.setTag(null);
                timeItem.setVisibility(View.GONE);
            }
        } else if (chatInfo != null) {
            timerDrawable.setTime(chatInfo.ttl_period);
            if (needTimerImage && chatInfo.ttl_period != 0) {
                timeItem.setTag(1);
                timeItem.setVisibility(View.VISIBLE);
            } else {
                timeItem.setTag(null);
                timeItem.setVisibility(View.GONE);
            }
        } else {
            timeItem.setTag(null);
            timeItem.setVisibility(View.GONE);
        }
    }

    @Override
    public boolean needDelayOpenAnimation() {
        if (playProfileAnimation == 0) {
            return true;
        }
        return false;
    }

    @Override
    public void mediaCountUpdated() {
        if (sharedMediaLayout != null && sharedMediaPreloader != null) {
            sharedMediaLayout.setNewMediaCounts(sharedMediaPreloader.getLastMediaCount());
        }
        updateSharedMediaRows();
        updateSelectedMediaTabText();

        if (userInfo != null) {
            resumeDelayedFragmentAnimation();
        }
    }

    @Override
    public void onResume() {
        super.onResume();
        if (sharedMediaLayout != null) {
            sharedMediaLayout.onResume();
        }
        invalidateIsInLandscapeMode();
        if (listAdapter != null) {
            // saveScrollPosition();
            firstLayout = true;
            listAdapter.notifyDataSetChanged();
        }

        if (imageUpdater != null) {
            imageUpdater.onResume();
            setParentActivityTitle(LocaleController.getString("Settings", R.string.Settings));
        }

        updateProfileData();
        fixLayout();
        if (nameTextView[1] != null) {
            setParentActivityTitle(nameTextView[1].getText());
        }
    }

    @Override
    public void onPause() {
        super.onPause();
        if (undoView != null) {
            undoView.hide(true, 0);
        }
        if (imageUpdater != null) {
            imageUpdater.onPause();
        }
    }

    @Override
    public boolean isSwipeBackEnabled(MotionEvent event) {
        if (sharedMediaRow == -1 || sharedMediaLayout == null) {
            return true;
        }
        sharedMediaLayout.getHitRect(rect);
        if (!rect.contains((int) event.getX(), (int) event.getY() - actionBar.getMeasuredHeight())) {
            return true;
        }
        return sharedMediaLayout.isCurrentTabFirst();
    }

    public UndoView getUndoView() {
        return undoView;
    }

    public boolean onBackPressed() {
        return actionBar.isEnabled() && (sharedMediaRow == -1 || sharedMediaLayout == null || !sharedMediaLayout.closeActionMode());
    }

    public boolean isSettings() {
        return imageUpdater != null;
    }

    @Override
    protected void onBecomeFullyHidden() {
        if (undoView != null) {
            undoView.hide(true, 0);
        }
    }

    public void setPlayProfileAnimation(int type) {
        SharedPreferences preferences = MessagesController.getGlobalMainSettings();
        if (!AndroidUtilities.isTablet()) {
            needTimerImage = type != 0;
            if (preferences.getBoolean("view_animations", true)) {
                playProfileAnimation = type;
            } else if (type == 2) {
                expandPhoto = true;
            }
        }
    }

    private void updateSharedMediaRows() {
        if (listAdapter == null) {
            return;
        }
        updateListAnimated(false);
    }

    public boolean isFragmentOpened;

    @Override
    protected void onTransitionAnimationStart(boolean isOpen, boolean backward) {
        isFragmentOpened = isOpen;
        if ((!isOpen && backward || isOpen && !backward) && playProfileAnimation != 0 && allowProfileAnimation && !isPulledDown) {
            openAnimationInProgress = true;
        }
        if (isOpen) {
            if (imageUpdater != null) {
                transitionIndex = getNotificationCenter().setAnimationInProgress(transitionIndex, new int[]{NotificationCenter.dialogsNeedReload, NotificationCenter.closeChats, NotificationCenter.mediaCountDidLoad, NotificationCenter.mediaCountsDidLoad, NotificationCenter.userInfoDidLoad});
            } else {
                transitionIndex = getNotificationCenter().setAnimationInProgress(transitionIndex, new int[]{NotificationCenter.dialogsNeedReload, NotificationCenter.closeChats, NotificationCenter.mediaCountDidLoad, NotificationCenter.mediaCountsDidLoad});
            }
        }
        transitionAnimationInProress = true;
    }

    @Override
    protected void onTransitionAnimationEnd(boolean isOpen, boolean backward) {
        if (isOpen) {
            if (!backward) {
                if (playProfileAnimation != 0 && allowProfileAnimation) {
                    openAnimationInProgress = false;
                    checkListViewScroll();
                    if (recreateMenuAfterAnimation) {
                        createActionBarMenu(true);
                    }
                }
                if (!fragmentOpened) {
                    fragmentOpened = true;
                    invalidateScroll = true;
                    fragmentView.requestLayout();
                }
            }
            getNotificationCenter().onAnimationFinish(transitionIndex);
        }
        transitionAnimationInProress = false;
    }

    @Keep
    public float getAnimationProgress() {
        return animationProgress;
    }

    @Keep
    public void setAnimationProgress(float progress) {
        animationProgress = progress;

        listView.setAlpha(progress);

        listView.setTranslationX(AndroidUtilities.dp(48) - AndroidUtilities.dp(48) * progress);

        int color;
        if (playProfileAnimation == 2 && avatarColor != 0) {
            color = avatarColor;
        } else {
            color = AvatarDrawable.getProfileBackColorForId(user_id != 0 || ChatObject.isChannel(chat_id, currentAccount) && !currentChat.megagroup ? 5 : chat_id);
        }

        int actionBarColor = Theme.getColor(Theme.key_actionBarDefault);
        int r = Color.red(actionBarColor);
        int g = Color.green(actionBarColor);
        int b = Color.blue(actionBarColor);
        int a;

        int rD = (int) ((Color.red(color) - r) * progress);
        int gD = (int) ((Color.green(color) - g) * progress);
        int bD = (int) ((Color.blue(color) - b) * progress);
        int aD;
        topView.setBackgroundColor(Color.rgb(r + rD, g + gD, b + bD));

        color = AvatarDrawable.getIconColorForId(user_id != 0 || ChatObject.isChannel(chat_id, currentAccount) && !currentChat.megagroup ? 5 : chat_id);
        int iconColor = Theme.getColor(Theme.key_actionBarDefaultIcon);
        r = Color.red(iconColor);
        g = Color.green(iconColor);
        b = Color.blue(iconColor);

        rD = (int) ((Color.red(color) - r) * progress);
        gD = (int) ((Color.green(color) - g) * progress);
        bD = (int) ((Color.blue(color) - b) * progress);
        actionBar.setItemsColor(Color.rgb(r + rD, g + gD, b + bD), false);

        color = Theme.getColor(Theme.key_profile_title);
        int titleColor = Theme.getColor(Theme.key_actionBarDefaultTitle);
        r = Color.red(titleColor);
        g = Color.green(titleColor);
        b = Color.blue(titleColor);
        a = Color.alpha(titleColor);

        rD = (int) ((Color.red(color) - r) * progress);
        gD = (int) ((Color.green(color) - g) * progress);
        bD = (int) ((Color.blue(color) - b) * progress);
        aD = (int) ((Color.alpha(color) - a) * progress);
        for (int i = 0; i < 2; i++) {
            if (nameTextView[i] == null || i == 1 && playProfileAnimation == 2) {
                continue;
            }
            nameTextView[i].setTextColor(Color.argb(a + aD, r + rD, g + gD, b + bD));
        }

        color = isOnline[0] ? Theme.getColor(Theme.key_profile_status) : AvatarDrawable.getProfileTextColorForId(user_id != 0 || ChatObject.isChannel(chat_id, currentAccount) && !currentChat.megagroup ? 5 : chat_id);
        int subtitleColor = Theme.getColor(isOnline[0] ? Theme.key_chat_status : Theme.key_actionBarDefaultSubtitle);
        r = Color.red(subtitleColor);
        g = Color.green(subtitleColor);
        b = Color.blue(subtitleColor);
        a = Color.alpha(subtitleColor);

        rD = (int) ((Color.red(color) - r) * progress);
        gD = (int) ((Color.green(color) - g) * progress);
        bD = (int) ((Color.blue(color) - b) * progress);
        aD = (int) ((Color.alpha(color) - a) * progress);
        for (int i = 0; i < 2; i++) {
            if (onlineTextView[i] == null || i == 1 && playProfileAnimation == 2) {
                continue;
            }
            onlineTextView[i].setTextColor(Color.argb(a + aD, r + rD, g + gD, b + bD));
        }
        extraHeight = initialAnimationExtraHeight * progress;
        color = AvatarDrawable.getProfileColorForId(user_id != 0 ? user_id : chat_id);
        int color2 = AvatarDrawable.getColorForId(user_id != 0 ? user_id : chat_id);
        if (color != color2) {
            rD = (int) ((Color.red(color) - Color.red(color2)) * progress);
            gD = (int) ((Color.green(color) - Color.green(color2)) * progress);
            bD = (int) ((Color.blue(color) - Color.blue(color2)) * progress);
            avatarDrawable.setColor(Color.rgb(Color.red(color2) + rD, Color.green(color2) + gD, Color.blue(color2) + bD));
            avatarImage.invalidate();
        }

        topView.invalidate();

        needLayout(true);
        fragmentView.invalidate();
    }

    boolean profileTransitionInProgress;

    @Override
    protected AnimatorSet onCustomTransitionAnimation(final boolean isOpen, final Runnable callback) {
        if (playProfileAnimation != 0 && allowProfileAnimation && !isPulledDown) {
            if (timeItem != null) {
                timeItem.setAlpha(1.0f);
            }
            final AnimatorSet animatorSet = new AnimatorSet();
            animatorSet.setDuration(playProfileAnimation == 2 ? 250 : 180);
            listView.setLayerType(View.LAYER_TYPE_HARDWARE, null);
            ActionBarMenu menu = actionBar.createMenu();
            if (menu.getItem(10) == null) {
                if (animatingItem == null) {
                    animatingItem = menu.addItem(10, R.drawable.ic_ab_other);
                }
            }
            if (isOpen) {
                FrameLayout.LayoutParams layoutParams = (FrameLayout.LayoutParams) onlineTextView[1].getLayoutParams();
                layoutParams.rightMargin = (int) (-21 * AndroidUtilities.density + AndroidUtilities.dp(8));
                onlineTextView[1].setLayoutParams(layoutParams);

                if (playProfileAnimation != 2) {
                    int width = (int) Math.ceil(AndroidUtilities.displaySize.x - AndroidUtilities.dp(118 + 8) + 21 * AndroidUtilities.density);
                    float width2 = nameTextView[1].getPaint().measureText(nameTextView[1].getText().toString()) * 1.12f + nameTextView[1].getSideDrawablesSize();
                    layoutParams = (FrameLayout.LayoutParams) nameTextView[1].getLayoutParams();
                    if (width < width2) {
                        layoutParams.width = (int) Math.ceil(width / 1.12f);
                    } else {
                        layoutParams.width = LayoutHelper.WRAP_CONTENT;
                    }
                    nameTextView[1].setLayoutParams(layoutParams);

                    initialAnimationExtraHeight = AndroidUtilities.dp(88f);
                } else {
                    layoutParams = (FrameLayout.LayoutParams) nameTextView[1].getLayoutParams();
                    layoutParams.width = (int) ((AndroidUtilities.displaySize.x - AndroidUtilities.dp(32)) / 1.67f);
                    nameTextView[1].setLayoutParams(layoutParams);
                }
                fragmentView.setBackgroundColor(0);
                setAnimationProgress(0);
                ArrayList<Animator> animators = new ArrayList<>();
                animators.add(ObjectAnimator.ofFloat(this, "animationProgress", 0.0f, 1.0f));
                if (writeButton != null && writeButton.getTag() == null) {
                    writeButton.setScaleX(0.2f);
                    writeButton.setScaleY(0.2f);
                    writeButton.setAlpha(0.0f);
                    animators.add(ObjectAnimator.ofFloat(writeButton, View.SCALE_X, 1.0f));
                    animators.add(ObjectAnimator.ofFloat(writeButton, View.SCALE_Y, 1.0f));
                    animators.add(ObjectAnimator.ofFloat(writeButton, View.ALPHA, 1.0f));
                }
                if (playProfileAnimation == 2) {
                    avatarColor = AndroidUtilities.calcBitmapColor(avatarImage.getImageReceiver().getBitmap());
                    nameTextView[1].setTextColor(Color.WHITE);
                    onlineTextView[1].setTextColor(Color.argb(179, 255, 255, 255));
                    idTextView.setAlpha(0);
                    idTextView.setTextColor(Color.argb(179, 255, 255, 255));
                    actionBar.setItemsBackgroundColor(Theme.ACTION_BAR_WHITE_SELECTOR_COLOR, false);
                    overlaysView.setOverlaysVisible();
                    animators.add(ObjectAnimator.ofFloat(idTextView, View.ALPHA, 0.0f, 1.0f));
                }
                for (int a = 0; a < 2; a++) {
                    nameTextView[a].setAlpha(a == 0 ? 1.0f : 0.0f);
                    animators.add(ObjectAnimator.ofFloat(nameTextView[a], View.ALPHA, a == 0 ? 0.0f : 1.0f));
                }
                if (timeItem.getTag() != null) {
                    animators.add(ObjectAnimator.ofFloat(timeItem, View.ALPHA, 1.0f, 0.0f));
                    animators.add(ObjectAnimator.ofFloat(timeItem, View.SCALE_X, 1.0f, 0.0f));
                    animators.add(ObjectAnimator.ofFloat(timeItem, View.SCALE_Y, 1.0f, 0.0f));
                }
                if (animatingItem != null) {
                    animatingItem.setAlpha(1.0f);
                    animators.add(ObjectAnimator.ofFloat(animatingItem, View.ALPHA, 0.0f));
                }
                if (callItemVisible) {
                    callItem.setAlpha(0.0f);
                    animators.add(ObjectAnimator.ofFloat(callItem, View.ALPHA, 1.0f));
                }
                if (videoCallItemVisible) {
                    videoCallItem.setAlpha(0.0f);
                    animators.add(ObjectAnimator.ofFloat(videoCallItem, View.ALPHA, 1.0f));
                }
                if (editItemVisible) {
                    editItem.setAlpha(0.0f);
                    animators.add(ObjectAnimator.ofFloat(editItem, View.ALPHA, 1.0f));
                }

                boolean onlineTextCrosafade = false;
                BaseFragment previousFragment = parentLayout.fragmentsStack.size() > 1 ? parentLayout.fragmentsStack.get(parentLayout.fragmentsStack.size() - 2) : null;
                if (previousFragment instanceof ChatActivity) {
                    ChatAvatarContainer avatarContainer = ((ChatActivity) previousFragment).getAvatarContainer();
                    if (avatarContainer.getSubtitleTextView().getLeftDrawable() != null) {
                        transitionOnlineText = avatarContainer.getSubtitleTextView();
                        avatarContainer2.invalidate();
                        onlineTextCrosafade = true;
                        onlineTextView[0].setAlpha(0f);
                        onlineTextView[1].setAlpha(0f);
                        animators.add(ObjectAnimator.ofFloat(onlineTextView[1], View.ALPHA, 1.0f));
                    }
                }
                if (!onlineTextCrosafade) {
                    for (int a = 0; a < 2; a++) {
                        onlineTextView[a].setAlpha(a == 0 ? 1.0f : 0.0f);
                        animators.add(ObjectAnimator.ofFloat(onlineTextView[a], View.ALPHA, a == 0 ? 0.0f : 1.0f));
                    }
                }
                animatorSet.playTogether(animators);
            } else {
                initialAnimationExtraHeight = extraHeight;
                ArrayList<Animator> animators = new ArrayList<>();
                animators.add(ObjectAnimator.ofFloat(this, "animationProgress", 1.0f, 0.0f));
                if (writeButton != null) {
                    animators.add(ObjectAnimator.ofFloat(writeButton, View.SCALE_X, 0.2f));
                    animators.add(ObjectAnimator.ofFloat(writeButton, View.SCALE_Y, 0.2f));
                    animators.add(ObjectAnimator.ofFloat(writeButton, View.ALPHA, 0.0f));
                }
                for (int a = 0; a < 2; a++) {
                    animators.add(ObjectAnimator.ofFloat(nameTextView[a], View.ALPHA, a == 0 ? 1.0f : 0.0f));
                }
                if (timeItem.getTag() != null) {
                    animators.add(ObjectAnimator.ofFloat(timeItem, View.ALPHA, 0.0f, 1.0f));
                    animators.add(ObjectAnimator.ofFloat(timeItem, View.SCALE_X, 0.0f, 1.0f));
                    animators.add(ObjectAnimator.ofFloat(timeItem, View.SCALE_Y, 0.0f, 1.0f));
                }
                if (animatingItem != null) {
                    animatingItem.setAlpha(0.0f);
                    animators.add(ObjectAnimator.ofFloat(animatingItem, View.ALPHA, 1.0f));
                }
                if (callItemVisible) {
                    callItem.setAlpha(1.0f);
                    animators.add(ObjectAnimator.ofFloat(callItem, View.ALPHA, 0.0f));
                }
                if (videoCallItemVisible) {
                    videoCallItem.setAlpha(1.0f);
                    animators.add(ObjectAnimator.ofFloat(videoCallItem, View.ALPHA, 0.0f));
                }
                if (editItemVisible) {
                    editItem.setAlpha(1.0f);
                    animators.add(ObjectAnimator.ofFloat(editItem, View.ALPHA, 0.0f));
                }

                boolean crossfadeOnlineText = false;
                BaseFragment previousFragment = parentLayout.fragmentsStack.size() > 1 ? parentLayout.fragmentsStack.get(parentLayout.fragmentsStack.size() - 2) : null;
                if (previousFragment instanceof ChatActivity) {
                    ChatAvatarContainer avatarContainer = ((ChatActivity) previousFragment).getAvatarContainer();
                    if (avatarContainer.getSubtitleTextView().getLeftDrawable() != null) {
                        transitionOnlineText = avatarContainer.getSubtitleTextView();
                        avatarContainer2.invalidate();
                        crossfadeOnlineText = true;
                        animators.add(ObjectAnimator.ofFloat(onlineTextView[0], View.ALPHA, 0.0f));
                        animators.add(ObjectAnimator.ofFloat(onlineTextView[1], View.ALPHA, 0.0f));
                    }
                }
                if (!crossfadeOnlineText) {
                    for (int a = 0; a < 2; a++) {
                        animators.add(ObjectAnimator.ofFloat(onlineTextView[a], View.ALPHA, a == 0 ? 1.0f : 0.0f));
                    }
                }
                animatorSet.playTogether(animators);
            }
            profileTransitionInProgress = true;
            ValueAnimator valueAnimator = ValueAnimator.ofFloat(0, 1f);
            valueAnimator.addUpdateListener(valueAnimator1 -> fragmentView.invalidate());
            animatorSet.playTogether(valueAnimator);

            animatorSet.addListener(new AnimatorListenerAdapter() {
                @Override
                public void onAnimationEnd(Animator animation) {
                    listView.setLayerType(View.LAYER_TYPE_NONE, null);
                    if (animatingItem != null) {
                        ActionBarMenu menu = actionBar.createMenu();
                        menu.clearItems();
                        animatingItem = null;
                    }
                    callback.run();
                    if (playProfileAnimation == 2) {
                        playProfileAnimation = 1;
                        avatarImage.setForegroundAlpha(1.0f);
                        avatarContainer.setVisibility(View.GONE);
                        avatarsViewPager.resetCurrentItem();
                        avatarsViewPager.setVisibility(View.VISIBLE);
                        idTextView.setAlpha(1.0f);
                    }
                    transitionOnlineText = null;
                    avatarContainer2.invalidate();
                    profileTransitionInProgress = false;
                    fragmentView.invalidate();
                }
            });
            animatorSet.setInterpolator(playProfileAnimation == 2 ? CubicBezierInterpolator.DEFAULT : new DecelerateInterpolator());

            AndroidUtilities.runOnUIThread(animatorSet::start, 50);
            return animatorSet;
        }
        return null;
    }

    private void updateOnlineCount(boolean notify) {
        onlineCount = 0;
        int currentTime = getConnectionsManager().getCurrentTime();
        sortedUsers.clear();
        if (chatInfo instanceof TLRPC.TL_chatFull || chatInfo instanceof TLRPC.TL_channelFull && chatInfo.participants_count <= 200 && chatInfo.participants != null) {
            for (int a = 0; a < chatInfo.participants.participants.size(); a++) {
                TLRPC.ChatParticipant participant = chatInfo.participants.participants.get(a);
                TLRPC.User user = getMessagesController().getUser(participant.user_id);
                if (user != null && user.status != null && (user.status.expires > currentTime || user.id == getUserConfig().getClientUserId()) && user.status.expires > 10000) {
                    onlineCount++;
                }
                sortedUsers.add(a);
            }

            try {
                Collections.sort(sortedUsers, (lhs, rhs) -> {
                    TLRPC.User user1 = getMessagesController().getUser(chatInfo.participants.participants.get(rhs).user_id);
                    TLRPC.User user2 = getMessagesController().getUser(chatInfo.participants.participants.get(lhs).user_id);
                    int status1 = 0;
                    int status2 = 0;
                    if (user1 != null) {
                        if (user1.bot) {
                            status1 = -110;
                        } else if (user1.self) {
                            status1 = currentTime + 50000;
                        } else if (user1.status != null) {
                            status1 = user1.status.expires;
                        }
                    }
                    if (user2 != null) {
                        if (user2.bot) {
                            status2 = -110;
                        } else if (user2.self) {
                            status2 = currentTime + 50000;
                        } else if (user2.status != null) {
                            status2 = user2.status.expires;
                        }
                    }
                    if (status1 > 0 && status2 > 0) {
                        if (status1 > status2) {
                            return 1;
                        } else if (status1 < status2) {
                            return -1;
                        }
                        return 0;
                    } else if (status1 < 0 && status2 < 0) {
                        if (status1 > status2) {
                            return 1;
                        } else if (status1 < status2) {
                            return -1;
                        }
                        return 0;
                    } else if (status1 < 0 && status2 > 0 || status1 == 0 && status2 != 0) {
                        return -1;
                    } else if (status2 < 0 && status1 > 0 || status2 == 0 && status1 != 0) {
                        return 1;
                    }
                    return 0;
                });
            } catch (Exception e) {
                FileLog.e(e);
            }

            if (notify && listAdapter != null && membersStartRow > 0) {
                AndroidUtilities.updateVisibleRows(listView);
            }
            if (sharedMediaLayout != null && sharedMediaRow != -1 && (sortedUsers.size() > 5 || usersForceShowingIn == 2) && usersForceShowingIn != 1) {
                sharedMediaLayout.setChatUsers(sortedUsers, chatInfo);
            }
        } else if (chatInfo instanceof TLRPC.TL_channelFull && chatInfo.participants_count > 200) {
            onlineCount = chatInfo.online_count;
        }
    }

    public void setChatInfo(TLRPC.ChatFull value) {
        chatInfo = value;
        if (chatInfo != null && chatInfo.migrated_from_chat_id != 0 && mergeDialogId == 0) {
            mergeDialogId = -chatInfo.migrated_from_chat_id;
            getMediaDataController().getMediaCounts(mergeDialogId, classGuid);
        }
        if (sharedMediaLayout != null) {
            sharedMediaLayout.setChatInfo(chatInfo);
        }
        if (avatarsViewPager != null) {
            avatarsViewPager.setChatInfo(chatInfo);
        }
        fetchUsersFromChannelInfo();
    }

    public void setUserInfo(TLRPC.UserFull value) {
        userInfo = value;
    }

    public boolean canSearchMembers() {
        return canSearchMembers;
    }

    private void fetchUsersFromChannelInfo() {
        if (currentChat == null || !currentChat.megagroup) {
            return;
        }
        if (chatInfo instanceof TLRPC.TL_channelFull && chatInfo.participants != null) {
            for (int a = 0; a < chatInfo.participants.participants.size(); a++) {
                TLRPC.ChatParticipant chatParticipant = chatInfo.participants.participants.get(a);
                participantsMap.put(chatParticipant.user_id, chatParticipant);
            }
        }
    }

    private void kickUser(int uid, TLRPC.ChatParticipant participant) {
        if (uid != 0) {
            TLRPC.User user = getMessagesController().getUser(uid);
            getMessagesController().deleteParticipantFromChat(chat_id, user, chatInfo);
            if (currentChat != null && user != null && BulletinFactory.canShowBulletin(this)) {
                BulletinFactory.createRemoveFromChatBulletin(this, user, currentChat.title).show();
            }
            if (chatInfo.participants.participants.remove(participant)) {
                updateListAnimated(true);
            }
        } else {
            getNotificationCenter().removeObserver(this, NotificationCenter.closeChats);
            if (AndroidUtilities.isTablet()) {
                getNotificationCenter().postNotificationName(NotificationCenter.closeChats, -(long) chat_id);
            } else {
                getNotificationCenter().postNotificationName(NotificationCenter.closeChats);
            }
            getMessagesController().deleteParticipantFromChat(chat_id, getMessagesController().getUser(getUserConfig().getClientUserId()), chatInfo);
            playProfileAnimation = 0;
            finishFragment();
        }
    }

    public boolean isChat() {
        return chat_id != 0;
    }

    private void updateRowsIds() {
        int prevRowsCount = rowCount;
        rowCount = 0;

        setAvatarRow = -1;
        setAvatarSectionRow = -1;
        numberSectionRow = -1;
        numberRow = -1;
        setUsernameRow = -1;
        bioRow = -1;
        phoneSuggestionSectionRow = -1;
        phoneSuggestionRow = -1;
        passwordSuggestionSectionRow = -1;
        passwordSuggestionRow = -1;
        settingsSectionRow = -1;
        settingsSectionRow2 = -1;
        notificationRow = -1;
        nekoRow = -1;
        languageRow = -1;
        privacyRow = -1;
        dataRow = -1;
        chatRow = -1;
        stickersRow = -1;
        filtersRow = -1;
        devicesRow = -1;
        devicesSectionRow = -1;
        helpHeaderRow = -1;
        questionRow = -1;
        faqRow = -1;
        policyRow = -1;
        helpSectionCell = -1;
        debugHeaderRow = -1;
        sendLogsRow = -1;
        sendLastLogsRow = -1;
        clearLogsRow = -1;
        switchBackendRow = -1;
        versionRow = -1;

        sendMessageRow = -1;
        reportRow = -1;
        emptyRow = -1;
        infoHeaderRow = -1;
        phoneRow = -1;
        userInfoRow = -1;
        locationRow = -1;
        channelInfoRow = -1;
        usernameRow = -1;
        settingsTimerRow = -1;
        settingsKeyRow = -1;
        notificationsDividerRow = -1;
        notificationsRow = -1;
        infoSectionRow = -1;
        secretSettingsSectionRow = -1;
        bottomPaddingRow = -1;

        membersHeaderRow = -1;
        membersStartRow = -1;
        membersEndRow = -1;
        addMemberRow = -1;
        subscribersRow = -1;
        administratorsRow = -1;
        blockedUsersRow = -1;
        membersSectionRow = -1;
        sharedMediaRow = -1;

        unblockRow = -1;
        joinRow = -1;
        lastSectionRow = -1;
        visibleChatParticipants.clear();
        visibleSortedUsers.clear();

        boolean hasMedia = false;
        if (sharedMediaPreloader != null) {
            int[] lastMediaCount = sharedMediaPreloader.getLastMediaCount();
            for (int a = 0; a < lastMediaCount.length; a++) {
                if (lastMediaCount[a] > 0) {
                    hasMedia = true;
                    break;
                }
            }
        }

        if (user_id != 0) {
            if (LocaleController.isRTL) {
                emptyRow = rowCount++;
            }
            TLRPC.User user = getMessagesController().getUser(user_id);

            if (UserObject.isUserSelf(user)) {
                numberSectionRow = rowCount++;
                setUsernameRow = rowCount++;
                if (!hideNumber) {
                    numberRow = rowCount++;
                }
                bioRow = rowCount++;

                settingsSectionRow = rowCount++;

                Set<String> suggestions = getMessagesController().pendingSuggestions;
                if (suggestions.contains("VALIDATE_PHONE_NUMBER")) {
                    phoneSuggestionRow = rowCount++;
                    phoneSuggestionSectionRow = rowCount++;
                }
                if (suggestions.contains("VALIDATE_PASSWORD")) {
                    passwordSuggestionRow = rowCount++;
                    passwordSuggestionSectionRow = rowCount++;
                }

                settingsSectionRow2 = rowCount++;
                notificationRow = rowCount++;
                dataRow = rowCount++;
                privacyRow = rowCount++;
                chatRow = rowCount++;
                filtersRow = rowCount++;
                nekoRow = rowCount++;
                languageRow = rowCount++;
                helpHeaderRow = rowCount++;
                faqRow = rowCount++;
                policyRow = rowCount++;
                if (BuildVars.LOGS_ENABLED) {
                    helpSectionCell = rowCount++;
                    debugHeaderRow = rowCount++;
                }
                if (BuildVars.LOGS_ENABLED) {
                    sendLogsRow = rowCount++;
                    sendLastLogsRow = -1;
                    clearLogsRow = rowCount++;
                }
                versionRow = rowCount++;
            } else {
                boolean hasInfo = userInfo != null && !TextUtils.isEmpty(userInfo.about) || user != null && !TextUtils.isEmpty(user.username);
                boolean hasPhone = user != null && !TextUtils.isEmpty(user.phone);

                infoHeaderRow = rowCount++;
                if (user != null && !TextUtils.isEmpty(user.username)) {
                    usernameRow = rowCount++;
                }
                if (!isBot && (hasPhone || !hasInfo) && !hideNumber) {
                    phoneRow = rowCount++;
                }
                if (userInfo != null && !TextUtils.isEmpty(userInfo.about)) {
                    userInfoRow = rowCount++;
                }
                if (phoneRow != -1 || userInfoRow != -1 || usernameRow != -1) {
                    notificationsDividerRow = rowCount++;
                }
                if (user_id != getUserConfig().getClientUserId()) {
                    notificationsRow = rowCount++;
                }
                infoSectionRow = rowCount++;

                if (currentEncryptedChat instanceof TLRPC.TL_encryptedChat) {
                    settingsTimerRow = rowCount++;
                    settingsKeyRow = rowCount++;
                    secretSettingsSectionRow = rowCount++;
                }

                if (user != null && !isBot && currentEncryptedChat == null && user.id != getUserConfig().getClientUserId()) {
                    if (userBlocked) {
                        unblockRow = rowCount++;
                        lastSectionRow = rowCount++;
                    }
                }

                if (hasMedia || userInfo != null && userInfo.common_chats_count != 0) {
                    sharedMediaRow = rowCount++;
                } else if (lastSectionRow == -1 && needSendMessage) {
                    sendMessageRow = rowCount++;
                    reportRow = rowCount++;
                    lastSectionRow = rowCount++;
                }
            }
        } else if (chat_id != 0) {
            if (chatInfo != null && (!TextUtils.isEmpty(chatInfo.about) || chatInfo.location instanceof TLRPC.TL_channelLocation) || !TextUtils.isEmpty(currentChat.username)) {
                if (LocaleController.isRTL && ChatObject.isChannel(currentChat) && chatInfo != null && !currentChat.megagroup && chatInfo.linked_chat_id != 0) {
                    emptyRow = rowCount++;
                }
                infoHeaderRow = rowCount++;
                if (chatInfo != null) {
                    if (!TextUtils.isEmpty(chatInfo.about)) {
                        channelInfoRow = rowCount++;
                    }
                    if (chatInfo.location instanceof TLRPC.TL_channelLocation) {
                        locationRow = rowCount++;
                    }
                }
                if (!TextUtils.isEmpty(currentChat.username)) {
                    usernameRow = rowCount++;
                }
            }
            if (infoHeaderRow != -1) {
                notificationsDividerRow = rowCount++;
            }
            notificationsRow = rowCount++;
            infoSectionRow = rowCount++;

            if (ChatObject.isChannel(currentChat) && !currentChat.megagroup) {
                if (chatInfo != null && (currentChat.creator || chatInfo.can_view_participants)) {
                    membersHeaderRow = rowCount++;
                    subscribersRow = rowCount++;
                    administratorsRow = rowCount++;
                    if (chatInfo.banned_count != 0 || chatInfo.kicked_count != 0) {
                        blockedUsersRow = rowCount++;
                    }
                    membersSectionRow = rowCount++;
                }
            }

            if (ChatObject.isChannel(currentChat)) {
                if (chatInfo != null && currentChat.megagroup && chatInfo.participants != null && !chatInfo.participants.participants.isEmpty()) {
                    if (!ChatObject.isNotInChat(currentChat) && ChatObject.canAddUsers(currentChat) && chatInfo.participants_count < getMessagesController().maxMegagroupCount) {
                        addMemberRow = rowCount++;
                    }
                    int count = chatInfo.participants.participants.size();
                    if ((count <= 5 || !hasMedia || usersForceShowingIn == 1) && usersForceShowingIn != 2) {
                        if (addMemberRow == -1) {
                            membersHeaderRow = rowCount++;
                        }
                        membersStartRow = rowCount;
                        rowCount += count;
                        membersEndRow = rowCount;
                        membersSectionRow = rowCount++;
                        visibleChatParticipants.addAll(chatInfo.participants.participants);
                        if (sortedUsers != null) {
                            visibleSortedUsers.addAll(sortedUsers);
                        }
                        usersForceShowingIn = 1;
                        if (sharedMediaLayout != null) {
                            sharedMediaLayout.setChatUsers(null, null);
                        }
                    } else {
                        if (addMemberRow != -1) {
                            membersSectionRow = rowCount++;
                        }
                        if (sharedMediaLayout != null) {
                            if (!sortedUsers.isEmpty()) {
                                usersForceShowingIn = 2;
                            }
                            sharedMediaLayout.setChatUsers(sortedUsers, chatInfo);
                        }
                    }
                }

                if (lastSectionRow == -1 && currentChat.left && !currentChat.kicked) {
                    joinRow = rowCount++;
                    lastSectionRow = rowCount++;
                }
            } else if (chatInfo != null) {
                if (!(chatInfo.participants instanceof TLRPC.TL_chatParticipantsForbidden)) {
                    if (ChatObject.canAddUsers(currentChat) || currentChat.default_banned_rights == null || !currentChat.default_banned_rights.invite_users) {
                        addMemberRow = rowCount++;
                    }
                    int count = chatInfo.participants.participants.size();
                    if (count <= 5 || !hasMedia) {
                        if (addMemberRow == -1) {
                            membersHeaderRow = rowCount++;
                        }
                        membersStartRow = rowCount;
                        rowCount += chatInfo.participants.participants.size();
                        membersEndRow = rowCount;
                        membersSectionRow = rowCount++;
                        visibleChatParticipants.addAll(chatInfo.participants.participants);
                        if (sortedUsers != null) {
                            visibleSortedUsers.addAll(sortedUsers);
                        }
                        if (sharedMediaLayout != null) {
                            sharedMediaLayout.setChatUsers(null, null);
                        }
                    } else {
                        if (addMemberRow != -1) {
                            membersSectionRow = rowCount++;
                        }
                        if (sharedMediaLayout != null) {
                            sharedMediaLayout.setChatUsers(sortedUsers, chatInfo);
                        }
                    }
                }
            }

            if (hasMedia) {
                sharedMediaRow = rowCount++;
            }
        }
        if (sharedMediaRow == -1) {
            bottomPaddingRow = rowCount++;
        }
        final int actionBarHeight = actionBar != null ? ActionBar.getCurrentActionBarHeight() + (actionBar.getOccupyStatusBar() ? AndroidUtilities.statusBarHeight : 0) : 0;
        if (listView == null || prevRowsCount > rowCount || listContentHeight != 0 && listContentHeight + actionBarHeight + AndroidUtilities.dp(88) < listView.getMeasuredHeight()) {
            lastMeasuredContentWidth = 0;
        }
    }

    private Drawable getScamDrawable(int type) {
        if (scamDrawable == null) {
            scamDrawable = new ScamDrawable(11, type);
            scamDrawable.setColor(Theme.getColor(Theme.key_avatar_subtitleInProfileBlue));
        }
        return scamDrawable;
    }

    private Drawable getLockIconDrawable() {
        if (lockIconDrawable == null) {
            lockIconDrawable = Theme.chat_lockIconDrawable.getConstantState().newDrawable().mutate();
        }
        return lockIconDrawable;
    }

    private Drawable getVerifiedCrossfadeDrawable() {
        if (verifiedCrossfadeDrawable == null) {
            verifiedDrawable = Theme.profile_verifiedDrawable.getConstantState().newDrawable().mutate();
            verifiedCheckDrawable = Theme.profile_verifiedCheckDrawable.getConstantState().newDrawable().mutate();
            verifiedCrossfadeDrawable = new CrossfadeDrawable(new CombinedDrawable(verifiedDrawable, verifiedCheckDrawable), ContextCompat.getDrawable(getParentActivity(), R.drawable.verified_profile));
        }
        return verifiedCrossfadeDrawable;
    }

    private void updateProfileData() {
        if (avatarContainer == null || nameTextView == null) {
            return;
        }
        String onlineTextOverride;
        int currentConnectionState = getConnectionsManager().getConnectionState();
        if (currentConnectionState == ConnectionsManager.ConnectionStateWaitingForNetwork) {
            onlineTextOverride = LocaleController.getString("WaitingForNetwork", R.string.WaitingForNetwork);
        } else if (currentConnectionState == ConnectionsManager.ConnectionStateConnecting) {
            onlineTextOverride = LocaleController.getString("Connecting", R.string.Connecting);
        } else if (currentConnectionState == ConnectionsManager.ConnectionStateUpdating) {
            onlineTextOverride = LocaleController.getString("Updating", R.string.Updating);
        } else if (currentConnectionState == ConnectionsManager.ConnectionStateConnectingToProxy) {
            onlineTextOverride = LocaleController.getString("ConnectingToProxy", R.string.ConnectingToProxy);
        } else {
            onlineTextOverride = null;
        }

        int id = 0;
        if (user_id != 0) {
            TLRPC.User user = getMessagesController().getUser(user_id);
            if (user == null) return;
            TLRPC.FileLocation photoBig = null;
            if (user.photo != null) {
                photoBig = user.photo.photo_big;
            }
            avatarDrawable.setInfo(user);

            final ImageLocation imageLocation = ImageLocation.getForUserOrChat(user, ImageLocation.TYPE_BIG);
            final ImageLocation thumbLocation = ImageLocation.getForUserOrChat(user, ImageLocation.TYPE_SMALL);
            final ImageLocation videoLocation = avatarsViewPager.getCurrentVideoLocation(thumbLocation, imageLocation);
            avatarsViewPager.initIfEmpty(imageLocation, thumbLocation);
            String filter;
            if (videoLocation != null && videoLocation.imageType == FileLoader.IMAGE_TYPE_ANIMATION) {
                filter = ImageLoader.AUTOPLAY_FILTER;
            } else {
                filter = null;
            }
            if (avatarBig == null) {
                avatarImage.setImage(videoLocation, filter, thumbLocation, "50_50", avatarDrawable, user);
            }
            if (thumbLocation != null && setAvatarRow != -1 || thumbLocation == null && setAvatarRow == -1) {
                updateListAnimated(false);
                needLayout(true);
            }
            if (imageLocation != null && (prevLoadedImageLocation == null || imageLocation.photoId != prevLoadedImageLocation.photoId)) {
                prevLoadedImageLocation = imageLocation;
                getFileLoader().loadFile(imageLocation, user, null, 0, 1);
            }

            String newString = UserObject.getUserName(user);
            String newString2;
            if (user.id == getUserConfig().getClientUserId()) {
                newString2 = LocaleController.getString("Online", R.string.Online);
            } else if (user.id == 333000 || user.id == 777000 || user.id == 42777) {
                newString2 = LocaleController.getString("ServiceNotifications", R.string.ServiceNotifications);
            } else if (MessagesController.isSupportUser(user)) {
                newString2 = LocaleController.getString("SupportStatus", R.string.SupportStatus);
            } else if (isBot) {
                newString2 = LocaleController.getString("Bot", R.string.Bot);
            } else {
                isOnline[0] = false;
                newString2 = LocaleController.formatUserStatus(currentAccount, user, isOnline);
                if (onlineTextView[1] != null && !mediaHeaderVisible) {
                    String key = isOnline[0] ? Theme.key_profile_status : Theme.key_avatar_subtitleInProfileBlue;
                    onlineTextView[1].setTag(key);
                    if (!isPulledDown) {
                        onlineTextView[1].setTextColor(Theme.getColor(key));
                    }
                }
            }
            for (int a = 0; a < 2; a++) {
                if (nameTextView[a] == null) {
                    continue;
                }
                if (a == 0 && user.id != getUserConfig().getClientUserId() && user.id / 1000 != 777 && user.id / 1000 != 333 && user.phone != null && user.phone.length() != 0 && getContactsController().contactsDict.get(user.id) == null &&
                        (getContactsController().contactsDict.size() != 0 || !getContactsController().isLoadingContacts())) {
                    String phoneString = PhoneFormat.getInstance().format("+" + user.phone);
                    nameTextView[a].setText(phoneString);
                } else {
                    nameTextView[a].setText(newString);
                }
                if (a == 0 && onlineTextOverride != null) {
                    onlineTextView[a].setText(onlineTextOverride);
                } else {
                    onlineTextView[a].setText(newString2);
                }
                Drawable leftIcon = currentEncryptedChat != null ? getLockIconDrawable() : null;
                Drawable rightIcon = null;
                if (a == 0) {
                    if (user.scam || user.fake) {
                        rightIcon = getScamDrawable(user.scam ? 0 : 1);
                    } else {
                        rightIcon = getMessagesController().isDialogMuted(dialog_id != 0 ? dialog_id : (long) user_id) ? Theme.chat_muteIconDrawable : null;
                    }
                } else if (user.scam || user.fake) {
                    rightIcon = getScamDrawable(user.scam ? 0 : 1);
                } else if (user.verifiedExtended()) {
                    rightIcon = getVerifiedCrossfadeDrawable();
                }
                nameTextView[a].setLeftDrawable(leftIcon);
                nameTextView[a].setRightDrawable(rightIcon);
            }

            if (user.photo != null && user.photo.dc_id != 0) {
                idTextView.setText("ID: " + user_id + ", DC: " + user.photo.dc_id);
            } else if (UserObject.isUserSelf(user) && getMessagesController().thisDc > 0) {
                idTextView.setText("ID: " + user.id + ", DC: " + getMessagesController().thisDc);
            } else {
                idTextView.setText("ID: " + user_id);
            }
            id = user_id;
            avatarImage.getImageReceiver().setVisible(!PhotoViewer.isShowingImage(photoBig), false);
        } else if (chat_id != 0) {
            TLRPC.Chat chat = getMessagesController().getChat(chat_id);
            if (chat != null) {
                currentChat = chat;
            } else {
                chat = currentChat;
            }

            String statusString;
            String profileStatusString;
            if (ChatObject.isChannel(chat)) {
                if (chatInfo == null || !currentChat.megagroup && (chatInfo.participants_count == 0 || ChatObject.hasAdminRights(currentChat) || chatInfo.can_view_participants)) {
                    if (currentChat.megagroup) {
                        statusString = profileStatusString = LocaleController.getString("Loading", R.string.Loading).toLowerCase();
                    } else {
                        if ((chat.flags & TLRPC.CHAT_FLAG_IS_PUBLIC) != 0) {
                            statusString = profileStatusString = LocaleController.getString("ChannelPublic", R.string.ChannelPublic).toLowerCase();
                        } else {
                            statusString = profileStatusString = LocaleController.getString("ChannelPrivate", R.string.ChannelPrivate).toLowerCase();
                        }
                    }
                } else {
                    if (currentChat.megagroup) {
                        if (onlineCount > 1 && chatInfo.participants_count != 0) {
                            statusString = String.format("%s, %s", LocaleController.formatPluralString("Members", chatInfo.participants_count), LocaleController.formatPluralString("OnlineCount", Math.min(onlineCount, chatInfo.participants_count)));
                            profileStatusString = String.format("%s, %s", LocaleController.formatPluralStringComma("Members", chatInfo.participants_count), LocaleController.formatPluralStringComma("OnlineCount", Math.min(onlineCount, chatInfo.participants_count)));
                        } else {
                            if (chatInfo.participants_count == 0) {
                                if (chat.has_geo) {
                                    statusString = profileStatusString = LocaleController.getString("MegaLocation", R.string.MegaLocation).toLowerCase();
                                } else if (!TextUtils.isEmpty(chat.username)) {
                                    statusString = profileStatusString = LocaleController.getString("MegaPublic", R.string.MegaPublic).toLowerCase();
                                } else {
                                    statusString = profileStatusString = LocaleController.getString("MegaPrivate", R.string.MegaPrivate).toLowerCase();
                                }
                            } else {
                                statusString = LocaleController.formatPluralString("Members", chatInfo.participants_count);
                                profileStatusString = LocaleController.formatPluralStringComma("Members", chatInfo.participants_count);
                            }
                        }
                    } else {
                        int[] result = new int[1];
                        String shortNumber = LocaleController.formatShortNumber(chatInfo.participants_count, result);
                        if (currentChat.megagroup) {
                            statusString = LocaleController.formatPluralString("Members", chatInfo.participants_count);
                            profileStatusString = LocaleController.formatPluralStringComma("Members", chatInfo.participants_count);
                        } else {
                            statusString = LocaleController.formatPluralString("Subscribers", chatInfo.participants_count);
                            profileStatusString = LocaleController.formatPluralStringComma("Subscribers", chatInfo.participants_count);
                        }
                    }
                }
            } else {
                if (ChatObject.isKickedFromChat(chat)) {
                    statusString = profileStatusString = LocaleController.getString("YouWereKicked", R.string.YouWereKicked);
                } else if (ChatObject.isLeftFromChat(chat)) {
                    statusString = profileStatusString = LocaleController.getString("YouLeft", R.string.YouLeft);
                } else {
                    int count = chat.participants_count;
                    if (chatInfo != null) {
                        count = chatInfo.participants.participants.size();
                    }
                    if (count != 0 && onlineCount > 1) {
                        statusString = profileStatusString = String.format("%s, %s", LocaleController.formatPluralString("Members", count), LocaleController.formatPluralString("OnlineCount", onlineCount));
                    } else {
                        statusString = profileStatusString = LocaleController.formatPluralString("Members", count);
                    }
                }
            }

            boolean changed = false;
            for (int a = 0; a < 2; a++) {
                if (nameTextView[a] == null) {
                    continue;
                }
                if (chat.title != null) {
                    if (nameTextView[a].setText(chat.title)) {
                        changed = true;
                    }
                }
                nameTextView[a].setLeftDrawable(null);
                if (a != 0) {
                    if (chat.scam || chat.fake) {
                        nameTextView[a].setRightDrawable(getScamDrawable(chat.scam ? 0 : 1));
                    } else if (chat.verifiedExtended()) {
                        nameTextView[a].setRightDrawable(getVerifiedCrossfadeDrawable());
                    } else {
                        nameTextView[a].setRightDrawable(null);
                    }
                } else {
                    if (chat.scam || chat.fake) {
                        nameTextView[a].setRightDrawable(getScamDrawable(chat.scam ? 0 : 1));
                    } else {
                        nameTextView[a].setRightDrawable(getMessagesController().isDialogMuted(-chat_id) ? Theme.chat_muteIconDrawable : null);
                    }
                }
                if (a == 0 && onlineTextOverride != null) {
                    onlineTextView[a].setText(onlineTextOverride);
                } else {
                    if (currentChat.megagroup && chatInfo != null && onlineCount > 0) {
                        onlineTextView[a].setText(a == 0 ? statusString : profileStatusString);
                    } else if (a == 0 && ChatObject.isChannel(currentChat) && chatInfo != null && chatInfo.participants_count != 0 && (currentChat.megagroup || currentChat.broadcast)) {
                        int[] result = new int[1];
                        String shortNumber = LocaleController.formatShortNumber(chatInfo.participants_count, result);
                        if (currentChat.megagroup) {
                            if (chatInfo.participants_count == 0) {
                                if (chat.has_geo) {
                                    onlineTextView[a].setText(LocaleController.getString("MegaLocation", R.string.MegaLocation).toLowerCase());
                                } else if (!TextUtils.isEmpty(chat.username)) {
                                    onlineTextView[a].setText(LocaleController.getString("MegaPublic", R.string.MegaPublic).toLowerCase());
                                } else {
                                    onlineTextView[a].setText(LocaleController.getString("MegaPrivate", R.string.MegaPrivate).toLowerCase());
                                }
                            } else {
                                onlineTextView[a].setText(LocaleController.formatPluralString("Members", result[0]).replace(String.format("%d", result[0]), shortNumber));
                            }
                        } else {
                            onlineTextView[a].setText(LocaleController.formatPluralString("Subscribers", result[0]).replace(String.format("%d", result[0]), shortNumber));
                        }
                    } else {
                        onlineTextView[a].setText(a == 0 ? statusString : profileStatusString);
                    }
                }
            }
            id = chat_id;
            if (changed) {
                needLayout(true);
            }

            TLRPC.FileLocation photoBig = null;
            if (chat.photo != null) {
                photoBig = chat.photo.photo_big;
            }
            avatarDrawable.setInfo(chat);
            final ImageLocation imageLocation = ImageLocation.getForUserOrChat(chat, ImageLocation.TYPE_BIG);
            final ImageLocation thumbLocation = ImageLocation.getForUserOrChat(chat, ImageLocation.TYPE_SMALL);
            final ImageLocation videoLocation = avatarsViewPager.getCurrentVideoLocation(thumbLocation, imageLocation);
            boolean initied = avatarsViewPager.initIfEmpty(imageLocation, thumbLocation);
            if ((imageLocation == null || initied) && isPulledDown) {
                final View view = layoutManager.findViewByPosition(0);
                if (view != null) {
                    listView.smoothScrollBy(0, view.getTop() - AndroidUtilities.dp(88), CubicBezierInterpolator.EASE_OUT_QUINT);
                }
            }
            String filter;
            if (videoLocation != null && videoLocation.imageType == FileLoader.IMAGE_TYPE_ANIMATION) {
                filter = ImageLoader.AUTOPLAY_FILTER;
            } else {
                filter = null;
            }
            if (avatarBig == null) {
                avatarImage.setImage(videoLocation, filter, thumbLocation, "50_50", avatarDrawable, chat);
            }
            if (imageLocation != null && (prevLoadedImageLocation == null || imageLocation.photoId != prevLoadedImageLocation.photoId)) {
                prevLoadedImageLocation = imageLocation;
                getFileLoader().loadFile(imageLocation, chat, null, 0, 1);
            }
            avatarImage.getImageReceiver().setVisible(!PhotoViewer.isShowingImage(photoBig), false);
            if (chat.photo != null && chat.photo.dc_id != 0) {
                idTextView.setText("ID: " + chat_id + ", DC: " + chat.photo.dc_id);
            } else {
                idTextView.setText("ID: " + chat_id);
            }
        }
        if (id != 0) {
            int finalId = id;
            idTextView.setOnClickListener(v -> {
                BottomBuilder builder = new BottomBuilder(getParentActivity());
                builder.addTitle(finalId + "");
                builder.addItem(LocaleController.getString("Copy", R.string.Copy), R.drawable.baseline_content_copy_24, __ -> {
                    AlertUtil.copyAndAlert(finalId + "");
                    return Unit.INSTANCE;
                });
                if (finalId == user_id) {
                    builder.addItem(LocaleController.getString("CopyLink", R.string.CopyLink), R.drawable.baseline_link_24, __ -> {
                        AlertUtil.copyLinkAndAlert("tg://user?id=" + finalId);
                        return Unit.INSTANCE;
                    });
                    builder.addItem(LocaleController.getString("CopyLink", R.string.CopyLink) + " (Android)", R.drawable.baseline_link_24, __ -> {
                        AlertUtil.copyLinkAndAlert("tg://openmessage?user_id=" + finalId);
                        return Unit.INSTANCE;
                    });
                    builder.addItem(LocaleController.getString("CopyLink", R.string.CopyLink) + " (IOS)", R.drawable.baseline_link_24, __ -> {
                        AlertUtil.copyLinkAndAlert("https://t.me/@id" + finalId);
                        return Unit.INSTANCE;
                    });
                } else {
                    builder.addItem(LocaleController.getString("CopyLink", R.string.CopyLink) + " (Android)", R.drawable.baseline_link_24, __ -> {
                        AlertUtil.copyLinkAndAlert("tg://openmessage?chat_id=" + finalId);
                        return Unit.INSTANCE;
                    });
                }
                builder.addItem(LocaleController.getString("Hide", R.string.Hide), R.drawable.baseline_remove_circle_24, __ -> {
                    idTextView.setVisibility(View.GONE);
                    return Unit.INSTANCE;
                });
                builder.show();
            });
        }
    }

    private void createActionBarMenu(boolean animated) {
        if (actionBar == null || otherItem == null) {
            return;
        }
        ActionBarMenu menu = actionBar.createMenu();
        otherItem.removeAllSubItems();
        animatingItem = null;

        editItemVisible = false;
        callItemVisible = false;
        videoCallItemVisible = false;
        canSearchMembers = false;
        boolean selfUser = false;
        if (user_id != 0) {
            TLRPC.User user = getMessagesController().getUser(user_id);
            if (user == null) {
                return;
            }
            if (UserObject.isUserSelf(user)) {
                otherItem.addSubItem(logout, LocaleController.getString("LogOut", R.string.LogOut));
            } else {
                if (userInfo != null && userInfo.phone_calls_available) {
                    callItemVisible = true;
                    videoCallItemVisible = Build.VERSION.SDK_INT >= 18 && userInfo.video_calls_available;
                }
                if (isBot || getContactsController().contactsDict.get(user_id) == null) {
                    if (MessagesController.isSupportUser(user)) {
                        if (userBlocked) {
                            otherItem.addSubItem(block_contact, R.drawable.baseline_block_24, LocaleController.getString("Unblock", R.string.Unblock));
                        }
                    } else {
                        if (isBot) {
                            if (!user.bot_nochats) {
                                otherItem.addSubItem(invite_to_group, R.drawable.baseline_group_add_24, LocaleController.getString("BotInvite", R.string.BotInvite));
                            }
                            otherItem.addSubItem(share, R.drawable.baseline_forward_24, LocaleController.getString("BotShare", R.string.BotShare));
                        } else {
                            otherItem.addSubItem(add_contact, R.drawable.baseline_person_add_24, LocaleController.getString("AddContact", R.string.AddContact));
                        }
                        if (!TextUtils.isEmpty(user.phone)) {
                            otherItem.addSubItem(share_contact, R.drawable.baseline_forward_24, LocaleController.getString("ShareContact", R.string.ShareContact));
                        }
                        if (isBot) {
                            otherItem.addSubItem(block_contact, !userBlocked ? R.drawable.baseline_block_24 : R.drawable.baseline_replay_24, !userBlocked ? LocaleController.getString("BotStop", R.string.BotStop) : LocaleController.getString("BotRestart", R.string.BotRestart));
                        } else {
                            otherItem.addSubItem(block_contact, !userBlocked ? R.drawable.baseline_block_24 : R.drawable.baseline_block_24, !userBlocked ? LocaleController.getString("BlockContact", R.string.BlockContact) : LocaleController.getString("Unblock", R.string.Unblock));
                        }
                    }
                } else {
                    if (!TextUtils.isEmpty(user.phone)) {
                        otherItem.addSubItem(share_contact, R.drawable.baseline_forward_24, LocaleController.getString("ShareContact", R.string.ShareContact));
                    }
                    otherItem.addSubItem(block_contact, !userBlocked ? R.drawable.baseline_block_24 : R.drawable.baseline_block_24, !userBlocked ? LocaleController.getString("BlockContact", R.string.BlockContact) : LocaleController.getString("Unblock", R.string.Unblock));
                    otherItem.addSubItem(edit_contact, R.drawable.baseline_edit_24, LocaleController.getString("EditContact", R.string.EditContact));
                    otherItem.addSubItem(delete_contact, R.drawable.baseline_delete_24, LocaleController.getString("DeleteContact", R.string.DeleteContact));
                }
                if (!UserObject.isDeleted(user) && !isBot && currentEncryptedChat == null && !userBlocked && user_id != 333000 && user_id != 777000 && user_id != 42777) {
                    otherItem.addSubItem(start_secret_chat, R.drawable.baseline_lock_24, LocaleController.getString("StartEncryptedChat", R.string.StartEncryptedChat));
                }
                if (StrUtil.isNotBlank(user.username)) {
                    otherItem.addSubItem(qr_code, R.drawable.wallet_qr, LocaleController.getString("ShareQRCode", R.string.ShareQRCode));
                }
                otherItem.addSubItem(add_shortcut, R.drawable.baseline_home_24, LocaleController.getString("AddShortcut", R.string.AddShortcut));
            }
        } else if (chat_id != 0) {
            TLRPC.Chat chat = getMessagesController().getChat(chat_id);
            hasVoiceChatItem = false;
            if (chat != null && (chat.has_link || (chatInfo != null && chatInfo.linked_chat_id != 0))) {
                String text;
                if (!chat.megagroup) {
                    text = LocaleController.getString("LinkedGroupChat", R.string.LinkedGroupChat);
                } else {
                    text = LocaleController.getString("LinkedChannelChat", R.string.LinkedChannelChat);
                }
                otherItem.addSubItem(view_discussion, R.drawable.baseline_layers_24, text);
            }
            if (ChatObject.isChannel(chat)) {
                if (ChatObject.hasAdminRights(chat) || chat.megagroup) {
                    editItemVisible = true;
                }
                if (chatInfo != null) {
                    if (ChatObject.canManageCalls(chat) && chatInfo.call == null) {
                        otherItem.addSubItem(call_item, R.drawable.baseline_keyboard_voice_24, LocaleController.getString("StartVoipChat", R.string.StartVoipChat));
                        hasVoiceChatItem = true;
                    }
                    if (chatInfo.can_view_stats) {
                        otherItem.addSubItem(statistics, R.drawable.msg_stats, LocaleController.getString("Statistics", R.string.Statistics));
                    }
                    ChatObject.Call call = getMessagesController().getGroupCall(chat_id, false);
                    callItemVisible = call != null;
                }
                if (chat.megagroup) {
                    canSearchMembers = true;
                    otherItem.addSubItem(search_members, R.drawable.baseline_search_24, LocaleController.getString("SearchMembers", R.string.SearchMembers));
                    if (!chat.creator && !chat.left && !chat.kicked) {
                        otherItem.addSubItem(leave_group, R.drawable.baseline_exit_to_app_24, LocaleController.getString("LeaveMegaMenu", R.string.LeaveMegaMenu));
                    }
                } else {
                    if (!TextUtils.isEmpty(chat.username)) {
                        otherItem.addSubItem(share, R.drawable.baseline_forward_24, LocaleController.getString("BotShare", R.string.BotShare));
                    }
                    if (!currentChat.creator && !currentChat.left && !currentChat.kicked) {
                        otherItem.addSubItem(leave_group, R.drawable.baseline_exit_to_app_24, LocaleController.getString("LeaveChannelMenu", R.string.LeaveChannelMenu));
                    }
                }
                if (ChatObject.hasAdminRights(currentChat)) {
                    otherItem.addSubItem(event_log, R.drawable.baseline_content_paste_24, LocaleController.getString("EventLog", R.string.EventLog));
                }
            } else {
                if (chatInfo != null) {
                    if (ChatObject.canManageCalls(chat) && chatInfo.call == null) {
                        otherItem.addSubItem(call_item, R.drawable.baseline_keyboard_voice_24, LocaleController.getString("StartVoipChat", R.string.StartVoipChat));
                        hasVoiceChatItem = true;
                    }
                    ChatObject.Call call = getMessagesController().getGroupCall(chat_id, false);
                    callItemVisible = call != null;
                }
                if (ChatObject.canChangeChatInfo(chat)) {
                    editItemVisible = true;
                }
                if (!ChatObject.isKickedFromChat(chat) && !ChatObject.isLeftFromChat(chat)) {
                    canSearchMembers = true;
                    otherItem.addSubItem(search_members, R.drawable.baseline_search_24, LocaleController.getString("SearchMembers", R.string.SearchMembers));
                }
                otherItem.addSubItem(leave_group, R.drawable.baseline_exit_to_app_24, LocaleController.getString("DeleteAndExit", R.string.DeleteAndExit));
            }
            if (StrUtil.isNotBlank(chat.username) || ChatObject.canUserDoAdminAction(chat, ChatObject.ACTION_INVITE)) {
                otherItem.addSubItem(qr_code, R.drawable.wallet_qr, LocaleController.getString("ShareQRCode", R.string.ShareQRCode));
            }
            otherItem.addSubItem(add_shortcut, R.drawable.baseline_home_24, LocaleController.getString("AddShortcut", R.string.AddShortcut));
        }

        // NekoX-TODO: Check Chnage

        if (imageUpdater != null) {
            otherItem.addSubItem(set_as_main, R.drawable.menu_private, LocaleController.getString("SetAsMain", R.string.SetAsMain));
            otherItem.addSubItem(gallery_menu_save, R.drawable.baseline_image_24, LocaleController.getString("SaveToGallery", R.string.SaveToGallery));
            //otherItem.addSubItem(edit_avatar, R.drawable.photo_paint, LocaleController.getString("EditPhoto", R.string.EditPhoto));
            otherItem.addSubItem(delete_avatar, R.drawable.baseline_delete_24, LocaleController.getString("Delete", R.string.Delete));
        }
        if (selfUser) {
            otherItem.addSubItem(logout, R.drawable.msg_leave, LocaleController.getString("LogOut", R.string.LogOut));
        }
        if (!isPulledDown) {
            otherItem.hideSubItem(gallery_menu_save);
            otherItem.hideSubItem(set_as_main);
            otherItem.showSubItem(add_photo);
            otherItem.hideSubItem(edit_avatar);
            otherItem.hideSubItem(delete_avatar);
        }
        if (!mediaHeaderVisible) {
            if (callItemVisible) {
                if (callItem.getVisibility() != View.VISIBLE) {
                    callItem.setVisibility(View.VISIBLE);
                    if (animated) {
                        callItem.setAlpha(0);
                        callItem.animate().alpha(1f).setDuration(150).start();
                    }
                }
            } else {
                if (callItem.getVisibility() != View.GONE) {
                    callItem.setVisibility(View.GONE);
                }
            }
            if (videoCallItemVisible) {
                if (videoCallItem.getVisibility() != View.VISIBLE) {
                    videoCallItem.setVisibility(View.VISIBLE);
                    if (animated) {
                        videoCallItem.setAlpha(0);
                        videoCallItem.animate().alpha(1f).setDuration(150).start();
                    }
                }
            } else {
                if (videoCallItem.getVisibility() != View.GONE) {
                    videoCallItem.setVisibility(View.GONE);
                }
            }
            if (editItemVisible) {
                if (editItem.getVisibility() != View.VISIBLE) {
                    editItem.setVisibility(View.VISIBLE);
                    if (animated) {
                        editItem.setAlpha(0);
                        editItem.animate().alpha(1f).setDuration(150).start();
                    }
                }
            } else {
                if (editItem.getVisibility() != View.GONE) {
                    editItem.setVisibility(View.GONE);
                }
            }
        }
        if (avatarsViewPagerIndicatorView != null) {
            if (avatarsViewPagerIndicatorView.isIndicatorFullyVisible()) {
                if (editItemVisible) {
                    editItem.setVisibility(View.GONE);
                    editItem.animate().cancel();
                    editItem.setAlpha(1f);
                }
                if (callItemVisible) {
                    callItem.setVisibility(View.GONE);
                    callItem.animate().cancel();
                    callItem.setAlpha(1f);
                }
                if (videoCallItemVisible) {
                    videoCallItem.setVisibility(View.GONE);
                    videoCallItem.animate().cancel();
                    videoCallItem.setAlpha(1f);
                }
            }
        }
        if (sharedMediaLayout != null) {
            sharedMediaLayout.getSearchItem().requestLayout();
        }
    }

    @Override
    protected void onDialogDismiss(Dialog dialog) {
        if (listView != null) {
            listView.invalidateViews();
        }
    }

    @Override
    public void didSelectDialogs(DialogsActivity
                                         fragment, ArrayList<Long> dids, CharSequence message, boolean param) {
        long did = dids.get(0);
        Bundle args = new Bundle();
        args.putBoolean("scrollToTopOnResume", true);
        int lower_part = (int) did;
        if (lower_part != 0) {
            if (lower_part > 0) {
                args.putInt("user_id", lower_part);
            } else {
                args.putInt("chat_id", -lower_part);
            }
        } else {
            args.putInt("enc_id", (int) (did >> 32));
        }
        if (!getMessagesController().checkCanOpenChat(args, fragment)) {
            return;
        }

        getNotificationCenter().removeObserver(this, NotificationCenter.closeChats);
        getNotificationCenter().postNotificationName(NotificationCenter.closeChats);
        presentFragment(new ChatActivity(args), true);
        removeSelfFromStack();
        TLRPC.User user = getMessagesController().getUser(user_id);
        getSendMessagesHelper().sendMessage(user, did, null, null, null, null, true, 0);
    }

    @Override
    public void onRequestPermissionsResultFragment(int requestCode, String[] permissions,
                                                   int[] grantResults) {
        if (imageUpdater != null) {
            imageUpdater.onRequestPermissionsResultFragment(requestCode, permissions, grantResults);
        }
        if (requestCode == 101 || requestCode == 102) {
            final TLRPC.User user = getMessagesController().getUser(user_id);
            if (user == null) {
                return;
            }
            boolean allGranted = true;
            for (int a = 0; a < grantResults.length; a++) {
                if (grantResults[a] != PackageManager.PERMISSION_GRANTED) {
                    allGranted = false;
                    break;
                }
            }
            if (grantResults.length > 0 && allGranted) {
                VoIPHelper.startCall(user, requestCode == 102, userInfo != null && userInfo.video_calls_available, getParentActivity(), userInfo, getAccountInstance());
            } else {
                VoIPHelper.permissionDenied(getParentActivity(), null, requestCode);
            }
        } else if (requestCode == 103) {
            if (currentChat == null) {
                return;
            }
            boolean allGranted = true;
            for (int a = 0; a < grantResults.length; a++) {
                if (grantResults[a] != PackageManager.PERMISSION_GRANTED) {
                    allGranted = false;
                    break;
                }
            }
            if (grantResults.length > 0 && allGranted) {
                ChatObject.Call call = getMessagesController().getGroupCall(chat_id, false);
                VoIPHelper.startCall(currentChat, null, null, call == null, getParentActivity(), ProfileActivity.this, getAccountInstance());
            } else {
                VoIPHelper.permissionDenied(getParentActivity(), null, requestCode);
            }
        }
    }

    @Override
    public void dismissCurrentDialog() {
        if (imageUpdater != null && imageUpdater.dismissCurrentDialog(visibleDialog)) {
            return;
        }
        super.dismissCurrentDialog();
    }

    @Override
    public boolean dismissDialogOnPause(Dialog dialog) {
        return (imageUpdater == null || imageUpdater.dismissDialogOnPause(dialog)) && super.dismissDialogOnPause(dialog);
    }

    private Animator searchExpandTransition(boolean enter) {
        if (enter) {
            AndroidUtilities.requestAdjustResize(getParentActivity(), classGuid);
            AndroidUtilities.setAdjustResizeToNothing(getParentActivity(), classGuid);
        }
        if (searchViewTransition != null) {
            searchViewTransition.removeAllListeners();
            searchViewTransition.cancel();
        }
        ValueAnimator valueAnimator = ValueAnimator.ofFloat(searchTransitionProgress, enter ? 0f : 1f);
        float offset = extraHeight;
        searchListView.setTranslationY(offset);
        searchListView.setVisibility(View.VISIBLE);
        searchItem.setVisibility(View.VISIBLE);

        listView.setVisibility(View.VISIBLE);

        needLayout(true);

        avatarContainer.setVisibility(View.VISIBLE);
        nameTextView[1].setVisibility(View.VISIBLE);
        onlineTextView[1].setVisibility(View.VISIBLE);
        if (Math.min(1f, extraHeight / AndroidUtilities.dp(88f)) > 0.85 && !searchMode && NekoConfig.showIdAndDc)
            idTextView.setVisibility(View.VISIBLE);

        actionBar.onSearchFieldVisibilityChanged(searchTransitionProgress > 0.5f);
        if (otherItem != null) {
            otherItem.setVisibility(searchTransitionProgress > 0.5f ? View.VISIBLE : View.GONE);
        }
        searchItem.setVisibility(searchTransitionProgress > 0.5f ? View.VISIBLE : View.GONE);

        searchItem.getSearchContainer().setVisibility(searchTransitionProgress > 0.5f ? View.GONE : View.VISIBLE);
        searchListView.setEmptyView(emptyView);
        avatarContainer.setClickable(false);

        valueAnimator.addUpdateListener(animation -> {
            searchTransitionProgress = (float) valueAnimator.getAnimatedValue();
            float progressHalf = (searchTransitionProgress - 0.5f) / 0.5f;
            float progressHalfEnd = (0.5f - searchTransitionProgress) / 0.5f;
            if (progressHalf < 0) {
                progressHalf = 0f;
            }
            if (progressHalfEnd < 0) {
                progressHalfEnd = 0f;
            }

            searchTransitionOffset = (int) (-offset * (1f - searchTransitionProgress));
            searchListView.setTranslationY(offset * searchTransitionProgress);
            emptyView.setTranslationY(offset * searchTransitionProgress);
            listView.setTranslationY(-offset * (1f - searchTransitionProgress));

            listView.setScaleX(1f - 0.01f * (1f - searchTransitionProgress));
            listView.setScaleY(1f - 0.01f * (1f - searchTransitionProgress));
            listView.setAlpha(searchTransitionProgress);
            needLayout(true);

            listView.setAlpha(progressHalf);

            searchListView.setAlpha(1f - searchTransitionProgress);
            searchListView.setScaleX(1f + 0.05f * searchTransitionProgress);
            searchListView.setScaleY(1f + 0.05f * searchTransitionProgress);
            emptyView.setAlpha(1f - progressHalf);

            avatarContainer.setAlpha(progressHalf);
            nameTextView[1].setAlpha(progressHalf);
            onlineTextView[1].setAlpha(progressHalf);
            idTextView.setAlpha(progressHalf);

            searchItem.getSearchField().setAlpha(progressHalfEnd);
            if (enter && searchTransitionProgress < 0.7f) {
                searchItem.requestFocusOnSearchView();
            }

            searchItem.getSearchContainer().setVisibility(searchTransitionProgress < 0.5f ? View.VISIBLE : View.GONE);
            if (otherItem != null) {
                otherItem.setVisibility(searchTransitionProgress > 0.5f ? View.VISIBLE : View.GONE);
            }
            searchItem.setVisibility(searchTransitionProgress > 0.5f ? View.VISIBLE : View.GONE);

            actionBar.onSearchFieldVisibilityChanged(searchTransitionProgress < 0.5f);

            if (otherItem != null) {
                otherItem.setAlpha(progressHalf);
            }
            searchItem.setAlpha(progressHalf);
            topView.invalidate();
            fragmentView.invalidate();
        });

        valueAnimator.addListener(new AnimatorListenerAdapter() {
            @Override
            public void onAnimationEnd(Animator animation) {
                updateSearchViewState(enter);
                avatarContainer.setClickable(true);
                if (enter) {
                    searchItem.requestFocusOnSearchView();
                }
                needLayout(true);
                searchViewTransition = null;
                fragmentView.invalidate();

                if (enter) {
                    invalidateScroll = true;
                    saveScrollPosition();
                    AndroidUtilities.requestAdjustResize(getParentActivity(), classGuid);
                    emptyView.setPreventMoving(false);
                }
            }
        });

        if (!enter) {
            invalidateScroll = true;
            saveScrollPosition();
            AndroidUtilities.requestAdjustNothing(getParentActivity(), classGuid);
            emptyView.setPreventMoving(true);
        }

        valueAnimator.setDuration(220);
        valueAnimator.setInterpolator(CubicBezierInterpolator.DEFAULT);
        searchViewTransition = valueAnimator;
        return valueAnimator;
    }

    private void updateSearchViewState(boolean enter) {
        int hide = enter ? View.GONE : View.VISIBLE;
        listView.setVisibility(hide);
        searchListView.setVisibility(enter ? View.VISIBLE : View.GONE);
        searchItem.getSearchContainer().setVisibility(enter ? View.VISIBLE : View.GONE);

        actionBar.onSearchFieldVisibilityChanged(enter);

        avatarContainer.setVisibility(hide);
        nameTextView[1].setVisibility(hide);
        onlineTextView[1].setVisibility(hide);
        idTextView.setVisibility(hide);

        if (otherItem != null) {
            otherItem.setAlpha(1f);
            otherItem.setVisibility(hide);
        }
        searchItem.setVisibility(hide);

        avatarContainer.setAlpha(1f);
        nameTextView[1].setAlpha(1f);
        onlineTextView[1].setAlpha(1f);
        idTextView.setAlpha(1f);
        searchItem.setAlpha(1f);
        listView.setAlpha(1f);
        searchListView.setAlpha(1f);
        emptyView.setAlpha(1f);
        if (enter) {
            searchListView.setEmptyView(emptyView);
        } else {
            emptyView.setVisibility(View.GONE);
        }
    }

    @Override
    public void onUploadProgressChanged(float progress) {
        if (avatarProgressView == null) {
            return;
        }
        avatarProgressView.setProgress(progress);
        avatarsViewPager.setUploadProgress(uploadingImageLocation, progress);
    }

    @Override
    public void didStartUpload(boolean isVideo) {
        if (avatarProgressView == null) {
            return;
        }
        avatarProgressView.setProgress(0.0f);
    }

    @Override
    public void didUploadPhoto(final TLRPC.InputFile photo, final TLRPC.InputFile video,
                               double videoStartTimestamp, String videoPath, TLRPC.PhotoSize bigSize,
                               final TLRPC.PhotoSize smallSize) {
        AndroidUtilities.runOnUIThread(() -> {
            if (photo != null || video != null) {
                TLRPC.TL_photos_uploadProfilePhoto req = new TLRPC.TL_photos_uploadProfilePhoto();
                if (photo != null) {
                    req.file = photo;
                    req.flags |= 1;
                }
                if (video != null) {
                    req.video = video;
                    req.flags |= 2;
                    req.video_start_ts = videoStartTimestamp;
                    req.flags |= 4;
                }
                getConnectionsManager().sendRequest(req, (response, error) -> AndroidUtilities.runOnUIThread(() -> {
                    avatarsViewPager.removeUploadingImage(uploadingImageLocation);
                    if (error == null) {
                        TLRPC.User user = getMessagesController().getUser(getUserConfig().getClientUserId());
                        if (user == null) {
                            user = getUserConfig().getCurrentUser();
                            if (user == null) {
                                return;
                            }
                            getMessagesController().putUser(user, false);
                        } else {
                            getUserConfig().setCurrentUser(user);
                        }
                        TLRPC.TL_photos_photo photos_photo = (TLRPC.TL_photos_photo) response;
                        ArrayList<TLRPC.PhotoSize> sizes = photos_photo.photo.sizes;
                        TLRPC.PhotoSize small = FileLoader.getClosestPhotoSizeWithSize(sizes, 150);
                        TLRPC.PhotoSize big = FileLoader.getClosestPhotoSizeWithSize(sizes, 800);
                        TLRPC.VideoSize videoSize = photos_photo.photo.video_sizes.isEmpty() ? null : photos_photo.photo.video_sizes.get(0);
                        user.photo = new TLRPC.TL_userProfilePhoto();
                        user.photo.photo_id = photos_photo.photo.id;
                        if (small != null) {
                            user.photo.photo_small = small.location;
                        }
                        if (big != null) {
                            user.photo.photo_big = big.location;
                        }

                        if (small != null && avatar != null) {
                            File destFile = FileLoader.getPathToAttach(small, true);
                            File src = FileLoader.getPathToAttach(avatar, true);
                            src.renameTo(destFile);
                            String oldKey = avatar.volume_id + "_" + avatar.local_id + "@50_50";
                            String newKey = small.location.volume_id + "_" + small.location.local_id + "@50_50";
                            ImageLoader.getInstance().replaceImageInCache(oldKey, newKey, ImageLocation.getForUserOrChat(user, ImageLocation.TYPE_SMALL), false);
                        }
                        if (big != null && avatarBig != null) {
                            File destFile = FileLoader.getPathToAttach(big, true);
                            File src = FileLoader.getPathToAttach(avatarBig, true);
                            src.renameTo(destFile);
                        }
                        if (videoSize != null && videoPath != null) {
                            File destFile = FileLoader.getPathToAttach(videoSize, "mp4", true);
                            File src = new File(videoPath);
                            src.renameTo(destFile);
                        }

                        getMessagesStorage().clearUserPhotos(user.id);
                        ArrayList<TLRPC.User> users = new ArrayList<>();
                        users.add(user);
                        getMessagesStorage().putUsersAndChats(users, null, false, true);
                    }

                    allowPullingDown = !AndroidUtilities.isTablet() && !isInLandscapeMode && avatarImage.getImageReceiver().hasNotThumb();
                    avatar = null;
                    avatarBig = null;
                    avatarsViewPager.setCreateThumbFromParent(false);
                    updateProfileData();
                    showAvatarProgress(false, true);
                    getNotificationCenter().postNotificationName(NotificationCenter.updateInterfaces, MessagesController.UPDATE_MASK_ALL);
                    getNotificationCenter().postNotificationName(NotificationCenter.mainUserInfoChanged);
                    getUserConfig().saveConfig(true);
                }));
            } else {
                avatar = smallSize.location;
                avatarBig = bigSize.location;
                avatarImage.setImage(ImageLocation.getForLocal(avatar), "50_50", avatarDrawable, null);
                if (setAvatarRow != -1) {
                    updateRowsIds();
                    if (listAdapter != null) {
                        listAdapter.notifyDataSetChanged();
                    }
                    needLayout(true);
                }
                avatarsViewPager.addUploadingImage(uploadingImageLocation = ImageLocation.getForLocal(avatarBig), ImageLocation.getForLocal(avatar));
                showAvatarProgress(true, false);
            }
            actionBar.createMenu().requestLayout();
        });
    }

    private void showAvatarProgress(boolean show, boolean animated) {
        if (avatarProgressView == null) {
            return;
        }
        if (avatarAnimation != null) {
            avatarAnimation.cancel();
            avatarAnimation = null;
        }

        avatarProgressView.setAlpha(0.0f);
        avatarProgressView.setVisibility(View.INVISIBLE);

    }

    @Override
    public void onActivityResultFragment(int requestCode, int resultCode, Intent data) {
        if (imageUpdater != null) {
            imageUpdater.onActivityResult(requestCode, resultCode, data);
        }
    }

    @Override
    public void saveSelfArgs(Bundle args) {
        if (imageUpdater != null && imageUpdater.currentPicturePath != null) {
            args.putString("path", imageUpdater.currentPicturePath);
        }
    }

    @Override
    public void restoreSelfArgs(Bundle args) {
        if (imageUpdater != null) {
            imageUpdater.currentPicturePath = args.getString("path");
        }
    }

    private void sendLogs() {

        File path = new File(EnvUtil.getTelegramPath(), "logs");

        path.mkdirs();

        File logcatFile = new File(path, "NekoX-" + System.currentTimeMillis() + ".log");

        FileUtil.delete(logcatFile);

        try {

            RuntimeUtil.exec("logcat", "-df", logcatFile.getPath()).waitFor();

            RuntimeUtil.exec("logcat", "-c").waitFor();

            ShareUtil.shareFile(getParentActivity(), logcatFile);

        } catch (Exception e) {

            AlertUtil.showToast(e);

        }

    }

    private class ListAdapter extends RecyclerListView.SelectionAdapter {

        private Context mContext;

        public ListAdapter(Context context) {
            mContext = context;
        }

        @Override
        public RecyclerView.ViewHolder onCreateViewHolder(ViewGroup parent, int viewType) {
            View view = null;
            switch (viewType) {
                case 1: {
                    view = new HeaderCell(mContext, 23);
                    break;
                }
                case 2: {
                    final TextDetailCell textDetailCell = new TextDetailCell(mContext);
                    textDetailCell.setContentDescriptionValueFirst(true);
                    view = textDetailCell;
                    break;
                }
                case 3: {
                    view = new AboutLinkCell(mContext, ProfileActivity.this) {
                        @Override
                        protected void didPressUrl(String url) {
                            if (url.startsWith("@")) {
                                getMessagesController().openByUserName(url.substring(1), ProfileActivity.this, 0);
                            } else if (url.startsWith("#")) {
                                DialogsActivity fragment = new DialogsActivity(null);
                                fragment.setSearchString(url);
                                presentFragment(fragment);
                            } else if (url.startsWith("/")) {
                                if (parentLayout.fragmentsStack.size() > 1) {
                                    BaseFragment previousFragment = parentLayout.fragmentsStack.get(parentLayout.fragmentsStack.size() - 2);
                                    if (previousFragment instanceof ChatActivity) {
                                        finishFragment();
                                        ((ChatActivity) previousFragment).chatActivityEnterView.setCommand(null, url, false, false);
                                    }
                                }
                            }
                        }
                    };
                    break;
                }
                case 4: {
                    view = new TextCell(mContext);
                    break;
                }
                case 5: {
                    view = new DividerCell(mContext);
                    view.setPadding(AndroidUtilities.dp(20), AndroidUtilities.dp(4), 0, 0);
                    break;
                }
                case 6: {
                    view = new NotificationsCheckCell(mContext, 23, 70, false);
                    break;
                }
                case 7: {
                    view = new ShadowSectionCell(mContext);
                    break;
                }
                case 8: {
                    view = new UserCell(mContext, addMemberRow == -1 ? 9 : 6, 0, true);
                    break;
                }
                case 11: {
                    view = new View(mContext) {
                        @Override
                        protected void onMeasure(int widthMeasureSpec, int heightMeasureSpec) {
                            super.onMeasure(MeasureSpec.makeMeasureSpec(MeasureSpec.getSize(widthMeasureSpec), MeasureSpec.EXACTLY), MeasureSpec.makeMeasureSpec(AndroidUtilities.dp(32), MeasureSpec.EXACTLY));
                        }
                    };
                    break;
                }
                case 12: {
                    view = new View(mContext) {

                        private int lastPaddingHeight = 0;
                        private int lastListViewHeight = 0;

                        @Override
                        protected void onMeasure(int widthMeasureSpec, int heightMeasureSpec) {
                            if (lastListViewHeight != listView.getMeasuredHeight()) {
                                lastPaddingHeight = 0;
                            }
                            lastListViewHeight = listView.getMeasuredHeight();
                            int n = listView.getChildCount();
                            if (n == listAdapter.getItemCount()) {
                                int totalHeight = 0;
                                for (int i = 0; i < n; i++) {
                                    View view = listView.getChildAt(i);
                                    int p = listView.getChildAdapterPosition(view);
                                    if (p >= 0 && p != bottomPaddingRow) {
                                        totalHeight += listView.getChildAt(i).getMeasuredHeight();
                                    }
                                }
                                int paddingHeight = fragmentView.getMeasuredHeight() - ActionBar.getCurrentActionBarHeight() - AndroidUtilities.statusBarHeight - totalHeight;
                                if (paddingHeight > AndroidUtilities.dp(88)) {
                                    paddingHeight = 0;
                                }
                                if (paddingHeight <= 0) {
                                    paddingHeight = 0;
                                }
                                setMeasuredDimension(listView.getMeasuredWidth(), lastPaddingHeight = paddingHeight);
                            } else {
                                setMeasuredDimension(listView.getMeasuredWidth(), lastPaddingHeight);
                            }
                        }
                    };
                    view.setBackground(new ColorDrawable(Color.TRANSPARENT));
                    break;
                }
                case 13: {
                    if (sharedMediaLayout.getParent() != null) {
                        ((ViewGroup) sharedMediaLayout.getParent()).removeView(sharedMediaLayout);
                    }
                    view = sharedMediaLayout;
                    break;
                }
                case 14: {
                    TextInfoPrivacyCell cell = new TextInfoPrivacyCell(mContext, 10);
                    cell.getTextView().setGravity(Gravity.CENTER_HORIZONTAL);
                    cell.getTextView().setTextColor(Theme.getColor(Theme.key_windowBackgroundWhiteGrayText3));
                    cell.getTextView().setMovementMethod(null);
<<<<<<< HEAD
                    cell.setBackgroundDrawable(Theme.getThemedDrawable(mContext, R.drawable.greydivider_bottom, Theme.key_windowBackgroundGrayShadow));

                    cell.setText("Nekogram X v" + BuildConfig.VERSION_NAME + " " + FileUtil.getAbi() + " " + BuildConfig.FLAVOR + " " + BuildConfig.BUILD_TYPE);

=======
                    try {
                        PackageInfo pInfo = ApplicationLoader.applicationContext.getPackageManager().getPackageInfo(ApplicationLoader.applicationContext.getPackageName(), 0);
                        int code = pInfo.versionCode / 10;
                        String abi = "";
                        switch (pInfo.versionCode % 10) {
                            case 1:
                            case 3:
                                abi = "arm-v7a";
                                break;
                            case 2:
                            case 4:
                                abi = "x86";
                                break;
                            case 5:
                            case 7:
                                abi = "arm64-v8a";
                                break;
                            case 6:
                            case 8:
                                abi = "x86_64";
                                break;
                            case 0:
                            case 9:
                                if (BuildVars.isStandaloneApp()) {
                                    abi = "direct " + Build.CPU_ABI + " " + Build.CPU_ABI2;
                                } else {
                                    abi = "universal " + Build.CPU_ABI + " " + Build.CPU_ABI2;
                                }
                                break;
                        }
                        cell.setText(LocaleController.formatString("TelegramVersion", R.string.TelegramVersion, String.format(Locale.US, "v%s (%d) %s", pInfo.versionName, code, abi)));
                    } catch (Exception e) {
                        FileLog.e(e);
                    }
>>>>>>> 24c6968b
                    cell.getTextView().setPadding(0, AndroidUtilities.dp(14), 0, AndroidUtilities.dp(14));
                    view = cell;
                    Drawable drawable = Theme.getThemedDrawable(mContext, R.drawable.greydivider_bottom, Theme.key_windowBackgroundGrayShadow);
                    CombinedDrawable combinedDrawable = new CombinedDrawable(new ColorDrawable(Theme.getColor(Theme.key_windowBackgroundGray)), drawable);
                    combinedDrawable.setFullsize(true);
                    view.setBackgroundDrawable(combinedDrawable);
                    break;
                }
                case 15: {
                    view = new SettingsSuggestionCell(mContext) {
                        @Override
                        protected void onYesClick(int type) {
                            getNotificationCenter().removeObserver(ProfileActivity.this, NotificationCenter.newSuggestionsAvailable);
                            getMessagesController().removeSuggestion(0, type == SettingsSuggestionCell.TYPE_PHONE ? "VALIDATE_PHONE_NUMBER" : "VALIDATE_PASSWORD");
                            getNotificationCenter().addObserver(ProfileActivity.this, NotificationCenter.newSuggestionsAvailable);
                            int oldRow = type == SettingsSuggestionCell.TYPE_PHONE ? phoneSuggestionRow : passwordSuggestionRow;
                            updateRowsIds();
                            saveScrollPosition();
                            listAdapter.notifyItemRangeRemoved(oldRow, 2);
                        }

                        @Override
                        protected void onNoClick(int type) {
                            if (type == SettingsSuggestionCell.TYPE_PHONE) {
                                presentFragment(new ActionIntroActivity(ActionIntroActivity.ACTION_TYPE_CHANGE_PHONE_NUMBER));
                            } else {
                                presentFragment(new TwoStepVerificationSetupActivity(TwoStepVerificationSetupActivity.TYPE_VERIFY, null));
                            }
                        }
                    };
                    break;
                }
            }
            if (viewType != 13) {
                view.setLayoutParams(new RecyclerView.LayoutParams(RecyclerView.LayoutParams.MATCH_PARENT, RecyclerView.LayoutParams.WRAP_CONTENT));
            }
            return new RecyclerListView.Holder(view);
        }

        @Override
        public void onViewAttachedToWindow(RecyclerView.ViewHolder holder) {
            if (holder.itemView == sharedMediaLayout) {
                sharedMediaLayoutAttached = true;
            }
        }

        @Override
        public void onViewDetachedFromWindow(RecyclerView.ViewHolder holder) {
            if (holder.itemView == sharedMediaLayout) {
                sharedMediaLayoutAttached = false;
            }
        }

        @Override
        public void onBindViewHolder(RecyclerView.ViewHolder holder, int position) {
            switch (holder.getItemViewType()) {
                case 1:
                    HeaderCell headerCell = (HeaderCell) holder.itemView;
                    if (position == infoHeaderRow) {
                        if (ChatObject.isChannel(currentChat) && !currentChat.megagroup && channelInfoRow != -1) {
                            headerCell.setText(LocaleController.getString("ReportChatDescription", R.string.ReportChatDescription));
                        } else {
                            headerCell.setText(LocaleController.getString("Info", R.string.Info));
                        }
                    } else if (position == membersHeaderRow) {
                        headerCell.setText(LocaleController.getString("ChannelMembers", R.string.ChannelMembers));
                    } else if (position == settingsSectionRow2) {
                        headerCell.setText(LocaleController.getString("SETTINGS", R.string.SETTINGS));
                    } else if (position == numberSectionRow) {
                        headerCell.setText(LocaleController.getString("Account", R.string.Account));
                    } else if (position == helpHeaderRow) {
                        headerCell.setText(LocaleController.getString("SettingsHelp", R.string.SettingsHelp));
                    } else if (position == debugHeaderRow) {
                        headerCell.setText(LocaleController.getString("SettingsDebug", R.string.SettingsDebug));
                    }
                    break;
                case 2:
                    TextDetailCell detailCell = (TextDetailCell) holder.itemView;
                    if (position == phoneRow) {
                        String text;
                        final TLRPC.User user = getMessagesController().getUser(user_id);
                        if (!TextUtils.isEmpty(user.phone)
                                && !(NekoConfig.hidePhone && user.id == UserConfig.getInstance(currentAccount).getClientUserId())) {
                            text = PhoneFormat.getInstance().format("+" + user.phone);
                        } else {
                            text = LocaleController.getString("PhoneHidden", R.string.PhoneHidden);
                        }
                        detailCell.setTextAndValue(text, LocaleController.getString("PhoneMobile", R.string.PhoneMobile), false);
                    } else if (position == usernameRow) {
                        String text;
                        if (user_id != 0) {
                            final TLRPC.User user = getMessagesController().getUser(user_id);
                            if (user != null && !TextUtils.isEmpty(user.username)) {
                                text = "@" + user.username;
                            } else {
                                text = "-";
                            }
                            detailCell.setTextAndValue(text, LocaleController.getString("Username", R.string.Username), false);
                        } else if (currentChat != null) {
                            TLRPC.Chat chat = getMessagesController().getChat(chat_id);
                            if (chat != null && !TextUtils.isEmpty(chat.username)) {
                                text = "@" + chat.username;
                            } else {
                                text = "-";
                            }
                            detailCell.setTextAndValue(text, LocaleController.getString("Username", R.string.Username), false);
                        }
                    } else if (position == locationRow) {
                        if (chatInfo != null && chatInfo.location instanceof TLRPC.TL_channelLocation) {
                            TLRPC.TL_channelLocation location = (TLRPC.TL_channelLocation) chatInfo.location;
                            detailCell.setTextAndValue(location.address, LocaleController.getString("AttachLocation", R.string.AttachLocation), false);
                        }
                    } else if (position == numberRow) {
                        TLRPC.User user = UserConfig.getInstance(currentAccount).getCurrentUser();
                        String value;
                        if (user != null && user.phone != null && user.phone.length() != 0) {
                            value = PhoneFormat.getInstance().format("+" + user.phone);
                        } else {
                            value = LocaleController.getString("NumberUnknown", R.string.NumberUnknown);
                        }
                        detailCell.setTextAndValue(value, LocaleController.getString("TapToChangePhone", R.string.TapToChangePhone), true);
                        detailCell.setContentDescriptionValueFirst(false);
                    } else if (position == setUsernameRow) {
                        TLRPC.User user = UserConfig.getInstance(currentAccount).getCurrentUser();
                        String value;
                        if (user != null && !TextUtils.isEmpty(user.username)) {
                            value = "@" + user.username;
                        } else {
                            value = LocaleController.getString("UsernameEmpty", R.string.UsernameEmpty);
                        }
                        detailCell.setTextAndValue(value, LocaleController.getString("Username", R.string.Username), true);
                        detailCell.setContentDescriptionValueFirst(true);
                    }
                    break;
                case 3:
                    AboutLinkCell aboutLinkCell = (AboutLinkCell) holder.itemView;
                    if (position == userInfoRow) {
                        aboutLinkCell.setTextAndValue(userInfo.about, LocaleController.getString("UserBio", R.string.UserBio), true);
                    } else if (position == channelInfoRow) {
                        String text = chatInfo.about;
                        while (text.contains("\n\n\n")) {
                            text = text.replace("\n\n\n", "\n\n");
                        }
                        aboutLinkCell.setText(text, true);
                    } else if (position == bioRow) {
                        String value;
                        if (userInfo == null || !TextUtils.isEmpty(userInfo.about)) {
                            value = userInfo == null ? LocaleController.getString("Loading", R.string.Loading) : userInfo.about;
                            aboutLinkCell.setTextAndValue(value, LocaleController.getString("UserBio", R.string.UserBio), false);
                            currentBio = userInfo != null ? userInfo.about : null;
                        } else {
                            aboutLinkCell.setTextAndValue(LocaleController.getString("UserBioDetail", R.string.UserBioDetail), LocaleController.getString("UserBio", R.string.UserBio), false);
                            currentBio = null;
                        }
                    }
                    break;
                case 4:
                    TextCell textCell = (TextCell) holder.itemView;
                    textCell.setColors(Theme.key_windowBackgroundWhiteGrayIcon, Theme.key_windowBackgroundWhiteBlackText);
                    textCell.setTag(Theme.key_windowBackgroundWhiteBlackText);
                    if (position == settingsTimerRow) {
                        TLRPC.EncryptedChat encryptedChat = getMessagesController().getEncryptedChat((int) (dialog_id >> 32));
                        String value;
                        if (encryptedChat.ttl == 0) {
                            value = LocaleController.getString("ShortMessageLifetimeForever", R.string.ShortMessageLifetimeForever);
                        } else {
                            value = LocaleController.formatTTLString(encryptedChat.ttl);
                        }
                        textCell.setTextAndValue(LocaleController.getString("MessageLifetime", R.string.MessageLifetime), value, false);
                    } else if (position == unblockRow) {
                        textCell.setText(LocaleController.getString("Unblock", R.string.Unblock), false);
                        textCell.setColors(null, Theme.key_windowBackgroundWhiteRedText5);
                    } else if (position == settingsKeyRow) {
                        IdenticonDrawable identiconDrawable = new IdenticonDrawable();
                        TLRPC.EncryptedChat encryptedChat = getMessagesController().getEncryptedChat((int) (dialog_id >> 32));
                        identiconDrawable.setEncryptedChat(encryptedChat);
                        textCell.setTextAndValueDrawable(LocaleController.getString("EncryptionKey", R.string.EncryptionKey), identiconDrawable, false);
                    } else if (position == joinRow) {
                        textCell.setColors(null, Theme.key_windowBackgroundWhiteBlueText2);
                        if (currentChat.megagroup) {
                            textCell.setText(LocaleController.getString("ProfileJoinGroup", R.string.ProfileJoinGroup), false);
                        } else {
                            textCell.setText(LocaleController.getString("ProfileJoinChannel", R.string.ProfileJoinChannel), false);
                        }
                    } else if (position == subscribersRow) {
                        if (chatInfo != null) {
                            if (ChatObject.isChannel(currentChat) && !currentChat.megagroup) {
                                textCell.setTextAndValueAndIcon(LocaleController.getString("ChannelSubscribers", R.string.ChannelSubscribers), String.format("%d", chatInfo.participants_count), R.drawable.baseline_group_24, position != membersSectionRow - 1);
                            } else {
                                textCell.setTextAndValueAndIcon(LocaleController.getString("ChannelMembers", R.string.ChannelMembers), String.format("%d", chatInfo.participants_count), R.drawable.baseline_group_24, position != membersSectionRow - 1);
                            }
                        } else {
                            if (ChatObject.isChannel(currentChat) && !currentChat.megagroup) {
                                textCell.setTextAndIcon(LocaleController.getString("ChannelSubscribers", R.string.ChannelSubscribers), R.drawable.baseline_group_24, position != membersSectionRow - 1);
                            } else {
                                textCell.setTextAndIcon(LocaleController.getString("ChannelMembers", R.string.ChannelMembers), R.drawable.baseline_group_24, position != membersSectionRow - 1);
                            }
                        }
                    } else if (position == administratorsRow) {
                        if (chatInfo != null) {
                            textCell.setTextAndValueAndIcon(LocaleController.getString("ChannelAdministrators", R.string.ChannelAdministrators), String.format("%d", chatInfo.admins_count), R.drawable.baseline_stars_24, position != membersSectionRow - 1);
                        } else {
                            textCell.setTextAndIcon(LocaleController.getString("ChannelAdministrators", R.string.ChannelAdministrators), R.drawable.baseline_stars_24, position != membersSectionRow - 1);
                        }
                    } else if (position == blockedUsersRow) {
                        if (chatInfo != null) {
                            textCell.setTextAndValueAndIcon(LocaleController.getString("ChannelBlacklist", R.string.ChannelBlacklist), String.format("%d", Math.max(chatInfo.banned_count, chatInfo.kicked_count)), R.drawable.actions_removed, position != membersSectionRow - 1);
                        } else {
                            textCell.setTextAndIcon(LocaleController.getString("ChannelBlacklist", R.string.ChannelBlacklist), R.drawable.actions_removed, position != membersSectionRow - 1);
                        }
                    } else if (position == addMemberRow) {
                        textCell.setColors(Theme.key_windowBackgroundWhiteBlueIcon, Theme.key_windowBackgroundWhiteBlueButton);
                        textCell.setTextAndIcon(LocaleController.getString("AddMember", R.string.AddMember), R.drawable.baseline_person_add_24, membersSectionRow == -1);
                    } else if (position == sendMessageRow) {
                        textCell.setText(LocaleController.getString("SendMessageLocation", R.string.SendMessageLocation), true);
                    } else if (position == reportRow) {
                        textCell.setText(LocaleController.getString("ReportUserLocation", R.string.ReportUserLocation), false);
                        textCell.setColors(null, Theme.key_windowBackgroundWhiteRedText5);
                    } else if (position == languageRow) {
                        textCell.setTextAndIcon(LocaleController.getString("Language", R.string.Language), R.drawable.baseline_language_24, false);
                    } else if (position == notificationRow) {
                        textCell.setTextAndIcon(LocaleController.getString("NotificationsAndSounds", R.string.NotificationsAndSounds), R.drawable.baseline_notifications_24, true);
                    } else if (position == privacyRow) {
                        textCell.setTextAndIcon(LocaleController.getString("PrivacySettings", R.string.PrivacySettings), R.drawable.baseline_lock_24, true);
                    } else if (position == dataRow) {
                        textCell.setTextAndIcon(LocaleController.getString("DataSettings", R.string.DataSettings), R.drawable.baseline_data_usage_24, true);
                    } else if (position == chatRow) {
                        textCell.setTextAndIcon(LocaleController.getString("ChatSettings", R.string.ChatSettings), R.drawable.baseline_palette_24, true);
                    } else if (position == stickersRow) {
                        textCell.setTextAndIcon(LocaleController.getString("StickersAndMasks", R.string.StickersAndMasks), R.drawable.deproko_baseline_stickers_24, true);
                    } else if (position == nekoRow) {
                        textCell.setTextAndIcon(LocaleController.getString("NekoSettings", R.string.NekoSettings), R.drawable.baseline_extension_24, true);
                    } else if (position == filtersRow) {
                        textCell.setTextAndIcon(LocaleController.getString("Filters", R.string.Filters), R.drawable.baseline_folder_24, true);
                    } else if (position == questionRow) {
                        textCell.setTextAndIcon(LocaleController.getString("NekoXUpdatesChannel", R.string.NekoXUpdatesChannel), R.drawable.baseline_bullhorn_24, true);
                    } else if (position == faqRow) {
                        textCell.setTextAndIcon(LocaleController.getString("NekoXFaq", R.string.NekoXFaq), R.drawable.baseline_help_24, true);
                    } else if (position == policyRow) {
                        textCell.setTextAndIcon(LocaleController.getString("PrivacyPolicy", R.string.PrivacyPolicy), R.drawable.baseline_security_24, true);
                    } else if (position == sendLogsRow) {
                        textCell.setTextAndIcon(LocaleController.getString("DebugSendLogs", R.string.DebugSendLogs), R.drawable.baseline_bug_report_24, true);
                    } else if (position == sendLastLogsRow) {
                        textCell.setText(LocaleController.getString("DebugSendLastLogs", R.string.DebugSendLastLogs), true);
                    } else if (position == clearLogsRow) {
                        textCell.setTextAndIcon(LocaleController.getString("DebugClearLogs", R.string.DebugClearLogs), R.drawable.baseline_delete_sweep_24, switchBackendRow != -1);
                    } else if (position == switchBackendRow) {
                        textCell.setText("Switch Backend", false);
                    } else if (position == setAvatarRow) {
                        textCell.setColors(Theme.key_windowBackgroundWhiteBlueIcon, Theme.key_windowBackgroundWhiteBlueButton);
                        textCell.setTextAndIcon(LocaleController.getString("SetProfilePhoto", R.string.SetProfilePhoto), R.drawable.baseline_image_24, false);
                    }
                    break;
                case 6:
                    NotificationsCheckCell checkCell = (NotificationsCheckCell) holder.itemView;
                    if (position == notificationsRow) {
                        SharedPreferences preferences = MessagesController.getNotificationsSettings(currentAccount);
                        long did;
                        if (dialog_id != 0) {
                            did = dialog_id;
                        } else if (user_id != 0) {
                            did = user_id;
                        } else {
                            did = -chat_id;
                        }

                        boolean enabled = false;
                        boolean custom = preferences.getBoolean("custom_" + did, false);
                        boolean hasOverride = preferences.contains("notify2_" + did);
                        int value = preferences.getInt("notify2_" + did, 0);
                        int delta = preferences.getInt("notifyuntil_" + did, 0);
                        String val;
                        if (value == 3 && delta != Integer.MAX_VALUE) {
                            delta -= getConnectionsManager().getCurrentTime();
                            if (delta <= 0) {
                                if (custom) {
                                    val = LocaleController.getString("NotificationsCustom", R.string.NotificationsCustom);
                                } else {
                                    val = LocaleController.getString("NotificationsOn", R.string.NotificationsOn);
                                }
                                enabled = true;
                            } else if (delta < 60 * 60) {
                                val = LocaleController.formatString("WillUnmuteIn", R.string.WillUnmuteIn, LocaleController.formatPluralString("Minutes", delta / 60));
                            } else if (delta < 60 * 60 * 24) {
                                val = LocaleController.formatString("WillUnmuteIn", R.string.WillUnmuteIn, LocaleController.formatPluralString("Hours", (int) Math.ceil(delta / 60.0f / 60)));
                            } else if (delta < 60 * 60 * 24 * 365) {
                                val = LocaleController.formatString("WillUnmuteIn", R.string.WillUnmuteIn, LocaleController.formatPluralString("Days", (int) Math.ceil(delta / 60.0f / 60 / 24)));
                            } else {
                                val = null;
                            }
                        } else {
                            if (value == 0) {
                                if (hasOverride) {
                                    enabled = true;
                                } else {
                                    enabled = getNotificationsController().isGlobalNotificationsEnabled(did);
                                }
                            } else if (value == 1) {
                                enabled = true;
                            }
                            if (enabled && custom) {
                                val = LocaleController.getString("NotificationsCustom", R.string.NotificationsCustom);
                            } else {
                                val = enabled ? LocaleController.getString("NotificationsOn", R.string.NotificationsOn) : LocaleController.getString("NotificationsOff", R.string.NotificationsOff);
                            }
                        }
                        if (val == null) {
                            val = LocaleController.getString("NotificationsOff", R.string.NotificationsOff);
                        }
                        checkCell.setTextAndValueAndCheck(LocaleController.getString("Notifications", R.string.Notifications), val, enabled, false);
                    }
                    break;
                case 7:
                    View sectionCell = holder.itemView;
                    sectionCell.setTag(position);
                    Drawable drawable;
                    if (position == infoSectionRow && lastSectionRow == -1 && secretSettingsSectionRow == -1 && sharedMediaRow == -1 && membersSectionRow == -1 || position == secretSettingsSectionRow || position == lastSectionRow || position == membersSectionRow && lastSectionRow == -1 && sharedMediaRow == -1) {
                        sectionCell.setBackgroundDrawable(Theme.getThemedDrawable(mContext, R.drawable.greydivider_bottom, Theme.key_windowBackgroundGrayShadow));
                    } else {
                        sectionCell.setBackgroundDrawable(Theme.getThemedDrawable(mContext, R.drawable.greydivider, Theme.key_windowBackgroundGrayShadow));
                    }
                    break;
                case 8:
                    UserCell userCell = (UserCell) holder.itemView;
                    TLRPC.ChatParticipant part;
                    try {
                        if (!visibleSortedUsers.isEmpty()) {
                            part = visibleChatParticipants.get(visibleSortedUsers.get(position - membersStartRow));
                        } else {
                            part = visibleChatParticipants.get(position - membersStartRow);
                        }
                    } catch (Exception e) {
                        part = null;
                        FileLog.e(e);
                    }
                    if (part != null) {
                        String role;
                        if (part instanceof TLRPC.TL_chatChannelParticipant) {
                            TLRPC.ChannelParticipant channelParticipant = ((TLRPC.TL_chatChannelParticipant) part).channelParticipant;
                            if (!TextUtils.isEmpty(channelParticipant.rank)) {
                                role = channelParticipant.rank;
                            } else {
                                if (channelParticipant instanceof TLRPC.TL_channelParticipantCreator) {
                                    role = LocaleController.getString("ChannelCreator", R.string.ChannelCreator);
                                } else if (channelParticipant instanceof TLRPC.TL_channelParticipantAdmin) {
                                    role = LocaleController.getString("ChannelAdmin", R.string.ChannelAdmin);
                                } else {
                                    role = null;
                                }
                            }
                        } else {
                            if (part instanceof TLRPC.TL_chatParticipantCreator) {
                                role = LocaleController.getString("ChannelCreator", R.string.ChannelCreator);
                            } else if (part instanceof TLRPC.TL_chatParticipantAdmin) {
                                role = LocaleController.getString("ChannelAdmin", R.string.ChannelAdmin);
                            } else {
                                role = null;
                            }
                        }
                        userCell.setAdminRole(role);
                        userCell.setData(getMessagesController().getUser(part.user_id), null, null, 0, position != membersEndRow - 1);
                    }
                    break;
                case 12:
                    holder.itemView.requestLayout();
                    break;
                case 15:
                    SettingsSuggestionCell suggestionCell = (SettingsSuggestionCell) holder.itemView;
                    suggestionCell.setType(position == passwordSuggestionRow ? SettingsSuggestionCell.TYPE_PASSWORD : SettingsSuggestionCell.TYPE_PHONE);
                    break;
            }
        }

        @Override
        public boolean isEnabled(RecyclerView.ViewHolder holder) {
            if (holder.itemView instanceof UserCell) {
                UserCell userCell = (UserCell) holder.itemView;
                Object object = userCell.getCurrentObject();
                if (object instanceof TLRPC.User) {
                    TLRPC.User user = (TLRPC.User) object;
                    if (UserObject.isUserSelf(user)) {
                        return false;
                    }
                }
            }
            int type = holder.getItemViewType();
            return type != 1 && type != 5 && type != 7 && type != 9 && type != 10 && type != 11 && type != 12 && type != 13;
        }

        @Override
        public int getItemCount() {
            return rowCount;
        }

        @Override
        public int getItemViewType(int position) {
            if (position == infoHeaderRow || position == membersHeaderRow || position == settingsSectionRow2 ||
                    position == numberSectionRow || position == helpHeaderRow || position == debugHeaderRow) {
                return 1;
            } else if (position == phoneRow || position == usernameRow || position == locationRow ||
                    position == numberRow || position == setUsernameRow) {
                return 2;
            } else if (position == userInfoRow || position == channelInfoRow || position == bioRow) {
                return 3;
            } else if (position == notificationsDividerRow) {
                return 5;
            } else if (position == notificationsRow) {
                return 6;
            } else if (position == infoSectionRow || position == lastSectionRow || position == membersSectionRow ||
                    position == secretSettingsSectionRow || position == settingsSectionRow || position == devicesSectionRow ||
                    position == helpSectionCell || position == setAvatarSectionRow || position == passwordSuggestionSectionRow ||
                    position == phoneSuggestionSectionRow) {
                return 7;
            } else if (position >= membersStartRow && position < membersEndRow) {
                return 8;
            } else if (position == emptyRow) {
                return 11;
            } else if (position == bottomPaddingRow) {
                return 12;
            } else if (position == sharedMediaRow) {
                return 13;
            } else if (position == versionRow) {
                return 14;
            } else if (position == passwordSuggestionRow || position == phoneSuggestionRow) {
                return 15;
            }
            return 4;
        }
    }

    private class SearchAdapter extends RecyclerListView.SelectionAdapter {

        private class SearchResult {

            private String searchTitle;
            private Runnable openRunnable;
            private String rowName;
            private String[] path;
            private int iconResId;
            private int guid;
            private int num;

            public SearchResult(int g, String search, int icon, Runnable open) {
                this(g, search, null, null, null, icon, open);
            }

            public SearchResult(int g, String search, String pathArg1, int icon, Runnable open) {
                this(g, search, null, pathArg1, null, icon, open);
            }

            public SearchResult(int g, String search, String row, String pathArg1, int icon, Runnable open) {
                this(g, search, row, pathArg1, null, icon, open);
            }

            public SearchResult(int g, String search, String row, String pathArg1, String pathArg2, int icon, Runnable open) {
                guid = g;
                searchTitle = search;
                rowName = row;
                openRunnable = open;
                iconResId = icon;
                if (pathArg1 != null && pathArg2 != null) {
                    path = new String[]{pathArg1, pathArg2};
                } else if (pathArg1 != null) {
                    path = new String[]{pathArg1};
                }
            }

            @Override
            public boolean equals(Object obj) {
                if (!(obj instanceof SearchResult)) {
                    return false;
                }
                SearchResult result = (SearchResult) obj;
                return guid == result.guid;
            }

            @Override
            public String toString() {
                SerializedData data = new SerializedData();
                data.writeInt32(num);
                data.writeInt32(1);
                data.writeInt32(guid);
                return Utilities.bytesToHex(data.toByteArray());
            }

            private void open() {
                openRunnable.run();
                AndroidUtilities.scrollToFragmentRow(parentLayout, rowName);
            }
        }

        private SearchResult[] searchArray = new SearchResult[]{
                new SearchResult(500, LocaleController.getString("EditName", R.string.EditName), 0, () -> presentFragment(new ChangeNameActivity())),
                new SearchResult(501, LocaleController.getString("ChangePhoneNumber", R.string.ChangePhoneNumber), 0, () -> presentFragment(new ActionIntroActivity(ActionIntroActivity.ACTION_TYPE_CHANGE_PHONE_NUMBER))),
                new SearchResult(502, LocaleController.getString("AddAnotherAccount", R.string.AddAnotherAccount), 0, () -> {
                    int freeAccount;
                    for (int account = 0; ; account++) {
                        if (!SharedConfig.activeAccounts.contains(account)) {
                            freeAccount = account;
                            break;
                        }
                    }
                    if (freeAccount >= 0) {
                        presentFragment(new LoginActivity(freeAccount));
                    }
                }),
                new SearchResult(503, LocaleController.getString("UserBio", R.string.UserBio), 0, () -> {
                    if (userInfo != null) {
                        presentFragment(new ChangeBioActivity());
                    }
                }),

                new SearchResult(1, LocaleController.getString("NotificationsAndSounds", R.string.NotificationsAndSounds), R.drawable.menu_notifications, () -> presentFragment(new NotificationsSettingsActivity())),
                new SearchResult(2, LocaleController.getString("NotificationsPrivateChats", R.string.NotificationsPrivateChats), LocaleController.getString("NotificationsAndSounds", R.string.NotificationsAndSounds), R.drawable.menu_notifications, () -> presentFragment(new NotificationsCustomSettingsActivity(NotificationsController.TYPE_PRIVATE, new ArrayList<>(), true))),
                new SearchResult(3, LocaleController.getString("NotificationsGroups", R.string.NotificationsGroups), LocaleController.getString("NotificationsAndSounds", R.string.NotificationsAndSounds), R.drawable.menu_notifications, () -> presentFragment(new NotificationsCustomSettingsActivity(NotificationsController.TYPE_GROUP, new ArrayList<>(), true))),
                new SearchResult(4, LocaleController.getString("NotificationsChannels", R.string.NotificationsChannels), LocaleController.getString("NotificationsAndSounds", R.string.NotificationsAndSounds), R.drawable.menu_notifications, () -> presentFragment(new NotificationsCustomSettingsActivity(NotificationsController.TYPE_CHANNEL, new ArrayList<>(), true))),
                new SearchResult(5, LocaleController.getString("VoipNotificationSettings", R.string.VoipNotificationSettings), "callsSectionRow", LocaleController.getString("NotificationsAndSounds", R.string.NotificationsAndSounds), R.drawable.menu_notifications, () -> presentFragment(new NotificationsSettingsActivity())),
                new SearchResult(6, LocaleController.getString("BadgeNumber", R.string.BadgeNumber), "badgeNumberSection", LocaleController.getString("NotificationsAndSounds", R.string.NotificationsAndSounds), R.drawable.menu_notifications, () -> presentFragment(new NotificationsSettingsActivity())),
                new SearchResult(7, LocaleController.getString("InAppNotifications", R.string.InAppNotifications), "inappSectionRow", LocaleController.getString("NotificationsAndSounds", R.string.NotificationsAndSounds), R.drawable.menu_notifications, () -> presentFragment(new NotificationsSettingsActivity())),
                new SearchResult(8, LocaleController.getString("ContactJoined", R.string.ContactJoined), "contactJoinedRow", LocaleController.getString("NotificationsAndSounds", R.string.NotificationsAndSounds), R.drawable.menu_notifications, () -> presentFragment(new NotificationsSettingsActivity())),
                new SearchResult(9, LocaleController.getString("PinnedMessages", R.string.PinnedMessages), "pinnedMessageRow", LocaleController.getString("NotificationsAndSounds", R.string.NotificationsAndSounds), R.drawable.menu_notifications, () -> presentFragment(new NotificationsSettingsActivity())),
                new SearchResult(10, LocaleController.getString("ResetAllNotifications", R.string.ResetAllNotifications), "resetNotificationsRow", LocaleController.getString("NotificationsAndSounds", R.string.NotificationsAndSounds), R.drawable.menu_notifications, () -> presentFragment(new NotificationsSettingsActivity())),

                new SearchResult(100, LocaleController.getString("PrivacySettings", R.string.PrivacySettings), R.drawable.menu_secret, () -> presentFragment(new PrivacySettingsActivity())),
                new SearchResult(101, LocaleController.getString("BlockedUsers", R.string.BlockedUsers), LocaleController.getString("PrivacySettings", R.string.PrivacySettings), R.drawable.menu_secret, () -> presentFragment(new PrivacyUsersActivity())),
                new SearchResult(105, LocaleController.getString("PrivacyPhone", R.string.PrivacyPhone), LocaleController.getString("PrivacySettings", R.string.PrivacySettings), R.drawable.menu_secret, () -> presentFragment(new PrivacyControlActivity(ContactsController.PRIVACY_RULES_TYPE_PHONE, true))),
                new SearchResult(102, LocaleController.getString("PrivacyLastSeen", R.string.PrivacyLastSeen), LocaleController.getString("PrivacySettings", R.string.PrivacySettings), R.drawable.menu_secret, () -> presentFragment(new PrivacyControlActivity(ContactsController.PRIVACY_RULES_TYPE_LASTSEEN, true))),
                new SearchResult(103, LocaleController.getString("PrivacyProfilePhoto", R.string.PrivacyProfilePhoto), LocaleController.getString("PrivacySettings", R.string.PrivacySettings), R.drawable.menu_secret, () -> presentFragment(new PrivacyControlActivity(ContactsController.PRIVACY_RULES_TYPE_PHOTO, true))),
                new SearchResult(104, LocaleController.getString("PrivacyForwards", R.string.PrivacyForwards), LocaleController.getString("PrivacySettings", R.string.PrivacySettings), R.drawable.menu_secret, () -> presentFragment(new PrivacyControlActivity(ContactsController.PRIVACY_RULES_TYPE_FORWARDS, true))),
                new SearchResult(105, LocaleController.getString("PrivacyP2P", R.string.PrivacyP2P), LocaleController.getString("PrivacySettings", R.string.PrivacySettings), R.drawable.menu_secret, () -> presentFragment(new PrivacyControlActivity(ContactsController.PRIVACY_RULES_TYPE_P2P, true))),
                new SearchResult(106, LocaleController.getString("Calls", R.string.Calls), LocaleController.getString("PrivacySettings", R.string.PrivacySettings), R.drawable.menu_secret, () -> presentFragment(new PrivacyControlActivity(ContactsController.PRIVACY_RULES_TYPE_CALLS, true))),
                new SearchResult(107, LocaleController.getString("GroupsAndChannels", R.string.GroupsAndChannels), LocaleController.getString("PrivacySettings", R.string.PrivacySettings), R.drawable.menu_secret, () -> presentFragment(new PrivacyControlActivity(ContactsController.PRIVACY_RULES_TYPE_INVITE, true))),
                new SearchResult(108, LocaleController.getString("Passcode", R.string.Passcode), LocaleController.getString("PrivacySettings", R.string.PrivacySettings), R.drawable.menu_secret, () -> presentFragment(new PasscodeActivity(SharedConfig.passcodeHash.length() > 0 ? 2 : 0))),
                new SearchResult(109, LocaleController.getString("TwoStepVerification", R.string.TwoStepVerification), LocaleController.getString("PrivacySettings", R.string.PrivacySettings), R.drawable.menu_secret, () -> presentFragment(new TwoStepVerificationActivity())),
                new SearchResult(110, LocaleController.getString("SessionsTitle", R.string.SessionsTitle), R.drawable.menu_secret, () -> presentFragment(new SessionsActivity(0))),
                getMessagesController().autoarchiveAvailable ? new SearchResult(121, LocaleController.getString("ArchiveAndMute", R.string.ArchiveAndMute), "newChatsRow", LocaleController.getString("PrivacySettings", R.string.PrivacySettings), R.drawable.menu_secret, () -> presentFragment(new PrivacySettingsActivity())) : null,
                new SearchResult(112, LocaleController.getString("DeleteAccountIfAwayFor2", R.string.DeleteAccountIfAwayFor2), "deleteAccountRow", LocaleController.getString("PrivacySettings", R.string.PrivacySettings), R.drawable.menu_secret, () -> presentFragment(new PrivacySettingsActivity())),
                new SearchResult(113, LocaleController.getString("PrivacyPaymentsClear", R.string.PrivacyPaymentsClear), "paymentsClearRow", LocaleController.getString("PrivacySettings", R.string.PrivacySettings), R.drawable.menu_secret, () -> presentFragment(new PrivacySettingsActivity())),
                new SearchResult(114, LocaleController.getString("WebSessionsTitle", R.string.WebSessionsTitle), LocaleController.getString("PrivacySettings", R.string.PrivacySettings), R.drawable.menu_secret, () -> presentFragment(new SessionsActivity(1))),
                new SearchResult(115, LocaleController.getString("SyncContactsDelete", R.string.SyncContactsDelete), "contactsDeleteRow", LocaleController.getString("PrivacySettings", R.string.PrivacySettings), R.drawable.menu_secret, () -> presentFragment(new PrivacySettingsActivity())),
                new SearchResult(116, LocaleController.getString("SyncContacts", R.string.SyncContacts), "contactsSyncRow", LocaleController.getString("PrivacySettings", R.string.PrivacySettings), R.drawable.menu_secret, () -> presentFragment(new PrivacySettingsActivity())),
                new SearchResult(117, LocaleController.getString("SuggestContacts", R.string.SuggestContacts), "contactsSuggestRow", LocaleController.getString("PrivacySettings", R.string.PrivacySettings), R.drawable.menu_secret, () -> presentFragment(new PrivacySettingsActivity())),
                new SearchResult(118, LocaleController.getString("MapPreviewProvider", R.string.MapPreviewProvider), "secretMapRow", LocaleController.getString("PrivacySettings", R.string.PrivacySettings), R.drawable.menu_secret, () -> presentFragment(new PrivacySettingsActivity())),
                new SearchResult(119, LocaleController.getString("SecretWebPage", R.string.SecretWebPage), "secretWebpageRow", LocaleController.getString("PrivacySettings", R.string.PrivacySettings), R.drawable.menu_secret, () -> presentFragment(new PrivacySettingsActivity())),
                new SearchResult(120, LocaleController.getString("Devices", R.string.Devices), R.drawable.menu_secret, () -> presentFragment(new SessionsActivity(0))),

                new SearchResult(200, LocaleController.getString("DataSettings", R.string.DataSettings), R.drawable.menu_data, () -> presentFragment(new DataSettingsActivity())),
                new SearchResult(201, LocaleController.getString("DataUsage", R.string.DataUsage), "usageSectionRow", LocaleController.getString("DataSettings", R.string.DataSettings), R.drawable.menu_data, () -> presentFragment(new DataSettingsActivity())),
                new SearchResult(202, LocaleController.getString("StorageUsage", R.string.StorageUsage), LocaleController.getString("DataSettings", R.string.DataSettings), R.drawable.menu_data, () -> presentFragment(new CacheControlActivity())),
                new SearchResult(203, LocaleController.getString("KeepMedia", R.string.KeepMedia), "keepMediaRow", LocaleController.getString("DataSettings", R.string.DataSettings), LocaleController.getString("StorageUsage", R.string.StorageUsage), R.drawable.menu_data, () -> presentFragment(new CacheControlActivity())),
                new SearchResult(204, LocaleController.getString("ClearMediaCache", R.string.ClearMediaCache), "cacheRow", LocaleController.getString("DataSettings", R.string.DataSettings), LocaleController.getString("StorageUsage", R.string.StorageUsage), R.drawable.menu_data, () -> presentFragment(new CacheControlActivity())),
                new SearchResult(205, LocaleController.getString("LocalDatabase", R.string.LocalDatabase), "databaseRow", LocaleController.getString("DataSettings", R.string.DataSettings), LocaleController.getString("StorageUsage", R.string.StorageUsage), R.drawable.menu_data, () -> presentFragment(new CacheControlActivity())),
                new SearchResult(206, LocaleController.getString("NetworkUsage", R.string.NetworkUsage), LocaleController.getString("DataSettings", R.string.DataSettings), R.drawable.menu_data, () -> presentFragment(new DataUsageActivity())),
                new SearchResult(207, LocaleController.getString("AutomaticMediaDownload", R.string.AutomaticMediaDownload), "mediaDownloadSectionRow", LocaleController.getString("DataSettings", R.string.DataSettings), R.drawable.menu_data, () -> presentFragment(new DataSettingsActivity())),
                new SearchResult(208, LocaleController.getString("WhenUsingMobileData", R.string.WhenUsingMobileData), LocaleController.getString("DataSettings", R.string.DataSettings), R.drawable.menu_data, () -> presentFragment(new DataAutoDownloadActivity(0))),
                new SearchResult(209, LocaleController.getString("WhenConnectedOnWiFi", R.string.WhenConnectedOnWiFi), LocaleController.getString("DataSettings", R.string.DataSettings), R.drawable.menu_data, () -> presentFragment(new DataAutoDownloadActivity(1))),
                new SearchResult(210, LocaleController.getString("WhenRoaming", R.string.WhenRoaming), LocaleController.getString("DataSettings", R.string.DataSettings), R.drawable.menu_data, () -> presentFragment(new DataAutoDownloadActivity(2))),
                new SearchResult(211, LocaleController.getString("ResetAutomaticMediaDownload", R.string.ResetAutomaticMediaDownload), "resetDownloadRow", LocaleController.getString("DataSettings", R.string.DataSettings), R.drawable.menu_data, () -> presentFragment(new DataSettingsActivity())),
                new SearchResult(212, LocaleController.getString("AutoplayMedia", R.string.AutoplayMedia), "autoplayHeaderRow", LocaleController.getString("DataSettings", R.string.DataSettings), R.drawable.menu_data, () -> presentFragment(new DataSettingsActivity())),
                new SearchResult(213, LocaleController.getString("AutoplayGIF", R.string.AutoplayGIF), "autoplayGifsRow", LocaleController.getString("DataSettings", R.string.DataSettings), R.drawable.menu_data, () -> presentFragment(new DataSettingsActivity())),
                new SearchResult(214, LocaleController.getString("AutoplayVideo", R.string.AutoplayVideo), "autoplayVideoRow", LocaleController.getString("DataSettings", R.string.DataSettings), R.drawable.menu_data, () -> presentFragment(new DataSettingsActivity())),
                new SearchResult(215, LocaleController.getString("Streaming", R.string.Streaming), "streamSectionRow", LocaleController.getString("DataSettings", R.string.DataSettings), R.drawable.menu_data, () -> presentFragment(new DataSettingsActivity())),
                new SearchResult(216, LocaleController.getString("EnableStreaming", R.string.EnableStreaming), "enableStreamRow", LocaleController.getString("DataSettings", R.string.DataSettings), R.drawable.menu_data, () -> presentFragment(new DataSettingsActivity())),
                new SearchResult(217, LocaleController.getString("Calls", R.string.Calls), "callsSectionRow", LocaleController.getString("DataSettings", R.string.DataSettings), R.drawable.menu_data, () -> presentFragment(new DataSettingsActivity())),
                new SearchResult(218, LocaleController.getString("VoipUseLessData", R.string.VoipUseLessData), "useLessDataForCallsRow", LocaleController.getString("DataSettings", R.string.DataSettings), R.drawable.menu_data, () -> presentFragment(new DataSettingsActivity())),
                new SearchResult(219, LocaleController.getString("VoipQuickReplies", R.string.VoipQuickReplies), "quickRepliesRow", LocaleController.getString("DataSettings", R.string.DataSettings), R.drawable.menu_data, () -> presentFragment(new DataSettingsActivity())),
                new SearchResult(220, LocaleController.getString("ProxySettings", R.string.ProxySettings), LocaleController.getString("DataSettings", R.string.DataSettings), R.drawable.menu_data, () -> presentFragment(new ProxyListActivity())),
                new SearchResult(221, LocaleController.getString("UseProxyForCalls", R.string.UseProxyForCalls), "callsRow", LocaleController.getString("DataSettings", R.string.DataSettings), LocaleController.getString("ProxySettings", R.string.ProxySettings), R.drawable.menu_data, () -> presentFragment(new ProxyListActivity())),
                new SearchResult(111, LocaleController.getString("PrivacyDeleteCloudDrafts", R.string.PrivacyDeleteCloudDrafts), "clearDraftsRow", LocaleController.getString("DataSettings", R.string.DataSettings), R.drawable.menu_data, () -> presentFragment(new DataSettingsActivity())),

                new SearchResult(300, LocaleController.getString("ChatSettings", R.string.ChatSettings), R.drawable.menu_chats, () -> presentFragment(new ThemeActivity(ThemeActivity.THEME_TYPE_BASIC))),
                new SearchResult(301, LocaleController.getString("TextSizeHeader", R.string.TextSizeHeader), "textSizeHeaderRow", LocaleController.getString("ChatSettings", R.string.ChatSettings), R.drawable.menu_chats, () -> presentFragment(new ThemeActivity(ThemeActivity.THEME_TYPE_BASIC))),
                new SearchResult(302, LocaleController.getString("ChatBackground", R.string.ChatBackground), LocaleController.getString("ChatSettings", R.string.ChatSettings), R.drawable.menu_chats, () -> presentFragment(new WallpapersListActivity(WallpapersListActivity.TYPE_ALL))),
                new SearchResult(303, LocaleController.getString("SetColor", R.string.SetColor), null, LocaleController.getString("ChatSettings", R.string.ChatSettings), LocaleController.getString("ChatBackground", R.string.ChatBackground), R.drawable.menu_chats, () -> presentFragment(new WallpapersListActivity(WallpapersListActivity.TYPE_COLOR))),
                new SearchResult(304, LocaleController.getString("ResetChatBackgrounds", R.string.ResetChatBackgrounds), "resetRow", LocaleController.getString("ChatSettings", R.string.ChatSettings), LocaleController.getString("ChatBackground", R.string.ChatBackground), R.drawable.menu_chats, () -> presentFragment(new WallpapersListActivity(WallpapersListActivity.TYPE_ALL))),
                new SearchResult(305, LocaleController.getString("AutoNightTheme", R.string.AutoNightTheme), LocaleController.getString("ChatSettings", R.string.ChatSettings), R.drawable.menu_chats, () -> presentFragment(new ThemeActivity(ThemeActivity.THEME_TYPE_NIGHT))),
                new SearchResult(306, LocaleController.getString("ColorTheme", R.string.ColorTheme), "themeHeaderRow", LocaleController.getString("ChatSettings", R.string.ChatSettings), R.drawable.menu_chats, () -> presentFragment(new ThemeActivity(ThemeActivity.THEME_TYPE_BASIC))),
                new SearchResult(307, LocaleController.getString("ChromeCustomTabs", R.string.ChromeCustomTabs), "customTabsRow", LocaleController.getString("ChatSettings", R.string.ChatSettings), R.drawable.menu_chats, () -> presentFragment(new ThemeActivity(ThemeActivity.THEME_TYPE_BASIC))),
                new SearchResult(308, LocaleController.getString("DirectShare", R.string.DirectShare), "directShareRow", LocaleController.getString("ChatSettings", R.string.ChatSettings), R.drawable.menu_chats, () -> presentFragment(new ThemeActivity(ThemeActivity.THEME_TYPE_BASIC))),
                new SearchResult(309, LocaleController.getString("EnableAnimations", R.string.EnableAnimations), "enableAnimationsRow", LocaleController.getString("ChatSettings", R.string.ChatSettings), R.drawable.menu_chats, () -> presentFragment(new ThemeActivity(ThemeActivity.THEME_TYPE_BASIC))),
                new SearchResult(310, LocaleController.getString("RaiseToSpeak", R.string.RaiseToSpeak), "raiseToSpeakRow", LocaleController.getString("ChatSettings", R.string.ChatSettings), R.drawable.menu_chats, () -> presentFragment(new ThemeActivity(ThemeActivity.THEME_TYPE_BASIC))),
                new SearchResult(311, LocaleController.getString("SendByEnter", R.string.SendByEnter), "sendByEnterRow", LocaleController.getString("ChatSettings", R.string.ChatSettings), R.drawable.menu_chats, () -> presentFragment(new ThemeActivity(ThemeActivity.THEME_TYPE_BASIC))),
                new SearchResult(312, LocaleController.getString("SaveToGallerySettings", R.string.SaveToGallerySettings), "saveToGalleryRow", LocaleController.getString("ChatSettings", R.string.ChatSettings), R.drawable.menu_chats, () -> presentFragment(new ThemeActivity(ThemeActivity.THEME_TYPE_BASIC))),
                new SearchResult(312, LocaleController.getString("DistanceUnits", R.string.DistanceUnits), "distanceRow", LocaleController.getString("ChatSettings", R.string.ChatSettings), R.drawable.menu_chats, () -> presentFragment(new ThemeActivity(ThemeActivity.THEME_TYPE_BASIC))),
                new SearchResult(313, LocaleController.getString("StickersAndMasks", R.string.StickersAndMasks), LocaleController.getString("ChatSettings", R.string.ChatSettings), R.drawable.menu_chats, () -> presentFragment(new StickersActivity(MediaDataController.TYPE_IMAGE))),
                new SearchResult(314, LocaleController.getString("SuggestStickers", R.string.SuggestStickers), "suggestRow", LocaleController.getString("ChatSettings", R.string.ChatSettings), LocaleController.getString("StickersAndMasks", R.string.StickersAndMasks), R.drawable.menu_chats, () -> presentFragment(new StickersActivity(MediaDataController.TYPE_IMAGE))),
                new SearchResult(315, LocaleController.getString("FeaturedStickers", R.string.FeaturedStickers), null, LocaleController.getString("ChatSettings", R.string.ChatSettings), LocaleController.getString("StickersAndMasks", R.string.StickersAndMasks), R.drawable.menu_chats, () -> presentFragment(new FeaturedStickersActivity())),
                new SearchResult(316, LocaleController.getString("Masks", R.string.Masks), null, LocaleController.getString("ChatSettings", R.string.ChatSettings), LocaleController.getString("StickersAndMasks", R.string.StickersAndMasks), R.drawable.menu_chats, () -> presentFragment(new StickersActivity(MediaDataController.TYPE_MASK))),
                new SearchResult(317, LocaleController.getString("ArchivedStickers", R.string.ArchivedStickers), null, LocaleController.getString("ChatSettings", R.string.ChatSettings), LocaleController.getString("StickersAndMasks", R.string.StickersAndMasks), R.drawable.menu_chats, () -> presentFragment(new ArchivedStickersActivity(MediaDataController.TYPE_IMAGE))),
                new SearchResult(317, LocaleController.getString("ArchivedMasks", R.string.ArchivedMasks), null, LocaleController.getString("ChatSettings", R.string.ChatSettings), LocaleController.getString("StickersAndMasks", R.string.StickersAndMasks), R.drawable.menu_chats, () -> presentFragment(new ArchivedStickersActivity(MediaDataController.TYPE_MASK))),

                new SearchResult(400, LocaleController.getString("Language", R.string.Language), R.drawable.menu_language, () -> presentFragment(new LanguageSelectActivity())),

                new SearchResult(402, LocaleController.getString("AskAQuestion", R.string.AskAQuestion), LocaleController.getString("SettingsHelp", R.string.SettingsHelp), R.drawable.menu_help, () -> showDialog(AlertsCreator.createSupportAlert(ProfileActivity.this))),
                new SearchResult(403, LocaleController.getString("TelegramFAQ", R.string.TelegramFAQ), LocaleController.getString("SettingsHelp", R.string.SettingsHelp), R.drawable.menu_help, () -> Browser.openUrl(getParentActivity(), LocaleController.getString("TelegramFaqUrl", R.string.TelegramFaqUrl))),
                new SearchResult(404, LocaleController.getString("PrivacyPolicy", R.string.PrivacyPolicy), LocaleController.getString("SettingsHelp", R.string.SettingsHelp), R.drawable.menu_help, () -> Browser.openUrl(getParentActivity(), LocaleController.getString("PrivacyPolicyUrl", R.string.PrivacyPolicyUrl))),
        };
        private ArrayList<MessagesController.FaqSearchResult> faqSearchArray = new ArrayList<>();

        private Context mContext;
        private ArrayList<CharSequence> resultNames = new ArrayList<>();
        private ArrayList<SearchResult> searchResults = new ArrayList<>();
        private ArrayList<MessagesController.FaqSearchResult> faqSearchResults = new ArrayList<>();
        private ArrayList<Object> recentSearches = new ArrayList<>();
        private boolean searchWas;
        private Runnable searchRunnable;
        private String lastSearchString;
        private TLRPC.WebPage faqWebPage;
        private boolean loadingFaqPage;

        public SearchAdapter(Context context) {
            mContext = context;

            HashMap<Integer, SearchResult> resultHashMap = new HashMap<>();
            for (int a = 0; a < searchArray.length; a++) {
                if (searchArray[a] == null) {
                    continue;
                }
                resultHashMap.put(searchArray[a].guid, searchArray[a]);
            }
            Set<String> set = MessagesController.getGlobalMainSettings().getStringSet("settingsSearchRecent2", null);
            if (set != null) {
                for (String value : set) {
                    try {
                        SerializedData data = new SerializedData(Utilities.hexToBytes(value));
                        int num = data.readInt32(false);
                        int type = data.readInt32(false);
                        if (type == 0) {
                            String title = data.readString(false);
                            int count = data.readInt32(false);
                            String[] path = null;
                            if (count > 0) {
                                path = new String[count];
                                for (int a = 0; a < count; a++) {
                                    path[a] = data.readString(false);
                                }
                            }
                            String url = data.readString(false);
                            MessagesController.FaqSearchResult result = new MessagesController.FaqSearchResult(title, path, url);
                            result.num = num;
                            recentSearches.add(result);
                        } else if (type == 1) {
                            SearchResult result = resultHashMap.get(data.readInt32(false));
                            if (result != null) {
                                result.num = num;
                                recentSearches.add(result);
                            }
                        }
                    } catch (Exception ignore) {

                    }
                }
            }
            Collections.sort(recentSearches, (o1, o2) -> {
                int n1 = getNum(o1);
                int n2 = getNum(o2);
                if (n1 < n2) {
                    return -1;
                } else if (n1 > n2) {
                    return 1;
                }
                return 0;
            });
        }

        private void loadFaqWebPage() {
            faqWebPage = getMessagesController().faqWebPage;
            if (faqWebPage != null) {
                faqSearchArray.addAll(getMessagesController().faqSearchArray);
            }
            if (faqWebPage != null || loadingFaqPage) {
                return;
            }
            loadingFaqPage = true;
            final TLRPC.TL_messages_getWebPage req2 = new TLRPC.TL_messages_getWebPage();
            req2.url = LocaleController.getString("TelegramFaqUrl", R.string.TelegramFaqUrl);
            req2.hash = 0;
            getConnectionsManager().sendRequest(req2, (response2, error2) -> {
                if (response2 instanceof TLRPC.WebPage) {
                    ArrayList<MessagesController.FaqSearchResult> arrayList = new ArrayList<>();
                    TLRPC.WebPage page = (TLRPC.WebPage) response2;
                    if (page.cached_page != null) {
                        for (int a = 0, N = page.cached_page.blocks.size(); a < N; a++) {
                            TLRPC.PageBlock block = page.cached_page.blocks.get(a);
                            if (block instanceof TLRPC.TL_pageBlockList) {
                                String paragraph = null;
                                if (a != 0) {
                                    TLRPC.PageBlock prevBlock = page.cached_page.blocks.get(a - 1);
                                    if (prevBlock instanceof TLRPC.TL_pageBlockParagraph) {
                                        TLRPC.TL_pageBlockParagraph pageBlockParagraph = (TLRPC.TL_pageBlockParagraph) prevBlock;
                                        paragraph = ArticleViewer.getPlainText(pageBlockParagraph.text).toString();
                                    }
                                }
                                TLRPC.TL_pageBlockList list = (TLRPC.TL_pageBlockList) block;
                                for (int b = 0, N2 = list.items.size(); b < N2; b++) {
                                    TLRPC.PageListItem item = list.items.get(b);
                                    if (item instanceof TLRPC.TL_pageListItemText) {
                                        TLRPC.TL_pageListItemText itemText = (TLRPC.TL_pageListItemText) item;
                                        String url = ArticleViewer.getUrl(itemText.text);
                                        String text = ArticleViewer.getPlainText(itemText.text).toString();
                                        if (TextUtils.isEmpty(url) || TextUtils.isEmpty(text)) {
                                            continue;
                                        }
                                        String[] path;
                                        if (paragraph != null) {
                                            path = new String[]{LocaleController.getString("SettingsSearchFaq", R.string.SettingsSearchFaq), paragraph};
                                        } else {
                                            path = new String[]{LocaleController.getString("SettingsSearchFaq", R.string.SettingsSearchFaq)};
                                        }
                                        arrayList.add(new MessagesController.FaqSearchResult(text, path, url));
                                    }
                                }
                            } else if (block instanceof TLRPC.TL_pageBlockAnchor) {
                                break;
                            }
                        }
                        faqWebPage = page;
                    }
                    AndroidUtilities.runOnUIThread(() -> {
                        faqSearchArray.addAll(arrayList);
                        getMessagesController().faqSearchArray = arrayList;
                        getMessagesController().faqWebPage = faqWebPage;
                        if (!searchWas) {
                            notifyDataSetChanged();
                        }
                    });
                }
                loadingFaqPage = false;
            });
        }

        @Override
        public int getItemCount() {
            if (searchWas) {
                return searchResults.size() + (faqSearchResults.isEmpty() ? 0 : 1 + faqSearchResults.size());
            }
            return (recentSearches.isEmpty() ? 0 : recentSearches.size() + 1) + (faqSearchArray.isEmpty() ? 0 : faqSearchArray.size() + 1);
        }

        @Override
        public boolean isEnabled(RecyclerView.ViewHolder holder) {
            return holder.getItemViewType() == 0;
        }

        @Override
        public void onBindViewHolder(RecyclerView.ViewHolder holder, int position) {
            switch (holder.getItemViewType()) {
                case 0: {
                    SettingsSearchCell searchCell = (SettingsSearchCell) holder.itemView;
                    if (searchWas) {
                        if (position < searchResults.size()) {
                            SearchResult result = searchResults.get(position);
                            SearchResult prevResult = position > 0 ? searchResults.get(position - 1) : null;
                            int icon;
                            if (prevResult != null && prevResult.iconResId == result.iconResId) {
                                icon = 0;
                            } else {
                                icon = result.iconResId;
                            }
                            searchCell.setTextAndValueAndIcon(resultNames.get(position), result.path, icon, position < searchResults.size() - 1);
                        } else {
                            position -= searchResults.size() + 1;
                            MessagesController.FaqSearchResult result = faqSearchResults.get(position);
                            searchCell.setTextAndValue(resultNames.get(position + searchResults.size()), result.path, true, position < searchResults.size() - 1);
                        }
                    } else {
                        if (!recentSearches.isEmpty()) {
                            position--;
                        }
                        if (position < recentSearches.size()) {
                            Object object = recentSearches.get(position);
                            if (object instanceof SearchResult) {
                                SearchResult result = (SearchResult) object;
                                searchCell.setTextAndValue(result.searchTitle, result.path, false, position < recentSearches.size() - 1);
                            } else if (object instanceof MessagesController.FaqSearchResult) {
                                MessagesController.FaqSearchResult result = (MessagesController.FaqSearchResult) object;
                                searchCell.setTextAndValue(result.title, result.path, true, position < recentSearches.size() - 1);
                            }
                        } else {
                            position -= recentSearches.size() + 1;
                            MessagesController.FaqSearchResult result = faqSearchArray.get(position);
                            searchCell.setTextAndValue(result.title, result.path, true, position < recentSearches.size() - 1);
                        }
                    }
                    break;
                }
                case 1: {
                    GraySectionCell sectionCell = (GraySectionCell) holder.itemView;
                    sectionCell.setText(LocaleController.getString("SettingsFaqSearchTitle", R.string.SettingsFaqSearchTitle));
                    break;
                }
                case 2: {
                    HeaderCell headerCell = (HeaderCell) holder.itemView;
                    headerCell.setText(LocaleController.getString("SettingsRecent", R.string.SettingsRecent));
                    break;
                }
            }
        }

        @Override
        public RecyclerView.ViewHolder onCreateViewHolder(ViewGroup parent, int viewType) {
            View view;
            switch (viewType) {
                case 0:
                    view = new SettingsSearchCell(mContext);
                    break;
                case 1:
                    view = new GraySectionCell(mContext);
                    break;
                case 2:
                default:
                    view = new HeaderCell(mContext, 16);
                    break;
            }
            view.setLayoutParams(new RecyclerView.LayoutParams(RecyclerView.LayoutParams.MATCH_PARENT, RecyclerView.LayoutParams.WRAP_CONTENT));
            return new RecyclerListView.Holder(view);
        }

        @Override
        public int getItemViewType(int position) {
            if (searchWas) {
                if (position < searchResults.size()) {
                    return 0;
                } else if (position == searchResults.size()) {
                    return 1;
                }
            } else {
                if (position == 0) {
                    if (!recentSearches.isEmpty()) {
                        return 2;
                    } else {
                        return 1;
                    }
                } else if (!recentSearches.isEmpty() && position == recentSearches.size() + 1) {
                    return 1;
                }
            }
            return 0;
        }

        public void addRecent(Object object) {
            int index = recentSearches.indexOf(object);
            if (index >= 0) {
                recentSearches.remove(index);
            }
            recentSearches.add(0, object);
            if (!searchWas) {
                notifyDataSetChanged();
            }
            if (recentSearches.size() > 20) {
                recentSearches.remove(recentSearches.size() - 1);
            }
            LinkedHashSet<String> toSave = new LinkedHashSet<>();
            for (int a = 0, N = recentSearches.size(); a < N; a++) {
                Object o = recentSearches.get(a);
                if (o instanceof SearchResult) {
                    ((SearchResult) o).num = a;
                } else if (o instanceof MessagesController.FaqSearchResult) {
                    ((MessagesController.FaqSearchResult) o).num = a;
                }
                toSave.add(o.toString());
            }
            MessagesController.getGlobalMainSettings().edit().putStringSet("settingsSearchRecent2", toSave).commit();
        }

        public void clearRecent() {
            recentSearches.clear();
            MessagesController.getGlobalMainSettings().edit().remove("settingsSearchRecent2").commit();
            notifyDataSetChanged();
        }

        private int getNum(Object o) {
            if (o instanceof SearchResult) {
                return ((SearchResult) o).num;
            } else if (o instanceof MessagesController.FaqSearchResult) {
                return ((MessagesController.FaqSearchResult) o).num;
            }
            return 0;
        }

        public void search(String text) {
            lastSearchString = text;
            if (searchRunnable != null) {
                Utilities.searchQueue.cancelRunnable(searchRunnable);
                searchRunnable = null;
            }
            if (TextUtils.isEmpty(text)) {
                searchWas = false;
                searchResults.clear();
                faqSearchResults.clear();
                resultNames.clear();
                emptyView.stickerView.getImageReceiver().startAnimation();
                emptyView.title.setText(LocaleController.getString("SettingsNoRecent", R.string.SettingsNoRecent));
                notifyDataSetChanged();
                return;
            }
            Utilities.searchQueue.postRunnable(searchRunnable = () -> {
                ArrayList<SearchResult> results = new ArrayList<>();
                ArrayList<MessagesController.FaqSearchResult> faqResults = new ArrayList<>();
                ArrayList<CharSequence> names = new ArrayList<>();
                String[] searchArgs = text.split(" ");
                String[] translitArgs = new String[searchArgs.length];
                for (int a = 0; a < searchArgs.length; a++) {
                    translitArgs[a] = LocaleController.getInstance().getTranslitString(searchArgs[a]);
                    if (translitArgs[a].equals(searchArgs[a])) {
                        translitArgs[a] = null;
                    }
                }

                for (int a = 0; a < searchArray.length; a++) {
                    SearchResult result = searchArray[a];
                    if (result == null) {
                        continue;
                    }
                    String title = " " + result.searchTitle.toLowerCase();
                    SpannableStringBuilder stringBuilder = null;
                    for (int i = 0; i < searchArgs.length; i++) {
                        if (searchArgs[i].length() != 0) {
                            String searchString = searchArgs[i];
                            int index = title.indexOf(" " + searchString);
                            if (index < 0 && translitArgs[i] != null) {
                                searchString = translitArgs[i];
                                index = title.indexOf(" " + searchString);
                            }
                            if (index >= 0) {
                                if (stringBuilder == null) {
                                    stringBuilder = new SpannableStringBuilder(result.searchTitle);
                                }
                                stringBuilder.setSpan(new ForegroundColorSpan(Theme.getColor(Theme.key_windowBackgroundWhiteBlueText4)), index, index + searchString.length(), Spanned.SPAN_EXCLUSIVE_EXCLUSIVE);
                            } else {
                                break;
                            }
                        }
                        if (stringBuilder != null && i == searchArgs.length - 1) {
                            if (result.guid == 502) {
                                int freeAccount;
                                for (int account = 0; ; account++) {
                                    if (!SharedConfig.activeAccounts.contains(account)) {
                                        freeAccount = account;
                                        break;
                                    }
                                }
                                if (freeAccount < 0) {
                                    continue;
                                }
                            }
                            results.add(result);
                            names.add(stringBuilder);
                        }
                    }
                }
                if (faqWebPage != null) {
                    for (int a = 0, N = faqSearchArray.size(); a < N; a++) {
                        MessagesController.FaqSearchResult result = faqSearchArray.get(a);
                        String title = " " + result.title.toLowerCase();
                        SpannableStringBuilder stringBuilder = null;
                        for (int i = 0; i < searchArgs.length; i++) {
                            if (searchArgs[i].length() != 0) {
                                String searchString = searchArgs[i];
                                int index = title.indexOf(" " + searchString);
                                if (index < 0 && translitArgs[i] != null) {
                                    searchString = translitArgs[i];
                                    index = title.indexOf(" " + searchString);
                                }
                                if (index >= 0) {
                                    if (stringBuilder == null) {
                                        stringBuilder = new SpannableStringBuilder(result.title);
                                    }
                                    stringBuilder.setSpan(new ForegroundColorSpan(Theme.getColor(Theme.key_windowBackgroundWhiteBlueText4)), index, index + searchString.length(), Spanned.SPAN_EXCLUSIVE_EXCLUSIVE);
                                } else {
                                    break;
                                }
                            }
                            if (stringBuilder != null && i == searchArgs.length - 1) {
                                faqResults.add(result);
                                names.add(stringBuilder);
                            }
                        }
                    }
                }

                AndroidUtilities.runOnUIThread(() -> {
                    if (!text.equals(lastSearchString)) {
                        return;
                    }
                    if (!searchWas) {
                        emptyView.stickerView.getImageReceiver().startAnimation();
                        emptyView.title.setText(LocaleController.getString("SettingsNoResults", R.string.SettingsNoResults));
                    }
                    searchWas = true;
                    searchResults = results;
                    faqSearchResults = faqResults;
                    resultNames = names;
                    notifyDataSetChanged();
                    emptyView.stickerView.getImageReceiver().startAnimation();
                });
            }, 300);
        }

        public boolean isSearchWas() {
            return searchWas;
        }
    }

    @Override
    public ArrayList<ThemeDescription> getThemeDescriptions() {
        ThemeDescription.ThemeDescriptionDelegate themeDelegate = () -> {
            if (listView != null) {
                int count = listView.getChildCount();
                for (int a = 0; a < count; a++) {
                    View child = listView.getChildAt(a);
                    if (child instanceof UserCell) {
                        ((UserCell) child).update(0);
                    }
                }
            }
            if (!isPulledDown) {
                if (onlineTextView[1] != null) {
                    final Object onlineTextViewTag = onlineTextView[1].getTag();
                    if (onlineTextViewTag instanceof String) {
                        onlineTextView[1].setTextColor(Theme.getColor((String) onlineTextViewTag));
                    } else {
                        onlineTextView[1].setTextColor(Theme.getColor(Theme.key_avatar_subtitleInProfileBlue));
                    }
                }
                if (lockIconDrawable != null) {
                    lockIconDrawable.setColorFilter(Theme.getColor(Theme.key_chat_lockIcon), PorterDuff.Mode.SRC_IN);
                }
                if (scamDrawable != null) {
                    scamDrawable.setColor(Theme.getColor(Theme.key_avatar_subtitleInProfileBlue));
                }
                if (nameTextView[1] != null) {
                    nameTextView[1].setTextColor(Theme.getColor(Theme.key_profile_title));
                    idTextView.setTextColor(Theme.getColor(Theme.key_avatar_subtitleInProfileBlue));
                }
                if (actionBar != null) {
                    actionBar.setItemsColor(Theme.getColor(Theme.key_actionBarDefaultIcon), false);
                    actionBar.setItemsBackgroundColor(Theme.getColor(Theme.key_avatar_actionBarSelectorBlue), false);
                }
            }
        };
        ArrayList<ThemeDescription> arrayList = new ArrayList<>();
        if (sharedMediaLayout != null) {
            arrayList.addAll(sharedMediaLayout.getThemeDescriptions());
        }

        arrayList.add(new ThemeDescription(listView, 0, null, null, null, null, Theme.key_windowBackgroundWhite));
        arrayList.add(new ThemeDescription(searchListView, 0, null, null, null, null, Theme.key_windowBackgroundWhite));
        arrayList.add(new ThemeDescription(listView, 0, null, null, null, null, Theme.key_windowBackgroundGray));
        arrayList.add(new ThemeDescription(actionBar, ThemeDescription.FLAG_AB_SUBMENUBACKGROUND, null, null, null, null, Theme.key_actionBarDefaultSubmenuBackground));
        arrayList.add(new ThemeDescription(actionBar, ThemeDescription.FLAG_AB_SUBMENUITEM, null, null, null, null, Theme.key_actionBarDefaultSubmenuItem));
        arrayList.add(new ThemeDescription(actionBar, ThemeDescription.FLAG_AB_SUBMENUITEM | ThemeDescription.FLAG_IMAGECOLOR, null, null, null, null, Theme.key_actionBarDefaultSubmenuItemIcon));
        arrayList.add(new ThemeDescription(null, 0, null, null, null, themeDelegate, Theme.key_actionBarDefaultIcon));
        arrayList.add(new ThemeDescription(null, 0, null, null, null, themeDelegate, Theme.key_avatar_actionBarSelectorBlue));
        arrayList.add(new ThemeDescription(null, 0, null, null, null, themeDelegate, Theme.key_chat_lockIcon));
        arrayList.add(new ThemeDescription(null, 0, null, null, null, themeDelegate, Theme.key_avatar_subtitleInProfileBlue));
        arrayList.add(new ThemeDescription(null, 0, null, null, null, themeDelegate, Theme.key_avatar_backgroundActionBarBlue));
        arrayList.add(new ThemeDescription(null, 0, null, null, null, themeDelegate, Theme.key_profile_title));
        arrayList.add(new ThemeDescription(null, 0, null, null, null, themeDelegate, Theme.key_profile_status));
        arrayList.add(new ThemeDescription(null, 0, null, null, null, themeDelegate, Theme.key_avatar_subtitleInProfileBlue));

        if (mediaCounterTextView != null) {
            arrayList.add(new ThemeDescription(mediaCounterTextView.getTextView(), ThemeDescription.FLAG_TEXTCOLOR, null, null, null, themeDelegate, Theme.key_player_actionBarSubtitle));
            arrayList.add(new ThemeDescription(mediaCounterTextView.getNextTextView(), ThemeDescription.FLAG_TEXTCOLOR, null, null, null, themeDelegate, Theme.key_player_actionBarSubtitle));
        }

        arrayList.add(new ThemeDescription(topView, ThemeDescription.FLAG_BACKGROUND, null, null, null, null, Theme.key_avatar_backgroundActionBarBlue));
        arrayList.add(new ThemeDescription(listView, ThemeDescription.FLAG_SELECTOR, null, null, null, null, Theme.key_listSelector));
        arrayList.add(new ThemeDescription(listView, 0, new Class[]{View.class}, Theme.dividerPaint, null, null, Theme.key_divider));

        arrayList.add(new ThemeDescription(avatarImage, 0, null, null, Theme.avatarDrawables, null, Theme.key_avatar_text));
        arrayList.add(new ThemeDescription(avatarImage, 0, null, null, new Drawable[]{avatarDrawable}, null, Theme.key_avatar_backgroundInProfileBlue));

        arrayList.add(new ThemeDescription(writeButton, ThemeDescription.FLAG_IMAGECOLOR, null, null, null, null, Theme.key_profile_actionIcon));
        arrayList.add(new ThemeDescription(writeButton, ThemeDescription.FLAG_BACKGROUNDFILTER, null, null, null, null, Theme.key_profile_actionBackground));
        arrayList.add(new ThemeDescription(writeButton, ThemeDescription.FLAG_BACKGROUNDFILTER | ThemeDescription.FLAG_DRAWABLESELECTEDSTATE, null, null, null, null, Theme.key_profile_actionPressedBackground));

        arrayList.add(new ThemeDescription(listView, ThemeDescription.FLAG_CHECKTAG, new Class[]{TextCell.class}, new String[]{"textView"}, null, null, null, Theme.key_windowBackgroundWhiteBlackText));
        arrayList.add(new ThemeDescription(listView, ThemeDescription.FLAG_CHECKTAG, new Class[]{TextCell.class}, new String[]{"textView"}, null, null, null, Theme.key_windowBackgroundWhiteGreenText2));
        arrayList.add(new ThemeDescription(listView, ThemeDescription.FLAG_CHECKTAG, new Class[]{TextCell.class}, new String[]{"textView"}, null, null, null, Theme.key_windowBackgroundWhiteRedText5));
        arrayList.add(new ThemeDescription(listView, ThemeDescription.FLAG_CHECKTAG, new Class[]{TextCell.class}, new String[]{"textView"}, null, null, null, Theme.key_windowBackgroundWhiteBlueText2));
        arrayList.add(new ThemeDescription(listView, ThemeDescription.FLAG_CHECKTAG, new Class[]{TextCell.class}, new String[]{"textView"}, null, null, null, Theme.key_windowBackgroundWhiteBlueButton));
        arrayList.add(new ThemeDescription(listView, 0, new Class[]{TextCell.class}, new String[]{"valueTextView"}, null, null, null, Theme.key_windowBackgroundWhiteValueText));
        arrayList.add(new ThemeDescription(listView, ThemeDescription.FLAG_CHECKTAG, new Class[]{TextCell.class}, new String[]{"imageView"}, null, null, null, Theme.key_windowBackgroundWhiteGrayIcon));
        arrayList.add(new ThemeDescription(listView, ThemeDescription.FLAG_CHECKTAG, new Class[]{TextCell.class}, new String[]{"imageView"}, null, null, null, Theme.key_windowBackgroundWhiteBlueIcon));

        arrayList.add(new ThemeDescription(listView, 0, new Class[]{TextDetailCell.class}, new String[]{"textView"}, null, null, null, Theme.key_windowBackgroundWhiteBlackText));
        arrayList.add(new ThemeDescription(listView, 0, new Class[]{TextDetailCell.class}, new String[]{"valueTextView"}, null, null, null, Theme.key_windowBackgroundWhiteGrayText2));

        arrayList.add(new ThemeDescription(listView, 0, new Class[]{HeaderCell.class}, new String[]{"textView"}, null, null, null, Theme.key_windowBackgroundWhiteBlueHeader));

        arrayList.add(new ThemeDescription(listView, 0, new Class[]{SettingsSuggestionCell.class}, new String[]{"textView"}, null, null, null, Theme.key_windowBackgroundWhiteBlueHeader));
        arrayList.add(new ThemeDescription(listView, 0, new Class[]{SettingsSuggestionCell.class}, new String[]{"detailTextView"}, null, null, null, Theme.key_windowBackgroundWhiteGrayText2));
        arrayList.add(new ThemeDescription(listView, ThemeDescription.FLAG_LINKCOLOR, new Class[]{SettingsSuggestionCell.class}, new String[]{"detailTextView"}, null, null, null, Theme.key_windowBackgroundWhiteLinkText));
        arrayList.add(new ThemeDescription(listView, 0, new Class[]{SettingsSuggestionCell.class}, new String[]{"yesButton"}, null, null, null, Theme.key_featuredStickers_buttonText));
        arrayList.add(new ThemeDescription(listView, ThemeDescription.FLAG_USEBACKGROUNDDRAWABLE, new Class[]{SettingsSuggestionCell.class}, new String[]{"yesButton"}, null, null, null, Theme.key_featuredStickers_addButton));
        arrayList.add(new ThemeDescription(listView, ThemeDescription.FLAG_USEBACKGROUNDDRAWABLE | ThemeDescription.FLAG_DRAWABLESELECTEDSTATE, new Class[]{SettingsSuggestionCell.class}, new String[]{"yesButton"}, null, null, null, Theme.key_featuredStickers_addButtonPressed));
        arrayList.add(new ThemeDescription(listView, 0, new Class[]{SettingsSuggestionCell.class}, new String[]{"noButton"}, null, null, null, Theme.key_featuredStickers_buttonText));
        arrayList.add(new ThemeDescription(listView, ThemeDescription.FLAG_USEBACKGROUNDDRAWABLE, new Class[]{SettingsSuggestionCell.class}, new String[]{"noButton"}, null, null, null, Theme.key_featuredStickers_addButton));
        arrayList.add(new ThemeDescription(listView, ThemeDescription.FLAG_USEBACKGROUNDDRAWABLE | ThemeDescription.FLAG_DRAWABLESELECTEDSTATE, new Class[]{SettingsSuggestionCell.class}, new String[]{"noButton"}, null, null, null, Theme.key_featuredStickers_addButtonPressed));

        arrayList.add(new ThemeDescription(listView, 0, new Class[]{NotificationsCheckCell.class}, new String[]{"textView"}, null, null, null, Theme.key_windowBackgroundWhiteBlackText));
        arrayList.add(new ThemeDescription(listView, 0, new Class[]{NotificationsCheckCell.class}, new String[]{"valueTextView"}, null, null, null, Theme.key_windowBackgroundWhiteGrayText2));
        arrayList.add(new ThemeDescription(listView, 0, new Class[]{NotificationsCheckCell.class}, new String[]{"checkBox"}, null, null, null, Theme.key_switchTrack));
        arrayList.add(new ThemeDescription(listView, 0, new Class[]{NotificationsCheckCell.class}, new String[]{"checkBox"}, null, null, null, Theme.key_switchTrackChecked));

        arrayList.add(new ThemeDescription(listView, ThemeDescription.FLAG_TEXTCOLOR, new Class[]{UserCell.class}, new String[]{"adminTextView"}, null, null, null, Theme.key_profile_creatorIcon));
        arrayList.add(new ThemeDescription(listView, 0, new Class[]{UserCell.class}, new String[]{"imageView"}, null, null, null, Theme.key_windowBackgroundWhiteGrayIcon));
        arrayList.add(new ThemeDescription(listView, 0, new Class[]{UserCell.class}, new String[]{"nameTextView"}, null, null, null, Theme.key_windowBackgroundWhiteBlackText));
        arrayList.add(new ThemeDescription(listView, 0, new Class[]{UserCell.class}, new String[]{"statusColor"}, null, null, themeDelegate, Theme.key_windowBackgroundWhiteGrayText));
        arrayList.add(new ThemeDescription(listView, 0, new Class[]{UserCell.class}, new String[]{"statusOnlineColor"}, null, null, themeDelegate, Theme.key_windowBackgroundWhiteBlueText));
        arrayList.add(new ThemeDescription(listView, 0, new Class[]{UserCell.class}, null, Theme.avatarDrawables, null, Theme.key_avatar_text));
        arrayList.add(new ThemeDescription(null, 0, null, null, null, themeDelegate, Theme.key_avatar_backgroundRed));
        arrayList.add(new ThemeDescription(null, 0, null, null, null, themeDelegate, Theme.key_avatar_backgroundOrange));
        arrayList.add(new ThemeDescription(null, 0, null, null, null, themeDelegate, Theme.key_avatar_backgroundViolet));
        arrayList.add(new ThemeDescription(null, 0, null, null, null, themeDelegate, Theme.key_avatar_backgroundGreen));
        arrayList.add(new ThemeDescription(null, 0, null, null, null, themeDelegate, Theme.key_avatar_backgroundCyan));
        arrayList.add(new ThemeDescription(null, 0, null, null, null, themeDelegate, Theme.key_avatar_backgroundBlue));
        arrayList.add(new ThemeDescription(null, 0, null, null, null, themeDelegate, Theme.key_avatar_backgroundPink));

        arrayList.add(new ThemeDescription(undoView, ThemeDescription.FLAG_BACKGROUNDFILTER, null, null, null, null, Theme.key_undo_background));
        arrayList.add(new ThemeDescription(undoView, 0, new Class[]{UndoView.class}, new String[]{"undoImageView"}, null, null, null, Theme.key_undo_cancelColor));
        arrayList.add(new ThemeDescription(undoView, 0, new Class[]{UndoView.class}, new String[]{"undoTextView"}, null, null, null, Theme.key_undo_cancelColor));
        arrayList.add(new ThemeDescription(undoView, 0, new Class[]{UndoView.class}, new String[]{"infoTextView"}, null, null, null, Theme.key_undo_infoColor));
        arrayList.add(new ThemeDescription(undoView, 0, new Class[]{UndoView.class}, new String[]{"textPaint"}, null, null, null, Theme.key_undo_infoColor));
        arrayList.add(new ThemeDescription(undoView, 0, new Class[]{UndoView.class}, new String[]{"progressPaint"}, null, null, null, Theme.key_undo_infoColor));
        arrayList.add(new ThemeDescription(undoView, ThemeDescription.FLAG_IMAGECOLOR, new Class[]{UndoView.class}, new String[]{"leftImageView"}, null, null, null, Theme.key_undo_infoColor));

        arrayList.add(new ThemeDescription(listView, ThemeDescription.FLAG_TEXTCOLOR, new Class[]{AboutLinkCell.class}, Theme.profile_aboutTextPaint, null, null, Theme.key_windowBackgroundWhiteBlackText));
        arrayList.add(new ThemeDescription(listView, ThemeDescription.FLAG_LINKCOLOR, new Class[]{AboutLinkCell.class}, Theme.profile_aboutTextPaint, null, null, Theme.key_windowBackgroundWhiteLinkText));
        arrayList.add(new ThemeDescription(listView, 0, new Class[]{AboutLinkCell.class}, Theme.linkSelectionPaint, null, null, Theme.key_windowBackgroundWhiteLinkSelection));

        arrayList.add(new ThemeDescription(listView, ThemeDescription.FLAG_BACKGROUNDFILTER, new Class[]{ShadowSectionCell.class}, null, null, null, Theme.key_windowBackgroundGrayShadow));

        arrayList.add(new ThemeDescription(listView, ThemeDescription.FLAG_BACKGROUNDFILTER, new Class[]{TextInfoPrivacyCell.class}, null, null, null, Theme.key_windowBackgroundGrayShadow));
        arrayList.add(new ThemeDescription(listView, 0, new Class[]{TextInfoPrivacyCell.class}, new String[]{"textView"}, null, null, null, Theme.key_windowBackgroundWhiteGrayText4));

        arrayList.add(new ThemeDescription(searchListView, 0, new Class[]{HeaderCell.class}, new String[]{"textView"}, null, null, null, Theme.key_windowBackgroundWhiteBlueHeader));

        arrayList.add(new ThemeDescription(searchListView, 0, new Class[]{GraySectionCell.class}, new String[]{"textView"}, null, null, null, Theme.key_graySectionText));
        arrayList.add(new ThemeDescription(searchListView, ThemeDescription.FLAG_CELLBACKGROUNDCOLOR, new Class[]{GraySectionCell.class}, null, null, null, Theme.key_graySection));

        arrayList.add(new ThemeDescription(searchListView, 0, new Class[]{SettingsSearchCell.class}, new String[]{"textView"}, null, null, null, Theme.key_windowBackgroundWhiteBlackText));
        arrayList.add(new ThemeDescription(searchListView, 0, new Class[]{SettingsSearchCell.class}, new String[]{"valueTextView"}, null, null, null, Theme.key_windowBackgroundWhiteGrayText2));
        arrayList.add(new ThemeDescription(searchListView, 0, new Class[]{SettingsSearchCell.class}, new String[]{"imageView"}, null, null, null, Theme.key_windowBackgroundWhiteGrayIcon));

        if (mediaHeaderVisible) {
            arrayList.add(new ThemeDescription(nameTextView[1], 0, null, null, new Drawable[]{verifiedCheckDrawable}, null, Theme.key_player_actionBarTitle));
            arrayList.add(new ThemeDescription(nameTextView[1], 0, null, null, new Drawable[]{verifiedDrawable}, null, Theme.key_windowBackgroundWhite));
        } else {
            arrayList.add(new ThemeDescription(nameTextView[1], 0, null, null, new Drawable[]{verifiedCheckDrawable}, null, Theme.key_profile_verifiedCheck));
            arrayList.add(new ThemeDescription(nameTextView[1], 0, null, null, new Drawable[]{verifiedDrawable}, null, Theme.key_profile_verifiedBackground));
        }

        return arrayList;
    }

    public void updateListAnimated(boolean updateOnlineCount) {
        if (listAdapter == null) {
            if (updateOnlineCount) {
                updateOnlineCount(false);
            }
            updateRowsIds();
            return;
        }

        DiffCallback diffCallback = new DiffCallback();
        diffCallback.oldRowCount = rowCount;
        diffCallback.fillPositions(diffCallback.oldPositionToItem);
        diffCallback.oldChatParticipant.clear();
        diffCallback.oldChatParticipantSorted.clear();
        diffCallback.oldChatParticipant.addAll(visibleChatParticipants);
        diffCallback.oldChatParticipantSorted.addAll(visibleSortedUsers);
        diffCallback.oldMembersStartRow = membersStartRow;
        diffCallback.oldMembersEndRow = membersEndRow;
        if (updateOnlineCount) {
            updateOnlineCount(false);
        }
        saveScrollPosition();
        updateRowsIds();
        diffCallback.fillPositions(diffCallback.newPositionToItem);
        DiffUtil.calculateDiff(diffCallback).dispatchUpdatesTo(listAdapter);
        if (savedScrollPosition >= 0) {
            layoutManager.scrollToPositionWithOffset(savedScrollPosition, savedScrollOffset - listView.getPaddingTop());
        }
        AndroidUtilities.updateVisibleRows(listView);
    }

    int savedScrollPosition = -1;
    int savedScrollOffset;

    private void saveScrollPosition() {
        if (listView != null && layoutManager != null && listView.getChildCount() > 0) {
            View view = null;
            int position = -1;
            int top = Integer.MAX_VALUE;
            for (int i = 0; i < listView.getChildCount(); i++) {
                int childPosition = listView.getChildAdapterPosition(listView.getChildAt(i));
                View child = listView.getChildAt(i);
                if (childPosition != RecyclerListView.NO_POSITION && child.getTop() < top) {
                    view = child;
                    position = childPosition;
                    top = child.getTop();
                }
            }
            if (view != null) {
                savedScrollPosition = position;
                savedScrollOffset = view.getTop();
                if (savedScrollPosition == 0 && !allowPullingDown && savedScrollOffset > AndroidUtilities.dp(88)) {
                    savedScrollOffset = AndroidUtilities.dp(88);
                }

                layoutManager.scrollToPositionWithOffset(position, view.getTop() - listView.getPaddingTop());
            }
        }
    }

    public void scrollToSharedMedia() {
        layoutManager.scrollToPositionWithOffset(sharedMediaRow, -listView.getPaddingTop());
    }

    private class DiffCallback extends DiffUtil.Callback {

        int oldRowCount;

        SparseIntArray oldPositionToItem = new SparseIntArray();
        SparseIntArray newPositionToItem = new SparseIntArray();
        ArrayList<TLRPC.ChatParticipant> oldChatParticipant = new ArrayList<>();
        ArrayList<Integer> oldChatParticipantSorted = new ArrayList<>();
        int oldMembersStartRow;
        int oldMembersEndRow;

        @Override
        public int getOldListSize() {
            return oldRowCount;
        }

        @Override
        public int getNewListSize() {
            return rowCount;
        }

        @Override
        public boolean areItemsTheSame(int oldItemPosition, int newItemPosition) {
            if (newItemPosition >= membersStartRow && newItemPosition < membersEndRow) {
                if (oldItemPosition >= oldMembersStartRow && oldItemPosition < oldMembersEndRow) {
                    TLRPC.ChatParticipant oldItem;
                    TLRPC.ChatParticipant newItem;
                    if (!oldChatParticipantSorted.isEmpty()) {
                        oldItem = oldChatParticipant.get(oldChatParticipantSorted.get(oldItemPosition - oldMembersStartRow));
                    } else {
                        oldItem = oldChatParticipant.get(oldItemPosition - oldMembersStartRow);
                    }

                    if (!sortedUsers.isEmpty()) {
                        newItem = visibleChatParticipants.get(visibleSortedUsers.get(newItemPosition - membersStartRow));
                    } else {
                        newItem = visibleChatParticipants.get(newItemPosition - membersStartRow);
                    }
                    return oldItem.user_id == newItem.user_id;
                }
            }
            int oldIndex = oldPositionToItem.get(oldItemPosition, -1);
            int newIndex = newPositionToItem.get(newItemPosition, -1);
            return oldIndex == newIndex && oldIndex >= 0;
        }

        @Override
        public boolean areContentsTheSame(int oldItemPosition, int newItemPosition) {
            return areItemsTheSame(oldItemPosition, newItemPosition);
        }

        public void fillPositions(SparseIntArray sparseIntArray) {
            sparseIntArray.clear();
            int pointer = 0;
            put(++pointer, setAvatarRow, sparseIntArray);
            put(++pointer, setAvatarSectionRow, sparseIntArray);
            put(++pointer, numberSectionRow, sparseIntArray);
            put(++pointer, numberRow, sparseIntArray);
            put(++pointer, setUsernameRow, sparseIntArray);
            put(++pointer, bioRow, sparseIntArray);
            put(++pointer, phoneSuggestionRow, sparseIntArray);
            put(++pointer, phoneSuggestionSectionRow, sparseIntArray);
            put(++pointer, passwordSuggestionRow, sparseIntArray);
            put(++pointer, passwordSuggestionSectionRow, sparseIntArray);
            put(++pointer, settingsSectionRow, sparseIntArray);
            put(++pointer, settingsSectionRow2, sparseIntArray);
            put(++pointer, notificationRow, sparseIntArray);
            put(++pointer, languageRow, sparseIntArray);
            put(++pointer, privacyRow, sparseIntArray);
            put(++pointer, dataRow, sparseIntArray);
            put(++pointer, chatRow, sparseIntArray);
            put(++pointer, filtersRow, sparseIntArray);
            put(++pointer, devicesRow, sparseIntArray);
            put(++pointer, devicesSectionRow, sparseIntArray);
            put(++pointer, helpHeaderRow, sparseIntArray);
            put(++pointer, questionRow, sparseIntArray);
            put(++pointer, faqRow, sparseIntArray);
            put(++pointer, policyRow, sparseIntArray);
            put(++pointer, helpSectionCell, sparseIntArray);
            put(++pointer, debugHeaderRow, sparseIntArray);
            put(++pointer, sendLogsRow, sparseIntArray);
            put(++pointer, sendLastLogsRow, sparseIntArray);
            put(++pointer, clearLogsRow, sparseIntArray);
            put(++pointer, switchBackendRow, sparseIntArray);
            put(++pointer, versionRow, sparseIntArray);
            put(++pointer, emptyRow, sparseIntArray);
            put(++pointer, bottomPaddingRow, sparseIntArray);
            put(++pointer, infoHeaderRow, sparseIntArray);
            put(++pointer, phoneRow, sparseIntArray);
            put(++pointer, locationRow, sparseIntArray);
            put(++pointer, userInfoRow, sparseIntArray);
            put(++pointer, channelInfoRow, sparseIntArray);
            put(++pointer, usernameRow, sparseIntArray);
            put(++pointer, notificationsDividerRow, sparseIntArray);
            put(++pointer, notificationsRow, sparseIntArray);
            put(++pointer, infoSectionRow, sparseIntArray);
            put(++pointer, sendMessageRow, sparseIntArray);
            put(++pointer, reportRow, sparseIntArray);
            put(++pointer, settingsTimerRow, sparseIntArray);
            put(++pointer, settingsKeyRow, sparseIntArray);
            put(++pointer, secretSettingsSectionRow, sparseIntArray);
            put(++pointer, membersHeaderRow, sparseIntArray);
            put(++pointer, addMemberRow, sparseIntArray);
            put(++pointer, subscribersRow, sparseIntArray);
            put(++pointer, administratorsRow, sparseIntArray);
            put(++pointer, blockedUsersRow, sparseIntArray);
            put(++pointer, membersSectionRow, sparseIntArray);
            put(++pointer, sharedMediaRow, sparseIntArray);
            put(++pointer, unblockRow, sparseIntArray);
            put(++pointer, joinRow, sparseIntArray);
            put(++pointer, lastSectionRow, sparseIntArray);
        }

        private void put(int id, int position, SparseIntArray sparseIntArray) {
            if (position >= 0) {
                sparseIntArray.put(position, id);
            }
        }
    }
}<|MERGE_RESOLUTION|>--- conflicted
+++ resolved
@@ -2738,7 +2738,7 @@
                         SharedConfig.pushAuthKey = null;
                         SharedConfig.pushAuthKeyId = null;
                         SharedConfig.saveConfig();
-                        ConnectionsManager.getInstance(currentAccount).switchBackend();
+                        ConnectionsManager.getInstance(currentAccount).switchBackend(false);
                     });
                     builder1.setNegativeButton(LocaleController.getString("Cancel", R.string.Cancel), null);
                     showDialog(builder1.create());
@@ -3008,92 +3008,6 @@
                 } else {
                     ProfileActivity.this.processOnClickOrPress(position);
                 }
-<<<<<<< HEAD
-=======
-            } else if (position == locationRow) {
-                if (chatInfo.location instanceof TLRPC.TL_channelLocation) {
-                    LocationActivity fragment = new LocationActivity(LocationActivity.LOCATION_TYPE_GROUP_VIEW);
-                    fragment.setChatLocation(chat_id, (TLRPC.TL_channelLocation) chatInfo.location);
-                    presentFragment(fragment);
-                }
-            } else if (position == joinRow) {
-                getMessagesController().addUserToChat(currentChat.id, getUserConfig().getCurrentUser(), 0, null, ProfileActivity.this, null);
-                NotificationCenter.getGlobalInstance().postNotificationName(NotificationCenter.closeSearchByActiveAction);
-            } else if (position == subscribersRow) {
-                Bundle args = new Bundle();
-                args.putInt("chat_id", chat_id);
-                args.putInt("type", ChatUsersActivity.TYPE_USERS);
-                ChatUsersActivity fragment = new ChatUsersActivity(args);
-                fragment.setInfo(chatInfo);
-                presentFragment(fragment);
-            } else if (position == administratorsRow) {
-                Bundle args = new Bundle();
-                args.putInt("chat_id", chat_id);
-                args.putInt("type", ChatUsersActivity.TYPE_ADMIN);
-                ChatUsersActivity fragment = new ChatUsersActivity(args);
-                fragment.setInfo(chatInfo);
-                presentFragment(fragment);
-            } else if (position == blockedUsersRow) {
-                Bundle args = new Bundle();
-                args.putInt("chat_id", chat_id);
-                args.putInt("type", ChatUsersActivity.TYPE_BANNED);
-                ChatUsersActivity fragment = new ChatUsersActivity(args);
-                fragment.setInfo(chatInfo);
-                presentFragment(fragment);
-            } else if (position == notificationRow) {
-                presentFragment(new NotificationsSettingsActivity());
-            } else if (position == privacyRow) {
-                presentFragment(new PrivacySettingsActivity());
-            } else if (position == dataRow) {
-                presentFragment(new DataSettingsActivity());
-            } else if (position == chatRow) {
-                presentFragment(new ThemeActivity(ThemeActivity.THEME_TYPE_BASIC));
-            } else if (position == filtersRow) {
-                presentFragment(new FiltersSetupActivity());
-            } else if (position == devicesRow) {
-                presentFragment(new SessionsActivity(0));
-            } else if (position == questionRow) {
-                showDialog(AlertsCreator.createSupportAlert(ProfileActivity.this));
-            } else if (position == faqRow) {
-                Browser.openUrl(getParentActivity(), LocaleController.getString("TelegramFaqUrl", R.string.TelegramFaqUrl));
-            } else if (position == policyRow) {
-                Browser.openUrl(getParentActivity(), LocaleController.getString("PrivacyPolicyUrl", R.string.PrivacyPolicyUrl));
-            } else if (position == sendLogsRow) {
-                sendLogs(false);
-            } else if (position == sendLastLogsRow) {
-                sendLogs(true);
-            } else if (position == clearLogsRow) {
-                FileLog.cleanupLogs();
-            } else if (position == switchBackendRow) {
-                if (getParentActivity() == null) {
-                    return;
-                }
-                AlertDialog.Builder builder1 = new AlertDialog.Builder(getParentActivity());
-                builder1.setMessage(LocaleController.getString("AreYouSure", R.string.AreYouSure));
-                builder1.setTitle(LocaleController.getString("AppName", R.string.AppName));
-                builder1.setPositiveButton(LocaleController.getString("OK", R.string.OK), (dialogInterface, i) -> {
-                    SharedConfig.pushAuthKey = null;
-                    SharedConfig.pushAuthKeyId = null;
-                    SharedConfig.saveConfig();
-                    getConnectionsManager().switchBackend(true);
-                });
-                builder1.setNegativeButton(LocaleController.getString("Cancel", R.string.Cancel), null);
-                showDialog(builder1.create());
-            } else if (position == languageRow) {
-                presentFragment(new LanguageSelectActivity());
-            } else if (position == setUsernameRow) {
-                presentFragment(new ChangeUsernameActivity());
-            } else if (position == bioRow) {
-                if (userInfo != null) {
-                    presentFragment(new ChangeBioActivity());
-                }
-            } else if (position == numberRow) {
-                presentFragment(new ActionIntroActivity(ActionIntroActivity.ACTION_TYPE_CHANGE_PHONE_NUMBER));
-            } else if (position == setAvatarRow) {
-                onWriteButtonClick();
-            } else {
-                processOnClickOrPress(position);
->>>>>>> 24c6968b
             }
         });
 
@@ -3119,7 +3033,7 @@
                                 LocaleController.getString("DebugMenuClearMediaCache", R.string.DebugMenuClearMediaCache),
                                 LocaleController.getString("DebugMenuCallSettings", R.string.DebugMenuCallSettings),
                                 null,
-                                BuildVars.DEBUG_PRIVATE_VERSION || BuildVars.isStandaloneApp() ? LocaleController.getString("DebugMenuCheckAppUpdate", R.string.DebugMenuCheckAppUpdate) : null,
+                                BuildVars.DEBUG_PRIVATE_VERSION || AndroidUtilities.isStandaloneApp() ? LocaleController.getString("DebugMenuCheckAppUpdate", R.string.DebugMenuCheckAppUpdate) : null,
                                 LocaleController.getString("DebugMenuReadAllDialogs", R.string.DebugMenuReadAllDialogs),
                                 SharedConfig.pauseMusicOnRecord ? LocaleController.getString("DebugMenuDisablePauseMusic", R.string.DebugMenuDisablePauseMusic) : LocaleController.getString("DebugMenuEnablePauseMusic", R.string.DebugMenuEnablePauseMusic),
                                 BuildVars.DEBUG_VERSION && !AndroidUtilities.isTablet() && Build.VERSION.SDK_INT >= 23 ? (SharedConfig.smoothKeyboard ? LocaleController.getString("DebugMenuDisableSmoothKeyboard", R.string.DebugMenuDisableSmoothKeyboard) : LocaleController.getString("DebugMenuEnableSmoothKeyboard", R.string.DebugMenuEnableSmoothKeyboard)) : null,
@@ -7108,47 +7022,10 @@
                     cell.getTextView().setGravity(Gravity.CENTER_HORIZONTAL);
                     cell.getTextView().setTextColor(Theme.getColor(Theme.key_windowBackgroundWhiteGrayText3));
                     cell.getTextView().setMovementMethod(null);
-<<<<<<< HEAD
                     cell.setBackgroundDrawable(Theme.getThemedDrawable(mContext, R.drawable.greydivider_bottom, Theme.key_windowBackgroundGrayShadow));
 
                     cell.setText("Nekogram X v" + BuildConfig.VERSION_NAME + " " + FileUtil.getAbi() + " " + BuildConfig.FLAVOR + " " + BuildConfig.BUILD_TYPE);
 
-=======
-                    try {
-                        PackageInfo pInfo = ApplicationLoader.applicationContext.getPackageManager().getPackageInfo(ApplicationLoader.applicationContext.getPackageName(), 0);
-                        int code = pInfo.versionCode / 10;
-                        String abi = "";
-                        switch (pInfo.versionCode % 10) {
-                            case 1:
-                            case 3:
-                                abi = "arm-v7a";
-                                break;
-                            case 2:
-                            case 4:
-                                abi = "x86";
-                                break;
-                            case 5:
-                            case 7:
-                                abi = "arm64-v8a";
-                                break;
-                            case 6:
-                            case 8:
-                                abi = "x86_64";
-                                break;
-                            case 0:
-                            case 9:
-                                if (BuildVars.isStandaloneApp()) {
-                                    abi = "direct " + Build.CPU_ABI + " " + Build.CPU_ABI2;
-                                } else {
-                                    abi = "universal " + Build.CPU_ABI + " " + Build.CPU_ABI2;
-                                }
-                                break;
-                        }
-                        cell.setText(LocaleController.formatString("TelegramVersion", R.string.TelegramVersion, String.format(Locale.US, "v%s (%d) %s", pInfo.versionName, code, abi)));
-                    } catch (Exception e) {
-                        FileLog.e(e);
-                    }
->>>>>>> 24c6968b
                     cell.getTextView().setPadding(0, AndroidUtilities.dp(14), 0, AndroidUtilities.dp(14));
                     view = cell;
                     Drawable drawable = Theme.getThemedDrawable(mContext, R.drawable.greydivider_bottom, Theme.key_windowBackgroundGrayShadow);
