--- conflicted
+++ resolved
@@ -3954,54 +3954,6 @@
     }
 
     private boolean processOnClickOrPress(final int position) {
-<<<<<<< HEAD
-=======
-        if (position == usernameRow || position == setUsernameRow) {
-            final String username;
-            if (user_id != 0) {
-                final TLRPC.User user = getMessagesController().getUser(user_id);
-                if (user == null || user.username == null) {
-                    return false;
-                }
-                username = user.username;
-            } else if (chat_id != 0) {
-                final TLRPC.Chat chat = getMessagesController().getChat(chat_id);
-                if (chat == null || chat.username == null) {
-                    return false;
-                }
-                username = chat.username;
-            } else {
-                return false;
-            }
-            AlertDialog.Builder builder = new AlertDialog.Builder(getParentActivity());
-            builder.setItems(new CharSequence[]{LocaleController.getString("Copy", R.string.Copy)}, (dialogInterface, i) -> {
-                if (i == 0) {
-                    try {
-                        android.content.ClipboardManager clipboard = (android.content.ClipboardManager) ApplicationLoader.applicationContext.getSystemService(Context.CLIPBOARD_SERVICE);
-                        String text;
-                        if (user_id != 0) {
-                            text = "@" + username;
-                            BulletinFactory.of(this).createCopyBulletin(LocaleController.getString("UsernameCopied", R.string.UsernameCopied)).show();
-                        } else {
-                            text = "https://" + MessagesController.getInstance(UserConfig.selectedAccount).linkPrefix + "/" + username;
-                            BulletinFactory.of(this).createCopyBulletin(LocaleController.getString("LinkCopied", R.string.LinkCopied)).show();
-                        }
-                        android.content.ClipData clip = android.content.ClipData.newPlainText("label", text);
-                        clipboard.setPrimaryClip(clip);
-
-                    } catch (Exception e) {
-                        FileLog.e(e);
-                    }
-                }
-            });
-            showDialog(builder.create());
-            return true;
-        } else if (position == phoneRow || position == numberRow) {
-            final TLRPC.User user = getMessagesController().getUser(user_id);
-            if (user == null || user.phone == null || user.phone.length() == 0 || getParentActivity() == null) {
-                return false;
-            }
->>>>>>> c4ada53b
 
         // NekoX: move long lick actions to click
 
