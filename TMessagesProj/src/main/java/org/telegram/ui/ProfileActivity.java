/*
 * This is the source code of Telegram for Android v. 5.x.x.
 * It is licensed under GNU GPL v. 2 or later.
 * You should have received a copy of the license in this archive (see LICENSE).
 *
 * Copyright Nikolai Kudashov, 2013-2018.
 */

package org.telegram.ui;

import android.Manifest;
import android.animation.Animator;
import android.animation.AnimatorListenerAdapter;
import android.animation.AnimatorSet;
import android.animation.ObjectAnimator;
import android.animation.ValueAnimator;
import android.app.Dialog;
import android.content.Context;
import android.content.DialogInterface;
import android.content.Intent;
import android.content.SharedPreferences;
import android.content.pm.PackageManager;
import android.content.res.Configuration;
import android.database.DataSetObserver;
import android.graphics.Bitmap;
import android.graphics.Canvas;
import android.graphics.Color;
import android.graphics.Paint;
import android.graphics.Point;
import android.graphics.PorterDuff;
import android.graphics.PorterDuffColorFilter;
import android.graphics.Rect;
import android.graphics.RectF;
import android.graphics.Typeface;
import android.graphics.drawable.ColorDrawable;
import android.graphics.drawable.Drawable;
import android.graphics.drawable.GradientDrawable;
import android.os.Build;
import android.os.Bundle;
import android.os.SystemClock;
import android.text.SpannableStringBuilder;
import android.text.Spanned;
import android.text.TextPaint;
import android.text.TextUtils;
import android.text.style.ForegroundColorSpan;
import android.util.Property;
import android.util.SparseIntArray;
import android.util.TypedValue;
import android.view.Display;
import android.view.Gravity;
import android.view.MotionEvent;
import android.view.VelocityTracker;
import android.view.View;
import android.view.ViewGroup;
import android.view.ViewTreeObserver;
import android.view.WindowManager;
import android.view.accessibility.AccessibilityNodeInfo;
import android.view.animation.AccelerateInterpolator;
import android.view.animation.DecelerateInterpolator;
import android.widget.EditText;
import android.widget.FrameLayout;
import android.widget.ImageView;
import android.widget.TextView;
import android.widget.Toast;

import androidx.annotation.Keep;
import androidx.collection.LongSparseArray;
import androidx.core.content.ContextCompat;
import androidx.core.graphics.ColorUtils;
import androidx.core.view.NestedScrollingParent3;
import androidx.core.view.NestedScrollingParentHelper;
import androidx.core.view.ViewCompat;
import androidx.recyclerview.widget.DefaultItemAnimator;
import androidx.recyclerview.widget.DiffUtil;
import androidx.recyclerview.widget.LinearLayoutManager;
import androidx.recyclerview.widget.RecyclerView;
import androidx.viewpager.widget.PagerAdapter;
import androidx.viewpager.widget.ViewPager;

import com.jakewharton.processphoenix.ProcessPhoenix;

import org.apache.commons.lang3.StringUtils;

import org.telegram.PhoneFormat.PhoneFormat;
import org.telegram.messenger.AndroidUtilities;
import org.telegram.messenger.ApplicationLoader;
import org.telegram.messenger.BuildConfig;
import org.telegram.messenger.BuildVars;
import org.telegram.messenger.ChatObject;
import org.telegram.messenger.ChatThemeController;
import org.telegram.messenger.ContactsController;
import org.telegram.messenger.DialogObject;
import org.telegram.messenger.FileLoader;
import org.telegram.messenger.FileLog;
import org.telegram.messenger.ImageLoader;
import org.telegram.messenger.ImageLocation;
import org.telegram.messenger.ImageReceiver;
import org.telegram.messenger.LocaleController;
import org.telegram.messenger.MediaController;
import org.telegram.messenger.MediaDataController;
import org.telegram.messenger.MessageObject;
import org.telegram.messenger.MessagesController;
import org.telegram.messenger.NotificationCenter;
import org.telegram.messenger.NotificationsController;
import org.telegram.messenger.R;
import org.telegram.messenger.SharedConfig;
import org.telegram.messenger.UserConfig;
import org.telegram.messenger.UserObject;
import org.telegram.messenger.Utilities;
import org.telegram.messenger.browser.Browser;
import org.telegram.tgnet.ConnectionsManager;
import org.telegram.tgnet.SerializedData;
import org.telegram.tgnet.TLObject;
import org.telegram.tgnet.TLRPC;
import org.telegram.ui.ActionBar.ActionBar;
import org.telegram.ui.ActionBar.ActionBarMenu;
import org.telegram.ui.ActionBar.ActionBarMenuItem;
import org.telegram.ui.ActionBar.AlertDialog;
import org.telegram.ui.ActionBar.BackDrawable;
import org.telegram.ui.ActionBar.BaseFragment;
import org.telegram.ui.ActionBar.SimpleTextView;
import org.telegram.ui.ActionBar.Theme;
import org.telegram.ui.ActionBar.ThemeDescription;
import org.telegram.ui.Cells.AboutLinkCell;
import org.telegram.ui.Cells.DividerCell;
import org.telegram.ui.Cells.GraySectionCell;
import org.telegram.ui.Cells.HeaderCell;
import org.telegram.ui.Cells.NotificationsCheckCell;
import org.telegram.ui.Cells.SettingsSearchCell;
import org.telegram.ui.Cells.SettingsSuggestionCell;
import org.telegram.ui.Cells.ShadowSectionCell;
import org.telegram.ui.Cells.TextCell;
import org.telegram.ui.Cells.TextDetailCell;
import org.telegram.ui.Cells.TextInfoPrivacyCell;
import org.telegram.ui.Cells.UserCell;
import org.telegram.ui.Components.AlertsCreator;
import org.telegram.ui.Components.AnimatedFileDrawable;
import org.telegram.ui.Components.AnimationProperties;
import org.telegram.ui.Components.AudioPlayerAlert;
import org.telegram.ui.Components.AvatarDrawable;
import org.telegram.ui.Components.BackupImageView;
import org.telegram.ui.Components.BulletinFactory;
import org.telegram.ui.Components.ChatAvatarContainer;
import org.telegram.ui.Components.CombinedDrawable;
import org.telegram.ui.Components.CrossfadeDrawable;
import org.telegram.ui.Components.CubicBezierInterpolator;
import org.telegram.ui.Components.FragmentContextView;
import org.telegram.ui.Components.HintView;
import org.telegram.ui.Components.IdenticonDrawable;
import org.telegram.ui.Components.ImageUpdater;
import org.telegram.ui.Components.LayoutHelper;
import org.telegram.ui.Components.ProfileGalleryView;
import org.telegram.ui.Components.RLottieDrawable;
import org.telegram.ui.Components.RLottieImageView;
import org.telegram.ui.Components.RadialProgressView;
import org.telegram.ui.Components.RecyclerListView;
import org.telegram.ui.Components.ScamDrawable;
import org.telegram.ui.Components.SharedMediaLayout;
import org.telegram.ui.Components.StickerEmptyView;
import org.telegram.ui.Components.TimerDrawable;
import org.telegram.ui.Components.UndoView;
import org.telegram.ui.Components.voip.VoIPHelper;

import java.io.File;
import java.util.ArrayList;
import java.util.Arrays;
import java.util.Collections;
import java.util.Comparator;
import java.util.HashMap;
import java.util.HashSet;
import java.util.LinkedHashSet;
import java.util.Set;
import java.util.concurrent.CountDownLatch;

import cn.hutool.core.thread.ThreadUtil;
import cn.hutool.core.util.RuntimeUtil;
import cn.hutool.core.util.StrUtil;
import kotlin.Unit;
import libv2ray.Libv2ray;
import tw.nekomimi.nekogram.ui.BottomBuilder;
import tw.nekomimi.nekogram.InternalUpdater;
import tw.nekomimi.nekogram.NekoConfig;
import tw.nekomimi.nekogram.NekoXConfig;
import tw.nekomimi.nekogram.settings.NekoXSettingActivity;
import tw.nekomimi.nekogram.parts.DialogTransKt;
import tw.nekomimi.nekogram.settings.NekoSettingsActivity;
import tw.nekomimi.nekogram.utils.AlertUtil;
import tw.nekomimi.nekogram.utils.EnvUtil;
import tw.nekomimi.nekogram.utils.FileUtil;
import tw.nekomimi.nekogram.utils.LangsKt;
import tw.nekomimi.nekogram.utils.ProxyUtil;
import tw.nekomimi.nekogram.utils.ShareUtil;
import tw.nekomimi.nekogram.utils.UIUtil;

public class ProfileActivity extends BaseFragment implements NotificationCenter.NotificationCenterDelegate, DialogsActivity.DialogsActivityDelegate, SharedMediaLayout.SharedMediaPreloaderDelegate, ImageUpdater.ImageUpdaterDelegate, SharedMediaLayout.Delegate {

    private RecyclerListView listView;
    private RecyclerListView searchListView;
    private LinearLayoutManager layoutManager;
    private ListAdapter listAdapter;
    private SearchAdapter searchAdapter;
    private SimpleTextView[] nameTextView = new SimpleTextView[2];
    private SimpleTextView[] onlineTextView = new SimpleTextView[2];
    private AudioPlayerAlert.ClippingTextViewSwitcher mediaCounterTextView;
    private SimpleTextView idTextView;
    private RLottieImageView writeButton;
    private AnimatorSet writeButtonAnimation;
//    private AnimatorSet qrItemAnimation;
    private Drawable lockIconDrawable;
    private Drawable verifiedDrawable;
    private Drawable verifiedCheckDrawable;
    private CrossfadeDrawable verifiedCrossfadeDrawable;
    private ScamDrawable scamDrawable;
    private UndoView undoView;
    private OverlaysView overlaysView;
    private SharedMediaLayout sharedMediaLayout;
    private StickerEmptyView emptyView;
    private boolean sharedMediaLayoutAttached;
    private SharedMediaLayout.SharedMediaPreloader sharedMediaPreloader;

    private RLottieDrawable cameraDrawable;

    private HintView fwdRestrictedHint;
    private FrameLayout avatarContainer;
    private FrameLayout avatarContainer2;
    private AvatarImageView avatarImage;
    private View avatarOverlay;
    private AnimatorSet avatarAnimation;
    private RadialProgressView avatarProgressView;
    private ImageView timeItem;
    private TimerDrawable timerDrawable;
    private ProfileGalleryView avatarsViewPager;
    private PagerIndicatorView avatarsViewPagerIndicatorView;
    private AvatarDrawable avatarDrawable;
    private ImageUpdater imageUpdater;
    private int avatarColor;

    private int overlayCountVisible;

    private ImageLocation prevLoadedImageLocation;

    private int lastMeasuredContentWidth;
    private int lastMeasuredContentHeight;
    private int listContentHeight;
    private boolean openingAvatar;

    private boolean doNotSetForeground;

    private boolean[] isOnline = new boolean[1];

    private boolean callItemVisible;
    private boolean videoCallItemVisible;
    private boolean editItemVisible;
    private ActionBarMenuItem animatingItem;
    private ActionBarMenuItem callItem;
    private ActionBarMenuItem videoCallItem;
    private ActionBarMenuItem editItem;
    private ActionBarMenuItem otherItem;
    private ActionBarMenuItem searchItem;
//    private ActionBarMenuItem qrItem;
    protected float headerShadowAlpha = 1.0f;
    private TopView topView;
    private long userId;
    private long chatId;
    private long dialogId;
    private boolean creatingChat;
    private boolean userBlocked;
    private boolean reportSpam;
    private long mergeDialogId;
    private boolean expandPhoto;
    private boolean needSendMessage;
    private boolean hasVoiceChatItem;

    private boolean scrolling;

    private boolean canSearchMembers;

    private boolean loadingUsers;
    private LongSparseArray<TLRPC.ChatParticipant> participantsMap = new LongSparseArray<>();
    private boolean usersEndReached;

    private long banFromGroup;
    private boolean openAnimationInProgress;
    private boolean transitionAnimationInProress;
    private boolean recreateMenuAfterAnimation;
    private int playProfileAnimation;
    private boolean needTimerImage;
    private boolean allowProfileAnimation = true;
    private float extraHeight;
    private float initialAnimationExtraHeight;
    private float animationProgress;

    private int searchTransitionOffset;
    private float searchTransitionProgress;
    private Animator searchViewTransition;
    private boolean searchMode;

    private HashMap<Integer, Integer> positionToOffset = new HashMap<>();

    private float avatarX;
    private float avatarY;
    private float avatarScale;
    private float nameX;
    private float nameY;
    private float onlineX;
    private float onlineY;
    private float idX;
    private float idY;
    private float expandProgress;
    private float listViewVelocityY;
    private ValueAnimator expandAnimator;
    private float currentExpanAnimatorFracture;
    private float[] expandAnimatorValues = new float[]{0f, 1f};
    private boolean isInLandscapeMode;
    private boolean allowPullingDown;
    private boolean isPulledDown;

    private Paint whitePaint = new Paint();

    private boolean isBot;

    private TLRPC.ChatFull chatInfo;
    private TLRPC.UserFull userInfo;

    private String currentBio;

    private long selectedUser;
    private int onlineCount = -1;
    private ArrayList<Integer> sortedUsers;

    private TLRPC.EncryptedChat currentEncryptedChat;
    private TLRPC.Chat currentChat;
    private TLRPC.BotInfo botInfo;
    private TLRPC.ChannelParticipant currentChannelParticipant;

    private TLRPC.FileLocation avatar;
    private TLRPC.FileLocation avatarBig;
    private ImageLocation uploadingImageLocation;

    private final static int add_contact = 1;
    private final static int block_contact = 2;
    private final static int share_contact = 3;
    private final static int edit_contact = 4;
    private final static int delete_contact = 5;
    private final static int leave_group = 7;
    private final static int invite_to_group = 9;
    private final static int share = 10;
    private final static int qr_code = 11;
    private final static int edit_channel = 12;
    private final static int add_shortcut = 14;
    private final static int call_item = 15;
    private final static int video_call_item = 16;
    private final static int search_members = 17;
    private final static int add_member = 18;
    private final static int statistics = 19;
    private final static int start_secret_chat = 20;
    private final static int gallery_menu_save = 21;
    private final static int event_log = 42;
    private final static int view_discussion = 22;

    private final static int edit_name = 30;
    private final static int logout = 31;
    private final static int search_button = 32;
    private final static int set_as_main = 33;
    private final static int edit_avatar = 34;
    private final static int delete_avatar = 35;
    private final static int add_photo = 36;
    private final static int qr_button = 37;

    private Rect rect = new Rect();

    private int rowCount;

    private int setAvatarRow;
    private int setAvatarSectionRow;
    private int numberSectionRow;
    private int numberRow;
    private int setUsernameRow;
    private int bioRow;
    private int phoneSuggestionSectionRow;
    private int phoneSuggestionRow;
    private int passwordSuggestionSectionRow;
    private int passwordSuggestionRow;
    private int settingsSectionRow;
    private int settingsSectionRow2;
    private int notificationRow;
    private int nekoRow;
    private int languageRow;
    private int privacyRow;
    private int dataRow;
    private int chatRow;
    private int stickersRow;
    private int filtersRow;
    private int devicesRow;
    private int devicesSectionRow;
    private int helpHeaderRow;
    private int questionRow;
    private int faqRow;
    private int policyRow;
    private int helpSectionCell;
    private int debugHeaderRow;
    private int sendLogsRow;
    private int sendLastLogsRow;
    private int clearLogsRow;
    private int switchBackendRow;
    private int versionRow;
    private int emptyRow;
    private int bottomPaddingRow;
    private int infoHeaderRow;
    private int phoneRow;
    private int locationRow;
    private int userInfoRow;
    private int channelInfoRow;
    private int usernameRow;
    private int notificationsDividerRow;
    private int notificationsRow;
    private int infoSectionRow;
    private int sendMessageRow;
    private int reportRow;

    private int settingsTimerRow;
    private int settingsKeyRow;
    private int secretSettingsSectionRow;

    private int membersHeaderRow;
    private int membersStartRow;
    private int membersEndRow;
    private int addMemberRow;
    private int subscribersRow;
    private int subscribersRequestsRow;
    private int administratorsRow;
    private int blockedUsersRow;
    private int membersSectionRow;

    private int sharedMediaRow;

    private int unblockRow;
    private int joinRow;
    private int lastSectionRow;

    private int transitionIndex;
    private final ArrayList<TLRPC.ChatParticipant> visibleChatParticipants = new ArrayList<>();
    private final ArrayList<Integer> visibleSortedUsers = new ArrayList<>();
    private int usersForceShowingIn = 0;

    private boolean hideNumber;

    private boolean firstLayout = true;
    private boolean invalidateScroll = true;
    private boolean isQrItemVisible;

    PinchToZoomHelper pinchToZoomHelper;

    private View transitionOnlineText;
    private int actionBarAnimationColorFrom = 0;
    private int navigationBarAnimationColorFrom = 0;

    private final Property<ProfileActivity, Float> HEADER_SHADOW = new AnimationProperties.FloatProperty<ProfileActivity>("headerShadow") {
        @Override
        public void setValue(ProfileActivity object, float value) {
            headerShadowAlpha = value;
            topView.invalidate();
        }

        @Override
        public Float get(ProfileActivity object) {
            return headerShadowAlpha;
        }
    };

    public PhotoViewer.PhotoViewerProvider provider = new PhotoViewer.EmptyPhotoViewerProvider() {

        @Override
        public PhotoViewer.PlaceProviderObject getPlaceForPhoto(MessageObject messageObject, TLRPC.FileLocation fileLocation, int index, boolean needPreview) {
            if (fileLocation == null) {
                return null;
            }

            TLRPC.FileLocation photoBig = null;
            if (userId != 0) {
                TLRPC.User user = getMessagesController().getUser(userId);
                if (user != null && user.photo != null && user.photo.photo_big != null) {
                    photoBig = user.photo.photo_big;
                }
            } else if (chatId != 0) {
                TLRPC.Chat chat = getMessagesController().getChat(chatId);
                if (chat != null && chat.photo != null && chat.photo.photo_big != null) {
                    photoBig = chat.photo.photo_big;
                }
            }

            if (photoBig != null && photoBig.local_id == fileLocation.local_id && photoBig.volume_id == fileLocation.volume_id && photoBig.dc_id == fileLocation.dc_id) {
                int[] coords = new int[2];
                avatarImage.getLocationInWindow(coords);
                PhotoViewer.PlaceProviderObject object = new PhotoViewer.PlaceProviderObject();
                object.viewX = coords[0];
                object.viewY = coords[1] - (Build.VERSION.SDK_INT >= 21 ? 0 : AndroidUtilities.statusBarHeight);
                object.parentView = avatarImage;
                object.imageReceiver = avatarImage.getImageReceiver();
                if (userId != 0) {
                    object.dialogId = userId;
                } else if (chatId != 0) {
                    object.dialogId = -chatId;
                }
                object.thumb = object.imageReceiver.getBitmapSafe();
                object.size = -1;
                object.radius = avatarImage.getImageReceiver().getRoundRadius();
                object.scale = avatarContainer.getScaleX();
                object.canEdit = userId == getUserConfig().clientUserId;
                return object;
            }
            return null;
        }

        @Override
        public void willHidePhotoViewer() {
            avatarImage.getImageReceiver().setVisible(true, true);
        }

        @Override
        public void openPhotoForEdit(String file, String thumb, boolean isVideo) {
            imageUpdater.openPhotoForEdit(file, thumb, 0, isVideo);
        }
    };
    private boolean fragmentOpened;

    public static class AvatarImageView extends BackupImageView {

        private final RectF rect = new RectF();
        private final Paint placeholderPaint;

        private ImageReceiver foregroundImageReceiver;
        private float foregroundAlpha;
        private ImageReceiver.BitmapHolder drawableHolder;

        ProfileGalleryView avatarsViewPager;

        public void setAvatarsViewPager(ProfileGalleryView avatarsViewPager) {
            this.avatarsViewPager = avatarsViewPager;
        }

        public AvatarImageView(Context context) {
            super(context);
            foregroundImageReceiver = new ImageReceiver(this);
            placeholderPaint = new Paint(Paint.ANTI_ALIAS_FLAG);
            placeholderPaint.setColor(Color.BLACK);
        }

        public void setForegroundImage(ImageLocation imageLocation, String imageFilter, Drawable thumb) {
            foregroundImageReceiver.setImage(imageLocation, imageFilter, thumb, 0, null, null, 0);
            if (drawableHolder != null) {
                drawableHolder.release();
                drawableHolder = null;
            }
        }

        public void setForegroundImageDrawable(ImageReceiver.BitmapHolder holder) {
            if (holder != null) {
                foregroundImageReceiver.setImageBitmap(holder.drawable);
            }
            if (drawableHolder != null) {
                drawableHolder.release();
                drawableHolder = null;
            }
            drawableHolder = holder;
        }

        public float getForegroundAlpha() {
            return foregroundAlpha;
        }

        public void setForegroundAlpha(float value) {
            foregroundAlpha = value;
            invalidate();
        }

        public void clearForeground() {
            AnimatedFileDrawable drawable = foregroundImageReceiver.getAnimation();
            if (drawable != null) {
                drawable.removeSecondParentView(this);
            }
            foregroundImageReceiver.clearImage();
            if (drawableHolder != null) {
                drawableHolder.release();
                drawableHolder = null;
            }
            foregroundAlpha = 0f;
            invalidate();
        }

        protected void onDetachedFromWindow() {
            super.onDetachedFromWindow();
            foregroundImageReceiver.onDetachedFromWindow();
            if (drawableHolder != null) {
                drawableHolder.release();
                drawableHolder = null;
            }
        }

        @Override
        protected void onAttachedToWindow() {
            super.onAttachedToWindow();
            foregroundImageReceiver.onAttachedToWindow();
        }

        @Override
        public void setRoundRadius(int value) {
            super.setRoundRadius(value);
            foregroundImageReceiver.setRoundRadius(value);
        }

        @Override
        protected void onDraw(Canvas canvas) {
            if (foregroundAlpha < 1f) {
                imageReceiver.setImageCoords(0, 0, getMeasuredWidth(), getMeasuredHeight());
                imageReceiver.draw(canvas);
            }
            if (foregroundAlpha > 0f) {
                if (foregroundImageReceiver.getDrawable() != null) {
                    foregroundImageReceiver.setImageCoords(0, 0, getMeasuredWidth(), getMeasuredHeight());
                    foregroundImageReceiver.setAlpha(foregroundAlpha);
                    foregroundImageReceiver.draw(canvas);
                } else {
                    rect.set(0f, 0f, getMeasuredWidth(), getMeasuredHeight());
                    placeholderPaint.setAlpha((int) (foregroundAlpha * 255f));
                    final int radius = foregroundImageReceiver.getRoundRadius()[0];
                    canvas.drawRoundRect(rect, radius, radius, placeholderPaint);
                }
            }
        }

        @Override
        public void invalidate() {
            super.invalidate();
            if (avatarsViewPager != null) {
                avatarsViewPager.invalidate();
            }
        }
    }

    private class TopView extends View {

        private int currentColor;
        private Paint paint = new Paint();

        public TopView(Context context) {
            super(context);
        }

        @Override
        protected void onMeasure(int widthMeasureSpec, int heightMeasureSpec) {
            setMeasuredDimension(MeasureSpec.getSize(widthMeasureSpec), MeasureSpec.getSize(widthMeasureSpec) + AndroidUtilities.dp(3));
        }

        @Override
        public void setBackgroundColor(int color) {
            if (color != currentColor) {
                currentColor = color;
                paint.setColor(color);
                invalidate();
            }
        }

        @Override
        protected void onDraw(Canvas canvas) {
            final int height = ActionBar.getCurrentActionBarHeight() + (actionBar.getOccupyStatusBar() ? AndroidUtilities.statusBarHeight : 0);
            final float v = extraHeight + height + searchTransitionOffset;

            int y1 = (int) (v * (1.0f - mediaHeaderAnimationProgress));

            if (y1 != 0) {
                paint.setColor(currentColor);
                canvas.drawRect(0, 0, getMeasuredWidth(), y1, paint);
            }
            if (y1 != v) {
                int color = Theme.getColor(Theme.key_windowBackgroundWhite);
                paint.setColor(color);
                canvas.drawRect(0, y1, getMeasuredWidth(), v, paint);
            }

            if (parentLayout != null) {
                parentLayout.drawHeaderShadow(canvas, (int) (headerShadowAlpha * 255), (int) v);
            }
        }
    }

    private class OverlaysView extends View implements ProfileGalleryView.Callback {

        private final int statusBarHeight = actionBar.getOccupyStatusBar() && !inBubbleMode ? AndroidUtilities.statusBarHeight : 0;

        private final Rect topOverlayRect = new Rect();
        private final Rect bottomOverlayRect = new Rect();
        private final RectF rect = new RectF();

        private final GradientDrawable topOverlayGradient;
        private final GradientDrawable bottomOverlayGradient;
        private final ValueAnimator animator;
        private final float[] animatorValues = new float[]{0f, 1f};
        private final Paint backgroundPaint;
        private final Paint barPaint;
        private final Paint selectedBarPaint;

        private final GradientDrawable[] pressedOverlayGradient = new GradientDrawable[2];
        private final boolean[] pressedOverlayVisible = new boolean[2];
        private final float[] pressedOverlayAlpha = new float[2];

        private boolean isOverlaysVisible;
        private float currentAnimationValue;
        private float alpha = 0f;
        private float[] alphas = null;
        private long lastTime;
        private float previousSelectedProgress;
        private int previousSelectedPotision = -1;
        private float currentProgress;
        private int selectedPosition;

        private float currentLoadingAnimationProgress;
        private int currentLoadingAnimationDirection = 1;

        public OverlaysView(Context context) {
            super(context);
            setVisibility(GONE);

            barPaint = new Paint(Paint.ANTI_ALIAS_FLAG);
            barPaint.setColor(0x55ffffff);
            selectedBarPaint = new Paint(Paint.ANTI_ALIAS_FLAG);
            selectedBarPaint.setColor(0xffffffff);

            topOverlayGradient = new GradientDrawable(GradientDrawable.Orientation.TOP_BOTTOM, new int[]{0x42000000, 0});
            topOverlayGradient.setShape(GradientDrawable.RECTANGLE);

            bottomOverlayGradient = new GradientDrawable(GradientDrawable.Orientation.BOTTOM_TOP, new int[]{0x42000000, 0});
            bottomOverlayGradient.setShape(GradientDrawable.RECTANGLE);

            for (int i = 0; i < 2; i++) {
                final GradientDrawable.Orientation orientation = i == 0 ? GradientDrawable.Orientation.LEFT_RIGHT : GradientDrawable.Orientation.RIGHT_LEFT;
                pressedOverlayGradient[i] = new GradientDrawable(orientation, new int[]{0x32000000, 0});
                pressedOverlayGradient[i].setShape(GradientDrawable.RECTANGLE);
            }

            backgroundPaint = new Paint(Paint.ANTI_ALIAS_FLAG);
            backgroundPaint.setColor(Color.BLACK);
            backgroundPaint.setAlpha(66);
            animator = ValueAnimator.ofFloat(0f, 1f);
            animator.setDuration(250);
            animator.setInterpolator(CubicBezierInterpolator.EASE_BOTH);
            animator.addUpdateListener(anim -> {
                float value = AndroidUtilities.lerp(animatorValues, currentAnimationValue = anim.getAnimatedFraction());
                setAlphaValue(value, true);
            });
            animator.addListener(new AnimatorListenerAdapter() {
                @Override
                public void onAnimationEnd(Animator animation) {
                    if (!isOverlaysVisible) {
                        setVisibility(GONE);
                    }
                }

                @Override
                public void onAnimationStart(Animator animation) {
                    setVisibility(VISIBLE);
                }
            });
        }

        public void saveCurrentPageProgress() {
            previousSelectedProgress = currentProgress;
            previousSelectedPotision = selectedPosition;
            currentLoadingAnimationProgress = 0.0f;
            currentLoadingAnimationDirection = 1;
        }

        public void setAlphaValue(float value, boolean self) {
            if (Build.VERSION.SDK_INT > 18) {
                int alpha = (int) (255 * value);
                topOverlayGradient.setAlpha(alpha);
                bottomOverlayGradient.setAlpha(alpha);
                backgroundPaint.setAlpha((int) (66 * value));
                barPaint.setAlpha((int) (0x55 * value));
                selectedBarPaint.setAlpha(alpha);
                this.alpha = value;
            } else {
                setAlpha(value);
            }
            if (!self) {
                currentAnimationValue = value;
            }
            invalidate();
        }

        public boolean isOverlaysVisible() {
            return isOverlaysVisible;
        }

        public void setOverlaysVisible() {
            isOverlaysVisible = true;
            setVisibility(VISIBLE);
        }

        public void setOverlaysVisible(boolean overlaysVisible, float durationFactor) {
            if (overlaysVisible != isOverlaysVisible) {
                isOverlaysVisible = overlaysVisible;
                animator.cancel();
                final float value = AndroidUtilities.lerp(animatorValues, currentAnimationValue);
                if (overlaysVisible) {
                    animator.setDuration((long) ((1f - value) * 250f / durationFactor));
                } else {
                    animator.setDuration((long) (value * 250f / durationFactor));
                }
                animatorValues[0] = value;
                animatorValues[1] = overlaysVisible ? 1f : 0f;
                animator.start();
            }
        }

        @Override
        protected void onSizeChanged(int w, int h, int oldw, int oldh) {
            final int actionBarHeight = statusBarHeight + ActionBar.getCurrentActionBarHeight();
            final float k = 0.5f;
            topOverlayRect.set(0, 0, w, (int) (actionBarHeight * k));
            bottomOverlayRect.set(0, (int) (h - AndroidUtilities.dp(72f) * k), w, h);
            topOverlayGradient.setBounds(0, topOverlayRect.bottom, w, actionBarHeight + AndroidUtilities.dp(16f));
            bottomOverlayGradient.setBounds(0, h - AndroidUtilities.dp(72f) - AndroidUtilities.dp(24f), w, bottomOverlayRect.top);
            pressedOverlayGradient[0].setBounds(0, 0, w / 5, h);
            pressedOverlayGradient[1].setBounds(w - (w / 5), 0, w, h);
        }

        @Override
        protected void onDraw(Canvas canvas) {
            for (int i = 0; i < 2; i++) {
                if (pressedOverlayAlpha[i] > 0f) {
                    pressedOverlayGradient[i].setAlpha((int) (pressedOverlayAlpha[i] * 255));
                    pressedOverlayGradient[i].draw(canvas);
                }
            }

            topOverlayGradient.draw(canvas);
            bottomOverlayGradient.draw(canvas);
            canvas.drawRect(topOverlayRect, backgroundPaint);
            canvas.drawRect(bottomOverlayRect, backgroundPaint);

            int count = avatarsViewPager.getRealCount();
            selectedPosition = avatarsViewPager.getRealPosition();

            if (alphas == null || alphas.length != count) {
                alphas = new float[count];
                Arrays.fill(alphas, 0.0f);
            }

            boolean invalidate = false;

            long newTime = SystemClock.elapsedRealtime();
            long dt = (newTime - lastTime);
            if (dt < 0 || dt > 20) {
                dt = 17;
            }
            lastTime = newTime;

            if (count > 1 && count <= 20) {
                if (overlayCountVisible == 0) {
                    alpha = 0.0f;
                    overlayCountVisible = 3;
                } else if (overlayCountVisible == 1) {
                    alpha = 0.0f;
                    overlayCountVisible = 2;
                }
                if (overlayCountVisible == 2) {
                    barPaint.setAlpha((int) (0x55 * alpha));
                    selectedBarPaint.setAlpha((int) (0xff * alpha));
                }
                int width = (getMeasuredWidth() - AndroidUtilities.dp(5 * 2) - AndroidUtilities.dp(2 * (count - 1))) / count;
                int y = AndroidUtilities.dp(4) + (Build.VERSION.SDK_INT >= 21 && !inBubbleMode ? AndroidUtilities.statusBarHeight : 0);
                for (int a = 0; a < count; a++) {
                    int x = AndroidUtilities.dp(5 + a * 2) + width * a;
                    float progress;
                    int baseAlpha = 0x55;
                    if (a == previousSelectedPotision && Math.abs(previousSelectedProgress - 1.0f) > 0.0001f) {
                        progress = previousSelectedProgress;
                        canvas.save();
                        canvas.clipRect(x + width * progress, y, x + width, y + AndroidUtilities.dp(2));
                        rect.set(x, y, x + width, y + AndroidUtilities.dp(2));
                        barPaint.setAlpha((int) (0x55 * alpha));
                        canvas.drawRoundRect(rect, AndroidUtilities.dp(1), AndroidUtilities.dp(1), barPaint);
                        baseAlpha = 0x50;
                        canvas.restore();
                        invalidate = true;
                    } else if (a == selectedPosition) {
                        if (avatarsViewPager.isCurrentItemVideo()) {
                            progress = currentProgress = avatarsViewPager.getCurrentItemProgress();
                            if (progress <= 0 && avatarsViewPager.isLoadingCurrentVideo() || currentLoadingAnimationProgress > 0.0f) {
                                currentLoadingAnimationProgress += currentLoadingAnimationDirection * dt / 500.0f;
                                if (currentLoadingAnimationProgress > 1.0f) {
                                    currentLoadingAnimationProgress = 1.0f;
                                    currentLoadingAnimationDirection *= -1;
                                } else if (currentLoadingAnimationProgress <= 0) {
                                    currentLoadingAnimationProgress = 0.0f;
                                    currentLoadingAnimationDirection *= -1;
                                }
                            }
                            rect.set(x, y, x + width, y + AndroidUtilities.dp(2));
                            barPaint.setAlpha((int) ((0x55 + 0x30 * currentLoadingAnimationProgress) * alpha));
                            canvas.drawRoundRect(rect, AndroidUtilities.dp(1), AndroidUtilities.dp(1), barPaint);
                            invalidate = true;
                            baseAlpha = 0x50;
                        } else {
                            progress = currentProgress = 1.0f;
                        }
                    } else {
                        progress = 1.0f;
                    }
                    rect.set(x, y, x + width * progress, y + AndroidUtilities.dp(2));

                    if (a != selectedPosition) {
                        if (overlayCountVisible == 3) {
                            barPaint.setAlpha((int) (AndroidUtilities.lerp(baseAlpha, 0xff, CubicBezierInterpolator.EASE_BOTH.getInterpolation(alphas[a])) * alpha));
                        }
                    } else {
                        alphas[a] = 0.75f;
                    }

                    canvas.drawRoundRect(rect, AndroidUtilities.dp(1), AndroidUtilities.dp(1), a == selectedPosition ? selectedBarPaint : barPaint);
                }

                if (overlayCountVisible == 2) {
                    if (alpha < 1.0f) {
                        alpha += dt / 180.0f;
                        if (alpha > 1.0f) {
                            alpha = 1.0f;
                        }
                        invalidate = true;
                    } else {
                        overlayCountVisible = 3;
                    }
                } else if (overlayCountVisible == 3) {
                    for (int i = 0; i < alphas.length; i++) {
                        if (i != selectedPosition && alphas[i] > 0.0f) {
                            alphas[i] -= dt / 500.0f;
                            if (alphas[i] <= 0.0f) {
                                alphas[i] = 0.0f;
                                if (i == previousSelectedPotision) {
                                    previousSelectedPotision = -1;
                                }
                            }
                            invalidate = true;
                        } else if (i == previousSelectedPotision) {
                            previousSelectedPotision = -1;
                        }
                    }
                }
            }

            for (int i = 0; i < 2; i++) {
                if (pressedOverlayVisible[i]) {
                    if (pressedOverlayAlpha[i] < 1f) {
                        pressedOverlayAlpha[i] += dt / 180.0f;
                        if (pressedOverlayAlpha[i] > 1f) {
                            pressedOverlayAlpha[i] = 1f;
                        }
                        invalidate = true;
                    }
                } else {
                    if (pressedOverlayAlpha[i] > 0f) {
                        pressedOverlayAlpha[i] -= dt / 180.0f;
                        if (pressedOverlayAlpha[i] < 0f) {
                            pressedOverlayAlpha[i] = 0f;
                        }
                        invalidate = true;
                    }
                }
            }

            if (invalidate) {
                postInvalidateOnAnimation();
            }
        }

        @Override
        public void onClick() {

            if (imageUpdater != null) {
                TLRPC.User user = MessagesController.getInstance(currentAccount).getUser(UserConfig.getInstance(currentAccount).getClientUserId());
                if (user == null) {
                    user = UserConfig.getInstance(currentAccount).getCurrentUser();
                }
                if (user == null) {
                    return;
                }
                imageUpdater.openMenu(user.photo != null && user.photo.photo_big != null && !(user.photo instanceof TLRPC.TL_userProfilePhotoEmpty), () -> MessagesController.getInstance(currentAccount).deleteUserPhoto(null), dialog -> {
                });
            } else {
                openAvatar();
            }

        }

        @Override
        public void onPhotosLoaded() {
            updateProfileData();
        }

        @Override
        public void onVideoSet() {
            invalidate();
        }
    }

    private class NestedFrameLayout extends FrameLayout implements NestedScrollingParent3 {

        private NestedScrollingParentHelper nestedScrollingParentHelper;

        public NestedFrameLayout(Context context) {
            super(context);
            nestedScrollingParentHelper = new NestedScrollingParentHelper(this);
        }

        @Override
        public void onNestedScroll(View target, int dxConsumed, int dyConsumed, int dxUnconsumed, int dyUnconsumed, int type, int[] consumed) {
            if (target == listView && sharedMediaLayoutAttached) {
                RecyclerListView innerListView = sharedMediaLayout.getCurrentListView();
                int top = sharedMediaLayout.getTop();
                if (top == 0) {
                    consumed[1] = dyUnconsumed;
                    innerListView.scrollBy(0, dyUnconsumed);
                }
            }
        }

        @Override
        public void onNestedScroll(View target, int dxConsumed, int dyConsumed, int dxUnconsumed, int dyUnconsumed, int type) {

        }

        @Override
        public boolean onNestedPreFling(View target, float velocityX, float velocityY) {
            return super.onNestedPreFling(target, velocityX, velocityY);
        }

        @Override
        public void onNestedPreScroll(View target, int dx, int dy, int[] consumed, int type) {
            if (target == listView && sharedMediaRow != -1 && sharedMediaLayoutAttached) {
                boolean searchVisible = actionBar.isSearchFieldVisible();
                int t = sharedMediaLayout.getTop();
                if (dy < 0) {
                    boolean scrolledInner = false;
                    if (t <= 0) {
                        RecyclerListView innerListView = sharedMediaLayout.getCurrentListView();
                        LinearLayoutManager linearLayoutManager = (LinearLayoutManager) innerListView.getLayoutManager();
                        int pos = linearLayoutManager.findFirstVisibleItemPosition();
                        if (pos != RecyclerView.NO_POSITION) {
                            RecyclerView.ViewHolder holder = innerListView.findViewHolderForAdapterPosition(pos);
                            int top = holder != null ? holder.itemView.getTop() : -1;
                            int paddingTop = innerListView.getPaddingTop();
                            if (top != paddingTop || pos != 0) {
                                consumed[1] = pos != 0 ? dy : Math.max(dy, (top - paddingTop));
                                innerListView.scrollBy(0, dy);
                                scrolledInner = true;
                            }
                        }
                    }
                    if (searchVisible) {
                        if (!scrolledInner && t < 0) {
                            consumed[1] = dy - Math.max(t, dy);
                        } else {
                            consumed[1] = dy;
                        }
                    }
                } else {
                    if (searchVisible) {
                        RecyclerListView innerListView = sharedMediaLayout.getCurrentListView();
                        consumed[1] = dy;
                        if (t > 0) {
                            consumed[1] -= dy;
                        }
                        if (consumed[1] > 0) {
                            innerListView.scrollBy(0, consumed[1]);
                        }
                    }
                }
            }
        }

        @Override
        public boolean onStartNestedScroll(View child, View target, int axes, int type) {
            return sharedMediaRow != -1 && axes == ViewCompat.SCROLL_AXIS_VERTICAL;
        }

        @Override
        public void onNestedScrollAccepted(View child, View target, int axes, int type) {
            nestedScrollingParentHelper.onNestedScrollAccepted(child, target, axes);
        }

        @Override
        public void onStopNestedScroll(View target, int type) {
            nestedScrollingParentHelper.onStopNestedScroll(target);
        }

        @Override
        public void onStopNestedScroll(View child) {

        }
    }

    private class PagerIndicatorView extends View {

        private final RectF indicatorRect = new RectF();

        private final TextPaint textPaint;
        private final Paint backgroundPaint;

        private final ValueAnimator animator;
        private final float[] animatorValues = new float[]{0f, 1f};

        private final PagerAdapter adapter = avatarsViewPager.getAdapter();

        private boolean isIndicatorVisible;

        public PagerIndicatorView(Context context) {
            super(context);
            setVisibility(GONE);

            textPaint = new TextPaint(Paint.ANTI_ALIAS_FLAG);
            textPaint.setColor(Color.WHITE);
            textPaint.setTypeface(Typeface.SANS_SERIF);
            textPaint.setTextAlign(Paint.Align.CENTER);
            textPaint.setTextSize(AndroidUtilities.dpf2(15f));
            backgroundPaint = new Paint(Paint.ANTI_ALIAS_FLAG);
            backgroundPaint.setColor(0x26000000);
            animator = ValueAnimator.ofFloat(0f, 1f);
            animator.setInterpolator(CubicBezierInterpolator.EASE_BOTH);
            animator.addUpdateListener(a -> {
                final float value = AndroidUtilities.lerp(animatorValues, a.getAnimatedFraction());
                if (searchItem != null && !isPulledDown) {
                    searchItem.setScaleX(1f - value);
                    searchItem.setScaleY(1f - value);
                    searchItem.setAlpha(1f - value);
                }
                if (editItemVisible) {
                    editItem.setScaleX(1f - value);
                    editItem.setScaleY(1f - value);
                    editItem.setAlpha(1f - value);
                }
                if (callItemVisible) {
                    callItem.setScaleX(1f - value);
                    callItem.setScaleY(1f - value);
                    callItem.setAlpha(1f - value);
                }
                if (videoCallItemVisible) {
                    videoCallItem.setScaleX(1f - value);
                    videoCallItem.setScaleY(1f - value);
                    videoCallItem.setAlpha(1f - value);
                }
                setScaleX(value);
                setScaleY(value);
                setAlpha(value);
            });
            boolean expanded = expandPhoto;
            animator.addListener(new AnimatorListenerAdapter() {
                @Override
                public void onAnimationEnd(Animator animation) {
                    if (isIndicatorVisible) {
                        if (searchItem != null) {
                            searchItem.setClickable(false);
                        }
                        if (editItemVisible) {
                            editItem.setVisibility(GONE);
                        }
                        if (callItemVisible) {
                            callItem.setVisibility(GONE);
                        }
                        if (videoCallItemVisible) {
                            videoCallItem.setVisibility(GONE);
                        }
                    } else {
                        setVisibility(GONE);
                    }
                }

                @Override
                public void onAnimationStart(Animator animation) {
                    if (searchItem != null && !expanded) {
                        searchItem.setClickable(true);
                    }
                    if (editItemVisible) {
                        editItem.setVisibility(VISIBLE);
                    }
                    if (callItemVisible) {
                        callItem.setVisibility(VISIBLE);
                    }
                    if (videoCallItemVisible) {
                        videoCallItem.setVisibility(VISIBLE);
                    }
                    setVisibility(VISIBLE);
                }
            });
            avatarsViewPager.addOnPageChangeListener(new ViewPager.OnPageChangeListener() {

                private int prevPage;

                @Override
                public void onPageScrolled(int position, float positionOffset, int positionOffsetPixels) {
                }

                @Override
                public void onPageSelected(int position) {
                    int realPosition = avatarsViewPager.getRealPosition(position);
                    invalidateIndicatorRect(prevPage != realPosition);
                    prevPage = realPosition;
                    updateAvatarItems();
                }

                @Override
                public void onPageScrollStateChanged(int state) {
                }
            });
            adapter.registerDataSetObserver(new DataSetObserver() {
                @Override
                public void onChanged() {
                    int count = avatarsViewPager.getRealCount();
                    if (overlayCountVisible == 0 && count > 1 && count <= 20 && overlaysView.isOverlaysVisible()) {
                        overlayCountVisible = 1;
                    }
                    invalidateIndicatorRect(false);
                    refreshVisibility(1f);
                    updateAvatarItems();
                }
            });
        }

        private void updateAvatarItemsInternal() {
            /*if (otherItem == null || avatarsViewPager == null) {
                return;
            }
            if (isPulledDown) {
                int position = avatarsViewPager.getRealPosition();
                if (position == 0) {
                    otherItem.hideSubItem(set_as_main);
                    otherItem.showSubItem(add_photo);
                } else {
                    otherItem.showSubItem(set_as_main);
                    otherItem.hideSubItem(add_photo);
                }
            }*/
        }

        private void updateAvatarItems() {
            /*if (imageUpdater == null) {
                return;
            }
            if (otherItem.isSubMenuShowing()) {
                AndroidUtilities.runOnUIThread(this::updateAvatarItemsInternal, 500);
            } else {
                updateAvatarItemsInternal();
            }*/
        }

        public boolean isIndicatorVisible() {
            return isIndicatorVisible;
        }

        public boolean isIndicatorFullyVisible() {
            return isIndicatorVisible && !animator.isRunning();
        }

        public void setIndicatorVisible(boolean indicatorVisible, float durationFactor) {
            if (indicatorVisible != isIndicatorVisible) {
                isIndicatorVisible = indicatorVisible;
                animator.cancel();
                final float value = AndroidUtilities.lerp(animatorValues, animator.getAnimatedFraction());
                if (durationFactor <= 0f) {
                    animator.setDuration(0);
                } else if (indicatorVisible) {
                    animator.setDuration((long) ((1f - value) * 250f / durationFactor));
                } else {
                    animator.setDuration((long) (value * 250f / durationFactor));
                }
                animatorValues[0] = value;
                animatorValues[1] = indicatorVisible ? 1f : 0f;
                animator.start();
            }
        }

        public void refreshVisibility(float durationFactor) {
            setIndicatorVisible(isPulledDown && avatarsViewPager.getRealCount() > 20, durationFactor);
        }

        @Override
        protected void onSizeChanged(int w, int h, int oldw, int oldh) {
            invalidateIndicatorRect(false);
        }

        private void invalidateIndicatorRect(boolean pageChanged) {
            if (pageChanged) {
                overlaysView.saveCurrentPageProgress();
            }
            overlaysView.invalidate();
            final float textWidth = textPaint.measureText(getCurrentTitle());
            indicatorRect.right = getMeasuredWidth() - AndroidUtilities.dp(54f);
            indicatorRect.left = indicatorRect.right - (textWidth + AndroidUtilities.dpf2(16f));
            indicatorRect.top = (actionBar.getOccupyStatusBar() ? AndroidUtilities.statusBarHeight : 0) + AndroidUtilities.dp(15f);
            indicatorRect.bottom = indicatorRect.top + AndroidUtilities.dp(26);
            setPivotX(indicatorRect.centerX());
            setPivotY(indicatorRect.centerY());
            invalidate();
        }

        @Override
        protected void onDraw(Canvas canvas) {
            final float radius = AndroidUtilities.dpf2(12);
            canvas.drawRoundRect(indicatorRect, radius, radius, backgroundPaint);
            canvas.drawText(getCurrentTitle(), indicatorRect.centerX(), indicatorRect.top + AndroidUtilities.dpf2(18.5f), textPaint);
        }

        private String getCurrentTitle() {
            return adapter.getPageTitle(avatarsViewPager.getCurrentItem()).toString();
        }

        private ActionBarMenuItem getSecondaryMenuItem() {
            if (callItemVisible) {
                return callItem;
            } else if (editItemVisible) {
                return editItem;
            } else if (searchItem != null) {
                return searchItem;
            } else {
                return null;
            }
        }
    }

    public ProfileActivity(Bundle args) {
        this(args, null);
    }

    public ProfileActivity(Bundle args, SharedMediaLayout.SharedMediaPreloader preloader) {
        super(args);
        sharedMediaPreloader = preloader;
    }

    @Override
    public boolean onFragmentCreate() {
        userId = arguments.getLong("user_id", 0);
        chatId = arguments.getLong("chat_id", 0);
        banFromGroup = arguments.getLong("ban_chat_id", 0);
        reportSpam = arguments.getBoolean("reportSpam", false);
        if (!expandPhoto) {
            expandPhoto = arguments.getBoolean("expandPhoto", false);
            if (expandPhoto) {
                needSendMessage = true;
            }
        }
        if (userId != 0) {
            dialogId = arguments.getLong("dialog_id", 0);
            if (dialogId != 0) {
                currentEncryptedChat = getMessagesController().getEncryptedChat(DialogObject.getEncryptedChatId(dialogId));
            }
            TLRPC.User user = getMessagesController().getUser(userId);
            if (user == null) {
                return false;
            }

            getNotificationCenter().addObserver(this, NotificationCenter.contactsDidLoad);
            getNotificationCenter().addObserver(this, NotificationCenter.newSuggestionsAvailable);
            getNotificationCenter().addObserver(this, NotificationCenter.encryptedChatCreated);
            getNotificationCenter().addObserver(this, NotificationCenter.encryptedChatUpdated);
            getNotificationCenter().addObserver(this, NotificationCenter.blockedUsersDidLoad);
            getNotificationCenter().addObserver(this, NotificationCenter.botInfoDidLoad);
            getNotificationCenter().addObserver(this, NotificationCenter.userInfoDidLoad);
            NotificationCenter.getGlobalInstance().addObserver(this, NotificationCenter.reloadInterface);

            userBlocked = getMessagesController().blockePeers.indexOfKey(userId) >= 0;
            if (user.bot) {
                isBot = true;
                getMediaDataController().loadBotInfo(user.id, user.id, true, classGuid);
            }
            userInfo = getMessagesController().getUserFull(userId);
            getMessagesController().loadFullUser(getMessagesController().getUser(userId), classGuid, true);
            participantsMap = null;

            if (UserObject.isUserSelf(user)) {
                imageUpdater = new ImageUpdater(true);
                imageUpdater.setOpenWithFrontfaceCamera(true);
                imageUpdater.parentFragment = this;
                imageUpdater.setDelegate(this);
                getMediaDataController().checkFeaturedStickers();
                getMessagesController().loadSuggestedFilters();
                getMessagesController().loadUserInfo(getUserConfig().getCurrentUser(), true, classGuid);
            }
            actionBarAnimationColorFrom = arguments.getInt("actionBarColor", 0);
        } else if (chatId != 0) {
            currentChat = getMessagesController().getChat(chatId);
            if (currentChat == null) {
                final CountDownLatch countDownLatch = new CountDownLatch(1);
                getMessagesStorage().getStorageQueue().postRunnable(() -> {
                    currentChat = getMessagesStorage().getChat(chatId);
                    countDownLatch.countDown();
                });
                try {
                    countDownLatch.await();
                } catch (Exception e) {
                    FileLog.e(e);
                }
                if (currentChat != null) {
                    getMessagesController().putChat(currentChat, true);
                } else {
                    return false;
                }
            }

            if (currentChat.megagroup) {
                getChannelParticipants(true);
            } else {
                participantsMap = null;
            }
            getNotificationCenter().addObserver(this, NotificationCenter.chatInfoDidLoad);
            getNotificationCenter().addObserver(this, NotificationCenter.chatOnlineCountDidLoad);
            getNotificationCenter().addObserver(this, NotificationCenter.groupCallUpdated);

            sortedUsers = new ArrayList<>();
            updateOnlineCount(true);
            if (chatInfo == null) {
                chatInfo = getMessagesController().getChatFull(chatId);
            }
            if (ChatObject.isChannel(currentChat)) {
                getMessagesController().loadFullChat(chatId, classGuid, true);
            } else if (chatInfo == null) {
                chatInfo = getMessagesStorage().loadChatInfo(chatId, false, null, false, false);
            }
        } else {
            return false;
        }
        if (sharedMediaPreloader == null) {
            sharedMediaPreloader = new SharedMediaLayout.SharedMediaPreloader(this);
        }
        sharedMediaPreloader.addDelegate(this);

        getNotificationCenter().addObserver(this, NotificationCenter.updateInterfaces);
        getNotificationCenter().addObserver(this, NotificationCenter.didReceiveNewMessages);
        getNotificationCenter().addObserver(this, NotificationCenter.closeChats);
        NotificationCenter.getGlobalInstance().addObserver(this, NotificationCenter.emojiLoaded);
        updateRowsIds();
        if (listAdapter != null) {
            listAdapter.notifyDataSetChanged();
        }

        if (arguments.containsKey("preload_messages")) {
            getMessagesController().ensureMessagesLoaded(userId, 0, null);
        }

        return true;
    }

    private void generateLink() {
        TLRPC.TL_messages_exportChatInvite req = new TLRPC.TL_messages_exportChatInvite();
        req.peer = getMessagesController().getInputPeer(-chatId);
        final int reqId = getConnectionsManager().sendRequest(req, (response, error) -> AndroidUtilities.runOnUIThread(() -> {
            if (error == null) {
                TLRPC.TL_chatInviteExported invite = (TLRPC.TL_chatInviteExported) response;
                ProxyUtil.showQrDialog(getParentActivity(), invite.link, imageSize -> Bitmap.createScaledBitmap(avatarImage.getImageReceiver().getBitmap(), imageSize, imageSize, true));
            } else {
                AlertUtil.showToast(error);
            }
        }));
        getConnectionsManager().bindRequestToGuid(reqId, classGuid);
    }

    @Override
    protected void setParentLayout(ActionBarLayout layout) {
        super.setParentLayout(layout);
        Activity activity = getParentActivity();
        if (activity != null && Build.VERSION.SDK_INT >= Build.VERSION_CODES.LOLLIPOP) {
            navigationBarAnimationColorFrom = activity.getWindow().getNavigationBarColor();
        }
    }

    @Override
    public void onFragmentDestroy() {
        super.onFragmentDestroy();
        if (sharedMediaLayout != null) {
            sharedMediaLayout.onDestroy();
        }
        if (sharedMediaPreloader != null) {
            sharedMediaPreloader.onDestroy(this);
        }
        if (sharedMediaPreloader != null) {
            sharedMediaPreloader.removeDelegate(this);
        }

        getNotificationCenter().removeObserver(this, NotificationCenter.updateInterfaces);
        getNotificationCenter().removeObserver(this, NotificationCenter.closeChats);
        getNotificationCenter().removeObserver(this, NotificationCenter.didReceiveNewMessages);
        NotificationCenter.getGlobalInstance().removeObserver(this, NotificationCenter.emojiLoaded);
        if (avatarsViewPager != null) {
            avatarsViewPager.onDestroy();
        }
        if (userId != 0) {
            getNotificationCenter().removeObserver(this, NotificationCenter.newSuggestionsAvailable);
            getNotificationCenter().removeObserver(this, NotificationCenter.contactsDidLoad);
            getNotificationCenter().removeObserver(this, NotificationCenter.encryptedChatCreated);
            getNotificationCenter().removeObserver(this, NotificationCenter.encryptedChatUpdated);
            getNotificationCenter().removeObserver(this, NotificationCenter.blockedUsersDidLoad);
            getNotificationCenter().removeObserver(this, NotificationCenter.botInfoDidLoad);
            getNotificationCenter().removeObserver(this, NotificationCenter.userInfoDidLoad);
            NotificationCenter.getGlobalInstance().removeObserver(this, NotificationCenter.reloadInterface);
            getMessagesController().cancelLoadFullUser(userId);
        } else if (chatId != 0) {
            getNotificationCenter().removeObserver(this, NotificationCenter.chatInfoDidLoad);
            getNotificationCenter().removeObserver(this, NotificationCenter.chatOnlineCountDidLoad);
            getNotificationCenter().removeObserver(this, NotificationCenter.groupCallUpdated);
        }
        if (avatarImage != null) {
            avatarImage.setImageDrawable(null);
        }
        if (imageUpdater != null) {
            imageUpdater.clear();
        }
        if (pinchToZoomHelper != null) {
            pinchToZoomHelper.clear();
        }
    }

    @Override
    protected ActionBar createActionBar(Context context) {
        ActionBar actionBar = new ActionBar(context) {

            @Override
            public boolean onTouchEvent(MotionEvent event) {
                avatarContainer.getHitRect(rect);
                if (rect.contains((int) event.getX(), (int) event.getY())) {
                    return false;
                }
                return super.onTouchEvent(event);
            }
        };
        actionBar.setBackgroundColor(Color.TRANSPARENT);
        actionBar.setItemsBackgroundColor(AvatarDrawable.getButtonColorForId(userId != 0 || ChatObject.isChannel(chatId, currentAccount) && !currentChat.megagroup ? 5 : chatId), false);
        actionBar.setItemsColor(Theme.getColor(Theme.key_actionBarDefaultIcon), false);
        actionBar.setBackButtonDrawable(new BackDrawable(false));
        actionBar.setCastShadows(false);
        actionBar.setAddToContainer(false);
        actionBar.setClipContent(true);
        actionBar.setOccupyStatusBar(Build.VERSION.SDK_INT >= 21 && !AndroidUtilities.isTablet() && !inBubbleMode);
        return actionBar;
    }

    @Override
    public View createView(Context context) {
        Theme.createProfileResources(context);
        Theme.createChatResources(context, false);

        searchTransitionOffset = 0;
        searchTransitionProgress = 1f;
        searchMode = false;
        hasOwnBackground = true;
        extraHeight = AndroidUtilities.dp(88f);
        actionBar.setActionBarMenuOnItemClick(new ActionBar.ActionBarMenuOnItemClick() {
            @Override
            public void onItemClick(final int id) {
                if (getParentActivity() == null) {
                    return;
                }
                if (id == -1) {
                    finishFragment();
                } else if (id == block_contact) {
                    TLRPC.User user = getMessagesController().getUser(userId);
                    if (user == null) {
                        return;
                    }
                    if (!isBot || MessagesController.isSupportUser(user)) {
                        if (userBlocked) {
                            getMessagesController().unblockPeer(userId);
                            if (BulletinFactory.canShowBulletin(ProfileActivity.this)) {
                                BulletinFactory.createBanBulletin(ProfileActivity.this, false).show();
                            }
                        } else {
                            if (reportSpam) {
                                AlertsCreator.showBlockReportSpamAlert(ProfileActivity.this, userId, user, null, currentEncryptedChat, false, null, param -> {
                                    if (param == 1) {
                                        getNotificationCenter().removeObserver(ProfileActivity.this, NotificationCenter.closeChats);
                                        getNotificationCenter().postNotificationName(NotificationCenter.closeChats);
                                        playProfileAnimation = 0;
                                        finishFragment();
                                    } else {
                                        getNotificationCenter().postNotificationName(NotificationCenter.peerSettingsDidLoad, userId);
                                    }
                                }, null);
                            } else {
                                AlertDialog.Builder builder = new AlertDialog.Builder(getParentActivity());
                                builder.setTitle(LocaleController.getString("BlockUser", R.string.BlockUser));
                                builder.setMessage(AndroidUtilities.replaceTags(LocaleController.formatString("AreYouSureBlockContact2", R.string.AreYouSureBlockContact2, ContactsController.formatName(user.first_name, user.last_name))));
                                builder.setPositiveButton(LocaleController.getString("BlockContact", R.string.BlockContact), (dialogInterface, i) -> {
                                    getMessagesController().blockPeer(userId);
                                    if (BulletinFactory.canShowBulletin(ProfileActivity.this)) {
                                        BulletinFactory.createBanBulletin(ProfileActivity.this, true).show();
                                    }
                                });
                                builder.setNegativeButton(LocaleController.getString("Cancel", R.string.Cancel), null);
                                AlertDialog dialog = builder.create();
                                showDialog(dialog);
                                TextView button = (TextView) dialog.getButton(DialogInterface.BUTTON_POSITIVE);
                                if (button != null) {
                                    button.setTextColor(Theme.getColor(Theme.key_dialogTextRed2));
                                }
                            }
                        }
                    } else {
                        if (!userBlocked) {
                            getMessagesController().blockPeer(userId);
                        } else {
                            getMessagesController().unblockPeer(userId);
                            getSendMessagesHelper().sendMessage("/start", userId, null, null, null, false, null, null, null, true, 0, null);
                            finishFragment();
                        }
                    }
                } else if (id == add_contact) {
                    TLRPC.User user = getMessagesController().getUser(userId);
                    Bundle args = new Bundle();
                    args.putLong("user_id", user.id);
                    args.putBoolean("addContact", true);
                    presentFragment(new ContactAddActivity(args));
                } else if (id == share_contact) {
                    Bundle args = new Bundle();
                    args.putBoolean("onlySelect", true);
                    args.putInt("dialogsType", 3);
                    args.putString("selectAlertString", LocaleController.getString("SendContactToText", R.string.SendContactToText));
                    args.putString("selectAlertStringGroup", LocaleController.getString("SendContactToGroupText", R.string.SendContactToGroupText));
                    DialogsActivity fragment = new DialogsActivity(args);
                    fragment.setDelegate(ProfileActivity.this);
                    presentFragment(fragment);
                } else if (id == edit_contact) {
                    Bundle args = new Bundle();
                    args.putLong("user_id", userId);
                    presentFragment(new ContactAddActivity(args));
                } else if (id == delete_contact) {
                    final TLRPC.User user = getMessagesController().getUser(userId);
                    if (user == null || getParentActivity() == null) {
                        return;
                    }
                    AlertDialog.Builder builder = new AlertDialog.Builder(getParentActivity());
                    builder.setTitle(LocaleController.getString("DeleteContact", R.string.DeleteContact));
                    builder.setMessage(LocaleController.getString("AreYouSureDeleteContact", R.string.AreYouSureDeleteContact));
                    builder.setPositiveButton(LocaleController.getString("Delete", R.string.Delete), (dialogInterface, i) -> {
                        ArrayList<TLRPC.User> arrayList = new ArrayList<>();
                        arrayList.add(user);
                        getContactsController().deleteContact(arrayList, true);
                    });
                    builder.setNegativeButton(LocaleController.getString("Cancel", R.string.Cancel), null);
                    AlertDialog dialog = builder.create();
                    showDialog(dialog);
                    TextView button = (TextView) dialog.getButton(DialogInterface.BUTTON_POSITIVE);
                    if (button != null) {
                        button.setTextColor(Theme.getColor(Theme.key_dialogTextRed2));
                    }
                } else if (id == leave_group) {
                    leaveChatPressed();
                } else if (id == event_log) {
                    presentFragment(new ChannelAdminLogActivity(currentChat));
                } else if (id == edit_channel) {
                    Bundle args = new Bundle();
                    args.putLong("chat_id", chatId);
                    ChatEditActivity fragment = new ChatEditActivity(args);
                    fragment.setInfo(chatInfo);
                    presentFragment(fragment);
                } else if (id == invite_to_group) {
                    final TLRPC.User user = getMessagesController().getUser(userId);
                    if (user == null) {
                        return;
                    }
                    Bundle args = new Bundle();
                    args.putBoolean("onlySelect", true);
                    args.putInt("dialogsType", 2);
                    args.putString("addToGroupAlertString", LocaleController.formatString("AddToTheGroupAlertText", R.string.AddToTheGroupAlertText, UserObject.getUserName(user), "%1$s"));
                    DialogsActivity fragment = new DialogsActivity(args);
                    fragment.setDelegate((fragment1, dids, message, param) -> {
                        long did = dids.get(0);
                        Bundle args1 = new Bundle();
                        args1.putBoolean("scrollToTopOnResume", true);
                        args1.putLong("chat_id", -did);
                        if (!getMessagesController().checkCanOpenChat(args1, fragment1)) {
                            return;
                        }

                        getNotificationCenter().removeObserver(ProfileActivity.this, NotificationCenter.closeChats);
                        getNotificationCenter().postNotificationName(NotificationCenter.closeChats);
                        getMessagesController().addUserToChat(-did, user, 0, null, ProfileActivity.this, null);
                        presentFragment(new ChatActivity(args1), true);
                        removeSelfFromStack();
                    });
                    presentFragment(fragment);
                } else if (id == share || id == qr_code) {
                    try {
                        String text = null;
                        if (userId != 0) {
                            TLRPC.User user = getMessagesController().getUser(userId);
                            if (user == null || StrUtil.isBlank(user.username)) {
                                return;
                            }
                            if (botInfo != null && userInfo != null && !TextUtils.isEmpty(userInfo.about) && id == share) {
                                text = String.format("%s https://" + getMessagesController().linkPrefix + "/%s", userInfo.about, user.username);
                            } else {
                                text = String.format("https://" + getMessagesController().linkPrefix + "/%s", user.username);
                            }
                        } else if (chatId != 0) {
                            TLRPC.Chat chat = getMessagesController().getChat(chatId);
                            if (chat == null) {
                                return;
                            }
                            if (chatInfo != null && !TextUtils.isEmpty(chatInfo.about) && id == share) {
                                text = String.format("%s\nhttps://" + getMessagesController().linkPrefix + "/%s", chatInfo.about, chat.username);
                            } else if (StrUtil.isNotBlank(chat.username)) {
                                text = String.format("https://" + getMessagesController().linkPrefix + "/%s", chat.username);
                            } else if (id == qr_code && ChatObject.canUserDoAdminAction(chat, ChatObject.ACTION_INVITE)) {
                                if (chatInfo != null && chatInfo.exported_invite != null) {
                                    text = chatInfo.exported_invite.link;
                                } else {
                                    generateLink();
                                    return;
                                }
                            }
                        }
                        if (TextUtils.isEmpty(text)) {
                            return;
                        }
                        if (id == share) {
                            Intent intent = new Intent(Intent.ACTION_SEND);
                            intent.setType("text/plain");
                            intent.putExtra(Intent.EXTRA_TEXT, text);
                            startActivityForResult(Intent.createChooser(intent, LocaleController.getString("BotShare", R.string.BotShare)), 500);
                        } else {
                            if (BuildVars.DEBUG_PRIVATE_VERSION) {
                                AlertUtil.showToast(text);
                            }
                            ProxyUtil.showQrDialog(getParentActivity(), text, avatarImage.getImageReceiver().getBitmap() == null ? null : imageSize -> Bitmap.createScaledBitmap(avatarImage.getImageReceiver().getBitmap(), imageSize, imageSize, true));
                        }
                    } catch (Exception e) {
                        FileLog.e(e);
                    }
                } else if (id == add_shortcut) {
                    try {
                        long did;
                        if (currentEncryptedChat != null) {
                            did = DialogObject.makeEncryptedDialogId(currentEncryptedChat.id);
                        } else if (userId != 0) {
                            did = userId;
                        } else if (chatId != 0) {
                            did = -chatId;
                        } else {
                            return;
                        }
                        getMediaDataController().installShortcut(did);
                    } catch (Exception e) {
                        FileLog.e(e);
                    }
                } else if (id == call_item || id == video_call_item) {
                    if (userId != 0) {
                        TLRPC.User user = getMessagesController().getUser(userId);
                        if (user != null) {
                            VoIPHelper.startCall(user, id == video_call_item, userInfo != null && userInfo.video_calls_available, getParentActivity(), userInfo, getAccountInstance());
                        }
                    } else if (chatId != 0) {
                        ChatObject.Call call = getMessagesController().getGroupCall(chatId, false);
                        if (call == null) {
                            VoIPHelper.showGroupCallAlert(ProfileActivity.this, currentChat, null, false, getAccountInstance());
                        } else {
                            VoIPHelper.startCall(currentChat, null, null, false, getParentActivity(), ProfileActivity.this, getAccountInstance());
                        }
                    }
                } else if (id == search_members) {
                    Bundle args = new Bundle();
                    args.putLong("chat_id", chatId);
                    args.putInt("type", ChatUsersActivity.TYPE_USERS);
                    args.putBoolean("open_search", true);
                    ChatUsersActivity fragment = new ChatUsersActivity(args);
                    fragment.setInfo(chatInfo);
                    presentFragment(fragment);
                } else if (id == add_member) {
                    openAddMember();
                } else if (id == statistics) {
                    TLRPC.Chat chat = getMessagesController().getChat(chatId);
                    Bundle args = new Bundle();
                    args.putLong("chat_id", chatId);
                    args.putBoolean("is_megagroup", chat.megagroup);
                    StatisticActivity fragment = new StatisticActivity(args);
                    presentFragment(fragment);
                } else if (id == view_discussion) {
                    openDiscussion();
                } else if (id == start_secret_chat) {
                    AlertDialog.Builder builder = new AlertDialog.Builder(getParentActivity());
                    builder.setTitle(LocaleController.getString("AreYouSureSecretChatTitle", R.string.AreYouSureSecretChatTitle));
                    builder.setMessage(LocaleController.getString("AreYouSureSecretChat", R.string.AreYouSureSecretChat));
                    builder.setPositiveButton(LocaleController.getString("Start", R.string.Start), (dialogInterface, i) -> {
                        creatingChat = true;
                        getSecretChatHelper().startSecretChat(getParentActivity(), getMessagesController().getUser(userId));
                    });
                    builder.setNegativeButton(LocaleController.getString("Cancel", R.string.Cancel), null);
                    showDialog(builder.create());
                } else if (id == gallery_menu_save) {
                    if (getParentActivity() == null) {
                        return;
                    }
                    if (Build.VERSION.SDK_INT >= 23 && (Build.VERSION.SDK_INT <= 28 || BuildVars.NO_SCOPED_STORAGE) && getParentActivity().checkSelfPermission(Manifest.permission.WRITE_EXTERNAL_STORAGE) != PackageManager.PERMISSION_GRANTED) {
                        getParentActivity().requestPermissions(new String[]{Manifest.permission.WRITE_EXTERNAL_STORAGE}, 4);
                        return;
                    }
                    ImageLocation location = avatarsViewPager.getImageLocation(avatarsViewPager.getRealPosition());
                    if (location == null) {
                        return;
                    }
                    final boolean isVideo = location.imageType == FileLoader.IMAGE_TYPE_ANIMATION;
                    File f = FileLoader.getPathToAttach(location.location, isVideo ? "mp4" : null, true);
                    if (f.exists()) {
                        MediaController.saveFile(f.toString(), getParentActivity(), 0, null, null, () -> {
                            if (getParentActivity() == null) {
                                return;
                            }
                            BulletinFactory.createSaveToGalleryBulletin(ProfileActivity.this, isVideo, null).show();
                        });
                    }
                } else if (id == logout) {
                    presentFragment(new LogoutActivity());
                } else if (id == set_as_main) {
                    int position = avatarsViewPager.getRealPosition();
                    TLRPC.Photo photo = avatarsViewPager.getPhoto(position);
                    if (photo == null) {
                        return;
                    }
                    avatarsViewPager.startMovePhotoToBegin(position);

                    TLRPC.TL_photos_updateProfilePhoto req = new TLRPC.TL_photos_updateProfilePhoto();
                    req.id = new TLRPC.TL_inputPhoto();
                    req.id.id = photo.id;
                    req.id.access_hash = photo.access_hash;
                    req.id.file_reference = photo.file_reference;
                    UserConfig userConfig = getUserConfig();
                    getConnectionsManager().sendRequest(req, (response, error) -> AndroidUtilities.runOnUIThread(() -> {
                        avatarsViewPager.finishSettingMainPhoto();
                        if (response instanceof TLRPC.TL_photos_photo) {
                            TLRPC.TL_photos_photo photos_photo = (TLRPC.TL_photos_photo) response;
                            getMessagesController().putUsers(photos_photo.users, false);
                            TLRPC.User user = getMessagesController().getUser(userConfig.clientUserId);
                            if (photos_photo.photo instanceof TLRPC.TL_photo) {
                                avatarsViewPager.replaceFirstPhoto(photo, photos_photo.photo);
                                if (user != null) {
                                    user.photo.photo_id = photos_photo.photo.id;
                                    userConfig.setCurrentUser(user);
                                    userConfig.saveConfig(true);
                                }
                            }
                        }
                    }));
                    undoView.showWithAction(userId, UndoView.ACTION_PROFILE_PHOTO_CHANGED, photo.video_sizes.isEmpty() ? null : 1);
                    TLRPC.User user = getMessagesController().getUser(userConfig.clientUserId);

                    TLRPC.PhotoSize bigSize = FileLoader.getClosestPhotoSizeWithSize(photo.sizes, 800);
                    if (user != null) {
                        TLRPC.PhotoSize smallSize = FileLoader.getClosestPhotoSizeWithSize(photo.sizes, 90);
                        user.photo.photo_id = photo.id;
                        user.photo.photo_small = smallSize.location;
                        user.photo.photo_big = bigSize.location;
                        userConfig.setCurrentUser(user);
                        userConfig.saveConfig(true);
                        NotificationCenter.getInstance(currentAccount).postNotificationName(NotificationCenter.mainUserInfoChanged);
                        updateProfileData();
                    }
                    avatarsViewPager.commitMoveToBegin();
                } else if (id == edit_avatar) {
                    int position = avatarsViewPager.getRealPosition();
                    ImageLocation location = avatarsViewPager.getImageLocation(position);
                    if (location == null) {
                        return;
                    }

                    File f = FileLoader.getPathToAttach(PhotoViewer.getFileLocation(location), PhotoViewer.getFileLocationExt(location), true);
                    boolean isVideo = location.imageType == FileLoader.IMAGE_TYPE_ANIMATION;
                    String thumb;
                    if (isVideo) {
                        ImageLocation imageLocation = avatarsViewPager.getRealImageLocation(position);
                        thumb = FileLoader.getPathToAttach(PhotoViewer.getFileLocation(imageLocation), PhotoViewer.getFileLocationExt(imageLocation), true).getAbsolutePath();
                    } else {
                        thumb = null;
                    }
                    imageUpdater.openPhotoForEdit(f.getAbsolutePath(), thumb, 0, isVideo);
                } else if (id == delete_avatar) {
                    AlertDialog.Builder builder = new AlertDialog.Builder(getParentActivity());
                    ImageLocation location = avatarsViewPager.getImageLocation(avatarsViewPager.getRealPosition());
                    if (location == null) {
                        return;
                    }
                    if (location.imageType == FileLoader.IMAGE_TYPE_ANIMATION) {
                        builder.setTitle(LocaleController.getString("AreYouSureDeleteVideoTitle", R.string.AreYouSureDeleteVideoTitle));
                        builder.setMessage(LocaleController.formatString("AreYouSureDeleteVideo", R.string.AreYouSureDeleteVideo));
                    } else {
                        builder.setTitle(LocaleController.getString("AreYouSureDeletePhotoTitle", R.string.AreYouSureDeletePhotoTitle));
                        builder.setMessage(LocaleController.formatString("AreYouSureDeletePhoto", R.string.AreYouSureDeletePhoto));
                    }
                    builder.setPositiveButton(LocaleController.getString("Delete", R.string.Delete), (dialogInterface, i) -> {
                        int position = avatarsViewPager.getRealPosition();
                        TLRPC.Photo photo = avatarsViewPager.getPhoto(position);
                        if (avatarsViewPager.getRealCount() == 1) {
                            setForegroundImage(true);
                        }
                        if (photo == null || avatarsViewPager.getRealPosition() == 0) {
                            getMessagesController().deleteUserPhoto(null);
                        } else {
                            TLRPC.TL_inputPhoto inputPhoto = new TLRPC.TL_inputPhoto();
                            inputPhoto.id = photo.id;
                            inputPhoto.access_hash = photo.access_hash;
                            inputPhoto.file_reference = photo.file_reference;
                            if (inputPhoto.file_reference == null) {
                                inputPhoto.file_reference = new byte[0];
                            }
                            getMessagesController().deleteUserPhoto(inputPhoto);
                            getMessagesStorage().clearUserPhoto(userId, photo.id);
                        }
                        if (avatarsViewPager.removePhotoAtIndex(position)) {
                            avatarsViewPager.setVisibility(View.GONE);
                            avatarImage.setForegroundAlpha(1f);
                            avatarContainer.setVisibility(View.VISIBLE);
                            doNotSetForeground = true;
                            final View view = layoutManager.findViewByPosition(0);
                            if (view != null) {
                                listView.smoothScrollBy(0, view.getTop() - AndroidUtilities.dp(88), CubicBezierInterpolator.EASE_OUT_QUINT);
                            }
                        }
                    });
                    builder.setNegativeButton(LocaleController.getString("Cancel", R.string.Cancel), null);
                    AlertDialog alertDialog = builder.create();
                    showDialog(alertDialog);
                    TextView button = (TextView) alertDialog.getButton(DialogInterface.BUTTON_POSITIVE);
                    if (button != null) {
                        button.setTextColor(Theme.getColor(Theme.key_dialogTextRed2));
                    }
                } else if (id == add_photo) {
                    onWriteButtonClick();
                } /*else if (id == qr_button) {
                    Bundle args = new Bundle();
                    args.putLong("chat_id", chatId);
                    args.putLong("user_id", userId);
                    presentFragment(new QrActivity(args));
                }*/
            }
        });

        if (sharedMediaLayout != null) {
            sharedMediaLayout.onDestroy();
        }
        final long did;
        if (dialogId != 0) {
            did = dialogId;
        } else if (userId != 0) {
            did = userId;
        } else {
            did = -chatId;
        }
        ArrayList<Integer> users = chatInfo != null && chatInfo.participants != null && chatInfo.participants.participants.size() > 5 ? sortedUsers : null;
        sharedMediaLayout = new SharedMediaLayout(context, did, sharedMediaPreloader, userInfo != null ? userInfo.common_chats_count : 0, sortedUsers, chatInfo, users != null, this, this, SharedMediaLayout.VIEW_TYPE_PROFILE_ACTIVITY) {
            @Override
            protected void onSelectedTabChanged() {
                updateSelectedMediaTabText();
            }

            @Override
            protected boolean canShowSearchItem() {
                return mediaHeaderVisible;
            }

            @Override
            protected void onSearchStateChanged(boolean expanded) {
                if (SharedConfig.smoothKeyboard) {
                    AndroidUtilities.removeAdjustResize(getParentActivity(), classGuid);
                }
                listView.stopScroll();
                avatarContainer2.setPivotY(avatarContainer.getPivotY() + avatarContainer.getMeasuredHeight() / 2f);
                avatarContainer2.setPivotX(avatarContainer2.getMeasuredWidth() / 2f);
                AndroidUtilities.updateViewVisibilityAnimated(avatarContainer2, !expanded, 0.95f, true);

                if (Math.min(1f, extraHeight / AndroidUtilities.dp(88f)) > 0.85 && !searchMode && NekoConfig.showIdAndDc.Bool())
                    idTextView.setVisibility(expanded ? INVISIBLE : VISIBLE);

                callItem.setVisibility(expanded || !callItemVisible ? GONE : INVISIBLE);
                videoCallItem.setVisibility(expanded || !videoCallItemVisible ? GONE : INVISIBLE);
                editItem.setVisibility(expanded || !editItemVisible ? GONE : INVISIBLE);
                otherItem.setVisibility(expanded ? GONE : INVISIBLE);
//                if (qrItem != null) {
//                    qrItem.setVisibility(expanded ? GONE : INVISIBLE);
//                }
            }

            @Override
            protected boolean onMemberClick(TLRPC.ChatParticipant participant, boolean isLong) {
                return ProfileActivity.this.onMemberClick(participant, isLong);
            }
        };
        sharedMediaLayout.setLayoutParams(new RecyclerView.LayoutParams(RecyclerView.LayoutParams.MATCH_PARENT, RecyclerView.LayoutParams.MATCH_PARENT));

        ActionBarMenu menu = actionBar.createMenu();

        if (imageUpdater != null) {
            searchItem = menu.addItem(search_button, R.drawable.ic_ab_search).setIsSearchField(true).setActionBarMenuItemSearchListener(new ActionBarMenuItem.ActionBarMenuItemSearchListener() {

                @Override
                public Animator getCustomToggleTransition() {
                    searchMode = !searchMode;
                    if (!searchMode) {
                        searchItem.clearFocusOnSearchView();
                    }
                    if (searchMode) {
                        searchItem.getSearchField().setText("");
                    }
                    return searchExpandTransition(searchMode);
                }

                @Override
                public void onTextChanged(EditText editText) {
                    searchAdapter.search(editText.getText().toString().toLowerCase());
                }
            });
            searchItem.setContentDescription(LocaleController.getString("SearchInSettings", R.string.SearchInSettings));
            searchItem.setSearchFieldHint(LocaleController.getString("SearchInSettings", R.string.SearchInSettings));
            sharedMediaLayout.getSearchItem().setVisibility(View.GONE);
            if (expandPhoto) {
                searchItem.setVisibility(View.GONE);
            }
        }

        videoCallItem = menu.addItem(video_call_item, R.drawable.profile_video);
        videoCallItem.setContentDescription(LocaleController.getString("VideoCall", R.string.VideoCall));
        if (chatId != 0) {
            callItem = menu.addItem(call_item, R.drawable.baseline_keyboard_voice_24);
            if (ChatObject.isChannelOrGiga(currentChat)) {
                callItem.setContentDescription(LocaleController.getString("VoipChannelVoiceChat", R.string.VoipChannelVoiceChat));
            } else {
                callItem.setContentDescription(LocaleController.getString("VoipGroupVoiceChat", R.string.VoipGroupVoiceChat));
            }
        } else {
            callItem = menu.addItem(call_item, R.drawable.ic_call);
            callItem.setContentDescription(LocaleController.getString("Call", R.string.Call));
        }
        editItem = menu.addItem(edit_channel, R.drawable.group_edit_profile);
        editItem.setContentDescription(LocaleController.getString("Edit", R.string.Edit));
        otherItem = menu.addItem(10, R.drawable.ic_ab_other);
        otherItem.setContentDescription(LocaleController.getString("AccDescrMoreOptions", R.string.AccDescrMoreOptions));

        int scrollTo;
        int scrollToPosition = 0;
        Object writeButtonTag = null;
        if (listView != null && imageUpdater != null) {
            scrollTo = layoutManager.findFirstVisibleItemPosition();
            View topView = layoutManager.findViewByPosition(scrollTo);
            if (topView != null) {
                scrollToPosition = topView.getTop() - listView.getPaddingTop();
            } else {
                scrollTo = -1;
            }
            writeButtonTag = writeButton.getTag();
        } else {
            scrollTo = -1;
        }

        createActionBarMenu(false);

        listAdapter = new ListAdapter(context);
        searchAdapter = new SearchAdapter(context);
        avatarDrawable = new AvatarDrawable();
        avatarDrawable.setProfile(true);

        fragmentView = new NestedFrameLayout(context) {

            @Override
            public boolean dispatchTouchEvent(MotionEvent ev) {
                if (pinchToZoomHelper.isInOverlayMode()) {
                    return pinchToZoomHelper.onTouchEvent(ev);
                }
                if (sharedMediaLayout != null && sharedMediaLayout.isInFastScroll() && sharedMediaLayout.isPinnedToTop()) {
                    return sharedMediaLayout.dispatchFastScrollEvent(ev);
                }
                if (sharedMediaLayout != null && sharedMediaLayout.checkPinchToZoom(ev)) {
                    return true;
                }
                return super.dispatchTouchEvent(ev);
            }

            private boolean ignoreLayout;
            private Paint grayPaint = new Paint();

            @Override
            public boolean hasOverlappingRendering() {
                return false;
            }

            @Override
            protected void onMeasure(int widthMeasureSpec, int heightMeasureSpec) {
                final int actionBarHeight = ActionBar.getCurrentActionBarHeight() + (actionBar.getOccupyStatusBar() ? AndroidUtilities.statusBarHeight : 0);
                if (listView != null) {
                    FrameLayout.LayoutParams layoutParams = (FrameLayout.LayoutParams) listView.getLayoutParams();
                    if (layoutParams.topMargin != actionBarHeight) {
                        layoutParams.topMargin = actionBarHeight;
                    }
                }
                if (searchListView != null) {
                    FrameLayout.LayoutParams layoutParams = (FrameLayout.LayoutParams) searchListView.getLayoutParams();
                    if (layoutParams.topMargin != actionBarHeight) {
                        layoutParams.topMargin = actionBarHeight;
                    }
                }

                int height = MeasureSpec.getSize(heightMeasureSpec);
                super.onMeasure(widthMeasureSpec, MeasureSpec.makeMeasureSpec(height, MeasureSpec.EXACTLY));

                boolean changed = false;
                if (lastMeasuredContentWidth != getMeasuredWidth() || lastMeasuredContentHeight != getMeasuredHeight()) {
                    changed = lastMeasuredContentWidth != 0 && lastMeasuredContentWidth != getMeasuredWidth();
                    listContentHeight = 0;
                    int count = listAdapter.getItemCount();
                    lastMeasuredContentWidth = getMeasuredWidth();
                    lastMeasuredContentHeight = getMeasuredHeight();
                    int ws = MeasureSpec.makeMeasureSpec(getMeasuredWidth(), MeasureSpec.EXACTLY);
                    int hs = MeasureSpec.makeMeasureSpec(listView.getMeasuredHeight(), MeasureSpec.UNSPECIFIED);
                    positionToOffset.clear();
                    for (int i = 0; i < count; i++) {
                        int type = listAdapter.getItemViewType(i);
                        positionToOffset.put(i, listContentHeight);
                        if (type == 13) {
                            listContentHeight += listView.getMeasuredHeight();
                        } else {
                            RecyclerView.ViewHolder holder = listAdapter.createViewHolder(null, type);
                            listAdapter.onBindViewHolder(holder, i);
                            holder.itemView.measure(ws, hs);
                            listContentHeight += holder.itemView.getMeasuredHeight();
                        }
                    }

                    if (emptyView != null) {
                        ((LayoutParams) emptyView.getLayoutParams()).topMargin = AndroidUtilities.dp(88) + AndroidUtilities.statusBarHeight;
                    }
                }

                if (!fragmentOpened && (expandPhoto || openAnimationInProgress && playProfileAnimation == 2)) {
                    ignoreLayout = true;

                    if (expandPhoto) {
                        if (searchItem != null) {
                            searchItem.setAlpha(0.0f);
                            searchItem.setEnabled(false);
                            searchItem.setVisibility(GONE);
                        }
                        nameTextView[1].setTextColor(Color.WHITE);
                        onlineTextView[1].setTextColor(Color.argb(179, 255, 255, 255));
                        idTextView.setTextColor(Color.argb(179, 255, 255, 255));
                        actionBar.setItemsBackgroundColor(Theme.ACTION_BAR_WHITE_SELECTOR_COLOR, false);
                        actionBar.setItemsColor(Color.WHITE, false);
                        overlaysView.setOverlaysVisible();
                        overlaysView.setAlphaValue(1.0f, false);
                        avatarImage.setForegroundAlpha(1.0f);
                        avatarContainer.setVisibility(View.GONE);
                        avatarsViewPager.resetCurrentItem();
                        avatarsViewPager.setVisibility(View.VISIBLE);
                        expandPhoto = false;
                    }

                    allowPullingDown = true;
                    isPulledDown = true;
                    /*if (otherItem != null) {
                        if (!getMessagesController().isChatNoForwards(currentChat)) {
                            otherItem.showSubItem(gallery_menu_save);
                        } else {
                            otherItem.hideSubItem(gallery_menu_save);
                        }
                        if (imageUpdater != null) {
                            otherItem.showSubItem(edit_avatar);
                            otherItem.showSubItem(delete_avatar);
                            otherItem.hideSubItem(logout);
                        }
                    }*/
                    currentExpanAnimatorFracture = 1.0f;

                    int paddingTop;
                    int paddingBottom;
                    if (isInLandscapeMode) {
                        paddingTop = AndroidUtilities.dp(88f);
                        paddingBottom = 0;
                    } else {
                        paddingTop = listView.getMeasuredWidth();
                        paddingBottom = Math.max(0, getMeasuredHeight() - (listContentHeight + AndroidUtilities.dp(88) + actionBarHeight));
                    }
                    if (banFromGroup != 0) {
                        paddingBottom += AndroidUtilities.dp(48);
                        listView.setBottomGlowOffset(AndroidUtilities.dp(48));
                    } else {
                        listView.setBottomGlowOffset(0);
                    }
                    initialAnimationExtraHeight = paddingTop - actionBarHeight;
                    layoutManager.scrollToPositionWithOffset(0, -actionBarHeight);
                    listView.setPadding(0, paddingTop, 0, paddingBottom);
                    measureChildWithMargins(listView, widthMeasureSpec, 0, heightMeasureSpec, 0);
                    listView.layout(0, actionBarHeight, listView.getMeasuredWidth(), actionBarHeight + listView.getMeasuredHeight());
                    ignoreLayout = false;
                } else if (fragmentOpened && !openAnimationInProgress && !firstLayout) {
                    ignoreLayout = true;

                    int paddingTop;
                    int paddingBottom;
                    if (isInLandscapeMode || AndroidUtilities.isTablet()) {
                        paddingTop = AndroidUtilities.dp(88f);
                        paddingBottom = 0;
                    } else {
                        paddingTop = listView.getMeasuredWidth();
                        paddingBottom = Math.max(0, getMeasuredHeight() - (listContentHeight + AndroidUtilities.dp(88) + actionBarHeight));
                    }
                    if (banFromGroup != 0) {
                        paddingBottom += AndroidUtilities.dp(48);
                        listView.setBottomGlowOffset(AndroidUtilities.dp(48));
                    } else {
                        listView.setBottomGlowOffset(0);
                    }
                    int currentPaddingTop = listView.getPaddingTop();
                    View view = null;
                    int pos = RecyclerView.NO_POSITION;
                    for (int i = 0; i < listView.getChildCount(); i++) {
                        int p = listView.getChildAdapterPosition(listView.getChildAt(i));
                        if (p != RecyclerView.NO_POSITION) {
                            view = listView.getChildAt(i);
                            pos = p;
                            break;
                        }
                    }
                    if (view == null) {
                        view = listView.getChildAt(0);
                        if (view != null) {
                            RecyclerView.ViewHolder holder = listView.findContainingViewHolder(view);
                            pos = holder.getAdapterPosition();
                            if (pos == RecyclerView.NO_POSITION) {
                                pos = holder.getPosition();
                            }
                        }
                    }

                    int top = paddingTop;
                    if (view != null) {
                        top = view.getTop();
                    }
                    boolean layout = false;
                    if (actionBar.isSearchFieldVisible() && sharedMediaRow >= 0) {
                        layoutManager.scrollToPositionWithOffset(sharedMediaRow, -paddingTop);
                        layout = true;
                    } else if (invalidateScroll || currentPaddingTop != paddingTop) {
                        if (savedScrollPosition >= 0) {
                            layoutManager.scrollToPositionWithOffset(savedScrollPosition, savedScrollOffset - paddingTop);
                        } else if ((!changed || !allowPullingDown) && view != null) {
                            if (pos == 0 && !allowPullingDown && top > AndroidUtilities.dp(88)) {
                                top = AndroidUtilities.dp(88);
                            }
                            layoutManager.scrollToPositionWithOffset(pos, top - paddingTop);
                            layout = true;
                        } else {
                            layoutManager.scrollToPositionWithOffset(0, AndroidUtilities.dp(88) - paddingTop);
                        }
                    }
                    if (currentPaddingTop != paddingTop || listView.getPaddingBottom() != paddingBottom) {
                        listView.setPadding(0, paddingTop, 0, paddingBottom);
                        layout = true;
                    }
                    if (layout) {
                        measureChildWithMargins(listView, widthMeasureSpec, 0, heightMeasureSpec, 0);
                        try {
                            listView.layout(0, actionBarHeight, listView.getMeasuredWidth(), actionBarHeight + listView.getMeasuredHeight());
                        } catch (Exception e) {
                            FileLog.e(e);
                        }
                    }
                    ignoreLayout = false;
                }
            }

            @Override
            protected void onLayout(boolean changed, int left, int top, int right, int bottom) {
                super.onLayout(changed, left, top, right, bottom);
                savedScrollPosition = -1;
                firstLayout = false;
                invalidateScroll = false;
                checkListViewScroll();
            }

            @Override
            public void requestLayout() {
                if (ignoreLayout) {
                    return;
                }
                super.requestLayout();
            }

            private final ArrayList<View> sortedChildren = new ArrayList<>();
            private final Comparator<View> viewComparator = (view, view2) -> (int) (view.getY() - view2.getY());


            @Override
            protected void dispatchDraw(Canvas canvas) {
                whitePaint.setColor(Theme.getColor(Theme.key_windowBackgroundWhite));
                if (listView.getVisibility() == VISIBLE) {
                    grayPaint.setColor(Theme.getColor(Theme.key_windowBackgroundGray));
                    if (transitionAnimationInProress) {
                        whitePaint.setAlpha((int) (255 * listView.getAlpha()));
                    }
                    if (transitionAnimationInProress) {
                        grayPaint.setAlpha((int) (255 * listView.getAlpha()));
                    }

                    int count = listView.getChildCount();
                    sortedChildren.clear();
                    boolean hasRemovingItems = false;
                    for (int i = 0; i < count; i++) {
                        View child = listView.getChildAt(i);
                        if (listView.getChildAdapterPosition(child) != RecyclerView.NO_POSITION) {
                            sortedChildren.add(listView.getChildAt(i));
                        } else {
                            hasRemovingItems = true;
                        }
                    }
                    Collections.sort(sortedChildren, viewComparator);
                    boolean hasBackground = false;
                    float lastY = listView.getY();
                    count = sortedChildren.size();
                    if (!openAnimationInProgress && count > 0 && !hasRemovingItems) {
                        lastY += sortedChildren.get(0).getY();
                    }
                    float alpha = 1f;
                    for (int i = 0; i < count; i++) {
                        View child = sortedChildren.get(i);
                        boolean currentHasBackground = child.getBackground() != null;
                        int currentY = (int) (listView.getY() + child.getY());
                        if (hasBackground == currentHasBackground) {
                            if (child.getAlpha() == 1f) {
                                alpha = 1f;
                            }
                            continue;
                        }
                        if (hasBackground) {
                            canvas.drawRect(listView.getX(), lastY, listView.getX() + listView.getMeasuredWidth(), currentY, grayPaint);
                        } else {
                            if (alpha != 1f) {
                                canvas.drawRect(listView.getX(), lastY, listView.getX() + listView.getMeasuredWidth(), currentY, grayPaint);
                                whitePaint.setAlpha((int) (255 * alpha));
                                canvas.drawRect(listView.getX(), lastY, listView.getX() + listView.getMeasuredWidth(), currentY, whitePaint);
                                whitePaint.setAlpha(255);
                            } else {
                                canvas.drawRect(listView.getX(), lastY, listView.getX() + listView.getMeasuredWidth(), currentY, whitePaint);
                            }
                        }
                        hasBackground = currentHasBackground;
                        lastY = currentY;
                        alpha = child.getAlpha();
                    }

                    if (hasBackground) {
                        canvas.drawRect(listView.getX(), lastY, listView.getX() + listView.getMeasuredWidth(), listView.getBottom(), grayPaint);
                    } else {
                        if (alpha != 1f) {
                            canvas.drawRect(listView.getX(), lastY, listView.getX() + listView.getMeasuredWidth(), listView.getBottom(), grayPaint);
                            whitePaint.setAlpha((int) (255 * alpha));
                            canvas.drawRect(listView.getX(), lastY, listView.getX() + listView.getMeasuredWidth(), listView.getBottom(), whitePaint);
                            whitePaint.setAlpha(255);
                        } else {
                            canvas.drawRect(listView.getX(), lastY, listView.getX() + listView.getMeasuredWidth(), listView.getBottom(), whitePaint);
                        }
                    }
                } else {
                    int top = searchListView.getTop();
                    canvas.drawRect(0, top + extraHeight + searchTransitionOffset, getMeasuredWidth(), top + getMeasuredHeight(), whitePaint);
                }
                super.dispatchDraw(canvas);
                if (profileTransitionInProgress && parentLayout.fragmentsStack.size() > 1) {
                    BaseFragment fragment = parentLayout.fragmentsStack.get(parentLayout.fragmentsStack.size() - 2);
                    if (fragment instanceof ChatActivity) {
                        ChatActivity chatActivity = (ChatActivity) fragment;
                        FragmentContextView fragmentContextView = chatActivity.getFragmentContextView();

                        if (fragmentContextView != null && fragmentContextView.isCallStyle()) {
                            float progress = extraHeight / AndroidUtilities.dpf2(fragmentContextView.getStyleHeight());
                            if (progress > 1f) {
                                progress = 1f;
                            }
                            canvas.save();
                            canvas.translate(fragmentContextView.getX(), fragmentContextView.getY());
                            fragmentContextView.setDrawOverlay(true);
                            fragmentContextView.setCollapseTransition(true, extraHeight, progress);
                            fragmentContextView.draw(canvas);
                            fragmentContextView.setCollapseTransition(false, extraHeight, progress);
                            fragmentContextView.setDrawOverlay(false);
                            canvas.restore();
                        }
                    }
                }
            }

            @Override
            protected boolean drawChild(Canvas canvas, View child, long drawingTime) {
                if (pinchToZoomHelper.isInOverlayMode() && (child == avatarContainer2 || child == actionBar || child == writeButton)) {
                    return true;
                }
                return super.drawChild(canvas, child, drawingTime);
            }
        };
        fragmentView.setWillNotDraw(false);
        FrameLayout frameLayout = (FrameLayout) fragmentView;

        listView = new RecyclerListView(context) {

            private VelocityTracker velocityTracker;

            @Override
            protected boolean allowSelectChildAtPosition(View child) {
                return child != sharedMediaLayout;
            }

            @Override
            public boolean hasOverlappingRendering() {
                return false;
            }

            @Override
            protected void requestChildOnScreen(View child, View focused) {

            }

            @Override
            public void invalidate() {
                super.invalidate();
                if (fragmentView != null) {
                    fragmentView.invalidate();
                }
            }

            @Override
            public boolean onTouchEvent(MotionEvent e) {
                final int action = e.getAction();
                if (action == MotionEvent.ACTION_DOWN) {
                    if (velocityTracker == null) {
                        velocityTracker = VelocityTracker.obtain();
                    } else {
                        velocityTracker.clear();
                    }
                    velocityTracker.addMovement(e);
                } else if (action == MotionEvent.ACTION_MOVE) {
                    if (velocityTracker != null) {
                        velocityTracker.addMovement(e);
                        velocityTracker.computeCurrentVelocity(1000);
                        listViewVelocityY = velocityTracker.getYVelocity(e.getPointerId(e.getActionIndex()));
                    }
                } else if (action == MotionEvent.ACTION_UP || action == MotionEvent.ACTION_CANCEL) {
                    if (velocityTracker != null) {
                        velocityTracker.recycle();
                        velocityTracker = null;
                    }
                }
                final boolean result = super.onTouchEvent(e);
                if (action == MotionEvent.ACTION_UP || action == MotionEvent.ACTION_CANCEL) {
                    if (allowPullingDown) {
                        final View view = layoutManager.findViewByPosition(0);
                        if (view != null) {
                            if (isPulledDown) {
                                final int actionBarHeight = ActionBar.getCurrentActionBarHeight() + (actionBar.getOccupyStatusBar() ? AndroidUtilities.statusBarHeight : 0);
                                listView.smoothScrollBy(0, view.getTop() - listView.getMeasuredWidth() + actionBarHeight, CubicBezierInterpolator.EASE_OUT_QUINT);
                            } else {
                                listView.smoothScrollBy(0, view.getTop() - AndroidUtilities.dp(88), CubicBezierInterpolator.EASE_OUT_QUINT);
                            }
                        }
                    }
                }
                return result;
            }

            @Override
            public boolean drawChild(Canvas canvas, View child, long drawingTime) {
                if (getItemAnimator().isRunning() && child.getBackground() == null && child.getTranslationY() != 0) {
                    boolean useAlpha = listView.getChildAdapterPosition(child) == sharedMediaRow && child.getAlpha() != 1f;
                    if (useAlpha) {
                        whitePaint.setAlpha((int) (255 * listView.getAlpha() * child.getAlpha()));
                    }
                    canvas.drawRect(listView.getX(), child.getY(), listView.getX() + listView.getMeasuredWidth(), child.getY() + child.getHeight(), whitePaint);
                    if (useAlpha) {
                        whitePaint.setAlpha((int) (255 * listView.getAlpha()));
                    }
                }
                return super.drawChild(canvas, child, drawingTime);
            }
        };
        listView.setVerticalScrollBarEnabled(false);
        DefaultItemAnimator defaultItemAnimator = new DefaultItemAnimator() {

            int animationIndex = -1;

            @Override
            protected void onAllAnimationsDone() {
                super.onAllAnimationsDone();
                getNotificationCenter().onAnimationFinish(animationIndex);
            }

            @Override
            public void runPendingAnimations() {
                boolean removalsPending = !mPendingRemovals.isEmpty();
                boolean movesPending = !mPendingMoves.isEmpty();
                boolean changesPending = !mPendingChanges.isEmpty();
                boolean additionsPending = !mPendingAdditions.isEmpty();
                if (removalsPending || movesPending || additionsPending || changesPending) {
                    ValueAnimator valueAnimator = ValueAnimator.ofFloat(0, 1f);
                    valueAnimator.addUpdateListener(valueAnimator1 -> listView.invalidate());
                    valueAnimator.setDuration(getMoveDuration());
                    valueAnimator.start();
                    animationIndex = getNotificationCenter().setAnimationInProgress(animationIndex, null);
                }
                super.runPendingAnimations();
            }

            @Override
            protected long getAddAnimationDelay(long removeDuration, long moveDuration, long changeDuration) {
                return 0;
            }

            @Override
            protected long getMoveAnimationDelay() {
                return 0;
            }

            @Override
            public long getMoveDuration() {
                return 220;
            }

            @Override
            public long getRemoveDuration() {
                return 220;
            }

            @Override
            public long getAddDuration() {
                return 220;
            }
        };
        listView.setItemAnimator(defaultItemAnimator);
        defaultItemAnimator.setSupportsChangeAnimations(false);
        defaultItemAnimator.setDelayAnimations(false);
        listView.setClipToPadding(false);
        listView.setHideIfEmpty(false);

        layoutManager = new LinearLayoutManager(context) {

            @Override
            public boolean supportsPredictiveItemAnimations() {
                return imageUpdater != null;
            }

            @Override
            public int scrollVerticallyBy(int dy, RecyclerView.Recycler recycler, RecyclerView.State state) {
                final View view = layoutManager.findViewByPosition(0);
                if (view != null && !openingAvatar) {
                    final int canScroll = view.getTop() - AndroidUtilities.dp(88);
                    if (!allowPullingDown && canScroll > dy) {
                        dy = canScroll;
                        if (avatarsViewPager.hasImages() && avatarImage.getImageReceiver().hasNotThumb() && !isInLandscapeMode && !AndroidUtilities.isTablet()) {
                            allowPullingDown = avatarBig == null;
                        }
                    } else if (allowPullingDown) {
                        if (dy >= canScroll) {
                            dy = canScroll;
                            allowPullingDown = false;
                        } else if (listView.getScrollState() == RecyclerListView.SCROLL_STATE_DRAGGING) {
                            if (!isPulledDown) {
                                dy /= 2;
                            }
                        }
                    }
                }
                return super.scrollVerticallyBy(dy, recycler, state);
            }
        };
        layoutManager.setOrientation(LinearLayoutManager.VERTICAL);
        listView.setLayoutManager(layoutManager);
        listView.setGlowColor(0);
        listView.setAdapter(listAdapter);
        frameLayout.addView(listView, LayoutHelper.createFrame(LayoutHelper.MATCH_PARENT, LayoutHelper.MATCH_PARENT, Gravity.TOP | Gravity.LEFT));
        listView.setOnItemClickListener(new RecyclerListView.OnItemClickListenerExtended() {

            private int pressCount = 0;

            @Override
            public void onItemClick(View view, int position, float x, float y) {
                if (getParentActivity() == null) {
                    return;
                }
                if (position == settingsKeyRow) {
                    Bundle args = new Bundle();
                    args.putInt("chat_id", DialogObject.getEncryptedChatId(dialogId));
                    presentFragment(new IdenticonActivity(args));
                } else if (position == settingsTimerRow) {
                    showDialog(AlertsCreator.createTTLAlert(getParentActivity(), currentEncryptedChat, null).create());
                } else if (position == notificationsRow) {
                    if (LocaleController.isRTL && x <= AndroidUtilities.dp(76) || !LocaleController.isRTL && x >= view.getMeasuredWidth() - AndroidUtilities.dp(76)) {
                        NotificationsCheckCell checkCell = (NotificationsCheckCell) view;
                        boolean checked = !checkCell.isChecked();

                        boolean defaultEnabled = getNotificationsController().isGlobalNotificationsEnabled(did);

                        if (checked) {
                            SharedPreferences preferences = MessagesController.getNotificationsSettings(currentAccount);
                            SharedPreferences.Editor editor = preferences.edit();
                            if (defaultEnabled) {
                                editor.remove("notify2_" + did);
                            } else {
                                editor.putInt("notify2_" + did, 0);
                            }
                            getMessagesStorage().setDialogFlags(did, 0);
                            editor.commit();
                            TLRPC.Dialog dialog = getMessagesController().dialogs_dict.get(did);
                            if (dialog != null) {
                                dialog.notify_settings = new TLRPC.TL_peerNotifySettings();
                            }
                        } else {
                            int untilTime = Integer.MAX_VALUE;
                            SharedPreferences preferences = MessagesController.getNotificationsSettings(currentAccount);
                            SharedPreferences.Editor editor = preferences.edit();
                            long flags;
                            if (!defaultEnabled) {
                                editor.remove("notify2_" + did);
                                flags = 0;
                            } else {
                                editor.putInt("notify2_" + did, 2);
                                flags = 1;
                            }
                            getNotificationsController().removeNotificationsForDialog(did);
                            getMessagesStorage().setDialogFlags(did, flags);
                            editor.commit();
                            TLRPC.Dialog dialog = getMessagesController().dialogs_dict.get(did);
                            if (dialog != null) {
                                dialog.notify_settings = new TLRPC.TL_peerNotifySettings();
                                if (defaultEnabled) {
                                    dialog.notify_settings.mute_until = untilTime;
                                }
                            }
                        }
                        getNotificationsController().updateServerNotificationsSettings(did);
                        checkCell.setChecked(checked);
                        RecyclerListView.Holder holder = (RecyclerListView.Holder) listView.findViewHolderForPosition(notificationsRow);
                        if (holder != null) {
                            listAdapter.onBindViewHolder(holder, notificationsRow);
                        }
                        return;
                    }
                    AlertsCreator.showCustomNotificationsDialog(ProfileActivity.this, did, -1, null, currentAccount, param -> listAdapter.notifyItemChanged(notificationsRow));
                } else if (position == unblockRow) {
                    getMessagesController().unblockPeer(userId);
                    if (BulletinFactory.canShowBulletin(ProfileActivity.this)) {
                        BulletinFactory.createBanBulletin(ProfileActivity.this, false).show();
                    }
                } else if (position == sendMessageRow) {
                    onWriteButtonClick();
                } else if (position == reportRow) {
                    AlertsCreator.createReportAlert(getParentActivity(), getDialogId(), 0, ProfileActivity.this);
                } else if (position >= membersStartRow && position < membersEndRow) {
                    TLRPC.ChatParticipant participant;
                    if (!sortedUsers.isEmpty()) {
                        participant = chatInfo.participants.participants.get(sortedUsers.get(position - membersStartRow));
                    } else {
                        participant = chatInfo.participants.participants.get(position - membersStartRow);
                    }
                    onMemberClick(participant, false);
                } else if (position == addMemberRow) {
                    openAddMember();
                } else if (position == usernameRow) {

                    final String username;
                    if (userId != 0) {
                        final TLRPC.User user = getMessagesController().getUser(userId);
                        if (user == null || user.username == null) {
                            return;
                        }
                        username = user.username;
                    } else if (chatId != 0) {
                        final TLRPC.Chat chat = getMessagesController().getChat(chatId);
                        if (chat == null || chat.username == null) {
                            return;
                        }
                        username = chat.username;
                    } else {
                        return;
                    }

                    BottomBuilder builder = new BottomBuilder(getParentActivity());
                    builder.addTitle("@" + username);

                    builder.addItem(LocaleController.getString("QrCode", R.string.QrCode), R.drawable.wallet_qr, __ -> {
                        Bundle args = new Bundle();
                        args.putLong("chat_id", chatId);
                        args.putLong("user_id", userId);
                        presentFragment(new QrActivity(args));
                        return Unit.INSTANCE;
                    });

                    if (chatInfo != null && chatInfo.can_set_username) {
                        builder.addItem(LocaleController.getString("Edit", R.string.Edit), R.drawable.baseline_edit_24, __ -> {
                            ChatEditTypeActivity fragment = new ChatEditTypeActivity(chatId, chatInfo.can_set_location);
                            fragment.setInfo(chatInfo);
                            presentFragment(fragment);
                            return Unit.INSTANCE;
                        });
                    }

                    builder.addItem(LocaleController.getString("Copy", R.string.Copy), R.drawable.baseline_content_copy_24, __ -> {
                        AlertUtil.copyAndAlert("@" + username);
                        return Unit.INSTANCE;
                    });

                    builder.addItem(LocaleController.getString("CopyLink", R.string.CopyLink), R.drawable.baseline_link_24, __ -> {
                        AlertUtil.copyAndAlert("https://t.me/" + username);
                        return Unit.INSTANCE;
                    });

                    builder.show();

                } else if (position == locationRow) {
                    if (chatInfo.location instanceof TLRPC.TL_channelLocation) {
                        LocationActivity fragment = new LocationActivity(LocationActivity.LOCATION_TYPE_GROUP_VIEW);
                        fragment.setChatLocation(chatId, (TLRPC.TL_channelLocation) chatInfo.location);
                        presentFragment(fragment);
                    }
                } else if (position == joinRow) {
                    getMessagesController().addUserToChat(currentChat.id, getUserConfig().getCurrentUser(), 0, null, ProfileActivity.this, null);
                    NotificationCenter.getGlobalInstance().postNotificationName(NotificationCenter.closeSearchByActiveAction);
                } else if (position == subscribersRow) {
                    Bundle args = new Bundle();
                    args.putLong("chat_id", chatId);
                    args.putInt("type", ChatUsersActivity.TYPE_USERS);
                    ChatUsersActivity fragment = new ChatUsersActivity(args);
                    fragment.setInfo(chatInfo);
                    presentFragment(fragment);
                } else if (position == administratorsRow) {
                    Bundle args = new Bundle();
                    args.putLong("chat_id", chatId);
                    args.putInt("type", ChatUsersActivity.TYPE_ADMIN);
                    ChatUsersActivity fragment = new ChatUsersActivity(args);
                    fragment.setInfo(chatInfo);
                    presentFragment(fragment);
                } else if (position == blockedUsersRow) {
                    Bundle args = new Bundle();
                    args.putLong("chat_id", chatId);
                    args.putInt("type", ChatUsersActivity.TYPE_BANNED);
                    ChatUsersActivity fragment = new ChatUsersActivity(args);
                    fragment.setInfo(chatInfo);
                    presentFragment(fragment);
                } else if (position == notificationRow) {
                    presentFragment(new NotificationsSettingsActivity());
                } else if (position == privacyRow) {
                    presentFragment(new PrivacySettingsActivity());
                } else if (position == dataRow) {
                    presentFragment(new DataSettingsActivity());
                } else if (position == chatRow) {
                    presentFragment(new ThemeActivity(ThemeActivity.THEME_TYPE_BASIC));
                } else if (position == stickersRow) {
                    presentFragment(new StickersActivity(MediaDataController.TYPE_IMAGE));
                } else if (position == filtersRow) {
                    presentFragment(new FiltersSetupActivity());
                } else if (position == devicesRow) {
                    presentFragment(new SessionsActivity(0));
                } else if (position == nekoRow) {
                    presentFragment(new NekoSettingsActivity());
                } else if (position == questionRow) {
                    Browser.openUrl(getParentActivity(), "https://t.me/NekogramX");
                } else if (position == faqRow) {
                    Browser.openUrl(getParentActivity(), NekoXConfig.FAQ_URL);
                } else if (position == policyRow) {
                    Browser.openUrl(getParentActivity(), "https://github.com/NekoX-Dev/NekoX/wiki/Privacy-Policy");
                } else if (position == sendLogsRow) {
                    sendLogs();
                } else if (position == clearLogsRow) {
                    AlertDialog pro = AlertUtil.showProgress(getParentActivity());
                    pro.show();
                    UIUtil.runOnIoDispatcher(() -> {
                        FileUtil.delete(new File(EnvUtil.getTelegramPath(), "logs"));
                        ThreadUtil.sleep(100L);
                        LangsKt.uDismiss(pro);
                    });
                } else if (position == switchBackendRow) {
                    if (getParentActivity() == null) {
                        return;
                    }
                    AlertDialog.Builder builder1 = new AlertDialog.Builder(getParentActivity());
                    builder1.setMessage(LocaleController.getString("AreYouSure", R.string.AreYouSure));
                    builder1.setTitle(LocaleController.getString("AppName", R.string.AppName));
                    builder1.setPositiveButton(LocaleController.getString("OK", R.string.OK), (dialogInterface, i) -> {
                        SharedConfig.pushAuthKey = null;
                        SharedConfig.pushAuthKeyId = null;
                        SharedConfig.saveConfig();
                        ConnectionsManager.getInstance(currentAccount).switchBackend(false);
                    });
                    builder1.setNegativeButton(LocaleController.getString("Cancel", R.string.Cancel), null);
                    showDialog(builder1.create());
                } else if (position == languageRow) {
                    presentFragment(new LanguageSelectActivity());
                } else if (position == setUsernameRow) {

                    TLRPC.User user = UserConfig.getInstance(currentAccount).getCurrentUser();

                    if (user == null || TextUtils.isEmpty(user.username)) {
                        presentFragment(new ChangeUsernameActivity());
                        return;
                    }

                    BottomBuilder builder = new BottomBuilder(getParentActivity());
                    builder.addTitle("@" + user.username);

                    if (userId == getUserConfig().clientUserId && isQrNeedVisible()) {
                        builder.addItem(LocaleController.getString("QrCode", R.string.QrCode), R.drawable.wallet_qr, __ -> {
                            Bundle args = new Bundle();
                            args.putLong("chat_id", chatId);
                            args.putLong("user_id", userId);
                            presentFragment(new QrActivity(args));
                            return Unit.INSTANCE;
                        });
                    }

                    builder.addItem(LocaleController.getString("Edit", R.string.Edit), R.drawable.baseline_edit_24, __ -> {
                        presentFragment(new ChangeUsernameActivity());
                        return Unit.INSTANCE;
                    });

                    builder.addItem(LocaleController.getString("Copy", R.string.Copy), R.drawable.baseline_content_copy_24, __ -> {
                        AlertUtil.copyAndAlert("@" + user.username);
                        return Unit.INSTANCE;
                    });

                    builder.addItem(LocaleController.getString("CopyLink", R.string.CopyLink), R.drawable.baseline_link_24, __ -> {
                        AlertUtil.copyAndAlert("https://t.me/" + user.username);
                        return Unit.INSTANCE;
                    });

                    builder.show();

                } else if (position == bioRow) {
                    if (userInfo != null) {
                        presentFragment(new ChangeBioActivity());
                    }
                } else if (position == channelInfoRow || position == userInfoRow || position == locationRow) {

                    BottomBuilder builder = new BottomBuilder(getParentActivity());

                    builder.addItem(LocaleController.getString("Copy", R.string.Copy), R.drawable.baseline_content_copy_24, __ -> {
                        try {
                            String about;
                            if (position == locationRow) {
                                about = chatInfo != null && chatInfo.location instanceof TLRPC.TL_channelLocation ? ((TLRPC.TL_channelLocation) chatInfo.location).address : null;
                            } else if (position == channelInfoRow) {
                                about = chatInfo != null ? chatInfo.about : null;
                            } else {
                                about = userInfo != null ? userInfo.about : null;
                            }
                            if (!TextUtils.isEmpty(about)) {
                                AlertUtil.copyAndAlert(about);
                            }
                        } catch (Exception e) {
                            FileLog.e(e);
                        }
                        return Unit.INSTANCE;
                    });

                    builder.addItem(LocaleController.getString("Translate", R.string.Translate), R.drawable.ic_translate, __ -> {
                        try {
                            String about;
                            if (position == locationRow) {
                                about = chatInfo != null && chatInfo.location instanceof TLRPC.TL_channelLocation ? ((TLRPC.TL_channelLocation) chatInfo.location).address : null;
                            } else if (position == channelInfoRow) {
                                about = chatInfo != null ? chatInfo.about : null;
                            } else {
                                about = userInfo != null ? userInfo.about : null;
                            }
                            if (!TextUtils.isEmpty(about)) {
                                DialogTransKt.startTrans(getParentActivity(), about);
                            }
                        } catch (Exception e) {
                            FileLog.e(e);
                        }
                        return Unit.INSTANCE;
                    });

                    builder.show();

                } else if (position == numberRow) {

                    TLRPC.User user = UserConfig.getInstance(currentAccount).getCurrentUser();
                    String number;
                    if (user == null || StrUtil.isBlank(user.phone)) {
                        return;
                    }

                    number = PhoneFormat.getInstance().format("+" + user.phone);

                    BottomBuilder builder = new BottomBuilder(getParentActivity());

                    builder.addTitle(number);

                    builder.addItem(LocaleController.getString("Edit", R.string.Edit), R.drawable.baseline_edit_24, __ -> {
                        presentFragment(new ActionIntroActivity(ActionIntroActivity.ACTION_TYPE_CHANGE_PHONE_NUMBER));
                        return Unit.INSTANCE;
                    });

                    builder.addItem(LocaleController.getString("Call", R.string.Call), R.drawable.baseline_call_24, __ -> {
                        AlertUtil.call(user.phone);
                        return Unit.INSTANCE;
                    });

                    builder.addItem(LocaleController.getString("Copy", R.string.Copy), R.drawable.baseline_content_copy_24, __ -> {
                        AlertUtil.copyAndAlert(number);
                        return Unit.INSTANCE;
                    });

                    builder.addItem(LocaleController.getString("ShareContact", R.string.ShareContact), R.drawable.baseline_forward_24, __ -> {
                        Bundle args = new Bundle();
                        args.putBoolean("onlySelect", true);
                        args.putInt("dialogsType", 3);
                        args.putString("selectAlertString", LocaleController.getString("SendContactToText", R.string.SendContactToText));
                        args.putString("selectAlertStringGroup", LocaleController.getString("SendContactToGroupText", R.string.SendContactToGroupText));
                        DialogsActivity fragment = new DialogsActivity(args);
                        fragment.setDelegate(ProfileActivity.this);
                        presentFragment(fragment);
                        return Unit.INSTANCE;
                    });

                    builder.addItem(LocaleController.getString("Hide", R.string.Hide), R.drawable.baseline_remove_circle_24, __ -> {
                        hideNumber = true;
                        updateListAnimated(false);
                        return Unit.INSTANCE;
                    });

                    showDialog(builder.create());

                } else if (position == phoneRow) {
                    final TLRPC.User user = getMessagesController().getUser(userId);

                    String number = PhoneFormat.getInstance().format("+" + user.phone);

                    BottomBuilder builder = new BottomBuilder(getParentActivity());

                    builder.addTitle(number);

                    builder.addItem(LocaleController.getString("Call", R.string.Call), R.drawable.baseline_call_24, __ -> {
                        AlertUtil.call(user.phone);
                        return Unit.INSTANCE;
                    });

                    builder.addItem(LocaleController.getString("Copy", R.string.Copy), R.drawable.baseline_content_copy_24, __ -> {
                        AlertUtil.copyAndAlert(number);
                        return Unit.INSTANCE;
                    });

                    builder.addItem(LocaleController.getString("ShareContact", R.string.ShareContact), R.drawable.baseline_forward_24, __ -> {
                        Bundle args = new Bundle();
                        args.putBoolean("onlySelect", true);
                        args.putInt("dialogsType", 3);
                        args.putString("selectAlertString", LocaleController.getString("SendContactToText", R.string.SendContactToText));
                        args.putString("selectAlertStringGroup", LocaleController.getString("SendContactToGroupText", R.string.SendContactToGroupText));
                        DialogsActivity fragment = new DialogsActivity(args);
                        fragment.setDelegate(ProfileActivity.this);
                        presentFragment(fragment);
                        return Unit.INSTANCE;
                    });

                    builder.addItem(LocaleController.getString("Hide", R.string.Hide), R.drawable.baseline_remove_circle_24, __ -> {
                        hideNumber = true;
                        updateListAnimated(false);
                        return Unit.INSTANCE;
                    });

                    showDialog(builder.create());

                } else if (position == setAvatarRow) {
                } else if (position == versionRow) {
                    TextInfoPrivacyCell cell = (TextInfoPrivacyCell) view;

                    BottomBuilder builder = new BottomBuilder(getParentActivity());
                    String message = cell.getTextView().getText().toString();
                    try {
                        if (!BuildVars.isMini) {
                            message += "\n" + Libv2ray.checkVersionX()
                                    .replace("Lib", "AndroidLibV2rayLite")
                                    .replace("Core", "v2ray-core");
                        }
                    } catch (Exception ignored) {
                    }
                    builder.addTitle(message);
                    String finalMessage = message;
                    builder.addItem(LocaleController.getString("Copy", R.string.Copy), R.drawable.baseline_content_copy_24, (it) -> {
                        AndroidUtilities.addToClipboard(finalMessage);
                        AlertUtil.showToast(LocaleController.getString("TextCopied", R.string.TextCopied));
                        return Unit.INSTANCE;
                    });
                    builder.addItem(BuildVars.LOGS_ENABLED ? LocaleController.getString("DebugMenuDisableLogs", R.string.DebugMenuDisableLogs) : LocaleController.getString("DebugMenuEnableLogs", R.string.DebugMenuEnableLogs), R.drawable.baseline_bug_report_24, (it) -> {
                        BuildVars.LOGS_ENABLED = BuildVars.DEBUG_VERSION = !BuildVars.LOGS_ENABLED;
                        SharedPreferences sharedPreferences = ApplicationLoader.applicationContext.getSharedPreferences("systemConfig", Context.MODE_PRIVATE);
                        sharedPreferences.edit().putBoolean("logsEnabled", BuildVars.LOGS_ENABLED).apply();

                        updateListAnimated(false);
                        return Unit.INSTANCE;
                    });
                    builder.addItem(LocaleController.getString("SwitchVersion", R.string.SwitchVersion), R.drawable.baseline_replay_24, (it) -> {
                        Browser.openUrl(ProfileActivity.this.getParentActivity(), "https://github.com/NekoX-Dev/NekoX/releases");
                        return Unit.INSTANCE;
                    });

                    if (!BuildVars.isFdroid && !BuildVars.isPlay) {
                        builder.addItem(LocaleController.getString("CheckUpdate", R.string.CheckUpdate), R.drawable.baseline_search_24, (it) -> {
                            UIUtil.runOnIoDispatcher(() -> InternalUpdater.checkUpdate(getParentActivity(), false));
                            return Unit.INSTANCE;
                        });

                        String currentChannel = " - ";
                        switch (NekoXConfig.autoUpdateReleaseChannel) {
                            case 0:
                                currentChannel += LocaleController.getString("AutoCheckUpdateOFF", R.string.AutoCheckUpdateOFF);
                                break;
                            case 1:
                                currentChannel += LocaleController.getString("AutoCheckUpdateStable", R.string.AutoCheckUpdateStable);
                                break;
                            case 2:
                                currentChannel += LocaleController.getString("AutoCheckUpdateRc", R.string.AutoCheckUpdateRc);
                                break;
                        }

                        builder.addItem(LocaleController.getString("AutoCheckUpdateSwitch", R.string.AutoCheckUpdateSwitch) + currentChannel, R.drawable.update_black_24, (it) -> {
                            BottomBuilder switchBuilder = new BottomBuilder(getParentActivity());
                            switchBuilder.addTitle(LocaleController.getString("AutoCheckUpdateSwitch", R.string.AutoCheckUpdateSwitch));
                            switchBuilder.addRadioItem(LocaleController.getString("AutoCheckUpdateOFF", R.string.AutoCheckUpdateOFF), NekoXConfig.autoUpdateReleaseChannel == 0, (radioButtonCell) -> {
                                NekoXConfig.setAutoUpdateReleaseChannel(0);
                                switchBuilder.doRadioCheck(radioButtonCell);
                                return Unit.INSTANCE;
                            });
                            switchBuilder.addRadioItem(LocaleController.getString("AutoCheckUpdateStable", R.string.AutoCheckUpdateStable), NekoXConfig.autoUpdateReleaseChannel == 1, (radioButtonCell) -> {
                                NekoXConfig.setAutoUpdateReleaseChannel(1);
                                switchBuilder.doRadioCheck(radioButtonCell);
                                return Unit.INSTANCE;
                            });
                            switchBuilder.addRadioItem(LocaleController.getString("AutoCheckUpdateRc", R.string.AutoCheckUpdateRc), NekoXConfig.autoUpdateReleaseChannel == 2, (radioButtonCell) -> {
                                NekoXConfig.setAutoUpdateReleaseChannel(2);
                                switchBuilder.doRadioCheck(radioButtonCell);
                                return Unit.INSTANCE;
                            });
                            showDialog(switchBuilder.create());
                            return Unit.INSTANCE;
                        });
                    }

                    if (NekoXConfig.showCensoredFeatures()) {
                        builder.addItem(LocaleController.getString("DeveloperSettings", R.string.DeveloperSettings), R.drawable.baseline_developer_mode_24, (it) -> {
                            BottomBuilder devBuilder = new BottomBuilder(ProfileActivity.this.getParentActivity());
                            devBuilder.addTitle(LocaleController.getString("DevModeTitle", R.string.DevModeTitle), LocaleController.getString("DevModeNotice", R.string.DevModeNotice));
                            devBuilder.addItem(LocaleController.getString("Continue", R.string.Continue), R.drawable.baseline_warning_24, true, (__) -> {
                                ProfileActivity.this.presentFragment(new NekoXSettingActivity());
                                return Unit.INSTANCE;
                            });
                            devBuilder.addCancelItem();
                            devBuilder.show();
                            return Unit.INSTANCE;
                        });
                    }
                    builder.show();
                } else {
                    ProfileActivity.this.processOnClickOrPress(position);
                }
            }
        });

        listView.setOnItemLongClickListener(new RecyclerListView.OnItemLongClickListener() {

            private int pressCount = 0;

            @Override
            public boolean onItemClick(View view, int position) {
                if (position == versionRow) {
                    pressCount++;
                    if (pressCount >= 2 || BuildVars.DEBUG_PRIVATE_VERSION) {
                        AlertDialog.Builder builder = new AlertDialog.Builder(getParentActivity());
                        builder.setTitle(LocaleController.getString("DebugMenu", R.string.DebugMenu));
                        CharSequence[] items;
                        items = new CharSequence[]{
                                LocaleController.getString("DebugMenuImportContacts", R.string.DebugMenuImportContacts),
                                LocaleController.getString("DebugMenuReloadContacts", R.string.DebugMenuReloadContacts),
                                LocaleController.getString("DebugMenuResetContacts", R.string.DebugMenuResetContacts),
                                LocaleController.getString("DebugMenuResetDialogs", R.string.DebugMenuResetDialogs),
                                BuildVars.DEBUG_VERSION ? null : (BuildVars.LOGS_ENABLED ? LocaleController.getString("DebugMenuDisableLogs", R.string.DebugMenuDisableLogs) : LocaleController.getString("DebugMenuEnableLogs", R.string.DebugMenuEnableLogs)),
                                SharedConfig.inappCamera ? LocaleController.getString("DebugMenuDisableCamera", R.string.DebugMenuDisableCamera) : LocaleController.getString("DebugMenuEnableCamera", R.string.DebugMenuEnableCamera),
                                LocaleController.getString("DebugMenuClearMediaCache", R.string.DebugMenuClearMediaCache),
                                LocaleController.getString("DebugMenuCallSettings", R.string.DebugMenuCallSettings),
                                null,
                                BuildVars.DEBUG_PRIVATE_VERSION || AndroidUtilities.isStandaloneApp() ? LocaleController.getString("DebugMenuCheckAppUpdate", R.string.DebugMenuCheckAppUpdate) : null,
                                LocaleController.getString("DebugMenuReadAllDialogs", R.string.DebugMenuReadAllDialogs),
                                SharedConfig.pauseMusicOnRecord ? LocaleController.getString("DebugMenuDisablePauseMusic", R.string.DebugMenuDisablePauseMusic) : LocaleController.getString("DebugMenuEnablePauseMusic", R.string.DebugMenuEnablePauseMusic),
                                BuildVars.DEBUG_VERSION && !AndroidUtilities.isTablet() && Build.VERSION.SDK_INT >= 23 ? (SharedConfig.smoothKeyboard ? LocaleController.getString("DebugMenuDisableSmoothKeyboard", R.string.DebugMenuDisableSmoothKeyboard) : LocaleController.getString("DebugMenuEnableSmoothKeyboard", R.string.DebugMenuEnableSmoothKeyboard)) : null,
                                BuildVars.DEBUG_PRIVATE_VERSION ? (SharedConfig.disableVoiceAudioEffects ? "Enable voip audio effects" : "Disable voip audio effects") : null,
                                Build.VERSION.SDK_INT >= 21 ? (SharedConfig.noStatusBar ? "Show status bar background" : "Hide status bar background") : null,
                                "Scan accounts",
                                BuildVars.DEBUG_PRIVATE_VERSION ? "Clean app update" : null,
                                BuildVars.DEBUG_PRIVATE_VERSION ? "Reset suggestions" : null,
<<<<<<< HEAD
                                "Reset all notification channels",
                                SharedConfig.drawSnowInChat ? "Hide snow in chat" : "Show snow in chat"
=======
                                SharedConfig.canBlurChat() ? (SharedConfig.chatBlur ? "Disable blur in chat" : "Enable blur in chat") : null
>>>>>>> f0f858ad
                        };
                        builder.setItems(items, (dialog, which) -> {
                            if (which == 0) {
                                getUserConfig().syncContacts = true;
                                getUserConfig().saveConfig(false);
                                getContactsController().forceImportContacts();
                            } else if (which == 1) {
                                getContactsController().loadContacts(false, 0);
                            } else if (which == 2) {
                                getContactsController().resetImportedContacts();
                            } else if (which == 3) {
                                getMessagesController().forceResetDialogs();
                            } else if (which == 4) {
                                BuildVars.LOGS_ENABLED = BuildVars.DEBUG_VERSION = !BuildVars.LOGS_ENABLED;
                                SharedPreferences sharedPreferences = ApplicationLoader.applicationContext.getSharedPreferences("systemConfig", Context.MODE_PRIVATE);
                                sharedPreferences.edit().putBoolean("logsEnabled", BuildVars.LOGS_ENABLED).commit();
                                updateListAnimated(false);
                            } else if (which == 5) {
                                SharedConfig.toggleInappCamera();
                            } else if (which == 6) {
                                getMessagesStorage().clearSentMedia();
                                SharedConfig.setNoSoundHintShowed(false);
                                SharedPreferences.Editor editor = MessagesController.getGlobalMainSettings().edit();
                                editor.remove("archivehint").remove("proximityhint").remove("archivehint_l").remove("gifhint").remove("reminderhint").remove("soundHint").remove("themehint").remove("bganimationhint").remove("filterhint").commit();
                                MessagesController.getEmojiSettings(currentAccount).edit().remove("featured_hidden").commit();
                                SharedConfig.textSelectionHintShows = 0;
                                SharedConfig.lockRecordAudioVideoHint = 0;
                                SharedConfig.stickersReorderingHintUsed = false;
                                SharedConfig.forwardingOptionsHintShown = false;
                                SharedConfig.messageSeenHintCount = 3;
                                SharedConfig.emojiInteractionsHintCount = 3;
                                SharedConfig.dayNightThemeSwitchHintCount = 3;
                                SharedConfig.fastScrollHintCount = 3;
                                ChatThemeController.getInstance(currentAccount).clearCache();
                            } else if (which == 7) {
                                VoIPHelper.showCallDebugSettings(getParentActivity());
                            } else if (which == 8) {
                                SharedConfig.toggleRoundCamera16to9();
                            } else if (which == 9) {
                            } else if (which == 10) {
                                getMessagesStorage().readAllDialogs(-1);
                            } else if (which == 11) {
                                SharedConfig.togglePauseMusicOnRecord();
                            } else if (which == 12) {
                                SharedConfig.toggleSmoothKeyboard();
                                if (SharedConfig.smoothKeyboard && getParentActivity() != null) {
                                    getParentActivity().getWindow().setSoftInputMode(WindowManager.LayoutParams.SOFT_INPUT_ADJUST_RESIZE);
                                }
                            } else if (which == 13) {
                                SharedConfig.toggleDisableVoiceAudioEffects();
                            } else if (which == 14) {
                                SharedConfig.toggleNoStatusBar();
                                if (getParentActivity() != null && Build.VERSION.SDK_INT >= 21) {
                                    if (SharedConfig.noStatusBar) {
                                        getParentActivity().getWindow().setStatusBarColor(0);
                                    } else {
                                        getParentActivity().getWindow().setStatusBarColor(0x33000000);
                                    }
                                }
                            } else if (which == 15) {
                                SharedConfig.activeAccounts.clear();
                                int maxAccounts;

                                File filesDir = ApplicationLoader.applicationContext.getFilesDir();
                                if (new File(filesDir, "account31").isDirectory()) {
                                    maxAccounts = 32;
                                } else {
                                    maxAccounts = 16;
                                }

                                for (int i = 0; i < maxAccounts; i++) {
                                    SharedPreferences perf;
                                    if (i == 0) {
                                        perf = ApplicationLoader.applicationContext.getSharedPreferences("userconfing", Context.MODE_PRIVATE);
                                    } else {
                                        perf = ApplicationLoader.applicationContext.getSharedPreferences("userconfig" + i, Context.MODE_PRIVATE);
                                    }
                                    if (StrUtil.isNotBlank(perf.getString("user", null))) {
                                        SharedConfig.activeAccounts.add(i);
                                    }
                                }

                                ApplicationLoader.applicationContext.getSharedPreferences("mainconfig", Activity.MODE_PRIVATE).edit()
                                        .putString("active_accounts", StringUtils.join(SharedConfig.activeAccounts, ","))
                                        .commit();

                                ProcessPhoenix.triggerRebirth(getParentActivity(), new Intent(getParentActivity(), LaunchActivity.class));
                            } else if (which == 16) {
                                SharedConfig.pendingAppUpdate = null;
                                SharedConfig.saveConfig();
                                NotificationCenter.getGlobalInstance().postNotificationName(NotificationCenter.appUpdateAvailable);
                            } else if (which == 17) {
                                Set<String> suggestions = getMessagesController().pendingSuggestions;
                                suggestions.add("VALIDATE_PHONE_NUMBER");
                                suggestions.add("VALIDATE_PASSWORD");
                                getNotificationCenter().postNotificationName(NotificationCenter.newSuggestionsAvailable);
<<<<<<< HEAD
                            } else if (which == 18) {
                                getNotificationsController().cleanupNotificationChannels();
                            } else if (which == 19) {
                                SharedConfig.toggleDrawSnowInChat();
=======
                            }  else if (which == 17) {
                                SharedConfig.toggleDebugChatBlur();
>>>>>>> f0f858ad
                            }
                        });
                        builder.setNegativeButton(LocaleController.getString("Cancel", R.string.Cancel), null);
                        showDialog(builder.create());
                    } else {
                        try {
                            Toast.makeText(getParentActivity(), "¯\\_(ツ)_/¯", Toast.LENGTH_SHORT).show();
                        } catch (Exception e) {
                            FileLog.e(e);
                        }
                    }
                    return true;
                } else if (position >= membersStartRow && position < membersEndRow) {
                    final TLRPC.ChatParticipant participant;
                    if (!sortedUsers.isEmpty()) {
                        participant = visibleChatParticipants.get(sortedUsers.get(position - membersStartRow));
                    } else {
                        participant = visibleChatParticipants.get(position - membersStartRow);
                    }
                    return onMemberClick(participant, true);
                } else {
                    return processOnClickOrPress(position);
                }
            }
        });

        if (searchItem != null) {
            searchListView = new RecyclerListView(context);
            searchListView.setVerticalScrollBarEnabled(false);
            searchListView.setLayoutManager(new LinearLayoutManager(context, LinearLayoutManager.VERTICAL, false));
            searchListView.setGlowColor(Theme.getColor(Theme.key_avatar_backgroundActionBarBlue));
            searchListView.setAdapter(searchAdapter);
            searchListView.setItemAnimator(null);
            searchListView.setVisibility(View.GONE);
            searchListView.setLayoutAnimation(null);
            searchListView.setBackgroundColor(Theme.getColor(Theme.key_windowBackgroundWhite));
            frameLayout.addView(searchListView, LayoutHelper.createFrame(LayoutHelper.MATCH_PARENT, LayoutHelper.MATCH_PARENT, Gravity.TOP | Gravity.LEFT));
            searchListView.setOnItemClickListener((view, position) -> {
                if (position < 0) {
                    return;
                }
                Object object = numberRow;
                boolean add = true;
                if (searchAdapter.searchWas) {
                    if (position < searchAdapter.searchResults.size()) {
                        object = searchAdapter.searchResults.get(position);
                    } else {
                        position -= searchAdapter.searchResults.size() + 1;
                        if (position >= 0 && position < searchAdapter.faqSearchResults.size()) {
                            object = searchAdapter.faqSearchResults.get(position);
                        }
                    }
                } else {
                    if (!searchAdapter.recentSearches.isEmpty()) {
                        position--;
                    }
                    if (position >= 0 && position < searchAdapter.recentSearches.size()) {
                        object = searchAdapter.recentSearches.get(position);
                    } else {
                        position -= searchAdapter.recentSearches.size() + 1;
                        if (position >= 0 && position < searchAdapter.faqSearchArray.size()) {
                            object = searchAdapter.faqSearchArray.get(position);
                            add = false;
                        }
                    }
                }
                if (object instanceof SearchAdapter.SearchResult) {
                    SearchAdapter.SearchResult result = (SearchAdapter.SearchResult) object;
                    result.open();
                } else if (object instanceof MessagesController.FaqSearchResult) {
                    MessagesController.FaqSearchResult result = (MessagesController.FaqSearchResult) object;
                    NotificationCenter.getInstance(currentAccount).postNotificationName(NotificationCenter.openArticle, searchAdapter.faqWebPage, result.url);
                }
                if (add && object != null) {
                    searchAdapter.addRecent(object);
                }
            });
            searchListView.setOnItemLongClickListener((view, position) -> {
                if (searchAdapter.isSearchWas() || searchAdapter.recentSearches.isEmpty()) {
                    return false;
                }
                AlertDialog.Builder builder = new AlertDialog.Builder(getParentActivity());
                builder.setTitle(LocaleController.getString("AppName", R.string.AppName));
                builder.setMessage(LocaleController.getString("ClearSearch", R.string.ClearSearch));
                builder.setPositiveButton(LocaleController.getString("ClearButton", R.string.ClearButton).toUpperCase(), (dialogInterface, i) -> searchAdapter.clearRecent());
                builder.setNegativeButton(LocaleController.getString("Cancel", R.string.Cancel), null);
                showDialog(builder.create());
                return true;
            });
            searchListView.setOnScrollListener(new RecyclerView.OnScrollListener() {
                @Override
                public void onScrollStateChanged(RecyclerView recyclerView, int newState) {
                    if (newState == RecyclerView.SCROLL_STATE_DRAGGING) {
                        AndroidUtilities.hideKeyboard(getParentActivity().getCurrentFocus());
                    }
                }
            });
            searchListView.setAnimateEmptyView(true, 1);

            emptyView = new StickerEmptyView(context, null, 1);
            emptyView.setAnimateLayoutChange(true);
            emptyView.subtitle.setVisibility(View.GONE);
            emptyView.setVisibility(View.GONE);
            frameLayout.addView(emptyView);

            searchAdapter.loadFaqWebPage();
        }

        if (banFromGroup != 0) {
            TLRPC.Chat chat = getMessagesController().getChat(banFromGroup);
            if (currentChannelParticipant == null) {
                TLRPC.TL_channels_getParticipant req = new TLRPC.TL_channels_getParticipant();
                req.channel = MessagesController.getInputChannel(chat);
                req.participant = getMessagesController().getInputPeer(userId);
                getConnectionsManager().sendRequest(req, (response, error) -> {
                    if (response != null) {
                        AndroidUtilities.runOnUIThread(() -> currentChannelParticipant = ((TLRPC.TL_channels_channelParticipant) response).participant);
                    }
                });
            }
            FrameLayout frameLayout1 = new FrameLayout(context) {
                @Override
                protected void onDraw(Canvas canvas) {
                    int bottom = Theme.chat_composeShadowDrawable.getIntrinsicHeight();
                    Theme.chat_composeShadowDrawable.setBounds(0, 0, getMeasuredWidth(), bottom);
                    Theme.chat_composeShadowDrawable.draw(canvas);
                    canvas.drawRect(0, bottom, getMeasuredWidth(), getMeasuredHeight(), Theme.chat_composeBackgroundPaint);
                }
            };
            frameLayout1.setWillNotDraw(false);

            frameLayout.addView(frameLayout1, LayoutHelper.createFrame(LayoutHelper.MATCH_PARENT, 51, Gravity.LEFT | Gravity.BOTTOM));
            frameLayout1.setOnClickListener(v -> {
                ChatRightsEditActivity fragment = new ChatRightsEditActivity(userId, banFromGroup, null, chat.default_banned_rights, currentChannelParticipant != null ? currentChannelParticipant.banned_rights : null, "", ChatRightsEditActivity.TYPE_BANNED, true, false);
                fragment.setDelegate(new ChatRightsEditActivity.ChatRightsEditActivityDelegate() {
                    @Override
                    public void didSetRights(int rights, TLRPC.TL_chatAdminRights rightsAdmin, TLRPC.TL_chatBannedRights rightsBanned, String rank) {
                        removeSelfFromStack();
                    }

                    @Override
                    public void didChangeOwner(TLRPC.User user) {
                        undoView.showWithAction(-chatId, currentChat.megagroup ? UndoView.ACTION_OWNER_TRANSFERED_GROUP : UndoView.ACTION_OWNER_TRANSFERED_CHANNEL, user);
                    }
                });
                presentFragment(fragment);
            });

            TextView textView = new TextView(context);
            textView.setTextColor(Theme.getColor(Theme.key_windowBackgroundWhiteRedText));
            textView.setTextSize(TypedValue.COMPLEX_UNIT_DIP, 15);
            textView.setGravity(Gravity.CENTER);
            textView.setTypeface(AndroidUtilities.getTypeface("fonts/rmedium.ttf"));
            textView.setText(LocaleController.getString("BanFromTheGroup", R.string.BanFromTheGroup));
            frameLayout1.addView(textView, LayoutHelper.createFrame(LayoutHelper.WRAP_CONTENT, LayoutHelper.WRAP_CONTENT, Gravity.CENTER, 0, 1, 0, 0));

            listView.setPadding(0, AndroidUtilities.dp(88), 0, AndroidUtilities.dp(48));
            listView.setBottomGlowOffset(AndroidUtilities.dp(48));
        } else {
            listView.setPadding(0, AndroidUtilities.dp(88), 0, 0);
        }

        topView = new TopView(context);
        topView.setBackgroundColor(Theme.getColor(Theme.key_avatar_backgroundActionBarBlue));
        frameLayout.addView(topView);

        avatarContainer = new FrameLayout(context);
        avatarContainer2 = new FrameLayout(context) {
            @Override
            protected void dispatchDraw(Canvas canvas) {
                super.dispatchDraw(canvas);
                if (transitionOnlineText != null) {
                    canvas.save();
                    canvas.translate(onlineTextView[0].getX(), onlineTextView[0].getY());
                    canvas.saveLayerAlpha(0 ,0, transitionOnlineText.getMeasuredWidth(), transitionOnlineText.getMeasuredHeight(), (int) (255 * (1f - animationProgress)), Canvas.ALL_SAVE_FLAG);
                    transitionOnlineText.draw(canvas);
                    canvas.restore();
                    canvas.restore();
                    invalidate();
                }
            }
        };
        AndroidUtilities.updateViewVisibilityAnimated(avatarContainer2, true, 1f, false);
        frameLayout.addView(avatarContainer2, LayoutHelper.createFrame(LayoutHelper.MATCH_PARENT, LayoutHelper.MATCH_PARENT, Gravity.START, 0, 0, 0, 0));
        avatarContainer.setPivotX(0);
        avatarContainer.setPivotY(0);
        avatarContainer2.addView(avatarContainer, LayoutHelper.createFrame(42, 42, Gravity.TOP | Gravity.LEFT, 64, 0, 0, 0));
        avatarImage = new AvatarImageView(context) {
            @Override
            public void onInitializeAccessibilityNodeInfo(AccessibilityNodeInfo info) {
                super.onInitializeAccessibilityNodeInfo(info);
                if (getImageReceiver().hasNotThumb()) {
                    info.setText(LocaleController.getString("AccDescrProfilePicture", R.string.AccDescrProfilePicture));
                    if (Build.VERSION.SDK_INT >= Build.VERSION_CODES.LOLLIPOP) {
                        info.addAction(new AccessibilityNodeInfo.AccessibilityAction(AccessibilityNodeInfo.ACTION_CLICK, LocaleController.getString("Open", R.string.Open)));
                        info.addAction(new AccessibilityNodeInfo.AccessibilityAction(AccessibilityNodeInfo.ACTION_LONG_CLICK, LocaleController.getString("AccDescrOpenInPhotoViewer", R.string.AccDescrOpenInPhotoViewer)));
                    }
                } else {
                    info.setVisibleToUser(false);
                }
            }
        };
        avatarImage.getImageReceiver().setAllowDecodeSingleFrame(true);
        avatarImage.setRoundRadius(AndroidUtilities.dp(21));
        avatarImage.setPivotX(0);
        avatarImage.setPivotY(0);
        avatarContainer.addView(avatarImage, LayoutHelper.createFrame(LayoutHelper.MATCH_PARENT, LayoutHelper.MATCH_PARENT));
        avatarContainer.setOnClickListener(v -> {
            if (imageUpdater != null) {
                TLRPC.User user = MessagesController.getInstance(currentAccount).getUser(UserConfig.getInstance(currentAccount).getClientUserId());
                if (user == null) {
                    user = UserConfig.getInstance(currentAccount).getCurrentUser();
                }
                if (user == null) {
                    return;
                }
                imageUpdater.openMenu(user.photo != null && user.photo.photo_big != null && !(user.photo instanceof TLRPC.TL_userProfilePhotoEmpty), () -> MessagesController.getInstance(currentAccount).deleteUserPhoto(null), dialog -> {
                });
            } else {
                openAvatar();
            }
        });

        avatarProgressView = new RadialProgressView(context) {
            private Paint paint = new Paint(Paint.ANTI_ALIAS_FLAG);

            {
                paint.setColor(0x55000000);
            }

            @Override
            protected void onDraw(Canvas canvas) {
                if (avatarImage != null && avatarImage.getImageReceiver().hasNotThumb()) {
                    paint.setAlpha((int) (0x55 * avatarImage.getImageReceiver().getCurrentAlpha()));
                    canvas.drawCircle(getMeasuredWidth() / 2.0f, getMeasuredHeight() / 2.0f, getMeasuredWidth() / 2.0f, paint);
                }
                super.onDraw(canvas);
            }
        };
        avatarProgressView.setSize(AndroidUtilities.dp(26));
        avatarProgressView.setProgressColor(0xffffffff);
        avatarProgressView.setNoProgress(false);
        avatarContainer.addView(avatarProgressView, LayoutHelper.createFrame(LayoutHelper.MATCH_PARENT, LayoutHelper.MATCH_PARENT));

        timeItem = new ImageView(context);
        timeItem.setPadding(AndroidUtilities.dp(10), AndroidUtilities.dp(10), AndroidUtilities.dp(5), AndroidUtilities.dp(5));
        timeItem.setScaleType(ImageView.ScaleType.CENTER);
        timeItem.setAlpha(0.0f);
        timeItem.setImageDrawable(timerDrawable = new TimerDrawable(context));
        frameLayout.addView(timeItem, LayoutHelper.createFrame(34, 34, Gravity.TOP | Gravity.LEFT));
        updateTimeItem();

        showAvatarProgress(false, false);

        if (avatarsViewPager != null) {
            avatarsViewPager.onDestroy();
        }
        overlaysView = new OverlaysView(context);
        avatarsViewPager = new ProfileGalleryView(context, userId != 0 ? userId : -chatId, actionBar, listView, avatarImage, getClassGuid(), overlaysView);
        avatarsViewPager.setChatInfo(chatInfo);
        avatarContainer2.addView(avatarsViewPager);
        avatarContainer2.addView(overlaysView);
        avatarImage.setAvatarsViewPager(avatarsViewPager);

        avatarsViewPagerIndicatorView = new PagerIndicatorView(context);
        avatarContainer2.addView(avatarsViewPagerIndicatorView, LayoutHelper.createFrame(LayoutHelper.MATCH_PARENT, LayoutHelper.MATCH_PARENT));

        frameLayout.addView(actionBar);

        for (int a = 0; a < nameTextView.length; a++) {
            if (playProfileAnimation == 0 && a == 0) {
                continue;
            }
            nameTextView[a] = new SimpleTextView(context);
            if (a == 1) {
                nameTextView[a].setTextColor(Theme.getColor(Theme.key_profile_title));
            } else {
                nameTextView[a].setTextColor(Theme.getColor(Theme.key_actionBarDefaultTitle));
            }
            nameTextView[a].setTextSize(18);
            nameTextView[a].setGravity(Gravity.LEFT);
            nameTextView[a].setTypeface(AndroidUtilities.getTypeface("fonts/rmedium.ttf"));
            nameTextView[a].setLeftDrawableTopPadding(-AndroidUtilities.dp(1.3f));
            nameTextView[a].setPivotX(0);
            nameTextView[a].setPivotY(0);
            nameTextView[a].setAlpha(a == 0 ? 0.0f : 1.0f);
            if (a == 1) {
                nameTextView[a].setScrollNonFitText(true);
                nameTextView[a].setImportantForAccessibility(View.IMPORTANT_FOR_ACCESSIBILITY_NO);
                nameTextView[a].setOnLongClickListener(v -> {
                    AlertDialog.Builder builder = new AlertDialog.Builder(getParentActivity());
                    builder.setItems(new CharSequence[]{LocaleController.getString("Copy", R.string.Copy)}, (dialogInterface, i) -> {
                        if (i == 0) {
                            try {
                                AndroidUtilities.addToClipboard(((SimpleTextView) v).getText());
                                Toast.makeText(getParentActivity(), LocaleController.getString("TextCopied", R.string.TextCopied), Toast.LENGTH_SHORT).show();
                            } catch (Exception e) {
                                FileLog.e(e);
                            }
                        }
                    });
                    showDialog(builder.create());
                    return false;
                });
            }
            int rightMargin = a == 0
                    ? (48 + ((callItemVisible && userId != 0) ? 48 : 0))
                    : 0;
            avatarContainer2.addView(nameTextView[a], LayoutHelper.createFrame(LayoutHelper.WRAP_CONTENT, LayoutHelper.WRAP_CONTENT, Gravity.LEFT | Gravity.TOP, 118, 0, rightMargin, 0));
        }
        for (int a = 0; a < onlineTextView.length; a++) {
            onlineTextView[a] = new SimpleTextView(context);
            onlineTextView[a].setTextColor(Theme.getColor(Theme.key_avatar_subtitleInProfileBlue));
            onlineTextView[a].setTextSize(14);
            onlineTextView[a].setGravity(Gravity.LEFT);
            onlineTextView[a].setAlpha(a == 0 || a == 2 ? 0.0f : 1.0f);
            if (a > 0) {
                onlineTextView[a].setImportantForAccessibility(View.IMPORTANT_FOR_ACCESSIBILITY_NO);
            }
            avatarContainer2.addView(onlineTextView[a], LayoutHelper.createFrame(LayoutHelper.WRAP_CONTENT, LayoutHelper.WRAP_CONTENT, Gravity.LEFT | Gravity.TOP, 118, 0, a == 0 ? 48 : 8, 0));
        }

        idTextView = new SimpleTextView(context);
        idTextView.setTextColor(Theme.getColor(Theme.key_avatar_subtitleInProfileBlue));
        idTextView.setTextSize(14);
        idTextView.setGravity(Gravity.LEFT);
        idTextView.setAlpha(1.0f);

        frameLayout.addView(idTextView, LayoutHelper.createFrame(LayoutHelper.WRAP_CONTENT, LayoutHelper.WRAP_CONTENT, Gravity.LEFT | Gravity.TOP, 118, 0, 48, 0));

        mediaCounterTextView = new AudioPlayerAlert.ClippingTextViewSwitcher(context) {
            @Override
            protected TextView createTextView() {
                TextView textView = new TextView(context);
                textView.setTextColor(Theme.getColor(Theme.key_player_actionBarSubtitle));
                textView.setTextSize(TypedValue.COMPLEX_UNIT_DIP, 14);
                textView.setSingleLine(true);
                textView.setEllipsize(TextUtils.TruncateAt.END);
                textView.setGravity(Gravity.LEFT);
                return textView;
            }
        };
        mediaCounterTextView.setAlpha(0.0f);
        avatarContainer2.addView(mediaCounterTextView, LayoutHelper.createFrame(LayoutHelper.WRAP_CONTENT, LayoutHelper.WRAP_CONTENT, Gravity.LEFT | Gravity.TOP, 118, 0, 8, 0));
        updateProfileData();

        writeButton = new RLottieImageView(context);

        Drawable shadowDrawable = context.getResources().getDrawable(R.drawable.floating_shadow_profile).mutate();
        shadowDrawable.setColorFilter(new PorterDuffColorFilter(Color.BLACK, PorterDuff.Mode.SRC_IN));
        CombinedDrawable combinedDrawable = new CombinedDrawable(shadowDrawable,
                Theme.createSimpleSelectorCircleDrawable(AndroidUtilities.dp(56), Theme.getColor(Theme.key_profile_actionBackground), Theme.getColor(Theme.key_profile_actionPressedBackground)),
                0, 0);
        combinedDrawable.setIconSize(AndroidUtilities.dp(56), AndroidUtilities.dp(56));
        writeButton.setBackground(combinedDrawable);
        if (userId != 0) {
            if (imageUpdater != null) {
                writeButton.setImageResource(R.drawable.baseline_edit_24);
                writeButton.setContentDescription(LocaleController.getString("AccDescrChangeProfilePicture", R.string.AccDescrChangeProfilePicture));
                writeButton.setPadding(AndroidUtilities.dp(2), 0, 0, AndroidUtilities.dp(2));
            } else {
                writeButton.setImageResource(R.drawable.baseline_chat_bubble_24);
                writeButton.setContentDescription(LocaleController.getString("AccDescrOpenChat", R.string.AccDescrOpenChat));
            }
        } else {
            writeButton.setImageResource(R.drawable.baseline_chat_bubble_24);
            writeButton.setContentDescription(LocaleController.getString("ViewDiscussion", R.string.ViewDiscussion));
        }
        writeButton.setColorFilter(new PorterDuffColorFilter(Theme.getColor(Theme.key_profile_actionIcon), PorterDuff.Mode.SRC_IN));
        writeButton.setScaleType(ImageView.ScaleType.CENTER);

        frameLayout.addView(writeButton, LayoutHelper.createFrame(60, 60, Gravity.RIGHT | Gravity.TOP, 0, 0, 16, 0));
        writeButton.setOnClickListener(v -> {
            if (writeButton.getTag() != null) {
                return;
            }
            onWriteButtonClick();
        });
        needLayout(false);

        if (scrollTo != -1) {
            if (writeButtonTag != null) {
                writeButton.setTag(0);
                writeButton.setScaleX(0.2f);
                writeButton.setScaleY(0.2f);
                writeButton.setAlpha(0.0f);
            }
        }

        listView.setOnScrollListener(new RecyclerView.OnScrollListener() {

            @Override
            public void onScrollStateChanged(RecyclerView recyclerView, int newState) {
                if (newState == RecyclerView.SCROLL_STATE_DRAGGING) {
                    AndroidUtilities.hideKeyboard(getParentActivity().getCurrentFocus());
                }
                if (openingAvatar && newState != RecyclerView.SCROLL_STATE_SETTLING) {
                    openingAvatar = false;
                }
                if (searchItem != null) {
                    scrolling = newState != RecyclerView.SCROLL_STATE_IDLE;
                    searchItem.setEnabled(!scrolling && !isPulledDown);
                }
                sharedMediaLayout.scrollingByUser = listView.scrollingByUser;
            }

            @Override
            public void onScrolled(RecyclerView recyclerView, int dx, int dy) {
                if (fwdRestrictedHint != null) {
                    fwdRestrictedHint.hide();
                }
                checkListViewScroll();
                if (participantsMap != null && !usersEndReached && layoutManager.findLastVisibleItemPosition() > membersEndRow - 8) {
                    getChannelParticipants(false);
                }
                sharedMediaLayout.setPinnedToTop(sharedMediaLayout.getY() == 0);
            }
        });

        undoView = new UndoView(context);
        frameLayout.addView(undoView, LayoutHelper.createFrame(LayoutHelper.MATCH_PARENT, LayoutHelper.WRAP_CONTENT, Gravity.BOTTOM | Gravity.LEFT, 8, 0, 8, 8));

        expandAnimator = ValueAnimator.ofFloat(0f, 1f);
        expandAnimator.addUpdateListener(anim -> {
            final int newTop = ActionBar.getCurrentActionBarHeight() + (actionBar.getOccupyStatusBar() ? AndroidUtilities.statusBarHeight : 0);
            final float value = AndroidUtilities.lerp(expandAnimatorValues, currentExpanAnimatorFracture = anim.getAnimatedFraction());

            avatarContainer.setScaleX(avatarScale);
            avatarContainer.setScaleY(avatarScale);
            avatarContainer.setTranslationX(AndroidUtilities.lerp(avatarX, 0f, value));
            avatarContainer.setTranslationY(AndroidUtilities.lerp((float) Math.ceil(avatarY), 0f, value));
            avatarImage.setRoundRadius((int) AndroidUtilities.lerp(AndroidUtilities.dpf2(21f), 0f, value));
            if (searchItem != null) {
                searchItem.setAlpha(1.0f - value);
                searchItem.setScaleY(1.0f - value);
                searchItem.setVisibility(View.VISIBLE);
                searchItem.setClickable(searchItem.getAlpha() > .5f);
                // NekoX: Move official qrItem into bottom menu when click id
//                if (qrItem != null) {
//                    float translation = AndroidUtilities.dp(48) * value;
//                    if (searchItem.getVisibility() == View.VISIBLE)
//                        translation += AndroidUtilities.dp(48);
//                    qrItem.setTranslationX(translation);
//                    avatarsViewPagerIndicatorView.setTranslationX(translation - AndroidUtilities.dp(48));
//                }
            }

            if (extraHeight > AndroidUtilities.dp(88f) && expandProgress < 0.33f) {
                refreshNameAndOnlineXY();
            }

            if (scamDrawable != null) {
                scamDrawable.setColor(ColorUtils.blendARGB(Theme.getColor(Theme.key_avatar_subtitleInProfileBlue), Color.argb(179, 255, 255, 255), value));
            }

            if (lockIconDrawable != null) {
                lockIconDrawable.setColorFilter(ColorUtils.blendARGB(Theme.getColor(Theme.key_chat_lockIcon), Color.WHITE, value), PorterDuff.Mode.SRC_IN);
            }

            if (verifiedCrossfadeDrawable != null) {
                verifiedCrossfadeDrawable.setProgress(value);
            }

            final float k = AndroidUtilities.dpf2(8f);

            final float nameTextViewXEnd = AndroidUtilities.dpf2(16f) - nameTextView[1].getLeft();
            final float nameTextViewYEnd = newTop + extraHeight - AndroidUtilities.dpf2(38f) - nameTextView[1].getBottom();
            final float nameTextViewCx = k + nameX + (nameTextViewXEnd - nameX) / 2f;
            final float nameTextViewCy = k + nameY + (nameTextViewYEnd - nameY) / 2f;
            final float nameTextViewX = (1 - value) * (1 - value) * nameX + 2 * (1 - value) * value * nameTextViewCx + value * value * nameTextViewXEnd;
            final float nameTextViewY = (1 - value) * (1 - value) * nameY + 2 * (1 - value) * value * nameTextViewCy + value * value * nameTextViewYEnd;

            final float onlineTextViewXEnd = AndroidUtilities.dpf2(16f) - onlineTextView[1].getLeft();
            final float onlineTextViewYEnd = newTop + extraHeight - AndroidUtilities.dpf2(18f) - onlineTextView[1].getBottom();
            final float onlineTextViewCx = k + onlineX + (onlineTextViewXEnd - onlineX) / 2f;
            final float onlineTextViewCy = k + onlineY + (onlineTextViewYEnd - onlineY) / 2f;
            final float onlineTextViewX = (1 - value) * (1 - value) * onlineX + 2 * (1 - value) * value * onlineTextViewCx + value * value * onlineTextViewXEnd;
            final float onlineTextViewY = (1 - value) * (1 - value) * onlineY + 2 * (1 - value) * value * onlineTextViewCy + value * value * onlineTextViewYEnd;

            final float idTextViewXEnd = AndroidUtilities.dpf2(16f) - idTextView.getLeft();
            final float idTextViewYEnd = newTop + extraHeight - AndroidUtilities.dpf2(3f) - idTextView.getBottom();
            final float idTextViewCx = k + idX + (idTextViewXEnd - idX) / 2f;
            final float idTextViewCy = k + idY + (idTextViewYEnd - idY) / 2f;
            final float idTextViewX = (1 - value) * (1 - value) * idX + 2 * (1 - value) * value * idTextViewCx + value * value * idTextViewXEnd;
            final float idTextViewY = (1 - value) * (1 - value) * idY + 2 * (1 - value) * value * idTextViewCy + value * value * idTextViewYEnd;

            nameTextView[1].setTranslationX(nameTextViewX);
            nameTextView[1].setTranslationY(nameTextViewY);
            onlineTextView[1].setTranslationX(onlineTextViewX);
            onlineTextView[1].setTranslationY(onlineTextViewY);
            mediaCounterTextView.setTranslationX(onlineTextViewX);
            mediaCounterTextView.setTranslationY(onlineTextViewY);
            idTextView.setTranslationX(idTextViewX);
            idTextView.setTranslationY(idTextViewY);
            final Object onlineTextViewTag = onlineTextView[1].getTag();
            int statusColor;
            if (onlineTextViewTag instanceof String) {
                statusColor = Theme.getColor((String) onlineTextViewTag);
            } else {
                statusColor = Theme.getColor(Theme.key_avatar_subtitleInProfileBlue);
            }
            onlineTextView[1].setTextColor(ColorUtils.blendARGB(statusColor, Color.argb(179, 255, 255, 255), value));
            idTextView.setTextColor(ColorUtils.blendARGB(Theme.getColor(Theme.key_avatar_subtitleInProfileBlue), Color.argb(179, 255, 255, 255), value));
            if (extraHeight > AndroidUtilities.dp(88f)) {
                nameTextView[1].setPivotY(AndroidUtilities.lerp(0, nameTextView[1].getMeasuredHeight(), value));
                nameTextView[1].setScaleX(AndroidUtilities.lerp(1.12f, 1.67f, value));
                nameTextView[1].setScaleY(AndroidUtilities.lerp(1.12f, 1.67f, value));
            }

            needLayoutText(Math.min(1f, extraHeight / AndroidUtilities.dp(88f)));

            nameTextView[1].setTextColor(ColorUtils.blendARGB(Theme.getColor(Theme.key_profile_title), Color.WHITE, value));
            actionBar.setItemsColor(ColorUtils.blendARGB(Theme.getColor(Theme.key_actionBarDefaultIcon), Color.WHITE, value), false);

            avatarImage.setForegroundAlpha(value);

            final FrameLayout.LayoutParams params = (FrameLayout.LayoutParams) avatarContainer.getLayoutParams();
            params.width = (int) AndroidUtilities.lerp(AndroidUtilities.dpf2(42f), listView.getMeasuredWidth() / avatarScale, value);
            params.height = (int) AndroidUtilities.lerp(AndroidUtilities.dpf2(42f), (extraHeight + newTop) / avatarScale, value);
            params.leftMargin = (int) AndroidUtilities.lerp(AndroidUtilities.dpf2(64f), 0f, value);
            avatarContainer.requestLayout();
        });
        expandAnimator.setInterpolator(CubicBezierInterpolator.EASE_BOTH);
        expandAnimator.addListener(new AnimatorListenerAdapter() {
            @Override
            public void onAnimationStart(Animator animation) {

            }

            @Override
            public void onAnimationEnd(Animator animation) {
                actionBar.setItemsBackgroundColor(isPulledDown ? Theme.ACTION_BAR_WHITE_SELECTOR_COLOR : Theme.getColor(Theme.key_avatar_actionBarSelectorBlue), false);
                avatarImage.clearForeground();
                doNotSetForeground = false;
            }
        });
        updateRowsIds();

        updateSelectedMediaTabText();

        fwdRestrictedHint = new HintView(getParentActivity(), 9);
        fwdRestrictedHint.setAlpha(0);
        frameLayout.addView(fwdRestrictedHint, LayoutHelper.createFrame(LayoutHelper.WRAP_CONTENT, LayoutHelper.WRAP_CONTENT, Gravity.LEFT | Gravity.TOP, 12, 0, 12, 0));
        sharedMediaLayout.setForwardRestrictedHint(fwdRestrictedHint);

        ViewGroup decorView;
        if (Build.VERSION.SDK_INT >= 21) {
            decorView = (ViewGroup) getParentActivity().getWindow().getDecorView();
        } else {
            decorView = frameLayout;
        }
        pinchToZoomHelper = new PinchToZoomHelper(decorView, frameLayout) {

            Paint statusBarPaint;

            @Override
            protected void invalidateViews() {
                super.invalidateViews();
                fragmentView.invalidate();
                for (int i = 0; i < avatarsViewPager.getChildCount(); i++) {
                    avatarsViewPager.getChildAt(i).invalidate();
                }
                if (writeButton != null) {
                    writeButton.invalidate();
                }
            }

            @Override
            protected void drawOverlays(Canvas canvas, float alpha, float parentOffsetX, float parentOffsetY, float clipTop, float clipBottom) {
                if (alpha > 0) {
                    AndroidUtilities.rectTmp.set(0, 0, avatarsViewPager.getMeasuredWidth(), avatarsViewPager.getMeasuredHeight() + AndroidUtilities.dp(30));
                    canvas.saveLayerAlpha(AndroidUtilities.rectTmp, (int) (255 * alpha), Canvas.ALL_SAVE_FLAG);

                    avatarContainer2.draw(canvas);

                    if (actionBar.getOccupyStatusBar()) {
                        if (statusBarPaint == null) {
                            statusBarPaint = new Paint();
                            statusBarPaint.setColor(ColorUtils.setAlphaComponent(Color.BLACK, (int) (255 * 0.2f)));
                        }
                        canvas.drawRect(actionBar.getX(), actionBar.getY(), actionBar.getX() + actionBar.getMeasuredWidth(), actionBar.getY() + AndroidUtilities.statusBarHeight, statusBarPaint);
                    }
                    canvas.save();
                    canvas.translate(actionBar.getX(), actionBar.getY());
                    actionBar.draw(canvas);
                    canvas.restore();

                    if (writeButton != null && writeButton.getVisibility() == View.VISIBLE && writeButton.getAlpha() > 0) {
                        canvas.save();
                        float s = 0.5f + 0.5f * alpha;
                        canvas.scale(s, s, writeButton.getX() + writeButton.getMeasuredWidth() / 2f, writeButton.getY() + writeButton.getMeasuredHeight() / 2f);
                        canvas.translate(writeButton.getX(), writeButton.getY());
                        writeButton.draw(canvas);
                        canvas.restore();
                    }
                    canvas.restore();
                }
            }

            @Override
            protected boolean zoomEnabled(View child, ImageReceiver receiver) {
                if (!super.zoomEnabled(child, receiver)) {
                    return false;
                }
                return listView.getScrollState() != RecyclerView.SCROLL_STATE_DRAGGING;
            }
        };
        pinchToZoomHelper.setCallback(new PinchToZoomHelper.Callback() {
            @Override
            public void onZoomStarted(MessageObject messageObject) {
                listView.cancelClickRunnables(true);
                if (sharedMediaLayout != null && sharedMediaLayout.getCurrentListView() != null) {
                    sharedMediaLayout.getCurrentListView().cancelClickRunnables(true);
                }
                Bitmap bitmap = pinchToZoomHelper.getPhotoImage() == null ? null : pinchToZoomHelper.getPhotoImage().getBitmap();
                if (bitmap != null) {
                    topView.setBackgroundColor(ColorUtils.blendARGB(AndroidUtilities.calcBitmapColor(bitmap), Theme.getColor(Theme.key_windowBackgroundWhite), 0.1f));
                }
            }
        });
        avatarsViewPager.setPinchToZoomHelper(pinchToZoomHelper);
        return fragmentView;
    }

    public long getDialogId() {
        if (dialogId != 0) {
            return dialogId;
        } else if (userId != 0) {
            return userId;
        } else {
            return -chatId;
        }
    }

    public TLRPC.Chat getCurrentChat() {
        return currentChat;
    }

    @Override
    public boolean isFragmentOpened() {
        return isFragmentOpened;
    }

    private void openAvatar() {
        if (listView.getScrollState() == RecyclerView.SCROLL_STATE_DRAGGING) {
            return;
        }
        if (userId != 0) {
            TLRPC.User user = getMessagesController().getUser(userId);
            if (user.photo != null && user.photo.photo_big != null) {
                PhotoViewer.getInstance().setParentActivity(getParentActivity());
                if (user.photo.dc_id != 0) {
                    user.photo.photo_big.dc_id = user.photo.dc_id;
                }
                PhotoViewer.getInstance().openPhoto(user.photo.photo_big, provider);
            }
        } else if (chatId != 0) {
            TLRPC.Chat chat = getMessagesController().getChat(chatId);
            if (chat.photo != null && chat.photo.photo_big != null) {
                PhotoViewer.getInstance().setParentActivity(getParentActivity());
                if (chat.photo.dc_id != 0) {
                    chat.photo.photo_big.dc_id = chat.photo.dc_id;
                }
                ImageLocation videoLocation;
                if (chatInfo != null && (chatInfo.chat_photo instanceof TLRPC.TL_photo) && !chatInfo.chat_photo.video_sizes.isEmpty()) {
                    videoLocation = ImageLocation.getForPhoto(chatInfo.chat_photo.video_sizes.get(0), chatInfo.chat_photo);
                } else {
                    videoLocation = null;
                }
                PhotoViewer.getInstance().openPhotoWithVideo(chat.photo.photo_big, videoLocation, provider);
            }
        }
    }

    private void onWriteButtonClick() {
        if (userId != 0) {
            if (imageUpdater != null) {
                presentFragment(new ChangeNameActivity());
                //TODO: MERGE CONFLICT
                /*
                TLRPC.User user = MessagesController.getInstance(currentAccount).getUser(UserConfig.getInstance(currentAccount).getClientUserId());
                if (user == null) {
                    user = UserConfig.getInstance(currentAccount).getCurrentUser();
                }
                if (user == null) {
                    return;
                }
                imageUpdater.openMenu(user.photo != null && user.photo.photo_big != null && !(user.photo instanceof TLRPC.TL_userProfilePhotoEmpty), () -> {
                    MessagesController.getInstance(currentAccount).deleteUserPhoto(null);
                    cameraDrawable.setCurrentFrame(0);
                }, dialog -> {
                    if (!imageUpdater.isUploadingImage()) {
                        cameraDrawable.setCustomEndFrame(86);
                        writeButton.playAnimation();
                    } else {
                        cameraDrawable.setCurrentFrame(0, false);
                    }
                });
                cameraDrawable.setCurrentFrame(0);
                cameraDrawable.setCustomEndFrame(43);
                writeButton.playAnimation();
                */
            } else {
                if (playProfileAnimation != 0 && parentLayout.fragmentsStack.get(parentLayout.fragmentsStack.size() - 2) instanceof ChatActivity) {
                    finishFragment();
                } else {
                    TLRPC.User user = getMessagesController().getUser(userId);
                    if (user == null || user instanceof TLRPC.TL_userEmpty) {
                        return;
                    }
                    Bundle args = new Bundle();
                    args.putLong("user_id", userId);
                    if (!getMessagesController().checkCanOpenChat(args, ProfileActivity.this)) {
                        return;
                    }
                    boolean removeFragment = arguments.getBoolean("removeFragmentOnChatOpen", true);
                    if (!AndroidUtilities.isTablet() && removeFragment) {
                        getNotificationCenter().removeObserver(ProfileActivity.this, NotificationCenter.closeChats);
                        getNotificationCenter().postNotificationName(NotificationCenter.closeChats);
                    }
                    int distance = getArguments().getInt("nearby_distance", -1);
                    if (distance >= 0) {
                        args.putInt("nearby_distance", distance);
                    }
                    ChatActivity chatActivity = new ChatActivity(args);
                    chatActivity.setPreloadedSticker(getMediaDataController().getGreetingsSticker(), false);
                    presentFragment(chatActivity, removeFragment);
                    if (AndroidUtilities.isTablet()) {
                        finishFragment();
                    }
                }
            }
        } else {
            openDiscussion();
        }
    }

    private void openDiscussion() {
        if (chatInfo == null || chatInfo.linked_chat_id == 0) {
            return;
        }
        Bundle args = new Bundle();
        args.putLong("chat_id", chatInfo.linked_chat_id);
        if (!getMessagesController().checkCanOpenChat(args, ProfileActivity.this)) {
            return;
        }
        presentFragment(new ChatActivity(args));
    }

    public boolean onMemberClick(TLRPC.ChatParticipant participant, boolean isLong) {
        return onMemberClick(participant, isLong, false);
    }

    public boolean onMemberClick(TLRPC.ChatParticipant participant, boolean isLong, boolean resultOnly) {
        if (getParentActivity() == null) {
            return false;
        }
        if (isLong) {
            TLRPC.User user = getMessagesController().getUser(participant.user_id);
            if (user == null || participant.user_id == getUserConfig().getClientUserId()) {
                return false;
            }
            selectedUser = participant.user_id;
            boolean allowKick;
            boolean canEditAdmin;
            boolean canRestrict;
            boolean editingAdmin;
            final TLRPC.ChannelParticipant channelParticipant;

            if (ChatObject.isChannel(currentChat)) {
                channelParticipant = ((TLRPC.TL_chatChannelParticipant) participant).channelParticipant;
                TLRPC.User u = getMessagesController().getUser(participant.user_id);
                canEditAdmin = ChatObject.canAddAdmins(currentChat);
                if (canEditAdmin && (channelParticipant instanceof TLRPC.TL_channelParticipantCreator || channelParticipant instanceof TLRPC.TL_channelParticipantAdmin && !channelParticipant.can_edit)) {
                    canEditAdmin = false;
                }
                allowKick = canRestrict = ChatObject.canBlockUsers(currentChat) && (!(channelParticipant instanceof TLRPC.TL_channelParticipantAdmin || channelParticipant instanceof TLRPC.TL_channelParticipantCreator) || channelParticipant.can_edit);
                if (currentChat.gigagroup) {
                    canRestrict = false;
                }
                editingAdmin = channelParticipant instanceof TLRPC.TL_channelParticipantAdmin;
            } else {
                channelParticipant = null;
                allowKick = currentChat.creator || participant instanceof TLRPC.TL_chatParticipant && (ChatObject.canBlockUsers(currentChat) || participant.inviter_id == getUserConfig().getClientUserId());
                canEditAdmin = currentChat.creator;
                canRestrict = currentChat.creator;
                editingAdmin = participant instanceof TLRPC.TL_chatParticipantAdmin;
            }

            ArrayList<String> items = resultOnly ? null : new ArrayList<>();
            ArrayList<Integer> icons = resultOnly ? null : new ArrayList<>();
            final ArrayList<Integer> actions = resultOnly ? null : new ArrayList<>();
            boolean hasRemove = false;

            if (canEditAdmin) {
                if (resultOnly) {
                    return true;
                }
                items.add(editingAdmin ? LocaleController.getString("EditAdminRights", R.string.EditAdminRights) : LocaleController.getString("SetAsAdmin", R.string.SetAsAdmin));
                icons.add(R.drawable.baseline_stars_24);
                actions.add(0);
            }
            if (canRestrict) {
                if (resultOnly) {
                    return true;
                }
                items.add(LocaleController.getString("ChangePermissions", R.string.ChangePermissions));
                icons.add(R.drawable.baseline_block_24);
                actions.add(1);
            }
            if (allowKick) {
                if (resultOnly) {
                    return true;
                }
                items.add(LocaleController.getString("KickFromGroup", R.string.KickFromGroup));
                icons.add(R.drawable.baseline_remove_circle_24);
                actions.add(2);
                hasRemove = true;
            }
            if (resultOnly) {
                return false;
            }

            if (items.isEmpty()) {
                return false;
            }
            AlertDialog.Builder builder = new AlertDialog.Builder(getParentActivity());
            builder.setItems(items.toArray(new CharSequence[0]), AndroidUtilities.toIntArray(icons), (dialogInterface, i) -> {
                if (actions.get(i) == 2) {
                    kickUser(selectedUser, participant);
                } else {
                    int action = actions.get(i);
                    if (action == 1 && (channelParticipant instanceof TLRPC.TL_channelParticipantAdmin || participant instanceof TLRPC.TL_chatParticipantAdmin)) {
                        AlertDialog.Builder builder2 = new AlertDialog.Builder(getParentActivity());
                        builder2.setTitle(LocaleController.getString("NekoX", R.string.NekoX));
                        builder2.setMessage(LocaleController.formatString("AdminWillBeRemoved", R.string.AdminWillBeRemoved, ContactsController.formatName(user.first_name, user.last_name)));
                        builder2.setPositiveButton(LocaleController.getString("OK", R.string.OK), (dialog, which) -> {
                            if (channelParticipant != null) {
                                openRightsEdit(action, user, participant, channelParticipant.admin_rights, channelParticipant.banned_rights, channelParticipant.rank, editingAdmin);
                            } else {
                                openRightsEdit(action, user, participant, null, null, "", editingAdmin);
                            }
                        });
                        builder2.setNegativeButton(LocaleController.getString("Cancel", R.string.Cancel), null);
                        showDialog(builder2.create());
                    } else {
                        if (channelParticipant != null) {
                            openRightsEdit(action, user, participant, channelParticipant.admin_rights, channelParticipant.banned_rights, channelParticipant.rank, editingAdmin);
                        } else {
                            openRightsEdit(action, user, participant, null, null, "", editingAdmin);
                        }
                    }
                }
            });
            AlertDialog alertDialog = builder.create();
            showDialog(alertDialog);
            if (hasRemove) {
                alertDialog.setItemColor(items.size() - 1, Theme.getColor(Theme.key_dialogTextRed2), Theme.getColor(Theme.key_dialogRedIcon));
            }
        } else {
            if (participant.user_id == getUserConfig().getClientUserId()) {
                return false;
            }
            Bundle args = new Bundle();
            args.putLong("user_id", participant.user_id);
            args.putBoolean("preload_messages", true);
            presentFragment(new ProfileActivity(args));
        }
        return true;
    }

    private void openRightsEdit(int action, TLRPC.User user, TLRPC.ChatParticipant participant, TLRPC.TL_chatAdminRights adminRights, TLRPC.TL_chatBannedRights bannedRights, String rank, boolean editingAdmin) {
        boolean[] needShowBulletin = new boolean[1];
        ChatRightsEditActivity fragment = new ChatRightsEditActivity(user.id, chatId, adminRights, currentChat.default_banned_rights, bannedRights, rank, action, true, false, participant) {
            @Override
            protected void onTransitionAnimationEnd(boolean isOpen, boolean backward) {
                if (!isOpen && backward && needShowBulletin[0] && BulletinFactory.canShowBulletin(ProfileActivity.this)) {
                    BulletinFactory.createPromoteToAdminBulletin(ProfileActivity.this, user.first_name).show();
                }
            }
        };
        fragment.setDelegate(new ChatRightsEditActivity.ChatRightsEditActivityDelegate() {
            @Override
            public void didSetRights(int rights, TLRPC.TL_chatAdminRights rightsAdmin, TLRPC.TL_chatBannedRights rightsBanned, String rank) {
                if (action == 0) {
                    if (participant instanceof TLRPC.TL_chatChannelParticipant) {
                        TLRPC.TL_chatChannelParticipant channelParticipant1 = ((TLRPC.TL_chatChannelParticipant) participant);
                        if (rights == 1) {
                            channelParticipant1.channelParticipant = new TLRPC.TL_channelParticipantAdmin();
                            channelParticipant1.channelParticipant.flags |= 4;
                        } else {
                            channelParticipant1.channelParticipant = new TLRPC.TL_channelParticipant();
                        }
                        channelParticipant1.channelParticipant.inviter_id = getUserConfig().getClientUserId();
                        channelParticipant1.channelParticipant.peer = new TLRPC.TL_peerUser();
                        channelParticipant1.channelParticipant.peer.user_id = participant.user_id;
                        channelParticipant1.channelParticipant.date = participant.date;
                        channelParticipant1.channelParticipant.banned_rights = rightsBanned;
                        channelParticipant1.channelParticipant.admin_rights = rightsAdmin;
                        channelParticipant1.channelParticipant.rank = rank;
                    } else if (participant != null) {
                        TLRPC.ChatParticipant newParticipant;
                        if (rights == 1) {
                            newParticipant = new TLRPC.TL_chatParticipantAdmin();
                        } else {
                            newParticipant = new TLRPC.TL_chatParticipant();
                        }
                        newParticipant.user_id = participant.user_id;
                        newParticipant.date = participant.date;
                        newParticipant.inviter_id = participant.inviter_id;
                        int index = chatInfo.participants.participants.indexOf(participant);
                        if (index >= 0) {
                            chatInfo.participants.participants.set(index, newParticipant);
                        }
                    }
                    if (rights == 1 && !editingAdmin) {
                        needShowBulletin[0] = true;
                    }
                } else if (action == 1) {
                    if (rights == 0) {
                        if (currentChat.megagroup && chatInfo != null && chatInfo.participants != null) {
                            boolean changed = false;
                            for (int a = 0; a < chatInfo.participants.participants.size(); a++) {
                                TLRPC.ChannelParticipant p = ((TLRPC.TL_chatChannelParticipant) chatInfo.participants.participants.get(a)).channelParticipant;
                                if (MessageObject.getPeerId(p.peer) == participant.user_id) {
                                    chatInfo.participants_count--;
                                    chatInfo.participants.participants.remove(a);
                                    changed = true;
                                    break;
                                }
                            }
                            if (chatInfo != null && chatInfo.participants != null) {
                                for (int a = 0; a < chatInfo.participants.participants.size(); a++) {
                                    TLRPC.ChatParticipant p = chatInfo.participants.participants.get(a);
                                    if (p.user_id == participant.user_id) {
                                        chatInfo.participants.participants.remove(a);
                                        changed = true;
                                        break;
                                    }
                                }
                            }
                            if (changed) {
                                updateListAnimated(true);
                            }
                        }
                    }
                }
            }

            @Override
            public void didChangeOwner(TLRPC.User user) {
                undoView.showWithAction(-chatId, currentChat.megagroup ? UndoView.ACTION_OWNER_TRANSFERED_GROUP : UndoView.ACTION_OWNER_TRANSFERED_CHANNEL, user);
            }
        });
        presentFragment(fragment);
    }

    private boolean processOnClickOrPress(final int position) {
        return false;
        // NekoX: move long lick actions to click
    }

    private void leaveChatPressed() {
        AlertsCreator.createClearOrDeleteDialogAlert(ProfileActivity.this, false, currentChat, null, false, true, (param) -> {
            playProfileAnimation = 0;
            getNotificationCenter().removeObserver(ProfileActivity.this, NotificationCenter.closeChats);
            getNotificationCenter().postNotificationName(NotificationCenter.closeChats);
            finishFragment();
            getNotificationCenter().postNotificationName(NotificationCenter.needDeleteDialog, -currentChat.id, null, currentChat, param);
        });
    }

    private void getChannelParticipants(boolean reload) {
        if (loadingUsers || participantsMap == null || chatInfo == null) {
            return;
        }
        loadingUsers = true;
        final int delay = participantsMap.size() != 0 && reload ? 300 : 0;

        final TLRPC.TL_channels_getParticipants req = new TLRPC.TL_channels_getParticipants();
        req.channel = getMessagesController().getInputChannel(chatId);
        req.filter = new TLRPC.TL_channelParticipantsRecent();
        req.offset = reload ? 0 : participantsMap.size();
        req.limit = 200;
        int reqId = getConnectionsManager().sendRequest(req, (response, error) -> AndroidUtilities.runOnUIThread(() -> {
            if (error == null) {
                TLRPC.TL_channels_channelParticipants res = (TLRPC.TL_channels_channelParticipants) response;
                getMessagesController().putUsers(res.users, false);
                getMessagesController().putChats(res.chats, false);
                if (res.users.size() < 200) {
                    usersEndReached = true;
                }
                if (req.offset == 0) {
                    participantsMap.clear();
                    chatInfo.participants = new TLRPC.TL_chatParticipants();
                    getMessagesStorage().putUsersAndChats(res.users, res.chats, true, true);
                    getMessagesStorage().updateChannelUsers(chatId, res.participants);
                }
                for (int a = 0; a < res.participants.size(); a++) {
                    TLRPC.TL_chatChannelParticipant participant = new TLRPC.TL_chatChannelParticipant();
                    participant.channelParticipant = res.participants.get(a);
                    participant.inviter_id = participant.channelParticipant.inviter_id;
                    participant.user_id = MessageObject.getPeerId(participant.channelParticipant.peer);
                    participant.date = participant.channelParticipant.date;
                    if (participantsMap.indexOfKey(participant.user_id) < 0) {
                        if (chatInfo.participants == null) {
                            chatInfo.participants = new TLRPC.TL_chatParticipants();
                        }
                        chatInfo.participants.participants.add(participant);
                        participantsMap.put(participant.user_id, participant);
                    }
                }
            }
            loadingUsers = false;
            updateListAnimated(true);
        }, delay));
        getConnectionsManager().bindRequestToGuid(reqId, classGuid);
    }

    private AnimatorSet headerAnimatorSet;
    private AnimatorSet headerShadowAnimatorSet;
    private float mediaHeaderAnimationProgress;
    private boolean mediaHeaderVisible;
    private Property<ActionBar, Float> ACTIONBAR_HEADER_PROGRESS = new AnimationProperties.FloatProperty<ActionBar>("animationProgress") {
        @Override
        public void setValue(ActionBar object, float value) {
            mediaHeaderAnimationProgress = value;
            topView.invalidate();

            int color1 = Theme.getColor(Theme.key_profile_title);
            int color2 = Theme.getColor(Theme.key_player_actionBarTitle);
            int c = AndroidUtilities.getOffsetColor(color1, color2, value, 1.0f);
            nameTextView[1].setTextColor(c);
            if (lockIconDrawable != null) {
                lockIconDrawable.setColorFilter(c, PorterDuff.Mode.SRC_IN);
            }
            if (scamDrawable != null) {
                color1 = Theme.getColor(Theme.key_avatar_subtitleInProfileBlue);
                scamDrawable.setColor(AndroidUtilities.getOffsetColor(color1, color2, value, 1.0f));
            }

            color1 = Theme.getColor(Theme.key_actionBarDefaultIcon);
            color2 = Theme.getColor(Theme.key_windowBackgroundWhiteGrayText2);
            actionBar.setItemsColor(AndroidUtilities.getOffsetColor(color1, color2, value, 1.0f), false);

            color1 = Theme.getColor(Theme.key_avatar_actionBarSelectorBlue);
            color2 = Theme.getColor(Theme.key_actionBarActionModeDefaultSelector);
            actionBar.setItemsBackgroundColor(AndroidUtilities.getOffsetColor(color1, color2, value, 1.0f), false);

            topView.invalidate();
            otherItem.setIconColor(Theme.getColor(Theme.key_actionBarDefaultIcon));
            callItem.setIconColor(Theme.getColor(Theme.key_actionBarDefaultIcon));
            videoCallItem.setIconColor(Theme.getColor(Theme.key_actionBarDefaultIcon));
            editItem.setIconColor(Theme.getColor(Theme.key_actionBarDefaultIcon));

            if (verifiedDrawable != null) {
                color1 = Theme.getColor(Theme.key_profile_verifiedBackground);
                color2 = Theme.getColor(Theme.key_player_actionBarTitle);
                verifiedDrawable.setColorFilter(AndroidUtilities.getOffsetColor(color1, color2, value, 1.0f), PorterDuff.Mode.SRC_IN);
            }

            if (verifiedCheckDrawable != null) {
                color1 = Theme.getColor(Theme.key_profile_verifiedCheck);
                color2 = Theme.getColor(Theme.key_windowBackgroundWhite);
                verifiedCheckDrawable.setColorFilter(AndroidUtilities.getOffsetColor(color1, color2, value, 1.0f), PorterDuff.Mode.SRC_IN);
            }

            if (avatarsViewPagerIndicatorView.getSecondaryMenuItem() != null && (videoCallItemVisible || editItemVisible || callItemVisible)) {
                needLayoutText(Math.min(1f, extraHeight / AndroidUtilities.dp(88f)));
            }
        }

        @Override
        public Float get(ActionBar object) {
            return mediaHeaderAnimationProgress;
        }
    };

    private void setMediaHeaderVisible(boolean visible) {
        if (mediaHeaderVisible == visible) {
            return;
        }
        mediaHeaderVisible = visible;
        if (headerAnimatorSet != null) {
            headerAnimatorSet.cancel();
        }
        if (headerShadowAnimatorSet != null) {
            headerShadowAnimatorSet.cancel();
        }
        ActionBarMenuItem mediaSearchItem = sharedMediaLayout.getSearchItem();
        if (!mediaHeaderVisible) {
            if (callItemVisible) {
                callItem.setVisibility(View.VISIBLE);
            }
            if (videoCallItemVisible) {
                videoCallItem.setVisibility(View.VISIBLE);
            }
            if (editItemVisible) {
                editItem.setVisibility(View.VISIBLE);
            }
            otherItem.setVisibility(View.VISIBLE);
        } else {
            if (sharedMediaLayout.isSearchItemVisible()) {
                mediaSearchItem.setVisibility(View.VISIBLE);
            }
            if (sharedMediaLayout.isCalendarItemVisible()) {
                sharedMediaLayout.photoVideoOptionsItem.setVisibility(View.VISIBLE);
            } else {
                sharedMediaLayout.photoVideoOptionsItem.setVisibility(View.INVISIBLE);
            }
        }

        ArrayList<Animator> animators = new ArrayList<>();

        animators.add(ObjectAnimator.ofFloat(callItem, View.ALPHA, visible ? 0.0f : 1.0f));
        animators.add(ObjectAnimator.ofFloat(videoCallItem, View.ALPHA, visible ? 0.0f : 1.0f));
        animators.add(ObjectAnimator.ofFloat(otherItem, View.ALPHA, visible ? 0.0f : 1.0f));
        animators.add(ObjectAnimator.ofFloat(editItem, View.ALPHA, visible ? 0.0f : 1.0f));
        animators.add(ObjectAnimator.ofFloat(callItem, View.TRANSLATION_Y, visible ? -AndroidUtilities.dp(10) : 0.0f));
        animators.add(ObjectAnimator.ofFloat(videoCallItem, View.TRANSLATION_Y, visible ? -AndroidUtilities.dp(10) : 0.0f));
        animators.add(ObjectAnimator.ofFloat(otherItem, View.TRANSLATION_Y, visible ? -AndroidUtilities.dp(10) : 0.0f));
        animators.add(ObjectAnimator.ofFloat(editItem, View.TRANSLATION_Y, visible ? -AndroidUtilities.dp(10) : 0.0f));
        animators.add(ObjectAnimator.ofFloat(mediaSearchItem, View.ALPHA, visible ? 1.0f : 0.0f));
        animators.add(ObjectAnimator.ofFloat(mediaSearchItem, View.TRANSLATION_Y, visible ? 0.0f : AndroidUtilities.dp(10)));
        animators.add(ObjectAnimator.ofFloat(sharedMediaLayout.photoVideoOptionsItem, View.ALPHA, visible ? 1.0f : 0.0f));
        animators.add(ObjectAnimator.ofFloat(sharedMediaLayout.photoVideoOptionsItem, View.TRANSLATION_Y, visible ? 0.0f : AndroidUtilities.dp(10)));
        animators.add(ObjectAnimator.ofFloat(actionBar, ACTIONBAR_HEADER_PROGRESS, visible ? 1.0f : 0.0f));
        animators.add(ObjectAnimator.ofFloat(onlineTextView[1], View.ALPHA, visible ? 0.0f : 1.0f));
        animators.add(ObjectAnimator.ofFloat(mediaCounterTextView, View.ALPHA, visible ? 1.0f : 0.0f));
        if (visible) {
            animators.add(ObjectAnimator.ofFloat(this, HEADER_SHADOW, 0.0f));
        }

        headerAnimatorSet = new AnimatorSet();
        headerAnimatorSet.playTogether(animators);
        headerAnimatorSet.setInterpolator(CubicBezierInterpolator.DEFAULT);
        headerAnimatorSet.addListener(new AnimatorListenerAdapter() {
            @Override
            public void onAnimationEnd(Animator animation) {
                if (headerAnimatorSet != null) {
                    if (mediaHeaderVisible) {
                        if (callItemVisible) {
                            callItem.setVisibility(View.INVISIBLE);
                        }
                        if (videoCallItemVisible) {
                            videoCallItem.setVisibility(View.INVISIBLE);
                        }
                        if (editItemVisible) {
                            editItem.setVisibility(View.INVISIBLE);
                        }
                        otherItem.setVisibility(View.INVISIBLE);
                    } else {
                        if (sharedMediaLayout.isSearchItemVisible()) {
                            mediaSearchItem.setVisibility(View.VISIBLE);
                        }

                        sharedMediaLayout.photoVideoOptionsItem.setVisibility(View.INVISIBLE);

                        headerShadowAnimatorSet = new AnimatorSet();
                        headerShadowAnimatorSet.playTogether(ObjectAnimator.ofFloat(ProfileActivity.this, HEADER_SHADOW, 1.0f));
                        headerShadowAnimatorSet.setDuration(100);
                        headerShadowAnimatorSet.addListener(new AnimatorListenerAdapter() {
                            @Override
                            public void onAnimationEnd(Animator animation) {
                                headerShadowAnimatorSet = null;
                            }
                        });
                        headerShadowAnimatorSet.start();
                    }
                }
                headerAnimatorSet = null;
            }

            @Override
            public void onAnimationCancel(Animator animation) {
                headerAnimatorSet = null;
            }
        });
        headerAnimatorSet.setDuration(150);
        headerAnimatorSet.start();
    }

    private void openAddMember() {
        Bundle args = new Bundle();
        args.putBoolean("addToGroup", true);
        args.putLong("chatId", currentChat.id);
        GroupCreateActivity fragment = new GroupCreateActivity(args);
        fragment.setInfo(chatInfo);
        if (chatInfo != null && chatInfo.participants != null) {
            LongSparseArray<TLObject> users = new LongSparseArray<>();
            for (int a = 0; a < chatInfo.participants.participants.size(); a++) {
                users.put(chatInfo.participants.participants.get(a).user_id, null);
            }
            fragment.setIgnoreUsers(users);
        }
        fragment.setDelegate((users, fwdCount) -> {
            HashSet<Long> currentParticipants = new HashSet<>();
            if (chatInfo.participants.participants != null) {
                for (int i = 0; i < chatInfo.participants.participants.size(); i++) {
                    currentParticipants.add(chatInfo.participants.participants.get(i).user_id);
                }
            }
            for (int a = 0, N = users.size(); a < N; a++) {
                TLRPC.User user = users.get(a);
                getMessagesController().addUserToChat(chatId, user, fwdCount, null, ProfileActivity.this, null);
                if (!currentParticipants.contains(user.id)) {
                    if (chatInfo.participants == null) {
                        chatInfo.participants = new TLRPC.TL_chatParticipants();
                    }
                    if (ChatObject.isChannel(currentChat)) {
                        TLRPC.TL_chatChannelParticipant channelParticipant1 = new TLRPC.TL_chatChannelParticipant();
                        channelParticipant1.channelParticipant = new TLRPC.TL_channelParticipant();
                        channelParticipant1.channelParticipant.inviter_id = getUserConfig().getClientUserId();
                        channelParticipant1.channelParticipant.peer = new TLRPC.TL_peerUser();
                        channelParticipant1.channelParticipant.peer.user_id = user.id;
                        channelParticipant1.channelParticipant.date = getConnectionsManager().getCurrentTime();
                        channelParticipant1.user_id = user.id;
                        chatInfo.participants.participants.add(channelParticipant1);
                    } else {
                        TLRPC.ChatParticipant participant = new TLRPC.TL_chatParticipant();
                        participant.user_id = user.id;
                        participant.inviter_id = getAccountInstance().getUserConfig().clientUserId;
                        chatInfo.participants.participants.add(participant);
                    }
                    chatInfo.participants_count++;
                    getMessagesController().putUser(user, false);
                }
            }
            updateListAnimated(true);
        });
        presentFragment(fragment);
    }

    private void checkListViewScroll() {
        if (listView.getVisibility() != View.VISIBLE) {
            return;
        }
        if (sharedMediaLayoutAttached) {
            sharedMediaLayout.setVisibleHeight(listView.getMeasuredHeight() - sharedMediaLayout.getTop());
        }

        if (listView.getChildCount() <= 0 || openAnimationInProgress) {
            return;
        }

        int newOffset = 0;
        View child = null;
        for (int i = 0; i < listView.getChildCount(); i++) {
            if (listView.getChildAdapterPosition(listView.getChildAt(i)) == 0) {
                child = listView.getChildAt(i);
                break;
            }
        }
        RecyclerListView.Holder holder = child == null ? null : (RecyclerListView.Holder) listView.findContainingViewHolder(child);
        int top = child == null ? 0 : child.getTop();
        int adapterPosition = holder != null ? holder.getAdapterPosition() : RecyclerView.NO_POSITION;
        if (top >= 0 && adapterPosition == 0) {
            newOffset = top;
        }
        boolean mediaHeaderVisible;
        boolean searchVisible = imageUpdater == null && actionBar.isSearchFieldVisible();
        if (sharedMediaRow != -1 && !searchVisible) {
            holder = (RecyclerListView.Holder) listView.findViewHolderForAdapterPosition(sharedMediaRow);
            mediaHeaderVisible = holder != null && holder.itemView.getTop() <= 0;
        } else {
            mediaHeaderVisible = searchVisible;
        }
        setMediaHeaderVisible(mediaHeaderVisible);

        if (extraHeight != newOffset) {
            extraHeight = newOffset;
            topView.invalidate();
            if (playProfileAnimation != 0) {
                allowProfileAnimation = extraHeight != 0;
            }
            needLayout(true);
        }
    }

    public void updateSelectedMediaTabText() {
        if (sharedMediaLayout == null || mediaCounterTextView == null) {
            return;
        }
        int id = sharedMediaLayout.getClosestTab();
        int[] mediaCount = sharedMediaPreloader.getLastMediaCount();
        if (id == 0) {
            if (mediaCount[MediaDataController.MEDIA_VIDEOS_ONLY] == 0 && mediaCount[MediaDataController.MEDIA_PHOTOS_ONLY] == 0) {
                mediaCounterTextView.setText(LocaleController.formatPluralString("Media", mediaCount[MediaDataController.MEDIA_PHOTOVIDEO]));
            } else if (sharedMediaLayout.getPhotosVideosTypeFilter() == SharedMediaLayout.FILTER_PHOTOS_ONLY || mediaCount[MediaDataController.MEDIA_VIDEOS_ONLY] == 0) {
                mediaCounterTextView.setText(LocaleController.formatPluralString("Photos", mediaCount[MediaDataController.MEDIA_PHOTOS_ONLY]));
            } else if (sharedMediaLayout.getPhotosVideosTypeFilter() == SharedMediaLayout.FILTER_VIDEOS_ONLY || mediaCount[MediaDataController.MEDIA_PHOTOS_ONLY] == 0) {
                mediaCounterTextView.setText(LocaleController.formatPluralString("Videos", mediaCount[MediaDataController.MEDIA_VIDEOS_ONLY]));
            } else {
                String str = String.format("%s, %s", LocaleController.formatPluralString("Photos", mediaCount[MediaDataController.MEDIA_PHOTOS_ONLY]), LocaleController.formatPluralString("Videos", mediaCount[MediaDataController.MEDIA_VIDEOS_ONLY]));
                mediaCounterTextView.setText(str);
            }
        } else if (id == 1) {
            mediaCounterTextView.setText(LocaleController.formatPluralString("Files", mediaCount[MediaDataController.MEDIA_FILE]));
        } else if (id == 2) {
            mediaCounterTextView.setText(LocaleController.formatPluralString("Voice", mediaCount[MediaDataController.MEDIA_AUDIO]));
        } else if (id == 3) {
            mediaCounterTextView.setText(LocaleController.formatPluralString("Links", mediaCount[MediaDataController.MEDIA_URL]));
        } else if (id == 4) {
            mediaCounterTextView.setText(LocaleController.formatPluralString("MusicFiles", mediaCount[MediaDataController.MEDIA_MUSIC]));
        } else if (id == 5) {
            mediaCounterTextView.setText(LocaleController.formatPluralString("GIFs", mediaCount[MediaDataController.MEDIA_GIF]));
        } else if (id == 6) {
            mediaCounterTextView.setText(LocaleController.formatPluralString("CommonGroups", userInfo.common_chats_count));
        } else if (id == 7) {
            mediaCounterTextView.setText(onlineTextView[1].getText());
        }
    }

    private void needLayout(boolean animated) {
        final int newTop = (actionBar.getOccupyStatusBar() ? AndroidUtilities.statusBarHeight : 0) + ActionBar.getCurrentActionBarHeight();

        FrameLayout.LayoutParams layoutParams;
        if (listView != null && !openAnimationInProgress) {
            layoutParams = (FrameLayout.LayoutParams) listView.getLayoutParams();
            if (layoutParams.topMargin != newTop) {
                layoutParams.topMargin = newTop;
                listView.setLayoutParams(layoutParams);
            }
        }

        if (avatarContainer != null) {
            final float diff = Math.min(1f, extraHeight / AndroidUtilities.dp(88f));

            listView.setTopGlowOffset((int) extraHeight);

            listView.setOverScrollMode(extraHeight > AndroidUtilities.dp(88f) && extraHeight < listView.getMeasuredWidth() - newTop ? View.OVER_SCROLL_NEVER : View.OVER_SCROLL_ALWAYS);

            if (writeButton != null) {
                writeButton.setTranslationY((actionBar.getOccupyStatusBar() ? AndroidUtilities.statusBarHeight : 0) + ActionBar.getCurrentActionBarHeight() + extraHeight + searchTransitionOffset - AndroidUtilities.dp(29.5f));

                if (!openAnimationInProgress) {
                    boolean setVisible = diff > 0.2f && !searchMode && (imageUpdater == null || setAvatarRow == -1);
                    if (setVisible && chatId != 0) {
                        setVisible = ChatObject.isChannel(currentChat) && !currentChat.megagroup && chatInfo != null && chatInfo.linked_chat_id != 0 && infoHeaderRow != -1;
                    }
                    boolean currentVisible = writeButton.getTag() == null;
                    if (setVisible != currentVisible) {
                        if (setVisible) {
                            writeButton.setTag(null);
                        } else {
                            writeButton.setTag(0);
                        }
                        if (writeButtonAnimation != null) {
                            AnimatorSet old = writeButtonAnimation;
                            writeButtonAnimation = null;
                            old.cancel();
                        }
                        if (animated) {
                            writeButtonAnimation = new AnimatorSet();
                            if (setVisible) {
                                writeButtonAnimation.setInterpolator(new DecelerateInterpolator());
                                writeButtonAnimation.playTogether(
                                        ObjectAnimator.ofFloat(writeButton, View.SCALE_X, 1.0f),
                                        ObjectAnimator.ofFloat(writeButton, View.SCALE_Y, 1.0f),
                                        ObjectAnimator.ofFloat(writeButton, View.ALPHA, 1.0f)
                                );
                            } else {
                                writeButtonAnimation.setInterpolator(new AccelerateInterpolator());
                                writeButtonAnimation.playTogether(
                                        ObjectAnimator.ofFloat(writeButton, View.SCALE_X, 0.2f),
                                        ObjectAnimator.ofFloat(writeButton, View.SCALE_Y, 0.2f),
                                        ObjectAnimator.ofFloat(writeButton, View.ALPHA, 0.0f)
                                );
                            }
                            writeButtonAnimation.setDuration(150);
                            writeButtonAnimation.addListener(new AnimatorListenerAdapter() {
                                @Override
                                public void onAnimationEnd(Animator animation) {
                                    if (writeButtonAnimation != null && writeButtonAnimation.equals(animation)) {
                                        writeButtonAnimation = null;
                                    }
                                }
                            });
                            writeButtonAnimation.start();
                        } else {
                            writeButton.setScaleX(setVisible ? 1.0f : 0.2f);
                            writeButton.setScaleY(setVisible ? 1.0f : 0.2f);
                            writeButton.setAlpha(setVisible ? 1.0f : 0.0f);
                        }
                    }

//                    if (qrItem != null) {
//                        boolean setQrVisible = diff > 0.5f;
//                        if (setQrVisible != isQrItemVisible) {
//                            isQrItemVisible = setQrVisible;
//                            if (qrItemAnimation != null) {
//                                qrItemAnimation.cancel();
//                                qrItemAnimation = null;
//                            }
//                            if (animated) {
//                                qrItemAnimation = new AnimatorSet();
//                                if (setQrVisible) {
//                                    qrItemAnimation.setInterpolator(new DecelerateInterpolator());
//                                    qrItemAnimation.playTogether(
//                                            ObjectAnimator.ofFloat(qrItem, View.ALPHA, 1.0f),
//                                            ObjectAnimator.ofFloat(qrItem, View.SCALE_Y, 1f),
//                                            ObjectAnimator.ofFloat(avatarsViewPagerIndicatorView, View.TRANSLATION_X, -AndroidUtilities.dp(48))
//                                    );
//                                } else {
//                                    qrItemAnimation.setInterpolator(new AccelerateInterpolator());
//                                    qrItemAnimation.playTogether(
//                                            ObjectAnimator.ofFloat(qrItem, View.ALPHA, 0.0f),
//                                            ObjectAnimator.ofFloat(qrItem, View.SCALE_Y, 0f),
//                                            ObjectAnimator.ofFloat(avatarsViewPagerIndicatorView, View.TRANSLATION_X, 0)
//                                    );
//                                }
//                                qrItemAnimation.setDuration(150);
//                                qrItemAnimation.addListener(new AnimatorListenerAdapter() {
//                                    @Override
//                                    public void onAnimationEnd(Animator animation) {
//                                        qrItemAnimation = null;
//                                    }
//                                });
//                                qrItemAnimation.start();
//                            } else {
//                                qrItem.setAlpha(setQrVisible ? 1.0f : 0.0f);
//                                float translation = AndroidUtilities.dp(48) * qrItem.getAlpha();
//                                qrItem.setTranslationX(translation);
//                                avatarsViewPagerIndicatorView.setTranslationX(translation - AndroidUtilities.dp(48));
//                            }
//                        }
//                    }
                }
            }

            avatarX = -AndroidUtilities.dpf2(47f) * diff;
            avatarY = (actionBar.getOccupyStatusBar() ? AndroidUtilities.statusBarHeight : 0) + ActionBar.getCurrentActionBarHeight() / 2.0f * (1.0f + diff) - 21 * AndroidUtilities.density + 27 * AndroidUtilities.density * diff + actionBar.getTranslationY();

            float h = openAnimationInProgress ? initialAnimationExtraHeight : extraHeight;
            if (h > AndroidUtilities.dp(88f) || isPulledDown) {
                expandProgress = Math.max(0f, Math.min(1f, (h - AndroidUtilities.dp(88f)) / (listView.getMeasuredWidth() - newTop - AndroidUtilities.dp(88f))));
                avatarScale = AndroidUtilities.lerp((42f + 18f) / 42f, (42f + 42f + 18f) / 42f, Math.min(1f, expandProgress * 3f));

                final float durationFactor = Math.min(AndroidUtilities.dpf2(2000f), Math.max(AndroidUtilities.dpf2(1100f), Math.abs(listViewVelocityY))) / AndroidUtilities.dpf2(1100f);

                if (allowPullingDown && (openingAvatar || expandProgress >= 0.33f)) {
                    if (!isPulledDown) {
                        /*if (otherItem != null) {
                            if (!getMessagesController().isChatNoForwards(currentChat)) {
                                otherItem.showSubItem(gallery_menu_save);
                            } else {
                                otherItem.hideSubItem(gallery_menu_save);
                            }
                            if (imageUpdater != null) {
                                otherItem.showSubItem(add_photo);
                                otherItem.showSubItem(edit_avatar);
                                otherItem.showSubItem(delete_avatar);
                                otherItem.hideSubItem(set_as_main);
                                otherItem.hideSubItem(logout);
                            }
                        }*/
                        if (searchItem != null) {
                            searchItem.setEnabled(false);
                        }
                        isPulledDown = true;
                        overlaysView.setOverlaysVisible(true, durationFactor);
                        avatarsViewPagerIndicatorView.refreshVisibility(durationFactor);
                        avatarsViewPager.setCreateThumbFromParent(true);
                        avatarsViewPager.getAdapter().notifyDataSetChanged();
                        expandAnimator.cancel();
                        float value = AndroidUtilities.lerp(expandAnimatorValues, currentExpanAnimatorFracture);
                        expandAnimatorValues[0] = value;
                        expandAnimatorValues[1] = 1f;
                        expandAnimator.setDuration((long) ((1f - value) * 250f / durationFactor));
                        expandAnimator.addListener(new AnimatorListenerAdapter() {
                            @Override
                            public void onAnimationStart(Animator animation) {
                                setForegroundImage(false);
                                avatarsViewPager.setAnimatedFileMaybe(avatarImage.getImageReceiver().getAnimation());
                                avatarsViewPager.resetCurrentItem();
                            }

                            @Override
                            public void onAnimationEnd(Animator animation) {
                                expandAnimator.removeListener(this);
                                topView.setBackgroundColor(Color.BLACK);
                                avatarContainer.setVisibility(View.GONE);
                                avatarsViewPager.setVisibility(View.VISIBLE);
                            }
                        });
                        expandAnimator.start();
                    }
                    ViewGroup.LayoutParams params = avatarsViewPager.getLayoutParams();
                    params.width = listView.getMeasuredWidth();
                    params.height = (int) (h + newTop);
                    avatarsViewPager.requestLayout();
                    if (!expandAnimator.isRunning()) {
                        float additionalTranslationY = 0;
                        if (openAnimationInProgress && playProfileAnimation == 2) {
                            additionalTranslationY = -(1.0f - animationProgress) * AndroidUtilities.dp(50);
                        }
                        nameTextView[1].setTranslationX(AndroidUtilities.dpf2(16f) - nameTextView[1].getLeft());
                        nameTextView[1].setTranslationY(newTop + h - AndroidUtilities.dpf2(38f) - nameTextView[1].getBottom() + additionalTranslationY);
                        onlineTextView[1].setTranslationX(AndroidUtilities.dpf2(16f) - onlineTextView[1].getLeft());
                        onlineTextView[1].setTranslationY(newTop + h - AndroidUtilities.dpf2(18f) - onlineTextView[1].getBottom() + additionalTranslationY);
                        mediaCounterTextView.setTranslationX(onlineTextView[1].getTranslationX());
                        mediaCounterTextView.setTranslationY(onlineTextView[1].getTranslationY());
                        idTextView.setTranslationX(AndroidUtilities.dpf2(16f) - onlineTextView[1].getLeft());
                        idTextView.setTranslationY(newTop + h - AndroidUtilities.dpf2(3f) - idTextView.getBottom() + additionalTranslationY);
                    }
                } else {
                    if (isPulledDown) {
                        isPulledDown = false;
                        /*if (otherItem != null) {
                            otherItem.hideSubItem(gallery_menu_save);
                            if (imageUpdater != null) {
                                otherItem.hideSubItem(set_as_main);
                                otherItem.hideSubItem(edit_avatar);
                                otherItem.hideSubItem(delete_avatar);
                                otherItem.showSubItem(add_photo);
                                otherItem.showSubItem(logout);
                            }
                        }*/
                        if (searchItem != null) {
                            searchItem.setEnabled(!scrolling);
                        }
                        overlaysView.setOverlaysVisible(false, durationFactor);
                        avatarsViewPagerIndicatorView.refreshVisibility(durationFactor);
                        expandAnimator.cancel();
                        avatarImage.getImageReceiver().setAllowStartAnimation(true);
                        avatarImage.getImageReceiver().startAnimation();

                        float value = AndroidUtilities.lerp(expandAnimatorValues, currentExpanAnimatorFracture);
                        expandAnimatorValues[0] = value;
                        expandAnimatorValues[1] = 0f;
                        if (!isInLandscapeMode) {
                            expandAnimator.setDuration((long) (value * 250f / durationFactor));
                        } else {
                            expandAnimator.setDuration(0);
                        }
                        topView.setBackgroundColor(Theme.getColor(Theme.key_avatar_backgroundActionBarBlue));

                        if (!doNotSetForeground) {
                            BackupImageView imageView = avatarsViewPager.getCurrentItemView();
                            if (imageView != null) {
                                avatarImage.setForegroundImageDrawable(imageView.getImageReceiver().getDrawableSafe());
                            }
                        }
                        avatarImage.setForegroundAlpha(1f);
                        avatarContainer.setVisibility(View.VISIBLE);
                        avatarsViewPager.setVisibility(View.GONE);
                        expandAnimator.start();
                    }

                    avatarContainer.setScaleX(avatarScale);
                    avatarContainer.setScaleY(avatarScale);

                    if (expandAnimator == null || !expandAnimator.isRunning()) {
                        refreshNameAndOnlineXY();
                        nameTextView[1].setTranslationX(nameX);
                        nameTextView[1].setTranslationY(nameY);
                        onlineTextView[1].setTranslationX(onlineX);
                        onlineTextView[1].setTranslationY(onlineY);
                        mediaCounterTextView.setTranslationX(onlineX);
                        mediaCounterTextView.setTranslationY(onlineY);
                        idTextView.setTranslationX(idX);
                        idTextView.setTranslationY(idY);
                    }
                }
            }

            if (openAnimationInProgress && playProfileAnimation == 2) {
                float avX = 0;
                float avY = (actionBar.getOccupyStatusBar() ? AndroidUtilities.statusBarHeight : 0) + ActionBar.getCurrentActionBarHeight() / 2.0f - 21 * AndroidUtilities.density + actionBar.getTranslationY();

                nameTextView[0].setTranslationX(0);
                nameTextView[0].setTranslationY((float) Math.floor(avY) + AndroidUtilities.dp(1.3f));
                onlineTextView[0].setTranslationX(0);
                onlineTextView[0].setTranslationY((float) Math.floor(avY) + AndroidUtilities.dp(24));
                nameTextView[0].setScaleX(1.0f);
                nameTextView[0].setScaleY(1.0f);

                nameTextView[1].setPivotY(nameTextView[1].getMeasuredHeight());
                nameTextView[1].setScaleX(1.67f);
                nameTextView[1].setScaleY(1.67f);

                avatarScale = AndroidUtilities.lerp(1.0f, (42f + 42f + 18f) / 42f, animationProgress);

                avatarImage.setRoundRadius((int) AndroidUtilities.lerp(AndroidUtilities.dpf2(21f), 0f, animationProgress));
                avatarContainer.setTranslationX(AndroidUtilities.lerp(avX, 0, animationProgress));
                avatarContainer.setTranslationY(AndroidUtilities.lerp((float) Math.ceil(avY), 0f, animationProgress));
                float extra = (avatarContainer.getMeasuredWidth() - AndroidUtilities.dp(42)) * avatarScale;
                timeItem.setTranslationX(avatarContainer.getX() + AndroidUtilities.dp(16) + extra);
                timeItem.setTranslationY(avatarContainer.getY() + AndroidUtilities.dp(15) + extra);
                avatarContainer.setScaleX(avatarScale);
                avatarContainer.setScaleY(avatarScale);

                overlaysView.setAlphaValue(animationProgress, false);
                actionBar.setItemsColor(ColorUtils.blendARGB(Theme.getColor(Theme.key_actionBarDefaultIcon), Color.WHITE, animationProgress), false);

                if (scamDrawable != null) {
                    scamDrawable.setColor(ColorUtils.blendARGB(Theme.getColor(Theme.key_avatar_subtitleInProfileBlue), Color.argb(179, 255, 255, 255), animationProgress));
                }
                if (lockIconDrawable != null) {
                    lockIconDrawable.setColorFilter(ColorUtils.blendARGB(Theme.getColor(Theme.key_chat_lockIcon), Color.WHITE, animationProgress), PorterDuff.Mode.SRC_IN);
                }
                if (verifiedCrossfadeDrawable != null) {
                    verifiedCrossfadeDrawable.setProgress(animationProgress);
                    nameTextView[1].invalidate();
                }

                final FrameLayout.LayoutParams params = (FrameLayout.LayoutParams) avatarContainer.getLayoutParams();
                params.width = params.height = (int) AndroidUtilities.lerp(AndroidUtilities.dpf2(42f), (extraHeight + newTop) / avatarScale, animationProgress);
                params.leftMargin = (int) AndroidUtilities.lerp(AndroidUtilities.dpf2(64f), 0f, animationProgress);
                avatarContainer.requestLayout();
            } else if (extraHeight <= AndroidUtilities.dp(88f)) {
                avatarScale = (42 + 18 * diff) / 42.0f;
                float nameScale = 1.0f + 0.12f * diff;
                if (expandAnimator == null || !expandAnimator.isRunning()) {
                    avatarContainer.setScaleX(avatarScale);
                    avatarContainer.setScaleY(avatarScale);
                    avatarContainer.setTranslationX(avatarX);
                    avatarContainer.setTranslationY((float) Math.ceil(avatarY));
                    float extra = AndroidUtilities.dp(42) * avatarScale - AndroidUtilities.dp(42);
                    timeItem.setTranslationX(avatarContainer.getX() + AndroidUtilities.dp(16) + extra);
                    timeItem.setTranslationY(avatarContainer.getY() + AndroidUtilities.dp(15) + extra);
                }
                nameX = -21 * AndroidUtilities.density * diff;
                nameY = (float) Math.floor(avatarY) + AndroidUtilities.dp(1.3f) + AndroidUtilities.dp(7) * diff;
                onlineX = -21 * AndroidUtilities.density * diff;
                onlineY = (float) Math.floor(avatarY) + AndroidUtilities.dp(24) + (float) Math.floor(11 * AndroidUtilities.density) * diff;
                idX = -21 * AndroidUtilities.density * diff;
                idY = (float) Math.floor(avatarY) + AndroidUtilities.dp(32) + (float) Math.floor(22 * AndroidUtilities.density) * diff;
                for (int a = 0; a < nameTextView.length; a++) {
                    if (nameTextView[a] == null) {
                        continue;
                    }
                    if (expandAnimator == null || !expandAnimator.isRunning()) {
                        nameTextView[a].setTranslationX(nameX);
                        nameTextView[a].setTranslationY(nameY);

                        onlineTextView[a].setTranslationX(onlineX);
                        onlineTextView[a].setTranslationY(onlineY);
                        idTextView.setTranslationX(idX);
                        idTextView.setTranslationY(idY);
                        if (a == 1) {
                            mediaCounterTextView.setTranslationX(onlineX);
                            mediaCounterTextView.setTranslationY(onlineY);
                        }
                    }
                    nameTextView[a].setScaleX(nameScale);
                    nameTextView[a].setScaleY(nameScale);
                }

                if (diff > 0.85 && !searchMode && NekoConfig.showIdAndDc.Bool()) {
                    idTextView.setVisibility(View.VISIBLE);
                } else {
                    idTextView.setVisibility(View.GONE);
                }
            }

            if (!openAnimationInProgress && (expandAnimator == null || !expandAnimator.isRunning())) {
                needLayoutText(diff);
            }
        }

        if (isPulledDown || overlaysView.animator != null && overlaysView.animator.isRunning()) {
            final ViewGroup.LayoutParams overlaysLp = overlaysView.getLayoutParams();
            overlaysLp.width = listView.getMeasuredWidth();
            overlaysLp.height = (int) (extraHeight + newTop);
            overlaysView.requestLayout();
        }
    }

    private void setForegroundImage(boolean secondParent) {
        Drawable drawable = avatarImage.getImageReceiver().getDrawable();
        if (drawable instanceof AnimatedFileDrawable) {
            AnimatedFileDrawable fileDrawable = (AnimatedFileDrawable) drawable;
            avatarImage.setForegroundImage(null, null, fileDrawable);
            if (secondParent) {
                fileDrawable.addSecondParentView(avatarImage);
            }
        } else {
            ImageLocation location = avatarsViewPager.getImageLocation(0);
            String filter;
            if (location != null && location.imageType == FileLoader.IMAGE_TYPE_ANIMATION) {
                filter = ImageLoader.AUTOPLAY_FILTER;
            } else {
                filter = null;
            }
            avatarImage.setForegroundImage(location, filter, drawable);
        }
    }

    private void refreshNameAndOnlineXY() {
        nameX = AndroidUtilities.dp(-21f) + avatarContainer.getMeasuredWidth() * (avatarScale - (42f + 18f) / 42f);
        nameY = (float) Math.floor(avatarY) + AndroidUtilities.dp(1.3f) + AndroidUtilities.dp(7f) + avatarContainer.getMeasuredHeight() * (avatarScale - (42f + 18f) / 42f) / 2f;
        onlineX = AndroidUtilities.dp(-21f) + avatarContainer.getMeasuredWidth() * (avatarScale - (42f + 18f) / 42f);
        onlineY = (float) Math.floor(avatarY) + AndroidUtilities.dp(24) + (float) Math.floor(11 * AndroidUtilities.density) + avatarContainer.getMeasuredHeight() * (avatarScale - (42f + 18f) / 42f) / 2f;
        idX = AndroidUtilities.dp(-21f) + avatarImage.getMeasuredWidth() * (avatarScale - (42f + 18f) / 42f);
        idY = (float) Math.floor(avatarY) + AndroidUtilities.dp(32) + (float) Math.floor(22 * AndroidUtilities.density) + avatarImage.getMeasuredHeight() * (avatarScale - (42f + 18f) / 42f) / 2f;
    }

    public RecyclerListView getListView() {
        return listView;
    }

    private void needLayoutText(float diff) {
        FrameLayout.LayoutParams layoutParams;
        float scale = nameTextView[1].getScaleX();
        float maxScale = extraHeight > AndroidUtilities.dp(88f) ? 1.67f : 1.12f;

        if (extraHeight > AndroidUtilities.dp(88f) && scale != maxScale) {
            return;
        }

        int viewWidth = AndroidUtilities.isTablet() ? AndroidUtilities.dp(490) : AndroidUtilities.displaySize.x;
        ActionBarMenuItem item = avatarsViewPagerIndicatorView.getSecondaryMenuItem();
        int extra = 0;
        if (editItemVisible) {
            extra += 48;
        }
        if (callItemVisible) {
            extra += 48;
        }
        if (videoCallItemVisible) {
            extra += 48;
        }
        if (searchItem != null) {
            extra += 48;
        }
        int buttonsWidth = AndroidUtilities.dp(118 + 8 + (40 + extra * (1.0f - mediaHeaderAnimationProgress)));
        int minWidth = viewWidth - buttonsWidth;

        int width = (int) (viewWidth - buttonsWidth * Math.max(0.0f, 1.0f - (diff != 1.0f ? diff * 0.15f / (1.0f - diff) : 1.0f)) - nameTextView[1].getTranslationX());
        float width2 = nameTextView[1].getPaint().measureText(nameTextView[1].getText().toString()) * scale + nameTextView[1].getSideDrawablesSize();
        layoutParams = (FrameLayout.LayoutParams) nameTextView[1].getLayoutParams();
        int prevWidth = layoutParams.width;
        if (width < width2) {
            layoutParams.width = Math.max(minWidth, (int) Math.ceil((width - AndroidUtilities.dp(24)) / (scale + ((maxScale - scale) * 7.0f))));
        } else {
            layoutParams.width = (int) Math.ceil(width2);
        }
        layoutParams.width = (int) Math.min((viewWidth - nameTextView[1].getX()) / scale - AndroidUtilities.dp(8), layoutParams.width);
        if (layoutParams.width != prevWidth) {
            nameTextView[1].requestLayout();
        }

        width2 = onlineTextView[1].getPaint().measureText(onlineTextView[1].getText().toString());
        layoutParams = (FrameLayout.LayoutParams) onlineTextView[1].getLayoutParams();
        FrameLayout.LayoutParams layoutParams2 = (FrameLayout.LayoutParams) mediaCounterTextView.getLayoutParams();
        prevWidth = layoutParams.width;
        layoutParams2.rightMargin = layoutParams.rightMargin = (int) Math.ceil(onlineTextView[1].getTranslationX() + AndroidUtilities.dp(8) + AndroidUtilities.dp(40) * (1.0f - diff));
        if (width < width2) {
            layoutParams2.width = layoutParams.width = (int) Math.ceil(width);
        } else {
            layoutParams2.width = layoutParams.width = LayoutHelper.WRAP_CONTENT;
        }
        if (prevWidth != layoutParams.width) {
            onlineTextView[1].requestLayout();
            mediaCounterTextView.requestLayout();
        }

        width2 = idTextView.getPaint().measureText(idTextView.getText().toString());
        layoutParams = (FrameLayout.LayoutParams) idTextView.getLayoutParams();
        prevWidth = layoutParams.width;
        layoutParams.rightMargin = (int) Math.ceil(idTextView.getTranslationX() + AndroidUtilities.dp(8) + AndroidUtilities.dp(40) * (1.0f - diff));
        if (width < width2) {
            layoutParams.width = (int) Math.ceil(width);
        } else {
            layoutParams.width = LayoutHelper.WRAP_CONTENT;
        }
        if (prevWidth != layoutParams.width) {
            idTextView.requestLayout();
        }
    }

    private void fixLayout() {
        if (fragmentView == null) {
            return;
        }
        fragmentView.getViewTreeObserver().addOnPreDrawListener(new ViewTreeObserver.OnPreDrawListener() {
            @Override
            public boolean onPreDraw() {
                if (fragmentView != null) {
                    checkListViewScroll();
                    needLayout(true);
                    fragmentView.getViewTreeObserver().removeOnPreDrawListener(this);
                }
                return true;
            }
        });
    }

    @Override
    public void onConfigurationChanged(Configuration newConfig) {
        super.onConfigurationChanged(newConfig);
        if (sharedMediaLayout != null) {
            sharedMediaLayout.onConfigurationChanged(newConfig);
        }
        invalidateIsInLandscapeMode();
        if (isInLandscapeMode && isPulledDown) {
            final View view = layoutManager.findViewByPosition(0);
            if (view != null) {
                listView.scrollBy(0, view.getTop() - AndroidUtilities.dp(88));
            }
        }
        fixLayout();
    }

    private void invalidateIsInLandscapeMode() {
        final Point size = new Point();
        final Display display = getParentActivity().getWindowManager().getDefaultDisplay();
        display.getSize(size);
        isInLandscapeMode = size.x > size.y;
    }

    @SuppressWarnings("unchecked")
    @Override
    public void didReceivedNotification(int id, int account, final Object... args) {
        if (id == NotificationCenter.updateInterfaces) {
            int mask = (Integer) args[0];
            boolean infoChanged = (mask & MessagesController.UPDATE_MASK_AVATAR) != 0 || (mask & MessagesController.UPDATE_MASK_NAME) != 0 || (mask & MessagesController.UPDATE_MASK_STATUS) != 0;
            if (userId != 0) {
                if (infoChanged) {
                    updateProfileData();
                }
                if ((mask & MessagesController.UPDATE_MASK_PHONE) != 0) {
                    if (listView != null) {
                        RecyclerListView.Holder holder = (RecyclerListView.Holder) listView.findViewHolderForPosition(phoneRow);
                        if (holder != null) {
                            listAdapter.onBindViewHolder(holder, phoneRow);
                        }
                    }
                }
            } else if (chatId != 0) {
                if ((mask & MessagesController.UPDATE_MASK_CHAT) != 0 || (mask & MessagesController.UPDATE_MASK_CHAT_AVATAR) != 0 || (mask & MessagesController.UPDATE_MASK_CHAT_NAME) != 0 || (mask & MessagesController.UPDATE_MASK_CHAT_MEMBERS) != 0 || (mask & MessagesController.UPDATE_MASK_STATUS) != 0) {
                    if ((mask & MessagesController.UPDATE_MASK_CHAT) != 0) {
                        updateListAnimated(true);
                    } else {
                        updateOnlineCount(true);
                    }
                    updateProfileData();
                }
                if (infoChanged) {
                    if (listView != null) {
                        int count = listView.getChildCount();
                        for (int a = 0; a < count; a++) {
                            View child = listView.getChildAt(a);
                            if (child instanceof UserCell) {
                                ((UserCell) child).update(mask);
                            }
                        }
                    }
                }
            }
        } else if (id == NotificationCenter.chatOnlineCountDidLoad) {
            Long chatId = (Long) args[0];
            if (chatInfo == null || currentChat == null || currentChat.id != chatId) {
                return;
            }
            chatInfo.online_count = (Integer) args[1];
            updateOnlineCount(true);
            updateProfileData();
        } else if (id == NotificationCenter.contactsDidLoad) {
            createActionBarMenu(true);
        } else if (id == NotificationCenter.encryptedChatCreated) {
            if (creatingChat) {
                AndroidUtilities.runOnUIThread(() -> {
                    getNotificationCenter().removeObserver(ProfileActivity.this, NotificationCenter.closeChats);
                    getNotificationCenter().postNotificationName(NotificationCenter.closeChats);
                    TLRPC.EncryptedChat encryptedChat = (TLRPC.EncryptedChat) args[0];
                    Bundle args2 = new Bundle();
                    args2.putInt("enc_id", encryptedChat.id);
                    if (MessagesController.getInstance(currentAccount).checkCanOpenChat(args2, ProfileActivity.this)) {
                        presentFragment(new ChatActivity(args2), true);
                    }
                });
            }
        } else if (id == NotificationCenter.encryptedChatUpdated) {
            TLRPC.EncryptedChat chat = (TLRPC.EncryptedChat) args[0];
            if (currentEncryptedChat != null && chat.id == currentEncryptedChat.id) {
                currentEncryptedChat = chat;
                updateListAnimated(false);
                updateTimeItem();
            }
        } else if (id == NotificationCenter.blockedUsersDidLoad) {
            boolean oldValue = userBlocked;
            userBlocked = getMessagesController().blockePeers.indexOfKey(userId) >= 0;
            if (oldValue != userBlocked) {
                createActionBarMenu(true);
                updateListAnimated(false);
            }
        } else if (id == NotificationCenter.groupCallUpdated) {
            Long chatId = (Long) args[0];
            if (currentChat != null && chatId == currentChat.id && ChatObject.canManageCalls(currentChat)) {
                TLRPC.ChatFull chatFull = MessagesController.getInstance(currentAccount).getChatFull(chatId);
                if (chatFull != null) {
                    if (chatInfo != null) {
                        chatFull.participants = chatInfo.participants;
                    }
                    chatInfo = chatFull;
                }
                if (chatInfo != null && (chatInfo.call == null && !hasVoiceChatItem || chatInfo.call != null && hasVoiceChatItem)) {
                    createActionBarMenu(false);
                }
            }
        } else if (id == NotificationCenter.chatInfoDidLoad) {
            TLRPC.ChatFull chatFull = (TLRPC.ChatFull) args[0];
            if (chatFull.id == chatId) {
                boolean byChannelUsers = (Boolean) args[2];
                if (chatInfo instanceof TLRPC.TL_channelFull) {
                    if (chatFull.participants == null) {
                        chatFull.participants = chatInfo.participants;
                    }
                }
                boolean loadChannelParticipants = chatInfo == null && chatFull instanceof TLRPC.TL_channelFull;
                chatInfo = chatFull;
                if (mergeDialogId == 0 && chatInfo.migrated_from_chat_id != 0) {
                    mergeDialogId = -chatInfo.migrated_from_chat_id;
                    getMediaDataController().getMediaCount(mergeDialogId, MediaDataController.MEDIA_PHOTOVIDEO, classGuid, true);
                }
                fetchUsersFromChannelInfo();
                if (avatarsViewPager != null) {
                    avatarsViewPager.setChatInfo(chatInfo);
                }
                updateListAnimated(true);
                TLRPC.Chat newChat = getMessagesController().getChat(chatId);
                if (newChat != null) {
                    currentChat = newChat;
                    createActionBarMenu(true);
                }
                if (currentChat.megagroup && (loadChannelParticipants || !byChannelUsers)) {
                    getChannelParticipants(true);
                }
                updateTimeItem();
            }
        } else if (id == NotificationCenter.closeChats) {
            removeSelfFromStack();
        } else if (id == NotificationCenter.botInfoDidLoad) {
            TLRPC.BotInfo info = (TLRPC.BotInfo) args[0];
            if (info.user_id == userId) {
                botInfo = info;
                updateListAnimated(false);
            }
        } else if (id == NotificationCenter.userInfoDidLoad) {
            long uid = (Long) args[0];
            if (uid == userId) {
                userInfo = (TLRPC.UserFull) args[1];
                if (imageUpdater != null) {
                    if (!TextUtils.equals(userInfo.about, currentBio)) {
                        listAdapter.notifyItemChanged(bioRow);
                    }
                } else {
                    if (!openAnimationInProgress && !callItemVisible) {
                        createActionBarMenu(true);
                    } else {
                        recreateMenuAfterAnimation = true;
                    }
                    updateListAnimated(false);
                    sharedMediaLayout.setCommonGroupsCount(userInfo.common_chats_count);
                    updateSelectedMediaTabText();
                    if (sharedMediaPreloader == null || sharedMediaPreloader.isMediaWasLoaded()) {
                        resumeDelayedFragmentAnimation();
                        needLayout(true);
                    }
                }
                updateTimeItem();
            }
        } else if (id == NotificationCenter.didReceiveNewMessages) {
            boolean scheduled = (Boolean) args[2];
            if (scheduled) {
                return;
            }
            long did = getDialogId();
            if (did == (Long) args[0]) {
                boolean enc = DialogObject.isEncryptedDialog(did);
                ArrayList<MessageObject> arr = (ArrayList<MessageObject>) args[1];
                for (int a = 0; a < arr.size(); a++) {
                    MessageObject obj = arr.get(a);
                    if (currentEncryptedChat != null && obj.messageOwner.action instanceof TLRPC.TL_messageEncryptedAction && obj.messageOwner.action.encryptedAction instanceof TLRPC.TL_decryptedMessageActionSetMessageTTL) {
                        TLRPC.TL_decryptedMessageActionSetMessageTTL action = (TLRPC.TL_decryptedMessageActionSetMessageTTL) obj.messageOwner.action.encryptedAction;
                        if (listAdapter != null) {
                            listAdapter.notifyDataSetChanged();
                        }
                    }
                }
            }
        } else if (id == NotificationCenter.emojiLoaded) {
            if (listView != null) {
                listView.invalidateViews();
            }
        } else if (id == NotificationCenter.reloadInterface) {
            int prevEmptyRow = emptyRow;
            updateListAnimated(false);
        } else if (id == NotificationCenter.newSuggestionsAvailable) {
            int prevRow1 = passwordSuggestionRow;
            int prevRow2 = phoneSuggestionRow;
            updateRowsIds();
            if (prevRow1 != passwordSuggestionRow || prevRow2 != phoneSuggestionRow) {
                listAdapter.notifyDataSetChanged();
            }
        }
    }

    private void updateTimeItem() {
        if (timerDrawable == null) {
            return;
        }
        if (currentEncryptedChat != null) {
            timerDrawable.setTime(currentEncryptedChat.ttl);
            timeItem.setTag(1);
            timeItem.setVisibility(View.VISIBLE);
        } else if (userInfo != null) {
            timerDrawable.setTime(userInfo.ttl_period);
            if (needTimerImage && userInfo.ttl_period != 0) {
                timeItem.setTag(1);
                timeItem.setVisibility(View.VISIBLE);
            } else {
                timeItem.setTag(null);
                timeItem.setVisibility(View.GONE);
            }
        } else if (chatInfo != null) {
            timerDrawable.setTime(chatInfo.ttl_period);
            if (needTimerImage && chatInfo.ttl_period != 0) {
                timeItem.setTag(1);
                timeItem.setVisibility(View.VISIBLE);
            } else {
                timeItem.setTag(null);
                timeItem.setVisibility(View.GONE);
            }
        } else {
            timeItem.setTag(null);
            timeItem.setVisibility(View.GONE);
        }
    }

    @Override
    public boolean needDelayOpenAnimation() {
        if (playProfileAnimation == 0) {
            return true;
        }
        return false;
    }

    @Override
    public void mediaCountUpdated() {
        if (sharedMediaLayout != null && sharedMediaPreloader != null) {
            sharedMediaLayout.setNewMediaCounts(sharedMediaPreloader.getLastMediaCount());
        }
        updateSharedMediaRows();
        updateSelectedMediaTabText();

        if (userInfo != null) {
            resumeDelayedFragmentAnimation();
        }
    }

    @Override
    public void onResume() {
        super.onResume();
        if (sharedMediaLayout != null) {
            sharedMediaLayout.onResume();
        }
        invalidateIsInLandscapeMode();
        if (listAdapter != null) {
            // saveScrollPosition();
            firstLayout = true;
            listAdapter.notifyDataSetChanged();
        }

        if (imageUpdater != null) {
            imageUpdater.onResume();
            setParentActivityTitle(LocaleController.getString("Settings", R.string.Settings));
        }

        updateProfileData();
        fixLayout();
        if (nameTextView[1] != null) {
            setParentActivityTitle(nameTextView[1].getText());
        }
    }

    @Override
    public void onPause() {
        super.onPause();
        if (undoView != null) {
            undoView.hide(true, 0);
        }
        if (imageUpdater != null) {
            imageUpdater.onPause();
        }
    }

    @Override
    public boolean isSwipeBackEnabled(MotionEvent event) {
        if (avatarsViewPager != null && avatarsViewPager.getVisibility() == View.VISIBLE && avatarsViewPager.getRealCount() > 1) {
            avatarsViewPager.getHitRect(rect);
            if (rect.contains((int) event.getX(), (int) event.getY() - actionBar.getMeasuredHeight())) {
                return false;
            }
        }
        if (sharedMediaRow == -1 || sharedMediaLayout == null) {
            return true;
        }
        if (!sharedMediaLayout.isSwipeBackEnabled()) {
            return false;
        }
        sharedMediaLayout.getHitRect(rect);
        if (!rect.contains((int) event.getX(), (int) event.getY() - actionBar.getMeasuredHeight())) {
            return true;
        }
        return sharedMediaLayout.isCurrentTabFirst();
    }

    @Override
    public boolean canBeginSlide() {
        if (!sharedMediaLayout.isSwipeBackEnabled()) {
            return false;
        }
        return super.canBeginSlide();
    }

    public UndoView getUndoView() {
        return undoView;
    }

    public boolean onBackPressed() {
        return actionBar.isEnabled() && (sharedMediaRow == -1 || sharedMediaLayout == null || !sharedMediaLayout.closeActionMode());
    }

    public boolean isSettings() {
        return imageUpdater != null;
    }

    @Override
    protected void onBecomeFullyHidden() {
        if (undoView != null) {
            undoView.hide(true, 0);
        }
    }

    public void setPlayProfileAnimation(int type) {
        SharedPreferences preferences = MessagesController.getGlobalMainSettings();
        if (!AndroidUtilities.isTablet()) {
            needTimerImage = type != 0;
            if (preferences.getBoolean("view_animations", true)) {
                playProfileAnimation = type;
            } else if (type == 2) {
                expandPhoto = true;
            }
        }
    }

    private void updateSharedMediaRows() {
        if (listAdapter == null) {
            return;
        }
        updateListAnimated(false);
    }

    public boolean isFragmentOpened;

    @Override
    protected void onTransitionAnimationStart(boolean isOpen, boolean backward) {
        isFragmentOpened = isOpen;
        if ((!isOpen && backward || isOpen && !backward) && playProfileAnimation != 0 && allowProfileAnimation && !isPulledDown) {
            openAnimationInProgress = true;
        }
        if (isOpen) {
            if (imageUpdater != null) {
                transitionIndex = getNotificationCenter().setAnimationInProgress(transitionIndex, new int[]{NotificationCenter.dialogsNeedReload, NotificationCenter.closeChats, NotificationCenter.mediaCountDidLoad, NotificationCenter.mediaCountsDidLoad, NotificationCenter.userInfoDidLoad});
            } else {
                transitionIndex = getNotificationCenter().setAnimationInProgress(transitionIndex, new int[]{NotificationCenter.dialogsNeedReload, NotificationCenter.closeChats, NotificationCenter.mediaCountDidLoad, NotificationCenter.mediaCountsDidLoad});
            }
            if (Build.VERSION.SDK_INT >= Build.VERSION_CODES.LOLLIPOP && !backward && getParentActivity() != null) {
                navigationBarAnimationColorFrom = getParentActivity().getWindow().getNavigationBarColor();
            }
        }
        transitionAnimationInProress = true;
    }

    @Override
    protected void onTransitionAnimationEnd(boolean isOpen, boolean backward) {
        if (isOpen) {
            if (!backward) {
                if (playProfileAnimation != 0 && allowProfileAnimation) {
                    openAnimationInProgress = false;
                    checkListViewScroll();
                    if (recreateMenuAfterAnimation) {
                        createActionBarMenu(true);
                    }
                }
                if (!fragmentOpened) {
                    fragmentOpened = true;
                    invalidateScroll = true;
                    fragmentView.requestLayout();
                }
            }
            getNotificationCenter().onAnimationFinish(transitionIndex);
        }
        transitionAnimationInProress = false;
    }

    @Keep
    public float getAnimationProgress() {
        return animationProgress;
    }

    @Keep
    public void setAnimationProgress(float progress) {
        animationProgress = progress;

        listView.setAlpha(progress);

        listView.setTranslationX(AndroidUtilities.dp(48) - AndroidUtilities.dp(48) * progress);

        int color;
        if (playProfileAnimation == 2 && avatarColor != 0) {
            color = avatarColor;
        } else {
            color = AvatarDrawable.getProfileBackColorForId(userId != 0 || ChatObject.isChannel(chatId, currentAccount) && !currentChat.megagroup ? 5 : chatId);
        }

        int actionBarColor = actionBarAnimationColorFrom != 0 ? actionBarAnimationColorFrom : Theme.getColor(Theme.key_actionBarDefault);
        int r = Color.red(actionBarColor);
        int g = Color.green(actionBarColor);
        int b = Color.blue(actionBarColor);
        int a;

        int rD = (int) ((Color.red(color) - r) * progress);
        int gD = (int) ((Color.green(color) - g) * progress);
        int bD = (int) ((Color.blue(color) - b) * progress);
        int aD;
        topView.setBackgroundColor(Color.rgb(r + rD, g + gD, b + bD));

        color = AvatarDrawable.getIconColorForId(userId != 0 || ChatObject.isChannel(chatId, currentAccount) && !currentChat.megagroup ? 5 : chatId);
        int iconColor = Theme.getColor(Theme.key_actionBarDefaultIcon);
        r = Color.red(iconColor);
        g = Color.green(iconColor);
        b = Color.blue(iconColor);

        rD = (int) ((Color.red(color) - r) * progress);
        gD = (int) ((Color.green(color) - g) * progress);
        bD = (int) ((Color.blue(color) - b) * progress);
        actionBar.setItemsColor(Color.rgb(r + rD, g + gD, b + bD), false);

        color = Theme.getColor(Theme.key_profile_title);
        int titleColor = Theme.getColor(Theme.key_actionBarDefaultTitle);
        r = Color.red(titleColor);
        g = Color.green(titleColor);
        b = Color.blue(titleColor);
        a = Color.alpha(titleColor);

        rD = (int) ((Color.red(color) - r) * progress);
        gD = (int) ((Color.green(color) - g) * progress);
        bD = (int) ((Color.blue(color) - b) * progress);
        aD = (int) ((Color.alpha(color) - a) * progress);
        for (int i = 0; i < 2; i++) {
            if (nameTextView[i] == null || i == 1 && playProfileAnimation == 2) {
                continue;
            }
            nameTextView[i].setTextColor(Color.argb(a + aD, r + rD, g + gD, b + bD));
        }

        color = isOnline[0] ? Theme.getColor(Theme.key_profile_status) : AvatarDrawable.getProfileTextColorForId(userId != 0 || ChatObject.isChannel(chatId, currentAccount) && !currentChat.megagroup ? 5 : chatId);
        int subtitleColor = Theme.getColor(isOnline[0] ? Theme.key_chat_status : Theme.key_actionBarDefaultSubtitle);
        r = Color.red(subtitleColor);
        g = Color.green(subtitleColor);
        b = Color.blue(subtitleColor);
        a = Color.alpha(subtitleColor);

        rD = (int) ((Color.red(color) - r) * progress);
        gD = (int) ((Color.green(color) - g) * progress);
        bD = (int) ((Color.blue(color) - b) * progress);
        aD = (int) ((Color.alpha(color) - a) * progress);
        for (int i = 0; i < 2; i++) {
            if (onlineTextView[i] == null || i == 1 && playProfileAnimation == 2) {
                continue;
            }
            onlineTextView[i].setTextColor(Color.argb(a + aD, r + rD, g + gD, b + bD));
        }
        extraHeight = initialAnimationExtraHeight * progress;
        color = AvatarDrawable.getProfileColorForId(userId != 0 ? userId : chatId);
        int color2 = AvatarDrawable.getColorForId(userId != 0 ? userId : chatId);
        if (color != color2) {
            rD = (int) ((Color.red(color) - Color.red(color2)) * progress);
            gD = (int) ((Color.green(color) - Color.green(color2)) * progress);
            bD = (int) ((Color.blue(color) - Color.blue(color2)) * progress);
            avatarDrawable.setColor(Color.rgb(Color.red(color2) + rD, Color.green(color2) + gD, Color.blue(color2) + bD));
            avatarImage.invalidate();
        }

        if (navigationBarAnimationColorFrom != 0) {
            color = ColorUtils.blendARGB(navigationBarAnimationColorFrom, getNavigationBarColor(), progress);
            setNavigationBarColor(color);
        }

        topView.invalidate();

        needLayout(true);
        fragmentView.invalidate();
    }

    boolean profileTransitionInProgress;

    @Override
    protected AnimatorSet onCustomTransitionAnimation(final boolean isOpen, final Runnable callback) {
        if (playProfileAnimation != 0 && allowProfileAnimation && !isPulledDown) {
            if (timeItem != null) {
                timeItem.setAlpha(1.0f);
            }
            final AnimatorSet animatorSet = new AnimatorSet();
            animatorSet.setDuration(playProfileAnimation == 2 ? 250 : 180);
            listView.setLayerType(View.LAYER_TYPE_HARDWARE, null);
            ActionBarMenu menu = actionBar.createMenu();
            if (menu.getItem(10) == null) {
                if (animatingItem == null) {
                    animatingItem = menu.addItem(10, R.drawable.ic_ab_other);
                }
            }
            if (isOpen) {
                FrameLayout.LayoutParams layoutParams = (FrameLayout.LayoutParams) onlineTextView[1].getLayoutParams();
                layoutParams.rightMargin = (int) (-21 * AndroidUtilities.density + AndroidUtilities.dp(8));
                onlineTextView[1].setLayoutParams(layoutParams);

                if (playProfileAnimation != 2) {
                    int width = (int) Math.ceil(AndroidUtilities.displaySize.x - AndroidUtilities.dp(118 + 8) + 21 * AndroidUtilities.density);
                    float width2 = nameTextView[1].getPaint().measureText(nameTextView[1].getText().toString()) * 1.12f + nameTextView[1].getSideDrawablesSize();
                    layoutParams = (FrameLayout.LayoutParams) nameTextView[1].getLayoutParams();
                    if (width < width2) {
                        layoutParams.width = (int) Math.ceil(width / 1.12f);
                    } else {
                        layoutParams.width = LayoutHelper.WRAP_CONTENT;
                    }
                    nameTextView[1].setLayoutParams(layoutParams);

                    initialAnimationExtraHeight = AndroidUtilities.dp(88f);
                } else {
                    layoutParams = (FrameLayout.LayoutParams) nameTextView[1].getLayoutParams();
                    layoutParams.width = (int) ((AndroidUtilities.displaySize.x - AndroidUtilities.dp(32)) / 1.67f);
                    nameTextView[1].setLayoutParams(layoutParams);
                }
                fragmentView.setBackgroundColor(0);
                setAnimationProgress(0);
                ArrayList<Animator> animators = new ArrayList<>();
                animators.add(ObjectAnimator.ofFloat(this, "animationProgress", 0.0f, 1.0f));
                if (writeButton != null && writeButton.getTag() == null) {
                    writeButton.setScaleX(0.2f);
                    writeButton.setScaleY(0.2f);
                    writeButton.setAlpha(0.0f);
                    animators.add(ObjectAnimator.ofFloat(writeButton, View.SCALE_X, 1.0f));
                    animators.add(ObjectAnimator.ofFloat(writeButton, View.SCALE_Y, 1.0f));
                    animators.add(ObjectAnimator.ofFloat(writeButton, View.ALPHA, 1.0f));
                }
                if (playProfileAnimation == 2) {
                    avatarColor = AndroidUtilities.calcBitmapColor(avatarImage.getImageReceiver().getBitmap());
                    nameTextView[1].setTextColor(Color.WHITE);
                    onlineTextView[1].setTextColor(Color.argb(179, 255, 255, 255));
                    idTextView.setAlpha(0);
                    idTextView.setTextColor(Color.argb(179, 255, 255, 255));
                    actionBar.setItemsBackgroundColor(Theme.ACTION_BAR_WHITE_SELECTOR_COLOR, false);
                    overlaysView.setOverlaysVisible();
                    animators.add(ObjectAnimator.ofFloat(idTextView, View.ALPHA, 0.0f, 1.0f));
                }
                for (int a = 0; a < 2; a++) {
                    nameTextView[a].setAlpha(a == 0 ? 1.0f : 0.0f);
                    animators.add(ObjectAnimator.ofFloat(nameTextView[a], View.ALPHA, a == 0 ? 0.0f : 1.0f));
                }
                if (timeItem.getTag() != null) {
                    animators.add(ObjectAnimator.ofFloat(timeItem, View.ALPHA, 1.0f, 0.0f));
                    animators.add(ObjectAnimator.ofFloat(timeItem, View.SCALE_X, 1.0f, 0.0f));
                    animators.add(ObjectAnimator.ofFloat(timeItem, View.SCALE_Y, 1.0f, 0.0f));
                }
                if (animatingItem != null) {
                    animatingItem.setAlpha(1.0f);
                    animators.add(ObjectAnimator.ofFloat(animatingItem, View.ALPHA, 0.0f));
                }
                if (callItemVisible && chatId != 0) {
                    callItem.setAlpha(0.0f);
                    animators.add(ObjectAnimator.ofFloat(callItem, View.ALPHA, 1.0f));
                }
                if (videoCallItemVisible) {
                    videoCallItem.setAlpha(0.0f);
                    animators.add(ObjectAnimator.ofFloat(videoCallItem, View.ALPHA, 1.0f));
                }
                if (editItemVisible) {
                    editItem.setAlpha(0.0f);
                    animators.add(ObjectAnimator.ofFloat(editItem, View.ALPHA, 1.0f));
                }

                boolean onlineTextCrosafade = false;
                BaseFragment previousFragment = parentLayout.fragmentsStack.size() > 1 ? parentLayout.fragmentsStack.get(parentLayout.fragmentsStack.size() - 2) : null;
                if (previousFragment instanceof ChatActivity) {
                    ChatAvatarContainer avatarContainer = ((ChatActivity) previousFragment).getAvatarContainer();
                    if (avatarContainer.getSubtitleTextView().getLeftDrawable() != null) {
                        transitionOnlineText = avatarContainer.getSubtitleTextView();
                        avatarContainer2.invalidate();
                        onlineTextCrosafade = true;
                        onlineTextView[0].setAlpha(0f);
                        onlineTextView[1].setAlpha(0f);
                        animators.add(ObjectAnimator.ofFloat(onlineTextView[1], View.ALPHA, 1.0f));
                    }
                }
                if (!onlineTextCrosafade) {
                    for (int a = 0; a < 2; a++) {
                        onlineTextView[a].setAlpha(a == 0 ? 1.0f : 0.0f);
                        animators.add(ObjectAnimator.ofFloat(onlineTextView[a], View.ALPHA, a == 0 ? 0.0f : 1.0f));
                    }
                }
                animatorSet.playTogether(animators);
            } else {
                initialAnimationExtraHeight = extraHeight;
                ArrayList<Animator> animators = new ArrayList<>();
                animators.add(ObjectAnimator.ofFloat(this, "animationProgress", 1.0f, 0.0f));
                if (writeButton != null) {
                    animators.add(ObjectAnimator.ofFloat(writeButton, View.SCALE_X, 0.2f));
                    animators.add(ObjectAnimator.ofFloat(writeButton, View.SCALE_Y, 0.2f));
                    animators.add(ObjectAnimator.ofFloat(writeButton, View.ALPHA, 0.0f));
                }
                for (int a = 0; a < 2; a++) {
                    animators.add(ObjectAnimator.ofFloat(nameTextView[a], View.ALPHA, a == 0 ? 1.0f : 0.0f));
                }
                if (timeItem.getTag() != null) {
                    animators.add(ObjectAnimator.ofFloat(timeItem, View.ALPHA, 0.0f, 1.0f));
                    animators.add(ObjectAnimator.ofFloat(timeItem, View.SCALE_X, 0.0f, 1.0f));
                    animators.add(ObjectAnimator.ofFloat(timeItem, View.SCALE_Y, 0.0f, 1.0f));
                }
                if (animatingItem != null) {
                    animatingItem.setAlpha(0.0f);
                    animators.add(ObjectAnimator.ofFloat(animatingItem, View.ALPHA, 1.0f));
                }
                if (callItemVisible && chatId != 0) {
                    callItem.setAlpha(1.0f);
                    animators.add(ObjectAnimator.ofFloat(callItem, View.ALPHA, 0.0f));
                }
                if (videoCallItemVisible) {
                    videoCallItem.setAlpha(1.0f);
                    animators.add(ObjectAnimator.ofFloat(videoCallItem, View.ALPHA, 0.0f));
                }
                if (editItemVisible) {
                    editItem.setAlpha(1.0f);
                    animators.add(ObjectAnimator.ofFloat(editItem, View.ALPHA, 0.0f));
                }

                boolean crossfadeOnlineText = false;
                BaseFragment previousFragment = parentLayout.fragmentsStack.size() > 1 ? parentLayout.fragmentsStack.get(parentLayout.fragmentsStack.size() - 2) : null;
                if (previousFragment instanceof ChatActivity) {
                    ChatAvatarContainer avatarContainer = ((ChatActivity) previousFragment).getAvatarContainer();
                    if (avatarContainer.getSubtitleTextView().getLeftDrawable() != null) {
                        transitionOnlineText = avatarContainer.getSubtitleTextView();
                        avatarContainer2.invalidate();
                        crossfadeOnlineText = true;
                        animators.add(ObjectAnimator.ofFloat(onlineTextView[0], View.ALPHA, 0.0f));
                        animators.add(ObjectAnimator.ofFloat(onlineTextView[1], View.ALPHA, 0.0f));
                    }
                }
                if (!crossfadeOnlineText) {
                    for (int a = 0; a < 2; a++) {
                        animators.add(ObjectAnimator.ofFloat(onlineTextView[a], View.ALPHA, a == 0 ? 1.0f : 0.0f));
                    }
                }
                animatorSet.playTogether(animators);
            }
            profileTransitionInProgress = true;
            ValueAnimator valueAnimator = ValueAnimator.ofFloat(0, 1f);
            valueAnimator.addUpdateListener(valueAnimator1 -> fragmentView.invalidate());
            animatorSet.playTogether(valueAnimator);

            animatorSet.addListener(new AnimatorListenerAdapter() {
                @Override
                public void onAnimationEnd(Animator animation) {
                    listView.setLayerType(View.LAYER_TYPE_NONE, null);
                    if (animatingItem != null) {
                        ActionBarMenu menu = actionBar.createMenu();
                        menu.clearItems();
                        animatingItem = null;
                    }
                    callback.run();
                    if (playProfileAnimation == 2) {
                        playProfileAnimation = 1;
                        avatarImage.setForegroundAlpha(1.0f);
                        avatarContainer.setVisibility(View.GONE);
                        avatarsViewPager.resetCurrentItem();
                        avatarsViewPager.setVisibility(View.VISIBLE);
                        idTextView.setAlpha(1.0f);
                    }
                    transitionOnlineText = null;
                    avatarContainer2.invalidate();
                    profileTransitionInProgress = false;
                    fragmentView.invalidate();
                }
            });
            animatorSet.setInterpolator(playProfileAnimation == 2 ? CubicBezierInterpolator.DEFAULT : new DecelerateInterpolator());

            AndroidUtilities.runOnUIThread(animatorSet::start, 50);
            return animatorSet;
        }
        return null;
    }

    private void updateOnlineCount(boolean notify) {
        onlineCount = 0;
        int currentTime = getConnectionsManager().getCurrentTime();
        sortedUsers.clear();
        if (chatInfo instanceof TLRPC.TL_chatFull || chatInfo instanceof TLRPC.TL_channelFull && chatInfo.participants_count <= 200 && chatInfo.participants != null) {
            for (int a = 0; a < chatInfo.participants.participants.size(); a++) {
                TLRPC.ChatParticipant participant = chatInfo.participants.participants.get(a);
                TLRPC.User user = getMessagesController().getUser(participant.user_id);
                if (user != null && user.status != null && (user.status.expires > currentTime || user.id == getUserConfig().getClientUserId()) && user.status.expires > 10000) {
                    onlineCount++;
                }
                sortedUsers.add(a);
            }

            try {
                Collections.sort(sortedUsers, (lhs, rhs) -> {
                    TLRPC.User user1 = getMessagesController().getUser(chatInfo.participants.participants.get(rhs).user_id);
                    TLRPC.User user2 = getMessagesController().getUser(chatInfo.participants.participants.get(lhs).user_id);
                    int status1 = 0;
                    int status2 = 0;
                    if (user1 != null) {
                        if (user1.bot) {
                            status1 = -110;
                        } else if (user1.self) {
                            status1 = currentTime + 50000;
                        } else if (user1.status != null) {
                            status1 = user1.status.expires;
                        }
                    }
                    if (user2 != null) {
                        if (user2.bot) {
                            status2 = -110;
                        } else if (user2.self) {
                            status2 = currentTime + 50000;
                        } else if (user2.status != null) {
                            status2 = user2.status.expires;
                        }
                    }
                    if (status1 > 0 && status2 > 0) {
                        if (status1 > status2) {
                            return 1;
                        } else if (status1 < status2) {
                            return -1;
                        }
                        return 0;
                    } else if (status1 < 0 && status2 < 0) {
                        if (status1 > status2) {
                            return 1;
                        } else if (status1 < status2) {
                            return -1;
                        }
                        return 0;
                    } else if (status1 < 0 && status2 > 0 || status1 == 0 && status2 != 0) {
                        return -1;
                    } else if (status2 < 0 && status1 > 0 || status2 == 0 && status1 != 0) {
                        return 1;
                    }
                    return 0;
                });
            } catch (Exception e) {
                FileLog.e(e);
            }

            if (notify && listAdapter != null && membersStartRow > 0) {
                AndroidUtilities.updateVisibleRows(listView);
            }
            if (sharedMediaLayout != null && sharedMediaRow != -1 && (sortedUsers.size() > 5 || usersForceShowingIn == 2) && usersForceShowingIn != 1) {
                sharedMediaLayout.setChatUsers(sortedUsers, chatInfo);
            }
        } else if (chatInfo instanceof TLRPC.TL_channelFull && chatInfo.participants_count > 200) {
            onlineCount = chatInfo.online_count;
        }
    }

    public void setChatInfo(TLRPC.ChatFull value) {
        chatInfo = value;
        if (chatInfo != null && chatInfo.migrated_from_chat_id != 0 && mergeDialogId == 0) {
            mergeDialogId = -chatInfo.migrated_from_chat_id;
            getMediaDataController().getMediaCounts(mergeDialogId, classGuid);
        }
        if (sharedMediaLayout != null) {
            sharedMediaLayout.setChatInfo(chatInfo);
        }
        if (avatarsViewPager != null) {
            avatarsViewPager.setChatInfo(chatInfo);
        }
        fetchUsersFromChannelInfo();
    }

    public void setUserInfo(TLRPC.UserFull value) {
        userInfo = value;
    }

    public boolean canSearchMembers() {
        return canSearchMembers;
    }

    private void fetchUsersFromChannelInfo() {
        if (currentChat == null || !currentChat.megagroup) {
            return;
        }
        if (chatInfo instanceof TLRPC.TL_channelFull && chatInfo.participants != null) {
            for (int a = 0; a < chatInfo.participants.participants.size(); a++) {
                TLRPC.ChatParticipant chatParticipant = chatInfo.participants.participants.get(a);
                participantsMap.put(chatParticipant.user_id, chatParticipant);
            }
        }
    }

    private void kickUser(long uid, TLRPC.ChatParticipant participant) {
        if (uid != 0) {
            TLRPC.User user = getMessagesController().getUser(uid);
            getMessagesController().deleteParticipantFromChat(chatId, user, chatInfo);
            if (currentChat != null && user != null && BulletinFactory.canShowBulletin(this)) {
                BulletinFactory.createRemoveFromChatBulletin(this, user, currentChat.title).show();
            }
            if (chatInfo.participants.participants.remove(participant)) {
                updateListAnimated(true);
            }
        } else {
            getNotificationCenter().removeObserver(this, NotificationCenter.closeChats);
            if (AndroidUtilities.isTablet()) {
                getNotificationCenter().postNotificationName(NotificationCenter.closeChats, -chatId);
            } else {
                getNotificationCenter().postNotificationName(NotificationCenter.closeChats);
            }
            getMessagesController().deleteParticipantFromChat(chatId, getMessagesController().getUser(getUserConfig().getClientUserId()), chatInfo);
            playProfileAnimation = 0;
            finishFragment();
        }
    }

    public boolean isChat() {
        return chatId != 0;
    }

    private void updateRowsIds() {
        int prevRowsCount = rowCount;
        rowCount = 0;

        setAvatarRow = -1;
        setAvatarSectionRow = -1;
        numberSectionRow = -1;
        numberRow = -1;
        setUsernameRow = -1;
        bioRow = -1;
        phoneSuggestionSectionRow = -1;
        phoneSuggestionRow = -1;
        passwordSuggestionSectionRow = -1;
        passwordSuggestionRow = -1;
        settingsSectionRow = -1;
        settingsSectionRow2 = -1;
        notificationRow = -1;
        nekoRow = -1;
        languageRow = -1;
        privacyRow = -1;
        dataRow = -1;
        chatRow = -1;
        stickersRow = -1;
        filtersRow = -1;
        devicesRow = -1;
        devicesSectionRow = -1;
        helpHeaderRow = -1;
        questionRow = -1;
        faqRow = -1;
        policyRow = -1;
        helpSectionCell = -1;
        debugHeaderRow = -1;
        sendLogsRow = -1;
        sendLastLogsRow = -1;
        clearLogsRow = -1;
        switchBackendRow = -1;
        versionRow = -1;

        sendMessageRow = -1;
        reportRow = -1;
        emptyRow = -1;
        infoHeaderRow = -1;
        phoneRow = -1;
        userInfoRow = -1;
        locationRow = -1;
        channelInfoRow = -1;
        usernameRow = -1;
        settingsTimerRow = -1;
        settingsKeyRow = -1;
        notificationsDividerRow = -1;
        notificationsRow = -1;
        infoSectionRow = -1;
        secretSettingsSectionRow = -1;
        bottomPaddingRow = -1;

        membersHeaderRow = -1;
        membersStartRow = -1;
        membersEndRow = -1;
        addMemberRow = -1;
        subscribersRow = -1;
        subscribersRequestsRow = -1;
        administratorsRow = -1;
        blockedUsersRow = -1;
        membersSectionRow = -1;
        sharedMediaRow = -1;

        unblockRow = -1;
        joinRow = -1;
        lastSectionRow = -1;
        visibleChatParticipants.clear();
        visibleSortedUsers.clear();

        boolean hasMedia = false;
        if (sharedMediaPreloader != null) {
            int[] lastMediaCount = sharedMediaPreloader.getLastMediaCount();
            for (int a = 0; a < lastMediaCount.length; a++) {
                if (lastMediaCount[a] > 0) {
                    hasMedia = true;
                    break;
                }
            }
        }

        if (userId != 0) {
            if (LocaleController.isRTL) {
                emptyRow = rowCount++;
            }
            TLRPC.User user = getMessagesController().getUser(userId);

            if (UserObject.isUserSelf(user)) {
                numberSectionRow = rowCount++;
                setUsernameRow = rowCount++;
                if (!hideNumber) {
                    numberRow = rowCount++;
                }
                bioRow = rowCount++;

                settingsSectionRow = rowCount++;

                Set<String> suggestions = getMessagesController().pendingSuggestions;
                if (suggestions.contains("VALIDATE_PHONE_NUMBER")) {
                    phoneSuggestionRow = rowCount++;
                    phoneSuggestionSectionRow = rowCount++;
                }
                if (suggestions.contains("VALIDATE_PASSWORD")) {
                    passwordSuggestionRow = rowCount++;
                    passwordSuggestionSectionRow = rowCount++;
                }

                settingsSectionRow2 = rowCount++;
                notificationRow = rowCount++;
                dataRow = rowCount++;
                privacyRow = rowCount++;
                chatRow = rowCount++;
                filtersRow = rowCount++;
                nekoRow = rowCount++;
                languageRow = rowCount++;
                helpHeaderRow = rowCount++;
                faqRow = rowCount++;
                policyRow = rowCount++;
                if (BuildVars.LOGS_ENABLED) {
                    helpSectionCell = rowCount++;
                    debugHeaderRow = rowCount++;
                }
                if (BuildVars.LOGS_ENABLED) {
                    sendLogsRow = rowCount++;
                    sendLastLogsRow = -1;
                    clearLogsRow = rowCount++;
                }
                versionRow = rowCount++;
            } else {
                boolean hasInfo = userInfo != null && !TextUtils.isEmpty(userInfo.about) || user != null && !TextUtils.isEmpty(user.username);
                boolean hasPhone = user != null && !TextUtils.isEmpty(user.phone);

                infoHeaderRow = rowCount++;
                if (user != null && !TextUtils.isEmpty(user.username)) {
                    usernameRow = rowCount++;
                }
                if (!isBot && (hasPhone || !hasInfo) && !hideNumber) {
                    phoneRow = rowCount++;
                }
                if (userInfo != null && !TextUtils.isEmpty(userInfo.about)) {
                    userInfoRow = rowCount++;
                }
                if (phoneRow != -1 || userInfoRow != -1 || usernameRow != -1) {
                    notificationsDividerRow = rowCount++;
                }
                if (userId != getUserConfig().getClientUserId()) {
                    notificationsRow = rowCount++;
                }
                infoSectionRow = rowCount++;

                if (currentEncryptedChat instanceof TLRPC.TL_encryptedChat) {
                    settingsTimerRow = rowCount++;
                    settingsKeyRow = rowCount++;
                    secretSettingsSectionRow = rowCount++;
                }

                if (user != null && !isBot && currentEncryptedChat == null && user.id != getUserConfig().getClientUserId()) {
                    if (userBlocked) {
                        unblockRow = rowCount++;
                        lastSectionRow = rowCount++;
                    }
                }

                if (hasMedia || userInfo != null && userInfo.common_chats_count != 0) {
                    sharedMediaRow = rowCount++;
                } else if (lastSectionRow == -1 && needSendMessage) {
                    sendMessageRow = rowCount++;
                    reportRow = rowCount++;
                    lastSectionRow = rowCount++;
                }
            }
        } else if (chatId != 0) {
            if (chatInfo != null && (!TextUtils.isEmpty(chatInfo.about) || chatInfo.location instanceof TLRPC.TL_channelLocation) || !TextUtils.isEmpty(currentChat.username)) {
                if (LocaleController.isRTL && ChatObject.isChannel(currentChat) && chatInfo != null && !currentChat.megagroup && chatInfo.linked_chat_id != 0) {
                    emptyRow = rowCount++;
                }
                infoHeaderRow = rowCount++;
                if (chatInfo != null) {
                    if (!TextUtils.isEmpty(chatInfo.about)) {
                        channelInfoRow = rowCount++;
                    }
                    if (chatInfo.location instanceof TLRPC.TL_channelLocation) {
                        locationRow = rowCount++;
                    }
                }
                if (!TextUtils.isEmpty(currentChat.username)) {
                    usernameRow = rowCount++;
                }
            }
            if (infoHeaderRow != -1) {
                notificationsDividerRow = rowCount++;
            }
            notificationsRow = rowCount++;
            infoSectionRow = rowCount++;

            if (ChatObject.isChannel(currentChat) && !currentChat.megagroup) {
                if (chatInfo != null && (currentChat.creator || chatInfo.can_view_participants)) {
                    membersHeaderRow = rowCount++;
                    subscribersRow = rowCount++;
                    if (chatInfo.requests_pending > 0) {
                        subscribersRequestsRow = rowCount++;
                    }
                    administratorsRow = rowCount++;
                    if (chatInfo.banned_count != 0 || chatInfo.kicked_count != 0) {
                        blockedUsersRow = rowCount++;
                    }
                    membersSectionRow = rowCount++;
                }
            }

            if (ChatObject.isChannel(currentChat)) {
                if (chatInfo != null && currentChat.megagroup && chatInfo.participants != null && !chatInfo.participants.participants.isEmpty()) {
                    if (!ChatObject.isNotInChat(currentChat) && ChatObject.canAddUsers(currentChat) && chatInfo.participants_count < getMessagesController().maxMegagroupCount) {
                        addMemberRow = rowCount++;
                    }
                    int count = chatInfo.participants.participants.size();
                    if ((count <= 5 || !hasMedia || usersForceShowingIn == 1) && usersForceShowingIn != 2) {
                        if (addMemberRow == -1) {
                            membersHeaderRow = rowCount++;
                        }
                        membersStartRow = rowCount;
                        rowCount += count;
                        membersEndRow = rowCount;
                        membersSectionRow = rowCount++;
                        visibleChatParticipants.addAll(chatInfo.participants.participants);
                        if (sortedUsers != null) {
                            visibleSortedUsers.addAll(sortedUsers);
                        }
                        usersForceShowingIn = 1;
                        if (sharedMediaLayout != null) {
                            sharedMediaLayout.setChatUsers(null, null);
                        }
                    } else {
                        if (addMemberRow != -1) {
                            membersSectionRow = rowCount++;
                        }
                        if (sharedMediaLayout != null) {
                            if (!sortedUsers.isEmpty()) {
                                usersForceShowingIn = 2;
                            }
                            sharedMediaLayout.setChatUsers(sortedUsers, chatInfo);
                        }
                    }
                }

                if (lastSectionRow == -1 && currentChat.left && !currentChat.kicked) {
                    joinRow = rowCount++;
                    lastSectionRow = rowCount++;
                }
            } else if (chatInfo != null) {
                if (!(chatInfo.participants instanceof TLRPC.TL_chatParticipantsForbidden)) {
                    if (ChatObject.canAddUsers(currentChat) || currentChat.default_banned_rights == null || !currentChat.default_banned_rights.invite_users) {
                        addMemberRow = rowCount++;
                    }
                    int count = chatInfo.participants.participants.size();
                    if (count <= 5 || !hasMedia) {
                        if (addMemberRow == -1) {
                            membersHeaderRow = rowCount++;
                        }
                        membersStartRow = rowCount;
                        rowCount += chatInfo.participants.participants.size();
                        membersEndRow = rowCount;
                        membersSectionRow = rowCount++;
                        visibleChatParticipants.addAll(chatInfo.participants.participants);
                        if (sortedUsers != null) {
                            visibleSortedUsers.addAll(sortedUsers);
                        }
                        if (sharedMediaLayout != null) {
                            sharedMediaLayout.setChatUsers(null, null);
                        }
                    } else {
                        if (addMemberRow != -1) {
                            membersSectionRow = rowCount++;
                        }
                        if (sharedMediaLayout != null) {
                            sharedMediaLayout.setChatUsers(sortedUsers, chatInfo);
                        }
                    }
                }
            }

            if (hasMedia) {
                sharedMediaRow = rowCount++;
            }
        }
        if (sharedMediaRow == -1) {
            bottomPaddingRow = rowCount++;
        }
        final int actionBarHeight = actionBar != null ? ActionBar.getCurrentActionBarHeight() + (actionBar.getOccupyStatusBar() ? AndroidUtilities.statusBarHeight : 0) : 0;
        if (listView == null || prevRowsCount > rowCount || listContentHeight != 0 && listContentHeight + actionBarHeight + AndroidUtilities.dp(88) < listView.getMeasuredHeight()) {
            lastMeasuredContentWidth = 0;
        }
    }

    private Drawable getScamDrawable(int type) {
        if (scamDrawable == null) {
            scamDrawable = new ScamDrawable(11, type);
            scamDrawable.setColor(Theme.getColor(Theme.key_avatar_subtitleInProfileBlue));
        }
        return scamDrawable;
    }

    private Drawable getLockIconDrawable() {
        if (lockIconDrawable == null) {
            lockIconDrawable = Theme.chat_lockIconDrawable.getConstantState().newDrawable().mutate();
        }
        return lockIconDrawable;
    }

    private Drawable getVerifiedCrossfadeDrawable() {
        if (verifiedCrossfadeDrawable == null) {
            verifiedDrawable = Theme.profile_verifiedDrawable.getConstantState().newDrawable().mutate();
            verifiedCheckDrawable = Theme.profile_verifiedCheckDrawable.getConstantState().newDrawable().mutate();
            verifiedCrossfadeDrawable = new CrossfadeDrawable(new CombinedDrawable(verifiedDrawable, verifiedCheckDrawable), ContextCompat.getDrawable(getParentActivity(), R.drawable.verified_profile));
        }
        return verifiedCrossfadeDrawable;
    }

    private void updateProfileData() {
        if (avatarContainer == null || nameTextView == null) {
            return;
        }
        String onlineTextOverride;
        int currentConnectionState = getConnectionsManager().getConnectionState();
        if (currentConnectionState == ConnectionsManager.ConnectionStateWaitingForNetwork) {
            onlineTextOverride = LocaleController.getString("WaitingForNetwork", R.string.WaitingForNetwork);
        } else if (currentConnectionState == ConnectionsManager.ConnectionStateConnecting) {
            onlineTextOverride = LocaleController.getString("Connecting", R.string.Connecting);
        } else if (currentConnectionState == ConnectionsManager.ConnectionStateUpdating) {
            onlineTextOverride = LocaleController.getString("Updating", R.string.Updating);
        } else if (currentConnectionState == ConnectionsManager.ConnectionStateConnectingToProxy) {
            onlineTextOverride = LocaleController.getString("ConnectingToProxy", R.string.ConnectingToProxy);
        } else {
            onlineTextOverride = null;
        }

        long id = 0;
        if (userId != 0) {
            TLRPC.User user = getMessagesController().getUser(userId);
            if (user == null) return;
            TLRPC.FileLocation photoBig = null;
            if (user.photo != null) {
                photoBig = user.photo.photo_big;
            }
            avatarDrawable.setInfo(user);

            final ImageLocation imageLocation = ImageLocation.getForUserOrChat(user, ImageLocation.TYPE_BIG);
            final ImageLocation thumbLocation = ImageLocation.getForUserOrChat(user, ImageLocation.TYPE_SMALL);
            final ImageLocation videoLocation = avatarsViewPager.getCurrentVideoLocation(thumbLocation, imageLocation);
            avatarsViewPager.initIfEmpty(imageLocation, thumbLocation);
            String filter;
            if (videoLocation != null && videoLocation.imageType == FileLoader.IMAGE_TYPE_ANIMATION) {
                filter = ImageLoader.AUTOPLAY_FILTER;
            } else {
                filter = null;
            }
            if (avatarBig == null) {
                avatarImage.setImage(videoLocation, filter, thumbLocation, "50_50", avatarDrawable, user);
            }
            if (thumbLocation != null && setAvatarRow != -1 || thumbLocation == null && setAvatarRow == -1) {
                updateListAnimated(false);
                needLayout(true);
            }
            if (imageLocation != null && (prevLoadedImageLocation == null || imageLocation.photoId != prevLoadedImageLocation.photoId)) {
                prevLoadedImageLocation = imageLocation;
                getFileLoader().loadFile(imageLocation, user, null, 0, 1);
            }

            String newString = UserObject.getUserName(user);
            String newString2;
            if (user.id == getUserConfig().getClientUserId()) {
                newString2 = LocaleController.getString("Online", R.string.Online);
            } else if (user.id == 333000 || user.id == 777000 || user.id == 42777) {
                newString2 = LocaleController.getString("ServiceNotifications", R.string.ServiceNotifications);
            } else if (MessagesController.isSupportUser(user)) {
                newString2 = LocaleController.getString("SupportStatus", R.string.SupportStatus);
            } else if (isBot) {
                newString2 = LocaleController.getString("Bot", R.string.Bot);
            } else {
                isOnline[0] = false;
                newString2 = LocaleController.formatUserStatus(currentAccount, user, isOnline);
                if (onlineTextView[1] != null && !mediaHeaderVisible) {
                    String key = isOnline[0] ? Theme.key_profile_status : Theme.key_avatar_subtitleInProfileBlue;
                    onlineTextView[1].setTag(key);
                    if (!isPulledDown) {
                        onlineTextView[1].setTextColor(Theme.getColor(key));
                    }
                }
            }
            for (int a = 0; a < 2; a++) {
                if (nameTextView[a] == null) {
                    continue;
                }
                if (a == 0 && user.id != getUserConfig().getClientUserId() && user.id / 1000 != 777 && user.id / 1000 != 333 && user.phone != null && user.phone.length() != 0 && getContactsController().contactsDict.get(user.id) == null &&
                        (getContactsController().contactsDict.size() != 0 || !getContactsController().isLoadingContacts())) {
                    String phoneString = PhoneFormat.getInstance().format("+" + user.phone);
                    nameTextView[a].setText(phoneString);
                } else {
                    nameTextView[a].setText(newString);
                }
                if (a == 0 && onlineTextOverride != null) {
                    onlineTextView[a].setText(onlineTextOverride);
                } else {
                    onlineTextView[a].setText(newString2);
                }
                Drawable leftIcon = currentEncryptedChat != null ? getLockIconDrawable() : null;
                Drawable rightIcon = null;
                if (a == 0) {
                    if (user.scam || user.fake) {
                        rightIcon = getScamDrawable(user.scam ? 0 : 1);
                    } else {
                        rightIcon = getMessagesController().isDialogMuted(dialogId != 0 ? dialogId : userId) ? Theme.chat_muteIconDrawable : null;
                    }
                } else if (user.scam || user.fake) {
                    rightIcon = getScamDrawable(user.scam ? 0 : 1);
                } else if (user.verifiedExtended()) {
                    rightIcon = getVerifiedCrossfadeDrawable();
                }
                nameTextView[a].setLeftDrawable(leftIcon);
                nameTextView[a].setRightDrawable(rightIcon);
            }

            if (user.photo != null && user.photo.dc_id != 0) {
                idTextView.setText("ID: " + userId + ", DC: " + user.photo.dc_id);
            } else if (UserObject.isUserSelf(user) && getMessagesController().thisDc > 0) {
                idTextView.setText("ID: " + user.id + ", DC: " + getMessagesController().thisDc);
            } else {
                idTextView.setText("ID: " + userId);
            }
            id = userId;
            avatarImage.getImageReceiver().setVisible(!PhotoViewer.isShowingImage(photoBig), false);
        } else if (chatId != 0) {
            TLRPC.Chat chat = getMessagesController().getChat(chatId);
            if (chat != null) {
                currentChat = chat;
            } else {
                chat = currentChat;
            }

            String statusString;
            String profileStatusString;
            if (ChatObject.isChannel(chat)) {
                if (chatInfo == null || !currentChat.megagroup && (chatInfo.participants_count == 0 || ChatObject.hasAdminRights(currentChat) || chatInfo.can_view_participants)) {
                    if (currentChat.megagroup) {
                        statusString = profileStatusString = LocaleController.getString("Loading", R.string.Loading).toLowerCase();
                    } else {
                        if ((chat.flags & TLRPC.CHAT_FLAG_IS_PUBLIC) != 0) {
                            statusString = profileStatusString = LocaleController.getString("ChannelPublic", R.string.ChannelPublic).toLowerCase();
                        } else {
                            statusString = profileStatusString = LocaleController.getString("ChannelPrivate", R.string.ChannelPrivate).toLowerCase();
                        }
                    }
                } else {
                    if (currentChat.megagroup) {
                        if (onlineCount > 1 && chatInfo.participants_count != 0) {
                            statusString = String.format("%s, %s", LocaleController.formatPluralString("Members", chatInfo.participants_count), LocaleController.formatPluralString("OnlineCount", Math.min(onlineCount, chatInfo.participants_count)));
                            profileStatusString = String.format("%s, %s", LocaleController.formatPluralStringComma("Members", chatInfo.participants_count), LocaleController.formatPluralStringComma("OnlineCount", Math.min(onlineCount, chatInfo.participants_count)));
                        } else {
                            if (chatInfo.participants_count == 0) {
                                if (chat.has_geo) {
                                    statusString = profileStatusString = LocaleController.getString("MegaLocation", R.string.MegaLocation).toLowerCase();
                                } else if (!TextUtils.isEmpty(chat.username)) {
                                    statusString = profileStatusString = LocaleController.getString("MegaPublic", R.string.MegaPublic).toLowerCase();
                                } else {
                                    statusString = profileStatusString = LocaleController.getString("MegaPrivate", R.string.MegaPrivate).toLowerCase();
                                }
                            } else {
                                statusString = LocaleController.formatPluralString("Members", chatInfo.participants_count);
                                profileStatusString = LocaleController.formatPluralStringComma("Members", chatInfo.participants_count);
                            }
                        }
                    } else {
                        int[] result = new int[1];
                        String shortNumber = LocaleController.formatShortNumber(chatInfo.participants_count, result);
                        if (currentChat.megagroup) {
                            statusString = LocaleController.formatPluralString("Members", chatInfo.participants_count);
                            profileStatusString = LocaleController.formatPluralStringComma("Members", chatInfo.participants_count);
                        } else {
                            statusString = LocaleController.formatPluralString("Subscribers", chatInfo.participants_count);
                            profileStatusString = LocaleController.formatPluralStringComma("Subscribers", chatInfo.participants_count);
                        }
                    }
                }
            } else {
                if (ChatObject.isKickedFromChat(chat)) {
                    statusString = profileStatusString = LocaleController.getString("YouWereKicked", R.string.YouWereKicked);
                } else if (ChatObject.isLeftFromChat(chat)) {
                    statusString = profileStatusString = LocaleController.getString("YouLeft", R.string.YouLeft);
                } else {
                    int count = chat.participants_count;
                    if (chatInfo != null) {
                        count = chatInfo.participants.participants.size();
                    }
                    if (count != 0 && onlineCount > 1) {
                        statusString = profileStatusString = String.format("%s, %s", LocaleController.formatPluralString("Members", count), LocaleController.formatPluralString("OnlineCount", onlineCount));
                    } else {
                        statusString = profileStatusString = LocaleController.formatPluralString("Members", count);
                    }
                }
            }

            boolean changed = false;
            for (int a = 0; a < 2; a++) {
                if (nameTextView[a] == null) {
                    continue;
                }
                if (chat.title != null) {
                    if (nameTextView[a].setText(chat.title)) {
                        changed = true;
                    }
                }
                nameTextView[a].setLeftDrawable(null);
                if (a != 0) {
                    if (chat.scam || chat.fake) {
                        nameTextView[a].setRightDrawable(getScamDrawable(chat.scam ? 0 : 1));
                    } else if (chat.verifiedExtended()) {
                        nameTextView[a].setRightDrawable(getVerifiedCrossfadeDrawable());
                    } else {
                        nameTextView[a].setRightDrawable(null);
                    }
                } else {
                    if (chat.scam || chat.fake) {
                        nameTextView[a].setRightDrawable(getScamDrawable(chat.scam ? 0 : 1));
                    } else {
                        nameTextView[a].setRightDrawable(getMessagesController().isDialogMuted(-chatId) ? Theme.chat_muteIconDrawable : null);
                    }
                }
                if (a == 0 && onlineTextOverride != null) {
                    onlineTextView[a].setText(onlineTextOverride);
                } else {
                    if (currentChat.megagroup && chatInfo != null && onlineCount > 0) {
                        onlineTextView[a].setText(a == 0 ? statusString : profileStatusString);
                    } else if (a == 0 && ChatObject.isChannel(currentChat) && chatInfo != null && chatInfo.participants_count != 0 && (currentChat.megagroup || currentChat.broadcast)) {
                        int[] result = new int[1];
                        String shortNumber = LocaleController.formatShortNumber(chatInfo.participants_count, result);
                        if (currentChat.megagroup) {
                            if (chatInfo.participants_count == 0) {
                                if (chat.has_geo) {
                                    onlineTextView[a].setText(LocaleController.getString("MegaLocation", R.string.MegaLocation).toLowerCase());
                                } else if (!TextUtils.isEmpty(chat.username)) {
                                    onlineTextView[a].setText(LocaleController.getString("MegaPublic", R.string.MegaPublic).toLowerCase());
                                } else {
                                    onlineTextView[a].setText(LocaleController.getString("MegaPrivate", R.string.MegaPrivate).toLowerCase());
                                }
                            } else {
                                onlineTextView[a].setText(LocaleController.formatPluralString("Members", result[0]).replace(String.format("%d", result[0]), shortNumber));
                            }
                        } else {
                            onlineTextView[a].setText(LocaleController.formatPluralString("Subscribers", result[0]).replace(String.format("%d", result[0]), shortNumber));
                        }
                    } else {
                        onlineTextView[a].setText(a == 0 ? statusString : profileStatusString);
                    }
                }
            }
            id = chatId;
            if (changed) {
                needLayout(true);
            }

            TLRPC.FileLocation photoBig = null;
            if (chat.photo != null) {
                photoBig = chat.photo.photo_big;
            }
            avatarDrawable.setInfo(chat);
            final ImageLocation imageLocation = ImageLocation.getForUserOrChat(chat, ImageLocation.TYPE_BIG);
            final ImageLocation thumbLocation = ImageLocation.getForUserOrChat(chat, ImageLocation.TYPE_SMALL);
            final ImageLocation videoLocation = avatarsViewPager.getCurrentVideoLocation(thumbLocation, imageLocation);
            boolean initied = avatarsViewPager.initIfEmpty(imageLocation, thumbLocation);
            if ((imageLocation == null || initied) && isPulledDown) {
                final View view = layoutManager.findViewByPosition(0);
                if (view != null) {
                    listView.smoothScrollBy(0, view.getTop() - AndroidUtilities.dp(88), CubicBezierInterpolator.EASE_OUT_QUINT);
                }
            }
            String filter;
            if (videoLocation != null && videoLocation.imageType == FileLoader.IMAGE_TYPE_ANIMATION) {
                filter = ImageLoader.AUTOPLAY_FILTER;
            } else {
                filter = null;
            }
            if (avatarBig == null) {
                avatarImage.setImage(videoLocation, filter, thumbLocation, "50_50", avatarDrawable, chat);
            }
            if (imageLocation != null && (prevLoadedImageLocation == null || imageLocation.photoId != prevLoadedImageLocation.photoId)) {
                prevLoadedImageLocation = imageLocation;
                getFileLoader().loadFile(imageLocation, chat, null, 0, 1);
            }
            avatarImage.getImageReceiver().setVisible(!PhotoViewer.isShowingImage(photoBig), false);
            if (chat.photo != null && chat.photo.dc_id != 0) {
                idTextView.setText("ID: " + chatId + ", DC: " + chat.photo.dc_id);
            } else {
                idTextView.setText("ID: " + chatId);
            }
        }
        if (id != 0) {
            long finalId = id;
            idTextView.setOnClickListener(v -> {
                BottomBuilder builder = new BottomBuilder(getParentActivity());
                builder.addTitle(finalId + "");
                builder.addItem(LocaleController.getString("Copy", R.string.Copy), R.drawable.baseline_content_copy_24, __ -> {
                    AlertUtil.copyAndAlert(finalId + "");
                    return Unit.INSTANCE;
                });
                if (finalId == userId) {
                    builder.addItem(LocaleController.getString("CopyLink", R.string.CopyLink), R.drawable.baseline_link_24, __ -> {
                        AlertUtil.copyLinkAndAlert("tg://user?id=" + finalId);
                        return Unit.INSTANCE;
                    });
                    builder.addItem(LocaleController.getString("CopyLink", R.string.CopyLink) + " (Android)", R.drawable.baseline_link_24, __ -> {
                        AlertUtil.copyLinkAndAlert("tg://openmessage?user_id=" + finalId);
                        return Unit.INSTANCE;
                    });
                    builder.addItem(LocaleController.getString("CopyLink", R.string.CopyLink) + " (IOS)", R.drawable.baseline_link_24, __ -> {
                        AlertUtil.copyLinkAndAlert("https://t.me/@id" + finalId);
                        return Unit.INSTANCE;
                    });
                } else {
                    builder.addItem(LocaleController.getString("CopyLink", R.string.CopyLink) + " (Android)", R.drawable.baseline_link_24, __ -> {
                        AlertUtil.copyLinkAndAlert("tg://openmessage?chat_id=" + finalId);
                        return Unit.INSTANCE;
                    });
                }
                builder.addItem(LocaleController.getString("Hide", R.string.Hide), R.drawable.baseline_remove_circle_24, __ -> {
                    idTextView.setVisibility(View.GONE);
                    return Unit.INSTANCE;
                });
                builder.show();
            });

            // NekoX: Move official qrItem into bottom menu when click id
//        if (qrItem != null) {
//            qrItem.setVisibility(searchTransitionProgress > 0.5f && isQrNeedVisible() ? View.VISIBLE : View.GONE);
//        }
        }
    }

    private void createActionBarMenu(boolean animated) {
        if (actionBar == null || otherItem == null) {
            return;
        }
        ActionBarMenu menu = actionBar.createMenu();
        otherItem.removeAllSubItems();
        animatingItem = null;

        editItemVisible = false;
        callItemVisible = false;
        videoCallItemVisible = false;
        canSearchMembers = false;
        boolean selfUser = false;
        if (userId != 0) {
            TLRPC.User user = getMessagesController().getUser(userId);
            if (user == null) {
                return;
            }
            if (UserObject.isUserSelf(user)) {
                otherItem.addSubItem(logout, LocaleController.getString("LogOut", R.string.LogOut));
            } else {
                if (userInfo != null && userInfo.phone_calls_available) {
                    callItemVisible = true;
                    videoCallItemVisible = Build.VERSION.SDK_INT >= 18 && userInfo.video_calls_available;
                }
                if (isBot || getContactsController().contactsDict.get(userId) == null) {
                    if (MessagesController.isSupportUser(user)) {
                        if (userBlocked) {
                            otherItem.addSubItem(block_contact, R.drawable.baseline_block_24, LocaleController.getString("Unblock", R.string.Unblock));
                        }
                    } else {
                        if (isBot) {
                            if (!user.bot_nochats) {
                                otherItem.addSubItem(invite_to_group, R.drawable.baseline_group_add_24, LocaleController.getString("BotInvite", R.string.BotInvite));
                            }
                            otherItem.addSubItem(share, R.drawable.baseline_forward_24, LocaleController.getString("BotShare", R.string.BotShare));
                        } else {
                            otherItem.addSubItem(add_contact, R.drawable.baseline_person_add_24, LocaleController.getString("AddContact", R.string.AddContact));
                        }
                        if (!TextUtils.isEmpty(user.phone)) {
                            otherItem.addSubItem(share_contact, R.drawable.baseline_forward_24, LocaleController.getString("ShareContact", R.string.ShareContact));
                        }
                        if (isBot) {
                            otherItem.addSubItem(block_contact, !userBlocked ? R.drawable.baseline_block_24 : R.drawable.baseline_replay_24, !userBlocked ? LocaleController.getString("BotStop", R.string.BotStop) : LocaleController.getString("BotRestart", R.string.BotRestart));
                        } else {
                            otherItem.addSubItem(block_contact, !userBlocked ? R.drawable.baseline_block_24 : R.drawable.baseline_block_24, !userBlocked ? LocaleController.getString("BlockContact", R.string.BlockContact) : LocaleController.getString("Unblock", R.string.Unblock));
                        }
                    }
                } else {
                    if (!TextUtils.isEmpty(user.phone)) {
                        otherItem.addSubItem(share_contact, R.drawable.baseline_forward_24, LocaleController.getString("ShareContact", R.string.ShareContact));
                    }
                    otherItem.addSubItem(block_contact, !userBlocked ? R.drawable.baseline_block_24 : R.drawable.baseline_block_24, !userBlocked ? LocaleController.getString("BlockContact", R.string.BlockContact) : LocaleController.getString("Unblock", R.string.Unblock));
                    otherItem.addSubItem(edit_contact, R.drawable.baseline_edit_24, LocaleController.getString("EditContact", R.string.EditContact));
                    otherItem.addSubItem(delete_contact, R.drawable.baseline_delete_24, LocaleController.getString("DeleteContact", R.string.DeleteContact));
                }
                if (!UserObject.isDeleted(user) && !isBot && currentEncryptedChat == null && !userBlocked && userId != 333000 && userId != 777000 && userId != 42777) {
                    otherItem.addSubItem(start_secret_chat, R.drawable.baseline_lock_24, LocaleController.getString("StartEncryptedChat", R.string.StartEncryptedChat));
                }
                if (StrUtil.isNotBlank(user.username)) {
                    otherItem.addSubItem(qr_code, R.drawable.wallet_qr, LocaleController.getString("ShareQRCode", R.string.ShareQRCode));
                }
                otherItem.addSubItem(add_shortcut, R.drawable.baseline_home_24, LocaleController.getString("AddShortcut", R.string.AddShortcut));
            }
        } else if (chatId != 0) {
            TLRPC.Chat chat = getMessagesController().getChat(chatId);
            hasVoiceChatItem = false;
            if (chat != null && (chat.has_link || (chatInfo != null && chatInfo.linked_chat_id != 0))) {
                String text;
                if (!chat.megagroup) {
                    text = LocaleController.getString("LinkedGroupChat", R.string.LinkedGroupChat);
                } else {
                    text = LocaleController.getString("LinkedChannelChat", R.string.LinkedChannelChat);
                }
                otherItem.addSubItem(view_discussion, R.drawable.baseline_layers_24, text);
            }
            if (ChatObject.isChannel(chat)) {
                if (ChatObject.hasAdminRights(chat) || chat.megagroup) {
                    editItemVisible = true;
                }
                if (chatInfo != null) {
                    if (ChatObject.canManageCalls(chat) && chatInfo.call == null) {
                        otherItem.addSubItem(call_item, R.drawable.baseline_keyboard_voice_24, chat.megagroup && !chat.gigagroup ? LocaleController.getString("StartVoipChat", R.string.StartVoipChat) : LocaleController.getString("StartVoipChannel", R.string.StartVoipChannel));
                        hasVoiceChatItem = true;
                    }
                    if (chatInfo.can_view_stats) {
                        otherItem.addSubItem(statistics, R.drawable.msg_stats, LocaleController.getString("Statistics", R.string.Statistics));
                    }
                    ChatObject.Call call = getMessagesController().getGroupCall(chatId, false);
                    callItemVisible = call != null;
                }
                if (chat.megagroup) {
                    canSearchMembers = true;
                    otherItem.addSubItem(search_members, R.drawable.baseline_search_24, LocaleController.getString("SearchMembers", R.string.SearchMembers));
                    if (!chat.creator && !chat.left && !chat.kicked) {
                        otherItem.addSubItem(leave_group, R.drawable.baseline_exit_to_app_24, LocaleController.getString("LeaveMegaMenu", R.string.LeaveMegaMenu));
                    }
                } else {
                    if (!TextUtils.isEmpty(chat.username)) {
                        otherItem.addSubItem(share, R.drawable.baseline_forward_24, LocaleController.getString("BotShare", R.string.BotShare));
                    }
                    if (!currentChat.creator && !currentChat.left && !currentChat.kicked) {
                        otherItem.addSubItem(leave_group, R.drawable.baseline_exit_to_app_24, LocaleController.getString("LeaveChannelMenu", R.string.LeaveChannelMenu));
                    }
                }
                if (ChatObject.hasAdminRights(currentChat)) {
                    otherItem.addSubItem(event_log, R.drawable.baseline_content_paste_24, LocaleController.getString("EventLog", R.string.EventLog));
                }
            } else {
                if (chatInfo != null) {
                    if (ChatObject.canManageCalls(chat) && chatInfo.call == null) {
                        otherItem.addSubItem(call_item, R.drawable.baseline_keyboard_voice_24, LocaleController.getString("StartVoipChat", R.string.StartVoipChat));
                        hasVoiceChatItem = true;
                    }
                    ChatObject.Call call = getMessagesController().getGroupCall(chatId, false);
                    callItemVisible = call != null;
                }
                if (ChatObject.canChangeChatInfo(chat)) {
                    editItemVisible = true;
                }
                if (!ChatObject.isKickedFromChat(chat) && !ChatObject.isLeftFromChat(chat)) {
                    canSearchMembers = true;
                    otherItem.addSubItem(search_members, R.drawable.baseline_search_24, LocaleController.getString("SearchMembers", R.string.SearchMembers));
                }
                otherItem.addSubItem(leave_group, R.drawable.baseline_exit_to_app_24, LocaleController.getString("DeleteAndExit", R.string.DeleteAndExit));
            }
            if (StrUtil.isNotBlank(chat.username) || ChatObject.canUserDoAdminAction(chat, ChatObject.ACTION_INVITE)) {
                otherItem.addSubItem(qr_code, R.drawable.wallet_qr, LocaleController.getString("ShareQRCode", R.string.ShareQRCode));
            }
            otherItem.addSubItem(add_shortcut, R.drawable.baseline_home_24, LocaleController.getString("AddShortcut", R.string.AddShortcut));
        }

        // NekoX-TODO: Check Chnage

        if (imageUpdater != null) {
            otherItem.addSubItem(set_as_main, R.drawable.menu_private, LocaleController.getString("SetAsMain", R.string.SetAsMain));
            otherItem.addSubItem(gallery_menu_save, R.drawable.baseline_image_24, LocaleController.getString("SaveToGallery", R.string.SaveToGallery));
            //otherItem.addSubItem(edit_avatar, R.drawable.photo_paint, LocaleController.getString("EditPhoto", R.string.EditPhoto));
            otherItem.addSubItem(delete_avatar, R.drawable.baseline_delete_24, LocaleController.getString("Delete", R.string.Delete));
        }
        if (getMessagesController().isChatNoForwards(currentChat)) {
            otherItem.hideSubItem(gallery_menu_save);
        }

        if (selfUser) {
            otherItem.addSubItem(logout, R.drawable.msg_leave, LocaleController.getString("LogOut", R.string.LogOut));
        }
        if (!isPulledDown) {
            otherItem.hideSubItem(gallery_menu_save);
            otherItem.hideSubItem(set_as_main);
            otherItem.showSubItem(add_photo);
            otherItem.hideSubItem(edit_avatar);
            otherItem.hideSubItem(delete_avatar);
        }
        if (!mediaHeaderVisible) {
            if (callItemVisible) {
                if (callItem.getVisibility() != View.VISIBLE) {
                    callItem.setVisibility(View.VISIBLE);
                    if (animated) {
                        callItem.setAlpha(0);
                        callItem.animate().alpha(1f).setDuration(150).start();
                    }
                }
            } else {
                if (callItem.getVisibility() != View.GONE) {
                    callItem.setVisibility(View.GONE);
                }
            }
            if (videoCallItemVisible) {
                if (videoCallItem.getVisibility() != View.VISIBLE) {
                    videoCallItem.setVisibility(View.VISIBLE);
                    if (animated) {
                        videoCallItem.setAlpha(0);
                        videoCallItem.animate().alpha(1f).setDuration(150).start();
                    }
                }
            } else {
                if (videoCallItem.getVisibility() != View.GONE) {
                    videoCallItem.setVisibility(View.GONE);
                }
            }
            if (editItemVisible) {
                if (editItem.getVisibility() != View.VISIBLE) {
                    editItem.setVisibility(View.VISIBLE);
                    if (animated) {
                        editItem.setAlpha(0);
                        editItem.animate().alpha(1f).setDuration(150).start();
                    }
                }
            } else {
                if (editItem.getVisibility() != View.GONE) {
                    editItem.setVisibility(View.GONE);
                }
            }
        }
        if (avatarsViewPagerIndicatorView != null) {
            if (avatarsViewPagerIndicatorView.isIndicatorFullyVisible()) {
                if (editItemVisible) {
                    editItem.setVisibility(View.GONE);
                    editItem.animate().cancel();
                    editItem.setAlpha(1f);
                }
                if (callItemVisible) {
                    callItem.setVisibility(View.GONE);
                    callItem.animate().cancel();
                    callItem.setAlpha(1f);
                }
                if (videoCallItemVisible) {
                    videoCallItem.setVisibility(View.GONE);
                    videoCallItem.animate().cancel();
                    videoCallItem.setAlpha(1f);
                }
            }
        }
        if (sharedMediaLayout != null) {
            sharedMediaLayout.getSearchItem().requestLayout();
        }
    }

    @Override
    protected void onDialogDismiss(Dialog dialog) {
        if (listView != null) {
            listView.invalidateViews();
        }
    }

    @Override
    public void didSelectDialogs(DialogsActivity
                                         fragment, ArrayList<Long> dids, CharSequence message, boolean param) {
        long did = dids.get(0);
        Bundle args = new Bundle();
        args.putBoolean("scrollToTopOnResume", true);
        if (DialogObject.isEncryptedDialog(did)) {
            args.putInt("enc_id", DialogObject.getEncryptedChatId(did));
        } else if (DialogObject.isUserDialog(did)) {
            args.putLong("user_id", did);
        } else if (DialogObject.isChatDialog(did)) {
            args.putLong("chat_id", -did);
        }
        if (!getMessagesController().checkCanOpenChat(args, fragment)) {
            return;
        }

        getNotificationCenter().removeObserver(this, NotificationCenter.closeChats);
        getNotificationCenter().postNotificationName(NotificationCenter.closeChats);
        presentFragment(new ChatActivity(args), true);
        removeSelfFromStack();
        TLRPC.User user = getMessagesController().getUser(userId);
        getSendMessagesHelper().sendMessage(user, did, null, null, null, null, true, 0);
    }

    @Override
    public void onRequestPermissionsResultFragment(int requestCode, String[] permissions,
                                                   int[] grantResults) {
        if (imageUpdater != null) {
            imageUpdater.onRequestPermissionsResultFragment(requestCode, permissions, grantResults);
        }
        if (requestCode == 101 || requestCode == 102) {
            final TLRPC.User user = getMessagesController().getUser(userId);
            if (user == null) {
                return;
            }
            boolean allGranted = true;
            for (int a = 0; a < grantResults.length; a++) {
                if (grantResults[a] != PackageManager.PERMISSION_GRANTED) {
                    allGranted = false;
                    break;
                }
            }
            if (grantResults.length > 0 && allGranted) {
                VoIPHelper.startCall(user, requestCode == 102, userInfo != null && userInfo.video_calls_available, getParentActivity(), userInfo, getAccountInstance());
            } else {
                VoIPHelper.permissionDenied(getParentActivity(), null, requestCode);
            }
        } else if (requestCode == 103) {
            if (currentChat == null) {
                return;
            }
            boolean allGranted = true;
            for (int a = 0; a < grantResults.length; a++) {
                if (grantResults[a] != PackageManager.PERMISSION_GRANTED) {
                    allGranted = false;
                    break;
                }
            }
            if (grantResults.length > 0 && allGranted) {
                ChatObject.Call call = getMessagesController().getGroupCall(chatId, false);
                VoIPHelper.startCall(currentChat, null, null, call == null, getParentActivity(), ProfileActivity.this, getAccountInstance());
            } else {
                VoIPHelper.permissionDenied(getParentActivity(), null, requestCode);
            }
        }
    }

    @Override
    public void dismissCurrentDialog() {
        if (imageUpdater != null && imageUpdater.dismissCurrentDialog(visibleDialog)) {
            return;
        }
        super.dismissCurrentDialog();
    }

    @Override
    public boolean dismissDialogOnPause(Dialog dialog) {
        return (imageUpdater == null || imageUpdater.dismissDialogOnPause(dialog)) && super.dismissDialogOnPause(dialog);
    }

    private Animator searchExpandTransition(boolean enter) {
        if (enter) {
            AndroidUtilities.requestAdjustResize(getParentActivity(), classGuid);
            AndroidUtilities.setAdjustResizeToNothing(getParentActivity(), classGuid);
        }
        if (searchViewTransition != null) {
            searchViewTransition.removeAllListeners();
            searchViewTransition.cancel();
        }
        ValueAnimator valueAnimator = ValueAnimator.ofFloat(searchTransitionProgress, enter ? 0f : 1f);
        float offset = extraHeight;
        searchListView.setTranslationY(offset);
        searchListView.setVisibility(View.VISIBLE);
        searchItem.setVisibility(View.VISIBLE);

        listView.setVisibility(View.VISIBLE);

        needLayout(true);

        avatarContainer.setVisibility(View.VISIBLE);
        nameTextView[1].setVisibility(View.VISIBLE);
        onlineTextView[1].setVisibility(View.VISIBLE);
        if (Math.min(1f, extraHeight / AndroidUtilities.dp(88f)) > 0.85 && !searchMode && NekoConfig.showIdAndDc.Bool())
            idTextView.setVisibility(View.VISIBLE);

        actionBar.onSearchFieldVisibilityChanged(searchTransitionProgress > 0.5f);
        int itemVisibility = searchTransitionProgress > 0.5f ? View.VISIBLE : View.GONE;
        if (otherItem != null) {
            otherItem.setVisibility(itemVisibility);
        }
//        if (qrItem != null) {
//            qrItem.setVisibility(isQrNeedVisible() && searchTransitionProgress > 0.5f ? View.VISIBLE : View.GONE);
//        }
        searchItem.setVisibility(itemVisibility);

        searchItem.getSearchContainer().setVisibility(searchTransitionProgress > 0.5f ? View.GONE : View.VISIBLE);
        searchListView.setEmptyView(emptyView);
        avatarContainer.setClickable(false);

        valueAnimator.addUpdateListener(animation -> {
            searchTransitionProgress = (float) valueAnimator.getAnimatedValue();
            float progressHalf = (searchTransitionProgress - 0.5f) / 0.5f;
            float progressHalfEnd = (0.5f - searchTransitionProgress) / 0.5f;
            if (progressHalf < 0) {
                progressHalf = 0f;
            }
            if (progressHalfEnd < 0) {
                progressHalfEnd = 0f;
            }

            searchTransitionOffset = (int) (-offset * (1f - searchTransitionProgress));
            searchListView.setTranslationY(offset * searchTransitionProgress);
            emptyView.setTranslationY(offset * searchTransitionProgress);
            listView.setTranslationY(-offset * (1f - searchTransitionProgress));

            listView.setScaleX(1f - 0.01f * (1f - searchTransitionProgress));
            listView.setScaleY(1f - 0.01f * (1f - searchTransitionProgress));
            listView.setAlpha(searchTransitionProgress);
            needLayout(true);

            listView.setAlpha(progressHalf);

            searchListView.setAlpha(1f - searchTransitionProgress);
            searchListView.setScaleX(1f + 0.05f * searchTransitionProgress);
            searchListView.setScaleY(1f + 0.05f * searchTransitionProgress);
            emptyView.setAlpha(1f - progressHalf);

            avatarContainer.setAlpha(progressHalf);
            nameTextView[1].setAlpha(progressHalf);
            onlineTextView[1].setAlpha(progressHalf);
            idTextView.setAlpha(progressHalf);

            searchItem.getSearchField().setAlpha(progressHalfEnd);
            if (enter && searchTransitionProgress < 0.7f) {
                searchItem.requestFocusOnSearchView();
            }

            searchItem.getSearchContainer().setVisibility(searchTransitionProgress < 0.5f ? View.VISIBLE : View.GONE);
            int visibility = searchTransitionProgress > 0.5f ? View.VISIBLE : View.GONE;
            if (otherItem != null) {
                otherItem.setVisibility(visibility);
                otherItem.setAlpha(progressHalf);
            }
//            if (qrItem != null) {
//                qrItem.setAlpha(progressHalf);
//                qrItem.setVisibility(searchTransitionProgress > 0.5f && isQrNeedVisible() ? View.VISIBLE : View.GONE);
//            }
            searchItem.setVisibility(visibility);

            actionBar.onSearchFieldVisibilityChanged(searchTransitionProgress < 0.5f);

            if (otherItem != null) {
                otherItem.setAlpha(progressHalf);
            }
            searchItem.setAlpha(progressHalf);
            topView.invalidate();
            fragmentView.invalidate();
        });

        valueAnimator.addListener(new AnimatorListenerAdapter() {
            @Override
            public void onAnimationEnd(Animator animation) {
                updateSearchViewState(enter);
                avatarContainer.setClickable(true);
                if (enter) {
                    searchItem.requestFocusOnSearchView();
                }
                needLayout(true);
                searchViewTransition = null;
                fragmentView.invalidate();

                if (enter) {
                    invalidateScroll = true;
                    saveScrollPosition();
                    AndroidUtilities.requestAdjustResize(getParentActivity(), classGuid);
                    emptyView.setPreventMoving(false);
                }
            }
        });

        if (!enter) {
            invalidateScroll = true;
            saveScrollPosition();
            AndroidUtilities.requestAdjustNothing(getParentActivity(), classGuid);
            emptyView.setPreventMoving(true);
        }

        valueAnimator.setDuration(220);
        valueAnimator.setInterpolator(CubicBezierInterpolator.DEFAULT);
        searchViewTransition = valueAnimator;
        return valueAnimator;
    }

    private void updateSearchViewState(boolean enter) {
        int hide = enter ? View.GONE : View.VISIBLE;
        listView.setVisibility(hide);
        searchListView.setVisibility(enter ? View.VISIBLE : View.GONE);
        searchItem.getSearchContainer().setVisibility(enter ? View.VISIBLE : View.GONE);

        actionBar.onSearchFieldVisibilityChanged(enter);

        avatarContainer.setVisibility(hide);
        nameTextView[1].setVisibility(hide);
        onlineTextView[1].setVisibility(hide);
        idTextView.setVisibility(hide);

        if (otherItem != null) {
            otherItem.setAlpha(1f);
            otherItem.setVisibility(hide);
        }
//        if (qrItem != null) {
//            qrItem.setAlpha(1f);
//            qrItem.setVisibility(enter || !isQrNeedVisible() ? View.GONE : View.VISIBLE);
//        }
        searchItem.setVisibility(hide);

        avatarContainer.setAlpha(1f);
        nameTextView[1].setAlpha(1f);
        onlineTextView[1].setAlpha(1f);
        idTextView.setAlpha(1f);
        searchItem.setAlpha(1f);
        listView.setAlpha(1f);
        searchListView.setAlpha(1f);
        emptyView.setAlpha(1f);
        if (enter) {
            searchListView.setEmptyView(emptyView);
        } else {
            emptyView.setVisibility(View.GONE);
        }
    }

    @Override
    public void onUploadProgressChanged(float progress) {
        if (avatarProgressView == null) {
            return;
        }
        avatarProgressView.setProgress(progress);
        avatarsViewPager.setUploadProgress(uploadingImageLocation, progress);
    }

    @Override
    public void didStartUpload(boolean isVideo) {
        if (avatarProgressView == null) {
            return;
        }
        avatarProgressView.setProgress(0.0f);
    }

    @Override
    public void didUploadPhoto(final TLRPC.InputFile photo, final TLRPC.InputFile video,
                               double videoStartTimestamp, String videoPath, TLRPC.PhotoSize bigSize,
                               final TLRPC.PhotoSize smallSize) {
        AndroidUtilities.runOnUIThread(() -> {
            if (photo != null || video != null) {
                TLRPC.TL_photos_uploadProfilePhoto req = new TLRPC.TL_photos_uploadProfilePhoto();
                if (photo != null) {
                    req.file = photo;
                    req.flags |= 1;
                }
                if (video != null) {
                    req.video = video;
                    req.flags |= 2;
                    req.video_start_ts = videoStartTimestamp;
                    req.flags |= 4;
                }
                getConnectionsManager().sendRequest(req, (response, error) -> AndroidUtilities.runOnUIThread(() -> {
                    avatarsViewPager.removeUploadingImage(uploadingImageLocation);
                    if (error == null) {
                        TLRPC.User user = getMessagesController().getUser(getUserConfig().getClientUserId());
                        if (user == null) {
                            user = getUserConfig().getCurrentUser();
                            if (user == null) {
                                return;
                            }
                            getMessagesController().putUser(user, false);
                        } else {
                            getUserConfig().setCurrentUser(user);
                        }
                        TLRPC.TL_photos_photo photos_photo = (TLRPC.TL_photos_photo) response;
                        ArrayList<TLRPC.PhotoSize> sizes = photos_photo.photo.sizes;
                        TLRPC.PhotoSize small = FileLoader.getClosestPhotoSizeWithSize(sizes, 150);
                        TLRPC.PhotoSize big = FileLoader.getClosestPhotoSizeWithSize(sizes, 800);
                        TLRPC.VideoSize videoSize = photos_photo.photo.video_sizes.isEmpty() ? null : photos_photo.photo.video_sizes.get(0);
                        user.photo = new TLRPC.TL_userProfilePhoto();
                        user.photo.photo_id = photos_photo.photo.id;
                        if (small != null) {
                            user.photo.photo_small = small.location;
                        }
                        if (big != null) {
                            user.photo.photo_big = big.location;
                        }

                        if (small != null && avatar != null) {
                            File destFile = FileLoader.getPathToAttach(small, true);
                            File src = FileLoader.getPathToAttach(avatar, true);
                            src.renameTo(destFile);
                            String oldKey = avatar.volume_id + "_" + avatar.local_id + "@50_50";
                            String newKey = small.location.volume_id + "_" + small.location.local_id + "@50_50";
                            ImageLoader.getInstance().replaceImageInCache(oldKey, newKey, ImageLocation.getForUserOrChat(user, ImageLocation.TYPE_SMALL), false);
                        }
                        if (big != null && avatarBig != null) {
                            File destFile = FileLoader.getPathToAttach(big, true);
                            File src = FileLoader.getPathToAttach(avatarBig, true);
                            src.renameTo(destFile);
                        }
                        if (videoSize != null && videoPath != null) {
                            File destFile = FileLoader.getPathToAttach(videoSize, "mp4", true);
                            File src = new File(videoPath);
                            src.renameTo(destFile);
                        }

                        getMessagesStorage().clearUserPhotos(user.id);
                        ArrayList<TLRPC.User> users = new ArrayList<>();
                        users.add(user);
                        getMessagesStorage().putUsersAndChats(users, null, false, true);
                    }

                    allowPullingDown = !AndroidUtilities.isTablet() && !isInLandscapeMode && avatarImage.getImageReceiver().hasNotThumb();
                    avatar = null;
                    avatarBig = null;
                    avatarsViewPager.setCreateThumbFromParent(false);
                    updateProfileData();
                    showAvatarProgress(false, true);
                    getNotificationCenter().postNotificationName(NotificationCenter.updateInterfaces, MessagesController.UPDATE_MASK_ALL);
                    getNotificationCenter().postNotificationName(NotificationCenter.mainUserInfoChanged);
                    getUserConfig().saveConfig(true);
                }));
            } else {
                avatar = smallSize.location;
                avatarBig = bigSize.location;
                avatarImage.setImage(ImageLocation.getForLocal(avatar), "50_50", avatarDrawable, null);
                if (setAvatarRow != -1) {
                    updateRowsIds();
                    if (listAdapter != null) {
                        listAdapter.notifyDataSetChanged();
                    }
                    needLayout(true);
                }
                avatarsViewPager.addUploadingImage(uploadingImageLocation = ImageLocation.getForLocal(avatarBig), ImageLocation.getForLocal(avatar));
                showAvatarProgress(true, false);
            }
            actionBar.createMenu().requestLayout();
        });
    }

    private void showAvatarProgress(boolean show, boolean animated) {
        if (avatarProgressView == null) {
            return;
        }
        if (avatarAnimation != null) {
            avatarAnimation.cancel();
            avatarAnimation = null;
        }

        avatarProgressView.setAlpha(0.0f);
        avatarProgressView.setVisibility(View.INVISIBLE);

    }

    @Override
    public void onActivityResultFragment(int requestCode, int resultCode, Intent data) {
        if (imageUpdater != null) {
            imageUpdater.onActivityResult(requestCode, resultCode, data);
        }
    }

    @Override
    public void saveSelfArgs(Bundle args) {
        if (imageUpdater != null && imageUpdater.currentPicturePath != null) {
            args.putString("path", imageUpdater.currentPicturePath);
        }
    }

    @Override
    public void restoreSelfArgs(Bundle args) {
        if (imageUpdater != null) {
            imageUpdater.currentPicturePath = args.getString("path");
        }
    }

    private void sendLogs() {

        File path = new File(EnvUtil.getTelegramPath(), "logs");

        path.mkdirs();

        File logcatFile = new File(path, "NekoX-" + System.currentTimeMillis() + ".log");

        FileUtil.delete(logcatFile);

        try {

            RuntimeUtil.exec("logcat", "-df", logcatFile.getPath()).waitFor();

            RuntimeUtil.exec("logcat", "-c").waitFor();

            ShareUtil.shareFile(getParentActivity(), logcatFile);

        } catch (Exception e) {

            AlertUtil.showToast(e);

        }

    }

    private class ListAdapter extends RecyclerListView.SelectionAdapter {

        private Context mContext;

        public ListAdapter(Context context) {
            mContext = context;
        }

        @Override
        public RecyclerView.ViewHolder onCreateViewHolder(ViewGroup parent, int viewType) {
            View view;
            switch (viewType) {
                case 1: {
                    view = new HeaderCell(mContext, 23);
                    break;
                }
                case 2: {
                    final TextDetailCell textDetailCell = new TextDetailCell(mContext);
                    textDetailCell.setContentDescriptionValueFirst(true);
//                    textDetailCell.setImageClickListener(ProfileActivity.this::onTextDetailCellImageClicked);
                    view = textDetailCell;
                    break;
                }
                case 3: {
                    view = new AboutLinkCell(mContext, ProfileActivity.this) {
                        @Override
                        protected void didPressUrl(String url) {
                            if (url.startsWith("@")) {
                                getMessagesController().openByUserName(url.substring(1), ProfileActivity.this, 0);
                            } else if (url.startsWith("#")) {
                                DialogsActivity fragment = new DialogsActivity(null);
                                fragment.setSearchString(url);
                                presentFragment(fragment);
                            } else if (url.startsWith("/")) {
                                if (parentLayout.fragmentsStack.size() > 1) {
                                    BaseFragment previousFragment = parentLayout.fragmentsStack.get(parentLayout.fragmentsStack.size() - 2);
                                    if (previousFragment instanceof ChatActivity) {
                                        finishFragment();
                                        ((ChatActivity) previousFragment).chatActivityEnterView.setCommand(null, url, false, false);
                                    }
                                }
                            }
                        }
                    };
                    break;
                }
                case 4: {
                    view = new TextCell(mContext);
                    break;
                }
                case 5: {
                    view = new DividerCell(mContext);
                    view.setPadding(AndroidUtilities.dp(20), AndroidUtilities.dp(4), 0, 0);
                    break;
                }
                case 6: {
                    view = new NotificationsCheckCell(mContext, 23, 70, false);
                    break;
                }
                case 7: {
                    view = new ShadowSectionCell(mContext);
                    break;
                }
                case 8: {
                    view = new UserCell(mContext, addMemberRow == -1 ? 9 : 6, 0, true);
                    break;
                }
                case 11: {
                    view = new View(mContext) {
                        @Override
                        protected void onMeasure(int widthMeasureSpec, int heightMeasureSpec) {
                            super.onMeasure(MeasureSpec.makeMeasureSpec(MeasureSpec.getSize(widthMeasureSpec), MeasureSpec.EXACTLY), MeasureSpec.makeMeasureSpec(AndroidUtilities.dp(32), MeasureSpec.EXACTLY));
                        }
                    };
                    break;
                }
                case 12: {
                    view = new View(mContext) {

                        private int lastPaddingHeight = 0;
                        private int lastListViewHeight = 0;

                        @Override
                        protected void onMeasure(int widthMeasureSpec, int heightMeasureSpec) {
                            if (lastListViewHeight != listView.getMeasuredHeight()) {
                                lastPaddingHeight = 0;
                            }
                            lastListViewHeight = listView.getMeasuredHeight();
                            int n = listView.getChildCount();
                            if (n == listAdapter.getItemCount()) {
                                int totalHeight = 0;
                                for (int i = 0; i < n; i++) {
                                    View view = listView.getChildAt(i);
                                    int p = listView.getChildAdapterPosition(view);
                                    if (p >= 0 && p != bottomPaddingRow) {
                                        totalHeight += listView.getChildAt(i).getMeasuredHeight();
                                    }
                                }
                                int paddingHeight = fragmentView.getMeasuredHeight() - ActionBar.getCurrentActionBarHeight() - AndroidUtilities.statusBarHeight - totalHeight;
                                if (paddingHeight > AndroidUtilities.dp(88)) {
                                    paddingHeight = 0;
                                }
                                if (paddingHeight <= 0) {
                                    paddingHeight = 0;
                                }
                                setMeasuredDimension(listView.getMeasuredWidth(), lastPaddingHeight = paddingHeight);
                            } else {
                                setMeasuredDimension(listView.getMeasuredWidth(), lastPaddingHeight);
                            }
                        }
                    };
                    view.setBackground(new ColorDrawable(Color.TRANSPARENT));
                    break;
                }
                case 13: {
                    if (sharedMediaLayout.getParent() != null) {
                        ((ViewGroup) sharedMediaLayout.getParent()).removeView(sharedMediaLayout);
                    }
                    view = sharedMediaLayout;
                    break;
                }
                case 14:
                default: {
                    TextInfoPrivacyCell cell = new TextInfoPrivacyCell(mContext, 10);
                    cell.getTextView().setGravity(Gravity.CENTER_HORIZONTAL);
                    cell.getTextView().setTextColor(Theme.getColor(Theme.key_windowBackgroundWhiteGrayText3));
                    cell.getTextView().setMovementMethod(null);
                    cell.setBackgroundDrawable(Theme.getThemedDrawable(mContext, R.drawable.greydivider_bottom, Theme.key_windowBackgroundGrayShadow));

                    cell.setText("Nekogram X v" + BuildConfig.VERSION_NAME + " " + FileUtil.getAbi() + " " + BuildConfig.FLAVOR + " " + BuildConfig.BUILD_TYPE);

                    cell.getTextView().setPadding(0, AndroidUtilities.dp(14), 0, AndroidUtilities.dp(14));
                    view = cell;
                    Drawable drawable = Theme.getThemedDrawable(mContext, R.drawable.greydivider_bottom, Theme.key_windowBackgroundGrayShadow);
                    CombinedDrawable combinedDrawable = new CombinedDrawable(new ColorDrawable(Theme.getColor(Theme.key_windowBackgroundGray)), drawable);
                    combinedDrawable.setFullsize(true);
                    view.setBackgroundDrawable(combinedDrawable);
                    break;
                }
                case 15: {
                    view = new SettingsSuggestionCell(mContext) {
                        @Override
                        protected void onYesClick(int type) {
                            getNotificationCenter().removeObserver(ProfileActivity.this, NotificationCenter.newSuggestionsAvailable);
                            getMessagesController().removeSuggestion(0, type == SettingsSuggestionCell.TYPE_PHONE ? "VALIDATE_PHONE_NUMBER" : "VALIDATE_PASSWORD");
                            getNotificationCenter().addObserver(ProfileActivity.this, NotificationCenter.newSuggestionsAvailable);
                            int oldRow = type == SettingsSuggestionCell.TYPE_PHONE ? phoneSuggestionRow : passwordSuggestionRow;
                            updateListAnimated(false);
                        }

                        @Override
                        protected void onNoClick(int type) {
                            if (type == SettingsSuggestionCell.TYPE_PHONE) {
                                presentFragment(new ActionIntroActivity(ActionIntroActivity.ACTION_TYPE_CHANGE_PHONE_NUMBER));
                            } else {
                                presentFragment(new TwoStepVerificationSetupActivity(TwoStepVerificationSetupActivity.TYPE_VERIFY, null));
                            }
                        }
                    };
                    break;
                }
            }
            if (viewType != 13) {
                view.setLayoutParams(new RecyclerView.LayoutParams(RecyclerView.LayoutParams.MATCH_PARENT, RecyclerView.LayoutParams.WRAP_CONTENT));
            }
            return new RecyclerListView.Holder(view);
        }

        @Override
        public void onViewAttachedToWindow(RecyclerView.ViewHolder holder) {
            if (holder.itemView == sharedMediaLayout) {
                sharedMediaLayoutAttached = true;
            }
        }

        @Override
        public void onViewDetachedFromWindow(RecyclerView.ViewHolder holder) {
            if (holder.itemView == sharedMediaLayout) {
                sharedMediaLayoutAttached = false;
            }
        }

        @Override
        public void onBindViewHolder(RecyclerView.ViewHolder holder, int position) {
            switch (holder.getItemViewType()) {
                case 1:
                    HeaderCell headerCell = (HeaderCell) holder.itemView;
                    if (position == infoHeaderRow) {
                        if (ChatObject.isChannel(currentChat) && !currentChat.megagroup && channelInfoRow != -1) {
                            headerCell.setText(LocaleController.getString("ReportChatDescription", R.string.ReportChatDescription));
                        } else {
                            headerCell.setText(LocaleController.getString("Info", R.string.Info));
                        }
                    } else if (position == membersHeaderRow) {
                        headerCell.setText(LocaleController.getString("ChannelMembers", R.string.ChannelMembers));
                    } else if (position == settingsSectionRow2) {
                        headerCell.setText(LocaleController.getString("SETTINGS", R.string.SETTINGS));
                    } else if (position == numberSectionRow) {
                        headerCell.setText(LocaleController.getString("Account", R.string.Account));
                    } else if (position == helpHeaderRow) {
                        headerCell.setText(LocaleController.getString("SettingsHelp", R.string.SettingsHelp));
                    } else if (position == debugHeaderRow) {
                        headerCell.setText(LocaleController.getString("SettingsDebug", R.string.SettingsDebug));
                    }
                    break;
                case 2:
                    TextDetailCell detailCell = (TextDetailCell) holder.itemView;
//                    if (position == usernameRow) {
//                        Drawable drawable = ContextCompat.getDrawable(detailCell.getContext(), R.drawable.msg_qr_mini);
//                        drawable.setColorFilter(new PorterDuffColorFilter(Theme.getColor(Theme.key_switch2TrackChecked), PorterDuff.Mode.SRC_IN));
//                        detailCell.setImage(drawable);
//                    } else {
//                        detailCell.setImage(null);
//                    }
                    if (position == phoneRow) {
                        String text;
                        final TLRPC.User user = getMessagesController().getUser(userId);
                        if (!TextUtils.isEmpty(user.phone)) {
                            text = PhoneFormat.getInstance().format("+" + user.phone);
                        } else {
                            text = LocaleController.getString("PhoneHidden", R.string.PhoneHidden);
                        }
                        detailCell.setTextAndValue(text, LocaleController.getString("PhoneMobile", R.string.PhoneMobile), false);
                    } else if (position == usernameRow) {
                        String text;
                        if (userId != 0) {
                            final TLRPC.User user = getMessagesController().getUser(userId);
                            if (user != null && !TextUtils.isEmpty(user.username)) {
                                text = "@" + user.username;
                            } else {
                                text = "-";
                            }
                            detailCell.setTextAndValue(text, LocaleController.getString("Username", R.string.Username), false);
                        } else if (currentChat != null) {
                            TLRPC.Chat chat = getMessagesController().getChat(chatId);
                            if (chat != null && !TextUtils.isEmpty(chat.username)) {
                                text = "@" + chat.username;
                            } else {
                                text = "-";
                            }
                            detailCell.setTextAndValue(text, LocaleController.getString("Username", R.string.Username), false);
                        }
                    } else if (position == locationRow) {
                        if (chatInfo != null && chatInfo.location instanceof TLRPC.TL_channelLocation) {
                            TLRPC.TL_channelLocation location = (TLRPC.TL_channelLocation) chatInfo.location;
                            detailCell.setTextAndValue(location.address, LocaleController.getString("AttachLocation", R.string.AttachLocation), false);
                        }
                    } else if (position == numberRow) {
                        TLRPC.User user = UserConfig.getInstance(currentAccount).getCurrentUser();
                        String value;
                        if (user != null && user.phone != null && user.phone.length() != 0) {
                            value = PhoneFormat.getInstance().format("+" + user.phone);
                        } else {
                            value = LocaleController.getString("NumberUnknown", R.string.NumberUnknown);
                        }
                        detailCell.setTextAndValue(value, LocaleController.getString("TapToChangePhone", R.string.TapToChangePhone), true);
                        detailCell.setContentDescriptionValueFirst(false);
                    } else if (position == setUsernameRow) {
                        TLRPC.User user = UserConfig.getInstance(currentAccount).getCurrentUser();
                        String value;
                        if (user != null && !TextUtils.isEmpty(user.username)) {
                            value = "@" + user.username;
                        } else {
                            value = LocaleController.getString("UsernameEmpty", R.string.UsernameEmpty);
                        }
                        detailCell.setTextAndValue(value, LocaleController.getString("Username", R.string.Username), true);
                        detailCell.setContentDescriptionValueFirst(true);
                    }
                    detailCell.setTag(position);
                    break;
                case 3:
                    AboutLinkCell aboutLinkCell = (AboutLinkCell) holder.itemView;
                    if (position == userInfoRow) {
                        aboutLinkCell.setTextAndValue(userInfo.about, LocaleController.getString("UserBio", R.string.UserBio), true);
                    } else if (position == channelInfoRow) {
                        String text = chatInfo.about;
                        while (text.contains("\n\n\n")) {
                            text = text.replace("\n\n\n", "\n\n");
                        }
                        aboutLinkCell.setText(text, true);
                    } else if (position == bioRow) {
                        String value;
                        if (userInfo == null || !TextUtils.isEmpty(userInfo.about)) {
                            value = userInfo == null ? LocaleController.getString("Loading", R.string.Loading) : userInfo.about;
                            aboutLinkCell.setTextAndValue(value, LocaleController.getString("UserBio", R.string.UserBio), false);
                            currentBio = userInfo != null ? userInfo.about : null;
                        } else {
                            aboutLinkCell.setTextAndValue(LocaleController.getString("UserBioDetail", R.string.UserBioDetail), LocaleController.getString("UserBio", R.string.UserBio), false);
                            currentBio = null;
                        }
                    }
                    break;
                case 4:
                    TextCell textCell = (TextCell) holder.itemView;
                    textCell.setColors(Theme.key_windowBackgroundWhiteGrayIcon, Theme.key_windowBackgroundWhiteBlackText);
                    textCell.setTag(Theme.key_windowBackgroundWhiteBlackText);
                    if (position == settingsTimerRow) {
                        TLRPC.EncryptedChat encryptedChat = getMessagesController().getEncryptedChat(DialogObject.getEncryptedChatId(dialogId));
                        String value;
                        if (encryptedChat.ttl == 0) {
                            value = LocaleController.getString("ShortMessageLifetimeForever", R.string.ShortMessageLifetimeForever);
                        } else {
                            value = LocaleController.formatTTLString(encryptedChat.ttl);
                        }
                        textCell.setTextAndValue(LocaleController.getString("MessageLifetime", R.string.MessageLifetime), value, false);
                    } else if (position == unblockRow) {
                        textCell.setText(LocaleController.getString("Unblock", R.string.Unblock), false);
                        textCell.setColors(null, Theme.key_windowBackgroundWhiteRedText5);
                    } else if (position == settingsKeyRow) {
                        IdenticonDrawable identiconDrawable = new IdenticonDrawable();
                        TLRPC.EncryptedChat encryptedChat = getMessagesController().getEncryptedChat(DialogObject.getEncryptedChatId(dialogId));
                        identiconDrawable.setEncryptedChat(encryptedChat);
                        textCell.setTextAndValueDrawable(LocaleController.getString("EncryptionKey", R.string.EncryptionKey), identiconDrawable, false);
                    } else if (position == joinRow) {
                        textCell.setColors(null, Theme.key_windowBackgroundWhiteBlueText2);
                        if (currentChat.megagroup) {
                            textCell.setText(LocaleController.getString("ProfileJoinGroup", R.string.ProfileJoinGroup), false);
                        } else {
                            textCell.setText(LocaleController.getString("ProfileJoinChannel", R.string.ProfileJoinChannel), false);
                        }
                    } else if (position == subscribersRow) {
                        if (chatInfo != null) {
                            if (ChatObject.isChannel(currentChat) && !currentChat.megagroup) {
                                textCell.setTextAndValueAndIcon(LocaleController.getString("ChannelSubscribers", R.string.ChannelSubscribers), String.format("%d", chatInfo.participants_count), R.drawable.baseline_group_24, position != membersSectionRow - 1);
                            } else {
                                textCell.setTextAndValueAndIcon(LocaleController.getString("ChannelMembers", R.string.ChannelMembers), String.format("%d", chatInfo.participants_count), R.drawable.baseline_group_24, position != membersSectionRow - 1);
                            }
                        } else {
                            if (ChatObject.isChannel(currentChat) && !currentChat.megagroup) {
                                textCell.setTextAndIcon(LocaleController.getString("ChannelSubscribers", R.string.ChannelSubscribers), R.drawable.baseline_group_24, position != membersSectionRow - 1);
                            } else {
                                textCell.setTextAndIcon(LocaleController.getString("ChannelMembers", R.string.ChannelMembers), R.drawable.baseline_group_24, position != membersSectionRow - 1);
                            }
                        }
                    } else if (position == subscribersRequestsRow) {
                        if (chatInfo != null) {
                            textCell.setTextAndValueAndIcon(LocaleController.getString("SubscribeRequests", R.string.SubscribeRequests), String.format("%d", chatInfo.requests_pending), R.drawable.actions_requests, position != membersSectionRow - 1);
                        }
                    } else if (position == administratorsRow) {
                        if (chatInfo != null) {
                            textCell.setTextAndValueAndIcon(LocaleController.getString("ChannelAdministrators", R.string.ChannelAdministrators), String.format("%d", chatInfo.admins_count), R.drawable.baseline_stars_24, position != membersSectionRow - 1);
                        } else {
                            textCell.setTextAndIcon(LocaleController.getString("ChannelAdministrators", R.string.ChannelAdministrators), R.drawable.baseline_stars_24, position != membersSectionRow - 1);
                        }
                    } else if (position == blockedUsersRow) {
                        if (chatInfo != null) {
                            textCell.setTextAndValueAndIcon(LocaleController.getString("ChannelBlacklist", R.string.ChannelBlacklist), String.format("%d", Math.max(chatInfo.banned_count, chatInfo.kicked_count)), R.drawable.actions_removed, position != membersSectionRow - 1);
                        } else {
                            textCell.setTextAndIcon(LocaleController.getString("ChannelBlacklist", R.string.ChannelBlacklist), R.drawable.actions_removed, position != membersSectionRow - 1);
                        }
                    } else if (position == addMemberRow) {
                        textCell.setColors(Theme.key_windowBackgroundWhiteBlueIcon, Theme.key_windowBackgroundWhiteBlueButton);
                        textCell.setTextAndIcon(LocaleController.getString("AddMember", R.string.AddMember), R.drawable.baseline_person_add_24, membersSectionRow == -1);
                    } else if (position == sendMessageRow) {
                        textCell.setText(LocaleController.getString("SendMessageLocation", R.string.SendMessageLocation), true);
                    } else if (position == reportRow) {
                        textCell.setText(LocaleController.getString("ReportUserLocation", R.string.ReportUserLocation), false);
                        textCell.setColors(null, Theme.key_windowBackgroundWhiteRedText5);
                    } else if (position == languageRow) {
                        textCell.setTextAndIcon(LocaleController.getString("Language", R.string.Language), R.drawable.baseline_language_24, false);
                    } else if (position == notificationRow) {
                        textCell.setTextAndIcon(LocaleController.getString("NotificationsAndSounds", R.string.NotificationsAndSounds), R.drawable.baseline_notifications_24, true);
                    } else if (position == privacyRow) {
                        textCell.setTextAndIcon(LocaleController.getString("PrivacySettings", R.string.PrivacySettings), R.drawable.baseline_lock_24, true);
                    } else if (position == dataRow) {
                        textCell.setTextAndIcon(LocaleController.getString("DataSettings", R.string.DataSettings), R.drawable.baseline_data_usage_24, true);
                    } else if (position == chatRow) {
                        textCell.setTextAndIcon(LocaleController.getString("ChatSettings", R.string.ChatSettings), R.drawable.baseline_palette_24, true);
                    } else if (position == stickersRow) {
                        textCell.setTextAndIcon(LocaleController.getString("StickersAndMasks", R.string.StickersAndMasks), R.drawable.deproko_baseline_stickers_24, true);
                    } else if (position == nekoRow) {
                        textCell.setTextAndIcon(LocaleController.getString("NekoSettings", R.string.NekoSettings), R.drawable.baseline_extension_24, true);
                    } else if (position == filtersRow) {
                        textCell.setTextAndIcon(LocaleController.getString("Filters", R.string.Filters), R.drawable.baseline_folder_24, true);
                    } else if (position == questionRow) {
                        textCell.setTextAndIcon(LocaleController.getString("NekoXUpdatesChannel", R.string.NekoXUpdatesChannel), R.drawable.baseline_bullhorn_24, true);
                    } else if (position == faqRow) {
                        textCell.setTextAndIcon(LocaleController.getString("NekoXFaq", R.string.NekoXFaq), R.drawable.baseline_help_24, true);
                    } else if (position == policyRow) {
                        textCell.setTextAndIcon(LocaleController.getString("PrivacyPolicy", R.string.PrivacyPolicy), R.drawable.baseline_security_24, true);
                    } else if (position == sendLogsRow) {
                        textCell.setTextAndIcon(LocaleController.getString("DebugSendLogs", R.string.DebugSendLogs), R.drawable.baseline_bug_report_24, true);
                    } else if (position == sendLastLogsRow) {
                        textCell.setText(LocaleController.getString("DebugSendLastLogs", R.string.DebugSendLastLogs), true);
                    } else if (position == clearLogsRow) {
                        textCell.setTextAndIcon(LocaleController.getString("DebugClearLogs", R.string.DebugClearLogs), R.drawable.baseline_delete_sweep_24, switchBackendRow != -1);
                    } else if (position == switchBackendRow) {
                        textCell.setText("Switch Backend", false);
                    } else if (position == setAvatarRow) {
                        textCell.setColors(Theme.key_windowBackgroundWhiteBlueIcon, Theme.key_windowBackgroundWhiteBlueButton);
                        textCell.setTextAndIcon(LocaleController.getString("SetProfilePhoto", R.string.SetProfilePhoto), R.drawable.baseline_image_24, false);
                    }
                    break;
                case 6:
                    NotificationsCheckCell checkCell = (NotificationsCheckCell) holder.itemView;
                    if (position == notificationsRow) {
                        SharedPreferences preferences = MessagesController.getNotificationsSettings(currentAccount);
                        long did;
                        if (dialogId != 0) {
                            did = dialogId;
                        } else if (userId != 0) {
                            did = userId;
                        } else {
                            did = -chatId;
                        }

                        boolean enabled = false;
                        boolean custom = preferences.getBoolean("custom_" + did, false);
                        boolean hasOverride = preferences.contains("notify2_" + did);
                        int value = preferences.getInt("notify2_" + did, 0);
                        int delta = preferences.getInt("notifyuntil_" + did, 0);
                        String val;
                        if (value == 3 && delta != Integer.MAX_VALUE) {
                            delta -= getConnectionsManager().getCurrentTime();
                            if (delta <= 0) {
                                if (custom) {
                                    val = LocaleController.getString("NotificationsCustom", R.string.NotificationsCustom);
                                } else {
                                    val = LocaleController.getString("NotificationsOn", R.string.NotificationsOn);
                                }
                                enabled = true;
                            } else if (delta < 60 * 60) {
                                val = LocaleController.formatString("WillUnmuteIn", R.string.WillUnmuteIn, LocaleController.formatPluralString("Minutes", delta / 60));
                            } else if (delta < 60 * 60 * 24) {
                                val = LocaleController.formatString("WillUnmuteIn", R.string.WillUnmuteIn, LocaleController.formatPluralString("Hours", (int) Math.ceil(delta / 60.0f / 60)));
                            } else if (delta < 60 * 60 * 24 * 365) {
                                val = LocaleController.formatString("WillUnmuteIn", R.string.WillUnmuteIn, LocaleController.formatPluralString("Days", (int) Math.ceil(delta / 60.0f / 60 / 24)));
                            } else {
                                val = null;
                            }
                        } else {
                            if (value == 0) {
                                if (hasOverride) {
                                    enabled = true;
                                } else {
                                    enabled = getNotificationsController().isGlobalNotificationsEnabled(did);
                                }
                            } else if (value == 1) {
                                enabled = true;
                            }
                            if (enabled && custom) {
                                val = LocaleController.getString("NotificationsCustom", R.string.NotificationsCustom);
                            } else {
                                val = enabled ? LocaleController.getString("NotificationsOn", R.string.NotificationsOn) : LocaleController.getString("NotificationsOff", R.string.NotificationsOff);
                            }
                        }
                        if (val == null) {
                            val = LocaleController.getString("NotificationsOff", R.string.NotificationsOff);
                        }
                        checkCell.setTextAndValueAndCheck(LocaleController.getString("Notifications", R.string.Notifications), val, enabled, false);
                    }
                    break;
                case 7:
                    View sectionCell = holder.itemView;
                    sectionCell.setTag(position);
                    Drawable drawable;
                    if (position == infoSectionRow && lastSectionRow == -1 && secretSettingsSectionRow == -1 && sharedMediaRow == -1 && membersSectionRow == -1 || position == secretSettingsSectionRow || position == lastSectionRow || position == membersSectionRow && lastSectionRow == -1 && sharedMediaRow == -1) {
                        sectionCell.setBackgroundDrawable(Theme.getThemedDrawable(mContext, R.drawable.greydivider_bottom, Theme.key_windowBackgroundGrayShadow));
                    } else {
                        sectionCell.setBackgroundDrawable(Theme.getThemedDrawable(mContext, R.drawable.greydivider, Theme.key_windowBackgroundGrayShadow));
                    }
                    break;
                case 8:
                    UserCell userCell = (UserCell) holder.itemView;
                    TLRPC.ChatParticipant part;
                    try {
                        if (!visibleSortedUsers.isEmpty()) {
                            part = visibleChatParticipants.get(visibleSortedUsers.get(position - membersStartRow));
                        } else {
                            part = visibleChatParticipants.get(position - membersStartRow);
                        }
                    } catch (Exception e) {
                        part = null;
                        FileLog.e(e);
                    }
                    if (part != null) {
                        String role;
                        if (part instanceof TLRPC.TL_chatChannelParticipant) {
                            TLRPC.ChannelParticipant channelParticipant = ((TLRPC.TL_chatChannelParticipant) part).channelParticipant;
                            if (!TextUtils.isEmpty(channelParticipant.rank)) {
                                role = channelParticipant.rank;
                            } else {
                                if (channelParticipant instanceof TLRPC.TL_channelParticipantCreator) {
                                    role = LocaleController.getString("ChannelCreator", R.string.ChannelCreator);
                                } else if (channelParticipant instanceof TLRPC.TL_channelParticipantAdmin) {
                                    role = LocaleController.getString("ChannelAdmin", R.string.ChannelAdmin);
                                } else {
                                    role = null;
                                }
                            }
                        } else {
                            if (part instanceof TLRPC.TL_chatParticipantCreator) {
                                role = LocaleController.getString("ChannelCreator", R.string.ChannelCreator);
                            } else if (part instanceof TLRPC.TL_chatParticipantAdmin) {
                                role = LocaleController.getString("ChannelAdmin", R.string.ChannelAdmin);
                            } else {
                                role = null;
                            }
                        }
                        userCell.setAdminRole(role);
                        userCell.setData(getMessagesController().getUser(part.user_id), null, null, 0, position != membersEndRow - 1);
                    }
                    break;
                case 12:
                    holder.itemView.requestLayout();
                    break;
                case 15:
                    SettingsSuggestionCell suggestionCell = (SettingsSuggestionCell) holder.itemView;
                    suggestionCell.setType(position == passwordSuggestionRow ? SettingsSuggestionCell.TYPE_PASSWORD : SettingsSuggestionCell.TYPE_PHONE);
                    break;
            }
        }

        @Override
        public boolean isEnabled(RecyclerView.ViewHolder holder) {
            if (holder.itemView instanceof UserCell) {
                UserCell userCell = (UserCell) holder.itemView;
                Object object = userCell.getCurrentObject();
                if (object instanceof TLRPC.User) {
                    TLRPC.User user = (TLRPC.User) object;
                    if (UserObject.isUserSelf(user)) {
                        return false;
                    }
                }
            }
            int type = holder.getItemViewType();
            return type != 1 && type != 5 && type != 7 && type != 9 && type != 10 && type != 11 && type != 12 && type != 13;
        }

        @Override
        public int getItemCount() {
            return rowCount;
        }

        @Override
        public int getItemViewType(int position) {
            if (position == infoHeaderRow || position == membersHeaderRow || position == settingsSectionRow2 ||
                    position == numberSectionRow || position == helpHeaderRow || position == debugHeaderRow) {
                return 1;
            } else if (position == phoneRow || position == usernameRow || position == locationRow ||
                    position == numberRow || position == setUsernameRow) {
                return 2;
            } else if (position == userInfoRow || position == channelInfoRow || position == bioRow) {
                return 3;
            } else if (position == notificationsDividerRow) {
                return 5;
            } else if (position == notificationsRow) {
                return 6;
            } else if (position == infoSectionRow || position == lastSectionRow || position == membersSectionRow ||
                    position == secretSettingsSectionRow || position == settingsSectionRow || position == devicesSectionRow ||
                    position == helpSectionCell || position == setAvatarSectionRow || position == passwordSuggestionSectionRow ||
                    position == phoneSuggestionSectionRow) {
                return 7;
            } else if (position >= membersStartRow && position < membersEndRow) {
                return 8;
            } else if (position == emptyRow) {
                return 11;
            } else if (position == bottomPaddingRow) {
                return 12;
            } else if (position == sharedMediaRow) {
                return 13;
            } else if (position == versionRow) {
                return 14;
            } else if (position == passwordSuggestionRow || position == phoneSuggestionRow) {
                return 15;
            }
            return 4;
        }
    }

    private class SearchAdapter extends RecyclerListView.SelectionAdapter {

        private class SearchResult {

            private String searchTitle;
            private Runnable openRunnable;
            private String rowName;
            private String[] path;
            private int iconResId;
            private int guid;
            private int num;

            public SearchResult(int g, String search, int icon, Runnable open) {
                this(g, search, null, null, null, icon, open);
            }

            public SearchResult(int g, String search, String pathArg1, int icon, Runnable open) {
                this(g, search, null, pathArg1, null, icon, open);
            }

            public SearchResult(int g, String search, String row, String pathArg1, int icon, Runnable open) {
                this(g, search, row, pathArg1, null, icon, open);
            }

            public SearchResult(int g, String search, String row, String pathArg1, String pathArg2, int icon, Runnable open) {
                guid = g;
                searchTitle = search;
                rowName = row;
                openRunnable = open;
                iconResId = icon;
                if (pathArg1 != null && pathArg2 != null) {
                    path = new String[]{pathArg1, pathArg2};
                } else if (pathArg1 != null) {
                    path = new String[]{pathArg1};
                }
            }

            @Override
            public boolean equals(Object obj) {
                if (!(obj instanceof SearchResult)) {
                    return false;
                }
                SearchResult result = (SearchResult) obj;
                return guid == result.guid;
            }

            @Override
            public String toString() {
                SerializedData data = new SerializedData();
                data.writeInt32(num);
                data.writeInt32(1);
                data.writeInt32(guid);
                return Utilities.bytesToHex(data.toByteArray());
            }

            private void open() {
                openRunnable.run();
                AndroidUtilities.scrollToFragmentRow(parentLayout, rowName);
            }
        }

        private SearchResult[] searchArray = new SearchResult[]{
                new SearchResult(500, LocaleController.getString("EditName", R.string.EditName), 0, () -> presentFragment(new ChangeNameActivity())),
                new SearchResult(501, LocaleController.getString("ChangePhoneNumber", R.string.ChangePhoneNumber), 0, () -> presentFragment(new ActionIntroActivity(ActionIntroActivity.ACTION_TYPE_CHANGE_PHONE_NUMBER))),
                new SearchResult(502, LocaleController.getString("AddAnotherAccount", R.string.AddAnotherAccount), 0, () -> {
                    int freeAccount;
                    for (int account = 0; ; account++) {
                        if (!SharedConfig.activeAccounts.contains(account)) {
                            freeAccount = account;
                            break;
                        }
                    }
                    if (freeAccount >= 0) {
                        presentFragment(new LoginActivity(freeAccount));
                    }
                }),
                new SearchResult(503, LocaleController.getString("UserBio", R.string.UserBio), 0, () -> {
                    if (userInfo != null) {
                        presentFragment(new ChangeBioActivity());
                    }
                }),

                new SearchResult(1, LocaleController.getString("NotificationsAndSounds", R.string.NotificationsAndSounds), R.drawable.menu_notifications, () -> presentFragment(new NotificationsSettingsActivity())),
                new SearchResult(2, LocaleController.getString("NotificationsPrivateChats", R.string.NotificationsPrivateChats), LocaleController.getString("NotificationsAndSounds", R.string.NotificationsAndSounds), R.drawable.menu_notifications, () -> presentFragment(new NotificationsCustomSettingsActivity(NotificationsController.TYPE_PRIVATE, new ArrayList<>(), true))),
                new SearchResult(3, LocaleController.getString("NotificationsGroups", R.string.NotificationsGroups), LocaleController.getString("NotificationsAndSounds", R.string.NotificationsAndSounds), R.drawable.menu_notifications, () -> presentFragment(new NotificationsCustomSettingsActivity(NotificationsController.TYPE_GROUP, new ArrayList<>(), true))),
                new SearchResult(4, LocaleController.getString("NotificationsChannels", R.string.NotificationsChannels), LocaleController.getString("NotificationsAndSounds", R.string.NotificationsAndSounds), R.drawable.menu_notifications, () -> presentFragment(new NotificationsCustomSettingsActivity(NotificationsController.TYPE_CHANNEL, new ArrayList<>(), true))),
                new SearchResult(5, LocaleController.getString("VoipNotificationSettings", R.string.VoipNotificationSettings), "callsSectionRow", LocaleController.getString("NotificationsAndSounds", R.string.NotificationsAndSounds), R.drawable.menu_notifications, () -> presentFragment(new NotificationsSettingsActivity())),
                new SearchResult(6, LocaleController.getString("BadgeNumber", R.string.BadgeNumber), "badgeNumberSection", LocaleController.getString("NotificationsAndSounds", R.string.NotificationsAndSounds), R.drawable.menu_notifications, () -> presentFragment(new NotificationsSettingsActivity())),
                new SearchResult(7, LocaleController.getString("InAppNotifications", R.string.InAppNotifications), "inappSectionRow", LocaleController.getString("NotificationsAndSounds", R.string.NotificationsAndSounds), R.drawable.menu_notifications, () -> presentFragment(new NotificationsSettingsActivity())),
                new SearchResult(8, LocaleController.getString("ContactJoined", R.string.ContactJoined), "contactJoinedRow", LocaleController.getString("NotificationsAndSounds", R.string.NotificationsAndSounds), R.drawable.menu_notifications, () -> presentFragment(new NotificationsSettingsActivity())),
                new SearchResult(9, LocaleController.getString("PinnedMessages", R.string.PinnedMessages), "pinnedMessageRow", LocaleController.getString("NotificationsAndSounds", R.string.NotificationsAndSounds), R.drawable.menu_notifications, () -> presentFragment(new NotificationsSettingsActivity())),
                new SearchResult(10, LocaleController.getString("ResetAllNotifications", R.string.ResetAllNotifications), "resetNotificationsRow", LocaleController.getString("NotificationsAndSounds", R.string.NotificationsAndSounds), R.drawable.menu_notifications, () -> presentFragment(new NotificationsSettingsActivity())),

                new SearchResult(100, LocaleController.getString("PrivacySettings", R.string.PrivacySettings), R.drawable.menu_secret, () -> presentFragment(new PrivacySettingsActivity())),
                new SearchResult(101, LocaleController.getString("BlockedUsers", R.string.BlockedUsers), LocaleController.getString("PrivacySettings", R.string.PrivacySettings), R.drawable.menu_secret, () -> presentFragment(new PrivacyUsersActivity())),
                new SearchResult(105, LocaleController.getString("PrivacyPhone", R.string.PrivacyPhone), LocaleController.getString("PrivacySettings", R.string.PrivacySettings), R.drawable.menu_secret, () -> presentFragment(new PrivacyControlActivity(ContactsController.PRIVACY_RULES_TYPE_PHONE, true))),
                new SearchResult(102, LocaleController.getString("PrivacyLastSeen", R.string.PrivacyLastSeen), LocaleController.getString("PrivacySettings", R.string.PrivacySettings), R.drawable.menu_secret, () -> presentFragment(new PrivacyControlActivity(ContactsController.PRIVACY_RULES_TYPE_LASTSEEN, true))),
                new SearchResult(103, LocaleController.getString("PrivacyProfilePhoto", R.string.PrivacyProfilePhoto), LocaleController.getString("PrivacySettings", R.string.PrivacySettings), R.drawable.menu_secret, () -> presentFragment(new PrivacyControlActivity(ContactsController.PRIVACY_RULES_TYPE_PHOTO, true))),
                new SearchResult(104, LocaleController.getString("PrivacyForwards", R.string.PrivacyForwards), LocaleController.getString("PrivacySettings", R.string.PrivacySettings), R.drawable.menu_secret, () -> presentFragment(new PrivacyControlActivity(ContactsController.PRIVACY_RULES_TYPE_FORWARDS, true))),
                new SearchResult(122, LocaleController.getString("PrivacyP2P", R.string.PrivacyP2P), LocaleController.getString("PrivacySettings", R.string.PrivacySettings), R.drawable.menu_secret, () -> presentFragment(new PrivacyControlActivity(ContactsController.PRIVACY_RULES_TYPE_P2P, true))),
                new SearchResult(106, LocaleController.getString("Calls", R.string.Calls), LocaleController.getString("PrivacySettings", R.string.PrivacySettings), R.drawable.menu_secret, () -> presentFragment(new PrivacyControlActivity(ContactsController.PRIVACY_RULES_TYPE_CALLS, true))),
                new SearchResult(107, LocaleController.getString("GroupsAndChannels", R.string.GroupsAndChannels), LocaleController.getString("PrivacySettings", R.string.PrivacySettings), R.drawable.menu_secret, () -> presentFragment(new PrivacyControlActivity(ContactsController.PRIVACY_RULES_TYPE_INVITE, true))),
                new SearchResult(108, LocaleController.getString("Passcode", R.string.Passcode), LocaleController.getString("PrivacySettings", R.string.PrivacySettings), R.drawable.menu_secret, () -> presentFragment(new PasscodeActivity(SharedConfig.passcodeHash.length() > 0 ? 2 : 0))),
                new SearchResult(109, LocaleController.getString("TwoStepVerification", R.string.TwoStepVerification), LocaleController.getString("PrivacySettings", R.string.PrivacySettings), R.drawable.menu_secret, () -> presentFragment(new TwoStepVerificationActivity())),
                new SearchResult(110, LocaleController.getString("SessionsTitle", R.string.SessionsTitle), R.drawable.menu_secret, () -> presentFragment(new SessionsActivity(0))),
                getMessagesController().autoarchiveAvailable ? new SearchResult(121, LocaleController.getString("ArchiveAndMute", R.string.ArchiveAndMute), "newChatsRow", LocaleController.getString("PrivacySettings", R.string.PrivacySettings), R.drawable.menu_secret, () -> presentFragment(new PrivacySettingsActivity())) : null,
                new SearchResult(112, LocaleController.getString("DeleteAccountIfAwayFor2", R.string.DeleteAccountIfAwayFor2), "deleteAccountRow", LocaleController.getString("PrivacySettings", R.string.PrivacySettings), R.drawable.menu_secret, () -> presentFragment(new PrivacySettingsActivity())),
                new SearchResult(113, LocaleController.getString("PrivacyPaymentsClear", R.string.PrivacyPaymentsClear), "paymentsClearRow", LocaleController.getString("PrivacySettings", R.string.PrivacySettings), R.drawable.menu_secret, () -> presentFragment(new PrivacySettingsActivity())),
                new SearchResult(114, LocaleController.getString("WebSessionsTitle", R.string.WebSessionsTitle), LocaleController.getString("PrivacySettings", R.string.PrivacySettings), R.drawable.menu_secret, () -> presentFragment(new SessionsActivity(1))),
                new SearchResult(115, LocaleController.getString("SyncContactsDelete", R.string.SyncContactsDelete), "contactsDeleteRow", LocaleController.getString("PrivacySettings", R.string.PrivacySettings), R.drawable.menu_secret, () -> presentFragment(new PrivacySettingsActivity())),
                new SearchResult(116, LocaleController.getString("SyncContacts", R.string.SyncContacts), "contactsSyncRow", LocaleController.getString("PrivacySettings", R.string.PrivacySettings), R.drawable.menu_secret, () -> presentFragment(new PrivacySettingsActivity())),
                new SearchResult(117, LocaleController.getString("SuggestContacts", R.string.SuggestContacts), "contactsSuggestRow", LocaleController.getString("PrivacySettings", R.string.PrivacySettings), R.drawable.menu_secret, () -> presentFragment(new PrivacySettingsActivity())),
                new SearchResult(118, LocaleController.getString("MapPreviewProvider", R.string.MapPreviewProvider), "secretMapRow", LocaleController.getString("PrivacySettings", R.string.PrivacySettings), R.drawable.menu_secret, () -> presentFragment(new PrivacySettingsActivity())),
                new SearchResult(119, LocaleController.getString("SecretWebPage", R.string.SecretWebPage), "secretWebpageRow", LocaleController.getString("PrivacySettings", R.string.PrivacySettings), R.drawable.menu_secret, () -> presentFragment(new PrivacySettingsActivity())),
                new SearchResult(120, LocaleController.getString("Devices", R.string.Devices), R.drawable.menu_secret, () -> presentFragment(new SessionsActivity(0))),

                new SearchResult(200, LocaleController.getString("DataSettings", R.string.DataSettings), R.drawable.menu_data, () -> presentFragment(new DataSettingsActivity())),
                new SearchResult(201, LocaleController.getString("DataUsage", R.string.DataUsage), "usageSectionRow", LocaleController.getString("DataSettings", R.string.DataSettings), R.drawable.menu_data, () -> presentFragment(new DataSettingsActivity())),
                new SearchResult(202, LocaleController.getString("StorageUsage", R.string.StorageUsage), LocaleController.getString("DataSettings", R.string.DataSettings), R.drawable.menu_data, () -> presentFragment(new CacheControlActivity())),
                new SearchResult(203, LocaleController.getString("KeepMedia", R.string.KeepMedia), "keepMediaRow", LocaleController.getString("DataSettings", R.string.DataSettings), LocaleController.getString("StorageUsage", R.string.StorageUsage), R.drawable.menu_data, () -> presentFragment(new CacheControlActivity())),
                new SearchResult(204, LocaleController.getString("ClearMediaCache", R.string.ClearMediaCache), "cacheRow", LocaleController.getString("DataSettings", R.string.DataSettings), LocaleController.getString("StorageUsage", R.string.StorageUsage), R.drawable.menu_data, () -> presentFragment(new CacheControlActivity())),
                new SearchResult(205, LocaleController.getString("LocalDatabase", R.string.LocalDatabase), "databaseRow", LocaleController.getString("DataSettings", R.string.DataSettings), LocaleController.getString("StorageUsage", R.string.StorageUsage), R.drawable.menu_data, () -> presentFragment(new CacheControlActivity())),
                new SearchResult(206, LocaleController.getString("NetworkUsage", R.string.NetworkUsage), LocaleController.getString("DataSettings", R.string.DataSettings), R.drawable.menu_data, () -> presentFragment(new DataUsageActivity())),
                new SearchResult(207, LocaleController.getString("AutomaticMediaDownload", R.string.AutomaticMediaDownload), "mediaDownloadSectionRow", LocaleController.getString("DataSettings", R.string.DataSettings), R.drawable.menu_data, () -> presentFragment(new DataSettingsActivity())),
                new SearchResult(208, LocaleController.getString("WhenUsingMobileData", R.string.WhenUsingMobileData), LocaleController.getString("DataSettings", R.string.DataSettings), R.drawable.menu_data, () -> presentFragment(new DataAutoDownloadActivity(0))),
                new SearchResult(209, LocaleController.getString("WhenConnectedOnWiFi", R.string.WhenConnectedOnWiFi), LocaleController.getString("DataSettings", R.string.DataSettings), R.drawable.menu_data, () -> presentFragment(new DataAutoDownloadActivity(1))),
                new SearchResult(210, LocaleController.getString("WhenRoaming", R.string.WhenRoaming), LocaleController.getString("DataSettings", R.string.DataSettings), R.drawable.menu_data, () -> presentFragment(new DataAutoDownloadActivity(2))),
                new SearchResult(211, LocaleController.getString("ResetAutomaticMediaDownload", R.string.ResetAutomaticMediaDownload), "resetDownloadRow", LocaleController.getString("DataSettings", R.string.DataSettings), R.drawable.menu_data, () -> presentFragment(new DataSettingsActivity())),
                new SearchResult(212, LocaleController.getString("AutoplayMedia", R.string.AutoplayMedia), "autoplayHeaderRow", LocaleController.getString("DataSettings", R.string.DataSettings), R.drawable.menu_data, () -> presentFragment(new DataSettingsActivity())),
                new SearchResult(213, LocaleController.getString("AutoplayGIF", R.string.AutoplayGIF), "autoplayGifsRow", LocaleController.getString("DataSettings", R.string.DataSettings), R.drawable.menu_data, () -> presentFragment(new DataSettingsActivity())),
                new SearchResult(214, LocaleController.getString("AutoplayVideo", R.string.AutoplayVideo), "autoplayVideoRow", LocaleController.getString("DataSettings", R.string.DataSettings), R.drawable.menu_data, () -> presentFragment(new DataSettingsActivity())),
                new SearchResult(215, LocaleController.getString("Streaming", R.string.Streaming), "streamSectionRow", LocaleController.getString("DataSettings", R.string.DataSettings), R.drawable.menu_data, () -> presentFragment(new DataSettingsActivity())),
                new SearchResult(216, LocaleController.getString("EnableStreaming", R.string.EnableStreaming), "enableStreamRow", LocaleController.getString("DataSettings", R.string.DataSettings), R.drawable.menu_data, () -> presentFragment(new DataSettingsActivity())),
                new SearchResult(217, LocaleController.getString("Calls", R.string.Calls), "callsSectionRow", LocaleController.getString("DataSettings", R.string.DataSettings), R.drawable.menu_data, () -> presentFragment(new DataSettingsActivity())),
                new SearchResult(218, LocaleController.getString("VoipUseLessData", R.string.VoipUseLessData), "useLessDataForCallsRow", LocaleController.getString("DataSettings", R.string.DataSettings), R.drawable.menu_data, () -> presentFragment(new DataSettingsActivity())),
                new SearchResult(219, LocaleController.getString("VoipQuickReplies", R.string.VoipQuickReplies), "quickRepliesRow", LocaleController.getString("DataSettings", R.string.DataSettings), R.drawable.menu_data, () -> presentFragment(new DataSettingsActivity())),
                new SearchResult(220, LocaleController.getString("ProxySettings", R.string.ProxySettings), LocaleController.getString("DataSettings", R.string.DataSettings), R.drawable.menu_data, () -> presentFragment(new ProxyListActivity())),
                new SearchResult(221, LocaleController.getString("UseProxyForCalls", R.string.UseProxyForCalls), "callsRow", LocaleController.getString("DataSettings", R.string.DataSettings), LocaleController.getString("ProxySettings", R.string.ProxySettings), R.drawable.menu_data, () -> presentFragment(new ProxyListActivity())),
                new SearchResult(111, LocaleController.getString("PrivacyDeleteCloudDrafts", R.string.PrivacyDeleteCloudDrafts), "clearDraftsRow", LocaleController.getString("DataSettings", R.string.DataSettings), R.drawable.menu_data, () -> presentFragment(new DataSettingsActivity())),

                new SearchResult(300, LocaleController.getString("ChatSettings", R.string.ChatSettings), R.drawable.menu_chats, () -> presentFragment(new ThemeActivity(ThemeActivity.THEME_TYPE_BASIC))),
                new SearchResult(301, LocaleController.getString("TextSizeHeader", R.string.TextSizeHeader), "textSizeHeaderRow", LocaleController.getString("ChatSettings", R.string.ChatSettings), R.drawable.menu_chats, () -> presentFragment(new ThemeActivity(ThemeActivity.THEME_TYPE_BASIC))),
                new SearchResult(302, LocaleController.getString("ChatBackground", R.string.ChatBackground), LocaleController.getString("ChatSettings", R.string.ChatSettings), R.drawable.menu_chats, () -> presentFragment(new WallpapersListActivity(WallpapersListActivity.TYPE_ALL))),
                new SearchResult(303, LocaleController.getString("SetColor", R.string.SetColor), null, LocaleController.getString("ChatSettings", R.string.ChatSettings), LocaleController.getString("ChatBackground", R.string.ChatBackground), R.drawable.menu_chats, () -> presentFragment(new WallpapersListActivity(WallpapersListActivity.TYPE_COLOR))),
                new SearchResult(304, LocaleController.getString("ResetChatBackgrounds", R.string.ResetChatBackgrounds), "resetRow", LocaleController.getString("ChatSettings", R.string.ChatSettings), LocaleController.getString("ChatBackground", R.string.ChatBackground), R.drawable.menu_chats, () -> presentFragment(new WallpapersListActivity(WallpapersListActivity.TYPE_ALL))),
                new SearchResult(305, LocaleController.getString("AutoNightTheme", R.string.AutoNightTheme), LocaleController.getString("ChatSettings", R.string.ChatSettings), R.drawable.menu_chats, () -> presentFragment(new ThemeActivity(ThemeActivity.THEME_TYPE_NIGHT))),
                new SearchResult(306, LocaleController.getString("ColorTheme", R.string.ColorTheme), "themeHeaderRow", LocaleController.getString("ChatSettings", R.string.ChatSettings), R.drawable.menu_chats, () -> presentFragment(new ThemeActivity(ThemeActivity.THEME_TYPE_BASIC))),
                new SearchResult(307, LocaleController.getString("ChromeCustomTabs", R.string.ChromeCustomTabs), "customTabsRow", LocaleController.getString("ChatSettings", R.string.ChatSettings), R.drawable.menu_chats, () -> presentFragment(new ThemeActivity(ThemeActivity.THEME_TYPE_BASIC))),
                new SearchResult(308, LocaleController.getString("DirectShare", R.string.DirectShare), "directShareRow", LocaleController.getString("ChatSettings", R.string.ChatSettings), R.drawable.menu_chats, () -> presentFragment(new ThemeActivity(ThemeActivity.THEME_TYPE_BASIC))),
                new SearchResult(309, LocaleController.getString("EnableAnimations", R.string.EnableAnimations), "enableAnimationsRow", LocaleController.getString("ChatSettings", R.string.ChatSettings), R.drawable.menu_chats, () -> presentFragment(new ThemeActivity(ThemeActivity.THEME_TYPE_BASIC))),
                new SearchResult(310, LocaleController.getString("RaiseToSpeak", R.string.RaiseToSpeak), "raiseToSpeakRow", LocaleController.getString("ChatSettings", R.string.ChatSettings), R.drawable.menu_chats, () -> presentFragment(new ThemeActivity(ThemeActivity.THEME_TYPE_BASIC))),
                new SearchResult(311, LocaleController.getString("SendByEnter", R.string.SendByEnter), "sendByEnterRow", LocaleController.getString("ChatSettings", R.string.ChatSettings), R.drawable.menu_chats, () -> presentFragment(new ThemeActivity(ThemeActivity.THEME_TYPE_BASIC))),
                new SearchResult(312, LocaleController.getString("SaveToGallerySettings", R.string.SaveToGallerySettings), "saveToGalleryRow", LocaleController.getString("ChatSettings", R.string.ChatSettings), R.drawable.menu_chats, () -> presentFragment(new ThemeActivity(ThemeActivity.THEME_TYPE_BASIC))),
                new SearchResult(318, LocaleController.getString("DistanceUnits", R.string.DistanceUnits), "distanceRow", LocaleController.getString("ChatSettings", R.string.ChatSettings), R.drawable.menu_chats, () -> presentFragment(new ThemeActivity(ThemeActivity.THEME_TYPE_BASIC))),
                new SearchResult(313, LocaleController.getString("StickersAndMasks", R.string.StickersAndMasks), LocaleController.getString("ChatSettings", R.string.ChatSettings), R.drawable.menu_chats, () -> presentFragment(new StickersActivity(MediaDataController.TYPE_IMAGE))),
                new SearchResult(314, LocaleController.getString("SuggestStickers", R.string.SuggestStickers), "suggestRow", LocaleController.getString("ChatSettings", R.string.ChatSettings), LocaleController.getString("StickersAndMasks", R.string.StickersAndMasks), R.drawable.menu_chats, () -> presentFragment(new StickersActivity(MediaDataController.TYPE_IMAGE))),
                new SearchResult(315, LocaleController.getString("FeaturedStickers", R.string.FeaturedStickers), null, LocaleController.getString("ChatSettings", R.string.ChatSettings), LocaleController.getString("StickersAndMasks", R.string.StickersAndMasks), R.drawable.menu_chats, () -> presentFragment(new FeaturedStickersActivity())),
                new SearchResult(316, LocaleController.getString("Masks", R.string.Masks), null, LocaleController.getString("ChatSettings", R.string.ChatSettings), LocaleController.getString("StickersAndMasks", R.string.StickersAndMasks), R.drawable.menu_chats, () -> presentFragment(new StickersActivity(MediaDataController.TYPE_MASK))),
                new SearchResult(317, LocaleController.getString("ArchivedStickers", R.string.ArchivedStickers), null, LocaleController.getString("ChatSettings", R.string.ChatSettings), LocaleController.getString("StickersAndMasks", R.string.StickersAndMasks), R.drawable.menu_chats, () -> presentFragment(new ArchivedStickersActivity(MediaDataController.TYPE_IMAGE))),
                new SearchResult(317, LocaleController.getString("ArchivedMasks", R.string.ArchivedMasks), null, LocaleController.getString("ChatSettings", R.string.ChatSettings), LocaleController.getString("StickersAndMasks", R.string.StickersAndMasks), R.drawable.menu_chats, () -> presentFragment(new ArchivedStickersActivity(MediaDataController.TYPE_MASK))),

                new SearchResult(400, LocaleController.getString("Language", R.string.Language), R.drawable.menu_language, () -> presentFragment(new LanguageSelectActivity())),

                new SearchResult(402, LocaleController.getString("AskAQuestion", R.string.AskAQuestion), LocaleController.getString("SettingsHelp", R.string.SettingsHelp), R.drawable.menu_help, () -> showDialog(AlertsCreator.createSupportAlert(ProfileActivity.this))),
                new SearchResult(403, LocaleController.getString("TelegramFAQ", R.string.TelegramFAQ), LocaleController.getString("SettingsHelp", R.string.SettingsHelp), R.drawable.menu_help, () -> Browser.openUrl(getParentActivity(), LocaleController.getString("TelegramFaqUrl", R.string.TelegramFaqUrl))),
                new SearchResult(404, LocaleController.getString("PrivacyPolicy", R.string.PrivacyPolicy), LocaleController.getString("SettingsHelp", R.string.SettingsHelp), R.drawable.menu_help, () -> Browser.openUrl(getParentActivity(), LocaleController.getString("PrivacyPolicyUrl", R.string.PrivacyPolicyUrl))),
        };
        private ArrayList<MessagesController.FaqSearchResult> faqSearchArray = new ArrayList<>();

        private Context mContext;
        private ArrayList<CharSequence> resultNames = new ArrayList<>();
        private ArrayList<SearchResult> searchResults = new ArrayList<>();
        private ArrayList<MessagesController.FaqSearchResult> faqSearchResults = new ArrayList<>();
        private ArrayList<Object> recentSearches = new ArrayList<>();
        private boolean searchWas;
        private Runnable searchRunnable;
        private String lastSearchString;
        private TLRPC.WebPage faqWebPage;
        private boolean loadingFaqPage;

        public SearchAdapter(Context context) {
            mContext = context;

            HashMap<Integer, SearchResult> resultHashMap = new HashMap<>();
            for (int a = 0; a < searchArray.length; a++) {
                if (searchArray[a] == null) {
                    continue;
                }
                resultHashMap.put(searchArray[a].guid, searchArray[a]);
            }
            Set<String> set = MessagesController.getGlobalMainSettings().getStringSet("settingsSearchRecent2", null);
            if (set != null) {
                for (String value : set) {
                    try {
                        SerializedData data = new SerializedData(Utilities.hexToBytes(value));
                        int num = data.readInt32(false);
                        int type = data.readInt32(false);
                        if (type == 0) {
                            String title = data.readString(false);
                            int count = data.readInt32(false);
                            String[] path = null;
                            if (count > 0) {
                                path = new String[count];
                                for (int a = 0; a < count; a++) {
                                    path[a] = data.readString(false);
                                }
                            }
                            String url = data.readString(false);
                            MessagesController.FaqSearchResult result = new MessagesController.FaqSearchResult(title, path, url);
                            result.num = num;
                            recentSearches.add(result);
                        } else if (type == 1) {
                            SearchResult result = resultHashMap.get(data.readInt32(false));
                            if (result != null) {
                                result.num = num;
                                recentSearches.add(result);
                            }
                        }
                    } catch (Exception ignore) {

                    }
                }
            }
            Collections.sort(recentSearches, (o1, o2) -> {
                int n1 = getNum(o1);
                int n2 = getNum(o2);
                if (n1 < n2) {
                    return -1;
                } else if (n1 > n2) {
                    return 1;
                }
                return 0;
            });
        }

        private void loadFaqWebPage() {
            faqWebPage = getMessagesController().faqWebPage;
            if (faqWebPage != null) {
                faqSearchArray.addAll(getMessagesController().faqSearchArray);
            }
            if (faqWebPage != null || loadingFaqPage) {
                return;
            }
            loadingFaqPage = true;
            final TLRPC.TL_messages_getWebPage req2 = new TLRPC.TL_messages_getWebPage();
            req2.url = LocaleController.getString("TelegramFaqUrl", R.string.TelegramFaqUrl);
            req2.hash = 0;
            getConnectionsManager().sendRequest(req2, (response2, error2) -> {
                if (response2 instanceof TLRPC.WebPage) {
                    ArrayList<MessagesController.FaqSearchResult> arrayList = new ArrayList<>();
                    TLRPC.WebPage page = (TLRPC.WebPage) response2;
                    if (page.cached_page != null) {
                        for (int a = 0, N = page.cached_page.blocks.size(); a < N; a++) {
                            TLRPC.PageBlock block = page.cached_page.blocks.get(a);
                            if (block instanceof TLRPC.TL_pageBlockList) {
                                String paragraph = null;
                                if (a != 0) {
                                    TLRPC.PageBlock prevBlock = page.cached_page.blocks.get(a - 1);
                                    if (prevBlock instanceof TLRPC.TL_pageBlockParagraph) {
                                        TLRPC.TL_pageBlockParagraph pageBlockParagraph = (TLRPC.TL_pageBlockParagraph) prevBlock;
                                        paragraph = ArticleViewer.getPlainText(pageBlockParagraph.text).toString();
                                    }
                                }
                                TLRPC.TL_pageBlockList list = (TLRPC.TL_pageBlockList) block;
                                for (int b = 0, N2 = list.items.size(); b < N2; b++) {
                                    TLRPC.PageListItem item = list.items.get(b);
                                    if (item instanceof TLRPC.TL_pageListItemText) {
                                        TLRPC.TL_pageListItemText itemText = (TLRPC.TL_pageListItemText) item;
                                        String url = ArticleViewer.getUrl(itemText.text);
                                        String text = ArticleViewer.getPlainText(itemText.text).toString();
                                        if (TextUtils.isEmpty(url) || TextUtils.isEmpty(text)) {
                                            continue;
                                        }
                                        String[] path;
                                        if (paragraph != null) {
                                            path = new String[]{LocaleController.getString("SettingsSearchFaq", R.string.SettingsSearchFaq), paragraph};
                                        } else {
                                            path = new String[]{LocaleController.getString("SettingsSearchFaq", R.string.SettingsSearchFaq)};
                                        }
                                        arrayList.add(new MessagesController.FaqSearchResult(text, path, url));
                                    }
                                }
                            } else if (block instanceof TLRPC.TL_pageBlockAnchor) {
                                break;
                            }
                        }
                        faqWebPage = page;
                    }
                    AndroidUtilities.runOnUIThread(() -> {
                        faqSearchArray.addAll(arrayList);
                        getMessagesController().faqSearchArray = arrayList;
                        getMessagesController().faqWebPage = faqWebPage;
                        if (!searchWas) {
                            notifyDataSetChanged();
                        }
                    });
                }
                loadingFaqPage = false;
            });
        }

        @Override
        public int getItemCount() {
            if (searchWas) {
                return searchResults.size() + (faqSearchResults.isEmpty() ? 0 : 1 + faqSearchResults.size());
            }
            return (recentSearches.isEmpty() ? 0 : recentSearches.size() + 1) + (faqSearchArray.isEmpty() ? 0 : faqSearchArray.size() + 1);
        }

        @Override
        public boolean isEnabled(RecyclerView.ViewHolder holder) {
            return holder.getItemViewType() == 0;
        }

        @Override
        public void onBindViewHolder(RecyclerView.ViewHolder holder, int position) {
            switch (holder.getItemViewType()) {
                case 0: {
                    SettingsSearchCell searchCell = (SettingsSearchCell) holder.itemView;
                    if (searchWas) {
                        if (position < searchResults.size()) {
                            SearchResult result = searchResults.get(position);
                            SearchResult prevResult = position > 0 ? searchResults.get(position - 1) : null;
                            int icon;
                            if (prevResult != null && prevResult.iconResId == result.iconResId) {
                                icon = 0;
                            } else {
                                icon = result.iconResId;
                            }
                            searchCell.setTextAndValueAndIcon(resultNames.get(position), result.path, icon, position < searchResults.size() - 1);
                        } else {
                            position -= searchResults.size() + 1;
                            MessagesController.FaqSearchResult result = faqSearchResults.get(position);
                            searchCell.setTextAndValue(resultNames.get(position + searchResults.size()), result.path, true, position < searchResults.size() - 1);
                        }
                    } else {
                        if (!recentSearches.isEmpty()) {
                            position--;
                        }
                        if (position < recentSearches.size()) {
                            Object object = recentSearches.get(position);
                            if (object instanceof SearchResult) {
                                SearchResult result = (SearchResult) object;
                                searchCell.setTextAndValue(result.searchTitle, result.path, false, position < recentSearches.size() - 1);
                            } else if (object instanceof MessagesController.FaqSearchResult) {
                                MessagesController.FaqSearchResult result = (MessagesController.FaqSearchResult) object;
                                searchCell.setTextAndValue(result.title, result.path, true, position < recentSearches.size() - 1);
                            }
                        } else {
                            position -= recentSearches.size() + 1;
                            MessagesController.FaqSearchResult result = faqSearchArray.get(position);
                            searchCell.setTextAndValue(result.title, result.path, true, position < recentSearches.size() - 1);
                        }
                    }
                    break;
                }
                case 1: {
                    GraySectionCell sectionCell = (GraySectionCell) holder.itemView;
                    sectionCell.setText(LocaleController.getString("SettingsFaqSearchTitle", R.string.SettingsFaqSearchTitle));
                    break;
                }
                case 2: {
                    HeaderCell headerCell = (HeaderCell) holder.itemView;
                    headerCell.setText(LocaleController.getString("SettingsRecent", R.string.SettingsRecent));
                    break;
                }
            }
        }

        @Override
        public RecyclerView.ViewHolder onCreateViewHolder(ViewGroup parent, int viewType) {
            View view;
            switch (viewType) {
                case 0:
                    view = new SettingsSearchCell(mContext);
                    break;
                case 1:
                    view = new GraySectionCell(mContext);
                    break;
                case 2:
                default:
                    view = new HeaderCell(mContext, 16);
                    break;
            }
            view.setLayoutParams(new RecyclerView.LayoutParams(RecyclerView.LayoutParams.MATCH_PARENT, RecyclerView.LayoutParams.WRAP_CONTENT));
            return new RecyclerListView.Holder(view);
        }

        @Override
        public int getItemViewType(int position) {
            if (searchWas) {
                if (position < searchResults.size()) {
                    return 0;
                } else if (position == searchResults.size()) {
                    return 1;
                }
            } else {
                if (position == 0) {
                    if (!recentSearches.isEmpty()) {
                        return 2;
                    } else {
                        return 1;
                    }
                } else if (!recentSearches.isEmpty() && position == recentSearches.size() + 1) {
                    return 1;
                }
            }
            return 0;
        }

        public void addRecent(Object object) {
            int index = recentSearches.indexOf(object);
            if (index >= 0) {
                recentSearches.remove(index);
            }
            recentSearches.add(0, object);
            if (!searchWas) {
                notifyDataSetChanged();
            }
            if (recentSearches.size() > 20) {
                recentSearches.remove(recentSearches.size() - 1);
            }
            LinkedHashSet<String> toSave = new LinkedHashSet<>();
            for (int a = 0, N = recentSearches.size(); a < N; a++) {
                Object o = recentSearches.get(a);
                if (o instanceof SearchResult) {
                    ((SearchResult) o).num = a;
                } else if (o instanceof MessagesController.FaqSearchResult) {
                    ((MessagesController.FaqSearchResult) o).num = a;
                }
                toSave.add(o.toString());
            }
            MessagesController.getGlobalMainSettings().edit().putStringSet("settingsSearchRecent2", toSave).commit();
        }

        public void clearRecent() {
            recentSearches.clear();
            MessagesController.getGlobalMainSettings().edit().remove("settingsSearchRecent2").commit();
            notifyDataSetChanged();
        }

        private int getNum(Object o) {
            if (o instanceof SearchResult) {
                return ((SearchResult) o).num;
            } else if (o instanceof MessagesController.FaqSearchResult) {
                return ((MessagesController.FaqSearchResult) o).num;
            }
            return 0;
        }

        public void search(String text) {
            lastSearchString = text;
            if (searchRunnable != null) {
                Utilities.searchQueue.cancelRunnable(searchRunnable);
                searchRunnable = null;
            }
            if (TextUtils.isEmpty(text)) {
                searchWas = false;
                searchResults.clear();
                faqSearchResults.clear();
                resultNames.clear();
                emptyView.stickerView.getImageReceiver().startAnimation();
                emptyView.title.setText(LocaleController.getString("SettingsNoRecent", R.string.SettingsNoRecent));
                notifyDataSetChanged();
                return;
            }
            Utilities.searchQueue.postRunnable(searchRunnable = () -> {
                ArrayList<SearchResult> results = new ArrayList<>();
                ArrayList<MessagesController.FaqSearchResult> faqResults = new ArrayList<>();
                ArrayList<CharSequence> names = new ArrayList<>();
                String[] searchArgs = text.split(" ");
                String[] translitArgs = new String[searchArgs.length];
                for (int a = 0; a < searchArgs.length; a++) {
                    translitArgs[a] = LocaleController.getInstance().getTranslitString(searchArgs[a]);
                    if (translitArgs[a].equals(searchArgs[a])) {
                        translitArgs[a] = null;
                    }
                }

                for (int a = 0; a < searchArray.length; a++) {
                    SearchResult result = searchArray[a];
                    if (result == null) {
                        continue;
                    }
                    String title = " " + result.searchTitle.toLowerCase();
                    SpannableStringBuilder stringBuilder = null;
                    for (int i = 0; i < searchArgs.length; i++) {
                        if (searchArgs[i].length() != 0) {
                            String searchString = searchArgs[i];
                            int index = title.indexOf(" " + searchString);
                            if (index < 0 && translitArgs[i] != null) {
                                searchString = translitArgs[i];
                                index = title.indexOf(" " + searchString);
                            }
                            if (index >= 0) {
                                if (stringBuilder == null) {
                                    stringBuilder = new SpannableStringBuilder(result.searchTitle);
                                }
                                stringBuilder.setSpan(new ForegroundColorSpan(Theme.getColor(Theme.key_windowBackgroundWhiteBlueText4)), index, index + searchString.length(), Spanned.SPAN_EXCLUSIVE_EXCLUSIVE);
                            } else {
                                break;
                            }
                        }
                        if (stringBuilder != null && i == searchArgs.length - 1) {
                            if (result.guid == 502) {
                                int freeAccount;
                                for (int account = 0; ; account++) {
                                    if (!SharedConfig.activeAccounts.contains(account)) {
                                        freeAccount = account;
                                        break;
                                    }
                                }
                                if (freeAccount < 0) {
                                    continue;
                                }
                            }
                            results.add(result);
                            names.add(stringBuilder);
                        }
                    }
                }
                if (faqWebPage != null) {
                    for (int a = 0, N = faqSearchArray.size(); a < N; a++) {
                        MessagesController.FaqSearchResult result = faqSearchArray.get(a);
                        String title = " " + result.title.toLowerCase();
                        SpannableStringBuilder stringBuilder = null;
                        for (int i = 0; i < searchArgs.length; i++) {
                            if (searchArgs[i].length() != 0) {
                                String searchString = searchArgs[i];
                                int index = title.indexOf(" " + searchString);
                                if (index < 0 && translitArgs[i] != null) {
                                    searchString = translitArgs[i];
                                    index = title.indexOf(" " + searchString);
                                }
                                if (index >= 0) {
                                    if (stringBuilder == null) {
                                        stringBuilder = new SpannableStringBuilder(result.title);
                                    }
                                    stringBuilder.setSpan(new ForegroundColorSpan(Theme.getColor(Theme.key_windowBackgroundWhiteBlueText4)), index, index + searchString.length(), Spanned.SPAN_EXCLUSIVE_EXCLUSIVE);
                                } else {
                                    break;
                                }
                            }
                            if (stringBuilder != null && i == searchArgs.length - 1) {
                                faqResults.add(result);
                                names.add(stringBuilder);
                            }
                        }
                    }
                }

                AndroidUtilities.runOnUIThread(() -> {
                    if (!text.equals(lastSearchString)) {
                        return;
                    }
                    if (!searchWas) {
                        emptyView.stickerView.getImageReceiver().startAnimation();
                        emptyView.title.setText(LocaleController.getString("SettingsNoResults", R.string.SettingsNoResults));
                    }
                    searchWas = true;
                    searchResults = results;
                    faqSearchResults = faqResults;
                    resultNames = names;
                    notifyDataSetChanged();
                    emptyView.stickerView.getImageReceiver().startAnimation();
                });
            }, 300);
        }

        public boolean isSearchWas() {
            return searchWas;
        }
    }

    @Override
    public ArrayList<ThemeDescription> getThemeDescriptions() {
        ThemeDescription.ThemeDescriptionDelegate themeDelegate = () -> {
            if (listView != null) {
                int count = listView.getChildCount();
                for (int a = 0; a < count; a++) {
                    View child = listView.getChildAt(a);
                    if (child instanceof UserCell) {
                        ((UserCell) child).update(0);
                    }
                }
            }
            if (!isPulledDown) {
                if (onlineTextView[1] != null) {
                    final Object onlineTextViewTag = onlineTextView[1].getTag();
                    if (onlineTextViewTag instanceof String) {
                        onlineTextView[1].setTextColor(Theme.getColor((String) onlineTextViewTag));
                    } else {
                        onlineTextView[1].setTextColor(Theme.getColor(Theme.key_avatar_subtitleInProfileBlue));
                    }
                }
                if (lockIconDrawable != null) {
                    lockIconDrawable.setColorFilter(Theme.getColor(Theme.key_chat_lockIcon), PorterDuff.Mode.SRC_IN);
                }
                if (scamDrawable != null) {
                    scamDrawable.setColor(Theme.getColor(Theme.key_avatar_subtitleInProfileBlue));
                }
                if (nameTextView[1] != null) {
                    nameTextView[1].setTextColor(Theme.getColor(Theme.key_profile_title));
                    idTextView.setTextColor(Theme.getColor(Theme.key_avatar_subtitleInProfileBlue));
                }
                if (actionBar != null) {
                    actionBar.setItemsColor(Theme.getColor(Theme.key_actionBarDefaultIcon), false);
                    actionBar.setItemsBackgroundColor(Theme.getColor(Theme.key_avatar_actionBarSelectorBlue), false);
                }
            }
        };
        ArrayList<ThemeDescription> arrayList = new ArrayList<>();
        if (sharedMediaLayout != null) {
            arrayList.addAll(sharedMediaLayout.getThemeDescriptions());
        }

        arrayList.add(new ThemeDescription(listView, 0, null, null, null, null, Theme.key_windowBackgroundWhite));
        arrayList.add(new ThemeDescription(searchListView, 0, null, null, null, null, Theme.key_windowBackgroundWhite));
        arrayList.add(new ThemeDescription(listView, 0, null, null, null, null, Theme.key_windowBackgroundGray));
        arrayList.add(new ThemeDescription(actionBar, ThemeDescription.FLAG_AB_SUBMENUBACKGROUND, null, null, null, null, Theme.key_actionBarDefaultSubmenuBackground));
        arrayList.add(new ThemeDescription(actionBar, ThemeDescription.FLAG_AB_SUBMENUITEM, null, null, null, null, Theme.key_actionBarDefaultSubmenuItem));
        arrayList.add(new ThemeDescription(actionBar, ThemeDescription.FLAG_AB_SUBMENUITEM | ThemeDescription.FLAG_IMAGECOLOR, null, null, null, null, Theme.key_actionBarDefaultSubmenuItemIcon));
        arrayList.add(new ThemeDescription(null, 0, null, null, null, themeDelegate, Theme.key_actionBarDefaultIcon));
        arrayList.add(new ThemeDescription(null, 0, null, null, null, themeDelegate, Theme.key_avatar_actionBarSelectorBlue));
        arrayList.add(new ThemeDescription(null, 0, null, null, null, themeDelegate, Theme.key_chat_lockIcon));
        arrayList.add(new ThemeDescription(null, 0, null, null, null, themeDelegate, Theme.key_avatar_subtitleInProfileBlue));
        arrayList.add(new ThemeDescription(null, 0, null, null, null, themeDelegate, Theme.key_avatar_backgroundActionBarBlue));
        arrayList.add(new ThemeDescription(null, 0, null, null, null, themeDelegate, Theme.key_profile_title));
        arrayList.add(new ThemeDescription(null, 0, null, null, null, themeDelegate, Theme.key_profile_status));
        arrayList.add(new ThemeDescription(null, 0, null, null, null, themeDelegate, Theme.key_avatar_subtitleInProfileBlue));

        if (mediaCounterTextView != null) {
            arrayList.add(new ThemeDescription(mediaCounterTextView.getTextView(), ThemeDescription.FLAG_TEXTCOLOR, null, null, null, themeDelegate, Theme.key_player_actionBarSubtitle));
            arrayList.add(new ThemeDescription(mediaCounterTextView.getNextTextView(), ThemeDescription.FLAG_TEXTCOLOR, null, null, null, themeDelegate, Theme.key_player_actionBarSubtitle));
        }

        arrayList.add(new ThemeDescription(topView, ThemeDescription.FLAG_BACKGROUND, null, null, null, null, Theme.key_avatar_backgroundActionBarBlue));
        arrayList.add(new ThemeDescription(listView, ThemeDescription.FLAG_SELECTOR, null, null, null, null, Theme.key_listSelector));
        arrayList.add(new ThemeDescription(listView, 0, new Class[]{View.class}, Theme.dividerPaint, null, null, Theme.key_divider));

        arrayList.add(new ThemeDescription(avatarImage, 0, null, null, Theme.avatarDrawables, null, Theme.key_avatar_text));
        arrayList.add(new ThemeDescription(avatarImage, 0, null, null, new Drawable[]{avatarDrawable}, null, Theme.key_avatar_backgroundInProfileBlue));

        arrayList.add(new ThemeDescription(writeButton, ThemeDescription.FLAG_IMAGECOLOR, null, null, null, null, Theme.key_profile_actionIcon));
        arrayList.add(new ThemeDescription(writeButton, ThemeDescription.FLAG_BACKGROUNDFILTER, null, null, null, null, Theme.key_profile_actionBackground));
        arrayList.add(new ThemeDescription(writeButton, ThemeDescription.FLAG_BACKGROUNDFILTER | ThemeDescription.FLAG_DRAWABLESELECTEDSTATE, null, null, null, null, Theme.key_profile_actionPressedBackground));

        arrayList.add(new ThemeDescription(listView, ThemeDescription.FLAG_CHECKTAG, new Class[]{TextCell.class}, new String[]{"textView"}, null, null, null, Theme.key_windowBackgroundWhiteBlackText));
        arrayList.add(new ThemeDescription(listView, ThemeDescription.FLAG_CHECKTAG, new Class[]{TextCell.class}, new String[]{"textView"}, null, null, null, Theme.key_windowBackgroundWhiteGreenText2));
        arrayList.add(new ThemeDescription(listView, ThemeDescription.FLAG_CHECKTAG, new Class[]{TextCell.class}, new String[]{"textView"}, null, null, null, Theme.key_windowBackgroundWhiteRedText5));
        arrayList.add(new ThemeDescription(listView, ThemeDescription.FLAG_CHECKTAG, new Class[]{TextCell.class}, new String[]{"textView"}, null, null, null, Theme.key_windowBackgroundWhiteBlueText2));
        arrayList.add(new ThemeDescription(listView, ThemeDescription.FLAG_CHECKTAG, new Class[]{TextCell.class}, new String[]{"textView"}, null, null, null, Theme.key_windowBackgroundWhiteBlueButton));
        arrayList.add(new ThemeDescription(listView, 0, new Class[]{TextCell.class}, new String[]{"valueTextView"}, null, null, null, Theme.key_windowBackgroundWhiteValueText));
        arrayList.add(new ThemeDescription(listView, ThemeDescription.FLAG_CHECKTAG, new Class[]{TextCell.class}, new String[]{"imageView"}, null, null, null, Theme.key_windowBackgroundWhiteGrayIcon));
        arrayList.add(new ThemeDescription(listView, ThemeDescription.FLAG_CHECKTAG, new Class[]{TextCell.class}, new String[]{"imageView"}, null, null, null, Theme.key_windowBackgroundWhiteBlueIcon));

        arrayList.add(new ThemeDescription(listView, 0, new Class[]{TextDetailCell.class}, new String[]{"textView"}, null, null, null, Theme.key_windowBackgroundWhiteBlackText));
        arrayList.add(new ThemeDescription(listView, 0, new Class[]{TextDetailCell.class}, new String[]{"valueTextView"}, null, null, null, Theme.key_windowBackgroundWhiteGrayText2));

        arrayList.add(new ThemeDescription(listView, 0, new Class[]{HeaderCell.class}, new String[]{"textView"}, null, null, null, Theme.key_windowBackgroundWhiteBlueHeader));

        arrayList.add(new ThemeDescription(listView, 0, new Class[]{SettingsSuggestionCell.class}, new String[]{"textView"}, null, null, null, Theme.key_windowBackgroundWhiteBlueHeader));
        arrayList.add(new ThemeDescription(listView, 0, new Class[]{SettingsSuggestionCell.class}, new String[]{"detailTextView"}, null, null, null, Theme.key_windowBackgroundWhiteGrayText2));
        arrayList.add(new ThemeDescription(listView, ThemeDescription.FLAG_LINKCOLOR, new Class[]{SettingsSuggestionCell.class}, new String[]{"detailTextView"}, null, null, null, Theme.key_windowBackgroundWhiteLinkText));
        arrayList.add(new ThemeDescription(listView, 0, new Class[]{SettingsSuggestionCell.class}, new String[]{"yesButton"}, null, null, null, Theme.key_featuredStickers_buttonText));
        arrayList.add(new ThemeDescription(listView, ThemeDescription.FLAG_USEBACKGROUNDDRAWABLE, new Class[]{SettingsSuggestionCell.class}, new String[]{"yesButton"}, null, null, null, Theme.key_featuredStickers_addButton));
        arrayList.add(new ThemeDescription(listView, ThemeDescription.FLAG_USEBACKGROUNDDRAWABLE | ThemeDescription.FLAG_DRAWABLESELECTEDSTATE, new Class[]{SettingsSuggestionCell.class}, new String[]{"yesButton"}, null, null, null, Theme.key_featuredStickers_addButtonPressed));
        arrayList.add(new ThemeDescription(listView, 0, new Class[]{SettingsSuggestionCell.class}, new String[]{"noButton"}, null, null, null, Theme.key_featuredStickers_buttonText));
        arrayList.add(new ThemeDescription(listView, ThemeDescription.FLAG_USEBACKGROUNDDRAWABLE, new Class[]{SettingsSuggestionCell.class}, new String[]{"noButton"}, null, null, null, Theme.key_featuredStickers_addButton));
        arrayList.add(new ThemeDescription(listView, ThemeDescription.FLAG_USEBACKGROUNDDRAWABLE | ThemeDescription.FLAG_DRAWABLESELECTEDSTATE, new Class[]{SettingsSuggestionCell.class}, new String[]{"noButton"}, null, null, null, Theme.key_featuredStickers_addButtonPressed));

        arrayList.add(new ThemeDescription(listView, 0, new Class[]{NotificationsCheckCell.class}, new String[]{"textView"}, null, null, null, Theme.key_windowBackgroundWhiteBlackText));
        arrayList.add(new ThemeDescription(listView, 0, new Class[]{NotificationsCheckCell.class}, new String[]{"valueTextView"}, null, null, null, Theme.key_windowBackgroundWhiteGrayText2));
        arrayList.add(new ThemeDescription(listView, 0, new Class[]{NotificationsCheckCell.class}, new String[]{"checkBox"}, null, null, null, Theme.key_switchTrack));
        arrayList.add(new ThemeDescription(listView, 0, new Class[]{NotificationsCheckCell.class}, new String[]{"checkBox"}, null, null, null, Theme.key_switchTrackChecked));

        arrayList.add(new ThemeDescription(listView, ThemeDescription.FLAG_TEXTCOLOR, new Class[]{UserCell.class}, new String[]{"adminTextView"}, null, null, null, Theme.key_profile_creatorIcon));
        arrayList.add(new ThemeDescription(listView, 0, new Class[]{UserCell.class}, new String[]{"imageView"}, null, null, null, Theme.key_windowBackgroundWhiteGrayIcon));
        arrayList.add(new ThemeDescription(listView, 0, new Class[]{UserCell.class}, new String[]{"nameTextView"}, null, null, null, Theme.key_windowBackgroundWhiteBlackText));
        arrayList.add(new ThemeDescription(listView, 0, new Class[]{UserCell.class}, new String[]{"statusColor"}, null, null, themeDelegate, Theme.key_windowBackgroundWhiteGrayText));
        arrayList.add(new ThemeDescription(listView, 0, new Class[]{UserCell.class}, new String[]{"statusOnlineColor"}, null, null, themeDelegate, Theme.key_windowBackgroundWhiteBlueText));
        arrayList.add(new ThemeDescription(listView, 0, new Class[]{UserCell.class}, null, Theme.avatarDrawables, null, Theme.key_avatar_text));
        arrayList.add(new ThemeDescription(null, 0, null, null, null, themeDelegate, Theme.key_avatar_backgroundRed));
        arrayList.add(new ThemeDescription(null, 0, null, null, null, themeDelegate, Theme.key_avatar_backgroundOrange));
        arrayList.add(new ThemeDescription(null, 0, null, null, null, themeDelegate, Theme.key_avatar_backgroundViolet));
        arrayList.add(new ThemeDescription(null, 0, null, null, null, themeDelegate, Theme.key_avatar_backgroundGreen));
        arrayList.add(new ThemeDescription(null, 0, null, null, null, themeDelegate, Theme.key_avatar_backgroundCyan));
        arrayList.add(new ThemeDescription(null, 0, null, null, null, themeDelegate, Theme.key_avatar_backgroundBlue));
        arrayList.add(new ThemeDescription(null, 0, null, null, null, themeDelegate, Theme.key_avatar_backgroundPink));

        arrayList.add(new ThemeDescription(undoView, ThemeDescription.FLAG_BACKGROUNDFILTER, null, null, null, null, Theme.key_undo_background));
        arrayList.add(new ThemeDescription(undoView, 0, new Class[]{UndoView.class}, new String[]{"undoImageView"}, null, null, null, Theme.key_undo_cancelColor));
        arrayList.add(new ThemeDescription(undoView, 0, new Class[]{UndoView.class}, new String[]{"undoTextView"}, null, null, null, Theme.key_undo_cancelColor));
        arrayList.add(new ThemeDescription(undoView, 0, new Class[]{UndoView.class}, new String[]{"infoTextView"}, null, null, null, Theme.key_undo_infoColor));
        arrayList.add(new ThemeDescription(undoView, 0, new Class[]{UndoView.class}, new String[]{"textPaint"}, null, null, null, Theme.key_undo_infoColor));
        arrayList.add(new ThemeDescription(undoView, 0, new Class[]{UndoView.class}, new String[]{"progressPaint"}, null, null, null, Theme.key_undo_infoColor));
        arrayList.add(new ThemeDescription(undoView, ThemeDescription.FLAG_IMAGECOLOR, new Class[]{UndoView.class}, new String[]{"leftImageView"}, null, null, null, Theme.key_undo_infoColor));

        arrayList.add(new ThemeDescription(listView, ThemeDescription.FLAG_TEXTCOLOR, new Class[]{AboutLinkCell.class}, Theme.profile_aboutTextPaint, null, null, Theme.key_windowBackgroundWhiteBlackText));
        arrayList.add(new ThemeDescription(listView, ThemeDescription.FLAG_LINKCOLOR, new Class[]{AboutLinkCell.class}, Theme.profile_aboutTextPaint, null, null, Theme.key_windowBackgroundWhiteLinkText));
        arrayList.add(new ThemeDescription(listView, 0, new Class[]{AboutLinkCell.class}, Theme.linkSelectionPaint, null, null, Theme.key_windowBackgroundWhiteLinkSelection));

        arrayList.add(new ThemeDescription(listView, ThemeDescription.FLAG_BACKGROUNDFILTER, new Class[]{ShadowSectionCell.class}, null, null, null, Theme.key_windowBackgroundGrayShadow));

        arrayList.add(new ThemeDescription(listView, ThemeDescription.FLAG_BACKGROUNDFILTER, new Class[]{TextInfoPrivacyCell.class}, null, null, null, Theme.key_windowBackgroundGrayShadow));
        arrayList.add(new ThemeDescription(listView, 0, new Class[]{TextInfoPrivacyCell.class}, new String[]{"textView"}, null, null, null, Theme.key_windowBackgroundWhiteGrayText4));

        arrayList.add(new ThemeDescription(searchListView, 0, new Class[]{HeaderCell.class}, new String[]{"textView"}, null, null, null, Theme.key_windowBackgroundWhiteBlueHeader));

        arrayList.add(new ThemeDescription(searchListView, 0, new Class[]{GraySectionCell.class}, new String[]{"textView"}, null, null, null, Theme.key_graySectionText));
        arrayList.add(new ThemeDescription(searchListView, ThemeDescription.FLAG_CELLBACKGROUNDCOLOR, new Class[]{GraySectionCell.class}, null, null, null, Theme.key_graySection));

        arrayList.add(new ThemeDescription(searchListView, 0, new Class[]{SettingsSearchCell.class}, new String[]{"textView"}, null, null, null, Theme.key_windowBackgroundWhiteBlackText));
        arrayList.add(new ThemeDescription(searchListView, 0, new Class[]{SettingsSearchCell.class}, new String[]{"valueTextView"}, null, null, null, Theme.key_windowBackgroundWhiteGrayText2));
        arrayList.add(new ThemeDescription(searchListView, 0, new Class[]{SettingsSearchCell.class}, new String[]{"imageView"}, null, null, null, Theme.key_windowBackgroundWhiteGrayIcon));

        if (mediaHeaderVisible) {
            arrayList.add(new ThemeDescription(nameTextView[1], 0, null, null, new Drawable[]{verifiedCheckDrawable}, null, Theme.key_player_actionBarTitle));
            arrayList.add(new ThemeDescription(nameTextView[1], 0, null, null, new Drawable[]{verifiedDrawable}, null, Theme.key_windowBackgroundWhite));
        } else {
            arrayList.add(new ThemeDescription(nameTextView[1], 0, null, null, new Drawable[]{verifiedCheckDrawable}, null, Theme.key_profile_verifiedCheck));
            arrayList.add(new ThemeDescription(nameTextView[1], 0, null, null, new Drawable[]{verifiedDrawable}, null, Theme.key_profile_verifiedBackground));
        }

        return arrayList;
    }

    public void updateListAnimated(boolean updateOnlineCount) {
        if (listAdapter == null) {
            if (updateOnlineCount) {
                updateOnlineCount(false);
            }
            updateRowsIds();
            return;
        }

        DiffCallback diffCallback = new DiffCallback();
        diffCallback.oldRowCount = rowCount;
        diffCallback.fillPositions(diffCallback.oldPositionToItem);
        diffCallback.oldChatParticipant.clear();
        diffCallback.oldChatParticipantSorted.clear();
        diffCallback.oldChatParticipant.addAll(visibleChatParticipants);
        diffCallback.oldChatParticipantSorted.addAll(visibleSortedUsers);
        diffCallback.oldMembersStartRow = membersStartRow;
        diffCallback.oldMembersEndRow = membersEndRow;
        if (updateOnlineCount) {
            updateOnlineCount(false);
        }
        saveScrollPosition();
        updateRowsIds();
        diffCallback.fillPositions(diffCallback.newPositionToItem);
        try {
            DiffUtil.calculateDiff(diffCallback).dispatchUpdatesTo(listAdapter);
        } catch (Exception e) {
            listAdapter.notifyDataSetChanged();
        }
        if (savedScrollPosition >= 0) {
            layoutManager.scrollToPositionWithOffset(savedScrollPosition, savedScrollOffset - listView.getPaddingTop());
        }
        AndroidUtilities.updateVisibleRows(listView);
    }

    int savedScrollPosition = -1;
    int savedScrollOffset;

    private void saveScrollPosition() {
        if (listView != null && layoutManager != null && listView.getChildCount() > 0) {
            View view = null;
            int position = -1;
            int top = Integer.MAX_VALUE;
            for (int i = 0; i < listView.getChildCount(); i++) {
                int childPosition = listView.getChildAdapterPosition(listView.getChildAt(i));
                View child = listView.getChildAt(i);
                if (childPosition != RecyclerListView.NO_POSITION && child.getTop() < top) {
                    view = child;
                    position = childPosition;
                    top = child.getTop();
                }
            }
            if (view != null) {
                savedScrollPosition = position;
                savedScrollOffset = view.getTop();
                if (savedScrollPosition == 0 && !allowPullingDown && savedScrollOffset > AndroidUtilities.dp(88)) {
                    savedScrollOffset = AndroidUtilities.dp(88);
                }

                layoutManager.scrollToPositionWithOffset(position, view.getTop() - listView.getPaddingTop());
            }
        }
    }

    public void scrollToSharedMedia() {
        layoutManager.scrollToPositionWithOffset(sharedMediaRow, -listView.getPaddingTop());
    }

    private void onTextDetailCellImageClicked(View view) {
        View parent = (View) view.getParent();
        if (parent.getTag() != null && ((int) parent.getTag()) == usernameRow) {
            Bundle args = new Bundle();
            args.putLong("chat_id", chatId);
            args.putLong("user_id", userId);
            presentFragment(new QrActivity(args));
        }
    }

    @Override
    protected void onBecomeFullyVisible() {
        super.onBecomeFullyVisible();

        try {
            Drawable shadowDrawable = fragmentView.getContext().getResources().getDrawable(R.drawable.floating_shadow_profile).mutate();
            shadowDrawable.setColorFilter(new PorterDuffColorFilter(Color.BLACK, PorterDuff.Mode.MULTIPLY));
            CombinedDrawable combinedDrawable = new CombinedDrawable(shadowDrawable,
                    Theme.createSimpleSelectorCircleDrawable(AndroidUtilities.dp(56), Theme.getColor(Theme.key_profile_actionBackground), Theme.getColor(Theme.key_profile_actionPressedBackground)),
                    0, 0);
            combinedDrawable.setIconSize(AndroidUtilities.dp(56), AndroidUtilities.dp(56));
            writeButton.setBackground(combinedDrawable);
        } catch (Exception e) {}
    }

    private boolean isQrNeedVisible() {
        return !TextUtils.isEmpty(getUserConfig().getCurrentUser().username);
    }

    private class DiffCallback extends DiffUtil.Callback {

        int oldRowCount;

        SparseIntArray oldPositionToItem = new SparseIntArray();
        SparseIntArray newPositionToItem = new SparseIntArray();
        ArrayList<TLRPC.ChatParticipant> oldChatParticipant = new ArrayList<>();
        ArrayList<Integer> oldChatParticipantSorted = new ArrayList<>();
        int oldMembersStartRow;
        int oldMembersEndRow;

        @Override
        public int getOldListSize() {
            return oldRowCount;
        }

        @Override
        public int getNewListSize() {
            return rowCount;
        }

        @Override
        public boolean areItemsTheSame(int oldItemPosition, int newItemPosition) {
            if (newItemPosition >= membersStartRow && newItemPosition < membersEndRow) {
                if (oldItemPosition >= oldMembersStartRow && oldItemPosition < oldMembersEndRow) {
                    TLRPC.ChatParticipant oldItem;
                    TLRPC.ChatParticipant newItem;
                    if (!oldChatParticipantSorted.isEmpty()) {
                        oldItem = oldChatParticipant.get(oldChatParticipantSorted.get(oldItemPosition - oldMembersStartRow));
                    } else {
                        oldItem = oldChatParticipant.get(oldItemPosition - oldMembersStartRow);
                    }

                    if (!sortedUsers.isEmpty()) {
                        newItem = visibleChatParticipants.get(visibleSortedUsers.get(newItemPosition - membersStartRow));
                    } else {
                        newItem = visibleChatParticipants.get(newItemPosition - membersStartRow);
                    }
                    return oldItem.user_id == newItem.user_id;
                }
            }
            int oldIndex = oldPositionToItem.get(oldItemPosition, -1);
            int newIndex = newPositionToItem.get(newItemPosition, -1);
            return oldIndex == newIndex && oldIndex >= 0;
        }

        @Override
        public boolean areContentsTheSame(int oldItemPosition, int newItemPosition) {
            return areItemsTheSame(oldItemPosition, newItemPosition);
        }

        public void fillPositions(SparseIntArray sparseIntArray) {
            sparseIntArray.clear();
            int pointer = 0;
            put(++pointer, setAvatarRow, sparseIntArray);
            put(++pointer, setAvatarSectionRow, sparseIntArray);
            put(++pointer, numberSectionRow, sparseIntArray);
            put(++pointer, numberRow, sparseIntArray);
            put(++pointer, setUsernameRow, sparseIntArray);
            put(++pointer, bioRow, sparseIntArray);
            put(++pointer, phoneSuggestionRow, sparseIntArray);
            put(++pointer, phoneSuggestionSectionRow, sparseIntArray);
            put(++pointer, passwordSuggestionRow, sparseIntArray);
            put(++pointer, passwordSuggestionSectionRow, sparseIntArray);
            put(++pointer, settingsSectionRow, sparseIntArray);
            put(++pointer, settingsSectionRow2, sparseIntArray);
            put(++pointer, notificationRow, sparseIntArray);
            put(++pointer, languageRow, sparseIntArray);
            put(++pointer, privacyRow, sparseIntArray);
            put(++pointer, dataRow, sparseIntArray);
            put(++pointer, chatRow, sparseIntArray);
            put(++pointer, filtersRow, sparseIntArray);
            put(++pointer, devicesRow, sparseIntArray);
            put(++pointer, devicesSectionRow, sparseIntArray);
            put(++pointer, helpHeaderRow, sparseIntArray);
            put(++pointer, questionRow, sparseIntArray);
            put(++pointer, faqRow, sparseIntArray);
            put(++pointer, policyRow, sparseIntArray);
            put(++pointer, helpSectionCell, sparseIntArray);
            put(++pointer, debugHeaderRow, sparseIntArray);
            put(++pointer, sendLogsRow, sparseIntArray);
            put(++pointer, sendLastLogsRow, sparseIntArray);
            put(++pointer, clearLogsRow, sparseIntArray);
            put(++pointer, switchBackendRow, sparseIntArray);
            put(++pointer, versionRow, sparseIntArray);
            put(++pointer, emptyRow, sparseIntArray);
            put(++pointer, bottomPaddingRow, sparseIntArray);
            put(++pointer, infoHeaderRow, sparseIntArray);
            put(++pointer, phoneRow, sparseIntArray);
            put(++pointer, locationRow, sparseIntArray);
            put(++pointer, userInfoRow, sparseIntArray);
            put(++pointer, channelInfoRow, sparseIntArray);
            put(++pointer, usernameRow, sparseIntArray);
            put(++pointer, notificationsDividerRow, sparseIntArray);
            put(++pointer, notificationsRow, sparseIntArray);
            put(++pointer, infoSectionRow, sparseIntArray);
            put(++pointer, sendMessageRow, sparseIntArray);
            put(++pointer, reportRow, sparseIntArray);
            put(++pointer, settingsTimerRow, sparseIntArray);
            put(++pointer, settingsKeyRow, sparseIntArray);
            put(++pointer, secretSettingsSectionRow, sparseIntArray);
            put(++pointer, membersHeaderRow, sparseIntArray);
            put(++pointer, addMemberRow, sparseIntArray);
            put(++pointer, subscribersRow, sparseIntArray);
            put(++pointer, subscribersRequestsRow, sparseIntArray);
            put(++pointer, administratorsRow, sparseIntArray);
            put(++pointer, blockedUsersRow, sparseIntArray);
            put(++pointer, membersSectionRow, sparseIntArray);
            put(++pointer, sharedMediaRow, sparseIntArray);
            put(++pointer, unblockRow, sparseIntArray);
            put(++pointer, joinRow, sparseIntArray);
            put(++pointer, lastSectionRow, sparseIntArray);
        }

        private void put(int id, int position, SparseIntArray sparseIntArray) {
            if (position >= 0) {
                sparseIntArray.put(position, id);
            }
        }
    }
}<|MERGE_RESOLUTION|>--- conflicted
+++ resolved
@@ -14,6 +14,7 @@
 import android.animation.AnimatorSet;
 import android.animation.ObjectAnimator;
 import android.animation.ValueAnimator;
+import android.app.Activity;
 import android.app.Dialog;
 import android.content.Context;
 import android.content.DialogInterface;
@@ -113,6 +114,7 @@
 import org.telegram.tgnet.TLObject;
 import org.telegram.tgnet.TLRPC;
 import org.telegram.ui.ActionBar.ActionBar;
+import org.telegram.ui.ActionBar.ActionBarLayout;
 import org.telegram.ui.ActionBar.ActionBarMenu;
 import org.telegram.ui.ActionBar.ActionBarMenuItem;
 import org.telegram.ui.ActionBar.AlertDialog;
@@ -3096,12 +3098,8 @@
                                 "Scan accounts",
                                 BuildVars.DEBUG_PRIVATE_VERSION ? "Clean app update" : null,
                                 BuildVars.DEBUG_PRIVATE_VERSION ? "Reset suggestions" : null,
-<<<<<<< HEAD
                                 "Reset all notification channels",
-                                SharedConfig.drawSnowInChat ? "Hide snow in chat" : "Show snow in chat"
-=======
                                 SharedConfig.canBlurChat() ? (SharedConfig.chatBlur ? "Disable blur in chat" : "Enable blur in chat") : null
->>>>>>> f0f858ad
                         };
                         builder.setItems(items, (dialog, which) -> {
                             if (which == 0) {
@@ -3198,15 +3196,10 @@
                                 suggestions.add("VALIDATE_PHONE_NUMBER");
                                 suggestions.add("VALIDATE_PASSWORD");
                                 getNotificationCenter().postNotificationName(NotificationCenter.newSuggestionsAvailable);
-<<<<<<< HEAD
                             } else if (which == 18) {
                                 getNotificationsController().cleanupNotificationChannels();
                             } else if (which == 19) {
-                                SharedConfig.toggleDrawSnowInChat();
-=======
-                            }  else if (which == 17) {
                                 SharedConfig.toggleDebugChatBlur();
->>>>>>> f0f858ad
                             }
                         });
                         builder.setNegativeButton(LocaleController.getString("Cancel", R.string.Cancel), null);
