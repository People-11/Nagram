--- conflicted
+++ resolved
@@ -4172,15 +4172,9 @@
                         int icon = isStars ? (isStarsGift || isStarsGiveaway ? R.raw.stars_send : R.raw.stars_topup) : R.raw.payment_success;
                         CharSequence bulletinTitle = !isStars ? null : (isStarsGiveaway ? getString(R.string.StarsGiveawaySentPopup) : isStarsGift ? getString(R.string.StarsGiftSentPopup) : getString(R.string.StarsAcquired));
                         CharSequence bulletinText = AndroidUtilities.replaceTags(
-<<<<<<< HEAD
-                                isStars ?
-                                        LocaleController.formatPluralString(isStarsGift ? "StarsGiftSentPopupInfo" : "StarsAcquiredInfo", (int) stars, giftUser) :
-                                        LocaleController.formatString(R.string.PaymentInfoHint, totalPrice[0], currentItemName)
-=======
                             isStars ?
                                 isStarsGiveaway ? LocaleController.formatPluralStringComma("StarsGiveawaySentPopupInfo", (int) stars) : LocaleController.formatPluralStringComma(isStarsGift ? "StarsGiftSentPopupInfo" : "StarsAcquiredInfo", (int) stars, giftUser) :
                                 LocaleController.formatString(R.string.PaymentInfoHint, totalPrice[0], currentItemName)
->>>>>>> 1e891826
                         );
                         BaseFragment lastFragment = LaunchActivity.getSafeLastFragment();
                         if (lastFragment == null) return;
@@ -4280,15 +4274,9 @@
                                     int icon = isStars ? (isStarsGift || isStarsGiveaway ? R.raw.stars_send : R.raw.stars_topup) : R.raw.payment_success;
                                     CharSequence bulletinTitle = !isStars ? null : (isStarsGiveaway ? getString(R.string.StarsGiveawaySentPopup) : isStarsGift ? getString(R.string.StarsGiftSentPopup) : getString(R.string.StarsAcquired));
                                     CharSequence bulletinText = AndroidUtilities.replaceTags(
-<<<<<<< HEAD
-                                            invoiceInput instanceof TLRPC.TL_inputInvoiceStars ?
-                                                    LocaleController.formatPluralString("PaymentInfoHintStars", (int) stars, totalPrice[0]) :
-                                                    LocaleController.formatString(R.string.PaymentInfoHint, totalPrice[0], currentItemName)
-=======
                                         isStars ?
                                             isStarsGiveaway ? LocaleController.formatPluralStringComma("StarsGiveawaySentPopupInfo", (int) stars) : LocaleController.formatPluralStringComma(isStarsGift ? "StarsGiftSentPopupInfo" : "StarsAcquiredInfo", (int) stars, giftUser) :
                                             LocaleController.formatString(R.string.PaymentInfoHint, totalPrice[0], currentItemName)
->>>>>>> 1e891826
                                     );
                                     BaseFragment lastFragment = LaunchActivity.getSafeLastFragment();
                                     if (lastFragment == null) return;
