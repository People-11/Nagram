--- conflicted
+++ resolved
@@ -965,14 +965,9 @@
             if (delegate != null) {
                 delegate.didSetRights(
                         adminRights.change_info || adminRights.post_messages || adminRights.edit_messages ||
-<<<<<<< HEAD
                                 adminRights.delete_messages || adminRights.ban_users || adminRights.invite_users ||
-                                adminRights.pin_messages || adminRights.add_admins || adminRights.anonymous || adminRights.manage_call ? 1 : 0, adminRights, bannedRights, currentRank);
-=======
-                        adminRights.delete_messages || adminRights.ban_users || adminRights.invite_users ||
-                        adminRights.pin_messages || adminRights.add_admins || adminRights.anonymous || adminRights.manage_call ||
-                        adminRights.other ? 1 : 0, adminRights, bannedRights, currentRank);
->>>>>>> 31b58013
+                                adminRights.pin_messages || adminRights.add_admins || adminRights.anonymous || adminRights.manage_call ||
+                                adminRights.other ? 1 : 0, adminRights, bannedRights, currentRank);
             }
         } else if (currentType == TYPE_BANNED) {
             MessagesController.getInstance(currentAccount).setUserBannedRole(chatId, currentUser, bannedRights, isChannel, getFragmentForAlert(1));
