--- conflicted
+++ resolved
@@ -88,13 +88,9 @@
 import java.util.Calendar;
 import java.util.Locale;
 
-<<<<<<< HEAD
 import tw.nekomimi.nekogram.utils.VibrateUtil;
 
-public class ChatRightsEditActivity extends BaseFragment {
-=======
 public class ChatRightsEditActivity extends BaseFragment implements NotificationCenter.NotificationCenterDelegate {
->>>>>>> eee720ef
 
     private ListAdapter listViewAdapter;
     private RecyclerListView listView;
