/*
 * This is the source code of Telegram for Android v. 5.x.x.
 * It is licensed under GNU GPL v. 2 or later.
 * You should have received a copy of the license in this archive (see LICENSE).
 *
 * Copyright Nikolai Kudashov, 2013-2018.
 */

package org.telegram.ui;

import android.app.DatePickerDialog;
import android.app.TimePickerDialog;
import android.content.Context;
import android.content.DialogInterface;
import android.graphics.PorterDuff;
import android.graphics.PorterDuffColorFilter;
import android.os.Build;
import android.os.Bundle;
import android.text.Editable;
import android.text.TextWatcher;
import android.util.TypedValue;
import android.view.Gravity;
import android.view.View;
import android.view.ViewGroup;
import android.view.inputmethod.EditorInfo;
import android.widget.DatePicker;
import android.widget.FrameLayout;
import android.widget.ImageView;
import android.widget.LinearLayout;
import android.widget.TextView;
import android.widget.Toast;

import androidx.recyclerview.widget.DefaultItemAnimator;
import androidx.recyclerview.widget.LinearLayoutManager;
import androidx.recyclerview.widget.RecyclerView;

import org.telegram.messenger.AndroidUtilities;
import org.telegram.messenger.ChatObject;
import org.telegram.messenger.FileLog;
import org.telegram.messenger.LocaleController;
import org.telegram.messenger.MessagesController;
import org.telegram.messenger.R;
import org.telegram.messenger.UserObject;
import org.telegram.tgnet.ConnectionsManager;
import org.telegram.tgnet.TLObject;
import org.telegram.tgnet.TLRPC;
import org.telegram.ui.ActionBar.ActionBar;
import org.telegram.ui.ActionBar.ActionBarMenu;
import org.telegram.ui.ActionBar.AlertDialog;
import org.telegram.ui.ActionBar.BaseFragment;
import org.telegram.ui.ActionBar.BottomSheet;
import org.telegram.ui.ActionBar.Theme;
import org.telegram.ui.ActionBar.ThemeDescription;
import org.telegram.ui.Cells.DialogRadioCell;
import org.telegram.ui.Cells.HeaderCell;
import org.telegram.ui.Cells.PollEditTextCell;
import org.telegram.ui.Cells.ShadowSectionCell;
import org.telegram.ui.Cells.TextCheckCell2;
import org.telegram.ui.Cells.TextDetailCell;
import org.telegram.ui.Cells.TextInfoPrivacyCell;
import org.telegram.ui.Cells.TextSettingsCell;
import org.telegram.ui.Cells.UserCell2;
import org.telegram.ui.Components.AlertsCreator;
import org.telegram.ui.Components.LayoutHelper;
import org.telegram.ui.Components.RecyclerListView;

import java.util.ArrayList;
import java.util.Calendar;

import tw.nekomimi.nekogram.utils.VibrateUtil;

public class ChatRightsEditActivity extends BaseFragment {

    private ListAdapter listViewAdapter;
    private RecyclerListView listView;

    private int chatId;
    private TLRPC.User currentUser;
    private TLRPC.Chat currentChat;
    private TLObject participant;
    private int currentType;
    private boolean isChannel;

    private boolean canEdit;

    private TLRPC.TL_chatAdminRights adminRights;
    private TLRPC.TL_chatAdminRights myAdminRights;
    private TLRPC.TL_chatBannedRights bannedRights;
    private TLRPC.TL_chatBannedRights defaultBannedRights;
    private String currentBannedRights = "";
    private String currentRank;
    private String initialRank;

    private int rowCount;
    private int changeInfoRow;
    private int postMessagesRow;
    private int editMesagesRow;
    private int deleteMessagesRow;
    private int addAdminsRow;
    private int anonymousRow;
    private int banUsersRow;
    private int addUsersRow;
    private int pinMessagesRow;
    private int rightsShadowRow;
    private int removeAdminRow;
    private int removeAdminShadowRow;
    private int cantEditInfoRow;
    private int transferOwnerShadowRow;
    private int transferOwnerRow;
    private int rankHeaderRow;
    private int rankRow;
    private int rankInfoRow;

    private int sendMessagesRow;
    private int sendMediaRow;
    private int sendStickersRow;
    private int sendGifsRow;
    private int sendPollsRow;
    private int embedLinksRow;
    private int startVoiceChatRow;
    private int untilSectionRow;
    private int untilDateRow;

    private ChatRightsEditActivityDelegate delegate;

    private boolean isAddingNew;
    private boolean initialIsSet;

    public static final int TYPE_ADMIN = 0;
    public static final int TYPE_BANNED = 1;

    public interface ChatRightsEditActivityDelegate {
        void didSetRights(int rights, TLRPC.TL_chatAdminRights rightsAdmin, TLRPC.TL_chatBannedRights rightsBanned, String rank);
        void didChangeOwner(TLRPC.User user);
    }

    private final static int done_button = 1;

    public ChatRightsEditActivity(int userId, int channelId, TLRPC.TL_chatAdminRights rightsAdmin, TLRPC.TL_chatBannedRights rightsBannedDefault, TLRPC.TL_chatBannedRights rightsBanned, String rank, int type, boolean edit, boolean addingNew, TLObject part) {
        this(userId, channelId, rightsAdmin, rightsBannedDefault, rightsBanned, rank, type, edit, addingNew);
        participant = part;
    }

    public ChatRightsEditActivity(int userId, int channelId, TLRPC.TL_chatAdminRights rightsAdmin, TLRPC.TL_chatBannedRights rightsBannedDefault, TLRPC.TL_chatBannedRights rightsBanned, String rank, int type, boolean edit, boolean addingNew) {
        super();
        isAddingNew = addingNew;
        chatId = channelId;
        currentUser = MessagesController.getInstance(currentAccount).getUser(userId);
        currentType = type;
        canEdit = edit;
        currentChat = MessagesController.getInstance(currentAccount).getChat(chatId);
        if (rank == null) {
            rank = "";
        }
        initialRank = currentRank = rank;
        if (currentChat != null) {
            isChannel = ChatObject.isChannel(currentChat) && !currentChat.megagroup;
            myAdminRights = currentChat.admin_rights;
        }
        if (myAdminRights == null) {
            myAdminRights = new TLRPC.TL_chatAdminRights();
            myAdminRights.change_info = myAdminRights.post_messages = myAdminRights.edit_messages =
            myAdminRights.delete_messages = myAdminRights.ban_users = myAdminRights.invite_users =
            myAdminRights.pin_messages = myAdminRights.add_admins = true;
            if (!isChannel) {
                myAdminRights.manage_call = true;
            }
        }
        if (type == TYPE_ADMIN) {
            adminRights = new TLRPC.TL_chatAdminRights();
            if (rightsAdmin == null) {
                adminRights.change_info = myAdminRights.change_info;
                adminRights.post_messages = myAdminRights.post_messages;
                adminRights.edit_messages = myAdminRights.edit_messages;
                adminRights.delete_messages = myAdminRights.delete_messages;
                adminRights.manage_call = myAdminRights.manage_call;
                adminRights.ban_users = myAdminRights.ban_users;
                adminRights.invite_users = myAdminRights.invite_users;
                adminRights.pin_messages = myAdminRights.pin_messages;
                initialIsSet = false;
            } else {
                adminRights.change_info = rightsAdmin.change_info;
                adminRights.post_messages = rightsAdmin.post_messages;
                adminRights.edit_messages = rightsAdmin.edit_messages;
                adminRights.delete_messages = rightsAdmin.delete_messages;
                adminRights.manage_call = rightsAdmin.manage_call;
                adminRights.ban_users = rightsAdmin.ban_users;
                adminRights.invite_users = rightsAdmin.invite_users;
                adminRights.pin_messages = rightsAdmin.pin_messages;
                adminRights.add_admins = rightsAdmin.add_admins;
                adminRights.anonymous = rightsAdmin.anonymous;

                initialIsSet = adminRights.change_info || adminRights.post_messages || adminRights.edit_messages ||
                        adminRights.delete_messages || adminRights.ban_users || adminRights.invite_users ||
                        adminRights.pin_messages || adminRights.add_admins || adminRights.manage_call || adminRights.anonymous;
            }
        } else {
            defaultBannedRights = rightsBannedDefault;
            if (defaultBannedRights == null) {
                defaultBannedRights = new TLRPC.TL_chatBannedRights();
                defaultBannedRights.view_messages = defaultBannedRights.send_media = defaultBannedRights.send_messages =
                defaultBannedRights.embed_links = defaultBannedRights.send_stickers = defaultBannedRights.send_gifs =
                defaultBannedRights.send_games = defaultBannedRights.send_inline = defaultBannedRights.send_polls =
                defaultBannedRights.invite_users = defaultBannedRights.change_info = defaultBannedRights.pin_messages = false;
            }

            bannedRights = new TLRPC.TL_chatBannedRights();
            if (rightsBanned == null) {
                bannedRights.view_messages = bannedRights.send_media = bannedRights.send_messages =
                bannedRights.embed_links = bannedRights.send_stickers = bannedRights.send_gifs =
                bannedRights.send_games = bannedRights.send_inline = bannedRights.send_polls =
                bannedRights.invite_users = bannedRights.change_info = bannedRights.pin_messages = false;
            } else {
                bannedRights.view_messages = rightsBanned.view_messages;
                bannedRights.send_messages = rightsBanned.send_messages;
                bannedRights.send_media = rightsBanned.send_media;
                bannedRights.send_stickers = rightsBanned.send_stickers;
                bannedRights.send_gifs = rightsBanned.send_gifs;
                bannedRights.send_games = rightsBanned.send_games;
                bannedRights.send_inline = rightsBanned.send_inline;
                bannedRights.embed_links = rightsBanned.embed_links;
                bannedRights.send_polls = rightsBanned.send_polls;
                bannedRights.invite_users = rightsBanned.invite_users;
                bannedRights.change_info = rightsBanned.change_info;
                bannedRights.pin_messages = rightsBanned.pin_messages;
                bannedRights.until_date = rightsBanned.until_date;
            }
            if (defaultBannedRights.view_messages) {
                bannedRights.view_messages = true;
            }
            if (defaultBannedRights.send_messages) {
                bannedRights.send_messages = true;
            }
            if (defaultBannedRights.send_media) {
                bannedRights.send_media = true;
            }
            if (defaultBannedRights.send_stickers) {
                bannedRights.send_stickers = true;
            }
            if (defaultBannedRights.send_gifs) {
                bannedRights.send_gifs = true;
            }
            if (defaultBannedRights.send_games) {
                bannedRights.send_games = true;
            }
            if (defaultBannedRights.send_inline) {
                bannedRights.send_inline = true;
            }
            if (defaultBannedRights.embed_links) {
                bannedRights.embed_links = true;
            }
            if (defaultBannedRights.send_polls) {
                bannedRights.send_polls = true;
            }
            if (defaultBannedRights.invite_users) {
                bannedRights.invite_users = true;
            }
            if (defaultBannedRights.change_info) {
                bannedRights.change_info = true;
            }
            if (defaultBannedRights.pin_messages) {
                bannedRights.pin_messages = true;
            }

            currentBannedRights = ChatObject.getBannedRightsString(bannedRights);

            initialIsSet = rightsBanned == null || !rightsBanned.view_messages;
        }
        updateRows(false);
    }

    @Override
    public View createView(Context context) {
        actionBar.setBackButtonImage(R.drawable.ic_ab_back);
        actionBar.setAllowOverlayTitle(true);
        if (currentType == TYPE_ADMIN) {
            actionBar.setTitle(LocaleController.getString("EditAdmin", R.string.EditAdmin));
        } else {
            actionBar.setTitle(LocaleController.getString("UserRestrictions", R.string.UserRestrictions));
        }

        actionBar.setActionBarMenuOnItemClick(new ActionBar.ActionBarMenuOnItemClick() {
            @Override
            public void onItemClick(int id) {
                if (id == -1) {
                    if (checkDiscard()) {
                        finishFragment();
                    }
                } else if (id == done_button) {
                    onDonePressed();
                }
            }
        });

        if (canEdit || !isChannel && currentChat.creator && UserObject.isUserSelf(currentUser)) {
            ActionBarMenu menu = actionBar.createMenu();
            menu.addItemWithWidth(done_button, R.drawable.ic_done, AndroidUtilities.dp(56), LocaleController.getString("Done", R.string.Done));
        }

        fragmentView = new FrameLayout(context);
        fragmentView.setBackgroundColor(Theme.getColor(Theme.key_windowBackgroundGray));
        FrameLayout frameLayout = (FrameLayout) fragmentView;
        fragmentView.setFocusableInTouchMode(true);

        listView = new RecyclerListView(context);
        LinearLayoutManager linearLayoutManager = new LinearLayoutManager(context, LinearLayoutManager.VERTICAL, false);
        ((DefaultItemAnimator) listView.getItemAnimator()).setDelayAnimations(false);
        listView.setLayoutManager(linearLayoutManager);
        listView.setAdapter(listViewAdapter = new ListAdapter(context));
        listView.setVerticalScrollbarPosition(LocaleController.isRTL ? RecyclerListView.SCROLLBAR_POSITION_LEFT : RecyclerListView.SCROLLBAR_POSITION_RIGHT);
        frameLayout.addView(listView, LayoutHelper.createFrame(LayoutHelper.MATCH_PARENT, LayoutHelper.MATCH_PARENT));

        listView.setOnScrollListener(new RecyclerView.OnScrollListener() {
            @Override
            public void onScrollStateChanged(RecyclerView recyclerView, int newState) {
                if (newState == RecyclerView.SCROLL_STATE_DRAGGING) {
                    AndroidUtilities.hideKeyboard(getParentActivity().getCurrentFocus());
                }
            }
        });

        listView.setOnItemClickListener((view, position) -> {
            if (position == 0) {
                Bundle args = new Bundle();
                args.putInt("user_id", currentUser.id);
                presentFragment(new ProfileActivity(args));
            } else if (!canEdit && (!currentChat.creator || currentType != TYPE_ADMIN || position != anonymousRow)) {
                return;
            } else if (position == removeAdminRow) {
                if (currentType == TYPE_ADMIN) {
                    MessagesController.getInstance(currentAccount).setUserAdminRole(chatId, currentUser, new TLRPC.TL_chatAdminRights(), currentRank, isChannel, getFragmentForAlert(0), isAddingNew);
                    if (delegate != null) {
                        delegate.didSetRights(0, adminRights, bannedRights, currentRank);
                    }
                    finishFragment();
                } else if (currentType == TYPE_BANNED) {
                    bannedRights = new TLRPC.TL_chatBannedRights();
                    bannedRights.view_messages = true;
                    bannedRights.send_media = true;
                    bannedRights.send_messages = true;
                    bannedRights.send_stickers = true;
                    bannedRights.send_gifs = true;
                    bannedRights.send_games = true;
                    bannedRights.send_inline = true;
                    bannedRights.embed_links = true;
                    bannedRights.pin_messages = true;
                    bannedRights.send_polls = true;
                    bannedRights.invite_users = true;
                    bannedRights.change_info = true;
                    bannedRights.until_date = 0;
                    onDonePressed();
                }
            } else if (position == transferOwnerRow) {
                initTransfer(null, null);
            } else if (position == untilDateRow) {
                if (getParentActivity() == null) {
                    return;
                }
                BottomSheet.Builder builder = new BottomSheet.Builder(context);
                builder.setApplyTopPadding(false);

                LinearLayout linearLayout = new LinearLayout(context);
                linearLayout.setOrientation(LinearLayout.VERTICAL);

                HeaderCell headerCell = new HeaderCell(context, Theme.key_dialogTextBlue2, 23, 15, false);
                headerCell.setHeight(47);
                headerCell.setText(LocaleController.getString("UserRestrictionsDuration", R.string.UserRestrictionsDuration));
                linearLayout.addView(headerCell);

                LinearLayout linearLayoutInviteContainer = new LinearLayout(context);
                linearLayoutInviteContainer.setOrientation(LinearLayout.VERTICAL);
                linearLayout.addView(linearLayoutInviteContainer, LayoutHelper.createLinear(LayoutHelper.MATCH_PARENT, LayoutHelper.WRAP_CONTENT));

                BottomSheet.BottomSheetCell[] buttons = new BottomSheet.BottomSheetCell[5];

                for (int a = 0; a < buttons.length; a++) {
                    buttons[a] = new BottomSheet.BottomSheetCell(context, 0);
                    buttons[a].setPadding(AndroidUtilities.dp(7), 0, AndroidUtilities.dp(7), 0);
                    buttons[a].setTag(a);
                    buttons[a].setBackgroundDrawable(Theme.getSelectorDrawable(false));
                    String text;
                    switch (a) {
                        case 0:
                            text = LocaleController.getString("UserRestrictionsUntilForever", R.string.UserRestrictionsUntilForever);
                            break;
                        case 1:
                            text = LocaleController.formatPluralString("Days", 1);
                            break;
                        case 2:
                            text = LocaleController.formatPluralString("Weeks", 1);
                            break;
                        case 3:
                            text = LocaleController.formatPluralString("Months", 1);
                            break;
                        case 4:
                        default:
                            text = LocaleController.getString("UserRestrictionsCustom", R.string.UserRestrictionsCustom);
                            break;
                    }
                    buttons[a].setTextAndIcon(text, 0);
                    linearLayoutInviteContainer.addView(buttons[a], LayoutHelper.createLinear(LayoutHelper.MATCH_PARENT, LayoutHelper.WRAP_CONTENT));
                    buttons[a].setOnClickListener(v2 -> {
                        Integer tag = (Integer) v2.getTag();
                        switch (tag) {
                            case 0:
                                bannedRights.until_date = 0;
                                listViewAdapter.notifyItemChanged(untilDateRow);
                                break;
                            case 1:
                                bannedRights.until_date = ConnectionsManager.getInstance(currentAccount).getCurrentTime() + 60 * 60 * 24;
                                listViewAdapter.notifyItemChanged(untilDateRow);
                                break;
                            case 2:
                                bannedRights.until_date = ConnectionsManager.getInstance(currentAccount).getCurrentTime() + 60 * 60 * 24 * 7;
                                listViewAdapter.notifyItemChanged(untilDateRow);
                                break;
                            case 3:
                                bannedRights.until_date = ConnectionsManager.getInstance(currentAccount).getCurrentTime() + 60 * 60 * 24 * 30;
                                listViewAdapter.notifyItemChanged(untilDateRow);
                                break;
                            case 4: {
                                Calendar calendar = Calendar.getInstance();
                                int year = calendar.get(Calendar.YEAR);
                                int monthOfYear = calendar.get(Calendar.MONTH);
                                int dayOfMonth = calendar.get(Calendar.DAY_OF_MONTH);
                                try {
                                    DatePickerDialog dialog = new DatePickerDialog(getParentActivity(), (view1, year1, month, dayOfMonth1) -> {
                                        Calendar calendar1 = Calendar.getInstance();
                                        calendar1.clear();
                                        calendar1.set(year1, month, dayOfMonth1);
                                        final int time = (int) (calendar1.getTime().getTime() / 1000);
                                        try {
                                            TimePickerDialog dialog13 = new TimePickerDialog(getParentActivity(), (view11, hourOfDay, minute) -> {
                                                bannedRights.until_date = time + hourOfDay * 3600 + minute * 60;
                                                listViewAdapter.notifyItemChanged(untilDateRow);
                                            }, 0, 0, true);
                                            dialog13.setButton(DialogInterface.BUTTON_POSITIVE, LocaleController.getString("Set", R.string.Set), dialog13);
                                            dialog13.setButton(DialogInterface.BUTTON_NEGATIVE, LocaleController.getString("Cancel", R.string.Cancel), (dialog131, which) -> {

                                            });
                                            showDialog(dialog13);
                                        } catch (Exception e) {
                                            FileLog.e(e);
                                        }
                                    }, year, monthOfYear, dayOfMonth);

                                    final DatePicker datePicker = dialog.getDatePicker();

                                    Calendar date = Calendar.getInstance();
                                    date.setTimeInMillis(System.currentTimeMillis());
                                    date.set(Calendar.HOUR_OF_DAY, date.getMinimum(Calendar.HOUR_OF_DAY));
                                    date.set(Calendar.MINUTE, date.getMinimum(Calendar.MINUTE));
                                    date.set(Calendar.SECOND, date.getMinimum(Calendar.SECOND));
                                    date.set(Calendar.MILLISECOND, date.getMinimum(Calendar.MILLISECOND));
                                    datePicker.setMinDate(date.getTimeInMillis());

                                    date.setTimeInMillis(System.currentTimeMillis() + 31536000000L);
                                    date.set(Calendar.HOUR_OF_DAY, date.getMaximum(Calendar.HOUR_OF_DAY));
                                    date.set(Calendar.MINUTE, date.getMaximum(Calendar.MINUTE));
                                    date.set(Calendar.SECOND, date.getMaximum(Calendar.SECOND));
                                    date.set(Calendar.MILLISECOND, date.getMaximum(Calendar.MILLISECOND));
                                    datePicker.setMaxDate(date.getTimeInMillis());

                                    dialog.setButton(DialogInterface.BUTTON_POSITIVE, LocaleController.getString("Set", R.string.Set), dialog);
                                    dialog.setButton(DialogInterface.BUTTON_NEGATIVE, LocaleController.getString("Cancel", R.string.Cancel), (dialog1, which) -> {

                                    });
                                    if (Build.VERSION.SDK_INT >= 21) {
                                        dialog.setOnShowListener(dialog12 -> {
                                            int count = datePicker.getChildCount();
                                            for (int b = 0; b < count; b++) {
                                                View child = datePicker.getChildAt(b);
                                                ViewGroup.LayoutParams layoutParams = child.getLayoutParams();
                                                layoutParams.width = LayoutHelper.MATCH_PARENT;
                                                child.setLayoutParams(layoutParams);
                                            }
                                        });
                                    }
                                    showDialog(dialog);
                                } catch (Exception e) {
                                    FileLog.e(e);
                                }
                                break;
                            }
                        }
                        builder.getDismissRunnable().run();
                    });
                }
                builder.setCustomView(linearLayout);
                showDialog(builder.create());
            } else if (view instanceof TextCheckCell2) {
                TextCheckCell2 checkCell = (TextCheckCell2) view;
                if (checkCell.hasIcon()) {
                    Toast.makeText(getParentActivity(), LocaleController.getString("UserRestrictionsDisabled", R.string.UserRestrictionsDisabled), Toast.LENGTH_SHORT).show();
                    return;
                }
                if (!checkCell.isEnabled()) {
                    return;
                }
                checkCell.setChecked(!checkCell.isChecked());
                if (position == changeInfoRow) {
                    if (currentType == TYPE_ADMIN) {
                        adminRights.change_info = !adminRights.change_info;
                    } else {
                        bannedRights.change_info = !bannedRights.change_info;
                    }
                } else if (position == postMessagesRow) {
                    adminRights.post_messages = !adminRights.post_messages;
                } else if (position == editMesagesRow) {
                    adminRights.edit_messages = !adminRights.edit_messages;
                } else if (position == deleteMessagesRow) {
                    adminRights.delete_messages = !adminRights.delete_messages;
                } else if (position == addAdminsRow) {
                    adminRights.add_admins = !adminRights.add_admins;
                } else if (position == anonymousRow) {
                    adminRights.anonymous = !adminRights.anonymous;
                } else if (position == banUsersRow) {
                    adminRights.ban_users = !adminRights.ban_users;
                } else if (position == startVoiceChatRow) {
                    adminRights.manage_call = !adminRights.manage_call;
                } else if (position == addUsersRow) {
                    if (currentType == TYPE_ADMIN) {
                        adminRights.invite_users = !adminRights.invite_users;
                    } else {
                        bannedRights.invite_users = !bannedRights.invite_users;
                    }
                } else if (position == pinMessagesRow) {
                    if (currentType == TYPE_ADMIN) {
                        adminRights.pin_messages = !adminRights.pin_messages;
                    } else {
                        bannedRights.pin_messages = !bannedRights.pin_messages;
                    }
                } else if (bannedRights != null) {
                    boolean disabled = !checkCell.isChecked();
                    if (position == sendMessagesRow) {
                        bannedRights.send_messages = !bannedRights.send_messages;
                    } else if (position == sendMediaRow) {
                        bannedRights.send_media = !bannedRights.send_media;
                    } else if (position == sendStickersRow) {
                        bannedRights.send_stickers = bannedRights.send_games = bannedRights.send_inline = !bannedRights.send_stickers;
                    } else if (position == sendGifsRow) {
                        bannedRights.send_gifs = !bannedRights.send_gifs;
                    } else if (position == embedLinksRow) {
                        bannedRights.embed_links = !bannedRights.embed_links;
                    } else if (position == sendPollsRow) {
                        bannedRights.send_polls = !bannedRights.send_polls;
                    }
                    if (disabled) {
                        if (bannedRights.view_messages && !bannedRights.send_messages) {
                            bannedRights.send_messages = true;
                            RecyclerListView.ViewHolder holder = listView.findViewHolderForAdapterPosition(sendMessagesRow);
                            if (holder != null) {
                                ((TextCheckCell2) holder.itemView).setChecked(false);
                            }
                        }
                        if ((bannedRights.view_messages || bannedRights.send_messages) && !bannedRights.send_media) {
                            bannedRights.send_media = true;
                            RecyclerListView.ViewHolder holder = listView.findViewHolderForAdapterPosition(sendMediaRow);
                            if (holder != null) {
                                ((TextCheckCell2) holder.itemView).setChecked(false);
                            }
                        }
                        if ((bannedRights.view_messages || bannedRights.send_messages) && !bannedRights.send_polls) {
                            bannedRights.send_polls = true;
                            RecyclerListView.ViewHolder holder = listView.findViewHolderForAdapterPosition(sendPollsRow);
                            if (holder != null) {
                                ((TextCheckCell2) holder.itemView).setChecked(false);
                            }
                        }
                        if ((bannedRights.view_messages || bannedRights.send_messages) && !bannedRights.send_stickers) {
                            bannedRights.send_stickers = bannedRights.send_games = bannedRights.send_inline = true;
                            RecyclerListView.ViewHolder holder = listView.findViewHolderForAdapterPosition(sendStickersRow);
                            if (holder != null) {
                                ((TextCheckCell2) holder.itemView).setChecked(false);
                            }
                        }
                        if ((bannedRights.view_messages || bannedRights.send_messages) && !bannedRights.send_gifs) {
                            bannedRights.send_gifs = true;
                            RecyclerListView.ViewHolder holder = listView.findViewHolderForAdapterPosition(sendGifsRow);
                            if (holder != null) {
                                ((TextCheckCell2) holder.itemView).setChecked(false);
                            }
                        }
                        if ((bannedRights.view_messages || bannedRights.send_messages) && !bannedRights.embed_links) {
                            bannedRights.embed_links = true;
                            RecyclerListView.ViewHolder holder = listView.findViewHolderForAdapterPosition(embedLinksRow);
                            if (holder != null) {
                                ((TextCheckCell2) holder.itemView).setChecked(false);
                            }
                        }
                    } else {
                        if ((!bannedRights.send_messages || !bannedRights.embed_links || !bannedRights.send_inline || !bannedRights.send_media || !bannedRights.send_polls) && bannedRights.view_messages) {
                            bannedRights.view_messages = false;
                        }
                        if ((!bannedRights.embed_links || !bannedRights.send_inline || !bannedRights.send_media || !bannedRights.send_polls) && bannedRights.send_messages) {
                            bannedRights.send_messages = false;
                            RecyclerListView.ViewHolder holder = listView.findViewHolderForAdapterPosition(sendMessagesRow);
                            if (holder != null) {
                                ((TextCheckCell2) holder.itemView).setChecked(true);
                            }
                        }
                    }
                }
                updateRows(true);
            }
        });
        return fragmentView;
    }

    @Override
    public void onResume() {
        super.onResume();
        if (listViewAdapter != null) {
            listViewAdapter.notifyDataSetChanged();
        }
        AndroidUtilities.requestAdjustResize(getParentActivity(), classGuid);
    }

    private boolean isDefaultAdminRights() {
        return adminRights.change_info && adminRights.delete_messages && adminRights.ban_users && adminRights.invite_users && adminRights.pin_messages && (isChannel || adminRights.manage_call) && !adminRights.add_admins && !adminRights.anonymous ||
                !adminRights.change_info && !adminRights.delete_messages && !adminRights.ban_users && !adminRights.invite_users && !adminRights.pin_messages && !adminRights.manage_call && !adminRights.add_admins && !adminRights.anonymous;
    }

    private boolean hasAllAdminRights() {
        if (isChannel) {
            return adminRights.change_info && adminRights.post_messages && adminRights.edit_messages && adminRights.delete_messages && adminRights.invite_users && adminRights.add_admins;
        } else {
            return adminRights.change_info && adminRights.delete_messages && adminRights.ban_users && adminRights.invite_users && adminRights.pin_messages && adminRights.add_admins && adminRights.manage_call;
        }
    }

    private void initTransfer(TLRPC.InputCheckPasswordSRP srp, TwoStepVerificationActivity passwordFragment) {
        if (getParentActivity() == null) {
            return;
        }
        if (srp != null && !ChatObject.isChannel(currentChat)) {
            MessagesController.getInstance(currentAccount).convertToMegaGroup(getParentActivity(), chatId, this, param -> {
                if (param != 0) {
                    chatId = param;
                    currentChat = MessagesController.getInstance(currentAccount).getChat(param);
                    initTransfer(srp, passwordFragment);
                }
            });
            return;
        }
        TLRPC.TL_channels_editCreator req = new TLRPC.TL_channels_editCreator();
        if (ChatObject.isChannel(currentChat)) {
            req.channel = new TLRPC.TL_inputChannel();
            req.channel.channel_id = currentChat.id;
            req.channel.access_hash = currentChat.access_hash;
        } else {
            req.channel = new TLRPC.TL_inputChannelEmpty();
        }
        req.password = srp != null ? srp : new TLRPC.TL_inputCheckPasswordEmpty();
        req.user_id = getMessagesController().getInputUser(currentUser);
        getConnectionsManager().sendRequest(req, (response, error) -> AndroidUtilities.runOnUIThread(() -> {
            if (error != null) {
                if (getParentActivity() == null) {
                    return;
                }
                if ("PASSWORD_HASH_INVALID".equals(error.text)) {
                    if (srp == null) {
                        AlertDialog.Builder builder = new AlertDialog.Builder(getParentActivity());
                        if (isChannel) {
                            builder.setTitle(LocaleController.getString("EditAdminChannelTransfer", R.string.EditAdminChannelTransfer));
                        } else {
                            builder.setTitle(LocaleController.getString("EditAdminGroupTransfer", R.string.EditAdminGroupTransfer));
                        }
                        builder.setMessage(AndroidUtilities.replaceTags(LocaleController.formatString("EditAdminTransferReadyAlertText", R.string.EditAdminTransferReadyAlertText, currentChat.title, UserObject.getFirstName(currentUser))));
                        builder.setPositiveButton(LocaleController.getString("EditAdminTransferChangeOwner", R.string.EditAdminTransferChangeOwner), (dialogInterface, i) -> {
                            TwoStepVerificationActivity fragment = new TwoStepVerificationActivity();
                            fragment.setDelegate(password -> initTransfer(password, fragment));
                            presentFragment(fragment);
                        });
                        builder.setNegativeButton(LocaleController.getString("Cancel", R.string.Cancel), null);
                        showDialog(builder.create());
                    }
                } else if ("PASSWORD_MISSING".equals(error.text) || error.text.startsWith("PASSWORD_TOO_FRESH_") || error.text.startsWith("SESSION_TOO_FRESH_")) {
                    if (passwordFragment != null) {
                        passwordFragment.needHideProgress();
                    }
                    AlertDialog.Builder builder = new AlertDialog.Builder(getParentActivity());
                    builder.setTitle(LocaleController.getString("EditAdminTransferAlertTitle", R.string.EditAdminTransferAlertTitle));

                    LinearLayout linearLayout = new LinearLayout(getParentActivity());
                    linearLayout.setPadding(AndroidUtilities.dp(24), AndroidUtilities.dp(2), AndroidUtilities.dp(24), 0);
                    linearLayout.setOrientation(LinearLayout.VERTICAL);
                    builder.setView(linearLayout);

                    TextView messageTextView = new TextView(getParentActivity());
                    messageTextView.setTextColor(Theme.getColor(Theme.key_dialogTextBlack));
                    messageTextView.setTextSize(TypedValue.COMPLEX_UNIT_DIP, 16);
                    messageTextView.setGravity((LocaleController.isRTL ? Gravity.RIGHT : Gravity.LEFT) | Gravity.TOP);
                    if (isChannel) {
                        messageTextView.setText(AndroidUtilities.replaceTags(LocaleController.formatString("EditChannelAdminTransferAlertText", R.string.EditChannelAdminTransferAlertText, UserObject.getFirstName(currentUser))));
                    } else {
                        messageTextView.setText(AndroidUtilities.replaceTags(LocaleController.formatString("EditAdminTransferAlertText", R.string.EditAdminTransferAlertText, UserObject.getFirstName(currentUser))));
                    }
                    linearLayout.addView(messageTextView, LayoutHelper.createLinear(LayoutHelper.MATCH_PARENT, LayoutHelper.WRAP_CONTENT));

                    LinearLayout linearLayout2 = new LinearLayout(getParentActivity());
                    linearLayout2.setOrientation(LinearLayout.HORIZONTAL);
                    linearLayout.addView(linearLayout2, LayoutHelper.createLinear(LayoutHelper.MATCH_PARENT, LayoutHelper.WRAP_CONTENT, 0, 11, 0, 0));

                    ImageView dotImageView = new ImageView(getParentActivity());
                    dotImageView.setImageResource(R.drawable.list_circle);
                    dotImageView.setPadding(LocaleController.isRTL ? AndroidUtilities.dp(11) : 0, AndroidUtilities.dp(9), LocaleController.isRTL ? 0 : AndroidUtilities.dp(11), 0);
                    dotImageView.setColorFilter(new PorterDuffColorFilter(Theme.getColor(Theme.key_dialogTextBlack), PorterDuff.Mode.SRC_IN));

                    messageTextView = new TextView(getParentActivity());
                    messageTextView.setTextColor(Theme.getColor(Theme.key_dialogTextBlack));
                    messageTextView.setTextSize(TypedValue.COMPLEX_UNIT_DIP, 16);
                    messageTextView.setGravity((LocaleController.isRTL ? Gravity.RIGHT : Gravity.LEFT) | Gravity.TOP);
                    messageTextView.setText(AndroidUtilities.replaceTags(LocaleController.getString("EditAdminTransferAlertText1", R.string.EditAdminTransferAlertText1)));
                    if (LocaleController.isRTL) {
                        linearLayout2.addView(messageTextView, LayoutHelper.createLinear(LayoutHelper.MATCH_PARENT, LayoutHelper.WRAP_CONTENT));
                        linearLayout2.addView(dotImageView, LayoutHelper.createLinear(LayoutHelper.WRAP_CONTENT, LayoutHelper.WRAP_CONTENT, Gravity.RIGHT));
                    } else {
                        linearLayout2.addView(dotImageView, LayoutHelper.createLinear(LayoutHelper.WRAP_CONTENT, LayoutHelper.WRAP_CONTENT));
                        linearLayout2.addView(messageTextView, LayoutHelper.createLinear(LayoutHelper.MATCH_PARENT, LayoutHelper.WRAP_CONTENT));
                    }

                    linearLayout2 = new LinearLayout(getParentActivity());
                    linearLayout2.setOrientation(LinearLayout.HORIZONTAL);
                    linearLayout.addView(linearLayout2, LayoutHelper.createLinear(LayoutHelper.MATCH_PARENT, LayoutHelper.WRAP_CONTENT, 0, 11, 0, 0));

                    dotImageView = new ImageView(getParentActivity());
                    dotImageView.setImageResource(R.drawable.list_circle);
                    dotImageView.setPadding(LocaleController.isRTL ? AndroidUtilities.dp(11) : 0, AndroidUtilities.dp(9), LocaleController.isRTL ? 0 : AndroidUtilities.dp(11), 0);
                    dotImageView.setColorFilter(new PorterDuffColorFilter(Theme.getColor(Theme.key_dialogTextBlack), PorterDuff.Mode.SRC_IN));

                    messageTextView = new TextView(getParentActivity());
                    messageTextView.setTextColor(Theme.getColor(Theme.key_dialogTextBlack));
                    messageTextView.setTextSize(TypedValue.COMPLEX_UNIT_DIP, 16);
                    messageTextView.setGravity((LocaleController.isRTL ? Gravity.RIGHT : Gravity.LEFT) | Gravity.TOP);
                    messageTextView.setText(AndroidUtilities.replaceTags(LocaleController.getString("EditAdminTransferAlertText2", R.string.EditAdminTransferAlertText2)));
                    if (LocaleController.isRTL) {
                        linearLayout2.addView(messageTextView, LayoutHelper.createLinear(LayoutHelper.MATCH_PARENT, LayoutHelper.WRAP_CONTENT));
                        linearLayout2.addView(dotImageView, LayoutHelper.createLinear(LayoutHelper.WRAP_CONTENT, LayoutHelper.WRAP_CONTENT, Gravity.RIGHT));
                    } else {
                        linearLayout2.addView(dotImageView, LayoutHelper.createLinear(LayoutHelper.WRAP_CONTENT, LayoutHelper.WRAP_CONTENT));
                        linearLayout2.addView(messageTextView, LayoutHelper.createLinear(LayoutHelper.MATCH_PARENT, LayoutHelper.WRAP_CONTENT));
                    }

                    if ("PASSWORD_MISSING".equals(error.text)) {
                        builder.setPositiveButton(LocaleController.getString("EditAdminTransferSetPassword", R.string.EditAdminTransferSetPassword), (dialogInterface, i) -> presentFragment(new TwoStepVerificationSetupActivity(TwoStepVerificationSetupActivity.TYPE_INTRO, null)));
                        builder.setNegativeButton(LocaleController.getString("Cancel", R.string.Cancel), null);
                    } else {
                        messageTextView = new TextView(getParentActivity());
                        messageTextView.setTextColor(Theme.getColor(Theme.key_dialogTextBlack));
                        messageTextView.setTextSize(TypedValue.COMPLEX_UNIT_DIP, 16);
                        messageTextView.setGravity((LocaleController.isRTL ? Gravity.RIGHT : Gravity.LEFT) | Gravity.TOP);
                        messageTextView.setText(LocaleController.getString("EditAdminTransferAlertText3", R.string.EditAdminTransferAlertText3));
                        linearLayout.addView(messageTextView, LayoutHelper.createLinear(LayoutHelper.MATCH_PARENT, LayoutHelper.WRAP_CONTENT, 0, 11, 0, 0));

                        builder.setNegativeButton(LocaleController.getString("OK", R.string.OK), null);
                    }
                    showDialog(builder.create());
                } else if ("SRP_ID_INVALID".equals(error.text)) {
                    TLRPC.TL_account_getPassword getPasswordReq = new TLRPC.TL_account_getPassword();
                    ConnectionsManager.getInstance(currentAccount).sendRequest(getPasswordReq, (response2, error2) -> AndroidUtilities.runOnUIThread(() -> {
                        if (error2 == null) {
                            TLRPC.TL_account_password currentPassword = (TLRPC.TL_account_password) response2;
                            passwordFragment.setCurrentPasswordInfo(null, currentPassword);
                            TwoStepVerificationActivity.initPasswordNewAlgo(currentPassword);
                            initTransfer(passwordFragment.getNewSrpPassword(), passwordFragment);
                        }
                    }), ConnectionsManager.RequestFlagWithoutLogin);
                } else if (error.text.equals("CHANNELS_TOO_MUCH")) {
                    presentFragment(new TooManyCommunitiesActivity(TooManyCommunitiesActivity.TYPE_EDIT));
                } else {
                    if (passwordFragment != null) {
                        passwordFragment.needHideProgress();
                        passwordFragment.finishFragment();
                    }
                    AlertsCreator.showAddUserAlert(error.text, ChatRightsEditActivity.this, isChannel, req);
                }
            } else {
                if (srp != null) {
                    delegate.didChangeOwner(currentUser);
                    removeSelfFromStack();
                    passwordFragment.needHideProgress();
                    passwordFragment.finishFragment();
                }
            }
        }));
    }

    private void updateRows(boolean update) {
        int transferOwnerShadowRowPrev = Math.min(transferOwnerShadowRow, transferOwnerRow);

        changeInfoRow = -1;
        postMessagesRow = -1;
        editMesagesRow = -1;
        deleteMessagesRow = -1;
        addAdminsRow = -1;
        anonymousRow = -1;
        banUsersRow = -1;
        addUsersRow = -1;
        pinMessagesRow = -1;
        rightsShadowRow = -1;
        removeAdminRow = -1;
        removeAdminShadowRow = -1;
        cantEditInfoRow = -1;
        transferOwnerShadowRow = -1;
        transferOwnerRow = -1;
        rankHeaderRow = -1;
        rankRow = -1;
        rankInfoRow = -1;

        sendMessagesRow = -1;
        sendMediaRow = -1;
        sendStickersRow = -1;
        sendGifsRow = -1;
        sendPollsRow = -1;
        embedLinksRow = -1;
        startVoiceChatRow = -1;
        untilSectionRow = -1;
        untilDateRow = -1;

        rowCount = 3;
        if (currentType == TYPE_ADMIN) {
            if (isChannel) {
                changeInfoRow = rowCount++;
                postMessagesRow = rowCount++;
                editMesagesRow = rowCount++;
                deleteMessagesRow = rowCount++;
                addUsersRow = rowCount++;
                addAdminsRow = rowCount++;
            } else {
                changeInfoRow = rowCount++;
                deleteMessagesRow = rowCount++;
                banUsersRow = rowCount++;
                addUsersRow = rowCount++;
                pinMessagesRow = rowCount++;
                startVoiceChatRow = rowCount++;
                addAdminsRow = rowCount++;
                anonymousRow = rowCount++;
            }
        } else if (currentType == TYPE_BANNED) {
            sendMessagesRow = rowCount++;
            sendMediaRow = rowCount++;
            sendStickersRow = rowCount++;
            sendGifsRow = rowCount++;
            sendPollsRow = rowCount++;
            embedLinksRow = rowCount++;
            addUsersRow = rowCount++;
            pinMessagesRow = rowCount++;
            changeInfoRow = rowCount++;
            untilSectionRow = rowCount++;
            untilDateRow = rowCount++;
        }

        if (canEdit) {
            if (!isChannel && currentType == TYPE_ADMIN) {
                rightsShadowRow = rowCount++;
                rankHeaderRow = rowCount++;
                rankRow = rowCount++;
                rankInfoRow = rowCount++;
            }
            if (currentChat != null && currentChat.creator && currentType == TYPE_ADMIN && hasAllAdminRights() && !currentUser.bot) {
                if (rightsShadowRow == -1) {
                    transferOwnerShadowRow = rowCount++;
                }
                transferOwnerRow = rowCount++;
                if (rightsShadowRow != -1) {
                    transferOwnerShadowRow = rowCount++;
                }
            }
            if (initialIsSet) {
                if (rightsShadowRow == -1) {
                    rightsShadowRow = rowCount++;
                }
                removeAdminRow = rowCount++;
                removeAdminShadowRow = rowCount++;
            }
        } else {
            if (currentType == TYPE_ADMIN) {
                if (!isChannel && currentType == TYPE_ADMIN && (!currentRank.isEmpty() || currentChat.creator && UserObject.isUserSelf(currentUser))) {
                    rightsShadowRow = rowCount++;
                    rankHeaderRow = rowCount++;
                    rankRow = rowCount++;
                    if (currentChat.creator && UserObject.isUserSelf(currentUser)) {
                        rankInfoRow = rowCount++;
                    } else {
                        cantEditInfoRow = rowCount++;
                    }
                } else {
                    cantEditInfoRow = rowCount++;
                }
            } else {
                rightsShadowRow = rowCount++;
            }
        }
        if (update) {
            if (transferOwnerShadowRowPrev == -1 && transferOwnerShadowRow != -1) {
                listViewAdapter.notifyItemRangeInserted(Math.min(transferOwnerShadowRow, transferOwnerRow), 2);
            } else if (transferOwnerShadowRowPrev != -1 && transferOwnerShadowRow == -1) {
                listViewAdapter.notifyItemRangeRemoved(transferOwnerShadowRowPrev, 2);
            }
        }
    }

    private void onDonePressed() {
        if (!ChatObject.isChannel(currentChat) && (currentType == TYPE_BANNED || currentType == TYPE_ADMIN && (!isDefaultAdminRights() || rankRow != -1 && currentRank.codePointCount(0, currentRank.length()) > MAX_RANK_LENGTH))) {
            MessagesController.getInstance(currentAccount).convertToMegaGroup(getParentActivity(), chatId, this, param -> {
                if (param != 0) {
                    chatId = param;
                    currentChat = MessagesController.getInstance(currentAccount).getChat(param);
                    onDonePressed();
                }
            });
            return;
        }
        if (currentType == TYPE_ADMIN) {
            if (rankRow != -1 && currentRank.codePointCount(0, currentRank.length()) > MAX_RANK_LENGTH) {
                listView.smoothScrollToPosition(rankRow);
                VibrateUtil.vibrate();
                RecyclerView.ViewHolder holder = listView.findViewHolderForAdapterPosition(rankHeaderRow);
                if (holder != null) {
                    AndroidUtilities.shakeView(holder.itemView, 2, 0);
                }
                return;
            }
            if (isChannel) {
                adminRights.pin_messages = adminRights.ban_users = false;
            } else {
                adminRights.post_messages = adminRights.edit_messages = false;
            }
            MessagesController.getInstance(currentAccount).setUserAdminRole(chatId, currentUser, adminRights, currentRank, isChannel, getFragmentForAlert(1), isAddingNew);
            if (delegate != null) {
                delegate.didSetRights(
                        adminRights.change_info || adminRights.post_messages || adminRights.edit_messages ||
                        adminRights.delete_messages || adminRights.ban_users || adminRights.invite_users ||
                        adminRights.pin_messages || adminRights.add_admins || adminRights.anonymous || adminRights.manage_call ? 1 : 0, adminRights, bannedRights, currentRank);
            }
        } else if (currentType == TYPE_BANNED) {
            MessagesController.getInstance(currentAccount).setUserBannedRole(chatId, currentUser, bannedRights, isChannel, getFragmentForAlert(1));
            int rights;
            if (bannedRights.send_messages || bannedRights.send_stickers || bannedRights.embed_links || bannedRights.send_media ||
                    bannedRights.send_gifs || bannedRights.send_games || bannedRights.send_inline) {
                rights = 1;
            } else {
                bannedRights.until_date = 0;
                rights = 2;
            }
            if (delegate != null) {
                delegate.didSetRights(rights, adminRights, bannedRights, currentRank);
            }
        }
        finishFragment();
    }

    public void setDelegate(ChatRightsEditActivityDelegate channelRightsEditActivityDelegate) {
        delegate = channelRightsEditActivityDelegate;
    }

    private boolean checkDiscard() {
        boolean changed;
        if (currentType == TYPE_BANNED) {
            String newBannedRights = ChatObject.getBannedRightsString(bannedRights);
            changed = !currentBannedRights.equals(newBannedRights);
        } else {
            changed = !initialRank.equals(currentRank);
        }
        if (changed) {
            AlertDialog.Builder builder = new AlertDialog.Builder(getParentActivity());
            builder.setTitle(LocaleController.getString("UserRestrictionsApplyChanges", R.string.UserRestrictionsApplyChanges));
            TLRPC.Chat chat = MessagesController.getInstance(currentAccount).getChat(chatId);
            builder.setMessage(AndroidUtilities.replaceTags(LocaleController.formatString("UserRestrictionsApplyChangesText", R.string.UserRestrictionsApplyChangesText, chat.title)));
            builder.setPositiveButton(LocaleController.getString("ApplyTheme", R.string.ApplyTheme), (dialogInterface, i) -> onDonePressed());
            builder.setNegativeButton(LocaleController.getString("PassportDiscard", R.string.PassportDiscard), (dialog, which) -> finishFragment());
            showDialog(builder.create());
            return false;
        }
        return true;
    }

    private final static int MAX_RANK_LENGTH = 16;

    private void setTextLeft(View cell) {
        if (cell instanceof HeaderCell) {
            HeaderCell headerCell = (HeaderCell) cell;
            int left = MAX_RANK_LENGTH - (currentRank != null ? currentRank.codePointCount(0, currentRank.length()) : 0);
            if (left <= MAX_RANK_LENGTH - MAX_RANK_LENGTH * 0.7f) {
                headerCell.setText2(String.format("%d", left));
                TextView textView = headerCell.getTextView2();
                String key = left < 0 ? Theme.key_windowBackgroundWhiteRedText5 : Theme.key_windowBackgroundWhiteGrayText3;
                textView.setTextColor(Theme.getColor(key));
                textView.setTag(key);
            } else {
                headerCell.setText2("");
            }
        }
    }

    @Override
    public boolean onBackPressed() {
        return checkDiscard();
    }

    private class ListAdapter extends RecyclerListView.SelectionAdapter {

        private Context mContext;
        private boolean ignoreTextChange;

        public ListAdapter(Context context) {
            mContext = context;
        }

        @Override
        public boolean isEnabled(RecyclerView.ViewHolder holder) {
            int type = holder.getItemViewType();
            if (currentChat.creator && currentType == TYPE_ADMIN && type == 4 && holder.getAdapterPosition() == anonymousRow) {
                return true;
            }
            if (!canEdit && holder.getAdapterPosition() != 0) {
                return false;
            }
            if (currentType == TYPE_ADMIN && type == 4) {
                int position = holder.getAdapterPosition();
                if (position == changeInfoRow) {
                    return myAdminRights.change_info;
                } else if (position == postMessagesRow) {
                    return myAdminRights.post_messages;
                } else if (position == editMesagesRow) {
                    return myAdminRights.edit_messages;
                } else if (position == deleteMessagesRow) {
                    return myAdminRights.delete_messages;
                } else if (position == startVoiceChatRow) {
                    return myAdminRights.manage_call;
                } else if (position == addAdminsRow) {
                    return myAdminRights.add_admins;
                } else if (position == anonymousRow) {
                    return myAdminRights.anonymous;
                } else if (position == banUsersRow) {
                    return myAdminRights.ban_users;
                } else if (position == addUsersRow) {
                    return myAdminRights.invite_users;
                } else if (position == pinMessagesRow) {
                    return myAdminRights.pin_messages;
                }
            }
            return type != 3 && type != 1 && type != 5;
        }

        @Override
        public int getItemCount() {
            return rowCount;
        }

        @Override
        public RecyclerView.ViewHolder onCreateViewHolder(ViewGroup parent, int viewType) {
            View view;
            switch (viewType) {
                case 0:
                    view = new UserCell2(mContext, 4, 0);
                    view.setBackgroundColor(Theme.getColor(Theme.key_windowBackgroundWhite));
                    break;
                case 1:
                    view = new TextInfoPrivacyCell(mContext);
                    view.setBackgroundDrawable(Theme.getThemedDrawable(mContext, R.drawable.greydivider_bottom, Theme.key_windowBackgroundGrayShadow));
                    break;
                case 2:
                    view = new TextSettingsCell(mContext);
                    view.setBackgroundColor(Theme.getColor(Theme.key_windowBackgroundWhite));
                    break;
                case 3:
                    view = new HeaderCell(mContext, Theme.key_windowBackgroundWhiteBlueHeader, 21, 15, true);
                    view.setBackgroundColor(Theme.getColor(Theme.key_windowBackgroundWhite));
                    break;
                case 4:
                    view = new TextCheckCell2(mContext);
                    view.setBackgroundColor(Theme.getColor(Theme.key_windowBackgroundWhite));
                    break;
                case 5:
                    view = new ShadowSectionCell(mContext);
                    break;
                case 6:
                    view = new TextDetailCell(mContext);
                    view.setBackgroundColor(Theme.getColor(Theme.key_windowBackgroundWhite));
                    break;
                case 7:
                default:
                    PollEditTextCell cell = new PollEditTextCell(mContext, null);
                    cell.setBackgroundColor(Theme.getColor(Theme.key_windowBackgroundWhite));
                    cell.addTextWatcher(new TextWatcher() {
                        @Override
                        public void beforeTextChanged(CharSequence s, int start, int count, int after) {

                        }

                        @Override
                        public void onTextChanged(CharSequence s, int start, int before, int count) {

                        }

                        @Override
                        public void afterTextChanged(Editable s) {
                            if (ignoreTextChange) {
                                return;
                            }
                            currentRank = s.toString();
                            RecyclerView.ViewHolder holder = listView.findViewHolderForAdapterPosition(rankHeaderRow);
                            if (holder != null) {
                                setTextLeft(holder.itemView);
                            }
                        }
                    });
                    view = cell;
                    break;
            }
            return new RecyclerListView.Holder(view);
        }

        @Override
        public void onBindViewHolder(RecyclerView.ViewHolder holder, int position) {
            switch (holder.getItemViewType()) {
                case 0:
                    UserCell2 userCell2 = (UserCell2) holder.itemView;
                    userCell2.setData(currentUser, null, null, 0);
                    break;
                case 1:
                    TextInfoPrivacyCell privacyCell = (TextInfoPrivacyCell) holder.itemView;
                    if (position == cantEditInfoRow) {
                        privacyCell.setText(LocaleController.getString("EditAdminCantEdit", R.string.EditAdminCantEdit));
                    } else if (position == rankInfoRow) {
                        String hint;
                        if (UserObject.isUserSelf(currentUser) && currentChat.creator) {
                            hint = LocaleController.getString("ChannelCreator", R.string.ChannelCreator);
                        } else {
                            hint = LocaleController.getString("ChannelAdmin", R.string.ChannelAdmin);
                        }
                        privacyCell.setText(LocaleController.formatString("EditAdminRankInfo", R.string.EditAdminRankInfo, hint));
                    }
                    break;
                case 2:
                    TextSettingsCell actionCell = (TextSettingsCell) holder.itemView;
                    if (position == removeAdminRow) {
                        actionCell.setTextColor(Theme.getColor(Theme.key_windowBackgroundWhiteRedText5));
                        actionCell.setTag(Theme.key_windowBackgroundWhiteRedText5);
                        if (currentType == TYPE_ADMIN) {
                            actionCell.setText(LocaleController.getString("EditAdminRemoveAdmin", R.string.EditAdminRemoveAdmin), false);
                        } else if (currentType == TYPE_BANNED) {
                            actionCell.setText(LocaleController.getString("UserRestrictionsBlock", R.string.UserRestrictionsBlock), false);
                        }
                    } else if (position == transferOwnerRow) {
                        actionCell.setTextColor(Theme.getColor(Theme.key_windowBackgroundWhiteBlackText));
                        actionCell.setTag(Theme.key_windowBackgroundWhiteBlackText);
                        if (isChannel) {
                            actionCell.setText(LocaleController.getString("EditAdminChannelTransfer", R.string.EditAdminChannelTransfer), false);
                        } else {
                            actionCell.setText(LocaleController.getString("EditAdminGroupTransfer", R.string.EditAdminGroupTransfer), false);
                        }
                    }
                    break;
                case 3:
                    HeaderCell headerCell = (HeaderCell) holder.itemView;
                    if (position == 2) {
                        if (currentType == TYPE_ADMIN) {
                            headerCell.setText(LocaleController.getString("EditAdminWhatCanDo", R.string.EditAdminWhatCanDo));
                        } else if (currentType == TYPE_BANNED) {
                            headerCell.setText(LocaleController.getString("UserRestrictionsCanDo", R.string.UserRestrictionsCanDo));
                        }
                    } else if (position == rankHeaderRow) {
                        headerCell.setText(LocaleController.getString("EditAdminRank", R.string.EditAdminRank));
                    }
                    break;
                case 4:
                    TextCheckCell2 checkCell = (TextCheckCell2) holder.itemView;
                    if (position == changeInfoRow) {
                        if (currentType == TYPE_ADMIN) {
                            if (isChannel) {
                                checkCell.setTextAndCheck(LocaleController.getString("EditAdminChangeChannelInfo", R.string.EditAdminChangeChannelInfo), adminRights.change_info, true);
                            } else {
                                checkCell.setTextAndCheck(LocaleController.getString("EditAdminChangeGroupInfo", R.string.EditAdminChangeGroupInfo), adminRights.change_info, true);
                            }
                        } else if (currentType == TYPE_BANNED) {
                            checkCell.setTextAndCheck(LocaleController.getString("UserRestrictionsChangeInfo", R.string.UserRestrictionsChangeInfo), !bannedRights.change_info && !defaultBannedRights.change_info, false);
                            checkCell.setIcon(defaultBannedRights.change_info ? R.drawable.permission_locked : 0);
                        }
                    } else if (position == postMessagesRow) {
                        checkCell.setTextAndCheck(LocaleController.getString("EditAdminPostMessages", R.string.EditAdminPostMessages), adminRights.post_messages, true);
                    } else if (position == editMesagesRow) {
                        checkCell.setTextAndCheck(LocaleController.getString("EditAdminEditMessages", R.string.EditAdminEditMessages), adminRights.edit_messages, true);
                    } else if (position == deleteMessagesRow) {
                        if (isChannel) {
                            checkCell.setTextAndCheck(LocaleController.getString("EditAdminDeleteMessages", R.string.EditAdminDeleteMessages), adminRights.delete_messages, true);
                        } else {
                            checkCell.setTextAndCheck(LocaleController.getString("EditAdminGroupDeleteMessages", R.string.EditAdminGroupDeleteMessages), adminRights.delete_messages, true);
                        }
                    } else if (position == addAdminsRow) {
                        checkCell.setTextAndCheck(LocaleController.getString("EditAdminAddAdmins", R.string.EditAdminAddAdmins), adminRights.add_admins, anonymousRow != -1);
                    } else if (position == anonymousRow) {
                        checkCell.setTextAndCheck(LocaleController.getString("EditAdminSendAnonymously", R.string.EditAdminSendAnonymously), adminRights.anonymous, false);
                    } else if (position == banUsersRow) {
                        checkCell.setTextAndCheck(LocaleController.getString("EditAdminBanUsers", R.string.EditAdminBanUsers), adminRights.ban_users, true);
                    } else if (position == startVoiceChatRow) {
                        checkCell.setTextAndCheck(LocaleController.getString("StartVoipChatPermission", R.string.StartVoipChatPermission), adminRights.manage_call, true);
                    } else if (position == addUsersRow) {
                        if (currentType == TYPE_ADMIN) {
                            if (ChatObject.isActionBannedByDefault(currentChat, ChatObject.ACTION_INVITE)) {
                                checkCell.setTextAndCheck(LocaleController.getString("EditAdminAddUsers", R.string.EditAdminAddUsers), adminRights.invite_users, true);
                            } else {
                                checkCell.setTextAndCheck(LocaleController.getString("EditAdminAddUsersViaLink", R.string.EditAdminAddUsersViaLink), adminRights.invite_users, true);
                            }
                        } else if (currentType == TYPE_BANNED) {
                            checkCell.setTextAndCheck(LocaleController.getString("UserRestrictionsInviteUsers", R.string.UserRestrictionsInviteUsers), !bannedRights.invite_users && !defaultBannedRights.invite_users, true);
                            checkCell.setIcon(defaultBannedRights.invite_users ? R.drawable.permission_locked : 0);
                        }
                    } else if (position == pinMessagesRow) {
                        if (currentType == TYPE_ADMIN) {
                            checkCell.setTextAndCheck(LocaleController.getString("EditAdminPinMessages", R.string.EditAdminPinMessages), adminRights.pin_messages, true);
                        } else if (currentType == TYPE_BANNED) {
                            checkCell.setTextAndCheck(LocaleController.getString("UserRestrictionsPinMessages", R.string.UserRestrictionsPinMessages), !bannedRights.pin_messages && !defaultBannedRights.pin_messages, true);
                            checkCell.setIcon(defaultBannedRights.pin_messages ? R.drawable.permission_locked : 0);
                        }
                    } else if (position == sendMessagesRow) {
                        checkCell.setTextAndCheck(LocaleController.getString("UserRestrictionsSend", R.string.UserRestrictionsSend), !bannedRights.send_messages && !defaultBannedRights.send_messages, true);
                        checkCell.setIcon(defaultBannedRights.send_messages ? R.drawable.permission_locked : 0);
                    } else if (position == sendMediaRow) {
                        checkCell.setTextAndCheck(LocaleController.getString("UserRestrictionsSendMedia", R.string.UserRestrictionsSendMedia), !bannedRights.send_media && !defaultBannedRights.send_media, true);
                        checkCell.setIcon(defaultBannedRights.send_media ? R.drawable.permission_locked : 0);
                    } else if (position == sendStickersRow) {
                        checkCell.setTextAndCheck(LocaleController.getString("UserRestrictionsSendStickers2", R.string.UserRestrictionsSendStickers2), !bannedRights.send_stickers && !defaultBannedRights.send_stickers, true);
                        checkCell.setIcon(defaultBannedRights.send_stickers ? R.drawable.permission_locked : 0);
                    } else if (position == sendGifsRow) {
                        checkCell.setTextAndCheck(LocaleController.getString("UserRestrictionsSendGifs", R.string.UserRestrictionsSendGifs), !bannedRights.send_gifs && !defaultBannedRights.send_gifs, true);
                        checkCell.setIcon(defaultBannedRights.send_gifs ? R.drawable.permission_locked : 0);
                    } else if (position == embedLinksRow) {
                        checkCell.setTextAndCheck(LocaleController.getString("UserRestrictionsEmbedLinks", R.string.UserRestrictionsEmbedLinks), !bannedRights.embed_links && !defaultBannedRights.embed_links, true);
                        checkCell.setIcon(defaultBannedRights.embed_links ? R.drawable.permission_locked : 0);
                    } else if (position == sendPollsRow) {
                        checkCell.setTextAndCheck(LocaleController.getString("UserRestrictionsSendPolls", R.string.UserRestrictionsSendPolls), !bannedRights.send_polls && !defaultBannedRights.send_polls, true);
                        checkCell.setIcon(defaultBannedRights.send_polls ? R.drawable.permission_locked : 0);
                    }

                    if (position == sendMediaRow || position == sendStickersRow || position == sendGifsRow || position == embedLinksRow || position == sendPollsRow) {
                        checkCell.setEnabled(!bannedRights.send_messages && !bannedRights.view_messages && !defaultBannedRights.send_messages && !defaultBannedRights.view_messages);
                    } else if (position == sendMessagesRow) {
                        checkCell.setEnabled(!bannedRights.view_messages && !defaultBannedRights.view_messages);
                    }
                    break;
                case 5:
                    ShadowSectionCell shadowCell = (ShadowSectionCell) holder.itemView;
                    if (position == rightsShadowRow) {
                        shadowCell.setBackgroundDrawable(Theme.getThemedDrawable(mContext, removeAdminRow == -1 && rankRow == -1 ? R.drawable.greydivider_bottom : R.drawable.greydivider, Theme.key_windowBackgroundGrayShadow));
                    } else if (position == removeAdminShadowRow) {
                        shadowCell.setBackgroundDrawable(Theme.getThemedDrawable(mContext, R.drawable.greydivider_bottom, Theme.key_windowBackgroundGrayShadow));
                    } else if (position == rankInfoRow) {
                        shadowCell.setBackgroundDrawable(Theme.getThemedDrawable(mContext, canEdit ? R.drawable.greydivider : R.drawable.greydivider_bottom, Theme.key_windowBackgroundGrayShadow));
                    } else {
                        shadowCell.setBackgroundDrawable(Theme.getThemedDrawable(mContext, R.drawable.greydivider, Theme.key_windowBackgroundGrayShadow));
                    }
                    break;
                case 6:
                    TextDetailCell detailCell = (TextDetailCell) holder.itemView;
                    if (position == untilDateRow) {
                        String value;
                        if (bannedRights.until_date == 0 || Math.abs(bannedRights.until_date - System.currentTimeMillis() / 1000) > 10 * 365 * 24 * 60 * 60) {
                            value = LocaleController.getString("UserRestrictionsUntilForever", R.string.UserRestrictionsUntilForever);
                        } else {
                            value = LocaleController.formatDateForBan(bannedRights.until_date);
                        }
                        detailCell.setTextAndValue(LocaleController.getString("UserRestrictionsDuration", R.string.UserRestrictionsDuration), value, false);
                    }
                    break;
                case 7:
                    PollEditTextCell textCell = (PollEditTextCell) holder.itemView;
                    String hint;
                    if (UserObject.isUserSelf(currentUser) && currentChat.creator) {
                        hint = LocaleController.getString("ChannelCreator", R.string.ChannelCreator);
                    } else {
                        hint = LocaleController.getString("ChannelAdmin", R.string.ChannelAdmin);
                    }
                    ignoreTextChange = true;
                    textCell.getTextView().setEnabled(canEdit || currentChat.creator);
                    textCell.getTextView().setSingleLine(true);
                    textCell.getTextView().setImeOptions(EditorInfo.IME_ACTION_DONE);
                    textCell.setTextAndHint(currentRank, hint, false);
                    ignoreTextChange = false;
                    break;
            }
        }

        @Override
        public void onViewAttachedToWindow(RecyclerView.ViewHolder holder) {
            if (holder.getAdapterPosition() == rankHeaderRow) {
                setTextLeft(holder.itemView);
            }
        }

        @Override
        public void onViewDetachedFromWindow(RecyclerView.ViewHolder holder) {
            if (holder.getAdapterPosition() == rankRow && getParentActivity() != null) {
                AndroidUtilities.hideKeyboard(getParentActivity().getCurrentFocus());
            }
        }

        @Override
        public int getItemViewType(int position) {
            if (position == 0) {
                return 0;
            } else if (position == 1 || position == rightsShadowRow || position == removeAdminShadowRow || position == untilSectionRow || position == transferOwnerShadowRow) {
                return 5;
            } else if (position == 2 || position == rankHeaderRow) {
                return 3;
            } else if (position == changeInfoRow || position == postMessagesRow || position == editMesagesRow || position == deleteMessagesRow ||
                    position == addAdminsRow || position == banUsersRow || position == addUsersRow || position == pinMessagesRow ||
<<<<<<< HEAD
                    position == sendMessagesRow || position == sendMediaRow || position == sendStickersRow || position == sendGifsRow ||
                    position == embedLinksRow || position == sendPollsRow || position == anonymousRow) {
=======
                    position == sendMessagesRow || position == sendMediaRow || position == sendStickersRow || position == embedLinksRow ||
                    position == sendPollsRow || position == anonymousRow || position == startVoiceChatRow) {
>>>>>>> d52b2c92
                return 4;
            } else if (position == cantEditInfoRow || position == rankInfoRow) {
                return 1;
            } else if (position == untilDateRow) {
                return 6;
            } else if (position == rankRow) {
                return 7;
            } else {
                return 2;
            }
        }
    }

    @Override
    public ArrayList<ThemeDescription> getThemeDescriptions() {
        ArrayList<ThemeDescription> themeDescriptions = new ArrayList<>();

        ThemeDescription.ThemeDescriptionDelegate cellDelegate = () -> {
            if (listView != null) {
                int count = listView.getChildCount();
                for (int a = 0; a < count; a++) {
                    View child = listView.getChildAt(a);
                    if (child instanceof UserCell2) {
                        ((UserCell2) child).update(0);
                    }
                }
            }
        };

        themeDescriptions.add(new ThemeDescription(listView, ThemeDescription.FLAG_CELLBACKGROUNDCOLOR, new Class[]{UserCell2.class, TextSettingsCell.class, TextCheckCell2.class, HeaderCell.class, TextDetailCell.class, PollEditTextCell.class}, null, null, null, Theme.key_windowBackgroundWhite));
        themeDescriptions.add(new ThemeDescription(fragmentView, ThemeDescription.FLAG_BACKGROUND, null, null, null, null, Theme.key_windowBackgroundGray));

        themeDescriptions.add(new ThemeDescription(actionBar, ThemeDescription.FLAG_BACKGROUND, null, null, null, null, Theme.key_actionBarDefault));
        themeDescriptions.add(new ThemeDescription(listView, ThemeDescription.FLAG_LISTGLOWCOLOR, null, null, null, null, Theme.key_actionBarDefault));
        themeDescriptions.add(new ThemeDescription(actionBar, ThemeDescription.FLAG_AB_ITEMSCOLOR, null, null, null, null, Theme.key_actionBarDefaultIcon));
        themeDescriptions.add(new ThemeDescription(actionBar, ThemeDescription.FLAG_AB_TITLECOLOR, null, null, null, null, Theme.key_actionBarDefaultTitle));
        themeDescriptions.add(new ThemeDescription(actionBar, ThemeDescription.FLAG_AB_SELECTORCOLOR, null, null, null, null, Theme.key_actionBarDefaultSelector));

        themeDescriptions.add(new ThemeDescription(listView, ThemeDescription.FLAG_SELECTOR, null, null, null, null, Theme.key_listSelector));

        themeDescriptions.add(new ThemeDescription(listView, 0, new Class[]{View.class}, Theme.dividerPaint, null, null, Theme.key_divider));

        themeDescriptions.add(new ThemeDescription(listView, ThemeDescription.FLAG_BACKGROUNDFILTER, new Class[]{TextInfoPrivacyCell.class}, null, null, null, Theme.key_windowBackgroundGrayShadow));
        themeDescriptions.add(new ThemeDescription(listView, 0, new Class[]{TextInfoPrivacyCell.class}, new String[]{"textView"}, null, null, null, Theme.key_windowBackgroundWhiteGrayText4));

        themeDescriptions.add(new ThemeDescription(listView, ThemeDescription.FLAG_CHECKTAG, new Class[]{TextSettingsCell.class}, new String[]{"textView"}, null, null, null, Theme.key_windowBackgroundWhiteRedText5));
        themeDescriptions.add(new ThemeDescription(listView, ThemeDescription.FLAG_CHECKTAG, new Class[]{TextSettingsCell.class}, new String[]{"textView"}, null, null, null, Theme.key_windowBackgroundWhiteBlackText));
        themeDescriptions.add(new ThemeDescription(listView, 0, new Class[]{TextSettingsCell.class}, new String[]{"valueTextView"}, null, null, null, Theme.key_windowBackgroundWhiteValueText));
        themeDescriptions.add(new ThemeDescription(listView, 0, new Class[]{TextSettingsCell.class}, new String[]{"valueImageView"}, null, null, null, Theme.key_windowBackgroundWhiteGrayIcon));

        themeDescriptions.add(new ThemeDescription(listView, 0, new Class[]{TextDetailCell.class}, new String[]{"textView"}, null, null, null, Theme.key_windowBackgroundWhiteBlackText));
        themeDescriptions.add(new ThemeDescription(listView, 0, new Class[]{TextDetailCell.class}, new String[]{"valueTextView"}, null, null, null, Theme.key_windowBackgroundWhiteGrayText2));

        themeDescriptions.add(new ThemeDescription(listView, 0, new Class[]{TextCheckCell2.class}, new String[]{"textView"}, null, null, null, Theme.key_windowBackgroundWhiteBlackText));
        themeDescriptions.add(new ThemeDescription(listView, 0, new Class[]{TextCheckCell2.class}, new String[]{"valueTextView"}, null, null, null, Theme.key_windowBackgroundWhiteGrayText2));
        themeDescriptions.add(new ThemeDescription(listView, 0, new Class[]{TextCheckCell2.class}, new String[]{"checkBox"}, null, null, null, Theme.key_switch2Track));
        themeDescriptions.add(new ThemeDescription(listView, 0, new Class[]{TextCheckCell2.class}, new String[]{"checkBox"}, null, null, null, Theme.key_switch2TrackChecked));

        themeDescriptions.add(new ThemeDescription(listView, ThemeDescription.FLAG_BACKGROUNDFILTER, new Class[]{ShadowSectionCell.class}, null, null, null, Theme.key_windowBackgroundGrayShadow));

        themeDescriptions.add(new ThemeDescription(listView, 0, new Class[]{HeaderCell.class}, new String[]{"textView"}, null, null, null, Theme.key_windowBackgroundWhiteBlueHeader));
        themeDescriptions.add(new ThemeDescription(listView, ThemeDescription.FLAG_CHECKTAG, new Class[]{HeaderCell.class}, new String[]{"textView2"}, null, null, null, Theme.key_windowBackgroundWhiteRedText5));
        themeDescriptions.add(new ThemeDescription(listView, ThemeDescription.FLAG_CHECKTAG, new Class[]{HeaderCell.class}, new String[]{"textView2"}, null, null, null, Theme.key_windowBackgroundWhiteGrayText3));

        themeDescriptions.add(new ThemeDescription(listView, ThemeDescription.FLAG_TEXTCOLOR, new Class[]{PollEditTextCell.class}, new String[]{"textView"}, null, null, null, Theme.key_windowBackgroundWhiteBlackText));
        themeDescriptions.add(new ThemeDescription(listView, ThemeDescription.FLAG_HINTTEXTCOLOR, new Class[]{PollEditTextCell.class}, new String[]{"textView"}, null, null, null, Theme.key_windowBackgroundWhiteHintText));

        themeDescriptions.add(new ThemeDescription(listView, 0, new Class[]{UserCell2.class}, new String[]{"nameTextView"}, null, null, null, Theme.key_windowBackgroundWhiteBlackText));
        themeDescriptions.add(new ThemeDescription(listView, 0, new Class[]{UserCell2.class}, new String[]{"statusColor"}, null, null, cellDelegate, Theme.key_windowBackgroundWhiteGrayText));
        themeDescriptions.add(new ThemeDescription(listView, 0, new Class[]{UserCell2.class}, new String[]{"statusOnlineColor"}, null, null, cellDelegate, Theme.key_windowBackgroundWhiteBlueText));
        themeDescriptions.add(new ThemeDescription(listView, 0, new Class[]{UserCell2.class}, null, Theme.avatarDrawables, null, Theme.key_avatar_text));
        themeDescriptions.add(new ThemeDescription(null, 0, null, null, null, cellDelegate, Theme.key_avatar_backgroundRed));
        themeDescriptions.add(new ThemeDescription(null, 0, null, null, null, cellDelegate, Theme.key_avatar_backgroundOrange));
        themeDescriptions.add(new ThemeDescription(null, 0, null, null, null, cellDelegate, Theme.key_avatar_backgroundViolet));
        themeDescriptions.add(new ThemeDescription(null, 0, null, null, null, cellDelegate, Theme.key_avatar_backgroundGreen));
        themeDescriptions.add(new ThemeDescription(null, 0, null, null, null, cellDelegate, Theme.key_avatar_backgroundCyan));
        themeDescriptions.add(new ThemeDescription(null, 0, null, null, null, cellDelegate, Theme.key_avatar_backgroundBlue));
        themeDescriptions.add(new ThemeDescription(null, 0, null, null, null, cellDelegate, Theme.key_avatar_backgroundPink));

        themeDescriptions.add(new ThemeDescription(null, 0, new Class[]{DialogRadioCell.class}, new String[]{"textView"}, null, null, null, Theme.key_dialogTextBlack));
        themeDescriptions.add(new ThemeDescription(null, 0, new Class[]{DialogRadioCell.class}, new String[]{"textView"}, null, null, null, Theme.key_dialogTextGray2));
        themeDescriptions.add(new ThemeDescription(null, ThemeDescription.FLAG_CHECKBOX, new Class[]{DialogRadioCell.class}, new String[]{"radioButton"}, null, null, null, Theme.key_dialogRadioBackground));
        themeDescriptions.add(new ThemeDescription(null, ThemeDescription.FLAG_CHECKBOXCHECK, new Class[]{DialogRadioCell.class}, new String[]{"radioButton"}, null, null, null, Theme.key_dialogRadioBackgroundChecked));

        return themeDescriptions;
    }
}<|MERGE_RESOLUTION|>--- conflicted
+++ resolved
@@ -1307,13 +1307,8 @@
                 return 3;
             } else if (position == changeInfoRow || position == postMessagesRow || position == editMesagesRow || position == deleteMessagesRow ||
                     position == addAdminsRow || position == banUsersRow || position == addUsersRow || position == pinMessagesRow ||
-<<<<<<< HEAD
                     position == sendMessagesRow || position == sendMediaRow || position == sendStickersRow || position == sendGifsRow ||
-                    position == embedLinksRow || position == sendPollsRow || position == anonymousRow) {
-=======
-                    position == sendMessagesRow || position == sendMediaRow || position == sendStickersRow || position == embedLinksRow ||
-                    position == sendPollsRow || position == anonymousRow || position == startVoiceChatRow) {
->>>>>>> d52b2c92
+                    position == embedLinksRow || position == sendPollsRow || position == anonymousRow || position == startVoiceChatRow) {
                 return 4;
             } else if (position == cantEditInfoRow || position == rankInfoRow) {
                 return 1;
