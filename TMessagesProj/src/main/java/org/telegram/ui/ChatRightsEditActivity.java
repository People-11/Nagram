/*
 * This is the source code of Telegram for Android v. 5.x.x.
 * It is licensed under GNU GPL v. 2 or later.
 * You should have received a copy of the license in this archive (see LICENSE).
 *
 * Copyright Nikolai Kudashov, 2013-2018.
 */

package org.telegram.ui;

import android.animation.ValueAnimator;
import android.app.DatePickerDialog;
import android.app.TimePickerDialog;
import android.content.Context;
import android.content.DialogInterface;
import android.graphics.PorterDuff;
import android.graphics.PorterDuffColorFilter;
import android.graphics.drawable.Drawable;
import android.os.Build;
import android.os.Bundle;
import android.text.Editable;
import android.text.TextWatcher;
import android.util.TypedValue;
import android.view.Gravity;
import android.view.MotionEvent;
import android.view.View;
import android.view.ViewGroup;
import android.view.inputmethod.EditorInfo;
import android.widget.DatePicker;
import android.widget.FrameLayout;
import android.widget.ImageView;
import android.widget.LinearLayout;
import android.widget.TextView;

import androidx.recyclerview.widget.DefaultItemAnimator;
import androidx.recyclerview.widget.LinearLayoutManager;
import androidx.recyclerview.widget.RecyclerView;

import androidx.recyclerview.widget.DefaultItemAnimator;
import androidx.recyclerview.widget.LinearLayoutManager;
import androidx.recyclerview.widget.RecyclerView;

import org.telegram.messenger.AccountInstance;
import org.telegram.messenger.AndroidUtilities;
import org.telegram.messenger.ChatObject;
import org.telegram.messenger.FileLog;
import org.telegram.messenger.LocaleController;
import org.telegram.messenger.MessagesController;
import org.telegram.messenger.R;
import org.telegram.messenger.UserObject;
import org.telegram.tgnet.ConnectionsManager;
import org.telegram.tgnet.TLObject;
import org.telegram.tgnet.TLRPC;
import org.telegram.ui.ActionBar.ActionBar;
import org.telegram.ui.ActionBar.ActionBarMenu;
import org.telegram.ui.ActionBar.AlertDialog;
import org.telegram.ui.ActionBar.BaseFragment;
import org.telegram.ui.ActionBar.BottomSheet;
import org.telegram.ui.ActionBar.SimpleTextView;
import org.telegram.ui.ActionBar.Theme;
import org.telegram.ui.ActionBar.ThemeDescription;
import org.telegram.ui.Cells.DialogRadioCell;
import org.telegram.ui.Cells.HeaderCell;
import org.telegram.ui.Cells.PollEditTextCell;
import org.telegram.ui.Cells.ShadowSectionCell;
import org.telegram.ui.Cells.TextCheckCell2;
import org.telegram.ui.Cells.TextDetailCell;
import org.telegram.ui.Cells.TextInfoPrivacyCell;
import org.telegram.ui.Cells.TextSettingsCell;
import org.telegram.ui.Cells.UserCell2;
import org.telegram.ui.Components.AlertsCreator;
import org.telegram.ui.Components.AnimatedTextView;
import org.telegram.ui.Components.BulletinFactory;
import org.telegram.ui.Components.CircularProgressDrawable;
import org.telegram.ui.Components.CrossfadeDrawable;
import org.telegram.ui.Components.LayoutHelper;
import org.telegram.ui.Components.Premium.LimitReachedBottomSheet;
import org.telegram.ui.Components.RecyclerListView;

import java.util.ArrayList;
import java.util.Calendar;

import tw.nekomimi.nekogram.utils.VibrateUtil;

public class ChatRightsEditActivity extends BaseFragment {

    private ListAdapter listViewAdapter;
    private RecyclerListView listView;
    private LinearLayoutManager linearLayoutManager;

    private FrameLayout addBotButtonContainer;
    private FrameLayout addBotButton;
    private AnimatedTextView addBotButtonText;
    private PollEditTextCell rankEditTextCell;
    private CrossfadeDrawable doneDrawable;

    private long chatId;
    private TLRPC.User currentUser;
    private TLRPC.Chat currentChat;
    private TLObject participant;
    private int currentType;
    private boolean isChannel;
    private boolean isForum;
    private boolean loading = false;

    private boolean canEdit;

    private float asAdminT = 0;
    private boolean asAdmin = false;
    private boolean initialAsAdmin = false;
    private TLRPC.TL_chatAdminRights adminRights;
    private TLRPC.TL_chatAdminRights myAdminRights;
    private TLRPC.TL_chatBannedRights bannedRights;
    private TLRPC.TL_chatBannedRights defaultBannedRights;
    private String currentBannedRights = "";
    private String currentRank;
    private String initialRank;

    private int rowCount;
    private int manageRow;
    private int permissionsStartRow;
    private int permissionsEndRow;
    private int changeInfoRow;
    private int postMessagesRow;
    private int editMesagesRow;
    private int deleteMessagesRow;
    private int addAdminsRow;
    private int anonymousRow;
    private int banUsersRow;
    private int addUsersRow;
    private int pinMessagesRow;
    private int manageTopicsRow;
    private int rightsShadowRow;
    private int removeAdminRow;
    private int removeAdminShadowRow;
    private int cantEditInfoRow;
    private int transferOwnerShadowRow;
    private int transferOwnerRow;
    private int rankHeaderRow;
    private int rankRow;
    private int rankInfoRow;
    private int addBotButtonRow;

    private int sendMessagesRow;
    private int sendMediaRow;
    private int sendStickersRow;

    private int sendGamesRow;
    private int sendInlineRow;

    private int sendGifsRow;
    private int sendPollsRow;
    private int embedLinksRow;
    private int startVoiceChatRow;
    private int untilSectionRow;
    private int untilDateRow;

    private ChatRightsEditActivityDelegate delegate;

    private String botHash;
    private boolean isAddingNew;
    private boolean initialIsSet;

    public static final int TYPE_ADMIN = 0;
    public static final int TYPE_BANNED = 1;
    public static final int TYPE_ADD_BOT = 2;

    private boolean closingKeyboardAfterFinish = false;

    public interface ChatRightsEditActivityDelegate {
        void didSetRights(int rights, TLRPC.TL_chatAdminRights rightsAdmin, TLRPC.TL_chatBannedRights rightsBanned, String rank);

        void didChangeOwner(TLRPC.User user);
    }

    private final static int done_button = 1;

    public ChatRightsEditActivity(long userId, long channelId, TLRPC.TL_chatAdminRights rightsAdmin, TLRPC.TL_chatBannedRights rightsBannedDefault, TLRPC.TL_chatBannedRights rightsBanned, String rank, int type, boolean edit, boolean addingNew, String addingNewBotHash ,TLObject part) {
        this(userId, channelId, rightsAdmin, rightsBannedDefault, rightsBanned, rank, type, edit, addingNew, addingNewBotHash);
        participant = part;
    }

    public ChatRightsEditActivity(long userId, long channelId, TLRPC.TL_chatAdminRights rightsAdmin, TLRPC.TL_chatBannedRights rightsBannedDefault, TLRPC.TL_chatBannedRights rightsBanned, String rank, int type, boolean edit, boolean addingNew, String addingNewBotHash) {
        super();
        isAddingNew = addingNew;
        chatId = channelId;
        currentUser = MessagesController.getInstance(currentAccount).getUser(userId);
        currentType = type;
        canEdit = edit;
        botHash = addingNewBotHash;
        currentChat = MessagesController.getInstance(currentAccount).getChat(chatId);
        if (rank == null) {
            rank = "";
        }
        initialRank = currentRank = rank;
        if (currentChat != null) {
            isChannel = ChatObject.isChannel(currentChat) && !currentChat.megagroup;
            isForum = ChatObject.isForum(currentChat);
            myAdminRights = currentChat.admin_rights;
        }
        if (myAdminRights == null) {
            myAdminRights = emptyAdminRights(currentType != TYPE_ADD_BOT || (currentChat != null && currentChat.creator));
        }
        if (type == TYPE_ADMIN || type == TYPE_ADD_BOT) {
            if (type == TYPE_ADD_BOT) {
                TLRPC.UserFull userFull = getMessagesController().getUserFull(userId);
                if (userFull != null) {
                    TLRPC.TL_chatAdminRights botDefaultRights = isChannel ? userFull.bot_broadcast_admin_rights : userFull.bot_group_admin_rights;
                    if (botDefaultRights != null) {
                        if (rightsAdmin == null) {
                            rightsAdmin = botDefaultRights;
                        } else {
                            rightsAdmin.ban_users = rightsAdmin.ban_users || botDefaultRights.ban_users;
                            rightsAdmin.add_admins = rightsAdmin.add_admins || botDefaultRights.add_admins;
                            rightsAdmin.post_messages = rightsAdmin.post_messages || botDefaultRights.post_messages;
                            rightsAdmin.pin_messages = rightsAdmin.pin_messages || botDefaultRights.pin_messages;
                            rightsAdmin.delete_messages = rightsAdmin.delete_messages || botDefaultRights.delete_messages;
                            rightsAdmin.change_info = rightsAdmin.change_info || botDefaultRights.change_info;
                            rightsAdmin.anonymous = rightsAdmin.anonymous || botDefaultRights.anonymous;
                            rightsAdmin.edit_messages = rightsAdmin.edit_messages || botDefaultRights.edit_messages;
                            rightsAdmin.manage_call = rightsAdmin.manage_call || botDefaultRights.manage_call;
                            rightsAdmin.manage_topics = rightsAdmin.manage_topics || botDefaultRights.manage_topics;
                            rightsAdmin.other = rightsAdmin.other || botDefaultRights.other;
                        }
                    }
                }
            }
            if (rightsAdmin == null) {
                initialAsAdmin = false;
                if (type == TYPE_ADD_BOT) {
                    adminRights = emptyAdminRights(false);
                    asAdmin = isChannel;
                    asAdminT = asAdmin ? 1 : 0;
                    initialIsSet = false;
                } else {
                    adminRights = new TLRPC.TL_chatAdminRights();
                    adminRights.change_info = myAdminRights.change_info;
                    adminRights.post_messages = myAdminRights.post_messages;
                    adminRights.edit_messages = myAdminRights.edit_messages;
                    adminRights.delete_messages = myAdminRights.delete_messages;
                    adminRights.manage_call = myAdminRights.manage_call;
                    adminRights.ban_users = myAdminRights.ban_users;
                    adminRights.invite_users = myAdminRights.invite_users;
                    adminRights.pin_messages = myAdminRights.pin_messages;
                    adminRights.manage_topics = myAdminRights.manage_topics;
                    adminRights.other = myAdminRights.other;
                    initialIsSet = false;
                }
            } else {
                initialAsAdmin = true;
                adminRights = new TLRPC.TL_chatAdminRights();
                adminRights.change_info = rightsAdmin.change_info;
                adminRights.post_messages = rightsAdmin.post_messages;
                adminRights.edit_messages = rightsAdmin.edit_messages;
                adminRights.delete_messages = rightsAdmin.delete_messages;
                adminRights.manage_call = rightsAdmin.manage_call;
                adminRights.ban_users = rightsAdmin.ban_users;
                adminRights.invite_users = rightsAdmin.invite_users;
                adminRights.pin_messages = rightsAdmin.pin_messages;
                adminRights.manage_topics = rightsAdmin.manage_topics;
                adminRights.add_admins = rightsAdmin.add_admins;
                adminRights.anonymous = rightsAdmin.anonymous;
                adminRights.other = rightsAdmin.other;

                initialIsSet = adminRights.change_info || adminRights.post_messages || adminRights.edit_messages ||
                        adminRights.delete_messages || adminRights.ban_users || adminRights.invite_users ||
                        adminRights.pin_messages || adminRights.add_admins || adminRights.manage_call || adminRights.anonymous || adminRights.manage_topics || adminRights.other;

                if (type == TYPE_ADD_BOT) {
                    asAdmin = isChannel || initialIsSet;
                    asAdminT = asAdmin ? 1 : 0;
                    initialIsSet = false;
                }
            }

            if (currentChat != null) {
                defaultBannedRights = currentChat.default_banned_rights;
            }
            if (defaultBannedRights == null) {
                defaultBannedRights = new TLRPC.TL_chatBannedRights();
                defaultBannedRights.view_messages = defaultBannedRights.send_media = defaultBannedRights.send_messages =
                    defaultBannedRights.embed_links = defaultBannedRights.send_stickers = defaultBannedRights.send_gifs =
                    defaultBannedRights.send_games = defaultBannedRights.send_inline = defaultBannedRights.send_polls =
                    defaultBannedRights.invite_users = defaultBannedRights.change_info = defaultBannedRights.pin_messages =
                    defaultBannedRights.manage_topics = true;
            }

            if (!defaultBannedRights.change_info) {
                adminRights.change_info = true;
            }
            if (!defaultBannedRights.pin_messages) {
                adminRights.pin_messages = true;
            }
        } else if (type == TYPE_BANNED) {
            defaultBannedRights = rightsBannedDefault;
            if (defaultBannedRights == null) {
                defaultBannedRights = new TLRPC.TL_chatBannedRights();
                defaultBannedRights.view_messages = defaultBannedRights.send_media = defaultBannedRights.send_messages =
<<<<<<< HEAD
                        defaultBannedRights.embed_links = defaultBannedRights.send_stickers = defaultBannedRights.send_gifs =
                                defaultBannedRights.send_games = defaultBannedRights.send_inline = defaultBannedRights.send_polls =
                                        defaultBannedRights.invite_users = defaultBannedRights.change_info = defaultBannedRights.pin_messages = false;
=======
                defaultBannedRights.embed_links = defaultBannedRights.send_stickers = defaultBannedRights.send_gifs =
                defaultBannedRights.send_games = defaultBannedRights.send_inline = defaultBannedRights.send_polls =
                defaultBannedRights.invite_users = defaultBannedRights.change_info = defaultBannedRights.pin_messages =
                defaultBannedRights.manage_topics = false;
>>>>>>> 23118a4a
            }

            bannedRights = new TLRPC.TL_chatBannedRights();
            if (rightsBanned == null) {
                bannedRights.view_messages = bannedRights.send_media = bannedRights.send_messages =
<<<<<<< HEAD
                        bannedRights.embed_links = bannedRights.send_stickers = bannedRights.send_gifs =
                                bannedRights.send_games = bannedRights.send_inline = bannedRights.send_polls =
                                        bannedRights.invite_users = bannedRights.change_info = bannedRights.pin_messages = false;
=======
                bannedRights.embed_links = bannedRights.send_stickers = bannedRights.send_gifs =
                bannedRights.send_games = bannedRights.send_inline = bannedRights.send_polls =
                bannedRights.invite_users = bannedRights.change_info = bannedRights.pin_messages =
                bannedRights.manage_topics = false;
>>>>>>> 23118a4a
            } else {
                bannedRights.view_messages = rightsBanned.view_messages;
                bannedRights.send_messages = rightsBanned.send_messages;
                bannedRights.send_media = rightsBanned.send_media;
                bannedRights.send_stickers = rightsBanned.send_stickers;
                bannedRights.send_gifs = rightsBanned.send_gifs;
                bannedRights.send_games = rightsBanned.send_games;
                bannedRights.send_inline = rightsBanned.send_inline;
                bannedRights.embed_links = rightsBanned.embed_links;
                bannedRights.send_polls = rightsBanned.send_polls;
                bannedRights.invite_users = rightsBanned.invite_users;
                bannedRights.change_info = rightsBanned.change_info;
                bannedRights.pin_messages = rightsBanned.pin_messages;
                bannedRights.until_date = rightsBanned.until_date;
                bannedRights.manage_topics = rightsBanned.manage_topics;
            }
            if (defaultBannedRights.view_messages) {
                bannedRights.view_messages = true;
            }
            if (defaultBannedRights.send_messages) {
                bannedRights.send_messages = true;
            }
            if (defaultBannedRights.send_media) {
                bannedRights.send_media = true;
            }
            if (defaultBannedRights.send_stickers) {
                bannedRights.send_stickers = true;
            }
            if (defaultBannedRights.send_gifs) {
                bannedRights.send_gifs = true;
            }
            if (defaultBannedRights.send_games) {
                bannedRights.send_games = true;
            }
            if (defaultBannedRights.send_inline) {
                bannedRights.send_inline = true;
            }
            if (defaultBannedRights.embed_links) {
                bannedRights.embed_links = true;
            }
            if (defaultBannedRights.send_polls) {
                bannedRights.send_polls = true;
            }
            if (defaultBannedRights.invite_users) {
                bannedRights.invite_users = true;
            }
            if (defaultBannedRights.change_info) {
                bannedRights.change_info = true;
            }
            if (defaultBannedRights.pin_messages) {
                bannedRights.pin_messages = true;
            }
            if (defaultBannedRights.manage_topics) {
                bannedRights.manage_topics = true;
            }

            currentBannedRights = ChatObject.getBannedRightsString(bannedRights);

            initialIsSet = rightsBanned == null || !rightsBanned.view_messages;
        }
        updateRows(false);
    }

    public static TLRPC.TL_chatAdminRights emptyAdminRights(boolean value) {
        TLRPC.TL_chatAdminRights adminRights = new TLRPC.TL_chatAdminRights();
        adminRights.change_info = adminRights.post_messages = adminRights.edit_messages =
            adminRights.delete_messages = adminRights.ban_users = adminRights.invite_users =
            adminRights.pin_messages = adminRights.add_admins = adminRights.manage_call = adminRights.manage_topics = value;
        return adminRights;
    }


    @Override
    public View createView(Context context) {
        actionBar.setBackButtonImage(R.drawable.ic_ab_back);
        actionBar.setAllowOverlayTitle(true);

        if (currentType == TYPE_ADMIN) {
            actionBar.setTitle(LocaleController.getString("EditAdmin", R.string.EditAdmin));
        } else if (currentType == TYPE_ADD_BOT) {
            actionBar.setTitle(LocaleController.getString("AddBot", R.string.AddBot));
        } else {
            actionBar.setTitle(LocaleController.getString("UserRestrictions", R.string.UserRestrictions));
        }

        actionBar.setActionBarMenuOnItemClick(new ActionBar.ActionBarMenuOnItemClick() {
            @Override
            public void onItemClick(int id) {
                if (id == -1) {
                    if (checkDiscard()) {
                        finishFragment();
                    }
                } else if (id == done_button) {
                    onDonePressed();
                }
            }
        });

        if (canEdit || !isChannel && currentChat.creator && UserObject.isUserSelf(currentUser)) {
            ActionBarMenu menu = actionBar.createMenu();
            Drawable checkmark = context.getResources().getDrawable(R.drawable.ic_ab_done).mutate();
            checkmark.setColorFilter(new PorterDuffColorFilter(Theme.getColor(Theme.key_actionBarDefaultIcon), PorterDuff.Mode.MULTIPLY));
            doneDrawable = new CrossfadeDrawable(checkmark, new CircularProgressDrawable(Theme.getColor(Theme.key_actionBarDefaultIcon)));
            menu.addItemWithWidth(done_button, 0, AndroidUtilities.dp(56), LocaleController.getString("Done", R.string.Done));
            menu.getItem(done_button).setIcon(doneDrawable);
        }

        fragmentView = new FrameLayout(context) {
            private int previousHeight = -1;
            @Override
            protected void onLayout(boolean changed, int left, int top, int right, int bottom) {
                super.onLayout(changed, left, top, right, bottom);
                int height = bottom - top;
                if (previousHeight != -1 && Math.abs(previousHeight - height) > AndroidUtilities.dp(20)) {
                    listView.smoothScrollToPosition(rowCount - 1);
                }
                previousHeight = height;
            }
        };
        fragmentView.setBackgroundColor(Theme.getColor(Theme.key_windowBackgroundGray));
        FrameLayout frameLayout = (FrameLayout) fragmentView;
        fragmentView.setFocusableInTouchMode(true);

        listView = new RecyclerListView(context) {
            @Override
            public boolean onTouchEvent(MotionEvent e) {
                if (loading) {
                    return false;
                }
                return super.onTouchEvent(e);
            }

            @Override
            public boolean onInterceptTouchEvent(MotionEvent e) {
                if (loading) {
                    return false;
                }
                return super.onInterceptTouchEvent(e);
            }
        };
        listView.setClipChildren(currentType != TYPE_ADD_BOT);
        linearLayoutManager = new LinearLayoutManager(context, LinearLayoutManager.VERTICAL, false) {
            @Override
            protected int getExtraLayoutSpace(RecyclerView.State state) {
                return 5000;
            }
        };
        linearLayoutManager.setInitialPrefetchItemCount(100);
        listView.setLayoutManager(linearLayoutManager);
        listView.setAdapter(listViewAdapter = new ListAdapter(context));
        DefaultItemAnimator itemAnimator = new DefaultItemAnimator();
        if (currentType == TYPE_ADD_BOT) {
            listView.setResetSelectorOnChanged(false);
        }
        itemAnimator.setDelayAnimations(false);
        listView.setItemAnimator(itemAnimator);
        listView.setVerticalScrollbarPosition(LocaleController.isRTL ? RecyclerListView.SCROLLBAR_POSITION_LEFT : RecyclerListView.SCROLLBAR_POSITION_RIGHT);
        frameLayout.addView(listView, LayoutHelper.createFrame(LayoutHelper.MATCH_PARENT, LayoutHelper.MATCH_PARENT));

        listView.setOnScrollListener(new RecyclerView.OnScrollListener() {
            @Override
            public void onScrollStateChanged(RecyclerView recyclerView, int newState) {
                if (newState == RecyclerView.SCROLL_STATE_DRAGGING) {
                    AndroidUtilities.hideKeyboard(getParentActivity().getCurrentFocus());
                }
            }
        });

        listView.setOnItemClickListener((view, position) -> {
            if (position == 0) {
                Bundle args = new Bundle();
                args.putLong("user_id", currentUser.id);
                presentFragment(new ProfileActivity(args));
            } else if (!canEdit && (!currentChat.creator || currentType != TYPE_ADMIN || position != anonymousRow)) {
                return;
            } else if (position == removeAdminRow) {
                if (currentType == TYPE_ADMIN) {
                    MessagesController.getInstance(currentAccount).setUserAdminRole(chatId, currentUser, new TLRPC.TL_chatAdminRights(), currentRank, isChannel, getFragmentForAlert(0), isAddingNew, false, null,null);
                    if (delegate != null) {
                        delegate.didSetRights(0, adminRights, bannedRights, currentRank);
                    }
                    finishFragment();
                } else if (currentType == TYPE_BANNED) {
                    bannedRights = new TLRPC.TL_chatBannedRights();
                    bannedRights.view_messages = true;
                    bannedRights.send_media = true;
                    bannedRights.send_messages = true;
                    bannedRights.send_stickers = true;
                    bannedRights.send_gifs = true;
                    bannedRights.send_games = true;
                    bannedRights.send_inline = true;
                    bannedRights.embed_links = true;
                    bannedRights.pin_messages = true;
                    bannedRights.send_polls = true;
                    bannedRights.invite_users = true;
                    bannedRights.change_info = true;
                    bannedRights.manage_topics = true;
                    bannedRights.until_date = 0;
                    onDonePressed();
                }
            } else if (position == transferOwnerRow) {
                initTransfer(null, null);
            } else if (position == untilDateRow) {
                if (getParentActivity() == null) {
                    return;
                }
                BottomSheet.Builder builder = new BottomSheet.Builder(context);
                builder.setApplyTopPadding(false);

                LinearLayout linearLayout = new LinearLayout(context);
                linearLayout.setOrientation(LinearLayout.VERTICAL);

                HeaderCell headerCell = new HeaderCell(context, Theme.key_dialogTextBlue2, 23, 15, false);
                headerCell.setHeight(47);
                headerCell.setText(LocaleController.getString("UserRestrictionsDuration", R.string.UserRestrictionsDuration));
                linearLayout.addView(headerCell);

                LinearLayout linearLayoutInviteContainer = new LinearLayout(context);
                linearLayoutInviteContainer.setOrientation(LinearLayout.VERTICAL);
                linearLayout.addView(linearLayoutInviteContainer, LayoutHelper.createLinear(LayoutHelper.MATCH_PARENT, LayoutHelper.WRAP_CONTENT));

                BottomSheet.BottomSheetCell[] buttons = new BottomSheet.BottomSheetCell[5];

                for (int a = 0; a < buttons.length; a++) {
                    buttons[a] = new BottomSheet.BottomSheetCell(context, 0);
                    buttons[a].setPadding(AndroidUtilities.dp(7), 0, AndroidUtilities.dp(7), 0);
                    buttons[a].setTag(a);
                    buttons[a].setBackgroundDrawable(Theme.getSelectorDrawable(false));
                    String text;
                    switch (a) {
                        case 0:
                            text = LocaleController.getString("UserRestrictionsUntilForever", R.string.UserRestrictionsUntilForever);
                            break;
                        case 1:
                            text = LocaleController.formatPluralString("Days", 1);
                            break;
                        case 2:
                            text = LocaleController.formatPluralString("Weeks", 1);
                            break;
                        case 3:
                            text = LocaleController.formatPluralString("Months", 1);
                            break;
                        case 4:
                        default:
                            text = LocaleController.getString("UserRestrictionsCustom", R.string.UserRestrictionsCustom);
                            break;
                    }
                    buttons[a].setTextAndIcon(text, 0);
                    linearLayoutInviteContainer.addView(buttons[a], LayoutHelper.createLinear(LayoutHelper.MATCH_PARENT, LayoutHelper.WRAP_CONTENT));
                    buttons[a].setOnClickListener(v2 -> {
                        Integer tag = (Integer) v2.getTag();
                        switch (tag) {
                            case 0:
                                bannedRights.until_date = 0;
                                listViewAdapter.notifyItemChanged(untilDateRow);
                                break;
                            case 1:
                                bannedRights.until_date = ConnectionsManager.getInstance(currentAccount).getCurrentTime() + 60 * 60 * 24;
                                listViewAdapter.notifyItemChanged(untilDateRow);
                                break;
                            case 2:
                                bannedRights.until_date = ConnectionsManager.getInstance(currentAccount).getCurrentTime() + 60 * 60 * 24 * 7;
                                listViewAdapter.notifyItemChanged(untilDateRow);
                                break;
                            case 3:
                                bannedRights.until_date = ConnectionsManager.getInstance(currentAccount).getCurrentTime() + 60 * 60 * 24 * 30;
                                listViewAdapter.notifyItemChanged(untilDateRow);
                                break;
                            case 4: {
                                Calendar calendar = Calendar.getInstance();
                                int year = calendar.get(Calendar.YEAR);
                                int monthOfYear = calendar.get(Calendar.MONTH);
                                int dayOfMonth = calendar.get(Calendar.DAY_OF_MONTH);
                                try {
                                    DatePickerDialog dialog = new DatePickerDialog(getParentActivity(), (view1, year1, month, dayOfMonth1) -> {
                                        Calendar calendar1 = Calendar.getInstance();
                                        calendar1.clear();
                                        calendar1.set(year1, month, dayOfMonth1);
                                        final int time = (int) (calendar1.getTime().getTime() / 1000);
                                        try {
                                            TimePickerDialog dialog13 = new TimePickerDialog(getParentActivity(), (view11, hourOfDay, minute) -> {
                                                bannedRights.until_date = time + hourOfDay * 3600 + minute * 60;
                                                listViewAdapter.notifyItemChanged(untilDateRow);
                                            }, 0, 0, true);
                                            dialog13.setButton(DialogInterface.BUTTON_POSITIVE, LocaleController.getString("Set", R.string.Set), dialog13);
                                            dialog13.setButton(DialogInterface.BUTTON_NEGATIVE, LocaleController.getString("Cancel", R.string.Cancel), (dialog131, which) -> {

                                            });
                                            showDialog(dialog13);
                                        } catch (Exception e) {
                                            FileLog.e(e);
                                        }
                                    }, year, monthOfYear, dayOfMonth);

                                    final DatePicker datePicker = dialog.getDatePicker();

                                    Calendar date = Calendar.getInstance();
                                    date.setTimeInMillis(System.currentTimeMillis());
                                    date.set(Calendar.HOUR_OF_DAY, date.getMinimum(Calendar.HOUR_OF_DAY));
                                    date.set(Calendar.MINUTE, date.getMinimum(Calendar.MINUTE));
                                    date.set(Calendar.SECOND, date.getMinimum(Calendar.SECOND));
                                    date.set(Calendar.MILLISECOND, date.getMinimum(Calendar.MILLISECOND));
                                    datePicker.setMinDate(date.getTimeInMillis());

                                    date.setTimeInMillis(System.currentTimeMillis() + 31536000000L);
                                    date.set(Calendar.HOUR_OF_DAY, date.getMaximum(Calendar.HOUR_OF_DAY));
                                    date.set(Calendar.MINUTE, date.getMaximum(Calendar.MINUTE));
                                    date.set(Calendar.SECOND, date.getMaximum(Calendar.SECOND));
                                    date.set(Calendar.MILLISECOND, date.getMaximum(Calendar.MILLISECOND));
                                    datePicker.setMaxDate(date.getTimeInMillis());

                                    dialog.setButton(DialogInterface.BUTTON_POSITIVE, LocaleController.getString("Set", R.string.Set), dialog);
                                    dialog.setButton(DialogInterface.BUTTON_NEGATIVE, LocaleController.getString("Cancel", R.string.Cancel), (dialog1, which) -> {

                                    });
                                    if (Build.VERSION.SDK_INT >= 21) {
                                        dialog.setOnShowListener(dialog12 -> {
                                            int count = datePicker.getChildCount();
                                            for (int b = 0; b < count; b++) {
                                                View child = datePicker.getChildAt(b);
                                                ViewGroup.LayoutParams layoutParams = child.getLayoutParams();
                                                layoutParams.width = LayoutHelper.MATCH_PARENT;
                                                child.setLayoutParams(layoutParams);
                                            }
                                        });
                                    }
                                    showDialog(dialog);
                                } catch (Exception e) {
                                    FileLog.e(e);
                                }
                                break;
                            }
                        }
                        builder.getDismissRunnable().run();
                    });
                }
                builder.setCustomView(linearLayout);
                showDialog(builder.create());
            } else if (view instanceof TextCheckCell2) {
                TextCheckCell2 checkCell = (TextCheckCell2) view;
                if (checkCell.hasIcon()) {
                    if (currentType != TYPE_ADD_BOT) {
                        new AlertDialog.Builder(getParentActivity())
                            .setTitle(LocaleController.getString("UserRestrictionsCantModify", R.string.UserRestrictionsCantModify))
                            .setMessage(LocaleController.getString("UserRestrictionsCantModifyDisabled", R.string.UserRestrictionsCantModifyDisabled))
                            .setPositiveButton(LocaleController.getString("OK", R.string.OK), null)
                            .create()
                            .show();
                    }
                    return;
                }

                if (!checkCell.isEnabled()) {
                    if ((currentType == TYPE_ADD_BOT || currentType == TYPE_ADMIN) &&
                        (position == changeInfoRow && defaultBannedRights != null && !defaultBannedRights.change_info ||
                         position == pinMessagesRow && defaultBannedRights != null && !defaultBannedRights.pin_messages)) {
                        new AlertDialog.Builder(getParentActivity())
                            .setTitle(LocaleController.getString("UserRestrictionsCantModify", R.string.UserRestrictionsCantModify))
                            .setMessage(LocaleController.getString("UserRestrictionsCantModifyEnabled", R.string.UserRestrictionsCantModifyEnabled))
                            .setPositiveButton(LocaleController.getString("OK", R.string.OK), null)
                            .create()
                            .show();
                    }
                    return;
                }
                if (currentType != TYPE_ADD_BOT) {
                    checkCell.setChecked(!checkCell.isChecked());
                }
                boolean value = checkCell.isChecked();
                if (position == manageRow) {
                    value = asAdmin = !asAdmin;
                    updateAsAdmin(true);
                } else if (position == changeInfoRow) {
                    if (currentType == TYPE_ADMIN || currentType == TYPE_ADD_BOT) {
                        value = adminRights.change_info = !adminRights.change_info;
                    } else {
                        value = bannedRights.change_info = !bannedRights.change_info;
                    }
                } else if (position == postMessagesRow) {
                    value = adminRights.post_messages = !adminRights.post_messages;
                } else if (position == editMesagesRow) {
                    value = adminRights.edit_messages = !adminRights.edit_messages;
                } else if (position == deleteMessagesRow) {
                    value = adminRights.delete_messages = !adminRights.delete_messages;
                } else if (position == addAdminsRow) {
                    value = adminRights.add_admins = !adminRights.add_admins;
                } else if (position == anonymousRow) {
                    value = adminRights.anonymous = !adminRights.anonymous;
                } else if (position == banUsersRow) {
                    value = adminRights.ban_users = !adminRights.ban_users;
                } else if (position == startVoiceChatRow) {
                    value = adminRights.manage_call = !adminRights.manage_call;
                } else if (position == manageTopicsRow) {
                    if (currentType == TYPE_ADMIN || currentType == TYPE_ADD_BOT) {
                        value = adminRights.manage_topics = !adminRights.manage_topics;
                    } else {
                        value = bannedRights.manage_topics = !bannedRights.manage_topics;
                    }
                } else if (position == addUsersRow) {
                    if (currentType == TYPE_ADMIN || currentType == TYPE_ADD_BOT) {
                        value = adminRights.invite_users = !adminRights.invite_users;
                    } else {
                        value = bannedRights.invite_users = !bannedRights.invite_users;
                    }
                } else if (position == pinMessagesRow) {
                    if (currentType == TYPE_ADMIN || currentType == TYPE_ADD_BOT) {
                        value = adminRights.pin_messages = !adminRights.pin_messages;
                    } else {
                        value = bannedRights.pin_messages = !bannedRights.pin_messages;
                    }
                } else if (currentType == TYPE_BANNED && bannedRights != null) {
                    boolean disabled = !checkCell.isChecked();
                    if (position == sendMessagesRow) {
                        value = bannedRights.send_messages = !bannedRights.send_messages;
                    } else if (position == sendMediaRow) {
                        value = bannedRights.send_media = !bannedRights.send_media;
                    } else if (position == sendStickersRow) {
                        value = bannedRights.send_stickers = !bannedRights.send_stickers;
                    } else if (position == sendGamesRow) {
                        bannedRights.send_games = !bannedRights.send_games;
                    } else if (position == sendInlineRow) {
                        bannedRights.send_inline = !bannedRights.send_inline;
                    } else if (position == sendGifsRow) {
                        bannedRights.send_gifs = !bannedRights.send_gifs;
                    } else if (position == embedLinksRow) {
                        value = bannedRights.embed_links = !bannedRights.embed_links;
                    } else if (position == sendPollsRow) {
                        value = bannedRights.send_polls = !bannedRights.send_polls;
                    }
                    if (disabled) {
                        if (bannedRights.view_messages && !bannedRights.send_messages) {
                            bannedRights.send_messages = true;
                            RecyclerListView.ViewHolder holder = listView.findViewHolderForAdapterPosition(sendMessagesRow);
                            if (holder != null) {
                                ((TextCheckCell2) holder.itemView).setChecked(false);
                            }
                        }
                        if ((bannedRights.view_messages || bannedRights.send_messages) && !bannedRights.send_media) {
                            bannedRights.send_media = true;
                            RecyclerListView.ViewHolder holder = listView.findViewHolderForAdapterPosition(sendMediaRow);
                            if (holder != null) {
                                ((TextCheckCell2) holder.itemView).setChecked(false);
                            }
                        }
                        if ((bannedRights.view_messages || bannedRights.send_messages) && !bannedRights.send_polls) {
                            bannedRights.send_polls = true;
                            RecyclerListView.ViewHolder holder = listView.findViewHolderForAdapterPosition(sendPollsRow);
                            if (holder != null) {
                                ((TextCheckCell2) holder.itemView).setChecked(false);
                            }
                        }
                        if ((bannedRights.view_messages || bannedRights.send_messages) && !bannedRights.send_stickers) {
                            bannedRights.send_stickers = true;
                            RecyclerListView.ViewHolder holder = listView.findViewHolderForAdapterPosition(sendStickersRow);
                            if (holder != null) {
                                ((TextCheckCell2) holder.itemView).setChecked(false);
                            }
                        }
                        if ((bannedRights.view_messages || bannedRights.send_messages) && !bannedRights.send_games) {
                            bannedRights.send_games = true;
                            RecyclerListView.ViewHolder holder = listView.findViewHolderForAdapterPosition(sendGamesRow);
                            if (holder != null) {
                                ((TextCheckCell2) holder.itemView).setChecked(false);
                            }
                        }
                        if ((bannedRights.view_messages || bannedRights.send_inline) && !bannedRights.send_inline) {
                            bannedRights.send_inline = true;
                            RecyclerListView.ViewHolder holder = listView.findViewHolderForAdapterPosition(sendInlineRow);
                            if (holder != null) {
                                ((TextCheckCell2) holder.itemView).setChecked(false);
                            }
                        }
                        if ((bannedRights.view_messages || bannedRights.send_messages) && !bannedRights.send_gifs) {
                            bannedRights.send_gifs = true;
                            RecyclerListView.ViewHolder holder = listView.findViewHolderForAdapterPosition(sendGifsRow);
                            if (holder != null) {
                                ((TextCheckCell2) holder.itemView).setChecked(false);
                            }
                        }
                        if ((bannedRights.view_messages || bannedRights.send_messages) && !bannedRights.embed_links) {
                            bannedRights.embed_links = true;
                            RecyclerListView.ViewHolder holder = listView.findViewHolderForAdapterPosition(embedLinksRow);
                            if (holder != null) {
                                ((TextCheckCell2) holder.itemView).setChecked(false);
                            }
                        }
                    } else {
                        if ((!bannedRights.send_messages || !bannedRights.embed_links || !bannedRights.send_inline || !bannedRights.send_media || !bannedRights.send_polls) && bannedRights.view_messages) {
                            bannedRights.view_messages = false;
                        }
                        if ((!bannedRights.embed_links || !bannedRights.send_inline || !bannedRights.send_media || !bannedRights.send_polls) && bannedRights.send_messages) {
                            bannedRights.send_messages = false;
                            RecyclerListView.ViewHolder holder = listView.findViewHolderForAdapterPosition(sendMessagesRow);
                            if (holder != null) {
                                ((TextCheckCell2) holder.itemView).setChecked(true);
                            }
                        }
                    }
                }
                if (currentType == TYPE_ADD_BOT) {
                    checkCell.setChecked(asAdmin && value);
                }
                updateRows(true);
            }
        });

        return fragmentView;
    }

    @Override
    public void onResume() {
        super.onResume();
        if (listViewAdapter != null) {
            listViewAdapter.notifyDataSetChanged();
        }
        AndroidUtilities.requestAdjustResize(getParentActivity(), classGuid);
    }

    private boolean isDefaultAdminRights() {
        return adminRights.change_info && adminRights.delete_messages && adminRights.ban_users && adminRights.invite_users && adminRights.pin_messages && (!isForum || adminRights.manage_topics) && adminRights.manage_call && !adminRights.add_admins && !adminRights.anonymous ||
                !adminRights.change_info && !adminRights.delete_messages && !adminRights.ban_users && !adminRights.invite_users && !adminRights.pin_messages && (!isForum || !adminRights.manage_topics) && !adminRights.manage_call && !adminRights.add_admins && !adminRights.anonymous;
    }

    private boolean hasAllAdminRights() {
        if (isChannel) {
            return adminRights.change_info && adminRights.post_messages && adminRights.edit_messages && adminRights.delete_messages && adminRights.invite_users && adminRights.add_admins && adminRights.manage_call;
        } else {
            return adminRights.change_info && adminRights.delete_messages && adminRights.ban_users && adminRights.invite_users && adminRights.pin_messages && adminRights.add_admins && adminRights.manage_call && (!isForum || adminRights.manage_topics);
        }
    }

    private void initTransfer(TLRPC.InputCheckPasswordSRP srp, TwoStepVerificationActivity passwordFragment) {
        if (getParentActivity() == null) {
            return;
        }
        if (srp != null && !ChatObject.isChannel(currentChat)) {
            MessagesController.getInstance(currentAccount).convertToMegaGroup(getParentActivity(), chatId, this, param -> {
                if (param != 0) {
                    chatId = param;
                    currentChat = MessagesController.getInstance(currentAccount).getChat(param);
                    initTransfer(srp, passwordFragment);
                }
            });
            return;
        }
        TLRPC.TL_channels_editCreator req = new TLRPC.TL_channels_editCreator();
        if (ChatObject.isChannel(currentChat)) {
            req.channel = new TLRPC.TL_inputChannel();
            req.channel.channel_id = currentChat.id;
            req.channel.access_hash = currentChat.access_hash;
        } else {
            req.channel = new TLRPC.TL_inputChannelEmpty();
        }
        req.password = srp != null ? srp : new TLRPC.TL_inputCheckPasswordEmpty();
        req.user_id = getMessagesController().getInputUser(currentUser);
        getConnectionsManager().sendRequest(req, (response, error) -> AndroidUtilities.runOnUIThread(() -> {
            if (error != null) {
                if (getParentActivity() == null) {
                    return;
                }
                if ("PASSWORD_HASH_INVALID".equals(error.text)) {
                    if (srp == null) {
                        AlertDialog.Builder builder = new AlertDialog.Builder(getParentActivity());
                        if (isChannel) {
                            builder.setTitle(LocaleController.getString("EditAdminChannelTransfer", R.string.EditAdminChannelTransfer));
                        } else {
                            builder.setTitle(LocaleController.getString("EditAdminGroupTransfer", R.string.EditAdminGroupTransfer));
                        }
                        builder.setMessage(AndroidUtilities.replaceTags(LocaleController.formatString("EditAdminTransferReadyAlertText", R.string.EditAdminTransferReadyAlertText, currentChat.title, UserObject.getFirstName(currentUser))));
                        builder.setPositiveButton(LocaleController.getString("EditAdminTransferChangeOwner", R.string.EditAdminTransferChangeOwner), (dialogInterface, i) -> {
                            TwoStepVerificationActivity fragment = new TwoStepVerificationActivity();
                            fragment.setDelegate(password -> initTransfer(password, fragment));
                            presentFragment(fragment);
                        });
                        builder.setNegativeButton(LocaleController.getString("Cancel", R.string.Cancel), null);
                        showDialog(builder.create());
                    }
                } else if ("PASSWORD_MISSING".equals(error.text) || error.text.startsWith("PASSWORD_TOO_FRESH_") || error.text.startsWith("SESSION_TOO_FRESH_")) {
                    if (passwordFragment != null) {
                        passwordFragment.needHideProgress();
                    }
                    AlertDialog.Builder builder = new AlertDialog.Builder(getParentActivity());
                    builder.setTitle(LocaleController.getString("EditAdminTransferAlertTitle", R.string.EditAdminTransferAlertTitle));

                    LinearLayout linearLayout = new LinearLayout(getParentActivity());
                    linearLayout.setPadding(AndroidUtilities.dp(24), AndroidUtilities.dp(2), AndroidUtilities.dp(24), 0);
                    linearLayout.setOrientation(LinearLayout.VERTICAL);
                    builder.setView(linearLayout);

                    TextView messageTextView = new TextView(getParentActivity());
                    messageTextView.setTextColor(Theme.getColor(Theme.key_dialogTextBlack));
                    messageTextView.setTextSize(TypedValue.COMPLEX_UNIT_DIP, 16);
                    messageTextView.setGravity((LocaleController.isRTL ? Gravity.RIGHT : Gravity.LEFT) | Gravity.TOP);
                    if (isChannel) {
                        messageTextView.setText(AndroidUtilities.replaceTags(LocaleController.formatString("EditChannelAdminTransferAlertText", R.string.EditChannelAdminTransferAlertText, UserObject.getFirstName(currentUser))));
                    } else {
                        messageTextView.setText(AndroidUtilities.replaceTags(LocaleController.formatString("EditAdminTransferAlertText", R.string.EditAdminTransferAlertText, UserObject.getFirstName(currentUser))));
                    }
                    linearLayout.addView(messageTextView, LayoutHelper.createLinear(LayoutHelper.MATCH_PARENT, LayoutHelper.WRAP_CONTENT));

                    LinearLayout linearLayout2 = new LinearLayout(getParentActivity());
                    linearLayout2.setOrientation(LinearLayout.HORIZONTAL);
                    linearLayout.addView(linearLayout2, LayoutHelper.createLinear(LayoutHelper.MATCH_PARENT, LayoutHelper.WRAP_CONTENT, 0, 11, 0, 0));

                    ImageView dotImageView = new ImageView(getParentActivity());
                    dotImageView.setImageResource(R.drawable.list_circle);
                    dotImageView.setPadding(LocaleController.isRTL ? AndroidUtilities.dp(11) : 0, AndroidUtilities.dp(9), LocaleController.isRTL ? 0 : AndroidUtilities.dp(11), 0);
                    dotImageView.setColorFilter(new PorterDuffColorFilter(Theme.getColor(Theme.key_dialogTextBlack), PorterDuff.Mode.SRC_IN));

                    messageTextView = new TextView(getParentActivity());
                    messageTextView.setTextColor(Theme.getColor(Theme.key_dialogTextBlack));
                    messageTextView.setTextSize(TypedValue.COMPLEX_UNIT_DIP, 16);
                    messageTextView.setGravity((LocaleController.isRTL ? Gravity.RIGHT : Gravity.LEFT) | Gravity.TOP);
                    messageTextView.setText(AndroidUtilities.replaceTags(LocaleController.getString("EditAdminTransferAlertText1", R.string.EditAdminTransferAlertText1)));
                    if (LocaleController.isRTL) {
                        linearLayout2.addView(messageTextView, LayoutHelper.createLinear(LayoutHelper.MATCH_PARENT, LayoutHelper.WRAP_CONTENT));
                        linearLayout2.addView(dotImageView, LayoutHelper.createLinear(LayoutHelper.WRAP_CONTENT, LayoutHelper.WRAP_CONTENT, Gravity.RIGHT));
                    } else {
                        linearLayout2.addView(dotImageView, LayoutHelper.createLinear(LayoutHelper.WRAP_CONTENT, LayoutHelper.WRAP_CONTENT));
                        linearLayout2.addView(messageTextView, LayoutHelper.createLinear(LayoutHelper.MATCH_PARENT, LayoutHelper.WRAP_CONTENT));
                    }

                    linearLayout2 = new LinearLayout(getParentActivity());
                    linearLayout2.setOrientation(LinearLayout.HORIZONTAL);
                    linearLayout.addView(linearLayout2, LayoutHelper.createLinear(LayoutHelper.MATCH_PARENT, LayoutHelper.WRAP_CONTENT, 0, 11, 0, 0));

                    dotImageView = new ImageView(getParentActivity());
                    dotImageView.setImageResource(R.drawable.list_circle);
                    dotImageView.setPadding(LocaleController.isRTL ? AndroidUtilities.dp(11) : 0, AndroidUtilities.dp(9), LocaleController.isRTL ? 0 : AndroidUtilities.dp(11), 0);
                    dotImageView.setColorFilter(new PorterDuffColorFilter(Theme.getColor(Theme.key_dialogTextBlack), PorterDuff.Mode.SRC_IN));

                    messageTextView = new TextView(getParentActivity());
                    messageTextView.setTextColor(Theme.getColor(Theme.key_dialogTextBlack));
                    messageTextView.setTextSize(TypedValue.COMPLEX_UNIT_DIP, 16);
                    messageTextView.setGravity((LocaleController.isRTL ? Gravity.RIGHT : Gravity.LEFT) | Gravity.TOP);
                    messageTextView.setText(AndroidUtilities.replaceTags(LocaleController.getString("EditAdminTransferAlertText2", R.string.EditAdminTransferAlertText2)));
                    if (LocaleController.isRTL) {
                        linearLayout2.addView(messageTextView, LayoutHelper.createLinear(LayoutHelper.MATCH_PARENT, LayoutHelper.WRAP_CONTENT));
                        linearLayout2.addView(dotImageView, LayoutHelper.createLinear(LayoutHelper.WRAP_CONTENT, LayoutHelper.WRAP_CONTENT, Gravity.RIGHT));
                    } else {
                        linearLayout2.addView(dotImageView, LayoutHelper.createLinear(LayoutHelper.WRAP_CONTENT, LayoutHelper.WRAP_CONTENT));
                        linearLayout2.addView(messageTextView, LayoutHelper.createLinear(LayoutHelper.MATCH_PARENT, LayoutHelper.WRAP_CONTENT));
                    }

                    if ("PASSWORD_MISSING".equals(error.text)) {
                        builder.setPositiveButton(LocaleController.getString("EditAdminTransferSetPassword", R.string.EditAdminTransferSetPassword), (dialogInterface, i) -> presentFragment(new TwoStepVerificationSetupActivity(TwoStepVerificationSetupActivity.TYPE_INTRO, null)));
                        builder.setNegativeButton(LocaleController.getString("Cancel", R.string.Cancel), null);
                    } else {
                        messageTextView = new TextView(getParentActivity());
                        messageTextView.setTextColor(Theme.getColor(Theme.key_dialogTextBlack));
                        messageTextView.setTextSize(TypedValue.COMPLEX_UNIT_DIP, 16);
                        messageTextView.setGravity((LocaleController.isRTL ? Gravity.RIGHT : Gravity.LEFT) | Gravity.TOP);
                        messageTextView.setText(LocaleController.getString("EditAdminTransferAlertText3", R.string.EditAdminTransferAlertText3));
                        linearLayout.addView(messageTextView, LayoutHelper.createLinear(LayoutHelper.MATCH_PARENT, LayoutHelper.WRAP_CONTENT, 0, 11, 0, 0));

                        builder.setNegativeButton(LocaleController.getString("OK", R.string.OK), null);
                    }
                    showDialog(builder.create());
                } else if ("SRP_ID_INVALID".equals(error.text)) {
                    TLRPC.TL_account_getPassword getPasswordReq = new TLRPC.TL_account_getPassword();
                    ConnectionsManager.getInstance(currentAccount).sendRequest(getPasswordReq, (response2, error2) -> AndroidUtilities.runOnUIThread(() -> {
                        if (error2 == null) {
                            TLRPC.account_Password currentPassword = (TLRPC.account_Password) response2;
                            passwordFragment.setCurrentPasswordInfo(null, currentPassword);
                            TwoStepVerificationActivity.initPasswordNewAlgo(currentPassword);
                            initTransfer(passwordFragment.getNewSrpPassword(), passwordFragment);
                        }
                    }), ConnectionsManager.RequestFlagWithoutLogin);
                } else if (error.text.equals("CHANNELS_TOO_MUCH")) {
                    if (getParentActivity() != null && !AccountInstance.getInstance(currentAccount).getUserConfig().isPremium()) {
                        showDialog(new LimitReachedBottomSheet(this, getParentActivity(), LimitReachedBottomSheet.TYPE_TO_MANY_COMMUNITIES, currentAccount));
                    } else {
                        presentFragment(new TooManyCommunitiesActivity(TooManyCommunitiesActivity.TYPE_EDIT));
                    }
                } else {
                    if (passwordFragment != null) {
                        passwordFragment.needHideProgress();
                        passwordFragment.finishFragment();
                    }
                    AlertsCreator.showAddUserAlert(error.text, ChatRightsEditActivity.this, isChannel, req);
                }
            } else {
                if (srp != null) {
                    delegate.didChangeOwner(currentUser);
                    removeSelfFromStack();
                    passwordFragment.needHideProgress();
                    passwordFragment.finishFragment();
                }
            }
        }));
    }

    private void updateRows(boolean update) {
        int transferOwnerShadowRowPrev = Math.min(transferOwnerShadowRow, transferOwnerRow);

        manageRow = -1;
        changeInfoRow = -1;
        postMessagesRow = -1;
        editMesagesRow = -1;
        deleteMessagesRow = -1;
        addAdminsRow = -1;
        anonymousRow = -1;
        banUsersRow = -1;
        addUsersRow = -1;
        pinMessagesRow = -1;
        rightsShadowRow = -1;
        removeAdminRow = -1;
        removeAdminShadowRow = -1;
        cantEditInfoRow = -1;
        transferOwnerShadowRow = -1;
        transferOwnerRow = -1;
        rankHeaderRow = -1;
        rankRow = -1;
        rankInfoRow = -1;

        sendMessagesRow = -1;
        sendMediaRow = -1;
        sendStickersRow = -1;
        sendGamesRow = -1;
        sendInlineRow = -1;
        sendGifsRow = -1;
        sendPollsRow = -1;
        embedLinksRow = -1;
        startVoiceChatRow = -1;
        untilSectionRow = -1;
        untilDateRow = -1;
        addBotButtonRow = -1;
        manageTopicsRow = -1;

        rowCount = 3;
        permissionsStartRow = rowCount;
        if (currentType == TYPE_ADMIN || currentType == TYPE_ADD_BOT) {
            if (isChannel) {
                changeInfoRow = rowCount++;
                postMessagesRow = rowCount++;
                editMesagesRow = rowCount++;
                deleteMessagesRow = rowCount++;
                addUsersRow = rowCount++;
                startVoiceChatRow = rowCount++;
                addAdminsRow = rowCount++;
            } else {
                if (currentType == TYPE_ADD_BOT) {
                    manageRow = rowCount++;
                }
                changeInfoRow = rowCount++;
                deleteMessagesRow = rowCount++;
                banUsersRow = rowCount++;
                addUsersRow = rowCount++;
                pinMessagesRow = rowCount++;
                startVoiceChatRow = rowCount++;
                addAdminsRow = rowCount++;
                anonymousRow = rowCount++;
                if (isForum) {
                    manageTopicsRow = rowCount++;
                }
            }
        } else if (currentType == TYPE_BANNED) {
            sendMessagesRow = rowCount++;
            sendMediaRow = rowCount++;
            sendStickersRow = rowCount++;
            sendGamesRow = rowCount++;
            sendInlineRow = rowCount++;
            sendGifsRow = rowCount++;
            sendPollsRow = rowCount++;
            embedLinksRow = rowCount++;
            addUsersRow = rowCount++;
            pinMessagesRow = rowCount++;
            changeInfoRow = rowCount++;
            if (isForum) {
                manageTopicsRow = rowCount++;
            }
            untilSectionRow = rowCount++;
            untilDateRow = rowCount++;
        }
        permissionsEndRow = rowCount;

        if (canEdit) {
            if (!isChannel && (currentType == TYPE_ADMIN || currentType == TYPE_ADD_BOT && asAdmin)) {
                rightsShadowRow = rowCount++;
                rankHeaderRow = rowCount++;
                rankRow = rowCount++;
                rankInfoRow = rowCount++;
            }
            if (currentChat != null && currentChat.creator && currentType == TYPE_ADMIN && hasAllAdminRights() && !currentUser.bot) {
                if (rightsShadowRow == -1) {
                    transferOwnerShadowRow = rowCount++;
                }
                transferOwnerRow = rowCount++;
                if (rightsShadowRow != -1) {
                    transferOwnerShadowRow = rowCount++;
                }
            }
            if (initialIsSet) {
                if (rightsShadowRow == -1) {
                    rightsShadowRow = rowCount++;
                }
                removeAdminRow = rowCount++;
                removeAdminShadowRow = rowCount++;
            }
        } else {
            if (currentType == TYPE_ADMIN) {
                if (!isChannel && (!currentRank.isEmpty() || currentChat.creator && UserObject.isUserSelf(currentUser))) {
                    rightsShadowRow = rowCount++;
                    rankHeaderRow = rowCount++;
                    rankRow = rowCount++;
                    if (currentChat.creator && UserObject.isUserSelf(currentUser)) {
                        rankInfoRow = rowCount++;
                    } else {
                        cantEditInfoRow = rowCount++;
                    }
                } else {
                    cantEditInfoRow = rowCount++;
                }
            } else {
                rightsShadowRow = rowCount++;
            }
        }
        if (currentType == TYPE_ADD_BOT) {
            addBotButtonRow = rowCount++;
        }

        if (update) {
            if (transferOwnerShadowRowPrev == -1 && transferOwnerShadowRow != -1) {
                listViewAdapter.notifyItemRangeInserted(Math.min(transferOwnerShadowRow, transferOwnerRow), 2);
            } else if (transferOwnerShadowRowPrev != -1 && transferOwnerShadowRow == -1) {
                listViewAdapter.notifyItemRangeRemoved(transferOwnerShadowRowPrev, 2);
            }
        }
    }

    private void onDonePressed() {
        if (loading) {
            return;
        }
        if (!ChatObject.isChannel(currentChat) && (currentType == TYPE_BANNED || currentType == TYPE_ADMIN && (!isDefaultAdminRights() || rankRow != -1 && currentRank.codePointCount(0, currentRank.length()) > MAX_RANK_LENGTH) || currentType == TYPE_ADD_BOT && (currentRank != null || !isDefaultAdminRights()))) {
            MessagesController.getInstance(currentAccount).convertToMegaGroup(getParentActivity(), chatId, this, param -> {
                if (param != 0) {
                    chatId = param;
                    currentChat = MessagesController.getInstance(currentAccount).getChat(param);
                    onDonePressed();
                }
            });
            return;
        }
        if (currentType == TYPE_ADMIN || currentType == TYPE_ADD_BOT) {
            if (rankRow != -1 && currentRank.codePointCount(0, currentRank.length()) > MAX_RANK_LENGTH) {
                listView.smoothScrollToPosition(rankRow);
                VibrateUtil.vibrate();
                RecyclerView.ViewHolder holder = listView.findViewHolderForAdapterPosition(rankHeaderRow);
                if (holder != null) {
                    AndroidUtilities.shakeView(holder.itemView);
                }
                return;
            }
            if (isChannel) {
                adminRights.pin_messages = adminRights.ban_users = false;
            } else {
                adminRights.post_messages = adminRights.edit_messages = false;
            }
            if (!adminRights.change_info && !adminRights.post_messages && !adminRights.edit_messages &&
                    !adminRights.delete_messages && !adminRights.ban_users && !adminRights.invite_users && (!isForum || !adminRights.manage_topics) &&
                    !adminRights.pin_messages && !adminRights.add_admins && !adminRights.anonymous && !adminRights.manage_call) {
                adminRights.other = true;
            } else {
                adminRights.other = false;
            }
        }
        boolean finishFragment = true;
        if (currentType == TYPE_ADMIN) {
            finishFragment = delegate == null;
            setLoading(true);
            MessagesController.getInstance(currentAccount).setUserAdminRole(chatId, currentUser, adminRights, currentRank, isChannel, this, isAddingNew, false, null, () -> {
                if (delegate != null) {
                    delegate.didSetRights(
                        adminRights.change_info || adminRights.post_messages || adminRights.edit_messages ||
<<<<<<< HEAD
                                adminRights.delete_messages || adminRights.ban_users || adminRights.invite_users ||
                                adminRights.pin_messages || adminRights.add_admins || adminRights.anonymous || adminRights.manage_call ||
                                adminRights.other ? 1 : 0, adminRights, bannedRights, currentRank);
=======
                        adminRights.delete_messages || adminRights.ban_users || adminRights.invite_users || (isForum && adminRights.manage_topics) ||
                        adminRights.pin_messages || adminRights.add_admins || adminRights.anonymous || adminRights.manage_call ||
                        adminRights.other ? 1 : 0, adminRights, bannedRights, currentRank);
>>>>>>> 23118a4a
                    finishFragment();
                }
            }, err -> {
                setLoading(false);
                return true;
            });
        } else if (currentType == TYPE_BANNED) {
            MessagesController.getInstance(currentAccount).setParticipantBannedRole(chatId, currentUser, null, bannedRights, isChannel, getFragmentForAlert(1));
            int rights;
            if (bannedRights.send_messages || bannedRights.send_stickers || bannedRights.embed_links || bannedRights.send_media ||
                    bannedRights.send_gifs || bannedRights.send_games || bannedRights.send_inline) {
                rights = 1;
            } else {
                bannedRights.until_date = 0;
                rights = 2;
            }
            if (delegate != null) {
                delegate.didSetRights(rights, adminRights, bannedRights, currentRank);
            }
        } else if (currentType == TYPE_ADD_BOT) {
            AlertDialog.Builder builder = new AlertDialog.Builder(getParentActivity());
            builder.setTitle(asAdmin ?
                LocaleController.getString("AddBotAdmin", R.string.AddBotAdmin) :
                LocaleController.getString("AddBot", R.string.AddBot)
            );
            boolean isChannel = ChatObject.isChannel(currentChat) && !currentChat.megagroup;
            String chatName = currentChat == null ? "" : currentChat.title;
            builder.setMessage(AndroidUtilities.replaceTags(
                asAdmin ? (
                    isChannel ?
                        LocaleController.formatString("AddBotMessageAdminChannel", R.string.AddBotMessageAdminChannel, chatName) :
                        LocaleController.formatString("AddBotMessageAdminGroup", R.string.AddBotMessageAdminGroup, chatName)
                ) : LocaleController.formatString("AddMembersAlertNamesText", R.string.AddMembersAlertNamesText, UserObject.getUserName(currentUser), chatName)
            ));
            builder.setNegativeButton(LocaleController.getString("Cancel", R.string.Cancel), null);
            builder.setPositiveButton(asAdmin ? LocaleController.getString("AddAsAdmin", R.string.AddAsAdmin) : LocaleController.getString("AddBot", R.string.AddBot), (di, i) -> {
                setLoading(true);
                Runnable onFinish = () -> {
                    if (delegate != null) {
                        delegate.didSetRights(0, asAdmin ? adminRights : null, null, currentRank);
                    }
                    closingKeyboardAfterFinish = true;

                    Bundle args1 = new Bundle();
                    args1.putBoolean("scrollToTopOnResume", true);
                    args1.putLong("chat_id", currentChat.id);
                    if (!getMessagesController().checkCanOpenChat(args1, this)) {
                        setLoading(false);
                        return;
                    }
                    ChatActivity chatActivity = new ChatActivity(args1);
                    presentFragment(chatActivity, true);
                    if (BulletinFactory.canShowBulletin(chatActivity)) {
                        if (isAddingNew && asAdmin) {
                            BulletinFactory.createAddedAsAdminBulletin(chatActivity, currentUser.first_name).show();
                        } else if (!isAddingNew && !initialAsAdmin && asAdmin) {
                            BulletinFactory.createPromoteToAdminBulletin(chatActivity, currentUser.first_name).show();
                        }
                    }
                };
                if (asAdmin || initialAsAdmin) {
                    getMessagesController().setUserAdminRole(currentChat.id, currentUser, asAdmin ? adminRights : emptyAdminRights(false), currentRank, false, this, isAddingNew, asAdmin, botHash, onFinish, err -> {
                        setLoading(false);
                        return true;
                    });
                } else {
                    getMessagesController().addUserToChat(currentChat.id, currentUser, 0, botHash, this, true, onFinish, err -> {
                        setLoading(false);
                        return true;
                    });
                }
            });
            showDialog(builder.create());
            finishFragment = false;
        }
        if (finishFragment) {
            finishFragment();
        }
    }

    private ValueAnimator doneDrawableAnimator;

    public void setLoading(boolean enable) {
        if (doneDrawableAnimator != null) {
            doneDrawableAnimator.cancel();
        }
        loading = !enable;
        actionBar.getBackButton().setEnabled(!enable);
        if (doneDrawable != null) {
            doneDrawableAnimator = ValueAnimator.ofFloat(doneDrawable.getProgress(), enable ? 1f : 0f);
            doneDrawableAnimator.addUpdateListener(a -> {
                doneDrawable.setProgress((float) a.getAnimatedValue());
                doneDrawable.invalidateSelf();
            });
            doneDrawableAnimator.setDuration((long) (150 * Math.abs(doneDrawable.getProgress() - (enable ? 1 : 0))));
            doneDrawableAnimator.start();
        }
    }

    public void setDelegate(ChatRightsEditActivityDelegate channelRightsEditActivityDelegate) {
        delegate = channelRightsEditActivityDelegate;
    }

    private boolean checkDiscard() {
        if (currentType == TYPE_ADD_BOT) {
            return true;
        }
        boolean changed;
        if (currentType == TYPE_BANNED) {
            String newBannedRights = ChatObject.getBannedRightsString(bannedRights);
            changed = !currentBannedRights.equals(newBannedRights);
        } else {
            changed = !initialRank.equals(currentRank);
        }
        if (changed) {
            AlertDialog.Builder builder = new AlertDialog.Builder(getParentActivity());
            builder.setTitle(LocaleController.getString("UserRestrictionsApplyChanges", R.string.UserRestrictionsApplyChanges));
            TLRPC.Chat chat = MessagesController.getInstance(currentAccount).getChat(chatId);
            builder.setMessage(AndroidUtilities.replaceTags(LocaleController.formatString("UserRestrictionsApplyChangesText", R.string.UserRestrictionsApplyChangesText, chat.title)));
            builder.setPositiveButton(LocaleController.getString("ApplyTheme", R.string.ApplyTheme), (dialogInterface, i) -> onDonePressed());
            builder.setNegativeButton(LocaleController.getString("PassportDiscard", R.string.PassportDiscard), (dialog, which) -> finishFragment());
            showDialog(builder.create());
            return false;
        }
        return true;
    }

    private final static int MAX_RANK_LENGTH = 16;

    private void setTextLeft(View cell) {
        if (cell instanceof HeaderCell) {
            HeaderCell headerCell = (HeaderCell) cell;
            int left = MAX_RANK_LENGTH - (currentRank != null ? currentRank.codePointCount(0, currentRank.length()) : 0);
            if (left <= MAX_RANK_LENGTH - MAX_RANK_LENGTH * 0.7f) {
                headerCell.setText2(String.format("%d", left));
                TextView textView = headerCell.getTextView2();
                String key = left < 0 ? Theme.key_windowBackgroundWhiteRedText5 : Theme.key_windowBackgroundWhiteGrayText3;
                textView.setTextColor(Theme.getColor(key));
                textView.setTag(key);
            } else {
                headerCell.setText2("");
            }
        }
    }

    @Override
    public boolean onBackPressed() {
        return checkDiscard();
    }

    private class ListAdapter extends RecyclerListView.SelectionAdapter {

        private final int VIEW_TYPE_USER_CELL = 0;
        private final int VIEW_TYPE_INFO_CELL = 1;
        private final int VIEW_TYPE_TRANSFER_CELL = 2;
        private final int VIEW_TYPE_HEADER_CELL = 3;
        private final int VIEW_TYPE_SWITCH_CELL = 4;
        private final int VIEW_TYPE_SHADOW_CELL = 5;
        private final int VIEW_TYPE_UNTIL_DATE_CELL = 6;
        private final int VIEW_TYPE_RANK_CELL = 7;
        private final int VIEW_TYPE_ADD_BOT_CELL = 8;

        private Context mContext;
        private boolean ignoreTextChange;

        public ListAdapter(Context context) {
            if (currentType == TYPE_ADD_BOT) {
                setHasStableIds(true);
            }
            mContext = context;
        }

        @Override
        public long getItemId(int position) {
            if (currentType == TYPE_ADD_BOT) {
                if (position == manageRow) return 1;
                if (position == changeInfoRow) return 2;
                if (position == postMessagesRow) return 3;
                if (position == editMesagesRow) return 4;
                if (position == deleteMessagesRow) return 5;
                if (position == addAdminsRow) return 6;
                if (position == anonymousRow) return 7;
                if (position == banUsersRow) return 8;
                if (position == addUsersRow) return 9;
                if (position == pinMessagesRow) return 10;
                if (position == rightsShadowRow) return 11;
                if (position == removeAdminRow) return 12;
                if (position == removeAdminShadowRow) return 13;
                if (position == cantEditInfoRow) return 14;
                if (position == transferOwnerShadowRow) return 15;
                if (position == transferOwnerRow) return 16;
                if (position == rankHeaderRow) return 17;
                if (position == rankRow) return 18;
                if (position == rankInfoRow) return 19;
                if (position == sendMessagesRow) return 20;
                if (position == sendMediaRow) return 21;
                if (position == sendStickersRow) return 22;
                if (position == sendPollsRow) return 23;
                if (position == embedLinksRow) return 24;
                if (position == startVoiceChatRow) return 25;
                if (position == untilSectionRow) return 26;
                if (position == untilDateRow) return 27;
                if (position == addBotButtonRow) return 28;
                if (position == manageTopicsRow) return 29;
                return 0;
            } else {
                return super.getItemId(position);
            }
        }

        @Override
        public boolean isEnabled(RecyclerView.ViewHolder holder) {
            int type = holder.getItemViewType();
            if (currentChat.creator && (currentType == TYPE_ADMIN || currentType == TYPE_ADD_BOT && asAdmin) && type == VIEW_TYPE_SWITCH_CELL && holder.getAdapterPosition() == anonymousRow) {
                return true;
            }
            if (!canEdit && holder.getAdapterPosition() != 0) {
                return false;
            }
            if ((currentType == TYPE_ADMIN || currentType == TYPE_ADD_BOT) && type == VIEW_TYPE_SWITCH_CELL) {
                int position = holder.getAdapterPosition();
                if (position == manageRow) {
                    return myAdminRights.add_admins || (currentChat != null && currentChat.creator);
                } else {
                    if (currentType == TYPE_ADD_BOT && !asAdmin) {
                        return false;
                    }
                    if (position == changeInfoRow) {
                        return myAdminRights.change_info && (defaultBannedRights == null || defaultBannedRights.change_info);
                    } else if (position == postMessagesRow) {
                        return myAdminRights.post_messages;
                    } else if (position == editMesagesRow) {
                        return myAdminRights.edit_messages;
                    } else if (position == deleteMessagesRow) {
                        return myAdminRights.delete_messages;
                    } else if (position == startVoiceChatRow) {
                        return myAdminRights.manage_call;
                    } else if (position == addAdminsRow) {
                        return myAdminRights.add_admins;
                    } else if (position == anonymousRow) {
                        return myAdminRights.anonymous;
                    } else if (position == banUsersRow) {
                        return myAdminRights.ban_users;
                    } else if (position == addUsersRow) {
                        return myAdminRights.invite_users;
                    } else if (position == pinMessagesRow) {
                        return myAdminRights.pin_messages && (defaultBannedRights == null || defaultBannedRights.pin_messages);
                    } else if (position == manageTopicsRow) {
                        return myAdminRights.manage_topics;
                    }
                }
            }
            return type != VIEW_TYPE_HEADER_CELL && type != VIEW_TYPE_INFO_CELL && type != VIEW_TYPE_SHADOW_CELL && type != VIEW_TYPE_ADD_BOT_CELL;
        }

        @Override
        public int getItemCount() {
            return rowCount;
        }

        @Override
        public RecyclerView.ViewHolder onCreateViewHolder(ViewGroup parent, int viewType) {
            View view;
            switch (viewType) {
                case VIEW_TYPE_USER_CELL:
                    view = new UserCell2(mContext, 4, 0);
                    view.setBackgroundColor(Theme.getColor(Theme.key_windowBackgroundWhite));
                    break;
                case VIEW_TYPE_INFO_CELL:
                    view = new TextInfoPrivacyCell(mContext);
                    view.setBackgroundDrawable(Theme.getThemedDrawable(mContext, R.drawable.greydivider_bottom, Theme.key_windowBackgroundGrayShadow));
                    break;
                case VIEW_TYPE_TRANSFER_CELL:
                default:
                    view = new TextSettingsCell(mContext);
                    view.setBackgroundColor(Theme.getColor(Theme.key_windowBackgroundWhite));
                    break;
                case VIEW_TYPE_HEADER_CELL:
                    view = new HeaderCell(mContext, Theme.key_windowBackgroundWhiteBlueHeader, 21, 15, true);
                    view.setBackgroundColor(Theme.getColor(Theme.key_windowBackgroundWhite));
                    break;
                case VIEW_TYPE_SWITCH_CELL:
                    view = new TextCheckCell2(mContext);
                    view.setBackgroundColor(Theme.getColor(Theme.key_windowBackgroundWhite));
                    break;
                case VIEW_TYPE_SHADOW_CELL:
                    view = new ShadowSectionCell(mContext);
                    break;
                case VIEW_TYPE_UNTIL_DATE_CELL:
                    view = new TextDetailCell(mContext);
                    view.setBackgroundColor(Theme.getColor(Theme.key_windowBackgroundWhite));
                    break;
                case VIEW_TYPE_ADD_BOT_CELL:
                    addBotButtonContainer = new FrameLayout(mContext);
                    addBotButtonContainer.setBackgroundColor(Theme.getColor(Theme.key_windowBackgroundGray));
                    addBotButton = new FrameLayout(mContext);
                    addBotButtonText = new AnimatedTextView(mContext, true, false, false);
                    addBotButtonText.setTypeface(AndroidUtilities.getTypeface("fonts/rmedium.ttf"));
                    addBotButtonText.setTextColor(0xffffffff);
                    addBotButtonText.setTextSize(AndroidUtilities.dp(14));
                    addBotButtonText.setGravity(Gravity.CENTER);
                    addBotButtonText.setText(LocaleController.getString("AddBotButton", R.string.AddBotButton) + " " + (asAdmin ? LocaleController.getString("AddBotButtonAsAdmin", R.string.AddBotButtonAsAdmin) : LocaleController.getString("AddBotButtonAsMember", R.string.AddBotButtonAsMember)));
                    addBotButton.addView(addBotButtonText, LayoutHelper.createFrame(LayoutHelper.WRAP_CONTENT, LayoutHelper.WRAP_CONTENT, Gravity.CENTER));
                    addBotButton.setBackground(Theme.AdaptiveRipple.filledRect(Theme.key_featuredStickers_addButton, 4));
                    addBotButton.setOnClickListener(e -> onDonePressed());
                    addBotButtonContainer.addView(addBotButton, LayoutHelper.createFrame(LayoutHelper.MATCH_PARENT, 48, Gravity.FILL, 14, 28, 14, 14));
                    addBotButtonContainer.setLayoutParams(new RecyclerView.LayoutParams(ViewGroup.LayoutParams.MATCH_PARENT, ViewGroup.LayoutParams.WRAP_CONTENT));
                    View bg = new View(mContext);
                    bg.setBackgroundColor(Theme.getColor(Theme.key_windowBackgroundGray));
                    addBotButtonContainer.setClipChildren(false);
                    addBotButtonContainer.setClipToPadding(false);
                    addBotButtonContainer.addView(bg, LayoutHelper.createFrame(LayoutHelper.MATCH_PARENT, 800, Gravity.BOTTOM | Gravity.FILL_HORIZONTAL, 0, 0, 0, -800));
                    view = addBotButtonContainer;
                    break;
                case VIEW_TYPE_RANK_CELL:
                    PollEditTextCell cell = rankEditTextCell = new PollEditTextCell(mContext, null);
                    cell.setBackgroundColor(Theme.getColor(Theme.key_windowBackgroundWhite));
                    cell.addTextWatcher(new TextWatcher() {
                        @Override
                        public void beforeTextChanged(CharSequence s, int start, int count, int after) {

                        }

                        @Override
                        public void onTextChanged(CharSequence s, int start, int before, int count) {

                        }

                        @Override
                        public void afterTextChanged(Editable s) {
                            if (ignoreTextChange) {
                                return;
                            }
                            currentRank = s.toString();
                            RecyclerView.ViewHolder holder = listView.findViewHolderForAdapterPosition(rankHeaderRow);
                            if (holder != null) {
                                setTextLeft(holder.itemView);
                            }
                        }
                    });
                    view = cell;
                    break;
            }
            return new RecyclerListView.Holder(view);
        }

        @Override
        public void onBindViewHolder(RecyclerView.ViewHolder holder, int position) {
            switch (holder.getItemViewType()) {
                case VIEW_TYPE_USER_CELL:
                    UserCell2 userCell2 = (UserCell2) holder.itemView;
                    String status = null;
                    if (currentType == TYPE_ADD_BOT) {
                        status = LocaleController.getString("Bot", R.string.Bot);
                    }
                    userCell2.setData(currentUser, null, status, 0);
                    break;
                case VIEW_TYPE_INFO_CELL:
                    TextInfoPrivacyCell privacyCell = (TextInfoPrivacyCell) holder.itemView;
                    if (position == cantEditInfoRow) {
                        privacyCell.setText(LocaleController.getString("EditAdminCantEdit", R.string.EditAdminCantEdit));
                    } else if (position == rankInfoRow) {
                        String hint;
                        if (UserObject.isUserSelf(currentUser) && currentChat.creator) {
                            hint = LocaleController.getString("ChannelCreator", R.string.ChannelCreator);
                        } else {
                            hint = LocaleController.getString("ChannelAdmin", R.string.ChannelAdmin);
                        }
                        privacyCell.setText(LocaleController.formatString("EditAdminRankInfo", R.string.EditAdminRankInfo, hint));
                    }
                    break;
                case VIEW_TYPE_TRANSFER_CELL:
                    TextSettingsCell actionCell = (TextSettingsCell) holder.itemView;
                    if (position == removeAdminRow) {
                        actionCell.setTextColor(Theme.getColor(Theme.key_windowBackgroundWhiteRedText5));
                        actionCell.setTag(Theme.key_windowBackgroundWhiteRedText5);
                        if (currentType == TYPE_ADMIN) {
                            actionCell.setText(LocaleController.getString("EditAdminRemoveAdmin", R.string.EditAdminRemoveAdmin), false);
                        } else if (currentType == TYPE_BANNED) {
                            actionCell.setText(LocaleController.getString("UserRestrictionsBlock", R.string.UserRestrictionsBlock), false);
                        }
                    } else if (position == transferOwnerRow) {
                        actionCell.setTextColor(Theme.getColor(Theme.key_windowBackgroundWhiteBlackText));
                        actionCell.setTag(Theme.key_windowBackgroundWhiteBlackText);
                        if (isChannel) {
                            actionCell.setText(LocaleController.getString("EditAdminChannelTransfer", R.string.EditAdminChannelTransfer), false);
                        } else {
                            actionCell.setText(LocaleController.getString("EditAdminGroupTransfer", R.string.EditAdminGroupTransfer), false);
                        }
                    }
                    break;
                case VIEW_TYPE_HEADER_CELL:
                    HeaderCell headerCell = (HeaderCell) holder.itemView;
                    if (position == 2) {
                        if (currentType == TYPE_ADD_BOT || (currentUser != null && currentUser.bot)) {
                            headerCell.setText(LocaleController.getString("BotRestrictionsCanDo", R.string.BotRestrictionsCanDo));
                        } else if (currentType == TYPE_ADMIN) {
                            headerCell.setText(LocaleController.getString("EditAdminWhatCanDo", R.string.EditAdminWhatCanDo));
                        } else if (currentType == TYPE_BANNED) {
                            headerCell.setText(LocaleController.getString("UserRestrictionsCanDo", R.string.UserRestrictionsCanDo));
                        }
                    } else if (position == rankHeaderRow) {
                        headerCell.setText(LocaleController.getString("EditAdminRank", R.string.EditAdminRank));
                    }
                    break;
                case VIEW_TYPE_SWITCH_CELL:
                    TextCheckCell2 checkCell = (TextCheckCell2) holder.itemView;
                    boolean asAdminValue = currentType != TYPE_ADD_BOT || asAdmin;
                    boolean isCreator = (currentChat != null && currentChat.creator);
                    if (position == manageRow) {
                        checkCell.setTextAndCheck(LocaleController.getString("ManageGroup", R.string.ManageGroup), asAdmin, true);
                        checkCell.setIcon(myAdminRights.add_admins || isCreator ? 0 : R.drawable.permission_locked);
                    } else if (position == changeInfoRow) {
                        if (currentType == TYPE_ADMIN || currentType == TYPE_ADD_BOT) {
                            if (isChannel) {
                                checkCell.setTextAndCheck(LocaleController.getString("EditAdminChangeChannelInfo", R.string.EditAdminChangeChannelInfo), asAdminValue && adminRights.change_info || !defaultBannedRights.change_info, true);
                            } else {
                                checkCell.setTextAndCheck(LocaleController.getString("EditAdminChangeGroupInfo", R.string.EditAdminChangeGroupInfo), asAdminValue && adminRights.change_info || !defaultBannedRights.change_info, true);
                            }
                            if (currentType == TYPE_ADD_BOT) {
                                checkCell.setIcon(myAdminRights.change_info || isCreator ? 0 : R.drawable.permission_locked);
                            }
                        } else if (currentType == TYPE_BANNED) {
                            checkCell.setTextAndCheck(LocaleController.getString("UserRestrictionsChangeInfo", R.string.UserRestrictionsChangeInfo), !bannedRights.change_info && !defaultBannedRights.change_info, manageTopicsRow != -1);
                            checkCell.setIcon(defaultBannedRights.change_info ? R.drawable.permission_locked : 0);
                        }
                    } else if (position == postMessagesRow) {
                        checkCell.setTextAndCheck(LocaleController.getString("EditAdminPostMessages", R.string.EditAdminPostMessages), asAdminValue && adminRights.post_messages, true);
                        if (currentType == TYPE_ADD_BOT) {
                            checkCell.setIcon(myAdminRights.post_messages || isCreator ? 0 : R.drawable.permission_locked);
                        }
                    } else if (position == editMesagesRow) {
                        checkCell.setTextAndCheck(LocaleController.getString("EditAdminEditMessages", R.string.EditAdminEditMessages), asAdminValue && adminRights.edit_messages, true);
                        if (currentType == TYPE_ADD_BOT) {
                            checkCell.setIcon(myAdminRights.edit_messages || isCreator ? 0 : R.drawable.permission_locked);
                        }
                    } else if (position == deleteMessagesRow) {
                        if (isChannel) {
                            checkCell.setTextAndCheck(LocaleController.getString("EditAdminDeleteMessages", R.string.EditAdminDeleteMessages), asAdminValue && adminRights.delete_messages, true);
                        } else {
                            checkCell.setTextAndCheck(LocaleController.getString("EditAdminGroupDeleteMessages", R.string.EditAdminGroupDeleteMessages), asAdminValue && adminRights.delete_messages, true);
                        }
                        if (currentType == TYPE_ADD_BOT) {
                            checkCell.setIcon(myAdminRights.delete_messages || isCreator ? 0 : R.drawable.permission_locked);
                        }
                    } else if (position == addAdminsRow) {
                        checkCell.setTextAndCheck(LocaleController.getString("EditAdminAddAdmins", R.string.EditAdminAddAdmins), asAdminValue && adminRights.add_admins, anonymousRow != -1);
                        if (currentType == TYPE_ADD_BOT) {
                            checkCell.setIcon(myAdminRights.add_admins || isCreator ? 0 : R.drawable.permission_locked);
                        }
                    } else if (position == anonymousRow) {
                        checkCell.setTextAndCheck(LocaleController.getString("EditAdminSendAnonymously", R.string.EditAdminSendAnonymously), asAdminValue && adminRights.anonymous, manageTopicsRow != -1);
                        if (currentType == TYPE_ADD_BOT) {
                            checkCell.setIcon(myAdminRights.anonymous || isCreator ? 0 : R.drawable.permission_locked);
                        }
                    } else if (position == banUsersRow) {
                        checkCell.setTextAndCheck(LocaleController.getString("EditAdminBanUsers", R.string.EditAdminBanUsers), asAdminValue && adminRights.ban_users, true);
                        if (currentType == TYPE_ADD_BOT) {
                            checkCell.setIcon(myAdminRights.ban_users || isCreator ? 0 : R.drawable.permission_locked);
                        }
                    } else if (position == startVoiceChatRow) {
                        checkCell.setTextAndCheck(LocaleController.getString("StartVoipChatPermission", R.string.StartVoipChatPermission), asAdminValue && adminRights.manage_call, true);
                        if (currentType == TYPE_ADD_BOT) {
                            checkCell.setIcon(myAdminRights.manage_call || isCreator ? 0 : R.drawable.permission_locked);
                        }
                    } else if (position == manageTopicsRow) {
                        if (currentType == TYPE_ADMIN) {
                            checkCell.setTextAndCheck(LocaleController.getString("ManageTopicsPermission", R.string.ManageTopicsPermission), asAdminValue && adminRights.manage_topics, false);
                        } else if (currentType == TYPE_BANNED) {
                            checkCell.setTextAndCheck(LocaleController.getString("CreateTopicsPermission", R.string.CreateTopicsPermission), !bannedRights.manage_topics && !defaultBannedRights.manage_topics, false);
                            checkCell.setIcon(defaultBannedRights.manage_topics ? R.drawable.permission_locked : 0);
                        } else if (currentType == TYPE_ADD_BOT) {
                            checkCell.setTextAndCheck(LocaleController.getString("ManageTopicsPermission", R.string.ManageTopicsPermission), asAdminValue && adminRights.manage_topics, false);
                            checkCell.setIcon(myAdminRights.manage_topics || isCreator ? 0 : R.drawable.permission_locked);
                        }
                    } else if (position == addUsersRow) {
                        if (currentType == TYPE_ADMIN) {
                            if (ChatObject.isActionBannedByDefault(currentChat, ChatObject.ACTION_INVITE)) {
                                checkCell.setTextAndCheck(LocaleController.getString("EditAdminAddUsers", R.string.EditAdminAddUsers), adminRights.invite_users, true);
                            } else {
                                checkCell.setTextAndCheck(LocaleController.getString("EditAdminAddUsersViaLink", R.string.EditAdminAddUsersViaLink), adminRights.invite_users, true);
                            }
                        } else if (currentType == TYPE_BANNED) {
                            checkCell.setTextAndCheck(LocaleController.getString("UserRestrictionsInviteUsers", R.string.UserRestrictionsInviteUsers), !bannedRights.invite_users && !defaultBannedRights.invite_users, true);
                            checkCell.setIcon(defaultBannedRights.invite_users ? R.drawable.permission_locked : 0);
                        } else if (currentType == TYPE_ADD_BOT) {
                            checkCell.setTextAndCheck(LocaleController.getString("EditAdminAddUsersViaLink", R.string.EditAdminAddUsersViaLink), asAdminValue && adminRights.invite_users, true);
                            checkCell.setIcon(myAdminRights.invite_users || isCreator ? 0 : R.drawable.permission_locked);
                        }
                    } else if (position == pinMessagesRow) {
                        if (currentType == TYPE_ADMIN || currentType == TYPE_ADD_BOT) {
                            checkCell.setTextAndCheck(LocaleController.getString("EditAdminPinMessages", R.string.EditAdminPinMessages), asAdminValue && adminRights.pin_messages || !defaultBannedRights.pin_messages, true);
                            if (currentType == TYPE_ADD_BOT) {
                                checkCell.setIcon(myAdminRights.pin_messages || isCreator ? 0 : R.drawable.permission_locked);
                            }
                        } else if (currentType == TYPE_BANNED) {
                            checkCell.setTextAndCheck(LocaleController.getString("UserRestrictionsPinMessages", R.string.UserRestrictionsPinMessages), !bannedRights.pin_messages && !defaultBannedRights.pin_messages, true);
                            checkCell.setIcon(defaultBannedRights.pin_messages ? R.drawable.permission_locked : 0);
                        }
                    } else if (position == sendMessagesRow) {
                        checkCell.setTextAndCheck(LocaleController.getString("UserRestrictionsSend", R.string.UserRestrictionsSend), !bannedRights.send_messages && !defaultBannedRights.send_messages, true);
                        checkCell.setIcon(defaultBannedRights.send_messages ? R.drawable.permission_locked : 0);
                    } else if (position == sendMediaRow) {
                        checkCell.setTextAndCheck(LocaleController.getString("UserRestrictionsSendMedia", R.string.UserRestrictionsSendMedia), !bannedRights.send_media && !defaultBannedRights.send_media, true);
                        checkCell.setIcon(defaultBannedRights.send_media ? R.drawable.permission_locked : 0);
                    } else if (position == sendStickersRow) {
                        checkCell.setTextAndCheck(LocaleController.getString("UserRestrictionsSendStickers2", R.string.UserRestrictionsSendStickers2), !bannedRights.send_stickers && !defaultBannedRights.send_stickers, true);
                        checkCell.setIcon(defaultBannedRights.send_stickers ? R.drawable.permission_locked : 0);
                    } else if (position == sendGamesRow) {
                        checkCell.setTextAndCheck(LocaleController.getString("UserRestrictionsSendGames", R.string.UserRestrictionsSendGames), !bannedRights.send_games && !defaultBannedRights.send_games, true);
                        checkCell.setIcon(defaultBannedRights.send_stickers ? R.drawable.permission_locked : 0);
                    } else if (position == sendInlineRow) {
                        checkCell.setTextAndCheck(LocaleController.getString("UserRestrictionsSendInline", R.string.UserRestrictionsSendInline), !bannedRights.send_inline && !defaultBannedRights.send_inline, true);
                        checkCell.setIcon(defaultBannedRights.send_stickers ? R.drawable.permission_locked : 0);
                    } else if (position == sendGifsRow) {
                        checkCell.setTextAndCheck(LocaleController.getString("UserRestrictionsSendGifs", R.string.UserRestrictionsSendGifs), !bannedRights.send_gifs && !defaultBannedRights.send_gifs, true);
                        checkCell.setIcon(defaultBannedRights.send_gifs ? R.drawable.permission_locked : 0);
                    } else if (position == embedLinksRow) {
                        checkCell.setTextAndCheck(LocaleController.getString("UserRestrictionsEmbedLinks", R.string.UserRestrictionsEmbedLinks), !bannedRights.embed_links && !defaultBannedRights.embed_links, true);
                        checkCell.setIcon(defaultBannedRights.embed_links ? R.drawable.permission_locked : 0);
                    } else if (position == sendPollsRow) {
                        checkCell.setTextAndCheck(LocaleController.getString("UserRestrictionsSendPolls", R.string.UserRestrictionsSendPolls), !bannedRights.send_polls && !defaultBannedRights.send_polls, true);
                        checkCell.setIcon(defaultBannedRights.send_polls ? R.drawable.permission_locked : 0);
                    }

                    if (currentType == TYPE_ADD_BOT) {
//                        checkCell.setEnabled((asAdmin || position == manageRow) && !checkCell.hasIcon(), false);
                    } else {
                        if (position == sendMediaRow || position == sendStickersRow || position == sendGamesRow || position == sendInlineRow || position == sendGifsRow || position == embedLinksRow || position == sendPollsRow) {
                            checkCell.setEnabled(!bannedRights.send_messages && !bannedRights.view_messages && !defaultBannedRights.send_messages && !defaultBannedRights.view_messages);
                        } else if (position == sendMessagesRow) {
                            checkCell.setEnabled(!bannedRights.view_messages && !defaultBannedRights.view_messages);
                        }
                    }
                    break;
                case VIEW_TYPE_SHADOW_CELL:
                    ShadowSectionCell shadowCell = (ShadowSectionCell) holder.itemView;
                    if (currentType == TYPE_ADD_BOT && (position == rightsShadowRow || position == rankInfoRow)) {
                        shadowCell.setAlpha(asAdminT);
                    } else {
                        shadowCell.setAlpha(1);
                    }
                    if (position == rightsShadowRow) {
                        shadowCell.setBackgroundDrawable(Theme.getThemedDrawable(mContext, removeAdminRow == -1 && rankRow == -1 ? R.drawable.greydivider_bottom : R.drawable.greydivider, Theme.key_windowBackgroundGrayShadow));
                    } else if (position == removeAdminShadowRow) {
                        shadowCell.setBackgroundDrawable(Theme.getThemedDrawable(mContext, R.drawable.greydivider_bottom, Theme.key_windowBackgroundGrayShadow));
                    } else if (position == rankInfoRow) {
                        shadowCell.setBackgroundDrawable(Theme.getThemedDrawable(mContext, canEdit ? R.drawable.greydivider : R.drawable.greydivider_bottom, Theme.key_windowBackgroundGrayShadow));
                    } else {
                        shadowCell.setBackgroundDrawable(Theme.getThemedDrawable(mContext, R.drawable.greydivider, Theme.key_windowBackgroundGrayShadow));
                    }
                    break;
                case VIEW_TYPE_UNTIL_DATE_CELL:
                    TextDetailCell detailCell = (TextDetailCell) holder.itemView;
                    if (position == untilDateRow) {
                        String value;
                        if (bannedRights.until_date == 0 || Math.abs(bannedRights.until_date - System.currentTimeMillis() / 1000) > 10 * 365 * 24 * 60 * 60) {
                            value = LocaleController.getString("UserRestrictionsUntilForever", R.string.UserRestrictionsUntilForever);
                        } else {
                            value = LocaleController.formatDateForBan(bannedRights.until_date);
                        }
                        detailCell.setTextAndValue(LocaleController.getString("UserRestrictionsDuration", R.string.UserRestrictionsDuration), value, false);
                    }
                    break;
                case VIEW_TYPE_RANK_CELL:
                    PollEditTextCell textCell = (PollEditTextCell) holder.itemView;
                    String hint;
                    if (UserObject.isUserSelf(currentUser) && currentChat.creator) {
                        hint = LocaleController.getString("ChannelCreator", R.string.ChannelCreator);
                    } else {
                        hint = LocaleController.getString("ChannelAdmin", R.string.ChannelAdmin);
                    }
                    ignoreTextChange = true;
                    textCell.getTextView().setEnabled(canEdit || currentChat.creator);
                    textCell.getTextView().setSingleLine(true);
                    textCell.getTextView().setImeOptions(EditorInfo.IME_ACTION_DONE);
                    textCell.setTextAndHint(currentRank, hint, false);
                    ignoreTextChange = false;
                    break;
            }
        }

        @Override
        public void onViewAttachedToWindow(RecyclerView.ViewHolder holder) {
            if (holder.getAdapterPosition() == rankHeaderRow) {
                setTextLeft(holder.itemView);
            }
        }

        @Override
        public void onViewDetachedFromWindow(RecyclerView.ViewHolder holder) {
            if (holder.getAdapterPosition() == rankRow && getParentActivity() != null) {
                AndroidUtilities.hideKeyboard(getParentActivity().getCurrentFocus());
            }
        }

        @Override
        public int getItemViewType(int position) {
            if (position == 0) {
                return VIEW_TYPE_USER_CELL;
            } else if (position == 1 || position == rightsShadowRow || position == removeAdminShadowRow || position == untilSectionRow || position == transferOwnerShadowRow) {
                return VIEW_TYPE_SHADOW_CELL;
            } else if (position == 2 || position == rankHeaderRow) {
                return VIEW_TYPE_HEADER_CELL;
            } else if (position == changeInfoRow || position == postMessagesRow || position == editMesagesRow || position == deleteMessagesRow ||
                    position == addAdminsRow || position == banUsersRow || position == addUsersRow || position == pinMessagesRow ||
<<<<<<< HEAD
                    position == sendMessagesRow || position == sendMediaRow || position == sendStickersRow  || position == sendGamesRow || position == sendInlineRow ||
                    position == sendGifsRow || position == embedLinksRow || position == sendPollsRow || position == anonymousRow || position == startVoiceChatRow || position == manageRow) {
=======
                    position == sendMessagesRow || position == sendMediaRow || position == sendStickersRow || position == embedLinksRow ||
                    position == sendPollsRow || position == anonymousRow || position == startVoiceChatRow || position == manageRow || position == manageTopicsRow) {
>>>>>>> 23118a4a
                return VIEW_TYPE_SWITCH_CELL;
            } else if (position == cantEditInfoRow || position == rankInfoRow) {
                return VIEW_TYPE_INFO_CELL;
            } else if (position == untilDateRow) {
                return VIEW_TYPE_UNTIL_DATE_CELL;
            } else if (position == rankRow) {
                return VIEW_TYPE_RANK_CELL;
            } else if (position == addBotButtonRow) {
                return VIEW_TYPE_ADD_BOT_CELL;
            } else {
                return VIEW_TYPE_TRANSFER_CELL;
            }
        }
    }

    private ValueAnimator asAdminAnimator;
    private void updateAsAdmin(boolean animated) {
        if (addBotButton != null) {
            addBotButton.invalidate();
        }
        final int count = listView.getChildCount();
        for (int i = 0; i < count; ++i) {
            View child = listView.getChildAt(i);
            int childPosition = listView.getChildAdapterPosition(child);
            if (child instanceof TextCheckCell2) {
                if (!asAdmin) {
                    if (childPosition == changeInfoRow && !defaultBannedRights.change_info ||
                        childPosition == pinMessagesRow && !defaultBannedRights.pin_messages) {
                        ((TextCheckCell2) child).setChecked(true);
                        ((TextCheckCell2) child).setEnabled(false, false);
                    } else {
                        ((TextCheckCell2) child).setChecked(false);
                        ((TextCheckCell2) child).setEnabled(childPosition == manageRow, animated);
                    }
                } else {
                    boolean childValue = false, childEnabled = false;
                    if (childPosition == manageRow) {
                        childValue = asAdmin;
                        childEnabled = myAdminRights.add_admins || (currentChat != null && currentChat.creator);
                    } else if (childPosition == changeInfoRow) {
                        childValue = adminRights.change_info;
                        childEnabled = myAdminRights.change_info && defaultBannedRights.change_info;
                    } else if (childPosition == postMessagesRow) {
                        childValue = adminRights.post_messages;
                        childEnabled = myAdminRights.post_messages;
                    } else if (childPosition == editMesagesRow) {
                        childValue = adminRights.edit_messages;
                        childEnabled = myAdminRights.edit_messages;
                    } else if (childPosition == deleteMessagesRow) {
                        childValue = adminRights.delete_messages;
                        childEnabled = myAdminRights.delete_messages;
                    } else if (childPosition == banUsersRow) {
                        childValue = adminRights.ban_users;
                        childEnabled = myAdminRights.ban_users;
                    } else if (childPosition == addUsersRow) {
                        childValue = adminRights.invite_users;
                        childEnabled = myAdminRights.invite_users;
                    } else if (childPosition == pinMessagesRow) {
                        childValue = adminRights.pin_messages;
                        childEnabled = myAdminRights.pin_messages && defaultBannedRights.pin_messages;
                    } else if (childPosition == startVoiceChatRow) {
                        childValue = adminRights.manage_call;
                        childEnabled = myAdminRights.manage_call;
                    } else if (childPosition == addAdminsRow) {
                        childValue = adminRights.add_admins;
                        childEnabled = myAdminRights.add_admins;
                    } else if (childPosition == anonymousRow) {
                        childValue = adminRights.anonymous;
                        childEnabled = myAdminRights.anonymous || (currentChat != null && currentChat.creator);
                    } else if (childPosition == manageTopicsRow) {
                        childValue = adminRights.manage_topics;
                        childEnabled = myAdminRights.manage_topics;
                    }
                    ((TextCheckCell2) child).setChecked(childValue);
                    ((TextCheckCell2) child).setEnabled(childEnabled, animated);
                }
            }
        }
//        listViewAdapter.notifyItemRangeChanged(permissionsStartRow, permissionsEndRow - permissionsStartRow);
//        if (asAdmin) {
//            listViewAdapter.notifyItemMoved(addBotButtonRow, rightsShadowRow + 1);
//            listViewAdapter.notifyItemRangeInserted(rightsShadowRow, rankInfoRow - rightsShadowRow + 1);
//        } else {
//            listViewAdapter.notifyItemRangeRemoved(rightsShadowRow, rankInfoRow - rightsShadowRow + 1);
//            listViewAdapter.notifyItemMoved(addBotButtonRow, permissionsEndRow + 1);
//        }
        listViewAdapter.notifyDataSetChanged();

        if (addBotButtonText != null) {
            addBotButtonText.setText(LocaleController.getString("AddBotButton", R.string.AddBotButton) + " " + (asAdmin ? LocaleController.getString("AddBotButtonAsAdmin", R.string.AddBotButtonAsAdmin) : LocaleController.getString("AddBotButtonAsMember", R.string.AddBotButtonAsMember)), animated, asAdmin);
        }
        if (asAdminAnimator != null) {
            asAdminAnimator.cancel();
            asAdminAnimator = null;
        }
        if (animated) {
            asAdminAnimator = ValueAnimator.ofFloat(asAdminT, asAdmin ? 1f : 0f);
            asAdminAnimator.addUpdateListener(a -> {
                asAdminT = (float) a.getAnimatedValue();
                if (addBotButton != null) {
                    addBotButton.invalidate();
                }
            });
            asAdminAnimator.setDuration((long) (Math.abs(asAdminT - (asAdmin ? 1f : 0f)) * 200));
            asAdminAnimator.start();
        } else {
            asAdminT = asAdmin ? 1f : 0f;
            if (addBotButton != null) {
                addBotButton.invalidate();
            }
        }
    }

    @Override
    public ArrayList<ThemeDescription> getThemeDescriptions() {
        ArrayList<ThemeDescription> themeDescriptions = new ArrayList<>();

        ThemeDescription.ThemeDescriptionDelegate cellDelegate = () -> {
            if (listView != null) {
                int count = listView.getChildCount();
                for (int a = 0; a < count; a++) {
                    View child = listView.getChildAt(a);
                    if (child instanceof UserCell2) {
                        ((UserCell2) child).update(0);
                    }
                }
            }
        };

        themeDescriptions.add(new ThemeDescription(listView, ThemeDescription.FLAG_CELLBACKGROUNDCOLOR, new Class[]{UserCell2.class, TextSettingsCell.class, TextCheckCell2.class, HeaderCell.class, TextDetailCell.class, PollEditTextCell.class}, null, null, null, Theme.key_windowBackgroundWhite));
        themeDescriptions.add(new ThemeDescription(fragmentView, ThemeDescription.FLAG_BACKGROUND, null, null, null, null, Theme.key_windowBackgroundGray));

        themeDescriptions.add(new ThemeDescription(actionBar, ThemeDescription.FLAG_BACKGROUND, null, null, null, null, Theme.key_actionBarDefault));
        themeDescriptions.add(new ThemeDescription(listView, ThemeDescription.FLAG_LISTGLOWCOLOR, null, null, null, null, Theme.key_actionBarDefault));
        themeDescriptions.add(new ThemeDescription(actionBar, ThemeDescription.FLAG_AB_ITEMSCOLOR, null, null, null, null, Theme.key_actionBarDefaultIcon));
        themeDescriptions.add(new ThemeDescription(actionBar, ThemeDescription.FLAG_AB_TITLECOLOR, null, null, null, null, Theme.key_actionBarDefaultTitle));
        themeDescriptions.add(new ThemeDescription(actionBar, ThemeDescription.FLAG_AB_SELECTORCOLOR, null, null, null, null, Theme.key_actionBarDefaultSelector));

        themeDescriptions.add(new ThemeDescription(listView, ThemeDescription.FLAG_SELECTOR, null, null, null, null, Theme.key_listSelector));

        themeDescriptions.add(new ThemeDescription(listView, 0, new Class[]{View.class}, Theme.dividerPaint, null, null, Theme.key_divider));

        themeDescriptions.add(new ThemeDescription(listView, ThemeDescription.FLAG_BACKGROUNDFILTER, new Class[]{TextInfoPrivacyCell.class}, null, null, null, Theme.key_windowBackgroundGrayShadow));
        themeDescriptions.add(new ThemeDescription(listView, 0, new Class[]{TextInfoPrivacyCell.class}, new String[]{"textView"}, null, null, null, Theme.key_windowBackgroundWhiteGrayText4));

        themeDescriptions.add(new ThemeDescription(listView, ThemeDescription.FLAG_CHECKTAG, new Class[]{TextSettingsCell.class}, new String[]{"textView"}, null, null, null, Theme.key_windowBackgroundWhiteRedText5));
        themeDescriptions.add(new ThemeDescription(listView, ThemeDescription.FLAG_CHECKTAG, new Class[]{TextSettingsCell.class}, new String[]{"textView"}, null, null, null, Theme.key_windowBackgroundWhiteBlackText));
        themeDescriptions.add(new ThemeDescription(listView, 0, new Class[]{TextSettingsCell.class}, new String[]{"valueTextView"}, null, null, null, Theme.key_windowBackgroundWhiteValueText));
        themeDescriptions.add(new ThemeDescription(listView, 0, new Class[]{TextSettingsCell.class}, new String[]{"valueImageView"}, null, null, null, Theme.key_windowBackgroundWhiteGrayIcon));

        themeDescriptions.add(new ThemeDescription(listView, 0, new Class[]{TextDetailCell.class}, new String[]{"textView"}, null, null, null, Theme.key_windowBackgroundWhiteBlackText));
        themeDescriptions.add(new ThemeDescription(listView, 0, new Class[]{TextDetailCell.class}, new String[]{"valueTextView"}, null, null, null, Theme.key_windowBackgroundWhiteGrayText2));

        themeDescriptions.add(new ThemeDescription(listView, 0, new Class[]{TextCheckCell2.class}, new String[]{"textView"}, null, null, null, Theme.key_windowBackgroundWhiteBlackText));
        themeDescriptions.add(new ThemeDescription(listView, 0, new Class[]{TextCheckCell2.class}, new String[]{"valueTextView"}, null, null, null, Theme.key_windowBackgroundWhiteGrayText2));
        themeDescriptions.add(new ThemeDescription(listView, 0, new Class[]{TextCheckCell2.class}, new String[]{"checkBox"}, null, null, null, Theme.key_switch2Track));
        themeDescriptions.add(new ThemeDescription(listView, 0, new Class[]{TextCheckCell2.class}, new String[]{"checkBox"}, null, null, null, Theme.key_switch2TrackChecked));

        themeDescriptions.add(new ThemeDescription(listView, ThemeDescription.FLAG_BACKGROUNDFILTER, new Class[]{ShadowSectionCell.class}, null, null, null, Theme.key_windowBackgroundGrayShadow));

        themeDescriptions.add(new ThemeDescription(listView, 0, new Class[]{HeaderCell.class}, new String[]{"textView"}, null, null, null, Theme.key_windowBackgroundWhiteBlueHeader));
        themeDescriptions.add(new ThemeDescription(listView, ThemeDescription.FLAG_CHECKTAG, new Class[]{HeaderCell.class}, new String[]{"textView2"}, null, null, null, Theme.key_windowBackgroundWhiteRedText5));
        themeDescriptions.add(new ThemeDescription(listView, ThemeDescription.FLAG_CHECKTAG, new Class[]{HeaderCell.class}, new String[]{"textView2"}, null, null, null, Theme.key_windowBackgroundWhiteGrayText3));

        themeDescriptions.add(new ThemeDescription(listView, ThemeDescription.FLAG_TEXTCOLOR, new Class[]{PollEditTextCell.class}, new String[]{"textView"}, null, null, null, Theme.key_windowBackgroundWhiteBlackText));
        themeDescriptions.add(new ThemeDescription(listView, ThemeDescription.FLAG_HINTTEXTCOLOR, new Class[]{PollEditTextCell.class}, new String[]{"textView"}, null, null, null, Theme.key_windowBackgroundWhiteHintText));

        themeDescriptions.add(new ThemeDescription(listView, 0, new Class[]{UserCell2.class}, new String[]{"nameTextView"}, null, null, null, Theme.key_windowBackgroundWhiteBlackText));
        themeDescriptions.add(new ThemeDescription(listView, 0, new Class[]{UserCell2.class}, new String[]{"statusColor"}, null, null, cellDelegate, Theme.key_windowBackgroundWhiteGrayText));
        themeDescriptions.add(new ThemeDescription(listView, 0, new Class[]{UserCell2.class}, new String[]{"statusOnlineColor"}, null, null, cellDelegate, Theme.key_windowBackgroundWhiteBlueText));
        themeDescriptions.add(new ThemeDescription(listView, 0, new Class[]{UserCell2.class}, null, Theme.avatarDrawables, null, Theme.key_avatar_text));
        themeDescriptions.add(new ThemeDescription(null, 0, null, null, null, cellDelegate, Theme.key_avatar_backgroundRed));
        themeDescriptions.add(new ThemeDescription(null, 0, null, null, null, cellDelegate, Theme.key_avatar_backgroundOrange));
        themeDescriptions.add(new ThemeDescription(null, 0, null, null, null, cellDelegate, Theme.key_avatar_backgroundViolet));
        themeDescriptions.add(new ThemeDescription(null, 0, null, null, null, cellDelegate, Theme.key_avatar_backgroundGreen));
        themeDescriptions.add(new ThemeDescription(null, 0, null, null, null, cellDelegate, Theme.key_avatar_backgroundCyan));
        themeDescriptions.add(new ThemeDescription(null, 0, null, null, null, cellDelegate, Theme.key_avatar_backgroundBlue));
        themeDescriptions.add(new ThemeDescription(null, 0, null, null, null, cellDelegate, Theme.key_avatar_backgroundPink));

        themeDescriptions.add(new ThemeDescription(null, 0, new Class[]{DialogRadioCell.class}, new String[]{"textView"}, null, null, null, Theme.key_dialogTextBlack));
        themeDescriptions.add(new ThemeDescription(null, 0, new Class[]{DialogRadioCell.class}, new String[]{"textView"}, null, null, null, Theme.key_dialogTextGray2));
        themeDescriptions.add(new ThemeDescription(null, ThemeDescription.FLAG_CHECKBOX, new Class[]{DialogRadioCell.class}, new String[]{"radioButton"}, null, null, null, Theme.key_dialogRadioBackground));
        themeDescriptions.add(new ThemeDescription(null, ThemeDescription.FLAG_CHECKBOXCHECK, new Class[]{DialogRadioCell.class}, new String[]{"radioButton"}, null, null, null, Theme.key_dialogRadioBackgroundChecked));

        return themeDescriptions;
    }
}<|MERGE_RESOLUTION|>--- conflicted
+++ resolved
@@ -296,31 +296,19 @@
             if (defaultBannedRights == null) {
                 defaultBannedRights = new TLRPC.TL_chatBannedRights();
                 defaultBannedRights.view_messages = defaultBannedRights.send_media = defaultBannedRights.send_messages =
-<<<<<<< HEAD
                         defaultBannedRights.embed_links = defaultBannedRights.send_stickers = defaultBannedRights.send_gifs =
                                 defaultBannedRights.send_games = defaultBannedRights.send_inline = defaultBannedRights.send_polls =
-                                        defaultBannedRights.invite_users = defaultBannedRights.change_info = defaultBannedRights.pin_messages = false;
-=======
-                defaultBannedRights.embed_links = defaultBannedRights.send_stickers = defaultBannedRights.send_gifs =
-                defaultBannedRights.send_games = defaultBannedRights.send_inline = defaultBannedRights.send_polls =
-                defaultBannedRights.invite_users = defaultBannedRights.change_info = defaultBannedRights.pin_messages =
+                                        defaultBannedRights.invite_users = defaultBannedRights.change_info = defaultBannedRights.pin_messages =
                 defaultBannedRights.manage_topics = false;
->>>>>>> 23118a4a
             }
 
             bannedRights = new TLRPC.TL_chatBannedRights();
             if (rightsBanned == null) {
                 bannedRights.view_messages = bannedRights.send_media = bannedRights.send_messages =
-<<<<<<< HEAD
                         bannedRights.embed_links = bannedRights.send_stickers = bannedRights.send_gifs =
                                 bannedRights.send_games = bannedRights.send_inline = bannedRights.send_polls =
-                                        bannedRights.invite_users = bannedRights.change_info = bannedRights.pin_messages = false;
-=======
-                bannedRights.embed_links = bannedRights.send_stickers = bannedRights.send_gifs =
-                bannedRights.send_games = bannedRights.send_inline = bannedRights.send_polls =
-                bannedRights.invite_users = bannedRights.change_info = bannedRights.pin_messages =
+                                        bannedRights.invite_users = bannedRights.change_info = bannedRights.pin_messages =
                 bannedRights.manage_topics = false;
->>>>>>> 23118a4a
             } else {
                 bannedRights.view_messages = rightsBanned.view_messages;
                 bannedRights.send_messages = rightsBanned.send_messages;
@@ -1196,15 +1184,9 @@
                 if (delegate != null) {
                     delegate.didSetRights(
                         adminRights.change_info || adminRights.post_messages || adminRights.edit_messages ||
-<<<<<<< HEAD
-                                adminRights.delete_messages || adminRights.ban_users || adminRights.invite_users ||
+                                adminRights.delete_messages || adminRights.ban_users || adminRights.invite_users || (isForum && adminRights.manage_topics) ||
                                 adminRights.pin_messages || adminRights.add_admins || adminRights.anonymous || adminRights.manage_call ||
                                 adminRights.other ? 1 : 0, adminRights, bannedRights, currentRank);
-=======
-                        adminRights.delete_messages || adminRights.ban_users || adminRights.invite_users || (isForum && adminRights.manage_topics) ||
-                        adminRights.pin_messages || adminRights.add_admins || adminRights.anonymous || adminRights.manage_call ||
-                        adminRights.other ? 1 : 0, adminRights, bannedRights, currentRank);
->>>>>>> 23118a4a
                     finishFragment();
                 }
             }, err -> {
@@ -1811,13 +1793,8 @@
                 return VIEW_TYPE_HEADER_CELL;
             } else if (position == changeInfoRow || position == postMessagesRow || position == editMesagesRow || position == deleteMessagesRow ||
                     position == addAdminsRow || position == banUsersRow || position == addUsersRow || position == pinMessagesRow ||
-<<<<<<< HEAD
                     position == sendMessagesRow || position == sendMediaRow || position == sendStickersRow  || position == sendGamesRow || position == sendInlineRow ||
-                    position == sendGifsRow || position == embedLinksRow || position == sendPollsRow || position == anonymousRow || position == startVoiceChatRow || position == manageRow) {
-=======
-                    position == sendMessagesRow || position == sendMediaRow || position == sendStickersRow || position == embedLinksRow ||
-                    position == sendPollsRow || position == anonymousRow || position == startVoiceChatRow || position == manageRow || position == manageTopicsRow) {
->>>>>>> 23118a4a
+                    position == sendGifsRow || position == embedLinksRow || position == sendPollsRow || position == anonymousRow || position == startVoiceChatRow || position == manageRow || position == manageTopicsRow) {
                 return VIEW_TYPE_SWITCH_CELL;
             } else if (position == cantEditInfoRow || position == rankInfoRow) {
                 return VIEW_TYPE_INFO_CELL;
