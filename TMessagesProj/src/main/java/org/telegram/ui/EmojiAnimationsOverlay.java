--- conflicted
+++ resolved
@@ -194,14 +194,11 @@
                 checkStickerPack();
             }
         } else if (id == NotificationCenter.onEmojiInteractionsReceived) {
-<<<<<<< HEAD
             if (NekoConfig.disableRemoteEmojiInteractions.Bool())
                 return;
-=======
             if (chatActivity == null) {
                 return;
             }
->>>>>>> dcad7b43
             long dialogId = (long) args[0];
             TLRPC.TL_sendMessageEmojiInteraction action = (TLRPC.TL_sendMessageEmojiInteraction) args[1];
             if (dialogId == this.dialogId && supportedEmoji.contains(action.emoticon)) {
@@ -713,12 +710,8 @@
                         @Override
                         public void onAnimationReady(ImageReceiver imageReceiver) {
                             if (sendTap && messageObject.isAnimatedAnimatedEmoji() && imageReceiver.getLottieAnimation() != null && !imageReceiver.getLottieAnimation().hasVibrationPattern()) {
-<<<<<<< HEAD
                                 if (!NekoConfig.disableVibration.Bool())
-                                    view.performHapticFeedback(HapticFeedbackConstants.KEYBOARD_TAP, HapticFeedbackConstants.FLAG_IGNORE_VIEW_SETTING);
-=======
                                 contentLayout.performHapticFeedback(HapticFeedbackConstants.KEYBOARD_TAP, HapticFeedbackConstants.FLAG_IGNORE_VIEW_SETTING);
->>>>>>> dcad7b43
                             }
                         }
                     });
