package org.telegram.ui;

import android.graphics.Canvas;
import android.text.TextUtils;
import android.view.HapticFeedbackConstants;
import android.view.View;
import android.widget.FrameLayout;

import androidx.annotation.Nullable;

import org.json.JSONArray;
import org.json.JSONException;
import org.json.JSONObject;
import org.telegram.messenger.AndroidUtilities;
import org.telegram.messenger.Emoji;
import org.telegram.messenger.EmojiData;
import org.telegram.messenger.FileLoader;
import org.telegram.messenger.FileLog;
import org.telegram.messenger.ImageLoader;
import org.telegram.messenger.ImageLocation;
import org.telegram.messenger.ImageReceiver;
import org.telegram.messenger.LocaleController;
import org.telegram.messenger.MediaDataController;
import org.telegram.messenger.MessageObject;
import org.telegram.messenger.MessagesController;
import org.telegram.messenger.NotificationCenter;
import org.telegram.messenger.R;
import org.telegram.messenger.SharedConfig;
import org.telegram.messenger.UserConfig;
import org.telegram.messenger.Utilities;
import org.telegram.tgnet.ConnectionsManager;
import org.telegram.tgnet.TLRPC;
import org.telegram.ui.Cells.ChatActionCell;
import org.telegram.ui.Cells.ChatMessageCell;
import org.telegram.ui.Components.AnimatedEmojiDrawable;
import org.telegram.ui.Components.Bulletin;
import org.telegram.ui.Components.Reactions.AnimatedEmojiEffect;
import org.telegram.ui.Components.Reactions.ReactionsLayoutInBubble;
import org.telegram.ui.Components.RecyclerListView;
import org.telegram.ui.Components.StickerSetBulletinLayout;
import org.telegram.ui.Components.StickersAlert;
import org.telegram.ui.Stories.StoryReactionWidgetView;

import java.util.ArrayList;
import java.util.HashMap;
import java.util.HashSet;
import java.util.Random;

import tw.nekomimi.nekogram.NekoConfig;

public class EmojiAnimationsOverlay implements NotificationCenter.NotificationCenterDelegate {

    private final int ANIMATION_JSON_VERSION = 1;
    private final String INTERACTIONS_STICKER_PACK = "EmojiAnimations";

    @Nullable
    ChatActivity chatActivity;
    int currentAccount;
    TLRPC.TL_messages_stickerSet set;
    boolean inited = false;
    HashMap<String, ArrayList<TLRPC.Document>> emojiInteractionsStickersMap = new HashMap<>();
    HashMap<Long, Integer> lastAnimationIndex = new HashMap<>();
    Random random = new Random();
    private boolean attached;

    int lastTappedMsgId = -1;
    long lastTappedTime = 0;
    String lastTappedEmoji;
    ArrayList<Long> timeIntervals = new ArrayList<>();
    ArrayList<Integer> animationIndexes = new ArrayList<>();
    Runnable sentInteractionsRunnable;

    Runnable hintRunnable;
    private final static HashSet<String> supportedEmoji = new HashSet<>();
    private final static HashSet<String> excludeEmojiFromPack = new HashSet<>();

    static {
        // 1️⃣, 2️⃣, 3️⃣... etc
        excludeEmojiFromPack.add("\u0030\u20E3");
        excludeEmojiFromPack.add("\u0031\u20E3");
        excludeEmojiFromPack.add("\u0032\u20E3");
        excludeEmojiFromPack.add("\u0033\u20E3");
        excludeEmojiFromPack.add("\u0034\u20E3");
        excludeEmojiFromPack.add("\u0035\u20E3");
        excludeEmojiFromPack.add("\u0036\u20E3");
        excludeEmojiFromPack.add("\u0037\u20E3");
        excludeEmojiFromPack.add("\u0038\u20E3");
        excludeEmojiFromPack.add("\u0039\u20E3");
    }

    final ArrayList<DrawingObject> drawingObjects = new ArrayList<>();

    FrameLayout contentLayout;
    RecyclerListView listView;
    long dialogId;
    long threadMsgId;

    public EmojiAnimationsOverlay(FrameLayout frameLayout, int currentAccount) {
        this.contentLayout = frameLayout;
        this.currentAccount = currentAccount;
    }

    public EmojiAnimationsOverlay(ChatActivity chatActivity, FrameLayout frameLayout, RecyclerListView chatListView, int currentAccount, long dialogId, long threadMsgId) {
        this.chatActivity = chatActivity;
        this.contentLayout = frameLayout;
        this.listView = chatListView;
        this.currentAccount = currentAccount;
        this.dialogId = dialogId;
        this.threadMsgId = threadMsgId;
    }

    public void onAttachedToWindow() {
        attached = true;
        checkStickerPack();
        NotificationCenter.getInstance(currentAccount).addObserver(this, NotificationCenter.diceStickersDidLoad);
        NotificationCenter.getInstance(currentAccount).addObserver(this, NotificationCenter.onEmojiInteractionsReceived);
        NotificationCenter.getInstance(currentAccount).addObserver(this, NotificationCenter.updateInterfaces);
        for (int i = 0; i < drawingObjects.size(); i++) {
            drawingObjects.get(i).imageReceiver.onAttachedToWindow();
            if (drawingObjects.get(i).genericEffect != null) {
                drawingObjects.get(i).genericEffect.setView(contentLayout);
            }
        }
    }

    public void onDetachedFromWindow() {
        attached = false;
        NotificationCenter.getInstance(currentAccount).removeObserver(this, NotificationCenter.diceStickersDidLoad);
        NotificationCenter.getInstance(currentAccount).removeObserver(this, NotificationCenter.onEmojiInteractionsReceived);
        NotificationCenter.getInstance(currentAccount).removeObserver(this, NotificationCenter.updateInterfaces);
        for (int i = 0; i < drawingObjects.size(); i++) {
            drawingObjects.get(i).imageReceiver.onDetachedFromWindow();
            if (drawingObjects.get(i).genericEffect != null) {
                drawingObjects.get(i).genericEffect.removeView(contentLayout);
            }
        }
        drawingObjects.clear();
    }


    public void clear() {
        for (int i = 0; i < drawingObjects.size(); i++) {
            drawingObjects.get(i).imageReceiver.onDetachedFromWindow();
            if (drawingObjects.get(i).genericEffect != null) {
                drawingObjects.get(i).genericEffect.removeView(contentLayout);
            }
        }
        drawingObjects.clear();
    }

    public void checkStickerPack() {
        if (inited) {
            return;
        }
        set = MediaDataController.getInstance(currentAccount).getStickerSetByName(INTERACTIONS_STICKER_PACK);
        if (set == null) {
            set = MediaDataController.getInstance(currentAccount).getStickerSetByEmojiOrName(INTERACTIONS_STICKER_PACK);
        }
        if (set == null) {
            MediaDataController.getInstance(currentAccount).loadStickersByEmojiOrName(INTERACTIONS_STICKER_PACK, false, true);
        }
        if (set != null) {
            HashMap<Long, TLRPC.Document> stickersMap = new HashMap<>();
            for (int i = 0; i < set.documents.size(); i++) {
                stickersMap.put(set.documents.get(i).id, set.documents.get(i));
            }
            for (int i = 0; i < set.packs.size(); i++) {
                TLRPC.TL_stickerPack pack = set.packs.get(i);
                if (!excludeEmojiFromPack.contains(pack.emoticon) && pack.documents.size() > 0) {
                    supportedEmoji.add(pack.emoticon);
                    ArrayList<TLRPC.Document> stickers = new ArrayList<>();
                    emojiInteractionsStickersMap.put(pack.emoticon, stickers);
                    for (int j = 0; j < pack.documents.size(); j++) {
                        stickers.add(stickersMap.get(pack.documents.get(j)));
                    }

                    if (pack.emoticon.equals("❤")) {
                        String[] heartEmojies = new String[]{"🧡", "💛", "💚", "💙", "💜", "🖤", "🤍", "🤎"};
                        for (String heart : heartEmojies) {
                            supportedEmoji.add(heart);
                            emojiInteractionsStickersMap.put(heart, stickers);
                        }
                    }
                }
            }
            inited = true;
        }
    }


    @Override
    public void didReceivedNotification(int id, int account, Object... args) {
        if (id == NotificationCenter.diceStickersDidLoad) {
            String name = (String) args[0];
            if (INTERACTIONS_STICKER_PACK.equals(name)) {
                checkStickerPack();
            }
        } else if (id == NotificationCenter.onEmojiInteractionsReceived) {
            if (NekoConfig.disableRemoteEmojiInteractions.Bool())
                return;
            if (chatActivity == null) {
                return;
            }
            long dialogId = (long) args[0];
            TLRPC.TL_sendMessageEmojiInteraction action = (TLRPC.TL_sendMessageEmojiInteraction) args[1];
            if (dialogId == this.dialogId && supportedEmoji.contains(action.emoticon)) {
                int messageId = action.msg_id;
                if (action.interaction.data != null) {
                    try {
                        JSONObject jsonObject = new JSONObject(action.interaction.data);
                        JSONArray array = jsonObject.getJSONArray("a");
                        for (int i = 0; i < array.length(); i++) {
                            JSONObject actionObject = array.getJSONObject(i);
                            int animation = actionObject.optInt("i", 1) - 1;
                            double time = actionObject.optDouble("t", 0.0);
                            AndroidUtilities.runOnUIThread(new Runnable() {
                                @Override
                                public void run() {
                                    findViewAndShowAnimation(messageId, animation);
                                }
                            }, (long) (time * 1000));
                        }
                    } catch (JSONException e) {
                        e.printStackTrace();
                    }
                }

            }
        } else if (id == NotificationCenter.updateInterfaces) {
            Integer printingType = MessagesController.getInstance(currentAccount).getPrintingStringType(dialogId, threadMsgId);
            if (printingType != null && printingType == 5) {
                cancelHintRunnable();
            }
        }
    }

    public boolean supports(String emoticon) {
        return emojiInteractionsStickersMap.containsKey(unwrapEmoji(emoticon));
    }

    private void findViewAndShowAnimation(int messageId, int animation) {
        if (!attached) {
            return;
        }
        ChatMessageCell bestView = null;
        for (int i = 0; i < listView.getChildCount(); i++) {
            View child = listView.getChildAt(i);
            if (child instanceof ChatMessageCell) {
                ChatMessageCell cell = (ChatMessageCell) child;
                String stickerEmoji = cell.getMessageObject().getStickerEmoji();
                if (stickerEmoji == null) {
                    stickerEmoji = cell.getMessageObject().messageOwner.message;
                }
                if (cell.getPhotoImage().hasNotThumb() && stickerEmoji != null) {
                    if (cell.getMessageObject().getId() == messageId) {
                        bestView = cell;
                        break;
                    }
                }
            }
        }

        if (bestView != null && chatActivity != null) {
            chatActivity.restartSticker(bestView);
            if (!EmojiData.hasEmojiSupportVibration(bestView.getMessageObject().getStickerEmoji()) && !bestView.getMessageObject().isPremiumSticker() && !bestView.getMessageObject().isAnimatedAnimatedEmoji()) {
<<<<<<< HEAD
                if (!NekoConfig.disableVibration.Bool())
                    bestView.performHapticFeedback(HapticFeedbackConstants.KEYBOARD_TAP);
=======
                try {
                    bestView.performHapticFeedback(HapticFeedbackConstants.KEYBOARD_TAP);
                } catch (Exception ignored) {}
>>>>>>> eee720ef
            }
            showAnimationForCell(bestView, animation, false, true);
        }
    }

    protected void layoutObject(DrawingObject object) {

    }

    public void draw(Canvas canvas) {
        if (!drawingObjects.isEmpty()) {
            for (int i = 0; i < drawingObjects.size(); i++) {
                DrawingObject drawingObject = drawingObjects.get(i);
                if (chatActivity != null) {
                    drawingObject.viewFound = false;
                    float childY = 0;
                    for (int k = 0; k < listView.getChildCount(); k++) {
                        View child = listView.getChildAt(k);
                        ImageReceiver photoImage = null;
                        MessageObject messageObject = null;
                        if (child instanceof ChatMessageCell) {
                            ChatMessageCell cell = (ChatMessageCell) child;
                            messageObject = cell.getMessageObject();
                            photoImage = cell.getPhotoImage();
                        } else if (child instanceof ChatActionCell) {
                            ChatActionCell cell = (ChatActionCell) child;
                            messageObject = cell.getMessageObject();
                            photoImage = cell.getPhotoImage();
                        }
                        if (messageObject != null && messageObject.getId() == drawingObject.messageId) {
                            drawingObject.viewFound = true;
                            float viewX = listView.getX() + child.getX();
                            float viewY = listView.getY() + child.getY();
                            childY = child.getY();
                            drawingObject.lastW = photoImage.getImageWidth();
                            drawingObject.lastH = photoImage.getImageHeight();
                            if (drawingObject.isMessageEffect && child instanceof ChatMessageCell) {
                                ChatMessageCell cell = ((ChatMessageCell) child);
                                float sz = getFilterWidth() * AndroidUtilities.density / 1.3f;
                                drawingObject.lastW = sz / 3f;
                                drawingObject.lastH = sz / 3f;
                                drawingObject.lastX = Utilities.clamp(viewX + cell.getTimeX() - sz / 2f, AndroidUtilities.displaySize.x - sz, 0);
                                drawingObject.lastY = viewY + cell.getTimeY() - sz / 2f;
                            } else if (drawingObject.isPremiumSticker) {
                                drawingObject.lastX = viewX + photoImage.getImageX();
                                drawingObject.lastY = viewY + photoImage.getImageY();
                            } else {
                                viewX += photoImage.getImageX();
                                viewY += photoImage.getImageY();
                                if (drawingObject.isOut) {
                                    viewX += -photoImage.getImageWidth() * 2 + AndroidUtilities.dp(24);
                                } else {
                                    viewX += -AndroidUtilities.dp(24);
                                }
                                viewY -= photoImage.getImageWidth();
                                drawingObject.lastX = viewX;
                                drawingObject.lastY = viewY;
                            }
                            break;
                        }
                    }

                    if (!drawingObject.viewFound || childY + drawingObject.lastH < chatActivity.getChatListViewPadding() || childY > listView.getMeasuredHeight() - chatActivity.blurredViewBottomOffset) {
                        drawingObject.removing = true;
                    }

                    if (drawingObject.isPremiumSticker) {
                        float halfStickerHeight = drawingObject.lastH / 2f;
                        boolean outsideDown = listView.getMeasuredHeight() - childY <= halfStickerHeight;
                        boolean outsideUp = childY - chatActivity.getChatListViewPadding() + halfStickerHeight <= 0;
                        if (outsideDown || outsideUp) {
                            drawingObject.removing = true;
                        }
                    }

                    if (drawingObject.removing && drawingObject.removeProgress != 1f) {
                        drawingObject.removeProgress = Utilities.clamp(drawingObject.removeProgress + 16 / 150f, 1f, 0);
                        drawingObject.imageReceiver.setAlpha(1f - drawingObject.removeProgress);
                        chatActivity.contentView.invalidate();
                    }
                } else {
                    layoutObject(drawingObject);
                }

                boolean removeOnStart = !drawingObject.wasPlayed && drawingObject.removing;
                if (!removeOnStart) {
                    if (drawingObject.isPremiumSticker && !drawingObject.isMessageEffect) {
                        float size = drawingObject.lastH * 1.49926f;
                        float paddingHorizontal = size * 0.0546875f;
                        float centerY = drawingObject.lastY + drawingObject.lastH / 2f;
                        float top = centerY - size / 2f - size * 0.00279f;
                        if (!drawingObject.isOut) {
                            drawingObject.imageReceiver.setImageCoords(drawingObject.lastX - paddingHorizontal, top, size, size);
                        } else {
                            drawingObject.imageReceiver.setImageCoords(drawingObject.lastX + drawingObject.lastW - size + paddingHorizontal, top, size, size);
                        }

                        if (!drawingObject.isOut) {
                            canvas.save();
                            canvas.scale(-1f, 1, drawingObject.imageReceiver.getCenterX(), drawingObject.imageReceiver.getCenterY());
                            drawingObject.imageReceiver.draw(canvas);
                            canvas.restore();
                        } else {
                            drawingObject.imageReceiver.draw(canvas);
                        }
                    } else {
                        if (drawingObject.genericEffect != null) {
                            float x = drawingObject.lastX + drawingObject.randomOffsetX;
                            float y = drawingObject.lastY + drawingObject.randomOffsetY;
                            float size = drawingObject.lastW * 3;
                            drawingObject.genericEffect.setBounds((int) x, (int) y, (int) (x + size), (int) (y + size));
                            drawingObject.genericEffect.draw(canvas);
                        } else {
                            drawingObject.imageReceiver.setImageCoords(drawingObject.lastX + drawingObject.randomOffsetX, drawingObject.lastY + drawingObject.randomOffsetY, drawingObject.lastW * 3, drawingObject.lastW * 3);
                            if (!drawingObject.isOut) {
                                canvas.save();
                                canvas.scale(-1f, 1, drawingObject.imageReceiver.getCenterX(), drawingObject.imageReceiver.getCenterY());
                                drawingObject.imageReceiver.draw(canvas);
                                canvas.restore();
                            } else {
                                drawingObject.imageReceiver.draw(canvas);
                            }
                        }
                    }
                }

                boolean isDone;
                if (drawingObject.genericEffect != null) {
                    isDone = drawingObject.genericEffect.isDone();
                } else {
                    isDone = (drawingObject.wasPlayed && drawingObject.imageReceiver.getLottieAnimation() != null && drawingObject.imageReceiver.getLottieAnimation().getCurrentFrame() >= drawingObject.imageReceiver.getLottieAnimation().getFramesCount() - 2);
                }
                if (drawingObject.removeProgress == 1f || isDone || removeOnStart) {
                    DrawingObject toRemove = drawingObjects.remove(i);
                    if (drawingObject.isPremiumSticker && drawingObject.imageReceiver.getLottieAnimation() != null) {
                        toRemove.imageReceiver.getLottieAnimation().setCurrentFrame(0, true, true);
                    }
                    toRemove.imageReceiver.onDetachedFromWindow();
                    if (toRemove.genericEffect != null) {
                        toRemove.genericEffect.removeView(contentLayout);
                    }
                    i--;
                } else if (drawingObject.imageReceiver.getLottieAnimation() != null && drawingObject.imageReceiver.getLottieAnimation().isRunning()) {
                    drawingObject.wasPlayed = true;
                } else if (drawingObject.imageReceiver.getLottieAnimation() != null && !drawingObject.imageReceiver.getLottieAnimation().isRunning()) {
                    drawingObject.imageReceiver.getLottieAnimation().setCurrentFrame(0, true);
                    drawingObject.imageReceiver.getLottieAnimation().start();
                }
            }
            if (drawingObjects.isEmpty()) {
                onAllEffectsEnd();
            }
            contentLayout.invalidate();
        }
    }

    public void onAllEffectsEnd() {

    }

    public boolean onTapItem(ChatMessageCell view, ChatActivity chatActivity, boolean userTapped) {
        if (NekoConfig.disablePremiumStickerAnimation.Bool()) {
            return false;
        }
        if (chatActivity.isSecretChat() || view.getMessageObject() == null || view.getMessageObject().getId() < 0) {
            return false;
        }
        if (!view.getMessageObject().isPremiumSticker() && chatActivity.currentUser == null) {
            return false;
        }
        boolean show = showAnimationForCell(view, -1, userTapped, false);

        if (userTapped && show && !EmojiData.hasEmojiSupportVibration(view.getMessageObject().getStickerEmoji()) && !view.getMessageObject().isPremiumSticker() && !view.getMessageObject().isAnimatedAnimatedEmoji()) {
<<<<<<< HEAD
            if (!NekoConfig.disableVibration.Bool())
                view.performHapticFeedback(HapticFeedbackConstants.KEYBOARD_TAP);
=======
            try {
                view.performHapticFeedback(HapticFeedbackConstants.KEYBOARD_TAP);
            } catch (Exception ignored) {}
>>>>>>> eee720ef
        }
        if (view.getMessageObject().isPremiumSticker() || view.getEffect() != null || (!userTapped && view.getMessageObject().isAnimatedEmojiStickerSingle())) {
            view.getMessageObject().forcePlayEffect = false;
            view.getMessageObject().messageOwner.premiumEffectWasPlayed = true;
            chatActivity.getMessagesStorage().updateMessageCustomParams(dialogId, view.getMessageObject().messageOwner);
            return show;
        }
        Integer printingType = MessagesController.getInstance(currentAccount).getPrintingStringType(dialogId, threadMsgId);
        boolean canShowHint = true;
        if (printingType != null && printingType == 5) {
            canShowHint = false;
        }
        if (canShowHint && hintRunnable == null && show && (Bulletin.getVisibleBulletin() == null || !Bulletin.getVisibleBulletin().isShowing()) && SharedConfig.emojiInteractionsHintCount > 0 && UserConfig.getInstance(currentAccount).getClientUserId() != chatActivity.currentUser.id) {
            SharedConfig.updateEmojiInteractionsHintCount(SharedConfig.emojiInteractionsHintCount - 1);
            TLRPC.Document document;
            if (view.getMessageObject().isAnimatedAnimatedEmoji()) {
                document = view.getMessageObject().getDocument();
            } else {
                document = MediaDataController.getInstance(currentAccount).getEmojiAnimatedSticker(view.getMessageObject().getStickerEmoji());
            }
            StickerSetBulletinLayout layout = new StickerSetBulletinLayout(chatActivity.getParentActivity(), null, StickerSetBulletinLayout.TYPE_EMPTY, document, chatActivity.getResourceProvider());
            layout.subtitleTextView.setVisibility(View.GONE);
            layout.titleTextView.setText(Emoji.replaceEmoji(AndroidUtilities.replaceTags(LocaleController.formatString("EmojiInteractionTapHint", R.string.EmojiInteractionTapHint, chatActivity.currentUser.first_name)), layout.titleTextView.getPaint().getFontMetricsInt(), false));
            layout.titleTextView.setTypeface(null);
            layout.titleTextView.setMaxLines(3);
            layout.titleTextView.setSingleLine(false);
            Bulletin bulletin = Bulletin.make(chatActivity, layout, Bulletin.DURATION_LONG);
            AndroidUtilities.runOnUIThread(hintRunnable = new Runnable() {
                @Override
                public void run() {
                    bulletin.show();
                    hintRunnable = null;
                }
            }, 1500);
        }
        return show;
    }

    public void cancelHintRunnable() {
        if (hintRunnable != null) {
            AndroidUtilities.cancelRunOnUIThread(hintRunnable);
        }
        hintRunnable = null;
    }

    public boolean showAnimationForActionCell(ChatActionCell view, TLRPC.Document document, TLRPC.VideoSize videoSize) {
        if (drawingObjects.size() > 12) {
            return false;
        }
        if (!view.getPhotoImage().hasNotThumb()) {
            return false;
        }
        float imageH = view.getPhotoImage().getImageHeight();
        float imageW = view.getPhotoImage().getImageWidth();
        if (imageH <= 0 || imageW <= 0) {
            return false;
        }

        int sameAnimationsCountMessageId = 0;
        int sameAnimationsCountDocumentId = 0;
        for (int i = 0; i < drawingObjects.size(); i++) {
            if (drawingObjects.get(i).messageId == view.getMessageObject().getId()) {
                sameAnimationsCountMessageId++;
                if (drawingObjects.get(i).imageReceiver.getLottieAnimation() == null || drawingObjects.get(i).imageReceiver.getLottieAnimation().isGeneratingCache()) {
                    return false;
                }
            }
            if (drawingObjects.get(i).document != null && document != null && drawingObjects.get(i).document.id == document.id) {
                sameAnimationsCountDocumentId++;
            }
        }
        if (sameAnimationsCountMessageId >= 4) {
            return false;
        }

        DrawingObject drawingObject = new DrawingObject();
        drawingObject.isPremiumSticker = true;
        if (!drawingObject.isMessageEffect) {
            drawingObject.randomOffsetX = imageW / 4 * ((random.nextInt() % 101) / 100f);
            drawingObject.randomOffsetY = imageH / 4 * ((random.nextInt() % 101) / 100f);
        }
        drawingObject.messageId = view.getMessageObject().getId();
        drawingObject.isOut = true;
        drawingObject.imageReceiver.setAllowStartAnimation(true);
        int w = getFilterWidth();
        if (sameAnimationsCountDocumentId > 0) {
            Integer lastIndex = lastAnimationIndex.get(document.id);
            int currentIndex = lastIndex == null ? 0 : lastIndex;
            lastAnimationIndex.put(document.id, (currentIndex + 1) % 4);
            drawingObject.imageReceiver.setUniqKeyPrefix(currentIndex + "_" + drawingObject.messageId + "_");
        }
        drawingObject.document = document;
        drawingObject.imageReceiver.setImage(ImageLocation.getForDocument(videoSize, document), w + "_" + w, null, "tgs", set, 1);

        drawingObject.imageReceiver.setLayerNum(Integer.MAX_VALUE);
        drawingObject.imageReceiver.setAutoRepeat(0);
        if (drawingObject.imageReceiver.getLottieAnimation() != null) {
            if (drawingObject.isPremiumSticker) {
                drawingObject.imageReceiver.getLottieAnimation().setCurrentFrame(0, false, true);
            }
            drawingObject.imageReceiver.getLottieAnimation().start();
        }
        drawingObjects.add(drawingObject);
        if (attached) {
            drawingObject.imageReceiver.onAttachedToWindow();
            drawingObject.imageReceiver.setParentView(contentLayout);
        }
        contentLayout.invalidate();
        return true;
    }

    public void preloadAnimation(ChatMessageCell cell) {
        MessageObject messageObject = cell.getMessageObject();
        if (messageObject.isPremiumSticker()) {
            return;
        }
        String emoji = messageObject.getStickerEmoji();
        if (emoji == null) {
            emoji = messageObject.messageOwner.message;
        }
        emoji = unwrapEmoji(emoji);
        if (!supportedEmoji.contains(emoji)) {
            return;
        }
        ArrayList<TLRPC.Document> arrayList = emojiInteractionsStickersMap.get(emoji);
        if (arrayList == null || arrayList.isEmpty()) {
            return;
        }
        int preloadCount = Math.min(1, arrayList.size());
        for (int i = 0; i < preloadCount; ++i) {
            this.preloadAnimation(arrayList.get(i));
        }
    }

    private HashMap<Long, Boolean> preloaded;

    private void preloadAnimation(TLRPC.Document document) {
        if (document == null) {
            return;
        }
        if (preloaded != null && preloaded.containsKey(document.id)) {
            return;
        }
        if (preloaded == null) {
            preloaded = new HashMap<>();
        }
        preloaded.put(document.id, true);
        MediaDataController.getInstance(currentAccount).preloadImage(ImageLocation.getForDocument(document), FileLoader.PRIORITY_NORMAL_UP);
    }

    public boolean showAnimationForCell(ChatMessageCell view, int animation, boolean sendTap, boolean sendSeen) {
        if (view == null || drawingObjects.size() > 12) {
            return false;
        }
        MessageObject messageObject = view.getMessageObject();
        if (view.getEffect() == null && !view.getPhotoImage().hasNotThumb()) {
            return false;
        }
        String emoji = messageObject.getStickerEmoji();
        if (emoji == null) {
            emoji = messageObject.messageOwner.message;
        }
        if (view.getEffect() == null && emoji == null) {
            return false;
        }
        float imageH = view.getPhotoImage().getImageHeight();
        float imageW = view.getPhotoImage().getImageWidth();
        if (view.getEffect() == null && (imageH <= 0 || imageW <= 0)) {
            return false;
        }

        emoji = unwrapEmoji(emoji);

        int viewId = view.getMessageObject().getId();
        TLRPC.Document viewDocument = view.getMessageObject().getDocument();
        boolean isOutOwner = view.getMessageObject().isOutOwner();
        return createDrawingObject(emoji, viewId, viewDocument, messageObject, animation, sendTap, sendSeen, imageW, imageH, isOutOwner);
    }

    public boolean createDrawingObject(String emoji, int viewId, TLRPC.Document viewDocument, @Nullable MessageObject messageObject, int animation, boolean sendTap, boolean sendSeen, float imageW, float imageH, boolean isOutOwner) {
        boolean isPremiumSticker = messageObject != null && messageObject.isPremiumSticker();
        boolean isMessageEffect = messageObject != null && messageObject.getEffect() != null;
        if (isMessageEffect || isPremiumSticker || supportedEmoji.contains(emoji)) {
            ArrayList<TLRPC.Document> arrayList = emojiInteractionsStickersMap.get(emoji);
            if (isMessageEffect || (arrayList != null && !arrayList.isEmpty()) || isPremiumSticker) {
                int sameAnimationsCountMessageId = 0;
                int sameAnimationsCountDocumentId = 0;
                for (int i = 0; i < drawingObjects.size(); i++) {
                    if (drawingObjects.get(i).messageId == viewId) {
                        sameAnimationsCountMessageId++;
                        if (!isMessageEffect && (drawingObjects.get(i).imageReceiver.getLottieAnimation() == null || drawingObjects.get(i).imageReceiver.getLottieAnimation().isGeneratingCache())) {
                            return false;
                        }
                    }
                    if (drawingObjects.get(i).document != null && viewDocument != null && drawingObjects.get(i).document.id == viewDocument.id) {
                        sameAnimationsCountDocumentId++;
                    }
                }
                if (sendTap && isPremiumSticker && sameAnimationsCountMessageId > 0) {
                    if (Bulletin.getVisibleBulletin() != null && Bulletin.getVisibleBulletin().hash == messageObject.getId()) {
                        return false;
                    }
                    TLRPC.InputStickerSet inputStickerSet = messageObject.getInputStickerSet();
                    TLRPC.TL_messages_stickerSet stickerSet = null;
                    if (inputStickerSet.short_name != null) {
                        stickerSet = MediaDataController.getInstance(currentAccount).getStickerSetByName(inputStickerSet.short_name);
                    }
                    if (stickerSet == null) {
                        stickerSet = MediaDataController.getInstance(currentAccount).getStickerSetById(inputStickerSet.id);
                    }
                    if (stickerSet == null) {
                        TLRPC.TL_messages_getStickerSet req = new TLRPC.TL_messages_getStickerSet();
                        req.stickerset = inputStickerSet;
                        ConnectionsManager.getInstance(currentAccount).sendRequest(req, (response, error) -> AndroidUtilities.runOnUIThread(() -> {
                            showStickerSetBulletin((TLRPC.TL_messages_stickerSet) response, messageObject);
                        }));
                    } else {
                        showStickerSetBulletin(stickerSet, messageObject);
                    }
                    return false;
                }
                if (sameAnimationsCountMessageId >= 4) {
                    return false;
                }
                TLRPC.Document document = null;
                TLRPC.VideoSize videoSize = null;
                if (isMessageEffect) {
                    TLRPC.TL_availableEffect effect = messageObject.getEffect();
                    TLRPC.messages_AvailableEffects effects = MessagesController.getInstance(currentAccount).getAvailableEffects();
                    if (effects == null) {
                        return false;
                    }
                    long documentId = effect.effect_animation_id != 0 ? effect.effect_animation_id : effect.effect_sticker_id;
                    for (int i = 0; i < effects.documents.size(); ++i) {
                        TLRPC.Document d = effects.documents.get(i);
                        if (d != null && d.id == documentId) {
                            document = d;
                            break;
                        }
                    }
                    if (document == null) {
                        return false;
                    }
                    if (effect.effect_sticker_id != 0) {
                        videoSize = MessageObject.getPremiumStickerAnimation(document);
                        isPremiumSticker = videoSize != null;
                    }
                } else if (isPremiumSticker) {
                    document = messageObject.getDocument();
                    videoSize = messageObject.getPremiumStickerAnimation();
                } else if (messageObject != null && messageObject.isAnimatedAnimatedEmoji()) {
                    if (animation < 0 || animation > arrayList.size() - 1) {
                        ArrayList<Integer> preloadedVariants = new ArrayList<>();
                        for (int i = 0; i < arrayList.size(); ++i) {
                            TLRPC.Document d = arrayList.get(i);
                            if (d == null) {
                                continue;
                            }
                            Boolean value = preloaded != null ? preloaded.get(d.id) : null;
                            if (value != null && value) {
                                preloadedVariants.add(i);
                            }
                        }
                        if (preloadedVariants.isEmpty()) {
                            animation = Math.abs(random.nextInt()) % arrayList.size();
                        } else {
                            animation = preloadedVariants.get(Math.abs(random.nextInt()) % preloadedVariants.size());
                        }
                    }
                    document = arrayList.get(animation);
                } else {
                    if (animation < 0 || animation > arrayList.size() - 1) {
                        animation = Math.abs(random.nextInt()) % arrayList.size();
                    }
                    document = arrayList.get(animation);
                }

                if (document == null && videoSize == null) {
                    return false;
                }

                DrawingObject drawingObject = new DrawingObject();
                drawingObject.isPremiumSticker = isPremiumSticker;
                drawingObject.isMessageEffect = isMessageEffect;
                if (!drawingObject.isMessageEffect) {
                    drawingObject.randomOffsetX = imageW / 4 * ((random.nextInt() % 101) / 100f);
                    drawingObject.randomOffsetY = imageH / 4 * ((random.nextInt() % 101) / 100f);
                }
                drawingObject.messageId = viewId;
                drawingObject.document = document;
                drawingObject.isOut = isOutOwner;
                drawingObject.imageReceiver.setAllowStartAnimation(true);
                drawingObject.imageReceiver.setAllowLottieVibration(sendTap);
                int w;
                if (videoSize == null) {
                    w = getFilterWidth();
                    Integer lastIndex = lastAnimationIndex.get(document.id);
                    int currentIndex = (lastIndex == null ? 0 : lastIndex) + 1;
                    lastAnimationIndex.put(document.id, currentIndex);
                    //currentIndex = currentIndex % 4;

                    ImageLocation imageLocation = ImageLocation.getForDocument(document);
                    drawingObject.imageReceiver.setUniqKeyPrefix(currentIndex + "_" + drawingObject.messageId + "_");

                    drawingObject.imageReceiver.setImage(imageLocation, w + "_" + w + "_pcache", null, "tgs", set, 1);
                    drawingObject.imageReceiver.setDelegate(new ImageReceiver.ImageReceiverDelegate() {
                        @Override
                        public void didSetImage(ImageReceiver imageReceiver, boolean set, boolean thumb, boolean memCache) {
                            if (drawingObject.imageReceiver.getLottieAnimation() != null) {
                                drawingObject.imageReceiver.getLottieAnimation().setCurrentFrame(0, false, true);
                            }
                        }

                        @Override
                        public void onAnimationReady(ImageReceiver imageReceiver) {
<<<<<<< HEAD
                            if (sendTap && messageObject.isAnimatedAnimatedEmoji() && imageReceiver.getLottieAnimation() != null && !imageReceiver.getLottieAnimation().hasVibrationPattern()) {
                                if (!NekoConfig.disableVibration.Bool())
                                contentLayout.performHapticFeedback(HapticFeedbackConstants.KEYBOARD_TAP, HapticFeedbackConstants.FLAG_IGNORE_VIEW_SETTING);
=======
                            if (sendTap && messageObject != null && messageObject.isAnimatedAnimatedEmoji() && imageReceiver.getLottieAnimation() != null && !imageReceiver.getLottieAnimation().hasVibrationPattern()) {
                                try {
                                    contentLayout.performHapticFeedback(HapticFeedbackConstants.KEYBOARD_TAP, HapticFeedbackConstants.FLAG_IGNORE_VIEW_SETTING);
                                } catch (Exception ignored) {}
>>>>>>> eee720ef
                            }
                        }
                    });
                    if (drawingObject.imageReceiver.getLottieAnimation() != null) {
                        drawingObject.imageReceiver.getLottieAnimation().setCurrentFrame(0, false, true);
                    }
                } else {
                    w = getFilterWidth();
                    if (sameAnimationsCountDocumentId > 0) {
                        Integer lastIndex = lastAnimationIndex.get(document.id);
                        int currentIndex = lastIndex == null ? 0 : lastIndex;
                        lastAnimationIndex.put(document.id, (currentIndex + 1) % 4);
                        drawingObject.imageReceiver.setUniqKeyPrefix(currentIndex + "_" + drawingObject.messageId + "_");
                    }
                    drawingObject.document = document;
                    drawingObject.imageReceiver.setImage(ImageLocation.getForDocument(videoSize, document), w + "_" + w, null, "tgs", set, 1);
                }

                drawingObject.imageReceiver.setLayerNum(Integer.MAX_VALUE);
                drawingObject.imageReceiver.setAutoRepeat(0);
                if (drawingObject.imageReceiver.getLottieAnimation() != null) {
                    if (drawingObject.isPremiumSticker) {
                        drawingObject.imageReceiver.getLottieAnimation().setCurrentFrame(0, false, true);
                    }
                    drawingObject.imageReceiver.getLottieAnimation().start();
                }
                drawingObjects.add(drawingObject);
                drawingObject.imageReceiver.onAttachedToWindow();
                drawingObject.imageReceiver.setParentView(contentLayout);
                contentLayout.invalidate();

                if (sendTap && !isPremiumSticker && UserConfig.getInstance(currentAccount).clientUserId != dialogId) {
                    if (lastTappedMsgId != 0 && lastTappedMsgId != viewId) {
                        if (sentInteractionsRunnable != null) {
                            AndroidUtilities.cancelRunOnUIThread(sentInteractionsRunnable);
                            sentInteractionsRunnable.run();
                        }
                    }
                    lastTappedMsgId = viewId;
                    lastTappedEmoji = emoji;
                    if (lastTappedTime == 0) {
                        lastTappedTime = System.currentTimeMillis();
                        timeIntervals.clear();
                        animationIndexes.clear();
                        timeIntervals.add(0L);
                        animationIndexes.add(animation);
                    } else {
                        timeIntervals.add(System.currentTimeMillis() - lastTappedTime);
                        animationIndexes.add(animation);
                    }
                    if (sentInteractionsRunnable != null) {
                        AndroidUtilities.cancelRunOnUIThread(sentInteractionsRunnable);
                        sentInteractionsRunnable = null;
                    }
                    AndroidUtilities.runOnUIThread(sentInteractionsRunnable = () -> {
                        sendCurrentTaps();
                        sentInteractionsRunnable = null;
                    }, 500);
                }

                if (sendSeen) {
                    MessagesController.getInstance(currentAccount).sendTyping(dialogId, threadMsgId, 11, emoji, 0);
                }
                return true;
            }
        }
        return false;
    }

    public static int getFilterWidth() {
        int w;
        if (AndroidUtilities.isTablet()) {
            w = (int) (AndroidUtilities.getMinTabletSide() * 0.4f);
        } else {
            w = (int) (Math.min(AndroidUtilities.displaySize.x, AndroidUtilities.displaySize.y) * 0.5f);
        }
        return (int) (2f * w / AndroidUtilities.density);
    }

    private void showStickerSetBulletin(TLRPC.TL_messages_stickerSet stickerSet, MessageObject messageObject) {
        if (chatActivity == null) {
            return;
        }
        if (MessagesController.getInstance(currentAccount).premiumFeaturesBlocked() || chatActivity.getParentActivity() == null) {
            return;
        }
        StickerSetBulletinLayout layout = new StickerSetBulletinLayout(contentLayout.getContext(), null, StickerSetBulletinLayout.TYPE_EMPTY, messageObject.getDocument(), chatActivity.getResourceProvider());
        layout.titleTextView.setText(stickerSet.set.title);
        layout.subtitleTextView.setText(LocaleController.getString(R.string.PremiumStickerTooltip));

        Bulletin.UndoButton viewButton = new Bulletin.UndoButton(chatActivity.getParentActivity(), true, chatActivity.getResourceProvider());
        layout.setButton(viewButton);
        viewButton.setUndoAction(() -> {
            StickersAlert alert = new StickersAlert(chatActivity.getParentActivity(), chatActivity, messageObject.getInputStickerSet(), null, chatActivity.chatActivityEnterView, chatActivity.getResourceProvider(), false);
            alert.setCalcMandatoryInsets(chatActivity.isKeyboardVisible());
            chatActivity.showDialog(alert);
        });
        viewButton.setText(LocaleController.getString(R.string.ViewAction));
        Bulletin bulletin = Bulletin.make(chatActivity, layout, Bulletin.DURATION_LONG);
        bulletin.hash = messageObject.getId();
        bulletin.show();
    }

    public static String unwrapEmoji(String emoji) {
        if (emoji == null) {
            return null;
        }
        CharSequence fixedEmoji = emoji;
        int length = emoji.length();
        for (int a = 0; a < length; a++) {
            if (a < length - 1 && (fixedEmoji.charAt(a) == 0xD83C && fixedEmoji.charAt(a + 1) >= 0xDFFB && fixedEmoji.charAt(a + 1) <= 0xDFFF || fixedEmoji.charAt(a) == 0x200D && (fixedEmoji.charAt(a + 1) == 0x2640 || fixedEmoji.charAt(a + 1) == 0x2642))) {
                fixedEmoji = TextUtils.concat(fixedEmoji.subSequence(0, a), fixedEmoji.subSequence(a + 2, fixedEmoji.length()));
                length -= 2;
                a--;
            } else if (fixedEmoji.charAt(a) == 0xfe0f) {
                fixedEmoji = TextUtils.concat(fixedEmoji.subSequence(0, a), fixedEmoji.subSequence(a + 1, fixedEmoji.length()));
                length--;
                a--;
            }
        }
        return fixedEmoji.toString();
    }

    private void sendCurrentTaps() {
        if (lastTappedMsgId == 0) {
            return;
        }
        TLRPC.TL_sendMessageEmojiInteraction interaction = new TLRPC.TL_sendMessageEmojiInteraction();
        interaction.msg_id = lastTappedMsgId;
        interaction.emoticon = lastTappedEmoji;
        interaction.interaction = new TLRPC.TL_dataJSON();
        JSONObject jsonObject = new JSONObject();
        try {
            jsonObject.put("v", ANIMATION_JSON_VERSION);
            JSONArray array = new JSONArray();

            for (int i = 0; i < timeIntervals.size(); i++) {
                JSONObject action = new JSONObject();
                action.put("i", animationIndexes.get(i) + 1);
                action.put("t", timeIntervals.get(i) / 1000f);
                array.put(i, action);
            }

            jsonObject.put("a", array);
        } catch (JSONException e) {
            clearSendingInfo();
            FileLog.e(e);
            return;
        }
        interaction.interaction.data = jsonObject.toString();

        TLRPC.TL_messages_setTyping req = new TLRPC.TL_messages_setTyping();
        if (threadMsgId != 0) {
            req.top_msg_id = (int) threadMsgId;
            req.flags |= 1;
        }
        req.action = interaction;
        req.peer = MessagesController.getInstance(currentAccount).getInputPeer(dialogId);
        ConnectionsManager.getInstance(currentAccount).sendRequest(req, null);
        clearSendingInfo();
    }

    private void clearSendingInfo() {
        lastTappedMsgId = 0;
        lastTappedEmoji = null;
        lastTappedTime = 0;
        timeIntervals.clear();
        animationIndexes.clear();
    }

    public void onScrolled(int dy) {
        for (int i = 0; i < drawingObjects.size(); i++) {
            if (!drawingObjects.get(i).viewFound) {
                drawingObjects.get(i).lastY -= dy;
            }
        }
    }

    public boolean isIdle() {
        return drawingObjects.isEmpty();
    }

    public boolean hasPlaying() {
        if (drawingObjects.isEmpty()) return false;
        for (int i = 0; i < drawingObjects.size(); ++i) {
            if (drawingObjects.get(i).isPlaying())
                return true;
        }
        return false;
    }

    public boolean checkPosition(ChatMessageCell messageCell, float chatListViewPaddingTop, int bottom) {
        float y = messageCell.getY() + messageCell.getPhotoImage().getCenterY();
        if (y > chatListViewPaddingTop && y < bottom) {
            return true;
        }
        return false;
    }

    public void cancelAllAnimations() {
        for (int i = 0; i < drawingObjects.size(); i++) {
            drawingObjects.get(i).removing = true;
        }
    }

    public boolean showAnimationForWidget(StoryReactionWidgetView widgetView) {
        if (drawingObjects.size() > 12) {
            return false;
        }
        ReactionsLayoutInBubble.VisibleReaction visibleReaction = ReactionsLayoutInBubble.VisibleReaction.fromTL(widgetView.mediaArea.reaction);
        String emoji = visibleReaction.emojicon;
        if (emoji == null) {
            TLRPC.Document document = AnimatedEmojiDrawable.findDocument(currentAccount, visibleReaction.documentId);
            emoji = MessageObject.findAnimatedEmojiEmoticon(document);
        }
        MessageObject messageObject = null;


        float imageH = widgetView.getMeasuredHeight();
        float imageW = widgetView.getMeasuredWidth();
        View parent = (View) widgetView.getParent();
        if (imageW > parent.getWidth() * 0.5f) {
            imageH = imageW = parent.getWidth() * 0.4f;
        }
//        if (imageH <= 0 || imageW <= 0) {
//            return false;
//        }

        emoji = unwrapEmoji(emoji);

        int viewId = widgetView.hashCode();
        TLRPC.Document viewDocument = null;
        boolean isOutOwner = widgetView.getTranslationX() > contentLayout.getMeasuredWidth() / 2f;//view.getMessageObject().isOutOwner();
        if (visibleReaction.emojicon != null && createDrawingObject(emoji, viewId, viewDocument, messageObject, -1, false, false, imageW, imageH, isOutOwner)) {
            if (!drawingObjects.isEmpty()) {
                DrawingObject drawingObject = drawingObjects.get(drawingObjects.size() - 1);
                drawingObject.isReaction = true;
                drawingObject.lastH = imageH;
                drawingObject.lastW = imageW;
                drawingObject.lastX = widgetView.getTranslationX() - drawingObject.lastW / 2f;
                drawingObject.lastY = widgetView.getTranslationY() - drawingObject.lastW * 1.5f;
                if (drawingObject.isOut) {
                    drawingObject.lastX += -drawingObject.lastW * 1.8f;
                } else {
                    drawingObject.lastX += -drawingObject.lastW * 0.2f;
                }
            }
            return true;
        } else if (visibleReaction.documentId !=  0 && widgetView.getAnimatedEmojiDrawable() != null) {
            int sameAnimationCount = 0;
            for (int i = 0; i < drawingObjects.size(); i++) {
                if (drawingObjects.get(i).documentId == visibleReaction.documentId) {
                    sameAnimationCount++;
                }
            }
            if (sameAnimationCount >= 4) {
                return false;
            }
            DrawingObject drawingObject = new DrawingObject();
            drawingObject.genericEffect = AnimatedEmojiEffect.createFrom(widgetView.getAnimatedEmojiDrawable(), true, true);
            if (!drawingObject.isMessageEffect) {
                drawingObject.randomOffsetX = imageW / 4 * ((random.nextInt() % 101) / 100f);
                drawingObject.randomOffsetY = imageH / 4 * ((random.nextInt() % 101) / 100f);
            }
            drawingObject.messageId = viewId;
            drawingObject.document = null;
            drawingObject.documentId = visibleReaction.documentId;
            drawingObject.isOut = isOutOwner;
            drawingObject.isReaction = true;
            drawingObject.lastH = imageH;
            drawingObject.lastW = imageW;
            drawingObject.lastX = widgetView.getTranslationX() - drawingObject.lastW / 2f;
            drawingObject.lastY = widgetView.getTranslationY() - drawingObject.lastW * 1.5f;
            drawingObject.lastX += -drawingObject.lastW * 1.8f;
            if (attached) {
                drawingObject.genericEffect.setView(contentLayout);
            }
            drawingObjects.add(drawingObject);
            return true;
        }
        return false;
    }

    public void setAccount(int currentAccount) {
        this.currentAccount = currentAccount;
    }

    public void preload(ReactionsLayoutInBubble.VisibleReaction visibleReaction) {
        String emoji = visibleReaction.emojicon;
        if (emoji == null) {
            TLRPC.Document document = AnimatedEmojiDrawable.findDocument(currentAccount, visibleReaction.documentId);
            emoji = MessageObject.findAnimatedEmojiEmoticon(document);
        }
        if (emoji == null) {
            return;
        }

        ArrayList<TLRPC.Document> arrayList = emojiInteractionsStickersMap.get(emoji);
        if (arrayList == null || arrayList.isEmpty()) {
            return;
        }
        int preloadCount = Math.min(1, arrayList.size());
        for (int i = 0; i < preloadCount; ++i) {
            this.preloadAnimation(arrayList.get(i));
        }
    }

    public static class DrawingObject {
        public float lastX;
        public float lastY;
        public boolean viewFound;
        public float lastW;
        public float lastH;
        public float randomOffsetX;
        public float randomOffsetY;
        public boolean isPremiumSticker;
        public boolean isMessageEffect;
        public boolean isReaction;
        public AnimatedEmojiEffect genericEffect;
        public long documentId;
        boolean wasPlayed;
        boolean isOut;
        boolean removing;
        float removeProgress;
        int messageId;
        TLRPC.Document document;
        ImageReceiver imageReceiver = new ImageReceiver();
        private String fileName;

        DrawingObject() {
            imageReceiver.setAllowLoadingOnAttachedOnly(true);
            imageReceiver.setAllowDrawWhileCacheGenerating(true);
        }

        public float getProgress() {
            ImageLocation location = null;
            if (location == null) location = imageReceiver.getMediaLocation();
            if (location == null) location = imageReceiver.getImageLocation();
            if (location == null) location = imageReceiver.getThumbLocation();
            if (location == null) {
                return -1;
            }
            if (fileName == null) {
                if (location.document != null) {
                    fileName = FileLoader.getAttachFileName(location.document, "tgs");
                } else {
                    fileName = FileLoader.getAttachFileName(location.location, "tgs");
                }
            }
            if (fileName == null) {
                return -1;
            }
            Float loadingProgress = ImageLoader.getInstance().getFileProgress(fileName);
            if (loadingProgress == null) {
                loadingProgress = 1f;
            }
            float cachingProgress = 1f;
//            if (imageReceiver.getLottieAnimation() != null) {
//                RLottieDrawable drawable = imageReceiver.getLottieAnimation();
//                cachingProgress = drawable.getGeneratingCacheProgress();
//                if (cachingProgress < 0) {
//                    return -2;
//                }
//            }
            return .15f + .55f * loadingProgress + .30f * cachingProgress * loadingProgress;
        }

        public boolean isPlaying() {
            return imageReceiver != null && imageReceiver.getLottieAnimation() != null;
        }
    }

    public float getProgress() {
        if (drawingObjects.isEmpty()) {
            return -1f;
        }
        return drawingObjects.get(drawingObjects.size() - 1).getProgress();
    }

}<|MERGE_RESOLUTION|>--- conflicted
+++ resolved
@@ -263,14 +263,11 @@
         if (bestView != null && chatActivity != null) {
             chatActivity.restartSticker(bestView);
             if (!EmojiData.hasEmojiSupportVibration(bestView.getMessageObject().getStickerEmoji()) && !bestView.getMessageObject().isPremiumSticker() && !bestView.getMessageObject().isAnimatedAnimatedEmoji()) {
-<<<<<<< HEAD
-                if (!NekoConfig.disableVibration.Bool())
-                    bestView.performHapticFeedback(HapticFeedbackConstants.KEYBOARD_TAP);
-=======
-                try {
-                    bestView.performHapticFeedback(HapticFeedbackConstants.KEYBOARD_TAP);
-                } catch (Exception ignored) {}
->>>>>>> eee720ef
+                if (!NekoConfig.disableVibration.Bool()) {
+                    try {
+                        bestView.performHapticFeedback(HapticFeedbackConstants.KEYBOARD_TAP);
+                    } catch (Exception ignored) {}
+                }
             }
             showAnimationForCell(bestView, animation, false, true);
         }
@@ -444,14 +441,11 @@
         boolean show = showAnimationForCell(view, -1, userTapped, false);
 
         if (userTapped && show && !EmojiData.hasEmojiSupportVibration(view.getMessageObject().getStickerEmoji()) && !view.getMessageObject().isPremiumSticker() && !view.getMessageObject().isAnimatedAnimatedEmoji()) {
-<<<<<<< HEAD
-            if (!NekoConfig.disableVibration.Bool())
-                view.performHapticFeedback(HapticFeedbackConstants.KEYBOARD_TAP);
-=======
-            try {
-                view.performHapticFeedback(HapticFeedbackConstants.KEYBOARD_TAP);
-            } catch (Exception ignored) {}
->>>>>>> eee720ef
+            if (!NekoConfig.disableVibration.Bool()) {
+                try {
+                    view.performHapticFeedback(HapticFeedbackConstants.KEYBOARD_TAP);
+                } catch (Exception ignored) {}
+            }
         }
         if (view.getMessageObject().isPremiumSticker() || view.getEffect() != null || (!userTapped && view.getMessageObject().isAnimatedEmojiStickerSingle())) {
             view.getMessageObject().forcePlayEffect = false;
@@ -767,16 +761,11 @@
 
                         @Override
                         public void onAnimationReady(ImageReceiver imageReceiver) {
-<<<<<<< HEAD
-                            if (sendTap && messageObject.isAnimatedAnimatedEmoji() && imageReceiver.getLottieAnimation() != null && !imageReceiver.getLottieAnimation().hasVibrationPattern()) {
-                                if (!NekoConfig.disableVibration.Bool())
-                                contentLayout.performHapticFeedback(HapticFeedbackConstants.KEYBOARD_TAP, HapticFeedbackConstants.FLAG_IGNORE_VIEW_SETTING);
-=======
                             if (sendTap && messageObject != null && messageObject.isAnimatedAnimatedEmoji() && imageReceiver.getLottieAnimation() != null && !imageReceiver.getLottieAnimation().hasVibrationPattern()) {
                                 try {
+                                    if (!NekoConfig.disableVibration.Bool())
                                     contentLayout.performHapticFeedback(HapticFeedbackConstants.KEYBOARD_TAP, HapticFeedbackConstants.FLAG_IGNORE_VIEW_SETTING);
                                 } catch (Exception ignored) {}
->>>>>>> eee720ef
                             }
                         }
                     });
