--- conflicted
+++ resolved
@@ -203,7 +203,7 @@
         }
         ActionBarMenuItem menuItem = menu.addItem(0, R.drawable.ic_ab_other);
         menuItem.setContentDescription(LocaleController.getString("AccDescrMoreOptions", R.string.AccDescrMoreOptions));
-        menuItem.addSubItem(1, R.drawable.baseline_open_in_browser_24, LocaleController.getString("OpenInExternalApp", R.string.OpenInExternalApp));
+        menuItem.addSubItem(1, R.drawable.msg_openin, LocaleController.getString("OpenInExternalApp", R.string.OpenInExternalApp));
 
         sizeNotifierFrameLayout = new SizeNotifierFrameLayout(context) {
 
@@ -481,11 +481,7 @@
                 });
                 sendPopupLayout.setShownFromBottom(false);
 
-<<<<<<< HEAD
-                itemCells = new ActionBarMenuSubItem[2];
-=======
                 itemCells = new ActionBarMenuSubItem[3];
->>>>>>> c71626f8
                 for (int a = 0; a < 3; a++) {
                     if (a == 0 && !chatActivity.canScheduleMessage() || a == 1 && UserObject.isUserSelf(user)) {
                         continue;
@@ -496,21 +492,12 @@
                         itemCells[a].setTextAndIcon(LocaleController.getString("Translate", R.string.Translate), R.drawable.ic_translate);
                     } else if (num == 1) {
                         if (UserObject.isUserSelf(user)) {
-<<<<<<< HEAD
                             itemCells[a].setTextAndIcon(LocaleController.getString("SetReminder", R.string.SetReminder), R.drawable.msg_schedule);
                         } else {
                             itemCells[a].setTextAndIcon(LocaleController.getString("ScheduleMessage", R.string.ScheduleMessage), R.drawable.msg_schedule);
                         }
                     } else if (num == 2) {
                         itemCells[a].setTextAndIcon(LocaleController.getString("SendWithoutSound", R.string.SendWithoutSound), R.drawable.input_notify_off);
-=======
-                            itemCells[a].setTextAndIcon(LocaleController.getString("SetReminder", R.string.SetReminder), R.drawable.baseline_date_range_24);
-                        } else {
-                            itemCells[a].setTextAndIcon(LocaleController.getString("ScheduleMessage", R.string.ScheduleMessage), R.drawable.baseline_date_range_24);
-                        }
-                    } else if (num == 2) {
-                        itemCells[a].setTextAndIcon(LocaleController.getString("SendWithoutSound", R.string.SendWithoutSound), R.drawable.baseline_notifications_off_24);
->>>>>>> c71626f8
                     }
                     itemCells[a].setMinimumWidth(AndroidUtilities.dp(196));
 
