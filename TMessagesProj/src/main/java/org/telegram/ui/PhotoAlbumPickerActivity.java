/*
 * This is the source code of Telegram for Android v. 2.0.x.
 * It is licensed under GNU GPL v. 2 or later.
 * You should have received a copy of the license in this archive (see LICENSE).
 *
 * Copyright Nikolai Kudashov, 2013-2018.
 */

package org.telegram.ui;

import android.annotation.SuppressLint;
import android.app.Activity;
import android.content.Context;
import android.graphics.Canvas;
import android.graphics.Outline;
import android.graphics.Paint;
import android.graphics.PorterDuff;
import android.graphics.PorterDuffColorFilter;
import android.graphics.RectF;
import android.graphics.drawable.Drawable;
import android.os.Build;
import android.text.InputFilter;
import android.text.TextPaint;
import android.util.TypedValue;
import android.view.Gravity;
import android.view.HapticFeedbackConstants;
import android.view.KeyEvent;
import android.view.MotionEvent;
import android.view.Surface;
import android.view.View;
import android.view.ViewGroup;
import android.view.ViewOutlineProvider;
import android.view.ViewTreeObserver;
import android.view.WindowManager;
import android.view.accessibility.AccessibilityNodeInfo;
import android.widget.Button;
import android.widget.FrameLayout;
import android.widget.ImageView;
import android.widget.TextView;

import androidx.recyclerview.widget.LinearLayoutManager;
import androidx.recyclerview.widget.RecyclerView;

import org.jetbrains.annotations.NotNull;
import androidx.recyclerview.widget.LinearLayoutManager;
import androidx.recyclerview.widget.RecyclerView;

import org.telegram.messenger.AndroidUtilities;
import org.telegram.messenger.ApplicationLoader;
import org.telegram.messenger.LocaleController;
import org.telegram.messenger.MediaController;
import org.telegram.messenger.MessagesController;
import org.telegram.messenger.NotificationCenter;
import org.telegram.messenger.R;
import org.telegram.messenger.SendMessagesHelper;
import org.telegram.messenger.UserConfig;
import org.telegram.messenger.UserObject;
import org.telegram.tgnet.TLRPC;
import org.telegram.ui.ActionBar.ActionBar;
import org.telegram.ui.ActionBar.ActionBarMenu;
import org.telegram.ui.ActionBar.ActionBarMenuItem;
import org.telegram.ui.ActionBar.ActionBarMenuSubItem;
import org.telegram.ui.ActionBar.ActionBarPopupWindow;
import org.telegram.ui.ActionBar.AlertDialog;
import org.telegram.ui.ActionBar.BaseFragment;
import org.telegram.ui.ActionBar.Theme;
import org.telegram.ui.ActionBar.ThemeDescription;
import org.telegram.ui.Cells.PhotoPickerAlbumsCell;
import org.telegram.ui.Components.AlertsCreator;
import org.telegram.ui.Components.CombinedDrawable;
import org.telegram.ui.Components.EditTextBoldCursor;
import org.telegram.ui.Components.EditTextEmoji;
import org.telegram.ui.Components.LayoutHelper;
import org.telegram.ui.Components.RadialProgressView;
import org.telegram.ui.Components.RecyclerListView;
import org.telegram.ui.Components.SizeNotifierFrameLayout;

import java.util.ArrayList;
import java.util.HashMap;
import java.util.Locale;
import java.util.concurrent.atomic.AtomicBoolean;

import kotlin.Unit;
import tw.nekomimi.nekogram.NekoConfig;
import tw.nekomimi.nekogram.transtale.TranslateDb;
import tw.nekomimi.nekogram.transtale.Translator;
import tw.nekomimi.nekogram.transtale.TranslatorKt;
import tw.nekomimi.nekogram.utils.AlertUtil;

public class PhotoAlbumPickerActivity extends BaseFragment implements NotificationCenter.NotificationCenterDelegate {

    public interface PhotoAlbumPickerActivityDelegate {
        void didSelectPhotos(ArrayList<SendMessagesHelper.SendingMediaInfo> photos, boolean notify, int scheduleDate);

        void startPhotoSelectActivity();
    }

    private CharSequence caption;
    private HashMap<Object, Object> selectedPhotos = new HashMap<>();
    private ArrayList<Object> selectedPhotosOrder = new ArrayList<>();

    private ArrayList<MediaController.AlbumEntry> albumsSorted = null;

    private boolean loading = false;

    private int columnsCount = 2;
    private RecyclerListView listView;
    private ListAdapter listAdapter;
    private FrameLayout progressView;
    private TextView emptyView;
    private boolean sendPressed;
    private int selectPhotoType;
    private boolean allowSearchImages = true;
    private boolean allowGifs;
    private boolean allowCaption;
    private ChatActivity chatActivity;
    private int maxSelectedPhotos;
    private boolean allowOrder = true;

    private ActionBarPopupWindow sendPopupWindow;
    private ActionBarPopupWindow.ActionBarPopupWindowLayout sendPopupLayout;
    private ActionBarMenuSubItem[] itemCells;

    private FrameLayout frameLayout2;
    private EditTextEmoji commentTextView;
    private FrameLayout writeButtonContainer;
    private ImageView writeButton;
    private Drawable writeButtonDrawable;
    private SizeNotifierFrameLayout sizeNotifierFrameLayout;
    private View selectedCountView;
    private View shadow;
    private TextPaint textPaint = new TextPaint(Paint.ANTI_ALIAS_FLAG);
    private RectF rect = new RectF();
    private Paint paint = new Paint(Paint.ANTI_ALIAS_FLAG);

    private PhotoAlbumPickerActivityDelegate delegate;

    public static int SELECT_TYPE_ALL = 0;
    public static int SELECT_TYPE_AVATAR = 1;
    public static int SELECT_TYPE_WALLPAPER = 2;
    public static int SELECT_TYPE_AVATAR_VIDEO = 3;
    public static int SELECT_TYPE_QR = 10;

    public PhotoAlbumPickerActivity(int selectPhotoType, boolean allowGifs, boolean allowCaption, ChatActivity chatActivity) {
        super();
        this.chatActivity = chatActivity;
        this.selectPhotoType = selectPhotoType;
        this.allowGifs = allowGifs;
        this.allowCaption = allowCaption;
    }

    @Override
    public boolean onFragmentCreate() {
        if (selectPhotoType == SELECT_TYPE_AVATAR || selectPhotoType == SELECT_TYPE_WALLPAPER || selectPhotoType == SELECT_TYPE_QR || !allowSearchImages) {
            albumsSorted = MediaController.allPhotoAlbums;
        } else {
            albumsSorted = MediaController.allMediaAlbums;
        }
        loading = albumsSorted == null;
        MediaController.loadGalleryPhotosAlbums(classGuid);
        NotificationCenter.getGlobalInstance().addObserver(this, NotificationCenter.albumsDidLoad);
        NotificationCenter.getInstance(currentAccount).addObserver(this, NotificationCenter.closeChats);
        return super.onFragmentCreate();
    }

    @Override
    public void onFragmentDestroy() {
        if (commentTextView != null) {
            commentTextView.onDestroy();
        }
        NotificationCenter.getGlobalInstance().removeObserver(this, NotificationCenter.albumsDidLoad);
        NotificationCenter.getInstance(currentAccount).removeObserver(this, NotificationCenter.closeChats);
        super.onFragmentDestroy();
    }

    @Override
    public View createView(Context context) {
        actionBar.setBackgroundColor(Theme.getColor(Theme.key_dialogBackground));
        actionBar.setTitleColor(Theme.getColor(Theme.key_dialogTextBlack));
        actionBar.setItemsColor(Theme.getColor(Theme.key_dialogTextBlack), false);
        actionBar.setItemsBackgroundColor(Theme.getColor(Theme.key_dialogButtonSelector), false);
        actionBar.setBackButtonImage(R.drawable.ic_ab_back);
        actionBar.setActionBarMenuOnItemClick(new ActionBar.ActionBarMenuOnItemClick() {
            @Override
            public void onItemClick(int id) {
                if (id == -1) {
                    finishFragment();
                } else if (id == 1) {
                    if (delegate != null) {
                        finishFragment(false);
                        delegate.startPhotoSelectActivity();
                    }
                } else if (id == 2) {
                    openPhotoPicker(null, 0);
                }
            }
        });

        ActionBarMenu menu = actionBar.createMenu();
        if (allowSearchImages) {
            menu.addItem(2, R.drawable.ic_ab_search).setContentDescription(LocaleController.getString(R.string.Search));
        }
        ActionBarMenuItem menuItem = menu.addItem(0, R.drawable.ic_ab_other);
        menuItem.setContentDescription(LocaleController.getString(R.string.AccDescrMoreOptions));
        menuItem.addSubItem(1, R.drawable.msg_openin, LocaleController.getString(R.string.OpenInExternalApp));

        sizeNotifierFrameLayout = new SizeNotifierFrameLayout(context) {

            private int lastNotifyWidth;
            private boolean ignoreLayout;

            @Override
            protected void onMeasure(int widthMeasureSpec, int heightMeasureSpec) {
                int widthSize = MeasureSpec.getSize(widthMeasureSpec);
                int heightSize = MeasureSpec.getSize(heightMeasureSpec);

                setMeasuredDimension(widthSize, heightSize);

                int keyboardSize = 0;
                if (keyboardSize <= AndroidUtilities.dp(20)) {
                    if (!AndroidUtilities.isInMultiwindow) {
                        heightSize -= commentTextView.getEmojiPadding();
                        heightMeasureSpec = MeasureSpec.makeMeasureSpec(heightSize, MeasureSpec.EXACTLY);
                    }
                } else {
                    ignoreLayout = true;
                    commentTextView.hideEmojiView();
                    ignoreLayout = false;
                }

                int childCount = getChildCount();
                for (int i = 0; i < childCount; i++) {
                    View child = getChildAt(i);
                    if (child == null || child.getVisibility() == GONE) {
                        continue;
                    }
                    if (commentTextView != null && commentTextView.isPopupView(child)) {
                        if (AndroidUtilities.isInMultiwindow || AndroidUtilities.isTablet()) {
                            if (AndroidUtilities.isTablet()) {
                                child.measure(MeasureSpec.makeMeasureSpec(widthSize, MeasureSpec.EXACTLY), MeasureSpec.makeMeasureSpec(Math.min(AndroidUtilities.dp(AndroidUtilities.isTablet() ? 200 : 320), heightSize - AndroidUtilities.statusBarHeight + getPaddingTop()), MeasureSpec.EXACTLY));
                            } else {
                                child.measure(MeasureSpec.makeMeasureSpec(widthSize, MeasureSpec.EXACTLY), MeasureSpec.makeMeasureSpec(heightSize - AndroidUtilities.statusBarHeight + getPaddingTop(), MeasureSpec.EXACTLY));
                            }
                        } else {
                            child.measure(MeasureSpec.makeMeasureSpec(widthSize, MeasureSpec.EXACTLY), MeasureSpec.makeMeasureSpec(child.getLayoutParams().height, MeasureSpec.EXACTLY));
                        }
                    } else {
                        measureChildWithMargins(child, widthMeasureSpec, 0, heightMeasureSpec, 0);
                    }
                }
            }

            @Override
            protected void onLayout(boolean changed, int l, int t, int r, int b) {
                if (lastNotifyWidth != r - l) {
                    lastNotifyWidth = r - l;
                    if (sendPopupWindow != null && sendPopupWindow.isShowing()) {
                        sendPopupWindow.dismiss();
                    }
                }
                final int count = getChildCount();

                int keyboardSize = 0;
                int paddingBottom = keyboardSize <= AndroidUtilities.dp(20) && !AndroidUtilities.isInMultiwindow && !AndroidUtilities.isTablet() ? commentTextView.getEmojiPadding() : 0;
                setBottomClip(paddingBottom);

                for (int i = 0; i < count; i++) {
                    final View child = getChildAt(i);
                    if (child.getVisibility() == GONE) {
                        continue;
                    }
                    final LayoutParams lp = (LayoutParams) child.getLayoutParams();

                    final int width = child.getMeasuredWidth();
                    final int height = child.getMeasuredHeight();

                    int childLeft;
                    int childTop;

                    int gravity = lp.gravity;
                    if (gravity == -1) {
                        gravity = Gravity.TOP | Gravity.LEFT;
                    }

                    final int absoluteGravity = gravity & Gravity.HORIZONTAL_GRAVITY_MASK;
                    final int verticalGravity = gravity & Gravity.VERTICAL_GRAVITY_MASK;

                    switch (absoluteGravity & Gravity.HORIZONTAL_GRAVITY_MASK) {
                        case Gravity.CENTER_HORIZONTAL:
                            childLeft = (r - l - width) / 2 + lp.leftMargin - lp.rightMargin;
                            break;
                        case Gravity.RIGHT:
                            childLeft = (r - l) - width - lp.rightMargin - getPaddingRight();
                            break;
                        case Gravity.LEFT:
                        default:
                            childLeft = lp.leftMargin + getPaddingLeft();
                    }

                    switch (verticalGravity) {
                        case Gravity.TOP:
                            childTop = lp.topMargin + getPaddingTop();
                            break;
                        case Gravity.CENTER_VERTICAL:
                            childTop = ((b - paddingBottom) - t - height) / 2 + lp.topMargin - lp.bottomMargin;
                            break;
                        case Gravity.BOTTOM:
                            childTop = ((b - paddingBottom) - t) - height - lp.bottomMargin;
                            break;
                        default:
                            childTop = lp.topMargin;
                    }

                    if (commentTextView != null && commentTextView.isPopupView(child)) {
                        if (AndroidUtilities.isTablet()) {
                            childTop = getMeasuredHeight() - child.getMeasuredHeight();
                        } else {
                            childTop = getMeasuredHeight() + keyboardSize - child.getMeasuredHeight();
                        }
                    }
                    child.layout(childLeft, childTop, childLeft + width, childTop + height);
                }

                notifyHeightChanged();
            }

            @Override
            public void requestLayout() {
                if (ignoreLayout) {
                    return;
                }
                super.requestLayout();
            }
        };
        sizeNotifierFrameLayout.setBackgroundColor(Theme.getColor(Theme.key_dialogBackground));
        fragmentView = sizeNotifierFrameLayout;

        actionBar.setTitle(LocaleController.getString(R.string.Gallery));

        listView = new RecyclerListView(context);
        listView.setPadding(AndroidUtilities.dp(6), AndroidUtilities.dp(4), AndroidUtilities.dp(6), AndroidUtilities.dp(54));
        listView.setClipToPadding(false);
        listView.setHorizontalScrollBarEnabled(false);
        listView.setVerticalScrollBarEnabled(false);
        listView.setLayoutManager(new LinearLayoutManager(context, LinearLayoutManager.VERTICAL, false));
        listView.setDrawingCacheEnabled(false);
        sizeNotifierFrameLayout.addView(listView, LayoutHelper.createFrame(LayoutHelper.MATCH_PARENT, LayoutHelper.MATCH_PARENT, Gravity.LEFT | Gravity.TOP));
        listView.setAdapter(listAdapter = new ListAdapter(context));
        listView.setGlowColor(Theme.getColor(Theme.key_dialogBackground));

        emptyView = new TextView(context);
        emptyView.setTextColor(0xff808080);
        emptyView.setTextSize(TypedValue.COMPLEX_UNIT_DIP, 20);
        emptyView.setGravity(Gravity.CENTER);
        emptyView.setVisibility(View.GONE);
        emptyView.setText(LocaleController.getString(R.string.NoPhotos));
        sizeNotifierFrameLayout.addView(emptyView, LayoutHelper.createFrame(LayoutHelper.MATCH_PARENT, LayoutHelper.MATCH_PARENT, Gravity.LEFT | Gravity.TOP, 0, 0, 0, 48));
        emptyView.setOnTouchListener((v, event) -> true);

        progressView = new FrameLayout(context);
        progressView.setVisibility(View.GONE);
        sizeNotifierFrameLayout.addView(progressView, LayoutHelper.createFrame(LayoutHelper.MATCH_PARENT, LayoutHelper.MATCH_PARENT, Gravity.LEFT | Gravity.TOP, 0, 0, 0, 48));

        RadialProgressView progressBar = new RadialProgressView(context);
        progressBar.setProgressColor(0xff527da3);
        progressView.addView(progressBar, LayoutHelper.createFrame(LayoutHelper.WRAP_CONTENT, LayoutHelper.WRAP_CONTENT, Gravity.CENTER));

        shadow = new View(context);
        shadow.setBackgroundResource(R.drawable.header_shadow_reverse);
        shadow.setTranslationY(AndroidUtilities.dp(48));
        sizeNotifierFrameLayout.addView(shadow, LayoutHelper.createFrame(LayoutHelper.MATCH_PARENT, 3, Gravity.BOTTOM | Gravity.LEFT, 0, 0, 0, 48));

        frameLayout2 = new FrameLayout(context);
        frameLayout2.setBackgroundColor(Theme.getColor(Theme.key_dialogBackground));
        frameLayout2.setVisibility(View.INVISIBLE);
        frameLayout2.setTranslationY(AndroidUtilities.dp(48));
        sizeNotifierFrameLayout.addView(frameLayout2, LayoutHelper.createFrame(LayoutHelper.MATCH_PARENT, 48, Gravity.LEFT | Gravity.BOTTOM));
        frameLayout2.setOnTouchListener((v, event) -> true);

        if (commentTextView != null) {
            commentTextView.onDestroy();
        }
        commentTextView = new EditTextEmoji(context, sizeNotifierFrameLayout, null, EditTextEmoji.STYLE_DIALOG, false);
        InputFilter[] inputFilters = new InputFilter[1];
        inputFilters[0] = new InputFilter.LengthFilter(MessagesController.getInstance(UserConfig.selectedAccount).maxCaptionLength);
        commentTextView.setFilters(inputFilters);
        commentTextView.setHint(LocaleController.getString(R.string.AddCaption));
        EditTextBoldCursor editText = commentTextView.getEditText();
        editText.setMaxLines(1);
        editText.setSingleLine(true);
        frameLayout2.addView(commentTextView, LayoutHelper.createFrame(LayoutHelper.MATCH_PARENT, LayoutHelper.MATCH_PARENT, Gravity.TOP | Gravity.LEFT, 0, 0, 84, 0));
        if (caption != null) {
            commentTextView.setText(caption);
        }

        writeButtonContainer = new FrameLayout(context) {
            @Override
            public void onInitializeAccessibilityNodeInfo(AccessibilityNodeInfo info) {
                super.onInitializeAccessibilityNodeInfo(info);
                info.setText(LocaleController.formatPluralString("AccDescrSendPhotos", selectedPhotos.size()));
                info.setClassName(Button.class.getName());
                info.setLongClickable(true);
                info.setClickable(true);
            }
        };
        writeButtonContainer.setFocusable(true);
        writeButtonContainer.setFocusableInTouchMode(true);
        writeButtonContainer.setVisibility(View.INVISIBLE);
        writeButtonContainer.setScaleX(0.2f);
        writeButtonContainer.setScaleY(0.2f);
        writeButtonContainer.setAlpha(0.0f);
        sizeNotifierFrameLayout.addView(writeButtonContainer, LayoutHelper.createFrame(60, 60, Gravity.RIGHT | Gravity.BOTTOM, 0, 0, 12, 10));

        writeButton = new ImageView(context);
        writeButtonDrawable = Theme.createSimpleSelectorCircleDrawable(AndroidUtilities.dp(56), Theme.getColor(Theme.key_dialogFloatingButton), Theme.getColor(Build.VERSION.SDK_INT >= 21 ? Theme.key_dialogFloatingButtonPressed : Theme.key_dialogFloatingButton));
        if (Build.VERSION.SDK_INT < 21) {
            Drawable shadowDrawable = context.getResources().getDrawable(R.drawable.floating_shadow_profile).mutate();
            shadowDrawable.setColorFilter(new PorterDuffColorFilter(0xff000000, PorterDuff.Mode.SRC_IN));
            CombinedDrawable combinedDrawable = new CombinedDrawable(shadowDrawable, writeButtonDrawable, 0, 0);
            combinedDrawable.setIconSize(AndroidUtilities.dp(56), AndroidUtilities.dp(56));
            writeButtonDrawable = combinedDrawable;
        }
        writeButton.setBackgroundDrawable(writeButtonDrawable);
        writeButton.setImageResource(R.drawable.attach_send);
        writeButton.setImportantForAccessibility(View.IMPORTANT_FOR_ACCESSIBILITY_NO);
        writeButton.setColorFilter(new PorterDuffColorFilter(Theme.getColor(Theme.key_dialogFloatingIcon), PorterDuff.Mode.SRC_IN));
        writeButton.setScaleType(ImageView.ScaleType.CENTER);
        if (Build.VERSION.SDK_INT >= 21) {
            writeButton.setOutlineProvider(new ViewOutlineProvider() {
                @SuppressLint("NewApi")
                @Override
                public void getOutline(View view, Outline outline) {
                    outline.setOval(0, 0, AndroidUtilities.dp(56), AndroidUtilities.dp(56));
                }
            });
        }
        writeButtonContainer.addView(writeButton, LayoutHelper.createFrame(Build.VERSION.SDK_INT >= 21 ? 56 : 60, Build.VERSION.SDK_INT >= 21 ? 56 : 60, Gravity.LEFT | Gravity.TOP, Build.VERSION.SDK_INT >= 21 ? 2 : 0, 0, 0, 0));
        writeButton.setOnClickListener(v -> {
            if (chatActivity != null && chatActivity.isInScheduleMode()) {
                AlertsCreator.createScheduleDatePickerDialog(getParentActivity(), chatActivity.getDialogId(), (notify, scheduleDate) -> {
                    sendSelectedPhotos(selectedPhotos, selectedPhotosOrder, notify, scheduleDate);
                    finishFragment();
                });
            } else {
                sendSelectedPhotos(selectedPhotos, selectedPhotosOrder, true, 0);
                finishFragment();
            }
        });
        writeButton.setOnLongClickListener(view -> {
            if (chatActivity == null || maxSelectedPhotos == 1) {
                return false;
            }
            TLRPC.Chat chat = chatActivity.getCurrentChat();
            TLRPC.User user = chatActivity.getCurrentUser();

            if (sendPopupLayout == null) {
                sendPopupLayout = new ActionBarPopupWindow.ActionBarPopupWindowLayout(getParentActivity());
                sendPopupLayout.setAnimationEnabled(false);
                sendPopupLayout.setOnTouchListener(new View.OnTouchListener() {

                    private android.graphics.Rect popupRect = new android.graphics.Rect();

                    @Override
                    public boolean onTouch(View v, MotionEvent event) {
                        if (event.getActionMasked() == MotionEvent.ACTION_DOWN) {
                            if (sendPopupWindow != null && sendPopupWindow.isShowing()) {
                                v.getHitRect(popupRect);
                                if (!popupRect.contains((int) event.getX(), (int) event.getY())) {
                                    sendPopupWindow.dismiss();
                                }
                            }
                        }
                        return false;
                    }
                });
                sendPopupLayout.setDispatchKeyEventListener(keyEvent -> {
                    if (keyEvent.getKeyCode() == KeyEvent.KEYCODE_BACK && keyEvent.getRepeatCount() == 0 && sendPopupWindow != null && sendPopupWindow.isShowing()) {
                        sendPopupWindow.dismiss();
                    }
                });
                sendPopupLayout.setShownFromBottom(false);

                itemCells = new ActionBarMenuSubItem[3];
                for (int a = 0; a < 3; a++) {
                    if (a == 0 && !chatActivity.canScheduleMessage() || a == 1 && UserObject.isUserSelf(user)) {
                        continue;
                    }
                    int num = a;
                    itemCells[a] = new ActionBarMenuSubItem(getParentActivity(), a == 0, a == 2);
                    if (num == 0) {
                        itemCells[a].setTextAndIcon(LocaleController.getString("Translate", R.string.Translate), R.drawable.ic_translate);
                    } else if (num == 1) {
                        if (UserObject.isUserSelf(user)) {
<<<<<<< HEAD
                            itemCells[a].setTextAndIcon(LocaleController.getString("SetReminder", R.string.SetReminder), R.drawable.msg_calendar);
                        } else {
                            itemCells[a].setTextAndIcon(LocaleController.getString("ScheduleMessage", R.string.ScheduleMessage), R.drawable.msg_calendar);
                        }
                    } else if (num == 2) {
                        itemCells[a].setTextAndIcon(LocaleController.getString("SendWithoutSound", R.string.SendWithoutSound), R.drawable.input_notify_off);
=======
                            itemCells[a].setTextAndIcon(LocaleController.getString(R.string.SetReminder), R.drawable.msg_calendar2);
                        } else {
                            itemCells[a].setTextAndIcon(LocaleController.getString(R.string.ScheduleMessage), R.drawable.msg_calendar2);
                        }
                    } else {
                        itemCells[a].setTextAndIcon(LocaleController.getString(R.string.SendWithoutSound), R.drawable.input_notify_off);
>>>>>>> 1e891826
                    }
                    itemCells[a].setMinimumWidth(AndroidUtilities.dp(196));

                    sendPopupLayout.addView(itemCells[a], LayoutHelper.createLinear(LayoutHelper.MATCH_PARENT, 48));

                    long chatId;
                    if (chat != null) {
                        chatId = chat.id;
                    } else if (user != null) {
                        chatId = user.id;
                    } else {
                        chatId = -1;
                    }
                    itemCells[a].setOnClickListener(v -> {
                        if (sendPopupWindow != null && sendPopupWindow.isShowing()) {
                            sendPopupWindow.dismiss();
                        }
                        if (num == 0) {
                            translateComment(TranslateDb.getChatLanguage(chatId, TranslatorKt.getCode2Locale(NekoConfig.translateInputLang.String())));
                        } else if (num == 1) {
                            AlertsCreator.createScheduleDatePickerDialog(getParentActivity(), chatActivity.getDialogId(), (notify, scheduleDate) -> {
                                sendSelectedPhotos(selectedPhotos, selectedPhotosOrder, notify, scheduleDate);
                                finishFragment();
                            });
                        } else if (num == 2) {
                            sendSelectedPhotos(selectedPhotos, selectedPhotosOrder, true, 0);
                            finishFragment();
                        }
                    });
                    itemCells[a].setOnLongClickListener(v -> {
                        if (num == 0) {
                            Translator.showTargetLangSelect(itemCells[num], true, (locale) -> {
                                if (sendPopupWindow != null && sendPopupWindow.isShowing()) {
                                    sendPopupWindow.dismiss();
                                }
                                translateComment(locale);
                                TranslateDb.saveChatLanguage(chatId, locale);
                                return Unit.INSTANCE;
                            });
                            return true;
                        }
                        return false;
                    });
                }
                sendPopupLayout.setupRadialSelectors(Theme.getColor(Theme.key_dialogButtonSelector));

                sendPopupWindow = new ActionBarPopupWindow(sendPopupLayout, LayoutHelper.WRAP_CONTENT, LayoutHelper.WRAP_CONTENT);
                sendPopupWindow.setAnimationEnabled(false);
                sendPopupWindow.setAnimationStyle(R.style.PopupContextAnimation2);
                sendPopupWindow.setOutsideTouchable(true);
                sendPopupWindow.setClippingEnabled(true);
                sendPopupWindow.setInputMethodMode(ActionBarPopupWindow.INPUT_METHOD_NOT_NEEDED);
                sendPopupWindow.setSoftInputMode(WindowManager.LayoutParams.SOFT_INPUT_STATE_UNSPECIFIED);
                sendPopupWindow.getContentView().setFocusableInTouchMode(true);
            }

            sendPopupLayout.measure(View.MeasureSpec.makeMeasureSpec(AndroidUtilities.dp(1000), View.MeasureSpec.AT_MOST), View.MeasureSpec.makeMeasureSpec(AndroidUtilities.dp(1000), View.MeasureSpec.AT_MOST));
            sendPopupWindow.setFocusable(true);
            int[] location = new int[2];
            view.getLocationInWindow(location);
            sendPopupWindow.showAtLocation(view, Gravity.LEFT | Gravity.TOP, location[0] + view.getMeasuredWidth() - sendPopupLayout.getMeasuredWidth() + AndroidUtilities.dp(8), location[1] - sendPopupLayout.getMeasuredHeight() - AndroidUtilities.dp(2));
            sendPopupWindow.dimBehind();
            if (!NekoConfig.disableVibration.Bool()) {
                view.performHapticFeedback(HapticFeedbackConstants.KEYBOARD_TAP, HapticFeedbackConstants.FLAG_IGNORE_GLOBAL_SETTING);
            }

            return false;
        });

        textPaint.setTextSize(AndroidUtilities.dp(12));
        textPaint.setTypeface(AndroidUtilities.bold());

        selectedCountView = new View(context) {
            @Override
            protected void onDraw(Canvas canvas) {
                String text = String.format("%d", Math.max(1, selectedPhotosOrder.size()));
                int textSize = (int) Math.ceil(textPaint.measureText(text));
                int size = Math.max(AndroidUtilities.dp(16) + textSize, AndroidUtilities.dp(24));
                int cx = getMeasuredWidth() / 2;
                int cy = getMeasuredHeight() / 2;

                textPaint.setColor(Theme.getColor(Theme.key_dialogRoundCheckBoxCheck));
                paint.setColor(Theme.getColor(Theme.key_dialogBackground));
                rect.set(cx - size / 2, 0, cx + size / 2, getMeasuredHeight());
                canvas.drawRoundRect(rect, AndroidUtilities.dp(12), AndroidUtilities.dp(12), paint);

                paint.setColor(Theme.getColor(Theme.key_dialogRoundCheckBox));
                rect.set(cx - size / 2 + AndroidUtilities.dp(2), AndroidUtilities.dp(2), cx + size / 2 - AndroidUtilities.dp(2), getMeasuredHeight() - AndroidUtilities.dp(2));
                canvas.drawRoundRect(rect, AndroidUtilities.dp(10), AndroidUtilities.dp(10), paint);

                canvas.drawText(text, cx - textSize / 2, AndroidUtilities.dp(16.2f), textPaint);
            }
        };
        selectedCountView.setAlpha(0.0f);
        selectedCountView.setScaleX(0.2f);
        selectedCountView.setScaleY(0.2f);
        sizeNotifierFrameLayout.addView(selectedCountView, LayoutHelper.createFrame(42, 24, Gravity.RIGHT | Gravity.BOTTOM, 0, 0, -2, 9));
        if (selectPhotoType != SELECT_TYPE_ALL) {
            commentTextView.setVisibility(View.GONE);
        }

        if (loading && (albumsSorted == null || albumsSorted.isEmpty())) {
            progressView.setVisibility(View.VISIBLE);
            listView.setEmptyView(null);
        } else {
            progressView.setVisibility(View.GONE);
            listView.setEmptyView(emptyView);
        }

        return fragmentView;
    }

    private void translateComment(Locale target) {

        TranslateDb db = TranslateDb.forLocale(target);
        String origin = commentTextView.getText().toString();

        if (db.contains(origin)) {

            String translated = db.query(origin);
            commentTextView.getEditText().setText(translated);

            return;

        }

        Translator.translate(target, origin, new Translator.Companion.TranslateCallBack() {

            final AtomicBoolean cancel = new AtomicBoolean();
            AlertDialog status = AlertUtil.showProgress(getParentActivity());

            {

                status.setOnCancelListener((__) -> {
                    cancel.set(true);
                });

                status.show();

            }

            @Override
            public void onSuccess(@NotNull String translation) {
                status.dismiss();
                commentTextView.getEditText().setText(translation);
            }

            @Override
            public void onFailed(boolean unsupported, @NotNull String message) {
                status.dismiss();
                AlertUtil.showTransFailedDialog(getParentActivity(), unsupported, message, () -> {
                    status = AlertUtil.showProgress(getParentActivity());
                    status.show();
                    Translator.translate(origin, this);
                });
            }

        });

    }

    @Override
    public void onResume() {
        super.onResume();
        if (listAdapter != null) {
            listAdapter.notifyDataSetChanged();
        }
        if (commentTextView != null) {
            commentTextView.onResume();
        }
        fixLayout();
    }

    @Override
    public void onPause() {
        super.onPause();
    }

    @Override
    public void onConfigurationChanged(android.content.res.Configuration newConfig) {
        super.onConfigurationChanged(newConfig);
        fixLayout();
    }

    @SuppressWarnings("unchecked")
    @Override
    public void didReceivedNotification(int id, int account, Object... args) {
        if (id == NotificationCenter.albumsDidLoad) {
            int guid = (Integer) args[0];
            if (classGuid == guid) {
                if (selectPhotoType == SELECT_TYPE_AVATAR || selectPhotoType == SELECT_TYPE_WALLPAPER || selectPhotoType == SELECT_TYPE_QR || !allowSearchImages) {
                    albumsSorted = (ArrayList<MediaController.AlbumEntry>) args[2];
                } else {
                    albumsSorted = (ArrayList<MediaController.AlbumEntry>) args[1];
                }
                if (progressView != null) {
                    progressView.setVisibility(View.GONE);
                }
                if (listView != null && listView.getEmptyView() == null) {
                    listView.setEmptyView(emptyView);
                }
                if (listAdapter != null) {
                    listAdapter.notifyDataSetChanged();
                }
                loading = false;
            }
        } else if (id == NotificationCenter.closeChats) {
            removeSelfFromStack(true);
        }
    }

    @Override
    public boolean onBackPressed() {
        if (commentTextView != null && commentTextView.isPopupShowing()) {
            commentTextView.hidePopup(true);
            return false;
        }
        return super.onBackPressed();
    }

    public void setMaxSelectedPhotos(int value, boolean order) {
        maxSelectedPhotos = value;
        allowOrder = order;
    }

    public void setAllowSearchImages(boolean value) {
        allowSearchImages = value;
    }

    public void setDelegate(PhotoAlbumPickerActivityDelegate delegate) {
        this.delegate = delegate;
    }

    private void sendSelectedPhotos(HashMap<Object, Object> photos, ArrayList<Object> order, boolean notify, int scheduleDate) {
        if (photos.isEmpty() || delegate == null || sendPressed) {
            return;
        }
        sendPressed = true;

        ArrayList<SendMessagesHelper.SendingMediaInfo> media = new ArrayList<>();
        for (int a = 0; a < order.size(); a++) {
            Object object = photos.get(order.get(a));
            SendMessagesHelper.SendingMediaInfo info = new SendMessagesHelper.SendingMediaInfo();
            media.add(info);
            if (object instanceof MediaController.PhotoEntry) {
                MediaController.PhotoEntry photoEntry = (MediaController.PhotoEntry) object;
                if (photoEntry.imagePath != null) {
                    info.path = photoEntry.imagePath;
                } else {
                    info.path = photoEntry.path;
                }
                info.thumbPath = photoEntry.thumbPath;
                info.videoEditedInfo = photoEntry.editedInfo;
                info.isVideo = photoEntry.isVideo;
                info.caption = photoEntry.caption != null ? photoEntry.caption.toString() : null;
                info.entities = photoEntry.entities;
                info.masks = photoEntry.stickers;
                info.ttl = photoEntry.ttl;
            } else if (object instanceof MediaController.SearchImage) {
                MediaController.SearchImage searchImage = (MediaController.SearchImage) object;
                if (searchImage.imagePath != null) {
                    info.path = searchImage.imagePath;
                } else {
                    info.searchImage = searchImage;
                }
                info.thumbPath = searchImage.thumbPath;
                info.videoEditedInfo = searchImage.editedInfo;
                info.caption = searchImage.caption != null ? searchImage.caption.toString() : null;
                info.entities = searchImage.entities;
                info.masks = searchImage.stickers;
                info.ttl = searchImage.ttl;
                if (searchImage.inlineResult != null && searchImage.type == 1) {
                    info.inlineResult = searchImage.inlineResult;
                    info.params = searchImage.params;
                }

                searchImage.date = (int) (System.currentTimeMillis() / 1000);
            }
        }

        delegate.didSelectPhotos(media, notify, scheduleDate);
    }

    private void fixLayout() {
        if (listView != null) {
            ViewTreeObserver obs = listView.getViewTreeObserver();
            obs.addOnPreDrawListener(new ViewTreeObserver.OnPreDrawListener() {
                @Override
                public boolean onPreDraw() {
                    fixLayoutInternal();
                    if (listView != null) {
                        listView.getViewTreeObserver().removeOnPreDrawListener(this);
                    }
                    return true;
                }
            });
        }
    }

    private void applyCaption() {
        if (commentTextView.length() <= 0) {
            return;
        }
        int imageId = (Integer) selectedPhotosOrder.get(0);
        Object entry = selectedPhotos.get(imageId);
        if (entry instanceof MediaController.PhotoEntry) {
            MediaController.PhotoEntry photoEntry = (MediaController.PhotoEntry) entry;
            photoEntry.caption = commentTextView.getText().toString();
        } else if (entry instanceof MediaController.SearchImage) {
            MediaController.SearchImage searchImage = (MediaController.SearchImage) entry;
            searchImage.caption = commentTextView.getText().toString();
        }
    }

    private void fixLayoutInternal() {
        if (getParentActivity() == null) {
            return;
        }

        WindowManager manager = (WindowManager) ApplicationLoader.applicationContext.getSystemService(Activity.WINDOW_SERVICE);
        int rotation = manager.getDefaultDisplay().getRotation();
        columnsCount = 2;
        if (!AndroidUtilities.isTablet() && (rotation == Surface.ROTATION_270 || rotation == Surface.ROTATION_90)) {
            columnsCount = 4;
        }
        listAdapter.notifyDataSetChanged();
    }

    private boolean showCommentTextView(boolean show) {
        if (show == (frameLayout2.getTag() != null)) {
            return false;
        }
        frameLayout2.setTag(show ? 1 : null);
        if (commentTextView.getEditText().isFocused()) {
            AndroidUtilities.hideKeyboard(commentTextView.getEditText());
        }
        commentTextView.hidePopup(true);
        if (show) {
            frameLayout2.setVisibility(View.VISIBLE);
            writeButtonContainer.setVisibility(View.VISIBLE);
        } else {
            frameLayout2.setVisibility(View.INVISIBLE);
            writeButtonContainer.setVisibility(View.INVISIBLE);
        }
        writeButtonContainer.setScaleX(show ? 1.0f : 0.2f);
        writeButtonContainer.setScaleY(show ? 1.0f : 0.2f);
        writeButtonContainer.setAlpha(show ? 1.0f : 0.0f);
        selectedCountView.setScaleX(show ? 1.0f : 0.2f);
        selectedCountView.setScaleY(show ? 1.0f : 0.2f);
        selectedCountView.setAlpha(show ? 1.0f : 0.0f);
        frameLayout2.setTranslationY(show ? 0 : AndroidUtilities.dp(48));
        shadow.setTranslationY(show ? 0 : AndroidUtilities.dp(48));
        return true;
    }

    private void updatePhotosButton() {
        int count = selectedPhotos.size();

        if (count == 0) {
            selectedCountView.setPivotX(0);
            selectedCountView.setPivotY(0);
            showCommentTextView(false);
        } else {
            selectedCountView.invalidate();
            showCommentTextView(true);
        }
    }

    private void openPhotoPicker(MediaController.AlbumEntry albumEntry, int type) {
        if (albumEntry != null) {
            PhotoPickerActivity fragment = new PhotoPickerActivity(type, albumEntry, selectedPhotos, selectedPhotosOrder, selectPhotoType, allowCaption, chatActivity, false);
            fragment.setCaption(caption = commentTextView.getText());
            fragment.setDelegate(new PhotoPickerActivity.PhotoPickerActivityDelegate() {
                @Override
                public void selectedPhotosChanged() {
                    updatePhotosButton();
                }

                @Override
                public void actionButtonPressed(boolean canceled, boolean notify, int scheduleDate) {
                    removeSelfFromStack();
                    if (!canceled) {
                        sendSelectedPhotos(selectedPhotos, selectedPhotosOrder, notify, scheduleDate);
                    }
                }

                @Override
                public void onCaptionChanged(CharSequence text) {
                    commentTextView.setText(caption = text);
                }
            });
            fragment.setMaxSelectedPhotos(maxSelectedPhotos, allowOrder);
            presentFragment(fragment);
        } else {
            final HashMap<Object, Object> photos = new HashMap<>();
            final ArrayList<Object> order = new ArrayList<>();
            if (allowGifs) {
                PhotoPickerSearchActivity fragment = new PhotoPickerSearchActivity(photos, order, selectPhotoType, allowCaption, chatActivity);
                fragment.setCaption(caption = commentTextView.getText());
                fragment.setDelegate(new PhotoPickerActivity.PhotoPickerActivityDelegate() {
                    @Override
                    public void selectedPhotosChanged() {

                    }

                    @Override
                    public void actionButtonPressed(boolean canceled, boolean notify, int scheduleDate) {
                        removeSelfFromStack();
                        if (!canceled) {
                            sendSelectedPhotos(photos, order, notify, scheduleDate);
                        }
                    }

                    @Override
                    public void onCaptionChanged(CharSequence text) {
                        commentTextView.setText(caption = text);
                    }
                });
                fragment.setMaxSelectedPhotos(maxSelectedPhotos, allowOrder);
                presentFragment(fragment);
            } else {
                PhotoPickerActivity fragment = new PhotoPickerActivity(0, albumEntry, photos, order, selectPhotoType, allowCaption, chatActivity, false);
                fragment.setCaption(caption = commentTextView.getText());
                fragment.setDelegate(new PhotoPickerActivity.PhotoPickerActivityDelegate() {
                    @Override
                    public void selectedPhotosChanged() {

                    }

                    @Override
                    public void actionButtonPressed(boolean canceled, boolean notify, int scheduleDate) {
                        removeSelfFromStack();
                        if (!canceled) {
                            sendSelectedPhotos(photos, order, notify, scheduleDate);
                        }
                    }

                    @Override
                    public void onCaptionChanged(CharSequence text) {
                        commentTextView.setText(caption = text);
                    }
                });
                fragment.setMaxSelectedPhotos(maxSelectedPhotos, allowOrder);
                presentFragment(fragment);
            }
        }
    }

    private class ListAdapter extends RecyclerListView.SelectionAdapter {

        private Context mContext;

        public ListAdapter(Context context) {
            mContext = context;
        }

        @Override
        public boolean isEnabled(RecyclerView.ViewHolder holder) {
            return true;
        }

        @Override
        public int getItemCount() {
            return albumsSorted != null ? (int) Math.ceil(albumsSorted.size() / (float) columnsCount) : 0;
        }

        @Override
        public RecyclerView.ViewHolder onCreateViewHolder(ViewGroup parent, int viewType) {
            PhotoPickerAlbumsCell cell = new PhotoPickerAlbumsCell(mContext);
            cell.setDelegate(albumEntry -> openPhotoPicker(albumEntry, 0));
            return new RecyclerListView.Holder(cell);
        }

        @Override
        public void onBindViewHolder(RecyclerView.ViewHolder holder, int position) {
            PhotoPickerAlbumsCell photoPickerAlbumsCell = (PhotoPickerAlbumsCell) holder.itemView;
            photoPickerAlbumsCell.setAlbumsCount(columnsCount);
            for (int a = 0; a < columnsCount; a++) {
                int index = position * columnsCount + a;
                if (index < albumsSorted.size()) {
                    MediaController.AlbumEntry albumEntry = albumsSorted.get(index);
                    photoPickerAlbumsCell.setAlbum(a, albumEntry);
                } else {
                    photoPickerAlbumsCell.setAlbum(a, null);
                }
            }
            photoPickerAlbumsCell.requestLayout();
        }

        @Override
        public int getItemViewType(int i) {
            return 0;
        }
    }

    @Override
    public ArrayList<ThemeDescription> getThemeDescriptions() {
        ArrayList<ThemeDescription> themeDescriptions = new ArrayList<>();

        themeDescriptions.add(new ThemeDescription(fragmentView, ThemeDescription.FLAG_BACKGROUND, null, null, null, null, Theme.key_dialogBackground));

        themeDescriptions.add(new ThemeDescription(actionBar, ThemeDescription.FLAG_BACKGROUND, null, null, null, null, Theme.key_dialogBackground));
        themeDescriptions.add(new ThemeDescription(actionBar, ThemeDescription.FLAG_AB_ITEMSCOLOR, null, null, null, null, Theme.key_dialogTextBlack));
        themeDescriptions.add(new ThemeDescription(actionBar, ThemeDescription.FLAG_AB_TITLECOLOR, null, null, null, null, Theme.key_dialogTextBlack));
        themeDescriptions.add(new ThemeDescription(actionBar, ThemeDescription.FLAG_AB_SELECTORCOLOR, null, null, null, null, Theme.key_dialogButtonSelector));

        themeDescriptions.add(new ThemeDescription(listView, ThemeDescription.FLAG_LISTGLOWCOLOR, null, null, null, null, Theme.key_dialogBackground));

        themeDescriptions.add(new ThemeDescription(listView, 0, new Class[]{View.class}, null, new Drawable[]{Theme.chat_attachEmptyDrawable}, null, Theme.key_chat_attachEmptyImage));
        themeDescriptions.add(new ThemeDescription(listView, 0, new Class[]{View.class}, null, null, null, Theme.key_chat_attachPhotoBackground));

        return themeDescriptions;
    }
}<|MERGE_RESOLUTION|>--- conflicted
+++ resolved
@@ -491,21 +491,12 @@
                         itemCells[a].setTextAndIcon(LocaleController.getString("Translate", R.string.Translate), R.drawable.ic_translate);
                     } else if (num == 1) {
                         if (UserObject.isUserSelf(user)) {
-<<<<<<< HEAD
-                            itemCells[a].setTextAndIcon(LocaleController.getString("SetReminder", R.string.SetReminder), R.drawable.msg_calendar);
-                        } else {
-                            itemCells[a].setTextAndIcon(LocaleController.getString("ScheduleMessage", R.string.ScheduleMessage), R.drawable.msg_calendar);
-                        }
-                    } else if (num == 2) {
-                        itemCells[a].setTextAndIcon(LocaleController.getString("SendWithoutSound", R.string.SendWithoutSound), R.drawable.input_notify_off);
-=======
                             itemCells[a].setTextAndIcon(LocaleController.getString(R.string.SetReminder), R.drawable.msg_calendar2);
                         } else {
                             itemCells[a].setTextAndIcon(LocaleController.getString(R.string.ScheduleMessage), R.drawable.msg_calendar2);
                         }
                     } else {
                         itemCells[a].setTextAndIcon(LocaleController.getString(R.string.SendWithoutSound), R.drawable.input_notify_off);
->>>>>>> 1e891826
                     }
                     itemCells[a].setMinimumWidth(AndroidUtilities.dp(196));
 
