/*
 * This is the source code of Telegram for Android v. 5.x.x.
 * It is licensed under GNU GPL v. 2 or later.
 * You should have received a copy of the license in this archive (see LICENSE).
 *
 * Copyright Nikolai Kudashov, 2013-2018.
 */

package org.telegram.ui;

import android.content.Context;
import android.content.DialogInterface;
import android.os.Bundle;
import android.text.TextUtils;
import android.util.TypedValue;
import android.view.Gravity;
import android.view.View;
import android.view.ViewGroup;
import android.widget.EditText;
import android.widget.FrameLayout;
import android.widget.LinearLayout;
import android.widget.TextView;

import androidx.recyclerview.widget.LinearLayoutManager;
import androidx.recyclerview.widget.RecyclerView;

import org.telegram.messenger.AndroidUtilities;
import org.telegram.messenger.ChatObject;
import org.telegram.messenger.ImageLocation;
import org.telegram.messenger.LocaleController;
import org.telegram.messenger.MediaDataController;
import org.telegram.messenger.MessagesController;
import org.telegram.messenger.NotificationCenter;
import org.telegram.messenger.R;
import org.telegram.messenger.UserConfig;
import org.telegram.messenger.Utilities;
import org.telegram.tgnet.ConnectionsManager;
import org.telegram.tgnet.TLRPC;
import org.telegram.ui.ActionBar.ActionBar;
import org.telegram.ui.ActionBar.ActionBarMenu;
import org.telegram.ui.ActionBar.ActionBarMenuItem;
import org.telegram.ui.ActionBar.AlertDialog;
import org.telegram.ui.ActionBar.BaseFragment;
import org.telegram.ui.ActionBar.Theme;
import org.telegram.ui.ActionBar.ThemeDescription;
import org.telegram.ui.Cells.ManageChatTextCell;
import org.telegram.ui.Cells.ManageChatUserCell;
import org.telegram.ui.Cells.TextInfoPrivacyCell;
import org.telegram.ui.Components.AvatarDrawable;
import org.telegram.ui.Components.BackupImageView;
import org.telegram.ui.Components.EmptyTextProgressView;
import org.telegram.ui.Components.JoinToSendSettingsView;
import org.telegram.ui.Components.LayoutHelper;
import org.telegram.ui.Components.LoadingStickerDrawable;
import org.telegram.ui.Components.RecyclerListView;

import java.util.ArrayList;
import java.util.Iterator;

public class ChatLinkActivity extends BaseFragment implements NotificationCenter.NotificationCenterDelegate {

    private ListAdapter listViewAdapter;
    private RecyclerListView listView;
    private ActionBarMenuItem searchItem;
    private EmptyTextProgressView emptyView;
    private SearchAdapter searchAdapter;

    private TLRPC.Chat currentChat;
    private TLRPC.ChatFull info;
    private TLRPC.Chat waitingForFullChat;
    private AlertDialog waitingForFullChatProgressAlert;
    private boolean isChannel;

    private ArrayList<TLRPC.Chat> chats = new ArrayList<>();
    private boolean loadingChats;
    private boolean waitingForChatCreate;
    private boolean chatsLoaded;

    private JoinToSendSettingsView joinToSendSettings;

    private long currentChatId;

    private int helpRow;
    private int createChatRow;
    private int chatStartRow;
    private int chatEndRow;
    private int removeChatRow;
    private int detailRow;
    private int joinToSendRow;
    private int rowCount;

    private boolean searchWas;
    private boolean searching;

    private final static int search_button = 0;

    private static class EmptyView extends LinearLayout implements NotificationCenter.NotificationCenterDelegate {

        private BackupImageView stickerView;
        private LoadingStickerDrawable drawable;

        private int currentAccount = UserConfig.selectedAccount;

        private static final String stickerSetName = AndroidUtilities.STICKERS_PLACEHOLDER_PACK_NAME;

        public EmptyView(Context context) {
            super(context);

            setPadding(0, AndroidUtilities.dp(12), 0, AndroidUtilities.dp(12));
            setOrientation(LinearLayout.VERTICAL);

            stickerView = new BackupImageView(context);
            drawable = new LoadingStickerDrawable(stickerView, "M476.1,397.4c25.8-47.2,0.3-105.9-50.9-120c-2.5-6.9-7.8-12.7-15-16.4l0.4-229.4c0-12.3-10-22.4-22.4-22.4" +
                    "H128.5c-12.3,0-22.4,10-22.4,22.4l-0.4,229.8v0c0,6.7,2.9,12.6,7.6,16.7c-51.6,15.9-79.2,77.2-48.1,116.4" +
                    "c-8.7,11.7-13.4,27.5-14,47.2c-1.7,34.5,21.6,45.8,55.9,45.8c52.3,0,99.1,4.6,105.1-36.2c16.5,0.9,7.1-37.3-6.5-53.3" +
                    "c18.4-22.4,18.3-52.9,4.9-78.2c-0.7-5.3-3.8-9.8-8.1-12.6c-1.5-2-1.6-2-2.1-2.7c0.2-1,1.2-11.8-3.4-20.9h138.5" +
                    "c-4.8,8.8-4.7,17-2.9,22.1c-5.3,4.8-6.8,12.3-5.2,17c-11.4,24.9-10,53.8,4.3,77.5c-6.8,9.7-11.2,21.7-12.6,31.6" +
                    "c-0.2-0.2-0.4-0.3-0.6-0.5c0.8-3.3,0.4-6.4-1.3-7.8c9.3-12.1-4.5-29.2-17-21.7c-3.8-2.8-10.6-3.2-18.1-0.5" +
                    "c-2.4-10.6-21.1-10.6-28.6-1c-1.3,0.3-2.9,0.8-4.5,1.9c-5.2-0.9-10.9,0.1-14.1,4.4c-6.9,3-9.5,10.4-7.8,17c-0.9,1.8-1.1,4-0.8,6.3" +
                    "c-1.6,1.2-2.3,3.1-2,4.9c0.1,0.6,10.4,56.6,11.2,62c0.3,1.8,1.5,3.2,3.1,3.9c8.7,3.4,12,3.8,30.1,9.4c2.7,0.8,2.4,0.8,6.7-0.1" +
                    "c16.4-3.5,30.2-8.9,30.8-9.2c1.6-0.6,2.7-2,3.1-3.7c0.1-0.4,6.8-36.5,10-53.2c0.9,4.2,3.3,7.3,7.4,7.5c1.2,7.8,4.4,14.5,9.5,19.9" +
                    "c16.4,17.3,44.9,15.7,64.9,16.1c38.3,0.8,74.5,1.5,84.4-24.4C488.9,453.5,491.3,421.3,476.1,397.4z", AndroidUtilities.dp(104), AndroidUtilities.dp(104));
            stickerView.setImageDrawable(drawable);
            addView(stickerView, LayoutHelper.createLinear(104, 104, Gravity.CENTER_HORIZONTAL | Gravity.TOP, 0, 2, 0, 0));
        }

        private void setSticker() {
            TLRPC.messages_StickerSet set = MediaDataController.getInstance(currentAccount).getStickerSetByName(stickerSetName);
            if (set == null) {
                set = MediaDataController.getInstance(currentAccount).getStickerSetByEmojiOrName(stickerSetName);
            }
            if (set != null && set.documents.size() >= 3) {
                TLRPC.Document document = set.documents.get(2);
                ImageLocation imageLocation = ImageLocation.getForDocument(document);
                stickerView.setImage(imageLocation, "104_104", "tgs", drawable, set);
            } else {
                MediaDataController.getInstance(currentAccount).loadStickersByEmojiOrName(stickerSetName, false, set == null);
                stickerView.setImageDrawable(drawable);
            }
        }

        @Override
        protected void onAttachedToWindow() {
            super.onAttachedToWindow();
            setSticker();
            NotificationCenter.getInstance(currentAccount).addObserver(this, NotificationCenter.diceStickersDidLoad);
        }

        @Override
        protected void onDetachedFromWindow() {
            super.onDetachedFromWindow();
            NotificationCenter.getInstance(currentAccount).removeObserver(this, NotificationCenter.diceStickersDidLoad);
        }

        @Override
        public void didReceivedNotification(int id, int account, Object... args) {
            if (id == NotificationCenter.diceStickersDidLoad) {
                String name = (String) args[0];
                if (stickerSetName.equals(name)) {
                    setSticker();
                }
            }
        }
    }

    public ChatLinkActivity(long chatId) {
        super();

        currentChatId = chatId;
        currentChat = getMessagesController().getChat(chatId);
        isChannel = ChatObject.isChannel(currentChat) && !currentChat.megagroup;
    }

    private void updateRows() {
        currentChat = getMessagesController().getChat(currentChatId);
        if (currentChat == null) {
            return;
        }

        rowCount = 0;
        helpRow = -1;
        createChatRow = -1;
        chatStartRow = -1;
        chatEndRow = -1;
        removeChatRow = -1;
        detailRow = -1;
        joinToSendRow = -1;

        helpRow = rowCount++;
        if (isChannel) {
            if (info.linked_chat_id == 0) {
                createChatRow = rowCount++;
            }
            chatStartRow = rowCount;
            rowCount += chats.size();
            chatEndRow = rowCount;
            if (info.linked_chat_id != 0) {
                createChatRow = rowCount++;
            }
        } else {
            chatStartRow = rowCount;
            rowCount += chats.size();
            chatEndRow = rowCount;
            createChatRow = rowCount++;
        }
        detailRow = rowCount++;
        if (!isChannel || chats.size() > 0 && info.linked_chat_id != 0) {
            TLRPC.Chat chat = isChannel ? chats.get(0) : currentChat;
            if (chat != null && (!ChatObject.isPublic(chat) || isChannel) && (chat.creator || chat.admin_rights != null && chat.admin_rights.ban_users)) {
                joinToSendRow = rowCount++;
            }
        }

        if (listViewAdapter != null) {
            listViewAdapter.notifyDataSetChanged();
        }
        if (searchItem != null) {
            searchItem.setVisibility(chats.size() > 10 ? View.VISIBLE : View.GONE);
        }
    }

    @Override
    public boolean onFragmentCreate() {
        super.onFragmentCreate();
        getNotificationCenter().addObserver(this, NotificationCenter.chatInfoDidLoad);
        getNotificationCenter().addObserver(this, NotificationCenter.updateInterfaces);
        loadChats();
        return true;
    }

    @Override
    public void onFragmentDestroy() {
        super.onFragmentDestroy();
        getNotificationCenter().removeObserver(this, NotificationCenter.chatInfoDidLoad);
        getNotificationCenter().removeObserver(this, NotificationCenter.updateInterfaces);
    }

    private boolean joinToSendProgress = false;
    private boolean joinRequestProgress = false;

    @Override
    public void didReceivedNotification(int id, int account, Object... args) {
        if (id == NotificationCenter.chatInfoDidLoad) {
            TLRPC.ChatFull chatFull = (TLRPC.ChatFull) args[0];
            if (chatFull.id == currentChatId) {
                info = chatFull;
                loadChats();
                updateRows();
            } else if (waitingForFullChat != null && waitingForFullChat.id == chatFull.id) {
                try {
                    waitingForFullChatProgressAlert.dismiss();
                } catch (Throwable ignore) {

                }
                waitingForFullChatProgressAlert = null;
                showLinkAlert(waitingForFullChat, false);
                waitingForFullChat = null;
            }
        } else if (id == NotificationCenter.updateInterfaces) {
            int updateMask = (Integer) args[0];
            if ((updateMask & MessagesController.UPDATE_MASK_CHAT) != 0 && currentChat != null) {
                TLRPC.Chat newCurrentChat = getMessagesController().getChat(currentChat.id);
                if (newCurrentChat != null) {
                    currentChat = newCurrentChat;
                }
                if (chats.size() > 0) {
                    TLRPC.Chat linkedChat = getMessagesController().getChat(chats.get(0).id);
                    if (linkedChat != null) {
                        chats.set(0, linkedChat);
                    }
                }
                final TLRPC.Chat chat = isChannel ? (chats.size() > 0 ? chats.get(0) : null) : currentChat;
                if (chat != null && joinToSendSettings != null) {
                    if (!joinRequestProgress) {
                        joinToSendSettings.setJoinRequest(chat.join_request);
                    }
                    if (!joinToSendProgress) {
                        joinToSendSettings.setJoinToSend(chat.join_to_send);
                    }
                }
            }
        }
    }

    @Override
    public View createView(Context context) {
        searching = false;
        searchWas = false;

        actionBar.setBackButtonImage(R.drawable.ic_ab_back);
        actionBar.setAllowOverlayTitle(true);
        actionBar.setTitle(LocaleController.getString(R.string.Discussion));
        actionBar.setActionBarMenuOnItemClick(new ActionBar.ActionBarMenuOnItemClick() {
            @Override
            public void onItemClick(int id) {
                if (id == -1) {
                    finishFragment();
                }
            }
        });

        ActionBarMenu menu = actionBar.createMenu();
        searchItem = menu.addItem(search_button, R.drawable.ic_ab_search).setIsSearchField(true).setActionBarMenuItemSearchListener(new ActionBarMenuItem.ActionBarMenuItemSearchListener() {
            @Override
            public void onSearchExpand() {
                searching = true;
                emptyView.setShowAtCenter(true);
            }

            @Override
            public void onSearchCollapse() {
                searchAdapter.searchDialogs(null);
                searching = false;
                searchWas = false;
                listView.setAdapter(listViewAdapter);
                listViewAdapter.notifyDataSetChanged();
                listView.setFastScrollVisible(true);
                listView.setVerticalScrollBarEnabled(false);
                emptyView.setShowAtCenter(false);
                fragmentView.setBackgroundColor(Theme.getColor(Theme.key_windowBackgroundGray));
                fragmentView.setTag(Theme.key_windowBackgroundGray);
                emptyView.showProgress();
            }

            @Override
            public void onTextChanged(EditText editText) {
                if (searchAdapter == null) {
                    return;
                }
                String text = editText.getText().toString();
                if (text.length() != 0) {
                    searchWas = true;
                    if (listView != null && listView.getAdapter() != searchAdapter) {
                        listView.setAdapter(searchAdapter);
                        fragmentView.setBackgroundColor(Theme.getColor(Theme.key_windowBackgroundWhite));
                        fragmentView.setTag(Theme.key_windowBackgroundWhite);
                        searchAdapter.notifyDataSetChanged();
                        listView.setFastScrollVisible(false);
                        listView.setVerticalScrollBarEnabled(true);
                        emptyView.showProgress();
                    }
                }
                searchAdapter.searchDialogs(text);
            }
        });
        searchItem.setSearchFieldHint(LocaleController.getString(R.string.Search));
        searchAdapter = new SearchAdapter(context);

        fragmentView = new FrameLayout(context);
        fragmentView.setBackgroundColor(Theme.getColor(Theme.key_windowBackgroundGray));
        fragmentView.setTag(Theme.key_windowBackgroundGray);
        FrameLayout frameLayout = (FrameLayout) fragmentView;

        emptyView = new EmptyTextProgressView(context);
        emptyView.showProgress();
        emptyView.setText(LocaleController.getString(R.string.NoResult));
        frameLayout.addView(emptyView, LayoutHelper.createFrame(LayoutHelper.MATCH_PARENT, LayoutHelper.MATCH_PARENT));

        listView = new RecyclerListView(context);
        listView.setEmptyView(emptyView);
        listView.setLayoutManager(new LinearLayoutManager(context, LinearLayoutManager.VERTICAL, false));
        listView.setAdapter(listViewAdapter = new ListAdapter(context));
        listView.setVerticalScrollbarPosition(LocaleController.isRTL ? RecyclerListView.SCROLLBAR_POSITION_LEFT : RecyclerListView.SCROLLBAR_POSITION_RIGHT);
        frameLayout.addView(listView, LayoutHelper.createFrame(LayoutHelper.MATCH_PARENT, LayoutHelper.MATCH_PARENT));

        listView.setOnItemClickListener((view, position) -> {
            if (getParentActivity() == null) {
                return;
            }
            final TLRPC.Chat chat;
            if (listView.getAdapter() == searchAdapter) {
                chat = searchAdapter.getItem(position);
            } else if (position >= chatStartRow && position < chatEndRow) {
                chat = chats.get(position - chatStartRow);
            } else {
                chat = null;
            }
            if (chat != null) {
                if (isChannel && info.linked_chat_id == 0) {
                    showLinkAlert(chat, true);
                } else {
                    Bundle args = new Bundle();
                    args.putLong("chat_id", chat.id);
                    presentFragment(new ChatActivity(args));
                }
                return;
            }
            if (position == createChatRow) {
                if (isChannel && info.linked_chat_id == 0) {
                    Bundle args = new Bundle();
                    long[] array = new long[]{getUserConfig().getClientUserId()};
                    args.putLongArray("result", array);
                    args.putInt("chatType", ChatObject.CHAT_TYPE_MEGAGROUP);
                    if (currentChat != null) {
                        String title = LocaleController.formatString("GroupCreateDiscussionDefaultName", R.string.GroupCreateDiscussionDefaultName, currentChat.title);
                        args.putString("title", title);
                    }
                    GroupCreateFinalActivity activity = new GroupCreateFinalActivity(args);
                    activity.setDelegate(new GroupCreateFinalActivity.GroupCreateFinalActivityDelegate() {
                        @Override
                        public void didStartChatCreation() {

                        }

                        @Override
                        public void didFinishChatCreation(GroupCreateFinalActivity fragment, long chatId) {
                            linkChat(getMessagesController().getChat(chatId), fragment);
                        }

                        @Override
                        public void didFailChatCreation() {

                        }
                    });
                    presentFragment(activity);
                } else {
                    if (chats.isEmpty()) {
                        return;
                    }
                    TLRPC.Chat c = chats.get(0);

                    AlertDialog.Builder builder = new AlertDialog.Builder(getParentActivity());
                    String title;
                    String message;
                    if (isChannel) {
                        title = LocaleController.getString(R.string.DiscussionUnlinkGroup);
                        message = LocaleController.formatString("DiscussionUnlinkChannelAlert", R.string.DiscussionUnlinkChannelAlert, c.title);
                    } else {
                        title = LocaleController.getString(R.string.DiscussionUnlinkChannel);
                        message = LocaleController.formatString("DiscussionUnlinkGroupAlert", R.string.DiscussionUnlinkGroupAlert, c.title);
                    }
                    builder.setTitle(title);
                    builder.setMessage(AndroidUtilities.replaceTags(message));
                    builder.setPositiveButton(LocaleController.getString(R.string.DiscussionUnlink), (dialogInterface, i) -> {
                        if (!isChannel || info.linked_chat_id != 0) {
                            final AlertDialog[] progressDialog = new AlertDialog[]{new AlertDialog(getParentActivity(), AlertDialog.ALERT_TYPE_SPINNER)};
                            TLRPC.TL_channels_setDiscussionGroup req = new TLRPC.TL_channels_setDiscussionGroup();
                            if (isChannel) {
                                req.broadcast = MessagesController.getInputChannel(currentChat);
                                req.group = new TLRPC.TL_inputChannelEmpty();
                            } else {
                                req.broadcast = new TLRPC.TL_inputChannelEmpty();
                                req.group = MessagesController.getInputChannel(currentChat);
                            }
                            int requestId = getConnectionsManager().sendRequest(req, (response, error) -> AndroidUtilities.runOnUIThread(() -> {
                                try {
                                    progressDialog[0].dismiss();
                                } catch (Throwable ignore) {

                                }
                                progressDialog[0] = null;
                                info.linked_chat_id = 0;
                                NotificationCenter.getInstance(currentAccount).postNotificationName(NotificationCenter.chatInfoDidLoad, info, 0, false, false);
                                AndroidUtilities.runOnUIThread(() -> getMessagesController().loadFullChat(currentChatId, 0, true), 1000);
                                if (!isChannel) {
                                    finishFragment();
                                }
                            }));
                            AndroidUtilities.runOnUIThread(() -> {
                                if (progressDialog[0] == null) {
                                    return;
                                }
                                progressDialog[0].setOnCancelListener(dialog -> ConnectionsManager.getInstance(currentAccount).cancelRequest(requestId, true));
                                showDialog(progressDialog[0]);
                            }, 500);
                        }
                    });
                    builder.setNegativeButton(LocaleController.getString(R.string.Cancel), null);
                    AlertDialog dialog = builder.create();
                    showDialog(dialog);
                    TextView button = (TextView) dialog.getButton(DialogInterface.BUTTON_POSITIVE);
                    if (button != null) {
                        button.setTextColor(Theme.getColor(Theme.key_text_RedBold));
                    }
                }
            }
        });

        updateRows();
        return fragmentView;
    }

    private void showLinkAlert(TLRPC.Chat chat, boolean query) {
        TLRPC.ChatFull chatFull = getMessagesController().getChatFull(chat.id);
        if (chatFull == null) {
            if (query) {
                getMessagesController().loadFullChat(chat.id, 0, true);
                waitingForFullChat = chat;
                waitingForFullChatProgressAlert = new AlertDialog(getParentActivity(), AlertDialog.ALERT_TYPE_SPINNER);
                AndroidUtilities.runOnUIThread(() -> {
                    if (waitingForFullChatProgressAlert == null) {
                        return;
                    }
                    waitingForFullChatProgressAlert.setOnCancelListener(dialog -> waitingForFullChat = null);
                    showDialog(waitingForFullChatProgressAlert);
                }, 500);
            }
            return;
        }
        AlertDialog.Builder builder = new AlertDialog.Builder(getParentActivity());

        TextView messageTextView = new TextView(getParentActivity());
        messageTextView.setTextColor(Theme.getColor(Theme.key_dialogTextBlack));
        messageTextView.setTextSize(TypedValue.COMPLEX_UNIT_DIP, 16);
        messageTextView.setGravity((LocaleController.isRTL ? Gravity.RIGHT : Gravity.LEFT) | Gravity.TOP);
        String message;
        if (!ChatObject.isPublic(chat)) {
            message = LocaleController.formatString("DiscussionLinkGroupPublicPrivateAlert", R.string.DiscussionLinkGroupPublicPrivateAlert, chat.title, currentChat.title);
        } else {
            if (!ChatObject.isPublic(currentChat)) {
                message = LocaleController.formatString("DiscussionLinkGroupPrivateAlert", R.string.DiscussionLinkGroupPrivateAlert, chat.title, currentChat.title);
            } else {
                message = LocaleController.formatString("DiscussionLinkGroupPublicAlert", R.string.DiscussionLinkGroupPublicAlert, chat.title, currentChat.title);
            }
        }
        if (chatFull.hidden_prehistory) {
            message += "\n\n" + LocaleController.getString(R.string.DiscussionLinkGroupAlertHistory);
        }
        messageTextView.setText(AndroidUtilities.replaceTags(message));

        FrameLayout frameLayout2 = new FrameLayout(getParentActivity());
        builder.setView(frameLayout2);

        AvatarDrawable avatarDrawable = new AvatarDrawable();
        avatarDrawable.setTextSize(AndroidUtilities.dp(12));

        BackupImageView imageView = new BackupImageView(getParentActivity());
        imageView.setRoundRadius(AndroidUtilities.dp(20));
        frameLayout2.addView(imageView, LayoutHelper.createFrame(40, 40, (LocaleController.isRTL ? Gravity.RIGHT : Gravity.LEFT) | Gravity.TOP, 22, 5, 22, 0));

        TextView textView = new TextView(getParentActivity());
        textView.setTextColor(Theme.getColor(Theme.key_actionBarDefaultSubmenuItem));
        textView.setTextSize(TypedValue.COMPLEX_UNIT_DIP, 20);
        textView.setTypeface(AndroidUtilities.bold());
        textView.setLines(1);
        textView.setMaxLines(1);
        textView.setSingleLine(true);
        textView.setGravity((LocaleController.isRTL ? Gravity.RIGHT : Gravity.LEFT) | Gravity.CENTER_VERTICAL);
        textView.setEllipsize(TextUtils.TruncateAt.END);
        textView.setText(chat.title);

        frameLayout2.addView(textView, LayoutHelper.createFrame(LayoutHelper.MATCH_PARENT, LayoutHelper.WRAP_CONTENT, (LocaleController.isRTL ? Gravity.RIGHT : Gravity.LEFT) | Gravity.TOP, (LocaleController.isRTL ? 21 : 76), 11, (LocaleController.isRTL ? 76 : 21), 0));
        frameLayout2.addView(messageTextView, LayoutHelper.createFrame(LayoutHelper.WRAP_CONTENT, LayoutHelper.WRAP_CONTENT, (LocaleController.isRTL ? Gravity.RIGHT : Gravity.LEFT) | Gravity.TOP, 24, 57, 24, 9));
        avatarDrawable.setInfo(currentAccount, chat);
        imageView.setForUserOrChat(chat, avatarDrawable);
        builder.setPositiveButton(LocaleController.getString(R.string.DiscussionLinkGroup), (dialogInterface, i) -> {
            if (chatFull.hidden_prehistory) {
                getMessagesController().toggleChannelInvitesHistory(chat.id, false);
            }
            linkChat(chat, null);
        });
        builder.setNegativeButton(LocaleController.getString(R.string.Cancel), null);
        showDialog(builder.create());
    }

    private void linkChat(TLRPC.Chat chat, BaseFragment createFragment) {
        if (chat == null) {
            return;
        }
        if (!ChatObject.isChannel(chat)) {
            getMessagesController().convertToMegaGroup(getParentActivity(), chat.id, this, param -> {
                if (param != 0) {
                    getMessagesController().toggleChannelInvitesHistory(param, false);
                    linkChat(getMessagesController().getChat(param), createFragment);
                }
            });
            return;
        }
        final AlertDialog[] progressDialog = new AlertDialog[]{createFragment != null ? null : new AlertDialog(getParentActivity(), AlertDialog.ALERT_TYPE_SPINNER)};
        TLRPC.TL_channels_setDiscussionGroup req = new TLRPC.TL_channels_setDiscussionGroup();
        req.broadcast = MessagesController.getInputChannel(currentChat);
        req.group = MessagesController.getInputChannel(chat);
        int requestId = getConnectionsManager().sendRequest(req, (response, error) -> AndroidUtilities.runOnUIThread(() -> {
            if (progressDialog[0] != null) {
                try {
                    progressDialog[0].dismiss();
                } catch (Throwable ignore) {

                }
                progressDialog[0] = null;
            }
            info.linked_chat_id = chat.id;
            NotificationCenter.getInstance(currentAccount).postNotificationName(NotificationCenter.chatInfoDidLoad, info, 0, false, false);
            AndroidUtilities.runOnUIThread(() -> getMessagesController().loadFullChat(currentChatId, 0, true), 1000);
            if (createFragment != null) {
                removeSelfFromStack();
                createFragment.finishFragment();
            } else {
                finishFragment();
            }
        }), ConnectionsManager.RequestFlagInvokeAfter);
        AndroidUtilities.runOnUIThread(() -> {
            if (progressDialog[0] == null) {
                return;
            }
            progressDialog[0].setOnCancelListener(dialog -> ConnectionsManager.getInstance(currentAccount).cancelRequest(requestId, true));
            showDialog(progressDialog[0]);
        }, 500);
    }

    public void setInfo(TLRPC.ChatFull chatFull) {
        info = chatFull;
    }

    private void loadChats() {
        if (info.linked_chat_id != 0) {
            chats.clear();
            TLRPC.Chat chat = getMessagesController().getChat(info.linked_chat_id);
            if (chat != null) {
                chats.add(chat);
            }
            if (searchItem != null) {
                searchItem.setVisibility(View.GONE);
            }
        }
        if (loadingChats || !isChannel || info.linked_chat_id != 0) {
            return;
        }
        loadingChats = true;
        TLRPC.TL_channels_getGroupsForDiscussion req = new TLRPC.TL_channels_getGroupsForDiscussion();
        getConnectionsManager().sendRequest(req, (response, error) -> AndroidUtilities.runOnUIThread(() -> {
            if (response instanceof TLRPC.messages_Chats) {
                TLRPC.messages_Chats res = (TLRPC.messages_Chats) response;
                getMessagesController().putChats(res.chats, false);
                chats = res.chats;
                Iterator<TLRPC.Chat> i = chats.iterator();
                while (i.hasNext()) {
                    if (ChatObject.isForum(i.next()))
                        i.remove();
                }
            }
            loadingChats = false;
            chatsLoaded = true;
            updateRows();
        }));
    }

    @Override
    public void onResume() {
        super.onResume();
        if (listViewAdapter != null) {
            listViewAdapter.notifyDataSetChanged();
        }
    }

    @SuppressWarnings("FieldCanBeLocal")
    public class HintInnerCell extends FrameLayout {

        private EmptyView emptyView;
        private TextView messageTextView;

        public HintInnerCell(Context context) {
            super(context);

            emptyView = new EmptyView(context);
            addView(emptyView, LayoutHelper.createFrame(LayoutHelper.WRAP_CONTENT, LayoutHelper.WRAP_CONTENT, Gravity.TOP | Gravity.CENTER_HORIZONTAL, 0, 10, 0, 0));

            messageTextView = new TextView(context);
            messageTextView.setTextColor(Theme.getColor(Theme.key_chats_message));
            messageTextView.setTextSize(TypedValue.COMPLEX_UNIT_DIP, 14);
            messageTextView.setGravity(Gravity.CENTER);
            if (isChannel) {
                if (info != null && info.linked_chat_id != 0) {
                    TLRPC.Chat chat = getMessagesController().getChat(info.linked_chat_id);
                    if (chat != null) {
                        messageTextView.setText(AndroidUtilities.replaceTags(LocaleController.formatString("DiscussionChannelGroupSetHelp2", R.string.DiscussionChannelGroupSetHelp2, chat.title)));
                    }
                } else {
                    messageTextView.setText(LocaleController.getString(R.string.DiscussionChannelHelp3));
                }
            } else {
                TLRPC.Chat chat = getMessagesController().getChat(info.linked_chat_id);
                if (chat != null) {
                    messageTextView.setText(AndroidUtilities.replaceTags(LocaleController.formatString("DiscussionGroupHelp", R.string.DiscussionGroupHelp, chat.title)));
                }
            }

            addView(messageTextView, LayoutHelper.createFrame(LayoutHelper.MATCH_PARENT, LayoutHelper.WRAP_CONTENT, Gravity.TOP | Gravity.LEFT, 52, 143, 52, 18));
        }

        @Override
        protected void onMeasure(int widthMeasureSpec, int heightMeasureSpec) {
            super.onMeasure(MeasureSpec.makeMeasureSpec(MeasureSpec.getSize(widthMeasureSpec), MeasureSpec.EXACTLY), heightMeasureSpec);
        }
    }


    private class SearchAdapter extends RecyclerListView.SelectionAdapter {

        private Context mContext;
        private ArrayList<TLRPC.Chat> searchResult = new ArrayList<>();
        private ArrayList<CharSequence> searchResultNames = new ArrayList<>();
        private Runnable searchRunnable;

        public SearchAdapter(Context context) {
            mContext = context;
        }

        public void searchDialogs(final String query) {
            if (searchRunnable != null) {
                Utilities.searchQueue.cancelRunnable(searchRunnable);
                searchRunnable = null;
            }
            if (TextUtils.isEmpty(query)) {
                searchResult.clear();
                searchResultNames.clear();
                notifyDataSetChanged();
            } else {
                Utilities.searchQueue.postRunnable(searchRunnable = () -> processSearch(query), 300);
            }
        }

        private void processSearch(final String query) {
            AndroidUtilities.runOnUIThread(() -> {
                searchRunnable = null;

                ArrayList<TLRPC.Chat> chatsCopy = new ArrayList<>(chats);

                Utilities.searchQueue.postRunnable(() -> {
                    String search1 = query.trim().toLowerCase();
                    if (search1.length() == 0) {
                        updateSearchResults(new ArrayList<>(), new ArrayList<>());
                        return;
                    }
                    String search2 = LocaleController.getInstance().getTranslitString(search1);
                    if (search1.equals(search2) || search2.length() == 0) {
                        search2 = null;
                    }
                    String[] search = new String[1 + (search2 != null ? 1 : 0)];
                    search[0] = search1;
                    if (search2 != null) {
                        search[1] = search2;
                    }
                    ArrayList<TLRPC.Chat> resultArray = new ArrayList<>();
                    ArrayList<CharSequence> resultArrayNames = new ArrayList<>();

                    for (int a = 0; a < chatsCopy.size(); a++) {
                        TLRPC.Chat chat = chatsCopy.get(a);

                        String name = chat.title.toLowerCase();
                        String tName = LocaleController.getInstance().getTranslitString(name);
                        if (name.equals(tName)) {
                            tName = null;
                        }

                        String username = null;
                        int found = 0;
                        for (String q : search) {
                            if (name.startsWith(q) || name.contains(" " + q) || tName != null && (tName.startsWith(q) || tName.contains(" " + q))) {
                                found = 1;
                            } else if (chat.username != null && chat.username.startsWith(q)) {
                                found = 2;
                                username = chat.username;
                            } else if (chat.usernames != null && !chat.usernames.isEmpty()) {
                                for (int i = 0; i < chat.usernames.size(); ++i) {
                                    TLRPC.TL_username u = chat.usernames.get(i);
                                    if (u.active && u.username.startsWith(q)) {
                                        found = 2;
                                        username = u.username;
                                        break;
                                    }
                                }
                            }

                            if (found != 0) {
                                if (found == 1) {
                                    resultArrayNames.add(AndroidUtilities.generateSearchName(chat.title, null, q));
                                } else {
                                    resultArrayNames.add(AndroidUtilities.generateSearchName("@" + username, null, "@" + q));
                                }
                                resultArray.add(chat);
                                break;
                            }
                        }
                    }
                    updateSearchResults(resultArray, resultArrayNames);
                });
            });
        }

        private void updateSearchResults(final ArrayList<TLRPC.Chat> chats, final ArrayList<CharSequence> names) {
            AndroidUtilities.runOnUIThread(() -> {
                if (!searching) {
                    return;
                }
                searchResult = chats;
                searchResultNames = names;
                if (listView.getAdapter() == searchAdapter) {
                    emptyView.showTextView();
                }
                notifyDataSetChanged();
            });
        }

        @Override
        public boolean isEnabled(RecyclerView.ViewHolder holder) {
            return holder.getItemViewType() != 1;
        }

        @Override
        public int getItemCount() {
            return searchResult.size();
        }

        @Override
        public void notifyDataSetChanged() {
            super.notifyDataSetChanged();
        }

        public TLRPC.Chat getItem(int i) {
            return searchResult.get(i);
        }

        @Override
        public RecyclerView.ViewHolder onCreateViewHolder(ViewGroup parent, int viewType) {
            View view = new ManageChatUserCell(mContext, 6, 2, false);
            view.setBackgroundColor(Theme.getColor(Theme.key_windowBackgroundWhite));
            return new RecyclerListView.Holder(view);
        }

        @Override
        public void onBindViewHolder(RecyclerView.ViewHolder holder, int position) {
            TLRPC.Chat chat = searchResult.get(position);
            String un = ChatObject.getPublicUsername(chat);
            CharSequence username = null;
            CharSequence name = searchResultNames.get(position);
            if (name != null && !TextUtils.isEmpty(un)) {
                if (name.toString().startsWith("@" + un)) {
                    username = name;
                    name = null;
                }
            }

            ManageChatUserCell userCell = (ManageChatUserCell) holder.itemView;
            userCell.setTag(position);
            userCell.setData(chat, name, username, false);
        }

        @Override
        public void onViewRecycled(RecyclerView.ViewHolder holder) {
            if (holder.itemView instanceof ManageChatUserCell) {
                ((ManageChatUserCell) holder.itemView).recycle();
            }
        }

        @Override
        public int getItemViewType(int i) {
            return 0;
        }
    }

    private class ListAdapter extends RecyclerListView.SelectionAdapter {

        private Context mContext;

        public ListAdapter(Context context) {
            mContext = context;
        }

        @Override
        public boolean isEnabled(RecyclerView.ViewHolder holder) {
            int type = holder.getItemViewType();
            return type == 0 || type == 2;
        }

        @Override
        public int getItemCount() {
            if (loadingChats && !chatsLoaded) {
                return 0;
            }
            return rowCount;
        }

        @Override
        public RecyclerView.ViewHolder onCreateViewHolder(ViewGroup parent, int viewType) {
            View view;
            switch (viewType) {
                case 0:
                    view = new ManageChatUserCell(mContext, 6, 2, false);
                    view.setBackgroundColor(Theme.getColor(Theme.key_windowBackgroundWhite));
                    break;
                case 1:
                    view = new TextInfoPrivacyCell(mContext);
                    view.setBackgroundDrawable(Theme.getThemedDrawableByKey(mContext, R.drawable.greydivider_bottom, Theme.key_windowBackgroundGrayShadow));
                    break;
                case 2:
                    view = new ManageChatTextCell(mContext);
                    view.setBackgroundColor(Theme.getColor(Theme.key_windowBackgroundWhite));
                    break;
                case 4:
                    final TLRPC.Chat chat = isChannel ? chats.get(0) : currentChat;
                    view = joinToSendSettings = new JoinToSendSettingsView(mContext, chat) {
                        private void migrateIfNeeded(Runnable onError, Runnable onSuccess) {
                            if (!ChatObject.isChannel(currentChat)) {
                                getMessagesController().convertToMegaGroup(getParentActivity(), chat.id, ChatLinkActivity.this, param -> {
                                    if (param != 0) {
                                        if (isChannel) {
                                            chats.set(0, getMessagesController().getChat(param));
                                        } else {
                                            currentChatId = param;
                                            currentChat = getMessagesController().getChat(param);
                                        }
                                        onSuccess.run();
                                    }
                                }, onError);
                            } else {
                                onSuccess.run();
                            }
                        }

                        @Override
                        public boolean onJoinRequestToggle(boolean newValue, Runnable cancel) {
                            if (joinRequestProgress) {
                                return false;
                            }
                            joinRequestProgress = true;
                            migrateIfNeeded(overrideCancel(cancel), () -> {
                                chat.join_request = newValue;
                                getMessagesController().toggleChatJoinRequest(chat.id, newValue, () -> {
                                    joinRequestProgress = false;
                                }, () -> {
                                    joinRequestProgress = false;
                                    cancel.run();
                                });
                            });
                            return true;
                        }

                        private Runnable overrideCancel(Runnable cancel) {
                            return () -> {
                                joinToSendProgress = false;
                                joinRequestProgress = false;
                                cancel.run();
                            };
                        }

                        @Override
                        public boolean onJoinToSendToggle(boolean newValue, Runnable cancel) {
                            if (joinToSendProgress) {
                                return false;
                            }
                            joinToSendProgress = true;
                            migrateIfNeeded(overrideCancel(cancel), () -> {
                                chat.join_to_send = newValue;
                                getMessagesController().toggleChatJoinToSend(chat.id, newValue, () -> {
                                    joinToSendProgress = false;
                                    if (!newValue && chat.join_request) {
                                        chat.join_request = false;
                                        joinRequestProgress = true;
                                        getMessagesController().toggleChatJoinRequest(chat.id, false, () -> {
                                            joinRequestProgress = false;
                                        }, () -> {
                                            chat.join_request = true;
                                            isJoinRequest = true;
                                            joinRequestCell.setChecked(true);
                                        });
                                    }
                                }, () -> {
                                    joinToSendProgress = false;
                                    cancel.run();
                                });
                            });
                            return true;
                        }
                    };
                    break;
                case 3:
                default:
                    view = new HintInnerCell(mContext);
                    break;
            }
            return new RecyclerListView.Holder(view);
        }

        @Override
        public void onBindViewHolder(RecyclerView.ViewHolder holder, int position) {
            switch (holder.getItemViewType()) {
                case 0:
                    ManageChatUserCell userCell = (ManageChatUserCell) holder.itemView;
                    userCell.setTag(position);
                    TLRPC.Chat chat = chats.get(position - chatStartRow);
                    String username;
                    userCell.setData(chat, null, TextUtils.isEmpty(username = ChatObject.getPublicUsername(chat)) ? null : "@" + username, position != chatEndRow - 1 || info.linked_chat_id != 0);
                    break;
                case 1:
                    TextInfoPrivacyCell privacyCell = (TextInfoPrivacyCell) holder.itemView;
                    if (position == detailRow) {
                        if (isChannel) {
                            privacyCell.setText(LocaleController.getString(R.string.DiscussionChannelHelp2));
                        } else {
                            privacyCell.setText(LocaleController.getString(R.string.DiscussionGroupHelp2));
                        }
                    }
                    break;
                case 2:
                    ManageChatTextCell actionCell = (ManageChatTextCell) holder.itemView;
                    if (isChannel) {
                        if (info.linked_chat_id != 0) {
                            actionCell.setColors(Theme.key_text_RedRegular, Theme.key_text_RedRegular);
<<<<<<< HEAD
                            actionCell.setText(LocaleController.getString("DiscussionUnlinkGroup", R.string.DiscussionUnlinkGroup), null, R.drawable.actions_remove_user, false);
                        } else {
                            actionCell.setColors(Theme.key_windowBackgroundWhiteBlueIcon, Theme.key_windowBackgroundWhiteBlueButton);
                            actionCell.setText(LocaleController.getString("DiscussionCreateGroup", R.string.DiscussionCreateGroup), null, R.drawable.menu_groups, true);
                        }
                    } else {
                        actionCell.setColors(Theme.key_text_RedRegular, Theme.key_text_RedRegular);
                        actionCell.setText(LocaleController.getString("DiscussionUnlinkChannel", R.string.DiscussionUnlinkChannel), null, R.drawable.actions_remove_user, false);
=======
                            actionCell.setText(LocaleController.getString(R.string.DiscussionUnlinkGroup), null, R.drawable.msg_remove, false);
                        } else {
                            actionCell.setColors(Theme.key_windowBackgroundWhiteBlueIcon, Theme.key_windowBackgroundWhiteBlueButton);
                            actionCell.setText(LocaleController.getString(R.string.DiscussionCreateGroup), null, R.drawable.msg_groups, true);
                        }
                    } else {
                        actionCell.setColors(Theme.key_text_RedRegular, Theme.key_text_RedRegular);
                        actionCell.setText(LocaleController.getString(R.string.DiscussionUnlinkChannel), null, R.drawable.msg_remove, false);
>>>>>>> 1e891826
                    }
                    break;
            }
        }

        @Override
        public void onViewRecycled(RecyclerView.ViewHolder holder) {
            if (holder.itemView instanceof ManageChatUserCell) {
                ((ManageChatUserCell) holder.itemView).recycle();
            }
        }

        @Override
        public int getItemViewType(int position) {
            if (position == helpRow) {
                return 3;
            } else if (position == createChatRow || position == removeChatRow) {
                return 2;
            } else if (position >= chatStartRow && position < chatEndRow) {
                return 0;
            } else if (position == joinToSendRow) {
                return 4;
            }
            return 1;
        }
    }

    @Override
    public ArrayList<ThemeDescription> getThemeDescriptions() {
        ArrayList<ThemeDescription> themeDescriptions = new ArrayList<>();

        ThemeDescription.ThemeDescriptionDelegate cellDelegate = () -> {
            if (listView != null) {
                int count = listView.getChildCount();
                for (int a = 0; a < count; a++) {
                    View child = listView.getChildAt(a);
                    if (child instanceof ManageChatUserCell) {
                        ((ManageChatUserCell) child).update(0);
                    }
                }
            }
        };

        themeDescriptions.add(new ThemeDescription(listView, ThemeDescription.FLAG_CELLBACKGROUNDCOLOR, new Class[]{ManageChatUserCell.class, ManageChatTextCell.class}, null, null, null, Theme.key_windowBackgroundWhite));
        themeDescriptions.add(new ThemeDescription(fragmentView, ThemeDescription.FLAG_BACKGROUND | ThemeDescription.FLAG_CHECKTAG, null, null, null, null, Theme.key_windowBackgroundGray));
        themeDescriptions.add(new ThemeDescription(fragmentView, ThemeDescription.FLAG_BACKGROUND | ThemeDescription.FLAG_CHECKTAG, null, null, null, null, Theme.key_windowBackgroundWhite));

        themeDescriptions.add(new ThemeDescription(actionBar, ThemeDescription.FLAG_BACKGROUND, null, null, null, null, Theme.key_actionBarDefault));
        themeDescriptions.add(new ThemeDescription(listView, ThemeDescription.FLAG_LISTGLOWCOLOR, null, null, null, null, Theme.key_actionBarDefault));
        themeDescriptions.add(new ThemeDescription(actionBar, ThemeDescription.FLAG_AB_ITEMSCOLOR, null, null, null, null, Theme.key_actionBarDefaultIcon));
        themeDescriptions.add(new ThemeDescription(actionBar, ThemeDescription.FLAG_AB_TITLECOLOR, null, null, null, null, Theme.key_actionBarDefaultTitle));
        themeDescriptions.add(new ThemeDescription(actionBar, ThemeDescription.FLAG_AB_SELECTORCOLOR, null, null, null, null, Theme.key_actionBarDefaultSelector));

        themeDescriptions.add(new ThemeDescription(listView, ThemeDescription.FLAG_SELECTOR, null, null, null, null, Theme.key_listSelector));

        themeDescriptions.add(new ThemeDescription(listView, 0, new Class[]{View.class}, Theme.dividerPaint, null, null, Theme.key_divider));

        themeDescriptions.add(new ThemeDescription(listView, ThemeDescription.FLAG_BACKGROUNDFILTER, new Class[]{TextInfoPrivacyCell.class}, null, null, null, Theme.key_windowBackgroundGrayShadow));
        themeDescriptions.add(new ThemeDescription(listView, 0, new Class[]{TextInfoPrivacyCell.class}, new String[]{"textView"}, null, null, null, Theme.key_windowBackgroundWhiteGrayText4));

        themeDescriptions.add(new ThemeDescription(listView, 0, new Class[]{ManageChatUserCell.class}, new String[]{"nameTextView"}, null, null, null, Theme.key_windowBackgroundWhiteBlackText));
        themeDescriptions.add(new ThemeDescription(listView, 0, new Class[]{ManageChatUserCell.class}, new String[]{"statusColor"}, null, null, cellDelegate, Theme.key_windowBackgroundWhiteGrayText));
        themeDescriptions.add(new ThemeDescription(listView, 0, new Class[]{ManageChatUserCell.class}, new String[]{"statusOnlineColor"}, null, null, cellDelegate, Theme.key_windowBackgroundWhiteBlueText));
        themeDescriptions.add(new ThemeDescription(listView, 0, new Class[]{ManageChatUserCell.class}, null, Theme.avatarDrawables, null, Theme.key_avatar_text));
        themeDescriptions.add(new ThemeDescription(null, 0, null, null, null, cellDelegate, Theme.key_avatar_backgroundRed));
        themeDescriptions.add(new ThemeDescription(null, 0, null, null, null, cellDelegate, Theme.key_avatar_backgroundOrange));
        themeDescriptions.add(new ThemeDescription(null, 0, null, null, null, cellDelegate, Theme.key_avatar_backgroundViolet));
        themeDescriptions.add(new ThemeDescription(null, 0, null, null, null, cellDelegate, Theme.key_avatar_backgroundGreen));
        themeDescriptions.add(new ThemeDescription(null, 0, null, null, null, cellDelegate, Theme.key_avatar_backgroundCyan));
        themeDescriptions.add(new ThemeDescription(null, 0, null, null, null, cellDelegate, Theme.key_avatar_backgroundBlue));
        themeDescriptions.add(new ThemeDescription(null, 0, null, null, null, cellDelegate, Theme.key_avatar_backgroundPink));

        themeDescriptions.add(new ThemeDescription(listView, 0, new Class[]{HintInnerCell.class}, new String[]{"messageTextView"}, null, null, null, Theme.key_chats_message));

        themeDescriptions.add(new ThemeDescription(listView, ThemeDescription.FLAG_CHECKTAG, new Class[]{ManageChatTextCell.class}, new String[]{"textView"}, null, null, null, Theme.key_windowBackgroundWhiteBlackText));
        themeDescriptions.add(new ThemeDescription(listView, ThemeDescription.FLAG_CHECKTAG, new Class[]{ManageChatTextCell.class}, new String[]{"imageView"}, null, null, null, Theme.key_windowBackgroundWhiteGrayIcon));
        themeDescriptions.add(new ThemeDescription(listView, ThemeDescription.FLAG_CHECKTAG, new Class[]{ManageChatTextCell.class}, new String[]{"imageView"}, null, null, null, Theme.key_windowBackgroundWhiteBlueButton));
        themeDescriptions.add(new ThemeDescription(listView, ThemeDescription.FLAG_CHECKTAG, new Class[]{ManageChatTextCell.class}, new String[]{"textView"}, null, null, null, Theme.key_windowBackgroundWhiteBlueIcon));

        return themeDescriptions;
    }
}<|MERGE_RESOLUTION|>--- conflicted
+++ resolved
@@ -997,16 +997,6 @@
                     if (isChannel) {
                         if (info.linked_chat_id != 0) {
                             actionCell.setColors(Theme.key_text_RedRegular, Theme.key_text_RedRegular);
-<<<<<<< HEAD
-                            actionCell.setText(LocaleController.getString("DiscussionUnlinkGroup", R.string.DiscussionUnlinkGroup), null, R.drawable.actions_remove_user, false);
-                        } else {
-                            actionCell.setColors(Theme.key_windowBackgroundWhiteBlueIcon, Theme.key_windowBackgroundWhiteBlueButton);
-                            actionCell.setText(LocaleController.getString("DiscussionCreateGroup", R.string.DiscussionCreateGroup), null, R.drawable.menu_groups, true);
-                        }
-                    } else {
-                        actionCell.setColors(Theme.key_text_RedRegular, Theme.key_text_RedRegular);
-                        actionCell.setText(LocaleController.getString("DiscussionUnlinkChannel", R.string.DiscussionUnlinkChannel), null, R.drawable.actions_remove_user, false);
-=======
                             actionCell.setText(LocaleController.getString(R.string.DiscussionUnlinkGroup), null, R.drawable.msg_remove, false);
                         } else {
                             actionCell.setColors(Theme.key_windowBackgroundWhiteBlueIcon, Theme.key_windowBackgroundWhiteBlueButton);
@@ -1015,7 +1005,6 @@
                     } else {
                         actionCell.setColors(Theme.key_text_RedRegular, Theme.key_text_RedRegular);
                         actionCell.setText(LocaleController.getString(R.string.DiscussionUnlinkChannel), null, R.drawable.msg_remove, false);
->>>>>>> 1e891826
                     }
                     break;
             }
