/*
 * This is the source code of Telegram for Android v. 3.x.x
 * It is licensed under GNU GPL v. 2 or later.
 * You should have received a copy of the license in this archive (see LICENSE).
 *
 * Copyright Nikolai Kudashov, 2013-2017.
 */

package org.telegram.ui;

import android.animation.Animator;
import android.animation.AnimatorListenerAdapter;
import android.animation.AnimatorSet;
import android.animation.ObjectAnimator;
import android.animation.StateListAnimator;
import android.annotation.SuppressLint;
import android.app.Dialog;
import android.content.Context;
import android.content.DialogInterface;
import android.content.res.Configuration;
import android.graphics.Canvas;
import android.graphics.Outline;
import android.graphics.Paint;
import android.graphics.PorterDuff;
import android.graphics.PorterDuffColorFilter;
import android.graphics.Rect;
import android.graphics.Typeface;
import android.graphics.drawable.Drawable;
import android.os.Build;
import android.os.Bundle;
import android.text.Editable;
import android.text.InputType;
import android.text.SpannableStringBuilder;
import android.text.TextUtils;
import android.text.TextWatcher;
import android.text.method.PasswordTransformationMethod;
import android.util.TypedValue;
import android.view.Gravity;
import android.view.HapticFeedbackConstants;
import android.view.MotionEvent;
import android.view.View;
import android.view.ViewGroup;
import android.view.ViewOutlineProvider;
import android.view.accessibility.AccessibilityNodeInfo;
import android.view.inputmethod.EditorInfo;
import android.widget.EditText;
import android.widget.FrameLayout;
import android.widget.ImageView;
import android.widget.LinearLayout;
import android.widget.ScrollView;
import android.widget.TextView;
import android.widget.Toast;

import org.telegram.messenger.AndroidUtilities;
import org.telegram.messenger.FileLog;
import org.telegram.messenger.LocaleController;
import org.telegram.messenger.NotificationCenter;
import org.telegram.messenger.R;
import org.telegram.messenger.SRPHelper;
import org.telegram.messenger.UserConfig;
import org.telegram.messenger.Utilities;
import org.telegram.tgnet.ConnectionsManager;
import org.telegram.tgnet.RequestDelegate;
import org.telegram.tgnet.TLObject;
import org.telegram.tgnet.TLRPC;
import org.telegram.ui.ActionBar.ActionBar;
import org.telegram.ui.ActionBar.ActionBarMenu;
import org.telegram.ui.ActionBar.ActionBarMenuItem;
import org.telegram.ui.ActionBar.AlertDialog;
import org.telegram.ui.ActionBar.BaseFragment;
import org.telegram.ui.ActionBar.Theme;
import org.telegram.ui.ActionBar.ThemeDescription;
import org.telegram.ui.Components.AlertsCreator;
import org.telegram.ui.Components.CombinedDrawable;
import org.telegram.ui.Components.CubicBezierInterpolator;
import org.telegram.ui.Components.CustomPhoneKeyboardView;
import org.telegram.ui.Components.EditTextBoldCursor;
import org.telegram.ui.Components.LayoutHelper;
import org.telegram.ui.Components.OutlineTextContainerView;
import org.telegram.ui.Components.RLottieDrawable;
import org.telegram.ui.Components.RLottieImageView;
import org.telegram.ui.Components.RadialProgressView;
import org.telegram.ui.Components.SizeNotifierFrameLayout;
import org.telegram.ui.Components.TextStyleSpan;
import org.telegram.ui.Components.TransformableLoginButtonView;
import org.telegram.ui.Components.VerticalPositionAutoAnimator;
import org.telegram.ui.Components.spoilers.SpoilersTextView;

import java.util.ArrayList;

import tw.nekomimi.nekogram.ui.EditTextAutoFill;
import tw.nekomimi.nekogram.utils.VibrateUtil;

public class TwoStepVerificationSetupActivity extends BaseFragment {

    private RLottieImageView imageView;
    private TextView buttonTextView;
    private TextView titleTextView;
    private TextView descriptionText;
    private TextView descriptionText2;
    private TextView descriptionText3;
    private TextView bottomSkipButton;
    private EditTextBoldCursor editTextFirstRow, editTextSecondRow;
    private OutlineTextContainerView outlineTextFirstRow, outlineTextSecondRow;
    private CodeFieldContainer codeFieldContainer;
    private ScrollView scrollView;
    private View actionBarBackground;
    private ImageView showPasswordButton;
    private boolean needPasswordButton = false;
    private boolean isPasswordVisible;
    private int otherwiseReloginDays = -1;
    private boolean fromRegistration;

    private AnimatorSet buttonAnimation;

    private ArrayList<BaseFragment> fragmentsToClose = new ArrayList<>();

    private AnimatorSet actionBarAnimator;
    private RadialProgressView radialProgressView;

    private boolean ignoreTextChange;

    private boolean doneAfterPasswordLoad;

    private int currentType;
    private int emailCodeLength = 6;
    private String firstPassword;
    private String hint;
    private String email;
    private boolean paused;
    private boolean waitingForEmail;
    private TLRPC.TL_account_password currentPassword;
    private byte[] currentPasswordHash = new byte[0];
    private long currentSecretId;
    private byte[] currentSecret;
    private boolean closeAfterSet;
    private boolean emailOnly;
    private String emailCode;

    private VerticalPositionAutoAnimator floatingAutoAnimator;
    private FrameLayout floatingButtonContainer;
    private TransformableLoginButtonView floatingButtonIcon;
    private RadialProgressView floatingProgressView;

    private CustomPhoneKeyboardView keyboardView;

    private RLottieDrawable[] animationDrawables;
    private Runnable setAnimationRunnable;

    private boolean postedErrorColorTimeout;
    private Runnable errorColorTimeout = () -> {
        postedErrorColorTimeout = false;
        for (int i = 0; i < codeFieldContainer.codeField.length; i++) {
            codeFieldContainer.codeField[i].animateErrorProgress(0);
        }
    };

    private Runnable finishCallback = () -> {
        if (editTextFirstRow == null) {
            return;
        }
        if (editTextFirstRow.length() != 0) {
            animationDrawables[2].setCustomEndFrame(49);
            animationDrawables[2].setProgress(0.0f, false);
            imageView.playAnimation();
        } else {
            setRandomMonkeyIdleAnimation(true);
        }
    };

    public static final int TYPE_CREATE_PASSWORD_STEP_1 = 0;
    public static final int TYPE_CREATE_PASSWORD_STEP_2 = 1;
    public static final int TYPE_ENTER_HINT = 2;
    public static final int TYPE_ENTER_EMAIL = 3;
    public static final int TYPE_EMAIL_RECOVERY = 4;
    public static final int TYPE_EMAIL_CONFIRM = 5;
    public static final int TYPE_INTRO = 6;
    public static final int TYPE_PASSWORD_SET = 7;
    public static final int TYPE_VERIFY = 8;
    public static final int TYPE_VERIFY_OK = 9;

    private static final int item_abort = 1;

    private Runnable monkeyAfterSwitchCallback;
    private Runnable monkeyEndCallback;

    public TwoStepVerificationSetupActivity(int type, TLRPC.TL_account_password password) {
        super();
        currentType = type;
        currentPassword = password;
        if (currentPassword == null && (currentType == TYPE_INTRO || currentType == TYPE_VERIFY)) {
            loadPasswordInfo();
        } else {
            waitingForEmail = !TextUtils.isEmpty(currentPassword.email_unconfirmed_pattern);
        }
    }

    public TwoStepVerificationSetupActivity(int account, int type, TLRPC.TL_account_password password) {
        super();
        currentAccount = account;
        currentType = type;
        currentPassword = password;
        waitingForEmail = !TextUtils.isEmpty(currentPassword.email_unconfirmed_pattern);
        if (currentPassword == null && (currentType == TYPE_INTRO || currentType == TYPE_VERIFY)) {
            loadPasswordInfo();
        }
    }

    public void setCurrentPasswordParams(byte[] passwordHash, long secretId, byte[] secret, boolean email) {
        currentPasswordHash = passwordHash;
        currentSecret = secret;
        currentSecretId = secretId;
        emailOnly = email;
    }

    public void setCurrentEmailCode(String code) {
        emailCode = code;
    }

    public void addFragmentToClose(BaseFragment fragment) {
        fragmentsToClose.add(fragment);
    }

    public void setFromRegistration(boolean fromRegistration) {
        this.fromRegistration = fromRegistration;
    }

    @Override
    public void onFragmentDestroy() {
        super.onFragmentDestroy();
        doneAfterPasswordLoad = false;
        if (setAnimationRunnable != null) {
            AndroidUtilities.cancelRunOnUIThread(setAnimationRunnable);
            setAnimationRunnable = null;
        }
        if (animationDrawables != null) {
            for (int a = 0; a < animationDrawables.length; a++) {
                animationDrawables[a].recycle();
            }
            animationDrawables = null;
        }
        AndroidUtilities.removeAdjustResize(getParentActivity(), classGuid);
        if (isCustomKeyboardVisible()) {
            AndroidUtilities.removeAltFocusable(getParentActivity(), classGuid);
        }
    }

    @Override
    public View createView(Context context) {
        actionBar.setBackgroundDrawable(null);
        actionBar.setBackButtonImage(R.drawable.ic_ab_back);
        actionBar.setAllowOverlayTitle(false);
        actionBar.setTitleColor(Theme.getColor(Theme.key_windowBackgroundWhiteBlackText));
        actionBar.setItemsColor(Theme.getColor(Theme.key_windowBackgroundWhiteBlackText), false);
        actionBar.setItemsBackgroundColor(Theme.getColor(Theme.key_actionBarWhiteSelector), false);
        actionBar.setCastShadows(false);
        actionBar.setAddToContainer(false);
        if (!AndroidUtilities.isTablet()) {
            actionBar.showActionModeTop();
        }
        actionBar.setActionBarMenuOnItemClick(new ActionBar.ActionBarMenuOnItemClick() {
            @Override
            public void onItemClick(int id) {
                if (id == -1) {
                    if (otherwiseReloginDays >= 0 && parentLayout.fragmentsStack.size() == 1) {
                        showSetForcePasswordAlert();
                    } else {
                        finishFragment();
                    }
                } else if (id == item_abort) {
                    AlertDialog.Builder builder = new AlertDialog.Builder(getParentActivity());
                    String text;
                    if (currentPassword != null && currentPassword.has_password) {
                        text = LocaleController.getString("CancelEmailQuestion", R.string.CancelEmailQuestion);
                    } else {
                        text = LocaleController.getString("CancelPasswordQuestion", R.string.CancelPasswordQuestion);
                    }
                    String title = LocaleController.getString("CancelEmailQuestionTitle", R.string.CancelEmailQuestionTitle);
                    String buttonText = LocaleController.getString("Abort", R.string.Abort);
                    builder.setMessage(text);
                    builder.setTitle(title);
                    builder.setPositiveButton(buttonText, (dialogInterface, i) -> setNewPassword(true));
                    builder.setNegativeButton(LocaleController.getString("Cancel", R.string.Cancel), null);
                    AlertDialog alertDialog = builder.create();
                    showDialog(alertDialog);
                    TextView button = (TextView) alertDialog.getButton(DialogInterface.BUTTON_POSITIVE);
                    if (button != null) {
                        button.setTextColor(Theme.getColor(Theme.key_dialogTextRed2));
                    }
                }
            }
        });

        if (currentType == TYPE_EMAIL_CONFIRM) {
            ActionBarMenu menu = actionBar.createMenu();
            ActionBarMenuItem item = menu.addItem(0, R.drawable.ic_ab_other);
            item.addSubItem(item_abort, LocaleController.getString("AbortPasswordMenu", R.string.AbortPasswordMenu));
        }

        floatingButtonContainer = new FrameLayout(context);
        if (Build.VERSION.SDK_INT >= 21) {
            StateListAnimator animator = new StateListAnimator();
            animator.addState(new int[]{android.R.attr.state_pressed}, ObjectAnimator.ofFloat(floatingButtonIcon, "translationZ", AndroidUtilities.dp(2), AndroidUtilities.dp(4)).setDuration(200));
            animator.addState(new int[]{}, ObjectAnimator.ofFloat(floatingButtonIcon, "translationZ", AndroidUtilities.dp(4), AndroidUtilities.dp(2)).setDuration(200));
            floatingButtonContainer.setStateListAnimator(animator);
            floatingButtonContainer.setOutlineProvider(new ViewOutlineProvider() {
                @SuppressLint("NewApi")
                @Override
                public void getOutline(View view, Outline outline) {
                    outline.setOval(0, 0, AndroidUtilities.dp(56), AndroidUtilities.dp(56));
                }
            });
        }
        floatingAutoAnimator = VerticalPositionAutoAnimator.attach(floatingButtonContainer);
        floatingButtonContainer.setOnClickListener(view -> processNext());

        floatingButtonIcon = new TransformableLoginButtonView(context);
        floatingButtonIcon.setTransformType(TransformableLoginButtonView.TRANSFORM_ARROW_CHECK);
        floatingButtonIcon.setProgress(0f);
        floatingButtonIcon.setColor(Theme.getColor(Theme.key_chats_actionIcon));
        floatingButtonIcon.setDrawBackground(false);
        floatingButtonContainer.setContentDescription(LocaleController.getString(R.string.Next));
        floatingButtonContainer.addView(floatingButtonIcon, LayoutHelper.createFrame(Build.VERSION.SDK_INT >= 21 ? 56 : 60, Build.VERSION.SDK_INT >= 21 ? 56 : 60));

        floatingProgressView = new RadialProgressView(context);
        floatingProgressView.setSize(AndroidUtilities.dp(22));
        floatingProgressView.setAlpha(0.0f);
        floatingProgressView.setScaleX(0.1f);
        floatingProgressView.setScaleY(0.1f);
        floatingButtonContainer.addView(floatingProgressView, LayoutHelper.createFrame(LayoutHelper.MATCH_PARENT, LayoutHelper.MATCH_PARENT));

        Drawable drawable = Theme.createSimpleSelectorCircleDrawable(AndroidUtilities.dp(56), Theme.getColor(Theme.key_chats_actionBackground), Theme.getColor(Theme.key_chats_actionPressedBackground));
        if (Build.VERSION.SDK_INT < 21) {
            Drawable shadowDrawable = context.getResources().getDrawable(R.drawable.floating_shadow).mutate();
            shadowDrawable.setColorFilter(new PorterDuffColorFilter(0xff000000, PorterDuff.Mode.MULTIPLY));
            CombinedDrawable combinedDrawable = new CombinedDrawable(shadowDrawable, drawable, 0, 0);
            combinedDrawable.setIconSize(AndroidUtilities.dp(56), AndroidUtilities.dp(56));
            drawable = combinedDrawable;
        }
        floatingButtonContainer.setBackground(drawable);

        bottomSkipButton = new TextView(context);
        bottomSkipButton.setTextColor(Theme.getColor(Theme.key_windowBackgroundWhiteBlueText2));
        bottomSkipButton.setTextSize(TypedValue.COMPLEX_UNIT_DIP, 14);
        bottomSkipButton.setGravity(Gravity.LEFT | Gravity.CENTER_VERTICAL);
        bottomSkipButton.setVisibility(View.GONE);
        VerticalPositionAutoAnimator.attach(bottomSkipButton);
        bottomSkipButton.setPadding(AndroidUtilities.dp(32), 0, AndroidUtilities.dp(32), 0);
        bottomSkipButton.setOnClickListener(v -> {
            if (currentType == TYPE_CREATE_PASSWORD_STEP_1) {
                needShowProgress();
                TLRPC.TL_auth_recoverPassword req = new TLRPC.TL_auth_recoverPassword();
                req.code = emailCode;
                getConnectionsManager().sendRequest(req, (response, error) -> AndroidUtilities.runOnUIThread(() -> {
                    needHideProgress();
                    if (error == null) {
                        getMessagesController().removeSuggestion(0, "VALIDATE_PASSWORD");
                        AlertDialog.Builder builder = new AlertDialog.Builder(getParentActivity());
                        builder.setPositiveButton(LocaleController.getString("OK", R.string.OK), (dialogInterface, i) -> {
                            for (int a = 0, N = fragmentsToClose.size(); a < N; a++) {
                                fragmentsToClose.get(a).removeSelfFromStack();
                            }
                            NotificationCenter.getInstance(currentAccount).postNotificationName(NotificationCenter.twoStepPasswordChanged);
                            finishFragment();
                        });
                        builder.setMessage(LocaleController.getString("PasswordReset", R.string.PasswordReset));
                        builder.setTitle(LocaleController.getString("TwoStepVerificationTitle", R.string.TwoStepVerificationTitle));
                        Dialog dialog = showDialog(builder.create());
                        if (dialog != null) {
                            dialog.setCanceledOnTouchOutside(false);
                            dialog.setCancelable(false);
                        }
                    } else {
                        if (error.text.startsWith("FLOOD_WAIT")) {
                            int time = Utilities.parseInt(error.text);
                            String timeString;
                            if (time < 60) {
                                timeString = LocaleController.formatPluralString("Seconds", time);
                            } else {
                                timeString = LocaleController.formatPluralString("Minutes", time / 60);
                            }
                            showAlertWithText(LocaleController.getString("TwoStepVerificationTitle", R.string.TwoStepVerificationTitle), LocaleController.formatString("FloodWaitTime", R.string.FloodWaitTime, timeString));
                        } else {
                            showAlertWithText(LocaleController.getString("TwoStepVerificationTitle", R.string.TwoStepVerificationTitle), error.text);
                        }
                    }
                }));
            } else if (currentType == TYPE_ENTER_EMAIL) {
                AlertDialog.Builder builder = new AlertDialog.Builder(getParentActivity());
                builder.setMessage(LocaleController.getString("YourEmailSkipWarningText", R.string.YourEmailSkipWarningText));
                builder.setTitle(LocaleController.getString("YourEmailSkipWarning", R.string.YourEmailSkipWarning));
                builder.setPositiveButton(LocaleController.getString("YourEmailSkip", R.string.YourEmailSkip), (dialogInterface, i) -> {
                    email = "";
                    setNewPassword(false);
                });
                builder.setNegativeButton(LocaleController.getString("Cancel", R.string.Cancel), null);
                AlertDialog alertDialog = builder.create();
                showDialog(alertDialog);
                TextView button = (TextView) alertDialog.getButton(DialogInterface.BUTTON_POSITIVE);
                if (button != null) {
                    button.setTextColor(Theme.getColor(Theme.key_dialogTextRed2));
                }
            } else if (currentType == TYPE_ENTER_HINT) {
                onHintDone();
            }
        });

        imageView = new RLottieImageView(context);
        imageView.setScaleType(ImageView.ScaleType.CENTER);
        if (currentType == TYPE_ENTER_HINT && AndroidUtilities.isSmallScreen()) {
            imageView.setVisibility(View.GONE);
        } else if (!isIntro()) {
            imageView.setVisibility(isLandscape() ? View.GONE : View.VISIBLE);
        }

        titleTextView = new TextView(context);
        titleTextView.setTextColor(Theme.getColor(Theme.key_windowBackgroundWhiteBlackText));
        titleTextView.setGravity(Gravity.CENTER_HORIZONTAL);
        titleTextView.setPadding(AndroidUtilities.dp(32), 0, AndroidUtilities.dp(32), 0);
        titleTextView.setTextSize(TypedValue.COMPLEX_UNIT_DIP, 24);

        descriptionText = new SpoilersTextView(context);
        descriptionText.setTextColor(Theme.getColor(Theme.key_windowBackgroundWhiteGrayText6));
        descriptionText.setGravity(Gravity.CENTER_HORIZONTAL);
        descriptionText.setLineSpacing(AndroidUtilities.dp(2), 1);
        descriptionText.setTextSize(TypedValue.COMPLEX_UNIT_DIP, 15);
        descriptionText.setVisibility(View.GONE);
        descriptionText.setPadding(AndroidUtilities.dp(32), 0, AndroidUtilities.dp(32), 0);

        descriptionText2 = new TextView(context);
        descriptionText2.setTextColor(Theme.getColor(Theme.key_windowBackgroundWhiteGrayText6));
        descriptionText2.setGravity(Gravity.CENTER_HORIZONTAL);
        descriptionText2.setTextSize(TypedValue.COMPLEX_UNIT_DIP, 14);
        descriptionText2.setLineSpacing(AndroidUtilities.dp(2), 1);
        descriptionText2.setPadding(AndroidUtilities.dp(32), 0, AndroidUtilities.dp(32), 0);
        descriptionText2.setVisibility(View.GONE);
        descriptionText2.setOnClickListener(v -> {
            if (currentType == TYPE_VERIFY) {
                TwoStepVerificationActivity fragment = new TwoStepVerificationActivity();
                fragment.setForgotPasswordOnShow();
                fragment.setPassword(currentPassword);
                fragment.setBlockingAlert(otherwiseReloginDays);
                presentFragment(fragment, true);
            }
        });

        buttonTextView = new TextView(context);
        buttonTextView.setMinWidth(AndroidUtilities.dp(220));
        buttonTextView.setPadding(AndroidUtilities.dp(34), 0, AndroidUtilities.dp(34), 0);
        buttonTextView.setGravity(Gravity.CENTER);
        buttonTextView.setTextColor(Theme.getColor(Theme.key_featuredStickers_buttonText));
        buttonTextView.setTextSize(TypedValue.COMPLEX_UNIT_DIP, 15);
        buttonTextView.setTypeface(AndroidUtilities.getTypeface("fonts/rmedium.ttf"));
        buttonTextView.setBackground(Theme.createSimpleSelectorRoundRectDrawable(AndroidUtilities.dp(6), Theme.getColor(Theme.key_featuredStickers_addButton), Theme.getColor(Theme.key_featuredStickers_addButtonPressed)));
        buttonTextView.setOnClickListener(v -> processNext());

        switch (currentType) {
            case TYPE_INTRO:
            case TYPE_PASSWORD_SET:
            case TYPE_VERIFY_OK:
                titleTextView.setTypeface(Typeface.DEFAULT);
                titleTextView.setTextSize(TypedValue.COMPLEX_UNIT_DIP, 24);
                break;
            default:
                titleTextView.setTypeface(AndroidUtilities.getTypeface("fonts/rmedium.ttf"));
                titleTextView.setTextSize(TypedValue.COMPLEX_UNIT_DIP, 18);
                break;
        }

        switch (currentType) {
            case TYPE_INTRO:
            case TYPE_PASSWORD_SET:
            case TYPE_VERIFY_OK: {
                ViewGroup container = new ViewGroup(context) {

                    @Override
                    protected void onMeasure(int widthMeasureSpec, int heightMeasureSpec) {
                        int width = MeasureSpec.getSize(widthMeasureSpec);
                        int height = MeasureSpec.getSize(heightMeasureSpec);

                        actionBar.measure(MeasureSpec.makeMeasureSpec(width, MeasureSpec.EXACTLY), heightMeasureSpec);

                        if (width > height) {
                            imageView.measure(MeasureSpec.makeMeasureSpec((int) (width * 0.45f), MeasureSpec.EXACTLY), MeasureSpec.makeMeasureSpec((int) (height * 0.68f), MeasureSpec.EXACTLY));
                            titleTextView.measure(MeasureSpec.makeMeasureSpec((int) (width * 0.6f), MeasureSpec.EXACTLY), MeasureSpec.makeMeasureSpec(height, MeasureSpec.UNSPECIFIED));
                            descriptionText.measure(MeasureSpec.makeMeasureSpec((int) (width * 0.6f), MeasureSpec.EXACTLY), MeasureSpec.makeMeasureSpec(height, MeasureSpec.UNSPECIFIED));
                            descriptionText2.measure(MeasureSpec.makeMeasureSpec((int) (width * 0.6f), MeasureSpec.EXACTLY), MeasureSpec.makeMeasureSpec(height, MeasureSpec.UNSPECIFIED));
                            buttonTextView.measure(MeasureSpec.makeMeasureSpec((int) (width * 0.6f), MeasureSpec.AT_MOST), MeasureSpec.makeMeasureSpec(AndroidUtilities.dp(42), MeasureSpec.EXACTLY));
                        } else {
                            int imageSize = currentType == TYPE_PASSWORD_SET ? 160 : 140;
                            imageView.measure(MeasureSpec.makeMeasureSpec(AndroidUtilities.dp(imageSize), MeasureSpec.EXACTLY), MeasureSpec.makeMeasureSpec(AndroidUtilities.dp(imageSize), MeasureSpec.EXACTLY));
                            titleTextView.measure(MeasureSpec.makeMeasureSpec(width, MeasureSpec.EXACTLY), MeasureSpec.makeMeasureSpec(height, MeasureSpec.UNSPECIFIED));
                            descriptionText.measure(MeasureSpec.makeMeasureSpec(width, MeasureSpec.EXACTLY), MeasureSpec.makeMeasureSpec(height, MeasureSpec.UNSPECIFIED));
                            descriptionText2.measure(MeasureSpec.makeMeasureSpec(width, MeasureSpec.EXACTLY), MeasureSpec.makeMeasureSpec(height, MeasureSpec.UNSPECIFIED));
                            buttonTextView.measure(MeasureSpec.makeMeasureSpec(width - AndroidUtilities.dp(24 * 2), MeasureSpec.EXACTLY), MeasureSpec.makeMeasureSpec(AndroidUtilities.dp(50), MeasureSpec.EXACTLY));
                        }

                        setMeasuredDimension(width, height);
                    }

                    @Override
                    protected void onLayout(boolean changed, int l, int t, int r, int b) {
                        actionBar.layout(0, 0, r, actionBar.getMeasuredHeight());

                        int width = r - l;
                        int height = b - t;

                        if (r > b) {
                            int y = (height - imageView.getMeasuredHeight()) / 2;
                            imageView.layout(0, y, imageView.getMeasuredWidth(), y + imageView.getMeasuredHeight());
                            int x = (int) (width * 0.4f);
                            y = (int) (height * 0.22f);
                            titleTextView.layout(x, y, x + titleTextView.getMeasuredWidth(), y + titleTextView.getMeasuredHeight());
                            x = (int) (width * 0.4f);
                            y = (int) (height * 0.39f);
                            descriptionText.layout(x, y, x + descriptionText.getMeasuredWidth(), y + descriptionText.getMeasuredHeight());
                            x = (int) (width * 0.4f + (width * 0.6f - buttonTextView.getMeasuredWidth()) / 2);
                            y = (int) (height * 0.64f);
                            buttonTextView.layout(x, y, x + buttonTextView.getMeasuredWidth(), y + buttonTextView.getMeasuredHeight());
                        } else {
                            int y = (int) (height * 0.3f);
                            int x = (width - imageView.getMeasuredWidth()) / 2;
                            imageView.layout(x, y, x + imageView.getMeasuredWidth(), y + imageView.getMeasuredHeight());
                            y += imageView.getMeasuredHeight() + AndroidUtilities.dp(16);
                            titleTextView.layout(0, y, titleTextView.getMeasuredWidth(), y + titleTextView.getMeasuredHeight());
                            y += titleTextView.getMeasuredHeight() + AndroidUtilities.dp(12);
                            descriptionText.layout(0, y, descriptionText.getMeasuredWidth(), y + descriptionText.getMeasuredHeight());
                            x = (width - buttonTextView.getMeasuredWidth()) / 2;
                            y = height - buttonTextView.getMeasuredHeight() - AndroidUtilities.dp(48);
                            buttonTextView.layout(x, y, x + buttonTextView.getMeasuredWidth(), y + buttonTextView.getMeasuredHeight());
                        }
                    }
                };
                container.setOnTouchListener((v, event) -> true);
                container.addView(actionBar);
                container.addView(imageView);
                container.addView(titleTextView);
                container.addView(descriptionText);
                container.addView(buttonTextView);
                fragmentView = container;
                break;
            }
            case TYPE_VERIFY:
            case TYPE_CREATE_PASSWORD_STEP_1:
            case TYPE_CREATE_PASSWORD_STEP_2:
            case TYPE_EMAIL_CONFIRM:
            case TYPE_EMAIL_RECOVERY:
            case TYPE_ENTER_HINT:
            case TYPE_ENTER_EMAIL: {
                FrameLayout frameLayout = new FrameLayout(context) {
                    @Override
                    protected void onMeasure(int widthMeasureSpec, int heightMeasureSpec) {
                        super.onMeasure(widthMeasureSpec, heightMeasureSpec);

                        MarginLayoutParams params = (MarginLayoutParams) radialProgressView.getLayoutParams();
                        params.topMargin = AndroidUtilities.statusBarHeight + AndroidUtilities.dp(16);
                    }
                };
                SizeNotifierFrameLayout keyboardFrameLayout = new SizeNotifierFrameLayout(context) {
                    @Override
                    protected void onLayout(boolean changed, int l, int t, int r, int b) {
                        int frameBottom;
                        if (keyboardView.getVisibility() != View.GONE && measureKeyboardHeight() >= AndroidUtilities.dp(20)) {
                            if (isCustomKeyboardVisible()) {
                                frameLayout.layout(0, 0, getMeasuredWidth(), frameBottom = getMeasuredHeight() - AndroidUtilities.dp(CustomPhoneKeyboardView.KEYBOARD_HEIGHT_DP) + measureKeyboardHeight());
                            } else {
                                frameLayout.layout(0, 0, getMeasuredWidth(), frameBottom = getMeasuredHeight());
                            }
                        } else if (keyboardView.getVisibility() != View.GONE) {
                            frameLayout.layout(0, 0, getMeasuredWidth(), frameBottom = getMeasuredHeight() - AndroidUtilities.dp(CustomPhoneKeyboardView.KEYBOARD_HEIGHT_DP));
                        } else {
                            frameLayout.layout(0, 0, getMeasuredWidth(), frameBottom = getMeasuredHeight());
                        }

                        keyboardView.layout(0, frameBottom, getMeasuredWidth(), frameBottom + AndroidUtilities.dp(CustomPhoneKeyboardView.KEYBOARD_HEIGHT_DP));
                    }

                    @Override
                    protected void onMeasure(int widthMeasureSpec, int heightMeasureSpec) {
                        int width = MeasureSpec.getSize(widthMeasureSpec), height = MeasureSpec.getSize(heightMeasureSpec);
                        setMeasuredDimension(width, height);

                        int frameHeight = height;
                        if (keyboardView.getVisibility() != View.GONE && measureKeyboardHeight() < AndroidUtilities.dp(20)) {
                            frameHeight -= AndroidUtilities.dp(CustomPhoneKeyboardView.KEYBOARD_HEIGHT_DP);
                        }
                        frameLayout.measure(MeasureSpec.makeMeasureSpec(width, MeasureSpec.EXACTLY), MeasureSpec.makeMeasureSpec(frameHeight, MeasureSpec.EXACTLY));
                        keyboardView.measure(MeasureSpec.makeMeasureSpec(width, MeasureSpec.EXACTLY), MeasureSpec.makeMeasureSpec(AndroidUtilities.dp(CustomPhoneKeyboardView.KEYBOARD_HEIGHT_DP), MeasureSpec.EXACTLY));
                    }
                };
                keyboardFrameLayout.addView(frameLayout);

                ViewGroup container = new ViewGroup(context) {

                    @Override
                    protected void onMeasure(int widthMeasureSpec, int heightMeasureSpec) {
                        int width = MeasureSpec.getSize(widthMeasureSpec);
                        int height = MeasureSpec.getSize(heightMeasureSpec);

                        actionBar.measure(MeasureSpec.makeMeasureSpec(width, MeasureSpec.EXACTLY), heightMeasureSpec);
                        actionBarBackground.measure(MeasureSpec.makeMeasureSpec(width, MeasureSpec.EXACTLY), MeasureSpec.makeMeasureSpec(actionBar.getMeasuredHeight() + AndroidUtilities.dp(3), MeasureSpec.EXACTLY));
                        keyboardFrameLayout.measure(MeasureSpec.makeMeasureSpec(width, MeasureSpec.EXACTLY), heightMeasureSpec);

                        setMeasuredDimension(width, height);
                    }

                    @Override
                    protected void onLayout(boolean changed, int l, int t, int r, int b) {
                        actionBar.layout(0, 0, actionBar.getMeasuredWidth(), actionBar.getMeasuredHeight());
                        actionBarBackground.layout(0, 0, actionBarBackground.getMeasuredWidth(), actionBarBackground.getMeasuredHeight());
                        keyboardFrameLayout.layout(0, 0, keyboardFrameLayout.getMeasuredWidth(), keyboardFrameLayout.getMeasuredHeight());
                    }
                };

                scrollView = new ScrollView(context) {

                    private int[] location = new int[2];
                    private Rect tempRect = new Rect();
                    private boolean isLayoutDirty = true;
                    private int scrollingUp;

                    @Override
                    protected void onScrollChanged(int l, int t, int oldl, int oldt) {
                        super.onScrollChanged(l, t, oldl, oldt);

                        if (titleTextView == null) {
                            return;
                        }
                        titleTextView.getLocationOnScreen(location);
                        boolean show = location[1] + titleTextView.getMeasuredHeight() < actionBar.getBottom();
                        boolean visible = titleTextView.getTag() == null;
                        if (show != visible) {
                            titleTextView.setTag(show ? null : 1);
                            if (actionBarAnimator != null) {
                                actionBarAnimator.cancel();
                                actionBarAnimator = null;
                            }
                            actionBarAnimator = new AnimatorSet();
                            actionBarAnimator.playTogether(
                                    ObjectAnimator.ofFloat(actionBarBackground, View.ALPHA, show ? 1.0f : 0.0f),
                                    ObjectAnimator.ofFloat(actionBar.getTitleTextView(), View.ALPHA, show ? 1.0f : 0.0f)
                            );
                            actionBarAnimator.setDuration(150);
                            actionBarAnimator.addListener(new AnimatorListenerAdapter() {
                                @Override
                                public void onAnimationEnd(Animator animation) {
                                    if (animation.equals(actionBarAnimator)) {
                                        actionBarAnimator = null;
                                    }
                                }
                            });
                            actionBarAnimator.start();
                        }
                    }

                    @Override
                    public void scrollToDescendant(View child) {
                        child.getDrawingRect(tempRect);
                        offsetDescendantRectToMyCoords(child, tempRect);

                        tempRect.bottom += AndroidUtilities.dp(120);

                        int scrollDelta = computeScrollDeltaToGetChildRectOnScreen(tempRect);
                        if (scrollDelta < 0) {
                            scrollDelta -= (scrollingUp = (getMeasuredHeight() - child.getMeasuredHeight()) / 2);
                        } else {
                            scrollingUp = 0;
                        }
                        if (scrollDelta != 0) {
                            smoothScrollBy(0, scrollDelta);
                        }
                    }

                    @Override
                    public void requestChildFocus(View child, View focused) {
                        if (Build.VERSION.SDK_INT < 29) {
                            if (focused != null && !isLayoutDirty) {
                                scrollToDescendant(focused);
                            }
                        }
                        super.requestChildFocus(child, focused);
                    }

                    @Override
                    public boolean requestChildRectangleOnScreen(View child, Rect rectangle, boolean immediate) {
                        if (Build.VERSION.SDK_INT < 23) {

                            rectangle.bottom += AndroidUtilities.dp(120);

                            if (scrollingUp != 0) {
                                rectangle.top -= scrollingUp;
                                rectangle.bottom -= scrollingUp;
                                scrollingUp = 0;
                            }
                        }
                        return super.requestChildRectangleOnScreen(child, rectangle, immediate);
                    }

                    @Override
                    public void requestLayout() {
                        isLayoutDirty = true;
                        super.requestLayout();
                    }

                    @Override
                    protected void onLayout(boolean changed, int l, int t, int r, int b) {
                        isLayoutDirty = false;
                        super.onLayout(changed, l, t, r, b);
                    }
                };
                scrollView.setVerticalScrollBarEnabled(false);
                frameLayout.addView(scrollView, LayoutHelper.createFrame(LayoutHelper.MATCH_PARENT, LayoutHelper.MATCH_PARENT));
                frameLayout.addView(bottomSkipButton, LayoutHelper.createFrame(LayoutHelper.MATCH_PARENT, Build.VERSION.SDK_INT >= Build.VERSION_CODES.LOLLIPOP ? 56 : 60, Gravity.BOTTOM, 0, 0, 0, 16));
                frameLayout.addView(floatingButtonContainer, LayoutHelper.createFrame(Build.VERSION.SDK_INT >= 21 ? 56 : 60, Build.VERSION.SDK_INT >= 21 ? 56 : 60, Gravity.RIGHT | Gravity.BOTTOM, 0, 0, 24, 16));
                container.addView(keyboardFrameLayout, LayoutHelper.createFrame(LayoutHelper.MATCH_PARENT, LayoutHelper.MATCH_PARENT));

                LinearLayout scrollViewLinearLayout = new LinearLayout(context) {
                    @Override
                    protected void onMeasure(int widthMeasureSpec, int heightMeasureSpec) {
                        super.onMeasure(widthMeasureSpec, heightMeasureSpec);

                        MarginLayoutParams params = (MarginLayoutParams) titleTextView.getLayoutParams();
                        params.topMargin = (imageView.getVisibility() == GONE && Build.VERSION.SDK_INT >= Build.VERSION_CODES.LOLLIPOP ? AndroidUtilities.statusBarHeight : 0) + AndroidUtilities.dp(8) + (currentType == TYPE_ENTER_HINT && AndroidUtilities.isSmallScreen() && !isLandscape() ? AndroidUtilities.dp(32) : 0);
                    }
                };
                scrollViewLinearLayout.setOrientation(LinearLayout.VERTICAL);
                scrollView.addView(scrollViewLinearLayout, LayoutHelper.createScroll(LayoutHelper.MATCH_PARENT, LayoutHelper.MATCH_PARENT, Gravity.LEFT | Gravity.TOP));

                scrollViewLinearLayout.addView(imageView, LayoutHelper.createLinear(LayoutHelper.WRAP_CONTENT, LayoutHelper.WRAP_CONTENT, Gravity.CENTER_HORIZONTAL | Gravity.TOP, 0, 69, 0, 0));
                scrollViewLinearLayout.addView(titleTextView, LayoutHelper.createLinear(LayoutHelper.WRAP_CONTENT, LayoutHelper.WRAP_CONTENT, Gravity.CENTER_HORIZONTAL | Gravity.TOP, 0, 8, 0, 0));
                scrollViewLinearLayout.addView(descriptionText, LayoutHelper.createLinear(LayoutHelper.WRAP_CONTENT, LayoutHelper.WRAP_CONTENT, Gravity.CENTER_HORIZONTAL | Gravity.TOP, 0, 9, 0, 0));

<<<<<<< HEAD
                FrameLayout frameLayout = new FrameLayout(context);
                scrollViewLinearLayout.addView(frameLayout, LayoutHelper.createLinear(220, 36, Gravity.TOP | Gravity.CENTER_HORIZONTAL, 40, 32, 40, 0));

                passwordEditText = new EditTextAutoFill(context);
                passwordEditText.setTextSize(TypedValue.COMPLEX_UNIT_DIP, 17);
                passwordEditText.setPadding(0, AndroidUtilities.dp(2), 0, 0);
                passwordEditText.setHintTextColor(Theme.getColor(Theme.key_windowBackgroundWhiteHintText));
                passwordEditText.setCursorColor(Theme.getColor(Theme.key_windowBackgroundWhiteBlackText));
                passwordEditText.setTextColor(Theme.getColor(Theme.key_windowBackgroundWhiteBlackText));
                passwordEditText.setHintColor(Theme.getColor(Theme.key_windowBackgroundWhiteHintText));
                passwordEditText.setBackgroundDrawable(Theme.createEditTextDrawable(context, false));
                passwordEditText.setMaxLines(1);
                passwordEditText.setLines(1);
                passwordEditText.setGravity(Gravity.LEFT);
                passwordEditText.setCursorSize(AndroidUtilities.dp(20));
                passwordEditText.setSingleLine(true);
                passwordEditText.setCursorWidth(1.5f);
                frameLayout.addView(passwordEditText, LayoutHelper.createFrame(220, 36, Gravity.TOP | Gravity.CENTER_HORIZONTAL));
                passwordEditText.setOnEditorActionListener((textView, i, keyEvent) -> {
=======
                outlineTextFirstRow = new OutlineTextContainerView(context);
                outlineTextFirstRow.animateSelection(1f, false);

                editTextFirstRow = new EditTextBoldCursor(context);
                editTextFirstRow.setTextSize(TypedValue.COMPLEX_UNIT_DIP, 18);
                int padding = AndroidUtilities.dp(16);
                editTextFirstRow.setPadding(padding, padding, padding, padding);
                editTextFirstRow.setCursorColor(Theme.getColor(Theme.key_windowBackgroundWhiteInputFieldActivated));
                editTextFirstRow.setTextColor(Theme.getColor(Theme.key_windowBackgroundWhiteBlackText));
                editTextFirstRow.setBackground(null);
                editTextFirstRow.setMaxLines(1);
                editTextFirstRow.setLines(1);
                editTextFirstRow.setGravity(Gravity.LEFT);
                editTextFirstRow.setCursorSize(AndroidUtilities.dp(20));
                editTextFirstRow.setSingleLine(true);
                editTextFirstRow.setCursorWidth(1.5f);
                editTextFirstRow.setOnEditorActionListener((textView, i, keyEvent) -> {
>>>>>>> 5d552752
                    if (i == EditorInfo.IME_ACTION_NEXT || i == EditorInfo.IME_ACTION_DONE) {
                        if (outlineTextSecondRow.getVisibility() == View.VISIBLE) {
                            editTextSecondRow.requestFocus();
                            return true;
                        }
                        processNext();
                        return true;
                    }
                    return false;
                });
                outlineTextFirstRow.attachEditText(editTextFirstRow);
                editTextFirstRow.setOnFocusChangeListener((v, hasFocus) -> outlineTextFirstRow.animateSelection(hasFocus ? 1f : 0f));

                LinearLayout firstRowLinearLayout = new LinearLayout(context);
                firstRowLinearLayout.setOrientation(LinearLayout.HORIZONTAL);
                firstRowLinearLayout.addView(editTextFirstRow, LayoutHelper.createLinear(0, LayoutHelper.WRAP_CONTENT, 1f));

                showPasswordButton = new ImageView(context) {
                    @Override
                    public void onInitializeAccessibilityNodeInfo(AccessibilityNodeInfo info) {
                        super.onInitializeAccessibilityNodeInfo(info);
                        info.setCheckable(true);
                        info.setChecked(editTextFirstRow.getTransformationMethod() == null);
                    }
                };
                showPasswordButton.setImageResource(R.drawable.msg_message);
                showPasswordButton.setScaleType(ImageView.ScaleType.CENTER);
                showPasswordButton.setContentDescription(LocaleController.getString(R.string.TwoStepVerificationShowPassword));
                if (Build.VERSION.SDK_INT >= 21) {
                    showPasswordButton.setBackground(Theme.createSelectorDrawable(Theme.getColor(Theme.key_listSelector)));
                }
<<<<<<< HEAD
                showPasswordButton.setColorFilter(new PorterDuffColorFilter(Theme.getColor(Theme.key_chat_messagePanelIcons), PorterDuff.Mode.SRC_IN));
                showPasswordButton.setVisibility(View.GONE);
                frameLayout.addView(showPasswordButton, LayoutHelper.createFrame(36, 36, Gravity.RIGHT | Gravity.TOP, 0, -5, 0, 0));
                showPasswordButton.setOnClickListener(v -> {
                    ignoreTextChange = true;
                    if (passwordEditText.getTransformationMethod() == null) {
                        passwordEditText.setTransformationMethod(PasswordTransformationMethod.getInstance());
                        showPasswordButton.setColorFilter(new PorterDuffColorFilter(Theme.getColor(Theme.key_chat_messagePanelIcons), PorterDuff.Mode.SRC_IN));
                        if (currentType == TYPE_ENTER_FIRST) {
                            if (passwordEditText.length() > 0) {
                                animationDrawables[3].setCustomEndFrame(-1);
                                if (imageView.getAnimatedDrawable() != animationDrawables[3]) {
                                    imageView.setAnimation(animationDrawables[3]);
                                    animationDrawables[3].setCurrentFrame(18, false);
=======
                showPasswordButton.setColorFilter(new PorterDuffColorFilter(Theme.getColor(Theme.key_chat_messagePanelIcons), PorterDuff.Mode.MULTIPLY));
                AndroidUtilities.updateViewVisibilityAnimated(showPasswordButton, false, 0.1f, false);

                showPasswordButton.setOnClickListener(v -> {
                    ignoreTextChange = true;
                    if (editTextFirstRow.getTransformationMethod() == null) {
                        isPasswordVisible = false;
                        editTextFirstRow.setTransformationMethod(PasswordTransformationMethod.getInstance());
                        showPasswordButton.setColorFilter(new PorterDuffColorFilter(Theme.getColor(Theme.key_chat_messagePanelIcons), PorterDuff.Mode.MULTIPLY));
                        if (currentType == TYPE_CREATE_PASSWORD_STEP_1) {
                            if (editTextFirstRow.length() > 0 && editTextFirstRow.hasFocus()) {
                                if (monkeyEndCallback == null) {
                                    animationDrawables[3].setCustomEndFrame(-1);
                                    if (imageView.getAnimatedDrawable() != animationDrawables[3]) {
                                        imageView.setAnimation(animationDrawables[3]);
                                        animationDrawables[3].setCurrentFrame(18, false);
                                    }
                                    imageView.playAnimation();
>>>>>>> 5d552752
                                }
                            }
                        }
                    } else {
<<<<<<< HEAD
                        passwordEditText.setTransformationMethod(null);
                        showPasswordButton.setColorFilter(new PorterDuffColorFilter(Theme.getColor(Theme.key_chat_messagePanelSend), PorterDuff.Mode.SRC_IN));
                        if (currentType == TYPE_ENTER_FIRST) {
                            if (passwordEditText.length() > 0) {
                                animationDrawables[3].setCustomEndFrame(18);
                                if (imageView.getAnimatedDrawable() != animationDrawables[3]) {
                                    imageView.setAnimation(animationDrawables[3]);
=======
                        isPasswordVisible = true;
                        editTextFirstRow.setTransformationMethod(null);
                        showPasswordButton.setColorFilter(new PorterDuffColorFilter(Theme.getColor(Theme.key_chat_messagePanelSend), PorterDuff.Mode.MULTIPLY));

                        if (currentType == TYPE_CREATE_PASSWORD_STEP_1) {
                            if (editTextFirstRow.length() > 0 && editTextFirstRow.hasFocus()) {
                                if (monkeyEndCallback == null) {
                                    animationDrawables[3].setCustomEndFrame(18);
                                    if (imageView.getAnimatedDrawable() != animationDrawables[3]) {
                                        imageView.setAnimation(animationDrawables[3]);
                                    }
                                    animationDrawables[3].setProgress(0.0f, false);
                                    imageView.playAnimation();
>>>>>>> 5d552752
                                }
                            }
                        }
                    }
                    editTextFirstRow.setSelection(editTextFirstRow.length());
                    ignoreTextChange = false;
                });
                firstRowLinearLayout.addView(showPasswordButton, LayoutHelper.createLinear(24, 24, Gravity.CENTER_VERTICAL, 0, 0, 16, 0));

                editTextFirstRow.addTextChangedListener(new TextWatcher() {
                    @Override
                    public void beforeTextChanged(CharSequence s, int start, int count, int after) {}

                    @Override
                    public void onTextChanged(CharSequence s, int start, int before, int count) {}

                    @Override
                    public void afterTextChanged(Editable s) {
                        if (needPasswordButton) {
                            if (showPasswordButton.getVisibility() != View.VISIBLE && !TextUtils.isEmpty(s)) {
                                AndroidUtilities.updateViewVisibilityAnimated(showPasswordButton, true, 0.1f, true);
                            } else if (showPasswordButton.getVisibility() != View.GONE && TextUtils.isEmpty(s)) {
                                AndroidUtilities.updateViewVisibilityAnimated(showPasswordButton, false, 0.1f, true);
                            }
                        }
                    }
                });

                outlineTextFirstRow.addView(firstRowLinearLayout, LayoutHelper.createFrame(LayoutHelper.MATCH_PARENT, LayoutHelper.WRAP_CONTENT));
                scrollViewLinearLayout.addView(outlineTextFirstRow, LayoutHelper.createFrame(LayoutHelper.MATCH_PARENT, LayoutHelper.WRAP_CONTENT, Gravity.TOP | Gravity.CENTER_HORIZONTAL, 24, 32, 24, 32));

                outlineTextSecondRow = new OutlineTextContainerView(context);

                editTextSecondRow = new EditTextBoldCursor(context);
                editTextSecondRow.setTextSize(TypedValue.COMPLEX_UNIT_DIP, 18);
                padding = AndroidUtilities.dp(16);
                editTextSecondRow.setPadding(padding, padding, padding, padding);
                editTextSecondRow.setCursorColor(Theme.getColor(Theme.key_windowBackgroundWhiteInputFieldActivated));
                editTextSecondRow.setTextColor(Theme.getColor(Theme.key_windowBackgroundWhiteBlackText));
                editTextSecondRow.setBackground(null);
                editTextSecondRow.setMaxLines(1);
                editTextSecondRow.setLines(1);
                editTextSecondRow.setGravity(Gravity.LEFT);
                editTextSecondRow.setCursorSize(AndroidUtilities.dp(20));
                editTextSecondRow.setSingleLine(true);
                editTextSecondRow.setCursorWidth(1.5f);
                editTextSecondRow.setOnEditorActionListener((textView, i, keyEvent) -> {
                    if (i == EditorInfo.IME_ACTION_NEXT || i == EditorInfo.IME_ACTION_DONE) {
                        processNext();
                        return true;
                    }
                    return false;
                });
                outlineTextSecondRow.attachEditText(editTextSecondRow);
                editTextSecondRow.setOnFocusChangeListener((v, hasFocus) -> outlineTextSecondRow.animateSelection(hasFocus ? 1f : 0f));

                outlineTextSecondRow.addView(editTextSecondRow, LayoutHelper.createFrame(LayoutHelper.MATCH_PARENT, LayoutHelper.WRAP_CONTENT));
                scrollViewLinearLayout.addView(outlineTextSecondRow, LayoutHelper.createFrame(LayoutHelper.MATCH_PARENT, LayoutHelper.WRAP_CONTENT, Gravity.TOP | Gravity.CENTER_HORIZONTAL, 24, 16, 24, 0));
                outlineTextSecondRow.setVisibility(View.GONE);

                keyboardView = new CustomPhoneKeyboardView(context);
                keyboardView.setVisibility(View.GONE);
                keyboardFrameLayout.addView(keyboardView);

                codeFieldContainer = new CodeFieldContainer(context) {
                    @Override
                    protected void processNextPressed() {
                        processNext();
                    }
                };
                codeFieldContainer.setNumbersCount(6, LoginActivity.AUTH_TYPE_MESSAGE);
                for (CodeNumberField f : codeFieldContainer.codeField) {
                    f.setShowSoftInputOnFocusCompat(!isCustomKeyboardVisible());
                    f.addTextChangedListener(new TextWatcher() {
                        @Override
                        public void beforeTextChanged(CharSequence s, int start, int count, int after) {}

                        @Override
                        public void onTextChanged(CharSequence s, int start, int before, int count) {}

                        @Override
                        public void afterTextChanged(Editable s) {
                            if (postedErrorColorTimeout) {
                                AndroidUtilities.cancelRunOnUIThread(errorColorTimeout);
                                errorColorTimeout.run();
                            }
                        }
                    });
                    f.setOnFocusChangeListener((v, hasFocus) -> {
                        if (hasFocus) {
                            keyboardView.setEditText((EditText) v);
                            keyboardView.setDispatchBackWhenEmpty(true);
                        }
                    });
                }
                codeFieldContainer.setVisibility(View.GONE);
                scrollViewLinearLayout.addView(codeFieldContainer, LayoutHelper.createLinear(LayoutHelper.WRAP_CONTENT, LayoutHelper.WRAP_CONTENT, Gravity.CENTER_HORIZONTAL, 0, 32, 0, 0));

                FrameLayout frameLayout2 = new FrameLayout(context);
                scrollViewLinearLayout.addView(frameLayout2, LayoutHelper.createLinear(LayoutHelper.MATCH_PARENT, LayoutHelper.WRAP_CONTENT, Gravity.LEFT | Gravity.TOP, 0, 36, 0, 22));

                frameLayout2.addView(descriptionText2, LayoutHelper.createFrame(LayoutHelper.WRAP_CONTENT, LayoutHelper.WRAP_CONTENT, Gravity.CENTER_HORIZONTAL | Gravity.TOP));

                if (currentType == TYPE_EMAIL_RECOVERY) {
                    descriptionText3 = new TextView(context);
                    descriptionText3.setTextColor(Theme.getColor(Theme.key_windowBackgroundWhiteLinkText));
                    descriptionText3.setGravity(Gravity.CENTER_HORIZONTAL);
                    descriptionText3.setTextSize(TypedValue.COMPLEX_UNIT_DIP, 14);
                    descriptionText3.setLineSpacing(AndroidUtilities.dp(2), 1);
                    descriptionText3.setPadding(AndroidUtilities.dp(32), 0, AndroidUtilities.dp(32), 0);
                    descriptionText3.setText(LocaleController.getString("RestoreEmailTroubleNoEmail", R.string.RestoreEmailTroubleNoEmail));
                    scrollViewLinearLayout.addView(descriptionText3, LayoutHelper.createLinear(LayoutHelper.WRAP_CONTENT, LayoutHelper.WRAP_CONTENT, Gravity.CENTER_HORIZONTAL | Gravity.TOP, 0, 0, 0, 25));
                    descriptionText3.setOnClickListener(v -> {
                        AlertDialog.Builder builder = new AlertDialog.Builder(getParentActivity());
                        builder.setNegativeButton(LocaleController.getString("Cancel", R.string.Cancel), null);
                        builder.setPositiveButton(LocaleController.getString("Reset", R.string.Reset), (dialog, which) -> {
                            onReset();
                            finishFragment();
                        });
                        builder.setTitle(LocaleController.getString("ResetPassword", R.string.ResetPassword));
                        builder.setMessage(LocaleController.getString("RestoreEmailTroubleText2", R.string.RestoreEmailTroubleText2));
                        showDialog(builder.create());
                    });
                }

                fragmentView = container;

                actionBarBackground = new View(context) {

                    private Paint paint = new Paint();

                    @Override
                    protected void onDraw(Canvas canvas) {
                        paint.setColor(Theme.getColor(Theme.key_windowBackgroundWhite));
                        int h = getMeasuredHeight() - AndroidUtilities.dp(3);
                        canvas.drawRect(0, 0, getMeasuredWidth(), h, paint);
                        parentLayout.drawHeaderShadow(canvas, h);
                    }
                };
                actionBarBackground.setAlpha(0.0f);
                container.addView(actionBarBackground);
                container.addView(actionBar);

                radialProgressView = new RadialProgressView(context);
                radialProgressView.setSize(AndroidUtilities.dp(20));
                radialProgressView.setAlpha(0);
                radialProgressView.setScaleX(0.1f);
                radialProgressView.setScaleY(0.1f);
                radialProgressView.setProgressColor(Theme.getColor(Theme.key_windowBackgroundWhiteInputFieldActivated));
                frameLayout.addView(radialProgressView, LayoutHelper.createFrame(32, 32, Gravity.RIGHT | Gravity.TOP, 0, 16, 16, 0));
                break;
            }
        }

        fragmentView.setBackgroundColor(Theme.getColor(Theme.key_windowBackgroundWhite));

        switch (currentType) {
            case TYPE_INTRO: {
                titleTextView.setText(LocaleController.getString("TwoStepVerificationTitle", R.string.TwoStepVerificationTitle));
                descriptionText.setText(LocaleController.getString("SetAdditionalPasswordInfo", R.string.SetAdditionalPasswordInfo));
                buttonTextView.setText(LocaleController.getString("TwoStepVerificationSetPassword", R.string.TwoStepVerificationSetPassword));
                descriptionText.setVisibility(View.VISIBLE);

                imageView.setAnimation(R.raw.tsv_setup_intro, 140, 140);
                imageView.playAnimation();
                break;
            }
            case TYPE_PASSWORD_SET: {
                titleTextView.setText(LocaleController.getString("TwoStepVerificationPasswordSet", R.string.TwoStepVerificationPasswordSet));
                descriptionText.setText(LocaleController.getString("TwoStepVerificationPasswordSetInfo", R.string.TwoStepVerificationPasswordSetInfo));
                if (closeAfterSet) {
                    buttonTextView.setText(LocaleController.getString("TwoStepVerificationPasswordReturnPassport", R.string.TwoStepVerificationPasswordReturnPassport));
                } else if (fromRegistration) {
                    buttonTextView.setText(LocaleController.getString(R.string.Continue));
                } else {
                    buttonTextView.setText(LocaleController.getString("TwoStepVerificationPasswordReturnSettings", R.string.TwoStepVerificationPasswordReturnSettings));
                }
                descriptionText.setVisibility(View.VISIBLE);

                imageView.setAnimation(R.raw.wallet_allset, 160, 160);
                imageView.playAnimation();
                break;
            }
            case TYPE_VERIFY_OK: {
                titleTextView.setText(LocaleController.getString("CheckPasswordPerfect", R.string.CheckPasswordPerfect));
                descriptionText.setText(LocaleController.getString("CheckPasswordPerfectInfo", R.string.CheckPasswordPerfectInfo));
                buttonTextView.setText(LocaleController.getString("CheckPasswordBackToSettings", R.string.CheckPasswordBackToSettings));
                descriptionText.setVisibility(View.VISIBLE);

                imageView.setAnimation(R.raw.wallet_perfect, 140, 140);
                imageView.playAnimation();
                break;
            }
            case TYPE_VERIFY: {
                actionBar.setTitle(LocaleController.getString("PleaseEnterCurrentPassword", R.string.PleaseEnterCurrentPassword));
                titleTextView.setText(LocaleController.getString("PleaseEnterCurrentPassword", R.string.PleaseEnterCurrentPassword));
                descriptionText.setText(LocaleController.getString("CheckPasswordInfo", R.string.CheckPasswordInfo));

                descriptionText.setVisibility(View.VISIBLE);
                actionBar.getTitleTextView().setAlpha(0.0f);
                descriptionText2.setText(LocaleController.getString("ForgotPassword", R.string.ForgotPassword));
                descriptionText2.setTextColor(Theme.getColor(Theme.key_windowBackgroundWhiteBlueText2));
                outlineTextFirstRow.setText(LocaleController.getString(R.string.LoginPassword));
                editTextFirstRow.setContentDescription(LocaleController.getString(R.string.LoginPassword));
                editTextFirstRow.setImeOptions(EditorInfo.IME_ACTION_DONE | EditorInfo.IME_FLAG_NO_EXTRACT_UI);
                editTextFirstRow.setInputType(InputType.TYPE_CLASS_TEXT | InputType.TYPE_TEXT_VARIATION_PASSWORD);
                editTextFirstRow.setTransformationMethod(PasswordTransformationMethod.getInstance());
                editTextFirstRow.setTypeface(Typeface.DEFAULT);

                imageView.setAnimation(R.raw.wallet_science, 120, 120);
                imageView.playAnimation();
                break;
            }
            case TYPE_CREATE_PASSWORD_STEP_1:
            case TYPE_CREATE_PASSWORD_STEP_2: {
                if (currentPassword.has_password) {
                    actionBar.setTitle(LocaleController.getString("PleaseEnterNewFirstPassword", R.string.PleaseEnterNewFirstPassword));
                    titleTextView.setText(LocaleController.getString("PleaseEnterNewFirstPassword", R.string.PleaseEnterNewFirstPassword));
                } else {
                    CharSequence title = LocaleController.getString(currentType == TYPE_CREATE_PASSWORD_STEP_1 ? R.string.CreatePassword : R.string.ReEnterPassword);
                    actionBar.setTitle(title);
                    titleTextView.setText(title);
                }
                if (!TextUtils.isEmpty(emailCode)) {
                    bottomSkipButton.setVisibility(View.VISIBLE);
                    bottomSkipButton.setText(LocaleController.getString("YourEmailSkip", R.string.YourEmailSkip));
                }
                actionBar.getTitleTextView().setAlpha(0.0f);
                outlineTextFirstRow.setText(LocaleController.getString(currentType == TYPE_CREATE_PASSWORD_STEP_1 ? R.string.EnterPassword : R.string.ReEnterPassword));
                editTextFirstRow.setContentDescription(LocaleController.getString(currentType == TYPE_CREATE_PASSWORD_STEP_1 ? R.string.EnterPassword : R.string.ReEnterPassword));
                editTextFirstRow.setImeOptions(EditorInfo.IME_ACTION_NEXT | EditorInfo.IME_FLAG_NO_EXTRACT_UI);
                editTextFirstRow.setInputType(InputType.TYPE_CLASS_TEXT | InputType.TYPE_TEXT_VARIATION_PASSWORD);
                editTextFirstRow.setTransformationMethod(PasswordTransformationMethod.getInstance());
                editTextFirstRow.setTypeface(Typeface.DEFAULT);

                needPasswordButton = currentType == TYPE_CREATE_PASSWORD_STEP_1;
                AndroidUtilities.updateViewVisibilityAnimated(showPasswordButton, false, 0.1f, false);

                animationDrawables = new RLottieDrawable[7];
                animationDrawables[0] = new RLottieDrawable(R.raw.tsv_setup_monkey_idle1, "" + R.raw.tsv_setup_monkey_idle1, AndroidUtilities.dp(120), AndroidUtilities.dp(120), true, null);
                animationDrawables[1] = new RLottieDrawable(R.raw.tsv_setup_monkey_idle2, "" + R.raw.tsv_setup_monkey_idle2, AndroidUtilities.dp(120), AndroidUtilities.dp(120), true, null);
                animationDrawables[2] = new RLottieDrawable(R.raw.tsv_monkey_close, "" + R.raw.tsv_monkey_close, AndroidUtilities.dp(120), AndroidUtilities.dp(120), true, null);
                animationDrawables[3] = new RLottieDrawable(R.raw.tsv_setup_monkey_peek, "" + R.raw.tsv_setup_monkey_peek, AndroidUtilities.dp(120), AndroidUtilities.dp(120), true, null);
                animationDrawables[4] = new RLottieDrawable(R.raw.tsv_setup_monkey_close_and_peek_to_idle, "" + R.raw.tsv_setup_monkey_close_and_peek_to_idle, AndroidUtilities.dp(120), AndroidUtilities.dp(120), true, null);
                animationDrawables[5] = new RLottieDrawable(R.raw.tsv_setup_monkey_close_and_peek, "" + R.raw.tsv_setup_monkey_close_and_peek, AndroidUtilities.dp(120), AndroidUtilities.dp(120), true, null);
                animationDrawables[6] = new RLottieDrawable(R.raw.tsv_setup_monkey_tracking, "" + R.raw.tsv_setup_monkey_tracking, AndroidUtilities.dp(120), AndroidUtilities.dp(120), true, null);
                animationDrawables[6].setPlayInDirectionOfCustomEndFrame(true);
                animationDrawables[6].setCustomEndFrame(19);
                animationDrawables[2].setOnFinishCallback(finishCallback, 97);
                setRandomMonkeyIdleAnimation(true);
                switchMonkeyAnimation(currentType == TYPE_CREATE_PASSWORD_STEP_2);
                break;
            }
            case TYPE_ENTER_HINT: {
                actionBar.setTitle(LocaleController.getString("PasswordHint", R.string.PasswordHint));
                actionBar.getTitleTextView().setAlpha(0.0f);
                bottomSkipButton.setVisibility(View.VISIBLE);
                bottomSkipButton.setText(LocaleController.getString("YourEmailSkip", R.string.YourEmailSkip));
                titleTextView.setText(LocaleController.getString("PasswordHint", R.string.PasswordHint));
                descriptionText.setText(LocaleController.getString(R.string.PasswordHintDescription));
                descriptionText.setVisibility(View.VISIBLE);

                outlineTextFirstRow.setText(LocaleController.getString(R.string.PasswordHintPlaceholder));
                editTextFirstRow.setContentDescription(LocaleController.getString(R.string.PasswordHintPlaceholder));
                editTextFirstRow.setImeOptions(EditorInfo.IME_ACTION_NEXT | EditorInfo.IME_FLAG_NO_EXTRACT_UI);
                outlineTextSecondRow.setVisibility(View.GONE);

                imageView.setAnimation(R.raw.tsv_setup_hint, 120, 120);
                imageView.playAnimation();
                break;
            }
            case TYPE_ENTER_EMAIL: {
                actionBar.setTitle(LocaleController.getString("RecoveryEmailTitle", R.string.RecoveryEmailTitle));
                actionBar.getTitleTextView().setAlpha(0.0f);
                if (!emailOnly) {
                    bottomSkipButton.setVisibility(View.VISIBLE);
                    bottomSkipButton.setText(LocaleController.getString("YourEmailSkip", R.string.YourEmailSkip));
                }
                titleTextView.setText(LocaleController.getString("RecoveryEmailTitle", R.string.RecoveryEmailTitle));
                outlineTextFirstRow.setText(LocaleController.getString(R.string.PaymentShippingEmailPlaceholder));
                editTextFirstRow.setContentDescription(LocaleController.getString(R.string.PaymentShippingEmailPlaceholder));
                editTextFirstRow.setImeOptions(EditorInfo.IME_ACTION_NEXT | EditorInfo.IME_FLAG_NO_EXTRACT_UI);
                editTextFirstRow.setInputType(EditorInfo.TYPE_CLASS_TEXT | EditorInfo.TYPE_TEXT_VARIATION_EMAIL_ADDRESS);
                outlineTextSecondRow.setVisibility(View.GONE);

                imageView.setAnimation(R.raw.tsv_setup_email_sent, 120, 120);
                imageView.playAnimation();
                break;
            }
            case TYPE_EMAIL_CONFIRM: {
                actionBar.setTitle(LocaleController.getString("VerificationCode", R.string.VerificationCode));
                actionBar.getTitleTextView().setAlpha(0.0f);
                titleTextView.setText(LocaleController.getString("VerificationCode", R.string.VerificationCode));
                outlineTextFirstRow.setVisibility(View.GONE);
                keyboardView.setVisibility(View.VISIBLE);
                descriptionText.setText(LocaleController.formatString("EmailPasswordConfirmText2", R.string.EmailPasswordConfirmText2, currentPassword.email_unconfirmed_pattern != null ? currentPassword.email_unconfirmed_pattern : ""));
                descriptionText.setVisibility(View.VISIBLE);

                floatingButtonContainer.setVisibility(View.GONE);

                bottomSkipButton.setVisibility(View.VISIBLE);
                bottomSkipButton.setGravity(Gravity.CENTER);
                ((ViewGroup.MarginLayoutParams) bottomSkipButton.getLayoutParams()).bottomMargin = 0;
                bottomSkipButton.setText(LocaleController.getString(R.string.ResendCode));
                bottomSkipButton.setOnClickListener(v -> {
                    TLRPC.TL_account_resendPasswordEmail req = new TLRPC.TL_account_resendPasswordEmail();
                    ConnectionsManager.getInstance(currentAccount).sendRequest(req, (response, error) -> {});
                    showDialog(new AlertDialog.Builder(getParentActivity())
                            .setMessage(LocaleController.getString("ResendCodeInfo", R.string.ResendCodeInfo))
                            .setTitle(LocaleController.getString("TwoStepVerificationTitle", R.string.TwoStepVerificationTitle))
                            .setPositiveButton(LocaleController.getString("OK", R.string.OK), null)
                            .create());
                });

                codeFieldContainer.setVisibility(View.VISIBLE);

                imageView.setAnimation(R.raw.tsv_setup_mail, 120, 120);
                imageView.playAnimation();
                break;
            }
            case TYPE_EMAIL_RECOVERY: {
                actionBar.setTitle(LocaleController.getString("PasswordRecovery", R.string.PasswordRecovery));
                actionBar.getTitleTextView().setAlpha(0.0f);
                titleTextView.setText(LocaleController.getString("PasswordRecovery", R.string.PasswordRecovery));
                keyboardView.setVisibility(View.VISIBLE);
                outlineTextFirstRow.setVisibility(View.GONE);

                String rawPattern = currentPassword.email_unconfirmed_pattern != null ? currentPassword.email_unconfirmed_pattern : "";
                SpannableStringBuilder emailPattern = SpannableStringBuilder.valueOf(rawPattern);
                int startIndex = rawPattern.indexOf('*'), endIndex = rawPattern.lastIndexOf('*');
                if (startIndex != endIndex && startIndex != -1 && endIndex != -1) {
                    TextStyleSpan.TextStyleRun run = new TextStyleSpan.TextStyleRun();
                    run.flags |= TextStyleSpan.FLAG_STYLE_SPOILER;
                    run.start = startIndex;
                    run.end = endIndex + 1;
                    emailPattern.setSpan(new TextStyleSpan(run), startIndex, endIndex + 1, 0);
                }

                descriptionText.setText(AndroidUtilities.formatSpannable(LocaleController.getString(R.string.RestoreEmailSent), emailPattern));
                descriptionText.setVisibility(View.VISIBLE);

                floatingButtonContainer.setVisibility(View.GONE);
                codeFieldContainer.setVisibility(View.VISIBLE);

                imageView.setAnimation(R.raw.tsv_setup_mail, 120, 120);
                imageView.playAnimation();
                break;
            }
        }

        if (editTextFirstRow != null) {
            editTextFirstRow.addTextChangedListener(new TextWatcher() {
                @Override
                public void beforeTextChanged(CharSequence s, int start, int count, int after) {

                }

                @Override
                public void onTextChanged(CharSequence s, int start, int before, int count) {

                }

                @Override
                public void afterTextChanged(Editable s) {
                    if (ignoreTextChange) {
                        return;
                    }
                    if (currentType == TYPE_CREATE_PASSWORD_STEP_1) {
                        RLottieDrawable currentDrawable = imageView.getAnimatedDrawable();
                        if (editTextFirstRow.length() > 0) {
                            if (editTextFirstRow.getTransformationMethod() == null) {
                                if (currentDrawable != animationDrawables[3] && currentDrawable != animationDrawables[5]) {
                                    imageView.setAnimation(animationDrawables[5]);
                                    animationDrawables[5].setProgress(0.0f, false);
                                    imageView.playAnimation();
                                }
                            } else {
                                if (currentDrawable != animationDrawables[3]) {
                                    if (currentDrawable != animationDrawables[2]) {
                                        imageView.setAnimation(animationDrawables[2]);
                                        animationDrawables[2].setCustomEndFrame(49);
                                        animationDrawables[2].setProgress(0.0f, false);
                                        imageView.playAnimation();
                                    } else {
                                        if (animationDrawables[2].getCurrentFrame() < 49) {
                                            animationDrawables[2].setCustomEndFrame(49);
                                        }
                                    }
                                }
                            }
                        } else {
                            if (currentDrawable == animationDrawables[3] && editTextFirstRow.getTransformationMethod() == null || currentDrawable == animationDrawables[5]) {
                                imageView.setAnimation(animationDrawables[4]);
                                animationDrawables[4].setProgress(0.0f, false);
                                imageView.playAnimation();
                            } else {
                                animationDrawables[2].setCustomEndFrame(-1);
                                if (currentDrawable != animationDrawables[2]) {
                                    imageView.setAnimation(animationDrawables[2]);
                                    animationDrawables[2].setCurrentFrame(49, false);
                                }
                                imageView.playAnimation();
                            }
                        }
                    } else if (currentType == TYPE_CREATE_PASSWORD_STEP_2) {
                        try {
                            float progress = Math.min(1.0f, editTextFirstRow.getLayout().getLineWidth(0) / editTextFirstRow.getWidth());
                            animationDrawables[6].setCustomEndFrame((int) (18 + progress * (160 - 18)));
                            imageView.playAnimation();
                        } catch (Exception e) {
                            FileLog.e(e);
                        }
                    } else if (currentType == TYPE_VERIFY) {
                        if (s.length() > 0) {
                            showDoneButton(true);
                        }
                    }
                }
            });
        }

        return fragmentView;
    }

    private boolean isIntro() {
        return currentType == TYPE_INTRO || currentType == TYPE_VERIFY_OK || currentType == TYPE_PASSWORD_SET;
    }

    private boolean isLandscape() {
        return AndroidUtilities.displaySize.x > AndroidUtilities.displaySize.y;
    }

    @Override
    public void onConfigurationChanged(Configuration newConfig) {
        super.onConfigurationChanged(newConfig);
        if (currentType == TYPE_ENTER_HINT && AndroidUtilities.isSmallScreen()) {
            imageView.setVisibility(View.GONE);
        } else if (!isIntro()) {
            imageView.setVisibility(isLandscape() ? View.GONE : View.VISIBLE);
        }
        keyboardView.setVisibility(isCustomKeyboardVisible() ? View.VISIBLE : View.GONE);
    }

    private void animateSuccess(Runnable callback) {
        for (int i = 0; i < codeFieldContainer.codeField.length; i++) {
            CodeNumberField field = codeFieldContainer.codeField[i];
            field.postDelayed(()-> field.animateSuccessProgress(1f), i * 75L);
        }
        codeFieldContainer.postDelayed(() -> {
            for (CodeNumberField f : codeFieldContainer.codeField) {
                f.animateSuccessProgress(0f);
            }
            callback.run();
        }, codeFieldContainer.codeField.length * 75L + 350L);
    }

    private void switchMonkeyAnimation(boolean tracking) {
        if (tracking) {
            if (setAnimationRunnable != null) {
                AndroidUtilities.cancelRunOnUIThread(setAnimationRunnable);
            }
            imageView.setAnimation(animationDrawables[6]);
            imageView.playAnimation();
        } else {
            editTextFirstRow.dispatchTextWatchersTextChanged();
            setRandomMonkeyIdleAnimation(true);
        }
    }

    @Override
    public boolean hasForceLightStatusBar() {
        return true;
    }

    private boolean isCustomKeyboardVisible() {
        return (currentType == TYPE_EMAIL_CONFIRM || currentType == TYPE_EMAIL_RECOVERY) && !AndroidUtilities.isTablet() &&
                AndroidUtilities.displaySize.x < AndroidUtilities.displaySize.y && !AndroidUtilities.isAccessibilityTouchExplorationEnabled();
    }

    @Override
    public void onPause() {
        super.onPause();
        paused = true;
    }

    @Override
    public void onResume() {
        super.onResume();
        paused = false;

        AndroidUtilities.requestAdjustResize(getParentActivity(), classGuid);
        if (isCustomKeyboardVisible()) {
            AndroidUtilities.requestAltFocusable(getParentActivity(), classGuid);
            AndroidUtilities.hideKeyboard(fragmentView);
        }
    }

    private void processNext() {
        if (getParentActivity() == null) {
            return;
        }
        switch (currentType) {
            case TYPE_INTRO: {
                if (currentPassword == null) {
                    needShowProgress();
                    doneAfterPasswordLoad = true;
                    return;
                }
                TwoStepVerificationSetupActivity fragment = new TwoStepVerificationSetupActivity(currentAccount, TYPE_CREATE_PASSWORD_STEP_1, currentPassword);
                fragment.fromRegistration = fromRegistration;
                fragment.closeAfterSet = closeAfterSet;
                fragment.setBlockingAlert(otherwiseReloginDays);
                presentFragment(fragment, true);
                break;
            }
            case TYPE_PASSWORD_SET: {
                if (closeAfterSet) {
                    finishFragment();
                } else if (fromRegistration) {
                    Bundle args = new Bundle();
                    args.putBoolean("afterSignup", true);
                    DialogsActivity dialogsActivity = new DialogsActivity(args);
                    presentFragment(dialogsActivity, true);
                } else {
                    TwoStepVerificationActivity fragment = new TwoStepVerificationActivity();
                    fragment.setCurrentPasswordParams(currentPassword, currentPasswordHash, currentSecretId, currentSecret);
                    fragment.setBlockingAlert(otherwiseReloginDays);
                    presentFragment(fragment, true);
                }
                break;
            }
            case TYPE_VERIFY_OK: {
                finishFragment();
                break;
            }
            case TYPE_VERIFY: {
                if (currentPassword == null) {
                    needShowProgress();
                    doneAfterPasswordLoad = true;
                    return;
                }
                String oldPassword = editTextFirstRow.getText().toString();
                if (oldPassword.length() == 0) {
                    onFieldError(outlineTextFirstRow, editTextFirstRow, false);
                    return;
                }
                final byte[] oldPasswordBytes = AndroidUtilities.getStringBytes(oldPassword);

                needShowProgress();
                Utilities.globalQueue.postRunnable(() -> {
                    final TLRPC.TL_account_getPasswordSettings req = new TLRPC.TL_account_getPasswordSettings();
                    final byte[] x_bytes;
                    if (currentPassword.current_algo instanceof TLRPC.TL_passwordKdfAlgoSHA256SHA256PBKDF2HMACSHA512iter100000SHA256ModPow) {
                        TLRPC.TL_passwordKdfAlgoSHA256SHA256PBKDF2HMACSHA512iter100000SHA256ModPow algo = (TLRPC.TL_passwordKdfAlgoSHA256SHA256PBKDF2HMACSHA512iter100000SHA256ModPow) currentPassword.current_algo;
                        x_bytes = SRPHelper.getX(oldPasswordBytes, algo);
                    } else {
                        x_bytes = null;
                    }

                    RequestDelegate requestDelegate = (response, error) -> {
                        if (error == null) {
                            AndroidUtilities.runOnUIThread(() -> {
                                needHideProgress();
                                currentPasswordHash = x_bytes;
                                getMessagesController().removeSuggestion(0, "VALIDATE_PASSWORD");
                                TwoStepVerificationSetupActivity fragment = new TwoStepVerificationSetupActivity(TYPE_VERIFY_OK, currentPassword);
                                fragment.fromRegistration = fromRegistration;
                                fragment.setBlockingAlert(otherwiseReloginDays);
                                presentFragment(fragment, true);
                            });
                        } else {
                            AndroidUtilities.runOnUIThread(() -> {
                                if ("SRP_ID_INVALID".equals(error.text)) {
                                    TLRPC.TL_account_getPassword getPasswordReq = new TLRPC.TL_account_getPassword();
                                    ConnectionsManager.getInstance(currentAccount).sendRequest(getPasswordReq, (response2, error2) -> AndroidUtilities.runOnUIThread(() -> {
                                        if (error2 == null) {
                                            currentPassword = (TLRPC.TL_account_password) response2;
                                            TwoStepVerificationActivity.initPasswordNewAlgo(currentPassword);
                                            NotificationCenter.getInstance(currentAccount).postNotificationName(NotificationCenter.didSetOrRemoveTwoStepPassword, currentPassword);
                                            processNext();
                                        }
                                    }), ConnectionsManager.RequestFlagWithoutLogin);
                                    return;
                                }
                                needHideProgress();
                                if ("PASSWORD_HASH_INVALID".equals(error.text)) {
                                    descriptionText.setText(LocaleController.getString("CheckPasswordWrong", R.string.CheckPasswordWrong));
                                    descriptionText.setTextColor(Theme.getColor(Theme.key_windowBackgroundWhiteRedText4));
                                    onFieldError(outlineTextFirstRow, editTextFirstRow, true);
                                    showDoneButton(false);
                                } else if (error.text.startsWith("FLOOD_WAIT")) {
                                    int time = Utilities.parseInt(error.text);
                                    String timeString;
                                    if (time < 60) {
                                        timeString = LocaleController.formatPluralString("Seconds", time);
                                    } else {
                                        timeString = LocaleController.formatPluralString("Minutes", time / 60);
                                    }
                                    showAlertWithText(LocaleController.getString("AppName", R.string.AppName), LocaleController.formatString("FloodWaitTime", R.string.FloodWaitTime, timeString));
                                } else {
                                    showAlertWithText(LocaleController.getString("AppName", R.string.AppName), error.text);
                                }
                            });
                        }
                    };

                    if (currentPassword.current_algo instanceof TLRPC.TL_passwordKdfAlgoSHA256SHA256PBKDF2HMACSHA512iter100000SHA256ModPow) {
                        TLRPC.TL_passwordKdfAlgoSHA256SHA256PBKDF2HMACSHA512iter100000SHA256ModPow algo = (TLRPC.TL_passwordKdfAlgoSHA256SHA256PBKDF2HMACSHA512iter100000SHA256ModPow) currentPassword.current_algo;
                        req.password = SRPHelper.startCheck(x_bytes, currentPassword.srp_id, currentPassword.srp_B, algo);
                        if (req.password == null) {
                            TLRPC.TL_error error = new TLRPC.TL_error();
                            error.text = "ALGO_INVALID";
                            requestDelegate.run(null, error);
                            return;
                        }
                        ConnectionsManager.getInstance(currentAccount).sendRequest(req, requestDelegate, ConnectionsManager.RequestFlagFailOnServerErrors | ConnectionsManager.RequestFlagWithoutLogin);
                    } else {
                        TLRPC.TL_error error = new TLRPC.TL_error();
                        error.text = "PASSWORD_HASH_INVALID";
                        requestDelegate.run(null, error);
                    }
                });
                break;
            }
            case TYPE_CREATE_PASSWORD_STEP_1:
            case TYPE_CREATE_PASSWORD_STEP_2: {
                if (editTextFirstRow.length() == 0) {
                    onFieldError(outlineTextFirstRow, editTextFirstRow, false);
                    return;
                }
                if (!editTextFirstRow.getText().toString().equals(firstPassword) && currentType == TYPE_CREATE_PASSWORD_STEP_2) {
                    AndroidUtilities.shakeViewSpring(outlineTextFirstRow, 5);
                    try {
                        outlineTextFirstRow.performHapticFeedback(HapticFeedbackConstants.KEYBOARD_TAP, HapticFeedbackConstants.FLAG_IGNORE_GLOBAL_SETTING);
                    } catch (Exception ignored) {}
                    try {
                        Toast.makeText(getParentActivity(), LocaleController.getString("PasswordDoNotMatch", R.string.PasswordDoNotMatch), Toast.LENGTH_SHORT).show();
                    } catch (Exception e) {
                        FileLog.e(e);
                    }
                    return;
                }
                TwoStepVerificationSetupActivity fragment = new TwoStepVerificationSetupActivity(currentAccount, currentType == TYPE_CREATE_PASSWORD_STEP_1 ? TYPE_CREATE_PASSWORD_STEP_2 : TYPE_ENTER_HINT, currentPassword);
                fragment.fromRegistration = fromRegistration;
                fragment.firstPassword = editTextFirstRow.getText().toString();
                fragment.setCurrentPasswordParams(currentPasswordHash, currentSecretId, currentSecret, emailOnly);
                fragment.setCurrentEmailCode(emailCode);
                fragment.fragmentsToClose.addAll(fragmentsToClose);
                fragment.fragmentsToClose.add(this);
                fragment.closeAfterSet = closeAfterSet;
                fragment.setBlockingAlert(otherwiseReloginDays);
                presentFragment(fragment);

                break;
            }
            case TYPE_ENTER_HINT: {
                hint = editTextFirstRow.getText().toString();
                if (hint.equalsIgnoreCase(firstPassword)) {
                    try {
                        Toast.makeText(getParentActivity(), LocaleController.getString("PasswordAsHintError", R.string.PasswordAsHintError), Toast.LENGTH_SHORT).show();
                    } catch (Exception e) {
                        FileLog.e(e);
                    }
                    onFieldError(outlineTextFirstRow, editTextFirstRow, false);
                    return;
                }
                onHintDone();
                break;
            }
            case TYPE_ENTER_EMAIL: {
                email = editTextFirstRow.getText().toString();
                if (!isValidEmail(email)) {
                    onFieldError(outlineTextFirstRow, editTextFirstRow, false);
                    return;
                }
                setNewPassword(false);
                break;
            }
            case TYPE_EMAIL_RECOVERY: {
                String code = codeFieldContainer.getCode();
                TLRPC.TL_auth_checkRecoveryPassword req = new TLRPC.TL_auth_checkRecoveryPassword();
                req.code = code;
                ConnectionsManager.getInstance(currentAccount).sendRequest(req, (response, error) -> AndroidUtilities.runOnUIThread(() -> {
                    if (response instanceof TLRPC.TL_boolTrue) {
                        animateSuccess(()->{
                            TwoStepVerificationSetupActivity fragment = new TwoStepVerificationSetupActivity(currentAccount, TYPE_CREATE_PASSWORD_STEP_1, currentPassword);
                            fragment.fromRegistration = fromRegistration;
                            fragment.fragmentsToClose.addAll(fragmentsToClose);
                            fragment.addFragmentToClose(TwoStepVerificationSetupActivity.this);
                            fragment.setCurrentEmailCode(code);
                            fragment.setBlockingAlert(otherwiseReloginDays);
                            presentFragment(fragment, true);
                        });
                    } else {
                        if (error == null || error.text.startsWith("CODE_INVALID")) {
                            onCodeFieldError(true);
                        } else if (error.text.startsWith("FLOOD_WAIT")) {
                            int time = Utilities.parseInt(error.text);
                            String timeString;
                            if (time < 60) {
                                timeString = LocaleController.formatPluralString("Seconds", time);
                            } else {
                                timeString = LocaleController.formatPluralString("Minutes", time / 60);
                            }
                            showAlertWithText(LocaleController.getString("TwoStepVerificationTitle", R.string.TwoStepVerificationTitle), LocaleController.formatString("FloodWaitTime", R.string.FloodWaitTime, timeString));
                        } else {
                            showAlertWithText(LocaleController.getString("TwoStepVerificationTitle", R.string.TwoStepVerificationTitle), error.text);
                        }
                    }
                }), ConnectionsManager.RequestFlagFailOnServerErrors | ConnectionsManager.RequestFlagWithoutLogin);
                break;
            }
            case TYPE_EMAIL_CONFIRM: {
                TLRPC.TL_account_confirmPasswordEmail req = new TLRPC.TL_account_confirmPasswordEmail();
                req.code = codeFieldContainer.getCode();
                ConnectionsManager.getInstance(currentAccount).sendRequest(req, (response, error) -> AndroidUtilities.runOnUIThread(() -> {
                    needHideProgress();
                    if (error == null) {
                        if (getParentActivity() == null) {
                            return;
                        }
                        animateSuccess(()->{
                            if (currentPassword.has_password) {
                                AlertDialog.Builder builder = new AlertDialog.Builder(getParentActivity());
                                builder.setPositiveButton(LocaleController.getString("OK", R.string.OK), (dialogInterface, i) -> {
                                    for (int a = 0, N = fragmentsToClose.size(); a < N; a++) {
                                        fragmentsToClose.get(a).removeSelfFromStack();
                                    }
                                    NotificationCenter.getInstance(currentAccount).postNotificationName(NotificationCenter.twoStepPasswordChanged, currentPasswordHash, currentPassword.new_algo, currentPassword.new_secure_algo, currentPassword.secure_random, email, hint, null, firstPassword);
                                    TwoStepVerificationActivity fragment = new TwoStepVerificationActivity();
                                    currentPassword.has_password = true;
                                    currentPassword.has_recovery = true;
                                    currentPassword.email_unconfirmed_pattern = "";
                                    fragment.setCurrentPasswordParams(currentPassword, currentPasswordHash, currentSecretId, currentSecret);
                                    fragment.setBlockingAlert(otherwiseReloginDays);
                                    presentFragment(fragment, true);
                                    NotificationCenter.getInstance(currentAccount).postNotificationName(NotificationCenter.didSetOrRemoveTwoStepPassword, currentPassword);
                                });
                                if (currentPassword.has_recovery) {
                                    builder.setMessage(LocaleController.getString("YourEmailSuccessChangedText", R.string.YourEmailSuccessChangedText));
                                } else {
                                    builder.setMessage(LocaleController.getString("YourEmailSuccessText", R.string.YourEmailSuccessText));
                                }
                                builder.setTitle(LocaleController.getString("YourPasswordSuccess", R.string.YourPasswordSuccess));
                                Dialog dialog = showDialog(builder.create());
                                if (dialog != null) {
                                    dialog.setCanceledOnTouchOutside(false);
                                    dialog.setCancelable(false);
                                }
                            } else {
                                for (int a = 0, N = fragmentsToClose.size(); a < N; a++) {
                                    fragmentsToClose.get(a).removeSelfFromStack();
                                }
                                currentPassword.has_password = true;
                                currentPassword.has_recovery = true;
                                currentPassword.email_unconfirmed_pattern = "";
                                TwoStepVerificationSetupActivity fragment = new TwoStepVerificationSetupActivity(TYPE_PASSWORD_SET, currentPassword);
                                fragment.fromRegistration = fromRegistration;
                                fragment.setCurrentPasswordParams(currentPasswordHash, currentSecretId, currentSecret, emailOnly);
                                fragment.fragmentsToClose.addAll(fragmentsToClose);
                                fragment.closeAfterSet = closeAfterSet;
                                fragment.setBlockingAlert(otherwiseReloginDays);
                                presentFragment(fragment, true);
                                NotificationCenter.getInstance(currentAccount).postNotificationName(NotificationCenter.twoStepPasswordChanged, currentPasswordHash, currentPassword.new_algo, currentPassword.new_secure_algo, currentPassword.secure_random, email, hint, null, firstPassword);
                                NotificationCenter.getInstance(currentAccount).postNotificationName(NotificationCenter.didSetOrRemoveTwoStepPassword, currentPassword);
                            }
                        });
                    } else {
                        if (error.text.startsWith("CODE_INVALID")) {
                            onCodeFieldError(true);
                        } else if (error.text.startsWith("FLOOD_WAIT")) {
                            int time = Utilities.parseInt(error.text);
                            String timeString;
                            if (time < 60) {
                                timeString = LocaleController.formatPluralString("Seconds", time);
                            } else {
                                timeString = LocaleController.formatPluralString("Minutes", time / 60);
                            }
                            showAlertWithText(LocaleController.getString("AppName", R.string.AppName), LocaleController.formatString("FloodWaitTime", R.string.FloodWaitTime, timeString));
                        } else {
                            showAlertWithText(LocaleController.getString("AppName", R.string.AppName), error.text);
                        }
                    }
                }), ConnectionsManager.RequestFlagFailOnServerErrors | ConnectionsManager.RequestFlagWithoutLogin);
                needShowProgress();
            }
        }
    }

    private void onCodeFieldError(boolean clear) {
        for (CodeNumberField f : codeFieldContainer.codeField) {
            if (clear) {
                f.setText("");
            }
            f.animateErrorProgress(1f);
        }
        if (clear) {
            codeFieldContainer.codeField[0].requestFocus();
        }
        AndroidUtilities.shakeViewSpring(codeFieldContainer, 8, () -> AndroidUtilities.runOnUIThread(()->{
            for (CodeNumberField f : codeFieldContainer.codeField) {
                f.animateErrorProgress(0f);
            }
        }, 150));
    }

    @Override
    protected boolean hideKeyboardOnShow() {
        return currentType == TYPE_PASSWORD_SET || currentType == TYPE_VERIFY_OK;
    }

    private void onHintDone() {
        if (!currentPassword.has_recovery) {
            TwoStepVerificationSetupActivity fragment = new TwoStepVerificationSetupActivity(currentAccount, TYPE_ENTER_EMAIL, currentPassword);
            fragment.fromRegistration = fromRegistration;
            fragment.setCurrentPasswordParams(currentPasswordHash, currentSecretId, currentSecret, emailOnly);
            fragment.firstPassword = firstPassword;
            fragment.hint = hint;
            fragment.fragmentsToClose.addAll(fragmentsToClose);
            fragment.fragmentsToClose.add(this);
            fragment.closeAfterSet = closeAfterSet;
            fragment.setBlockingAlert(otherwiseReloginDays);
            presentFragment(fragment);
        } else {
            email = "";
            setNewPassword(false);
        }
    }

    private void showDoneButton(boolean show) {
        if (show == (buttonTextView.getTag() != null)) {
            return;
        }
        if (buttonAnimation != null) {
            buttonAnimation.cancel();
        }
        buttonTextView.setTag(show ? 1 : null);
        buttonAnimation = new AnimatorSet();
        if (show) {
            buttonTextView.setVisibility(View.VISIBLE);
            buttonAnimation.playTogether(
                    ObjectAnimator.ofFloat(descriptionText2, View.SCALE_X, 0.9f),
                    ObjectAnimator.ofFloat(descriptionText2, View.SCALE_Y, 0.9f),
                    ObjectAnimator.ofFloat(descriptionText2, View.ALPHA, 0.0f),
                    ObjectAnimator.ofFloat(buttonTextView, View.SCALE_X, 1.0f),
                    ObjectAnimator.ofFloat(buttonTextView, View.SCALE_Y, 1.0f),
                    ObjectAnimator.ofFloat(buttonTextView, View.ALPHA, 1.0f));
        } else {
            descriptionText2.setVisibility(View.VISIBLE);
            buttonAnimation.playTogether(
                    ObjectAnimator.ofFloat(buttonTextView, View.SCALE_X, 0.9f),
                    ObjectAnimator.ofFloat(buttonTextView, View.SCALE_Y, 0.9f),
                    ObjectAnimator.ofFloat(buttonTextView, View.ALPHA, 0.0f),
                    ObjectAnimator.ofFloat(descriptionText2, View.SCALE_X, 1.0f),
                    ObjectAnimator.ofFloat(descriptionText2, View.SCALE_Y, 1.0f),
                    ObjectAnimator.ofFloat(descriptionText2, View.ALPHA, 1.0f));
        }
        buttonAnimation.addListener(new AnimatorListenerAdapter() {
            @Override
            public void onAnimationEnd(Animator animation) {
                if (buttonAnimation != null && buttonAnimation.equals(animation)) {
                    if (show) {
                        descriptionText2.setVisibility(View.INVISIBLE);
                    } else {
                        buttonTextView.setVisibility(View.INVISIBLE);
                    }
                }
            }

            @Override
            public void onAnimationCancel(Animator animation) {
                if (buttonAnimation != null && buttonAnimation.equals(animation)) {
                    buttonAnimation = null;
                }
            }
        });
        buttonAnimation.setDuration(150);
        buttonAnimation.start();
    }

    private void setRandomMonkeyIdleAnimation(boolean first) {
        if (currentType != TYPE_CREATE_PASSWORD_STEP_1) {
            return;
        }
        if (setAnimationRunnable != null) {
            AndroidUtilities.cancelRunOnUIThread(setAnimationRunnable);
        }
        RLottieDrawable currentAnimation = imageView.getAnimatedDrawable();
        if (first || (currentAnimation == animationDrawables[0] || currentAnimation == animationDrawables[1]) || editTextFirstRow.length() == 0 && (currentAnimation == null || !currentAnimation.isRunning())) {
            if (Utilities.random.nextInt() % 2 == 0) {
                imageView.setAnimation(animationDrawables[0]);
                animationDrawables[0].setProgress(0.0f);
            } else {
                imageView.setAnimation(animationDrawables[1]);
                animationDrawables[1].setProgress(0.0f);
            }
            if (!first) {
                imageView.playAnimation();
            }
        }
        AndroidUtilities.runOnUIThread(setAnimationRunnable = () -> {
            if (setAnimationRunnable == null) {
                return;
            }
            setRandomMonkeyIdleAnimation(false);
        }, Utilities.random.nextInt(2000) + 5000);
    }

    public void setCloseAfterSet(boolean value) {
        closeAfterSet = value;
    }

    @Override
    public void onTransitionAnimationEnd(boolean isOpen, boolean backward) {
        if (isOpen) {
            if (editTextFirstRow != null && !isCustomKeyboardVisible()) {
                AndroidUtilities.runOnUIThread(() -> {
                    if (editTextFirstRow != null && editTextFirstRow.getVisibility() == View.VISIBLE) {
                        editTextFirstRow.requestFocus();
                        AndroidUtilities.showKeyboard(editTextFirstRow);
                    }
                }, 200);
            }
            if (codeFieldContainer != null && codeFieldContainer.getVisibility() == View.VISIBLE) {
                AndroidUtilities.runOnUIThread(() -> {
                    if (codeFieldContainer != null && codeFieldContainer.getVisibility() == View.VISIBLE) {
                        codeFieldContainer.codeField[0].requestFocus();
                    }
                }, 200);
            }
        }
    }

    private void loadPasswordInfo() {
        TLRPC.TL_account_getPassword req = new TLRPC.TL_account_getPassword();
        ConnectionsManager.getInstance(currentAccount).sendRequest(req, (response, error) -> AndroidUtilities.runOnUIThread(() -> {
            if (error == null) {
                currentPassword = (TLRPC.TL_account_password) response;
                if (!TwoStepVerificationActivity.canHandleCurrentPassword(currentPassword, false)) {
                    AlertsCreator.showUpdateAppAlert(getParentActivity(), LocaleController.getString("UpdateAppAlert", R.string.UpdateAppAlert), true);
                    return;
                }
                waitingForEmail = !TextUtils.isEmpty(currentPassword.email_unconfirmed_pattern);
                TwoStepVerificationActivity.initPasswordNewAlgo(currentPassword);
                if (!paused && closeAfterSet && currentPassword.has_password) {
                    TLRPC.PasswordKdfAlgo pendingCurrentAlgo = currentPassword.current_algo;
                    TLRPC.SecurePasswordKdfAlgo pendingNewSecureAlgo = currentPassword.new_secure_algo;
                    byte[] pendingSecureRandom = currentPassword.secure_random;
                    String pendingEmail = currentPassword.has_recovery ? "1" : null;
                    String pendingHint = currentPassword.hint != null ? currentPassword.hint : "";

                    if (!waitingForEmail && pendingCurrentAlgo != null) {
                        NotificationCenter.getInstance(currentAccount).postNotificationName(NotificationCenter.twoStepPasswordChanged, null, pendingCurrentAlgo, pendingNewSecureAlgo, pendingSecureRandom, pendingEmail, pendingHint, null, null);
                        finishFragment();
                    }
                }
                if (doneAfterPasswordLoad) {
                    needHideProgress();
                    processNext();
                }
                NotificationCenter.getInstance(currentAccount).postNotificationName(NotificationCenter.didSetOrRemoveTwoStepPassword, currentPassword);
            }
        }), ConnectionsManager.RequestFlagFailOnServerErrors | ConnectionsManager.RequestFlagWithoutLogin);
    }

    private void needShowProgress() {
        if (getParentActivity() == null || getParentActivity().isFinishing()) {
            return;
        }
        AnimatorSet set = new AnimatorSet();
        if (floatingButtonContainer.getVisibility() == View.VISIBLE) {
            set.playTogether(
                    ObjectAnimator.ofFloat(floatingProgressView, View.ALPHA, 1),
                    ObjectAnimator.ofFloat(floatingProgressView, View.SCALE_X, 1f),
                    ObjectAnimator.ofFloat(floatingProgressView, View.SCALE_Y, 1f),
                    ObjectAnimator.ofFloat(floatingButtonIcon, View.ALPHA, 0),
                    ObjectAnimator.ofFloat(floatingButtonIcon, View.SCALE_X, 0.1f),
                    ObjectAnimator.ofFloat(floatingButtonIcon, View.SCALE_Y, 0.1f)
            );
        } else {
            set.playTogether(
                    ObjectAnimator.ofFloat(radialProgressView, View.ALPHA, 1),
                    ObjectAnimator.ofFloat(radialProgressView, View.SCALE_X, 1f),
                    ObjectAnimator.ofFloat(radialProgressView, View.SCALE_Y, 1f)
            );
        }
        set.setInterpolator(CubicBezierInterpolator.DEFAULT);
        set.start();
    }

    protected void needHideProgress() {
        AnimatorSet set = new AnimatorSet();
        if (floatingButtonContainer.getVisibility() == View.VISIBLE) {
            set.playTogether(
                    ObjectAnimator.ofFloat(floatingProgressView, View.ALPHA, 0),
                    ObjectAnimator.ofFloat(floatingProgressView, View.SCALE_X, 0.1f),
                    ObjectAnimator.ofFloat(floatingProgressView, View.SCALE_Y, 0.1f),
                    ObjectAnimator.ofFloat(floatingButtonIcon, View.ALPHA, 1),
                    ObjectAnimator.ofFloat(floatingButtonIcon, View.SCALE_X, 1f),
                    ObjectAnimator.ofFloat(floatingButtonIcon, View.SCALE_Y, 1f)
            );
        } else {
            set.playTogether(
                    ObjectAnimator.ofFloat(radialProgressView, View.ALPHA, 0),
                    ObjectAnimator.ofFloat(radialProgressView, View.SCALE_X, 0.1f),
                    ObjectAnimator.ofFloat(radialProgressView, View.SCALE_Y, 0.1f)
            );
        }
        set.setInterpolator(CubicBezierInterpolator.DEFAULT);
        set.start();
    }

    private boolean isValidEmail(String text) {
        if (text == null || text.length() < 3) {
            return false;
        }
        int dot = text.lastIndexOf('.');
        int dog = text.lastIndexOf('@');
        return !(dog < 0 || dot < dog);
    }

    private void showAlertWithText(String title, String text) {
        if (getParentActivity() == null) {
            return;
        }
        AlertDialog.Builder builder = new AlertDialog.Builder(getParentActivity());
        builder.setPositiveButton(LocaleController.getString("OK", R.string.OK), null);
        builder.setTitle(title);
        builder.setMessage(text);
        showDialog(builder.create());
    }

    private void setNewPassword(final boolean clear) {
        if (clear && waitingForEmail && currentPassword.has_password) {
            needShowProgress();
            TLRPC.TL_account_cancelPasswordEmail req = new TLRPC.TL_account_cancelPasswordEmail();
            ConnectionsManager.getInstance(currentAccount).sendRequest(req, (response, error) -> AndroidUtilities.runOnUIThread(() -> {
                needHideProgress();
                if (error == null) {
                    TwoStepVerificationActivity fragment = new TwoStepVerificationActivity();
                    currentPassword.has_recovery = false;
                    currentPassword.email_unconfirmed_pattern = "";
                    fragment.setCurrentPasswordParams(currentPassword, currentPasswordHash, currentSecretId, currentSecret);
                    fragment.setBlockingAlert(otherwiseReloginDays);
                    presentFragment(fragment, true);
                    NotificationCenter.getInstance(currentAccount).postNotificationName(NotificationCenter.didRemoveTwoStepPassword);
                }
            }));
            return;
        }
        final String password = firstPassword;

        TLRPC.TL_account_passwordInputSettings new_settings = new TLRPC.TL_account_passwordInputSettings();
        if (clear) {
            UserConfig.getInstance(currentAccount).resetSavedPassword();
            currentSecret = null;
            if (waitingForEmail) {
                new_settings.flags = 2;
                new_settings.email = "";
            } else {
                new_settings.flags = 3;
                new_settings.hint = "";
                new_settings.new_password_hash = new byte[0];
                new_settings.new_algo = new TLRPC.TL_passwordKdfAlgoUnknown();
                new_settings.email = "";
            }
        } else {
            if (hint == null && currentPassword != null) {
                hint = currentPassword.hint;
            }
            if (hint == null) {
                hint = "";
            }
            if (password != null) {
                new_settings.flags |= 1;
                new_settings.hint = hint;
                new_settings.new_algo = currentPassword.new_algo;
            }
            if (email.length() > 0) {
                new_settings.flags |= 2;
                new_settings.email = email.trim();
            }
        }

        TLObject request;
        if (emailCode != null) {
            TLRPC.TL_auth_recoverPassword req = new TLRPC.TL_auth_recoverPassword();
            req.code = emailCode;
            req.new_settings = new_settings;
            req.flags |= 1;
            request = req;
        } else {
            TLRPC.TL_account_updatePasswordSettings req = new TLRPC.TL_account_updatePasswordSettings();
            if (currentPasswordHash == null || currentPasswordHash.length == 0 || clear && waitingForEmail) {
                req.password = new TLRPC.TL_inputCheckPasswordEmpty();
            }
            req.new_settings = new_settings;
            request = req;
        }

        needShowProgress();
        Utilities.globalQueue.postRunnable(() -> {
            if (request instanceof TLRPC.TL_account_updatePasswordSettings) {
                TLRPC.TL_account_updatePasswordSettings req = (TLRPC.TL_account_updatePasswordSettings) request;
                if (req.password == null) {
                    req.password = getNewSrpPassword();
                }
            }

            byte[] newPasswordBytes;
            byte[] newPasswordHash;
            if (!clear && password != null) {
                newPasswordBytes = AndroidUtilities.getStringBytes(password);
                if (currentPassword.new_algo instanceof TLRPC.TL_passwordKdfAlgoSHA256SHA256PBKDF2HMACSHA512iter100000SHA256ModPow) {
                    TLRPC.TL_passwordKdfAlgoSHA256SHA256PBKDF2HMACSHA512iter100000SHA256ModPow algo = (TLRPC.TL_passwordKdfAlgoSHA256SHA256PBKDF2HMACSHA512iter100000SHA256ModPow) currentPassword.new_algo;
                    newPasswordHash = SRPHelper.getX(newPasswordBytes, algo);
                } else {
                    newPasswordHash = null;
                }
            } else {
                newPasswordBytes = null;
                newPasswordHash = null;
            }

            RequestDelegate requestDelegate = (response, error) -> AndroidUtilities.runOnUIThread(() -> {
                if (error != null && "SRP_ID_INVALID".equals(error.text)) {
                    TLRPC.TL_account_getPassword getPasswordReq = new TLRPC.TL_account_getPassword();
                    ConnectionsManager.getInstance(currentAccount).sendRequest(getPasswordReq, (response2, error2) -> AndroidUtilities.runOnUIThread(() -> {
                        if (error2 == null) {
                            currentPassword = (TLRPC.TL_account_password) response2;
                            TwoStepVerificationActivity.initPasswordNewAlgo(currentPassword);
                            setNewPassword(clear);
                            NotificationCenter.getInstance(currentAccount).postNotificationName(NotificationCenter.didSetOrRemoveTwoStepPassword, currentPassword);
                        }
                    }), ConnectionsManager.RequestFlagWithoutLogin);
                    return;
                }
                needHideProgress();
                if (error == null && (response instanceof TLRPC.TL_boolTrue || response instanceof TLRPC.auth_Authorization)) {
                    getMessagesController().removeSuggestion(0, "VALIDATE_PASSWORD");
                    if (clear) {
                        for (int a = 0, N = fragmentsToClose.size(); a < N; a++) {
                            fragmentsToClose.get(a).removeSelfFromStack();
                        }
                        NotificationCenter.getInstance(currentAccount).postNotificationName(NotificationCenter.didRemoveTwoStepPassword);
                        NotificationCenter.getInstance(currentAccount).postNotificationName(NotificationCenter.didSetOrRemoveTwoStepPassword);
                        finishFragment();
                    } else {
                        if (getParentActivity() == null) {
                            return;
                        }
                        if (currentPassword.has_password) {
                            AlertDialog.Builder builder = new AlertDialog.Builder(getParentActivity());
                            builder.setPositiveButton(LocaleController.getString("OK", R.string.OK), (dialogInterface, i) -> {
                                for (int a = 0, N = fragmentsToClose.size(); a < N; a++) {
                                    fragmentsToClose.get(a).removeSelfFromStack();
                                }
                                TwoStepVerificationActivity fragment = new TwoStepVerificationActivity();
                                currentPassword.has_password = true;
                                if (!currentPassword.has_recovery) {
                                    currentPassword.has_recovery = !TextUtils.isEmpty(currentPassword.email_unconfirmed_pattern);
                                }
                                fragment.setCurrentPasswordParams(currentPassword, newPasswordHash != null ? newPasswordHash : currentPasswordHash, currentSecretId, currentSecret);
                                fragment.setBlockingAlert(otherwiseReloginDays);
                                presentFragment(fragment, true);
                                NotificationCenter.getInstance(currentAccount).postNotificationName(NotificationCenter.didSetOrRemoveTwoStepPassword, currentPassword);
                            });
                            if (password == null && currentPassword != null && currentPassword.has_password) {
                                builder.setMessage(LocaleController.getString("YourEmailSuccessText", R.string.YourEmailSuccessText));
                            } else {
                                builder.setMessage(LocaleController.getString("YourPasswordChangedSuccessText", R.string.YourPasswordChangedSuccessText));
                            }
                            builder.setTitle(LocaleController.getString("YourPasswordSuccess", R.string.YourPasswordSuccess));
                            Dialog dialog = showDialog(builder.create());
                            if (dialog != null) {
                                dialog.setCanceledOnTouchOutside(false);
                                dialog.setCancelable(false);
                            }
                        } else {
                            for (int a = 0, N = fragmentsToClose.size(); a < N; a++) {
                                fragmentsToClose.get(a).removeSelfFromStack();
                            }
                            currentPassword.has_password = true;
                            if (!currentPassword.has_recovery) {
                                currentPassword.has_recovery = !TextUtils.isEmpty(currentPassword.email_unconfirmed_pattern);
                            }
                            if (closeAfterSet) {
                                NotificationCenter.getInstance(currentAccount).postNotificationName(NotificationCenter.twoStepPasswordChanged);
                            }
                            TwoStepVerificationSetupActivity fragment = new TwoStepVerificationSetupActivity(TYPE_PASSWORD_SET, currentPassword);
                            fragment.fromRegistration = fromRegistration;
                            fragment.setCurrentPasswordParams(newPasswordHash != null ? newPasswordHash : currentPasswordHash, currentSecretId, currentSecret, emailOnly);
                            fragment.closeAfterSet = closeAfterSet;
                            fragment.setBlockingAlert(otherwiseReloginDays);
                            presentFragment(fragment, true);
                            NotificationCenter.getInstance(currentAccount).postNotificationName(NotificationCenter.didSetOrRemoveTwoStepPassword, currentPassword);
                        }
                    }
                } else if (error != null) {
                    if ("EMAIL_UNCONFIRMED".equals(error.text) || error.text.startsWith("EMAIL_UNCONFIRMED_")) {
                        NotificationCenter.getInstance(currentAccount).postNotificationName(NotificationCenter.twoStepPasswordChanged);
                        for (int a = 0, N = fragmentsToClose.size(); a < N; a++) {
                            fragmentsToClose.get(a).removeSelfFromStack();
                        }
                        NotificationCenter.getInstance(currentAccount).postNotificationName(NotificationCenter.twoStepPasswordChanged, newPasswordHash, new_settings.new_algo, currentPassword.new_secure_algo, currentPassword.secure_random, email, hint, email, firstPassword);
                        currentPassword.email_unconfirmed_pattern = email;
                        TwoStepVerificationSetupActivity fragment = new TwoStepVerificationSetupActivity(TwoStepVerificationSetupActivity.TYPE_EMAIL_CONFIRM, currentPassword);
                        fragment.fromRegistration = fromRegistration;
                        fragment.setCurrentPasswordParams(newPasswordHash != null ? newPasswordHash : currentPasswordHash, currentSecretId, currentSecret, emailOnly);
                        fragment.closeAfterSet = closeAfterSet;
                        fragment.setBlockingAlert(otherwiseReloginDays);
                        presentFragment(fragment, true);
                    } else {
                        if ("EMAIL_INVALID".equals(error.text)) {
                            showAlertWithText(LocaleController.getString("AppName", R.string.AppName), LocaleController.getString("PasswordEmailInvalid", R.string.PasswordEmailInvalid));
                        } else if (error.text.startsWith("FLOOD_WAIT")) {
                            int time = Utilities.parseInt(error.text);
                            String timeString;
                            if (time < 60) {
                                timeString = LocaleController.formatPluralString("Seconds", time);
                            } else {
                                timeString = LocaleController.formatPluralString("Minutes", time / 60);
                            }
                            showAlertWithText(LocaleController.getString("AppName", R.string.AppName), LocaleController.formatString("FloodWaitTime", R.string.FloodWaitTime, timeString));
                        } else {
                            showAlertWithText(LocaleController.getString("AppName", R.string.AppName), error.text);
                        }
                    }
                }
            });

            if (!clear) {
                if (password != null && currentSecret != null && currentSecret.length == 32) {
                    if (currentPassword.new_secure_algo instanceof TLRPC.TL_securePasswordKdfAlgoPBKDF2HMACSHA512iter100000) {
                        TLRPC.TL_securePasswordKdfAlgoPBKDF2HMACSHA512iter100000 newAlgo = (TLRPC.TL_securePasswordKdfAlgoPBKDF2HMACSHA512iter100000) currentPassword.new_secure_algo;

                        byte[] passwordHash = Utilities.computePBKDF2(newPasswordBytes, newAlgo.salt);
                        byte[] key = new byte[32];
                        System.arraycopy(passwordHash, 0, key, 0, 32);
                        byte[] iv = new byte[16];
                        System.arraycopy(passwordHash, 32, iv, 0, 16);

                        byte[] encryptedSecret = new byte[32];
                        System.arraycopy(currentSecret, 0, encryptedSecret, 0, 32);
                        Utilities.aesCbcEncryptionByteArraySafe(encryptedSecret, key, iv, 0, encryptedSecret.length, 0, 1);

                        new_settings.new_secure_settings = new TLRPC.TL_secureSecretSettings();
                        new_settings.new_secure_settings.secure_algo = newAlgo;
                        new_settings.new_secure_settings.secure_secret = encryptedSecret;
                        new_settings.new_secure_settings.secure_secret_id = currentSecretId;
                        new_settings.flags |= 4;
                    }
                }

                if (currentPassword.new_algo instanceof TLRPC.TL_passwordKdfAlgoSHA256SHA256PBKDF2HMACSHA512iter100000SHA256ModPow) {
                    if (password != null) {
                        TLRPC.TL_passwordKdfAlgoSHA256SHA256PBKDF2HMACSHA512iter100000SHA256ModPow algo = (TLRPC.TL_passwordKdfAlgoSHA256SHA256PBKDF2HMACSHA512iter100000SHA256ModPow) currentPassword.new_algo;
                        new_settings.new_password_hash = SRPHelper.getVBytes(newPasswordBytes, algo);
                        if (new_settings.new_password_hash == null) {
                            TLRPC.TL_error error = new TLRPC.TL_error();
                            error.text = "ALGO_INVALID";
                            requestDelegate.run(null, error);
                        }
                    }
                    ConnectionsManager.getInstance(currentAccount).sendRequest(request, requestDelegate, ConnectionsManager.RequestFlagFailOnServerErrors | ConnectionsManager.RequestFlagWithoutLogin);
                } else {
                    TLRPC.TL_error error = new TLRPC.TL_error();
                    error.text = "PASSWORD_HASH_INVALID";
                    requestDelegate.run(null, error);
                }
            } else {
                ConnectionsManager.getInstance(currentAccount).sendRequest(request, requestDelegate, ConnectionsManager.RequestFlagFailOnServerErrors | ConnectionsManager.RequestFlagWithoutLogin);
            }
        });
    }

    protected TLRPC.TL_inputCheckPasswordSRP getNewSrpPassword() {
        if (currentPassword.current_algo instanceof TLRPC.TL_passwordKdfAlgoSHA256SHA256PBKDF2HMACSHA512iter100000SHA256ModPow) {
            TLRPC.TL_passwordKdfAlgoSHA256SHA256PBKDF2HMACSHA512iter100000SHA256ModPow algo = (TLRPC.TL_passwordKdfAlgoSHA256SHA256PBKDF2HMACSHA512iter100000SHA256ModPow) currentPassword.current_algo;
            return SRPHelper.startCheck(currentPasswordHash, currentPassword.srp_id, currentPassword.srp_B, algo);
        }
        return null;
    }

    protected void onReset() {

    }

    private void onFieldError(View shakeView, TextView field, boolean clear) {
        if (getParentActivity() == null) {
            return;
        }
<<<<<<< HEAD
        VibrateUtil.vibrate();
=======
        try {
            field.performHapticFeedback(HapticFeedbackConstants.KEYBOARD_TAP, HapticFeedbackConstants.FLAG_IGNORE_GLOBAL_SETTING);
        } catch (Exception ignored) {}
>>>>>>> 5d552752
        if (clear) {
            field.setText("");
        }
        AndroidUtilities.shakeViewSpring(shakeView, 5);
    }

    @Override
    public ArrayList<ThemeDescription> getThemeDescriptions() {
        ArrayList<ThemeDescription> themeDescriptions = new ArrayList<>();

        themeDescriptions.add(new ThemeDescription(fragmentView, ThemeDescription.FLAG_BACKGROUND | ThemeDescription.FLAG_CHECKTAG, null, null, null, null, Theme.key_windowBackgroundWhite));
        themeDescriptions.add(new ThemeDescription(fragmentView, ThemeDescription.FLAG_BACKGROUND | ThemeDescription.FLAG_CHECKTAG, null, null, null, null, Theme.key_windowBackgroundGray));

        themeDescriptions.add(new ThemeDescription(actionBar, ThemeDescription.FLAG_BACKGROUND, null, null, null, null, Theme.key_actionBarDefault));
        themeDescriptions.add(new ThemeDescription(actionBar, ThemeDescription.FLAG_AB_ITEMSCOLOR, null, null, null, null, Theme.key_actionBarDefaultIcon));
        themeDescriptions.add(new ThemeDescription(actionBar, ThemeDescription.FLAG_AB_TITLECOLOR, null, null, null, null, Theme.key_actionBarDefaultTitle));
        themeDescriptions.add(new ThemeDescription(actionBar, ThemeDescription.FLAG_AB_SELECTORCOLOR, null, null, null, null, Theme.key_actionBarDefaultSelector));

        themeDescriptions.add(new ThemeDescription(titleTextView, ThemeDescription.FLAG_TEXTCOLOR, null, null, null, null, Theme.key_windowBackgroundWhiteGrayText6));
        themeDescriptions.add(new ThemeDescription(editTextFirstRow, ThemeDescription.FLAG_TEXTCOLOR, null, null, null, null, Theme.key_windowBackgroundWhiteBlackText));
        themeDescriptions.add(new ThemeDescription(editTextFirstRow, ThemeDescription.FLAG_HINTTEXTCOLOR, null, null, null, null, Theme.key_windowBackgroundWhiteHintText));
        themeDescriptions.add(new ThemeDescription(editTextFirstRow, ThemeDescription.FLAG_BACKGROUNDFILTER, null, null, null, null, Theme.key_windowBackgroundWhiteInputField));
        themeDescriptions.add(new ThemeDescription(editTextFirstRow, ThemeDescription.FLAG_BACKGROUNDFILTER | ThemeDescription.FLAG_DRAWABLESELECTEDSTATE, null, null, null, null, Theme.key_windowBackgroundWhiteInputFieldActivated));

        return themeDescriptions;
    }

    @Override
    public boolean isSwipeBackEnabled(MotionEvent event) {
        if (otherwiseReloginDays >= 0 && parentLayout.fragmentsStack.size() == 1) {
            return false;
        }
        return super.isSwipeBackEnabled(event);
    }

    @Override
    public boolean onBackPressed() {
        if (otherwiseReloginDays >= 0 && parentLayout.fragmentsStack.size() == 1) {
            showSetForcePasswordAlert();
            return false;
        }
        finishFragment();
        return true;
    }

    @Override
    public void finishFragment(boolean animated) {
        for (BaseFragment fragment : getParentLayout().fragmentsStack) {
            if (fragment != this && fragment instanceof TwoStepVerificationSetupActivity) {
                ((TwoStepVerificationSetupActivity) fragment).floatingAutoAnimator.ignoreNextLayout();
            }
        }

        super.finishFragment(animated);
    }

    private void showSetForcePasswordAlert() {
        AlertDialog.Builder builder = new AlertDialog.Builder(getParentActivity());
        builder.setTitle(LocaleController.getString("Warning", R.string.Warning));
        builder.setMessage(LocaleController.formatPluralString("ForceSetPasswordAlertMessageShort", otherwiseReloginDays));
        builder.setPositiveButton(LocaleController.getString("TwoStepVerificationSetPassword", R.string.TwoStepVerificationSetPassword), null);

        builder.setNegativeButton(LocaleController.getString("ForceSetPasswordCancel", R.string.ForceSetPasswordCancel), (a1, a2) -> finishFragment());
        AlertDialog alertDialog = builder.show();
        ((TextView)alertDialog.getButton(DialogInterface.BUTTON_NEGATIVE)).setTextColor(Theme.getColor(Theme.key_dialogTextRed2));
    }

    public void setBlockingAlert(int otherwiseRelogin) {
        otherwiseReloginDays = otherwiseRelogin;
    }

    @Override
    public void finishFragment() {
        if (otherwiseReloginDays >= 0 && parentLayout.fragmentsStack.size() == 1) {
                final Bundle args = new Bundle();
                args.putBoolean("afterSignup", true);
                presentFragment(new DialogsActivity(args), true);
        } else {
            super.finishFragment();
        }
    }
}<|MERGE_RESOLUTION|>--- conflicted
+++ resolved
@@ -730,31 +730,10 @@
                 scrollViewLinearLayout.addView(titleTextView, LayoutHelper.createLinear(LayoutHelper.WRAP_CONTENT, LayoutHelper.WRAP_CONTENT, Gravity.CENTER_HORIZONTAL | Gravity.TOP, 0, 8, 0, 0));
                 scrollViewLinearLayout.addView(descriptionText, LayoutHelper.createLinear(LayoutHelper.WRAP_CONTENT, LayoutHelper.WRAP_CONTENT, Gravity.CENTER_HORIZONTAL | Gravity.TOP, 0, 9, 0, 0));
 
-<<<<<<< HEAD
-                FrameLayout frameLayout = new FrameLayout(context);
-                scrollViewLinearLayout.addView(frameLayout, LayoutHelper.createLinear(220, 36, Gravity.TOP | Gravity.CENTER_HORIZONTAL, 40, 32, 40, 0));
-
-                passwordEditText = new EditTextAutoFill(context);
-                passwordEditText.setTextSize(TypedValue.COMPLEX_UNIT_DIP, 17);
-                passwordEditText.setPadding(0, AndroidUtilities.dp(2), 0, 0);
-                passwordEditText.setHintTextColor(Theme.getColor(Theme.key_windowBackgroundWhiteHintText));
-                passwordEditText.setCursorColor(Theme.getColor(Theme.key_windowBackgroundWhiteBlackText));
-                passwordEditText.setTextColor(Theme.getColor(Theme.key_windowBackgroundWhiteBlackText));
-                passwordEditText.setHintColor(Theme.getColor(Theme.key_windowBackgroundWhiteHintText));
-                passwordEditText.setBackgroundDrawable(Theme.createEditTextDrawable(context, false));
-                passwordEditText.setMaxLines(1);
-                passwordEditText.setLines(1);
-                passwordEditText.setGravity(Gravity.LEFT);
-                passwordEditText.setCursorSize(AndroidUtilities.dp(20));
-                passwordEditText.setSingleLine(true);
-                passwordEditText.setCursorWidth(1.5f);
-                frameLayout.addView(passwordEditText, LayoutHelper.createFrame(220, 36, Gravity.TOP | Gravity.CENTER_HORIZONTAL));
-                passwordEditText.setOnEditorActionListener((textView, i, keyEvent) -> {
-=======
                 outlineTextFirstRow = new OutlineTextContainerView(context);
                 outlineTextFirstRow.animateSelection(1f, false);
 
-                editTextFirstRow = new EditTextBoldCursor(context);
+                editTextFirstRow = new EditTextAutoFill(context);
                 editTextFirstRow.setTextSize(TypedValue.COMPLEX_UNIT_DIP, 18);
                 int padding = AndroidUtilities.dp(16);
                 editTextFirstRow.setPadding(padding, padding, padding, padding);
@@ -768,7 +747,6 @@
                 editTextFirstRow.setSingleLine(true);
                 editTextFirstRow.setCursorWidth(1.5f);
                 editTextFirstRow.setOnEditorActionListener((textView, i, keyEvent) -> {
->>>>>>> 5d552752
                     if (i == EditorInfo.IME_ACTION_NEXT || i == EditorInfo.IME_ACTION_DONE) {
                         if (outlineTextSecondRow.getVisibility() == View.VISIBLE) {
                             editTextSecondRow.requestFocus();
@@ -800,31 +778,14 @@
                 if (Build.VERSION.SDK_INT >= 21) {
                     showPasswordButton.setBackground(Theme.createSelectorDrawable(Theme.getColor(Theme.key_listSelector)));
                 }
-<<<<<<< HEAD
                 showPasswordButton.setColorFilter(new PorterDuffColorFilter(Theme.getColor(Theme.key_chat_messagePanelIcons), PorterDuff.Mode.SRC_IN));
-                showPasswordButton.setVisibility(View.GONE);
-                frameLayout.addView(showPasswordButton, LayoutHelper.createFrame(36, 36, Gravity.RIGHT | Gravity.TOP, 0, -5, 0, 0));
-                showPasswordButton.setOnClickListener(v -> {
-                    ignoreTextChange = true;
-                    if (passwordEditText.getTransformationMethod() == null) {
-                        passwordEditText.setTransformationMethod(PasswordTransformationMethod.getInstance());
-                        showPasswordButton.setColorFilter(new PorterDuffColorFilter(Theme.getColor(Theme.key_chat_messagePanelIcons), PorterDuff.Mode.SRC_IN));
-                        if (currentType == TYPE_ENTER_FIRST) {
-                            if (passwordEditText.length() > 0) {
-                                animationDrawables[3].setCustomEndFrame(-1);
-                                if (imageView.getAnimatedDrawable() != animationDrawables[3]) {
-                                    imageView.setAnimation(animationDrawables[3]);
-                                    animationDrawables[3].setCurrentFrame(18, false);
-=======
-                showPasswordButton.setColorFilter(new PorterDuffColorFilter(Theme.getColor(Theme.key_chat_messagePanelIcons), PorterDuff.Mode.MULTIPLY));
                 AndroidUtilities.updateViewVisibilityAnimated(showPasswordButton, false, 0.1f, false);
-
                 showPasswordButton.setOnClickListener(v -> {
                     ignoreTextChange = true;
                     if (editTextFirstRow.getTransformationMethod() == null) {
                         isPasswordVisible = false;
                         editTextFirstRow.setTransformationMethod(PasswordTransformationMethod.getInstance());
-                        showPasswordButton.setColorFilter(new PorterDuffColorFilter(Theme.getColor(Theme.key_chat_messagePanelIcons), PorterDuff.Mode.MULTIPLY));
+                        showPasswordButton.setColorFilter(new PorterDuffColorFilter(Theme.getColor(Theme.key_chat_messagePanelIcons), PorterDuff.Mode.SRC_IN));
                         if (currentType == TYPE_CREATE_PASSWORD_STEP_1) {
                             if (editTextFirstRow.length() > 0 && editTextFirstRow.hasFocus()) {
                                 if (monkeyEndCallback == null) {
@@ -834,23 +795,13 @@
                                         animationDrawables[3].setCurrentFrame(18, false);
                                     }
                                     imageView.playAnimation();
->>>>>>> 5d552752
                                 }
                             }
                         }
                     } else {
-<<<<<<< HEAD
-                        passwordEditText.setTransformationMethod(null);
-                        showPasswordButton.setColorFilter(new PorterDuffColorFilter(Theme.getColor(Theme.key_chat_messagePanelSend), PorterDuff.Mode.SRC_IN));
-                        if (currentType == TYPE_ENTER_FIRST) {
-                            if (passwordEditText.length() > 0) {
-                                animationDrawables[3].setCustomEndFrame(18);
-                                if (imageView.getAnimatedDrawable() != animationDrawables[3]) {
-                                    imageView.setAnimation(animationDrawables[3]);
-=======
                         isPasswordVisible = true;
                         editTextFirstRow.setTransformationMethod(null);
-                        showPasswordButton.setColorFilter(new PorterDuffColorFilter(Theme.getColor(Theme.key_chat_messagePanelSend), PorterDuff.Mode.MULTIPLY));
+                        showPasswordButton.setColorFilter(new PorterDuffColorFilter(Theme.getColor(Theme.key_chat_messagePanelSend), PorterDuff.Mode.SRC_IN));
 
                         if (currentType == TYPE_CREATE_PASSWORD_STEP_1) {
                             if (editTextFirstRow.length() > 0 && editTextFirstRow.hasFocus()) {
@@ -861,7 +812,6 @@
                                     }
                                     animationDrawables[3].setProgress(0.0f, false);
                                     imageView.playAnimation();
->>>>>>> 5d552752
                                 }
                             }
                         }
@@ -2154,13 +2104,7 @@
         if (getParentActivity() == null) {
             return;
         }
-<<<<<<< HEAD
         VibrateUtil.vibrate();
-=======
-        try {
-            field.performHapticFeedback(HapticFeedbackConstants.KEYBOARD_TAP, HapticFeedbackConstants.FLAG_IGNORE_GLOBAL_SETTING);
-        } catch (Exception ignored) {}
->>>>>>> 5d552752
         if (clear) {
             field.setText("");
         }
