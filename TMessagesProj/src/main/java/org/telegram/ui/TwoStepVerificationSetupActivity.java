/*
 * This is the source code of Telegram for Android v. 3.x.x
 * It is licensed under GNU GPL v. 2 or later.
 * You should have received a copy of the license in this archive (see LICENSE).
 *
 * Copyright Nikolai Kudashov, 2013-2017.
 */

package org.telegram.ui;

import android.animation.Animator;
import android.animation.AnimatorListenerAdapter;
import android.animation.AnimatorSet;
import android.animation.ObjectAnimator;
import android.animation.StateListAnimator;
import android.annotation.SuppressLint;
import android.app.Dialog;
import android.content.Context;
import android.content.DialogInterface;
import android.content.res.Configuration;
import android.graphics.Canvas;
import android.graphics.Outline;
import android.graphics.Paint;
import android.graphics.PorterDuff;
import android.graphics.PorterDuffColorFilter;
import android.graphics.Rect;
import android.graphics.Typeface;
import android.graphics.drawable.Drawable;
import android.os.Build;
import android.os.Bundle;
import android.text.Editable;
import android.text.InputType;
import android.text.SpannableStringBuilder;
import android.text.TextUtils;
import android.text.TextWatcher;
import android.text.method.PasswordTransformationMethod;
import android.util.TypedValue;
import android.view.Gravity;
import android.view.HapticFeedbackConstants;
import android.view.MotionEvent;
import android.view.View;
import android.view.ViewGroup;
import android.view.ViewOutlineProvider;
import android.view.accessibility.AccessibilityNodeInfo;
import android.view.inputmethod.EditorInfo;
import android.widget.EditText;
import android.widget.FrameLayout;
import android.widget.ImageView;
import android.widget.LinearLayout;
import android.widget.ScrollView;
import android.widget.TextView;
import android.widget.Toast;

import androidx.core.graphics.ColorUtils;

import org.telegram.messenger.AndroidUtilities;
import org.telegram.messenger.FileLog;
import org.telegram.messenger.LocaleController;
import org.telegram.messenger.NotificationCenter;
import org.telegram.messenger.R;
import org.telegram.messenger.SRPHelper;
import org.telegram.messenger.UserConfig;
import org.telegram.messenger.Utilities;
import org.telegram.tgnet.ConnectionsManager;
import org.telegram.tgnet.RequestDelegate;
import org.telegram.tgnet.TLObject;
import org.telegram.tgnet.TLRPC;
import org.telegram.ui.ActionBar.ActionBar;
import org.telegram.ui.ActionBar.ActionBarMenu;
import org.telegram.ui.ActionBar.ActionBarMenuItem;
import org.telegram.ui.ActionBar.AlertDialog;
import org.telegram.ui.ActionBar.BaseFragment;
import org.telegram.ui.ActionBar.Theme;
import org.telegram.ui.ActionBar.ThemeDescription;
import org.telegram.ui.Components.AlertsCreator;
import org.telegram.ui.Components.CombinedDrawable;
import org.telegram.ui.Components.CubicBezierInterpolator;
import org.telegram.ui.Components.CustomPhoneKeyboardView;
import org.telegram.ui.Components.EditTextBoldCursor;
import org.telegram.ui.Components.LayoutHelper;
import org.telegram.ui.Components.OutlineTextContainerView;
import org.telegram.ui.Components.RLottieDrawable;
import org.telegram.ui.Components.RLottieImageView;
import org.telegram.ui.Components.RadialProgressView;
import org.telegram.ui.Components.SizeNotifierFrameLayout;
import org.telegram.ui.Components.TextStyleSpan;
import org.telegram.ui.Components.TransformableLoginButtonView;
import org.telegram.ui.Components.VerticalPositionAutoAnimator;
import org.telegram.ui.Components.spoilers.SpoilersTextView;

import java.util.ArrayList;

import tw.nekomimi.nekogram.NekoConfig;
import tw.nekomimi.nekogram.ui.EditTextAutoFill;
import tw.nekomimi.nekogram.utils.VibrateUtil;

public class TwoStepVerificationSetupActivity extends BaseFragment {

    private RLottieImageView imageView;
    private TextView buttonTextView;
    private TextView titleTextView;
    private TextView descriptionText;
    private TextView descriptionText2;
    private TextView descriptionText3;
    private TextView bottomSkipButton;
    private EditTextBoldCursor editTextFirstRow, editTextSecondRow;
    private OutlineTextContainerView outlineTextFirstRow, outlineTextSecondRow;
    private CodeFieldContainer codeFieldContainer;
    private ScrollView scrollView;
    private View actionBarBackground;
    private ImageView showPasswordButton;
    private boolean needPasswordButton = false;
    private boolean isPasswordVisible;
    private int otherwiseReloginDays = -1;
    private boolean fromRegistration;

    private AnimatorSet buttonAnimation;

    private ArrayList<BaseFragment> fragmentsToClose = new ArrayList<>();

    private AnimatorSet actionBarAnimator;
    private RadialProgressView radialProgressView;

    private boolean ignoreTextChange;

    private boolean doneAfterPasswordLoad;

    private int currentType;
    private int emailCodeLength = 6;
    private String firstPassword;
    private String hint;
    private String email;
    private boolean paused;
    private boolean waitingForEmail;
    private TLRPC.account_Password currentPassword;
    private byte[] currentPasswordHash = new byte[0];
    private long currentSecretId;
    private byte[] currentSecret;
    private boolean closeAfterSet;
    private boolean emailOnly;
    private String emailCode;

    private VerticalPositionAutoAnimator floatingAutoAnimator;
    private FrameLayout floatingButtonContainer;
    private TransformableLoginButtonView floatingButtonIcon;
    private RadialProgressView floatingProgressView;

    private CustomPhoneKeyboardView keyboardView;

    private RLottieDrawable[] animationDrawables;
    private Runnable setAnimationRunnable;

    private boolean postedErrorColorTimeout;
    private Runnable errorColorTimeout = () -> {
        postedErrorColorTimeout = false;
        for (int i = 0; i < codeFieldContainer.codeField.length; i++) {
            codeFieldContainer.codeField[i].animateErrorProgress(0);
        }
    };

    private Runnable finishCallback = () -> {
        if (editTextFirstRow == null) {
            return;
        }
        if (editTextFirstRow.length() != 0) {
            animationDrawables[2].setCustomEndFrame(49);
            animationDrawables[2].setProgress(0.0f, false);
            imageView.playAnimation();
        } else {
            setRandomMonkeyIdleAnimation(true);
        }
    };

    public static final int TYPE_CREATE_PASSWORD_STEP_1 = 0;
    public static final int TYPE_CREATE_PASSWORD_STEP_2 = 1;
    public static final int TYPE_ENTER_HINT = 2;
    public static final int TYPE_ENTER_EMAIL = 3;
    public static final int TYPE_EMAIL_RECOVERY = 4;
    public static final int TYPE_EMAIL_CONFIRM = 5;
    public static final int TYPE_INTRO = 6;
    public static final int TYPE_PASSWORD_SET = 7;
    public static final int TYPE_VERIFY = 8;
    public static final int TYPE_VERIFY_OK = 9;

    private static final int item_abort = 1;

    private Runnable monkeyAfterSwitchCallback;
    private Runnable monkeyEndCallback;

    public TwoStepVerificationSetupActivity(int type, TLRPC.account_Password password) {
        super();
        currentType = type;
        currentPassword = password;
        if (currentPassword == null && (currentType == TYPE_INTRO || currentType == TYPE_VERIFY)) {
            loadPasswordInfo();
        } else {
            waitingForEmail = !TextUtils.isEmpty(currentPassword.email_unconfirmed_pattern);
        }
    }

    public TwoStepVerificationSetupActivity(int account, int type, TLRPC.account_Password password) {
        super();
        currentAccount = account;
        currentType = type;
        currentPassword = password;
        waitingForEmail = !TextUtils.isEmpty(currentPassword.email_unconfirmed_pattern);
        if (currentPassword == null && (currentType == TYPE_INTRO || currentType == TYPE_VERIFY)) {
            loadPasswordInfo();
        }
    }

    public void setCurrentPasswordParams(byte[] passwordHash, long secretId, byte[] secret, boolean email) {
        currentPasswordHash = passwordHash;
        currentSecret = secret;
        currentSecretId = secretId;
        emailOnly = email;
    }

    public void setCurrentEmailCode(String code) {
        emailCode = code;
    }

    public void addFragmentToClose(BaseFragment fragment) {
        fragmentsToClose.add(fragment);
    }

    public void setFromRegistration(boolean fromRegistration) {
        this.fromRegistration = fromRegistration;
    }

    @Override
    public void onFragmentDestroy() {
        super.onFragmentDestroy();
        doneAfterPasswordLoad = false;
        if (setAnimationRunnable != null) {
            AndroidUtilities.cancelRunOnUIThread(setAnimationRunnable);
            setAnimationRunnable = null;
        }
        if (animationDrawables != null) {
            for (int a = 0; a < animationDrawables.length; a++) {
                animationDrawables[a].recycle(false);
            }
            animationDrawables = null;
        }
        AndroidUtilities.removeAdjustResize(getParentActivity(), classGuid);
        if (isCustomKeyboardVisible()) {
            AndroidUtilities.removeAltFocusable(getParentActivity(), classGuid);
        }
    }

    @Override
    public View createView(Context context) {
        actionBar.setBackgroundDrawable(null);
        actionBar.setBackButtonImage(R.drawable.ic_ab_back);
        actionBar.setAllowOverlayTitle(false);
        actionBar.setTitleColor(Theme.getColor(Theme.key_windowBackgroundWhiteBlackText));
        actionBar.setItemsColor(Theme.getColor(Theme.key_windowBackgroundWhiteBlackText), false);
        actionBar.setItemsBackgroundColor(Theme.getColor(Theme.key_actionBarWhiteSelector), false);
        actionBar.setCastShadows(false);
        actionBar.setAddToContainer(false);
        actionBar.setActionBarMenuOnItemClick(new ActionBar.ActionBarMenuOnItemClick() {
            @Override
            public void onItemClick(int id) {
                if (id == -1) {
                    if (otherwiseReloginDays >= 0 && parentLayout.getFragmentStack().size() == 1) {
                        showSetForcePasswordAlert();
                    } else {
                        finishFragment();
                    }
                } else if (id == item_abort) {
                    AlertDialog.Builder builder = new AlertDialog.Builder(getParentActivity());
                    String text;
                    if (currentPassword != null && currentPassword.has_password) {
                        text = LocaleController.getString("CancelEmailQuestion", R.string.CancelEmailQuestion);
                    } else {
                        text = LocaleController.getString("CancelPasswordQuestion", R.string.CancelPasswordQuestion);
                    }
                    String title = LocaleController.getString("CancelEmailQuestionTitle", R.string.CancelEmailQuestionTitle);
                    String buttonText = LocaleController.getString("Abort", R.string.Abort);
                    builder.setMessage(text);
                    builder.setTitle(title);
                    builder.setPositiveButton(buttonText, (dialogInterface, i) -> setNewPassword(true));
                    builder.setNegativeButton(LocaleController.getString("Cancel", R.string.Cancel), null);
                    AlertDialog alertDialog = builder.create();
                    showDialog(alertDialog);
                    TextView button = (TextView) alertDialog.getButton(DialogInterface.BUTTON_POSITIVE);
                    if (button != null) {
                        button.setTextColor(Theme.getColor(Theme.key_dialogTextRed));
                    }
                }
            }
        });

        if (currentType == TYPE_EMAIL_CONFIRM) {
            ActionBarMenu menu = actionBar.createMenu();
            ActionBarMenuItem item = menu.addItem(0, R.drawable.ic_ab_other);
            item.addSubItem(item_abort, LocaleController.getString("AbortPasswordMenu", R.string.AbortPasswordMenu));
        }

        floatingButtonContainer = new FrameLayout(context);
        if (Build.VERSION.SDK_INT >= 21) {
            StateListAnimator animator = new StateListAnimator();
            animator.addState(new int[]{android.R.attr.state_pressed}, ObjectAnimator.ofFloat(floatingButtonIcon, "translationZ", AndroidUtilities.dp(2), AndroidUtilities.dp(4)).setDuration(200));
            animator.addState(new int[]{}, ObjectAnimator.ofFloat(floatingButtonIcon, "translationZ", AndroidUtilities.dp(4), AndroidUtilities.dp(2)).setDuration(200));
            floatingButtonContainer.setStateListAnimator(animator);
            floatingButtonContainer.setOutlineProvider(new ViewOutlineProvider() {
                @SuppressLint("NewApi")
                @Override
                public void getOutline(View view, Outline outline) {
                    outline.setOval(0, 0, AndroidUtilities.dp(56), AndroidUtilities.dp(56));
                }
            });
        }
        floatingAutoAnimator = VerticalPositionAutoAnimator.attach(floatingButtonContainer);
        floatingButtonContainer.setOnClickListener(view -> processNext());

        floatingButtonIcon = new TransformableLoginButtonView(context);
        floatingButtonIcon.setTransformType(TransformableLoginButtonView.TRANSFORM_ARROW_CHECK);
        floatingButtonIcon.setProgress(0f);
        floatingButtonIcon.setColor(Theme.getColor(Theme.key_chats_actionIcon));
        floatingButtonIcon.setDrawBackground(false);
        floatingButtonContainer.setContentDescription(LocaleController.getString(R.string.Next));
        floatingButtonContainer.addView(floatingButtonIcon, LayoutHelper.createFrame(Build.VERSION.SDK_INT >= 21 ? 56 : 60, Build.VERSION.SDK_INT >= 21 ? 56 : 60));

        floatingProgressView = new RadialProgressView(context);
        floatingProgressView.setSize(AndroidUtilities.dp(22));
        floatingProgressView.setAlpha(0.0f);
        floatingProgressView.setScaleX(0.1f);
        floatingProgressView.setScaleY(0.1f);
        floatingButtonContainer.addView(floatingProgressView, LayoutHelper.createFrame(LayoutHelper.MATCH_PARENT, LayoutHelper.MATCH_PARENT));

        Drawable drawable = Theme.createSimpleSelectorCircleDrawable(AndroidUtilities.dp(56), Theme.getColor(Theme.key_chats_actionBackground), Theme.getColor(Theme.key_chats_actionPressedBackground));
        if (Build.VERSION.SDK_INT < 21) {
            Drawable shadowDrawable = context.getResources().getDrawable(R.drawable.floating_shadow).mutate();
            shadowDrawable.setColorFilter(new PorterDuffColorFilter(0xff000000, PorterDuff.Mode.MULTIPLY));
            CombinedDrawable combinedDrawable = new CombinedDrawable(shadowDrawable, drawable, 0, 0);
            combinedDrawable.setIconSize(AndroidUtilities.dp(56), AndroidUtilities.dp(56));
            drawable = combinedDrawable;
        }
        floatingButtonContainer.setBackground(drawable);

        bottomSkipButton = new TextView(context);
        bottomSkipButton.setTextColor(Theme.getColor(Theme.key_windowBackgroundWhiteBlueText2));
        bottomSkipButton.setTextSize(TypedValue.COMPLEX_UNIT_DIP, 14);
        bottomSkipButton.setGravity(Gravity.LEFT | Gravity.CENTER_VERTICAL);
        bottomSkipButton.setVisibility(View.GONE);
        VerticalPositionAutoAnimator.attach(bottomSkipButton);
        bottomSkipButton.setPadding(AndroidUtilities.dp(32), 0, AndroidUtilities.dp(32), 0);
        bottomSkipButton.setOnClickListener(v -> {
            if (currentType == TYPE_CREATE_PASSWORD_STEP_1) {
                needShowProgress();
                TLRPC.TL_auth_recoverPassword req = new TLRPC.TL_auth_recoverPassword();
                req.code = emailCode;
                getConnectionsManager().sendRequest(req, (response, error) -> AndroidUtilities.runOnUIThread(() -> {
                    needHideProgress();
                    if (error == null) {
                        getMessagesController().removeSuggestion(0, "VALIDATE_PASSWORD");
                        AlertDialog.Builder builder = new AlertDialog.Builder(getParentActivity());
                        builder.setPositiveButton(LocaleController.getString("OK", R.string.OK), (dialogInterface, i) -> {
                            for (int a = 0, N = fragmentsToClose.size(); a < N; a++) {
                                fragmentsToClose.get(a).removeSelfFromStack();
                            }
                            NotificationCenter.getInstance(currentAccount).postNotificationName(NotificationCenter.twoStepPasswordChanged);
                            finishFragment();
                        });
                        builder.setMessage(LocaleController.getString("PasswordReset", R.string.PasswordReset));
                        builder.setTitle(LocaleController.getString("TwoStepVerificationTitle", R.string.TwoStepVerificationTitle));
                        Dialog dialog = showDialog(builder.create());
                        if (dialog != null) {
                            dialog.setCanceledOnTouchOutside(false);
                            dialog.setCancelable(false);
                        }
                    } else {
                        if (error.text.startsWith("FLOOD_WAIT")) {
                            int time = Utilities.parseInt(error.text);
                            String timeString;
                            if (time < 60) {
                                timeString = LocaleController.formatPluralString("Seconds", time);
                            } else {
                                timeString = LocaleController.formatPluralString("Minutes", time / 60);
                            }
                            showAlertWithText(LocaleController.getString("TwoStepVerificationTitle", R.string.TwoStepVerificationTitle), LocaleController.formatString("FloodWaitTime", R.string.FloodWaitTime, timeString));
                        } else {
                            showAlertWithText(LocaleController.getString("TwoStepVerificationTitle", R.string.TwoStepVerificationTitle), error.text);
                        }
                    }
                }));
            } else if (currentType == TYPE_ENTER_EMAIL) {
                AlertDialog.Builder builder = new AlertDialog.Builder(getParentActivity());
                builder.setMessage(LocaleController.getString("YourEmailSkipWarningText", R.string.YourEmailSkipWarningText));
                builder.setTitle(LocaleController.getString("YourEmailSkipWarning", R.string.YourEmailSkipWarning));
                builder.setPositiveButton(LocaleController.getString("YourEmailSkip", R.string.YourEmailSkip), (dialogInterface, i) -> {
                    email = "";
                    setNewPassword(false);
                });
                builder.setNegativeButton(LocaleController.getString("Cancel", R.string.Cancel), null);
                AlertDialog alertDialog = builder.create();
                showDialog(alertDialog);
                TextView button = (TextView) alertDialog.getButton(DialogInterface.BUTTON_POSITIVE);
                if (button != null) {
                    button.setTextColor(Theme.getColor(Theme.key_dialogTextRed));
                }
            } else if (currentType == TYPE_ENTER_HINT) {
                onHintDone();
            }
        });

        imageView = new RLottieImageView(context);
        imageView.setScaleType(ImageView.ScaleType.CENTER);
        if (currentType == TYPE_ENTER_HINT && AndroidUtilities.isSmallScreen()) {
            imageView.setVisibility(View.GONE);
        } else if (!isIntro()) {
            imageView.setVisibility(isLandscape() ? View.GONE : View.VISIBLE);
        }

        titleTextView = new TextView(context);
        titleTextView.setTextColor(Theme.getColor(Theme.key_windowBackgroundWhiteBlackText));
        titleTextView.setGravity(Gravity.CENTER_HORIZONTAL);
        titleTextView.setPadding(AndroidUtilities.dp(32), 0, AndroidUtilities.dp(32), 0);
        titleTextView.setTextSize(TypedValue.COMPLEX_UNIT_DIP, 24);

        descriptionText = new SpoilersTextView(context);
        descriptionText.setTextColor(Theme.getColor(Theme.key_windowBackgroundWhiteGrayText6));
        descriptionText.setGravity(Gravity.CENTER_HORIZONTAL);
        descriptionText.setLineSpacing(AndroidUtilities.dp(2), 1);
        descriptionText.setTextSize(TypedValue.COMPLEX_UNIT_DIP, 15);
        descriptionText.setVisibility(View.GONE);
        descriptionText.setPadding(AndroidUtilities.dp(32), 0, AndroidUtilities.dp(32), 0);

        descriptionText2 = new TextView(context);
        descriptionText2.setTextColor(Theme.getColor(Theme.key_windowBackgroundWhiteGrayText6));
        descriptionText2.setGravity(Gravity.CENTER_HORIZONTAL);
        descriptionText2.setTextSize(TypedValue.COMPLEX_UNIT_DIP, 14);
        descriptionText2.setLineSpacing(AndroidUtilities.dp(2), 1);
        descriptionText2.setPadding(AndroidUtilities.dp(32), 0, AndroidUtilities.dp(32), 0);
        descriptionText2.setVisibility(View.GONE);
        descriptionText2.setOnClickListener(v -> {
            if (currentType == TYPE_VERIFY) {
                TwoStepVerificationActivity fragment = new TwoStepVerificationActivity();
                fragment.setForgotPasswordOnShow();
                fragment.setPassword(currentPassword);
                fragment.setBlockingAlert(otherwiseReloginDays);
                presentFragment(fragment, true);
            }
        });

        buttonTextView = new TextView(context);
        buttonTextView.setMinWidth(AndroidUtilities.dp(220));
        buttonTextView.setPadding(AndroidUtilities.dp(34), 0, AndroidUtilities.dp(34), 0);
        buttonTextView.setGravity(Gravity.CENTER);
        buttonTextView.setTextColor(Theme.getColor(Theme.key_featuredStickers_buttonText));
        buttonTextView.setTextSize(TypedValue.COMPLEX_UNIT_DIP, 15);
        buttonTextView.setTypeface(AndroidUtilities.getTypeface("fonts/rmedium.ttf"));
        buttonTextView.setBackground(Theme.AdaptiveRipple.filledRect(Theme.key_featuredStickers_addButton, 6));
        buttonTextView.setOnClickListener(v -> processNext());

        switch (currentType) {
            case TYPE_INTRO:
            case TYPE_PASSWORD_SET:
            case TYPE_VERIFY_OK:
                titleTextView.setTypeface(Typeface.DEFAULT);
                titleTextView.setTextSize(TypedValue.COMPLEX_UNIT_DIP, 24);
                break;
            default:
                titleTextView.setTypeface(AndroidUtilities.getTypeface("fonts/rmedium.ttf"));
                titleTextView.setTextSize(TypedValue.COMPLEX_UNIT_DIP, 18);
                break;
        }

        switch (currentType) {
            case TYPE_INTRO:
            case TYPE_PASSWORD_SET:
            case TYPE_VERIFY_OK: {
                ViewGroup container = new ViewGroup(context) {

                    @Override
                    protected void onMeasure(int widthMeasureSpec, int heightMeasureSpec) {
                        int width = MeasureSpec.getSize(widthMeasureSpec);
                        int height = MeasureSpec.getSize(heightMeasureSpec);

                        actionBar.measure(MeasureSpec.makeMeasureSpec(width, MeasureSpec.EXACTLY), heightMeasureSpec);

                        if (width > height) {
                            imageView.measure(MeasureSpec.makeMeasureSpec((int) (width * 0.45f), MeasureSpec.EXACTLY), MeasureSpec.makeMeasureSpec((int) (height * 0.68f), MeasureSpec.EXACTLY));
                            titleTextView.measure(MeasureSpec.makeMeasureSpec((int) (width * 0.6f), MeasureSpec.EXACTLY), MeasureSpec.makeMeasureSpec(height, MeasureSpec.UNSPECIFIED));
                            descriptionText.measure(MeasureSpec.makeMeasureSpec((int) (width * 0.6f), MeasureSpec.EXACTLY), MeasureSpec.makeMeasureSpec(height, MeasureSpec.UNSPECIFIED));
                            descriptionText2.measure(MeasureSpec.makeMeasureSpec((int) (width * 0.6f), MeasureSpec.EXACTLY), MeasureSpec.makeMeasureSpec(height, MeasureSpec.UNSPECIFIED));
                            buttonTextView.measure(MeasureSpec.makeMeasureSpec((int) (width * 0.6f), MeasureSpec.AT_MOST), MeasureSpec.makeMeasureSpec(AndroidUtilities.dp(42), MeasureSpec.EXACTLY));
                        } else {
                            int imageSize = currentType == TYPE_PASSWORD_SET ? 160 : 140;
                            imageView.measure(MeasureSpec.makeMeasureSpec(AndroidUtilities.dp(imageSize), MeasureSpec.EXACTLY), MeasureSpec.makeMeasureSpec(AndroidUtilities.dp(imageSize), MeasureSpec.EXACTLY));
                            titleTextView.measure(MeasureSpec.makeMeasureSpec(width, MeasureSpec.EXACTLY), MeasureSpec.makeMeasureSpec(height, MeasureSpec.UNSPECIFIED));
                            descriptionText.measure(MeasureSpec.makeMeasureSpec(width, MeasureSpec.EXACTLY), MeasureSpec.makeMeasureSpec(height, MeasureSpec.UNSPECIFIED));
                            descriptionText2.measure(MeasureSpec.makeMeasureSpec(width, MeasureSpec.EXACTLY), MeasureSpec.makeMeasureSpec(height, MeasureSpec.UNSPECIFIED));
                            buttonTextView.measure(MeasureSpec.makeMeasureSpec(width - AndroidUtilities.dp(24 * 2), MeasureSpec.EXACTLY), MeasureSpec.makeMeasureSpec(AndroidUtilities.dp(50), MeasureSpec.EXACTLY));
                        }

                        setMeasuredDimension(width, height);
                    }

                    @Override
                    protected void onLayout(boolean changed, int l, int t, int r, int b) {
                        actionBar.layout(0, 0, r, actionBar.getMeasuredHeight());

                        int width = r - l;
                        int height = b - t;

                        if (r > b) {
                            int y = (height - imageView.getMeasuredHeight()) / 2;
                            imageView.layout(0, y, imageView.getMeasuredWidth(), y + imageView.getMeasuredHeight());
                            int x = (int) (width * 0.4f);
                            y = (int) (height * 0.22f);
                            titleTextView.layout(x, y, x + titleTextView.getMeasuredWidth(), y + titleTextView.getMeasuredHeight());
                            x = (int) (width * 0.4f);
                            y = (int) (height * 0.39f);
                            descriptionText.layout(x, y, x + descriptionText.getMeasuredWidth(), y + descriptionText.getMeasuredHeight());
                            x = (int) (width * 0.4f + (width * 0.6f - buttonTextView.getMeasuredWidth()) / 2);
                            y = (int) (height * 0.64f);
                            buttonTextView.layout(x, y, x + buttonTextView.getMeasuredWidth(), y + buttonTextView.getMeasuredHeight());
                        } else {
                            int y = (int) (height * 0.3f);
                            int x = (width - imageView.getMeasuredWidth()) / 2;
                            imageView.layout(x, y, x + imageView.getMeasuredWidth(), y + imageView.getMeasuredHeight());
                            y += imageView.getMeasuredHeight() + AndroidUtilities.dp(16);
                            titleTextView.layout(0, y, titleTextView.getMeasuredWidth(), y + titleTextView.getMeasuredHeight());
                            y += titleTextView.getMeasuredHeight() + AndroidUtilities.dp(12);
                            descriptionText.layout(0, y, descriptionText.getMeasuredWidth(), y + descriptionText.getMeasuredHeight());
                            x = (width - buttonTextView.getMeasuredWidth()) / 2;
                            y = height - buttonTextView.getMeasuredHeight() - AndroidUtilities.dp(48);
                            buttonTextView.layout(x, y, x + buttonTextView.getMeasuredWidth(), y + buttonTextView.getMeasuredHeight());
                        }
                    }
                };
                container.setOnTouchListener((v, event) -> true);
                container.addView(actionBar);
                container.addView(imageView);
                container.addView(titleTextView);
                container.addView(descriptionText);
                container.addView(buttonTextView);
                fragmentView = container;
                break;
            }
            case TYPE_VERIFY:
            case TYPE_CREATE_PASSWORD_STEP_1:
            case TYPE_CREATE_PASSWORD_STEP_2:
            case TYPE_EMAIL_CONFIRM:
            case TYPE_EMAIL_RECOVERY:
            case TYPE_ENTER_HINT:
            case TYPE_ENTER_EMAIL: {
                FrameLayout frameLayout = new FrameLayout(context) {
                    @Override
                    protected void onMeasure(int widthMeasureSpec, int heightMeasureSpec) {
                        super.onMeasure(widthMeasureSpec, heightMeasureSpec);

                        MarginLayoutParams params = (MarginLayoutParams) radialProgressView.getLayoutParams();
                        params.topMargin = AndroidUtilities.statusBarHeight + AndroidUtilities.dp(16);
                    }
                };
                SizeNotifierFrameLayout keyboardFrameLayout = new SizeNotifierFrameLayout(context) {
                    @Override
                    protected void onLayout(boolean changed, int l, int t, int r, int b) {
                        int frameBottom;
                        if (keyboardView.getVisibility() != View.GONE && measureKeyboardHeight() >= AndroidUtilities.dp(20)) {
                            if (isCustomKeyboardVisible()) {
                                frameLayout.layout(0, 0, getMeasuredWidth(), frameBottom = getMeasuredHeight() - AndroidUtilities.dp(CustomPhoneKeyboardView.KEYBOARD_HEIGHT_DP) + measureKeyboardHeight());
                            } else {
                                frameLayout.layout(0, 0, getMeasuredWidth(), frameBottom = getMeasuredHeight());
                            }
                        } else if (keyboardView.getVisibility() != View.GONE) {
                            frameLayout.layout(0, 0, getMeasuredWidth(), frameBottom = getMeasuredHeight() - AndroidUtilities.dp(CustomPhoneKeyboardView.KEYBOARD_HEIGHT_DP));
                        } else {
                            frameLayout.layout(0, 0, getMeasuredWidth(), frameBottom = getMeasuredHeight());
                        }

                        keyboardView.layout(0, frameBottom, getMeasuredWidth(), frameBottom + AndroidUtilities.dp(CustomPhoneKeyboardView.KEYBOARD_HEIGHT_DP));
                    }

                    @Override
                    protected void onMeasure(int widthMeasureSpec, int heightMeasureSpec) {
                        int width = MeasureSpec.getSize(widthMeasureSpec), height = MeasureSpec.getSize(heightMeasureSpec);
                        setMeasuredDimension(width, height);

                        int frameHeight = height;
                        if (keyboardView.getVisibility() != View.GONE && measureKeyboardHeight() < AndroidUtilities.dp(20)) {
                            frameHeight -= AndroidUtilities.dp(CustomPhoneKeyboardView.KEYBOARD_HEIGHT_DP);
                        }
                        frameLayout.measure(MeasureSpec.makeMeasureSpec(width, MeasureSpec.EXACTLY), MeasureSpec.makeMeasureSpec(frameHeight, MeasureSpec.EXACTLY));
                        keyboardView.measure(MeasureSpec.makeMeasureSpec(width, MeasureSpec.EXACTLY), MeasureSpec.makeMeasureSpec(AndroidUtilities.dp(CustomPhoneKeyboardView.KEYBOARD_HEIGHT_DP), MeasureSpec.EXACTLY));
                    }
                };
                keyboardFrameLayout.addView(frameLayout);

                ViewGroup container = new ViewGroup(context) {

                    @Override
                    protected void onMeasure(int widthMeasureSpec, int heightMeasureSpec) {
                        int width = MeasureSpec.getSize(widthMeasureSpec);
                        int height = MeasureSpec.getSize(heightMeasureSpec);

                        actionBar.measure(MeasureSpec.makeMeasureSpec(width, MeasureSpec.EXACTLY), heightMeasureSpec);
                        actionBarBackground.measure(MeasureSpec.makeMeasureSpec(width, MeasureSpec.EXACTLY), MeasureSpec.makeMeasureSpec(actionBar.getMeasuredHeight() + AndroidUtilities.dp(3), MeasureSpec.EXACTLY));
                        keyboardFrameLayout.measure(MeasureSpec.makeMeasureSpec(width, MeasureSpec.EXACTLY), heightMeasureSpec);

                        setMeasuredDimension(width, height);
                    }

                    @Override
                    protected void onLayout(boolean changed, int l, int t, int r, int b) {
                        actionBar.layout(0, 0, actionBar.getMeasuredWidth(), actionBar.getMeasuredHeight());
                        actionBarBackground.layout(0, 0, actionBarBackground.getMeasuredWidth(), actionBarBackground.getMeasuredHeight());
                        keyboardFrameLayout.layout(0, 0, keyboardFrameLayout.getMeasuredWidth(), keyboardFrameLayout.getMeasuredHeight());
                    }
                };

                scrollView = new ScrollView(context) {

                    private int[] location = new int[2];
                    private Rect tempRect = new Rect();
                    private boolean isLayoutDirty = true;
                    private int scrollingUp;

                    @Override
                    protected void onScrollChanged(int l, int t, int oldl, int oldt) {
                        super.onScrollChanged(l, t, oldl, oldt);

                        if (titleTextView == null) {
                            return;
                        }
                        titleTextView.getLocationOnScreen(location);
                        boolean show = location[1] + titleTextView.getMeasuredHeight() < actionBar.getBottom();
                        boolean visible = titleTextView.getTag() == null;
                        if (show != visible) {
                            titleTextView.setTag(show ? null : 1);
                            if (actionBarAnimator != null) {
                                actionBarAnimator.cancel();
                                actionBarAnimator = null;
                            }
                            actionBarAnimator = new AnimatorSet();
                            actionBarAnimator.playTogether(
                                    ObjectAnimator.ofFloat(actionBarBackground, View.ALPHA, show ? 1.0f : 0.0f),
                                    ObjectAnimator.ofFloat(actionBar.getTitleTextView(), View.ALPHA, show ? 1.0f : 0.0f)
                            );
                            actionBarAnimator.setDuration(150);
                            actionBarAnimator.addListener(new AnimatorListenerAdapter() {
                                @Override
                                public void onAnimationEnd(Animator animation) {
                                    if (animation.equals(actionBarAnimator)) {
                                        actionBarAnimator = null;
                                    }
                                }
                            });
                            actionBarAnimator.start();
                        }
                    }

                    @Override
                    public void scrollToDescendant(View child) {
                        child.getDrawingRect(tempRect);
                        offsetDescendantRectToMyCoords(child, tempRect);

                        tempRect.bottom += AndroidUtilities.dp(120);

                        int scrollDelta = computeScrollDeltaToGetChildRectOnScreen(tempRect);
                        if (scrollDelta < 0) {
                            scrollDelta -= (scrollingUp = (getMeasuredHeight() - child.getMeasuredHeight()) / 2);
                        } else {
                            scrollingUp = 0;
                        }
                        if (scrollDelta != 0) {
                            smoothScrollBy(0, scrollDelta);
                        }
                    }

                    @Override
                    public void requestChildFocus(View child, View focused) {
                        if (Build.VERSION.SDK_INT < 29) {
                            if (focused != null && !isLayoutDirty) {
                                scrollToDescendant(focused);
                            }
                        }
                        super.requestChildFocus(child, focused);
                    }

                    @Override
                    public boolean requestChildRectangleOnScreen(View child, Rect rectangle, boolean immediate) {
                        if (Build.VERSION.SDK_INT < 23) {

                            rectangle.bottom += AndroidUtilities.dp(120);

                            if (scrollingUp != 0) {
                                rectangle.top -= scrollingUp;
                                rectangle.bottom -= scrollingUp;
                                scrollingUp = 0;
                            }
                        }
                        return super.requestChildRectangleOnScreen(child, rectangle, immediate);
                    }

                    @Override
                    public void requestLayout() {
                        isLayoutDirty = true;
                        super.requestLayout();
                    }

                    @Override
                    protected void onLayout(boolean changed, int l, int t, int r, int b) {
                        isLayoutDirty = false;
                        super.onLayout(changed, l, t, r, b);
                    }
                };
                scrollView.setVerticalScrollBarEnabled(false);
                frameLayout.addView(scrollView, LayoutHelper.createFrame(LayoutHelper.MATCH_PARENT, LayoutHelper.MATCH_PARENT));
                frameLayout.addView(bottomSkipButton, LayoutHelper.createFrame(LayoutHelper.MATCH_PARENT, Build.VERSION.SDK_INT >= Build.VERSION_CODES.LOLLIPOP ? 56 : 60, Gravity.BOTTOM, 0, 0, 0, 16));
                frameLayout.addView(floatingButtonContainer, LayoutHelper.createFrame(Build.VERSION.SDK_INT >= 21 ? 56 : 60, Build.VERSION.SDK_INT >= 21 ? 56 : 60, Gravity.RIGHT | Gravity.BOTTOM, 0, 0, 24, 16));
                container.addView(keyboardFrameLayout, LayoutHelper.createFrame(LayoutHelper.MATCH_PARENT, LayoutHelper.MATCH_PARENT));

                LinearLayout scrollViewLinearLayout = new LinearLayout(context) {
                    @Override
                    protected void onMeasure(int widthMeasureSpec, int heightMeasureSpec) {
                        super.onMeasure(widthMeasureSpec, heightMeasureSpec);

                        MarginLayoutParams params = (MarginLayoutParams) titleTextView.getLayoutParams();
                        params.topMargin = (imageView.getVisibility() == GONE && Build.VERSION.SDK_INT >= Build.VERSION_CODES.LOLLIPOP ? AndroidUtilities.statusBarHeight : 0) + AndroidUtilities.dp(8) + (currentType == TYPE_ENTER_HINT && AndroidUtilities.isSmallScreen() && !isLandscape() ? AndroidUtilities.dp(32) : 0);
                    }
                };
                scrollViewLinearLayout.setOrientation(LinearLayout.VERTICAL);
                scrollView.addView(scrollViewLinearLayout, LayoutHelper.createScroll(LayoutHelper.MATCH_PARENT, LayoutHelper.MATCH_PARENT, Gravity.LEFT | Gravity.TOP));

                scrollViewLinearLayout.addView(imageView, LayoutHelper.createLinear(LayoutHelper.WRAP_CONTENT, LayoutHelper.WRAP_CONTENT, Gravity.CENTER_HORIZONTAL | Gravity.TOP, 0, 69, 0, 0));
                scrollViewLinearLayout.addView(titleTextView, LayoutHelper.createLinear(LayoutHelper.WRAP_CONTENT, LayoutHelper.WRAP_CONTENT, Gravity.CENTER_HORIZONTAL | Gravity.TOP, 0, 8, 0, 0));
                scrollViewLinearLayout.addView(descriptionText, LayoutHelper.createLinear(LayoutHelper.WRAP_CONTENT, LayoutHelper.WRAP_CONTENT, Gravity.CENTER_HORIZONTAL | Gravity.TOP, 0, 9, 0, 0));

                outlineTextFirstRow = new OutlineTextContainerView(context);
                outlineTextFirstRow.animateSelection(1f, false);

                editTextFirstRow = new EditTextAutoFill(context);
                editTextFirstRow.setTextSize(TypedValue.COMPLEX_UNIT_DIP, 18);
                int padding = AndroidUtilities.dp(16);
                editTextFirstRow.setPadding(padding, padding, padding, padding);
                editTextFirstRow.setCursorColor(Theme.getColor(Theme.key_windowBackgroundWhiteInputFieldActivated));
                editTextFirstRow.setTextColor(Theme.getColor(Theme.key_windowBackgroundWhiteBlackText));
                editTextFirstRow.setBackground(null);
                editTextFirstRow.setMaxLines(1);
                editTextFirstRow.setLines(1);
                editTextFirstRow.setGravity(Gravity.LEFT);
                editTextFirstRow.setCursorSize(AndroidUtilities.dp(20));
                editTextFirstRow.setSingleLine(true);
                editTextFirstRow.setCursorWidth(1.5f);
                editTextFirstRow.setOnEditorActionListener((textView, i, keyEvent) -> {
                    if (i == EditorInfo.IME_ACTION_NEXT || i == EditorInfo.IME_ACTION_DONE) {
                        if (outlineTextSecondRow.getVisibility() == View.VISIBLE) {
                            editTextSecondRow.requestFocus();
                            return true;
                        }
                        processNext();
                        return true;
                    }
                    return false;
                });
                outlineTextFirstRow.attachEditText(editTextFirstRow);
                editTextFirstRow.setOnFocusChangeListener((v, hasFocus) -> outlineTextFirstRow.animateSelection(hasFocus ? 1f : 0f));

                LinearLayout firstRowLinearLayout = new LinearLayout(context);
                firstRowLinearLayout.setOrientation(LinearLayout.HORIZONTAL);
                firstRowLinearLayout.addView(editTextFirstRow, LayoutHelper.createLinear(0, LayoutHelper.WRAP_CONTENT, 1f));

                showPasswordButton = new ImageView(context) {
                    @Override
                    public void onInitializeAccessibilityNodeInfo(AccessibilityNodeInfo info) {
                        super.onInitializeAccessibilityNodeInfo(info);
                        info.setCheckable(true);
                        info.setChecked(editTextFirstRow.getTransformationMethod() == null);
                    }
                };
                showPasswordButton.setImageResource(R.drawable.msg_message);
                showPasswordButton.setScaleType(ImageView.ScaleType.CENTER);
                showPasswordButton.setContentDescription(LocaleController.getString(R.string.TwoStepVerificationShowPassword));
                if (Build.VERSION.SDK_INT >= 21) {
                    showPasswordButton.setBackground(Theme.createSelectorDrawable(Theme.getColor(Theme.key_listSelector)));
                }
                showPasswordButton.setColorFilter(new PorterDuffColorFilter(Theme.getColor(Theme.key_chat_messagePanelIcons), PorterDuff.Mode.SRC_IN));
                AndroidUtilities.updateViewVisibilityAnimated(showPasswordButton, false, 0.1f, false);
                showPasswordButton.setOnClickListener(v -> {
                    ignoreTextChange = true;
                    if (editTextFirstRow.getTransformationMethod() == null) {
                        isPasswordVisible = false;
                        editTextFirstRow.setTransformationMethod(PasswordTransformationMethod.getInstance());
                        showPasswordButton.setColorFilter(new PorterDuffColorFilter(Theme.getColor(Theme.key_chat_messagePanelIcons), PorterDuff.Mode.SRC_IN));
                        if (currentType == TYPE_CREATE_PASSWORD_STEP_1) {
                            if (editTextFirstRow.length() > 0 && editTextFirstRow.hasFocus()) {
                                if (monkeyEndCallback == null) {
                                    animationDrawables[3].setCustomEndFrame(-1);
                                    if (imageView.getAnimatedDrawable() != animationDrawables[3]) {
                                        imageView.setAnimation(animationDrawables[3]);
                                        animationDrawables[3].setCurrentFrame(18, false);
                                    }
                                    imageView.playAnimation();
                                }
                            }
                        }
                    } else {
                        isPasswordVisible = true;
                        editTextFirstRow.setTransformationMethod(null);
                        showPasswordButton.setColorFilter(new PorterDuffColorFilter(Theme.getColor(Theme.key_chat_messagePanelSend), PorterDuff.Mode.SRC_IN));

                        if (currentType == TYPE_CREATE_PASSWORD_STEP_1) {
                            if (editTextFirstRow.length() > 0 && editTextFirstRow.hasFocus()) {
                                if (monkeyEndCallback == null) {
                                    animationDrawables[3].setCustomEndFrame(18);
                                    if (imageView.getAnimatedDrawable() != animationDrawables[3]) {
                                        imageView.setAnimation(animationDrawables[3]);
                                    }
                                    animationDrawables[3].setProgress(0.0f, false);
                                    imageView.playAnimation();
                                }
                            }
                        }
                    }
                    editTextFirstRow.setSelection(editTextFirstRow.length());
                    ignoreTextChange = false;
                });
                firstRowLinearLayout.addView(showPasswordButton, LayoutHelper.createLinear(24, 24, Gravity.CENTER_VERTICAL, 0, 0, 16, 0));

                editTextFirstRow.addTextChangedListener(new TextWatcher() {
                    @Override
                    public void beforeTextChanged(CharSequence s, int start, int count, int after) {}

                    @Override
                    public void onTextChanged(CharSequence s, int start, int before, int count) {}

                    @Override
                    public void afterTextChanged(Editable s) {
                        if (needPasswordButton) {
                            if (showPasswordButton.getVisibility() != View.VISIBLE && !TextUtils.isEmpty(s)) {
                                AndroidUtilities.updateViewVisibilityAnimated(showPasswordButton, true, 0.1f, true);
                            } else if (showPasswordButton.getVisibility() != View.GONE && TextUtils.isEmpty(s)) {
                                AndroidUtilities.updateViewVisibilityAnimated(showPasswordButton, false, 0.1f, true);
                            }
                        }
                    }
                });

                outlineTextFirstRow.addView(firstRowLinearLayout, LayoutHelper.createFrame(LayoutHelper.MATCH_PARENT, LayoutHelper.WRAP_CONTENT));
                scrollViewLinearLayout.addView(outlineTextFirstRow, LayoutHelper.createFrame(LayoutHelper.MATCH_PARENT, LayoutHelper.WRAP_CONTENT, Gravity.TOP | Gravity.CENTER_HORIZONTAL, 24, 32, 24, 32));

                outlineTextSecondRow = new OutlineTextContainerView(context);

                editTextSecondRow = new EditTextBoldCursor(context);
                editTextSecondRow.setTextSize(TypedValue.COMPLEX_UNIT_DIP, 18);
                padding = AndroidUtilities.dp(16);
                editTextSecondRow.setPadding(padding, padding, padding, padding);
                editTextSecondRow.setCursorColor(Theme.getColor(Theme.key_windowBackgroundWhiteInputFieldActivated));
                editTextSecondRow.setTextColor(Theme.getColor(Theme.key_windowBackgroundWhiteBlackText));
                editTextSecondRow.setBackground(null);
                editTextSecondRow.setMaxLines(1);
                editTextSecondRow.setLines(1);
                editTextSecondRow.setGravity(Gravity.LEFT);
                editTextSecondRow.setCursorSize(AndroidUtilities.dp(20));
                editTextSecondRow.setSingleLine(true);
                editTextSecondRow.setCursorWidth(1.5f);
                editTextSecondRow.setOnEditorActionListener((textView, i, keyEvent) -> {
                    if (i == EditorInfo.IME_ACTION_NEXT || i == EditorInfo.IME_ACTION_DONE) {
                        processNext();
                        return true;
                    }
                    return false;
                });
                outlineTextSecondRow.attachEditText(editTextSecondRow);
                editTextSecondRow.setOnFocusChangeListener((v, hasFocus) -> outlineTextSecondRow.animateSelection(hasFocus ? 1f : 0f));

                outlineTextSecondRow.addView(editTextSecondRow, LayoutHelper.createFrame(LayoutHelper.MATCH_PARENT, LayoutHelper.WRAP_CONTENT));
                scrollViewLinearLayout.addView(outlineTextSecondRow, LayoutHelper.createFrame(LayoutHelper.MATCH_PARENT, LayoutHelper.WRAP_CONTENT, Gravity.TOP | Gravity.CENTER_HORIZONTAL, 24, 16, 24, 0));
                outlineTextSecondRow.setVisibility(View.GONE);

                keyboardView = new CustomPhoneKeyboardView(context);
                keyboardView.setVisibility(View.GONE);
                keyboardFrameLayout.addView(keyboardView);

                codeFieldContainer = new CodeFieldContainer(context) {
                    @Override
                    protected void processNextPressed() {
                        processNext();
                    }
                };
                codeFieldContainer.setNumbersCount(6, LoginActivity.AUTH_TYPE_MESSAGE);
                for (CodeNumberField f : codeFieldContainer.codeField) {
                    f.setShowSoftInputOnFocusCompat(!isCustomKeyboardVisible());
                    f.addTextChangedListener(new TextWatcher() {
                        @Override
                        public void beforeTextChanged(CharSequence s, int start, int count, int after) {}

                        @Override
                        public void onTextChanged(CharSequence s, int start, int before, int count) {}

                        @Override
                        public void afterTextChanged(Editable s) {
                            if (postedErrorColorTimeout) {
                                AndroidUtilities.cancelRunOnUIThread(errorColorTimeout);
                                errorColorTimeout.run();
                            }
                        }
                    });
                    f.setOnFocusChangeListener((v, hasFocus) -> {
                        if (hasFocus) {
                            keyboardView.setEditText((EditText) v);
                            keyboardView.setDispatchBackWhenEmpty(true);
                        }
                    });
                }
                codeFieldContainer.setVisibility(View.GONE);
                scrollViewLinearLayout.addView(codeFieldContainer, LayoutHelper.createLinear(LayoutHelper.WRAP_CONTENT, LayoutHelper.WRAP_CONTENT, Gravity.CENTER_HORIZONTAL, 0, 32, 0, 0));

                FrameLayout frameLayout2 = new FrameLayout(context);
                scrollViewLinearLayout.addView(frameLayout2, LayoutHelper.createLinear(LayoutHelper.MATCH_PARENT, LayoutHelper.WRAP_CONTENT, Gravity.LEFT | Gravity.TOP, 0, 36, 0, 22));

                frameLayout2.addView(descriptionText2, LayoutHelper.createFrame(LayoutHelper.WRAP_CONTENT, LayoutHelper.WRAP_CONTENT, Gravity.CENTER_HORIZONTAL | Gravity.TOP));

                if (currentType == TYPE_EMAIL_RECOVERY) {
                    descriptionText3 = new TextView(context);
                    descriptionText3.setTextColor(Theme.getColor(Theme.key_windowBackgroundWhiteLinkText));
                    descriptionText3.setGravity(Gravity.CENTER_HORIZONTAL);
                    descriptionText3.setTextSize(TypedValue.COMPLEX_UNIT_DIP, 14);
                    descriptionText3.setLineSpacing(AndroidUtilities.dp(2), 1);
                    descriptionText3.setPadding(AndroidUtilities.dp(32), 0, AndroidUtilities.dp(32), 0);
                    descriptionText3.setText(LocaleController.getString("RestoreEmailTroubleNoEmail", R.string.RestoreEmailTroubleNoEmail));
                    scrollViewLinearLayout.addView(descriptionText3, LayoutHelper.createLinear(LayoutHelper.WRAP_CONTENT, LayoutHelper.WRAP_CONTENT, Gravity.CENTER_HORIZONTAL | Gravity.TOP, 0, 0, 0, 25));
                    descriptionText3.setOnClickListener(v -> {
                        AlertDialog.Builder builder = new AlertDialog.Builder(getParentActivity());
                        builder.setNegativeButton(LocaleController.getString("Cancel", R.string.Cancel), null);
                        builder.setPositiveButton(LocaleController.getString("Reset", R.string.Reset), (dialog, which) -> {
                            onReset();
                            finishFragment();
                        });
                        builder.setTitle(LocaleController.getString("ResetPassword", R.string.ResetPassword));
                        builder.setMessage(LocaleController.getString("RestoreEmailTroubleText2", R.string.RestoreEmailTroubleText2));
                        showDialog(builder.create());
                    });
                }

                fragmentView = container;

                actionBarBackground = new View(context) {

                    private Paint paint = new Paint();

                    @Override
                    protected void onDraw(Canvas canvas) {
                        paint.setColor(Theme.getColor(Theme.key_windowBackgroundWhite));
                        int h = getMeasuredHeight() - AndroidUtilities.dp(3);
                        canvas.drawRect(0, 0, getMeasuredWidth(), h, paint);
                        parentLayout.drawHeaderShadow(canvas, h);
                    }
                };
                actionBarBackground.setAlpha(0.0f);
                container.addView(actionBarBackground);
                container.addView(actionBar);

                radialProgressView = new RadialProgressView(context);
                radialProgressView.setSize(AndroidUtilities.dp(20));
                radialProgressView.setAlpha(0);
                radialProgressView.setScaleX(0.1f);
                radialProgressView.setScaleY(0.1f);
                radialProgressView.setProgressColor(Theme.getColor(Theme.key_windowBackgroundWhiteInputFieldActivated));
                frameLayout.addView(radialProgressView, LayoutHelper.createFrame(32, 32, Gravity.RIGHT | Gravity.TOP, 0, 16, 16, 0));
                break;
            }
        }

        fragmentView.setBackgroundColor(Theme.getColor(Theme.key_windowBackgroundWhite));

        switch (currentType) {
            case TYPE_INTRO: {
                titleTextView.setText(LocaleController.getString("TwoStepVerificationTitle", R.string.TwoStepVerificationTitle));
                descriptionText.setText(LocaleController.getString("SetAdditionalPasswordInfo", R.string.SetAdditionalPasswordInfo));
                buttonTextView.setText(LocaleController.getString("TwoStepVerificationSetPassword", R.string.TwoStepVerificationSetPassword));
                descriptionText.setVisibility(View.VISIBLE);

                imageView.setAnimation(R.raw.tsv_setup_intro, 140, 140);
                imageView.playAnimation();
                break;
            }
            case TYPE_PASSWORD_SET: {
                titleTextView.setText(LocaleController.getString("TwoStepVerificationPasswordSet", R.string.TwoStepVerificationPasswordSet));
                descriptionText.setText(LocaleController.getString("TwoStepVerificationPasswordSetInfo", R.string.TwoStepVerificationPasswordSetInfo));
                if (closeAfterSet) {
                    buttonTextView.setText(LocaleController.getString("TwoStepVerificationPasswordReturnPassport", R.string.TwoStepVerificationPasswordReturnPassport));
                } else if (fromRegistration) {
                    buttonTextView.setText(LocaleController.getString(R.string.Continue));
                } else {
                    buttonTextView.setText(LocaleController.getString("TwoStepVerificationPasswordReturnSettings", R.string.TwoStepVerificationPasswordReturnSettings));
                }
                descriptionText.setVisibility(View.VISIBLE);

                imageView.setAnimation(R.raw.wallet_allset, 160, 160);
                imageView.playAnimation();
                break;
            }
            case TYPE_VERIFY_OK: {
                titleTextView.setText(LocaleController.getString("CheckPasswordPerfect", R.string.CheckPasswordPerfect));
                descriptionText.setText(LocaleController.getString("CheckPasswordPerfectInfo", R.string.CheckPasswordPerfectInfo));
                buttonTextView.setText(LocaleController.getString("CheckPasswordBackToSettings", R.string.CheckPasswordBackToSettings));
                descriptionText.setVisibility(View.VISIBLE);

                imageView.setAnimation(R.raw.wallet_perfect, 140, 140);
                imageView.playAnimation();
                break;
            }
            case TYPE_VERIFY: {
                actionBar.setTitle(LocaleController.getString("PleaseEnterCurrentPassword", R.string.PleaseEnterCurrentPassword));
                titleTextView.setText(LocaleController.getString("PleaseEnterCurrentPassword", R.string.PleaseEnterCurrentPassword));
                descriptionText.setText(LocaleController.getString("CheckPasswordInfo", R.string.CheckPasswordInfo));

                descriptionText.setVisibility(View.VISIBLE);
                actionBar.getTitleTextView().setAlpha(0.0f);
                descriptionText2.setText(LocaleController.getString("ForgotPassword", R.string.ForgotPassword));
                descriptionText2.setTextColor(Theme.getColor(Theme.key_windowBackgroundWhiteBlueText2));
                outlineTextFirstRow.setText(LocaleController.getString(R.string.LoginPassword));
                editTextFirstRow.setContentDescription(LocaleController.getString(R.string.LoginPassword));
                editTextFirstRow.setImeOptions(EditorInfo.IME_ACTION_DONE | EditorInfo.IME_FLAG_NO_EXTRACT_UI);
                editTextFirstRow.setInputType(InputType.TYPE_CLASS_TEXT | InputType.TYPE_TEXT_VARIATION_PASSWORD);
                editTextFirstRow.setTransformationMethod(PasswordTransformationMethod.getInstance());
                editTextFirstRow.setTypeface(Typeface.DEFAULT);

                imageView.setAnimation(R.raw.wallet_science, 120, 120);
                imageView.playAnimation();
                break;
            }
            case TYPE_CREATE_PASSWORD_STEP_1:
            case TYPE_CREATE_PASSWORD_STEP_2: {
                if (currentPassword.has_password) {
                    actionBar.setTitle(LocaleController.getString("PleaseEnterNewFirstPassword", R.string.PleaseEnterNewFirstPassword));
                    titleTextView.setText(LocaleController.getString("PleaseEnterNewFirstPassword", R.string.PleaseEnterNewFirstPassword));
                } else {
                    CharSequence title = LocaleController.getString(currentType == TYPE_CREATE_PASSWORD_STEP_1 ? R.string.CreatePassword : R.string.ReEnterPassword);
                    actionBar.setTitle(title);
                    titleTextView.setText(title);
                }
                if (!TextUtils.isEmpty(emailCode)) {
                    bottomSkipButton.setVisibility(View.VISIBLE);
                    bottomSkipButton.setText(LocaleController.getString("YourEmailSkip", R.string.YourEmailSkip));
                }
                actionBar.getTitleTextView().setAlpha(0.0f);
                outlineTextFirstRow.setText(LocaleController.getString(currentType == TYPE_CREATE_PASSWORD_STEP_1 ? R.string.EnterPassword : R.string.ReEnterPassword));
                editTextFirstRow.setContentDescription(LocaleController.getString(currentType == TYPE_CREATE_PASSWORD_STEP_1 ? R.string.EnterPassword : R.string.ReEnterPassword));
                editTextFirstRow.setImeOptions(EditorInfo.IME_ACTION_NEXT | EditorInfo.IME_FLAG_NO_EXTRACT_UI);
                editTextFirstRow.setInputType(InputType.TYPE_CLASS_TEXT | InputType.TYPE_TEXT_VARIATION_PASSWORD);
                editTextFirstRow.setTransformationMethod(PasswordTransformationMethod.getInstance());
                editTextFirstRow.setTypeface(Typeface.DEFAULT);

                needPasswordButton = currentType == TYPE_CREATE_PASSWORD_STEP_1;
                AndroidUtilities.updateViewVisibilityAnimated(showPasswordButton, false, 0.1f, false);

                animationDrawables = new RLottieDrawable[7];
                animationDrawables[0] = new RLottieDrawable(R.raw.tsv_setup_monkey_idle1, "" + R.raw.tsv_setup_monkey_idle1, AndroidUtilities.dp(120), AndroidUtilities.dp(120), true, null);
                animationDrawables[1] = new RLottieDrawable(R.raw.tsv_setup_monkey_idle2, "" + R.raw.tsv_setup_monkey_idle2, AndroidUtilities.dp(120), AndroidUtilities.dp(120), true, null);
                animationDrawables[2] = new RLottieDrawable(R.raw.tsv_monkey_close, "" + R.raw.tsv_monkey_close, AndroidUtilities.dp(120), AndroidUtilities.dp(120), true, null);
                animationDrawables[3] = new RLottieDrawable(R.raw.tsv_setup_monkey_peek, "" + R.raw.tsv_setup_monkey_peek, AndroidUtilities.dp(120), AndroidUtilities.dp(120), true, null);
                animationDrawables[4] = new RLottieDrawable(R.raw.tsv_setup_monkey_close_and_peek_to_idle, "" + R.raw.tsv_setup_monkey_close_and_peek_to_idle, AndroidUtilities.dp(120), AndroidUtilities.dp(120), true, null);
                animationDrawables[5] = new RLottieDrawable(R.raw.tsv_setup_monkey_close_and_peek, "" + R.raw.tsv_setup_monkey_close_and_peek, AndroidUtilities.dp(120), AndroidUtilities.dp(120), true, null);
                animationDrawables[6] = new RLottieDrawable(R.raw.tsv_setup_monkey_tracking, "" + R.raw.tsv_setup_monkey_tracking, AndroidUtilities.dp(120), AndroidUtilities.dp(120), true, null);
                animationDrawables[6].setPlayInDirectionOfCustomEndFrame(true);
                animationDrawables[6].setCustomEndFrame(19);
                animationDrawables[2].setOnFinishCallback(finishCallback, 97);
                setRandomMonkeyIdleAnimation(true);
                switchMonkeyAnimation(currentType == TYPE_CREATE_PASSWORD_STEP_2);
                break;
            }
            case TYPE_ENTER_HINT: {
                actionBar.setTitle(LocaleController.getString("PasswordHint", R.string.PasswordHint));
                actionBar.getTitleTextView().setAlpha(0.0f);
                bottomSkipButton.setVisibility(View.VISIBLE);
                bottomSkipButton.setText(LocaleController.getString("YourEmailSkip", R.string.YourEmailSkip));
                titleTextView.setText(LocaleController.getString("PasswordHint", R.string.PasswordHint));
                descriptionText.setText(LocaleController.getString(R.string.PasswordHintDescription));
                descriptionText.setVisibility(View.VISIBLE);

                outlineTextFirstRow.setText(LocaleController.getString(R.string.PasswordHintPlaceholder));
                editTextFirstRow.setContentDescription(LocaleController.getString(R.string.PasswordHintPlaceholder));
                editTextFirstRow.setImeOptions(EditorInfo.IME_ACTION_NEXT | EditorInfo.IME_FLAG_NO_EXTRACT_UI);
                outlineTextSecondRow.setVisibility(View.GONE);

                imageView.setAnimation(R.raw.tsv_setup_hint, 120, 120);
                imageView.playAnimation();
                break;
            }
            case TYPE_ENTER_EMAIL: {
                actionBar.setTitle(LocaleController.getString("RecoveryEmailTitle", R.string.RecoveryEmailTitle));
                actionBar.getTitleTextView().setAlpha(0.0f);
                if (!emailOnly) {
                    bottomSkipButton.setVisibility(View.VISIBLE);
                    bottomSkipButton.setText(LocaleController.getString("YourEmailSkip", R.string.YourEmailSkip));
                }
                titleTextView.setText(LocaleController.getString("RecoveryEmailTitle", R.string.RecoveryEmailTitle));
                outlineTextFirstRow.setText(LocaleController.getString(R.string.PaymentShippingEmailPlaceholder));
                editTextFirstRow.setContentDescription(LocaleController.getString(R.string.PaymentShippingEmailPlaceholder));
                editTextFirstRow.setImeOptions(EditorInfo.IME_ACTION_NEXT | EditorInfo.IME_FLAG_NO_EXTRACT_UI);
                editTextFirstRow.setInputType(EditorInfo.TYPE_CLASS_TEXT | EditorInfo.TYPE_TEXT_VARIATION_EMAIL_ADDRESS);
                outlineTextSecondRow.setVisibility(View.GONE);

                imageView.setAnimation(R.raw.tsv_setup_email_sent, 120, 120);
                imageView.playAnimation();
                break;
            }
            case TYPE_EMAIL_CONFIRM: {
                actionBar.setTitle(LocaleController.getString("VerificationCode", R.string.VerificationCode));
                actionBar.getTitleTextView().setAlpha(0.0f);
                titleTextView.setText(LocaleController.getString("VerificationCode", R.string.VerificationCode));
                outlineTextFirstRow.setVisibility(View.GONE);
                keyboardView.setVisibility(View.VISIBLE);
                descriptionText.setText(LocaleController.formatString("EmailPasswordConfirmText2", R.string.EmailPasswordConfirmText2, currentPassword.email_unconfirmed_pattern != null ? currentPassword.email_unconfirmed_pattern : ""));
                descriptionText.setVisibility(View.VISIBLE);

                floatingButtonContainer.setVisibility(View.GONE);

                bottomSkipButton.setVisibility(View.VISIBLE);
                bottomSkipButton.setGravity(Gravity.CENTER);
                ((ViewGroup.MarginLayoutParams) bottomSkipButton.getLayoutParams()).bottomMargin = 0;
                bottomSkipButton.setText(LocaleController.getString(R.string.ResendCode));
                bottomSkipButton.setOnClickListener(v -> {
                    TLRPC.TL_account_resendPasswordEmail req = new TLRPC.TL_account_resendPasswordEmail();
                    ConnectionsManager.getInstance(currentAccount).sendRequest(req, (response, error) -> {});
                    showDialog(new AlertDialog.Builder(getParentActivity())
                            .setMessage(LocaleController.getString("ResendCodeInfo", R.string.ResendCodeInfo))
                            .setTitle(LocaleController.getString("TwoStepVerificationTitle", R.string.TwoStepVerificationTitle))
                            .setPositiveButton(LocaleController.getString("OK", R.string.OK), null)
                            .create());
                });

                codeFieldContainer.setVisibility(View.VISIBLE);

                imageView.setAnimation(R.raw.tsv_setup_mail, 120, 120);
                imageView.playAnimation();
                break;
            }
            case TYPE_EMAIL_RECOVERY: {
                actionBar.setTitle(LocaleController.getString("PasswordRecovery", R.string.PasswordRecovery));
                actionBar.getTitleTextView().setAlpha(0.0f);
                titleTextView.setText(LocaleController.getString("PasswordRecovery", R.string.PasswordRecovery));
                keyboardView.setVisibility(View.VISIBLE);
                outlineTextFirstRow.setVisibility(View.GONE);

                String rawPattern = currentPassword.email_unconfirmed_pattern != null ? currentPassword.email_unconfirmed_pattern : "";
                SpannableStringBuilder emailPattern = SpannableStringBuilder.valueOf(rawPattern);
                int startIndex = rawPattern.indexOf('*'), endIndex = rawPattern.lastIndexOf('*');
                if (startIndex != endIndex && startIndex != -1 && endIndex != -1) {
                    TextStyleSpan.TextStyleRun run = new TextStyleSpan.TextStyleRun();
                    run.flags |= TextStyleSpan.FLAG_STYLE_SPOILER;
                    run.start = startIndex;
                    run.end = endIndex + 1;
                    emailPattern.setSpan(new TextStyleSpan(run), startIndex, endIndex + 1, 0);
                }

                descriptionText.setText(AndroidUtilities.formatSpannable(LocaleController.getString(R.string.RestoreEmailSent), emailPattern));
                descriptionText.setVisibility(View.VISIBLE);

                floatingButtonContainer.setVisibility(View.GONE);
                codeFieldContainer.setVisibility(View.VISIBLE);

                imageView.setAnimation(R.raw.tsv_setup_mail, 120, 120);
                imageView.playAnimation();
                break;
            }
        }

        if (editTextFirstRow != null) {
            editTextFirstRow.addTextChangedListener(new TextWatcher() {
                @Override
                public void beforeTextChanged(CharSequence s, int start, int count, int after) {

                }

                @Override
                public void onTextChanged(CharSequence s, int start, int before, int count) {

                }

                @Override
                public void afterTextChanged(Editable s) {
                    if (ignoreTextChange) {
                        return;
                    }
                    if (currentType == TYPE_CREATE_PASSWORD_STEP_1) {
                        RLottieDrawable currentDrawable = imageView.getAnimatedDrawable();
                        if (editTextFirstRow.length() > 0) {
                            if (editTextFirstRow.getTransformationMethod() == null) {
                                if (currentDrawable != animationDrawables[3] && currentDrawable != animationDrawables[5]) {
                                    imageView.setAnimation(animationDrawables[5]);
                                    animationDrawables[5].setProgress(0.0f, false);
                                    imageView.playAnimation();
                                }
                            } else {
                                if (currentDrawable != animationDrawables[3]) {
                                    if (currentDrawable != animationDrawables[2]) {
                                        imageView.setAnimation(animationDrawables[2]);
                                        animationDrawables[2].setCustomEndFrame(49);
                                        animationDrawables[2].setProgress(0.0f, false);
                                        imageView.playAnimation();
                                    } else {
                                        if (animationDrawables[2].getCurrentFrame() < 49) {
                                            animationDrawables[2].setCustomEndFrame(49);
                                        }
                                    }
                                }
                            }
                        } else {
                            if (currentDrawable == animationDrawables[3] && editTextFirstRow.getTransformationMethod() == null || currentDrawable == animationDrawables[5]) {
                                imageView.setAnimation(animationDrawables[4]);
                                animationDrawables[4].setProgress(0.0f, false);
                                imageView.playAnimation();
                            } else {
                                animationDrawables[2].setCustomEndFrame(-1);
                                if (currentDrawable != animationDrawables[2]) {
                                    imageView.setAnimation(animationDrawables[2]);
                                    animationDrawables[2].setCurrentFrame(49, false);
                                }
                                imageView.playAnimation();
                            }
                        }
                    } else if (currentType == TYPE_CREATE_PASSWORD_STEP_2) {
                        try {
                            float progress = Math.min(1.0f, editTextFirstRow.getLayout().getLineWidth(0) / editTextFirstRow.getWidth());
                            animationDrawables[6].setCustomEndFrame((int) (18 + progress * (160 - 18)));
                            imageView.playAnimation();
                        } catch (Exception e) {
                            FileLog.e(e);
                        }
                    } else if (currentType == TYPE_VERIFY) {
                        if (s.length() > 0) {
                            showDoneButton(true);
                        }
                    }
                }
            });
        }

        return fragmentView;
    }

    private boolean isIntro() {
        return currentType == TYPE_INTRO || currentType == TYPE_VERIFY_OK || currentType == TYPE_PASSWORD_SET;
    }

    private boolean isLandscape() {
        return AndroidUtilities.displaySize.x > AndroidUtilities.displaySize.y;
    }

    @Override
    public void onConfigurationChanged(Configuration newConfig) {
        super.onConfigurationChanged(newConfig);
        if (imageView != null) {
            if (currentType == TYPE_ENTER_HINT && AndroidUtilities.isSmallScreen()) {
                imageView.setVisibility(View.GONE);
            } else if (!isIntro()) {
                imageView.setVisibility(isLandscape() ? View.GONE : View.VISIBLE);
            }
        }
        if (keyboardView != null) {
            keyboardView.setVisibility(isCustomKeyboardVisible() ? View.VISIBLE : View.GONE);
        }
    }

    private void animateSuccess(Runnable callback) {
        for (int i = 0; i < codeFieldContainer.codeField.length; i++) {
            CodeNumberField field = codeFieldContainer.codeField[i];
            field.postDelayed(()-> field.animateSuccessProgress(1f), i * 75L);
        }
        codeFieldContainer.postDelayed(() -> {
            for (CodeNumberField f : codeFieldContainer.codeField) {
                f.animateSuccessProgress(0f);
            }
            callback.run();
        }, codeFieldContainer.codeField.length * 75L + 350L);
    }

    private void switchMonkeyAnimation(boolean tracking) {
        if (tracking) {
            if (setAnimationRunnable != null) {
                AndroidUtilities.cancelRunOnUIThread(setAnimationRunnable);
            }
            imageView.setAnimation(animationDrawables[6]);
            imageView.playAnimation();
        } else {
            editTextFirstRow.dispatchTextWatchersTextChanged();
            setRandomMonkeyIdleAnimation(true);
        }
    }

    @Override
    public boolean hasForceLightStatusBar() {
        return true;
    }

    private boolean isCustomKeyboardVisible() {
        return (currentType == TYPE_EMAIL_CONFIRM || currentType == TYPE_EMAIL_RECOVERY) && !AndroidUtilities.isTablet() &&
                AndroidUtilities.displaySize.x < AndroidUtilities.displaySize.y && !AndroidUtilities.isAccessibilityTouchExplorationEnabled();
    }

    @Override
    public void onPause() {
        super.onPause();
        paused = true;
    }

    @Override
    public void onResume() {
        super.onResume();
        paused = false;

        AndroidUtilities.requestAdjustResize(getParentActivity(), classGuid);
        if (isCustomKeyboardVisible()) {
            AndroidUtilities.requestAltFocusable(getParentActivity(), classGuid);
            AndroidUtilities.hideKeyboard(fragmentView);
        }
    }

    private void processNext() {
        if (getParentActivity() == null) {
            return;
        }
        switch (currentType) {
            case TYPE_INTRO: {
                if (currentPassword == null) {
                    needShowProgress();
                    doneAfterPasswordLoad = true;
                    return;
                }
                TwoStepVerificationSetupActivity fragment = new TwoStepVerificationSetupActivity(currentAccount, TYPE_CREATE_PASSWORD_STEP_1, currentPassword);
                fragment.fromRegistration = fromRegistration;
                fragment.closeAfterSet = closeAfterSet;
                fragment.setBlockingAlert(otherwiseReloginDays);
                presentFragment(fragment, true);
                break;
            }
            case TYPE_PASSWORD_SET: {
                if (closeAfterSet) {
                    finishFragment();
                } else if (fromRegistration) {
                    Bundle args = new Bundle();
                    args.putBoolean("afterSignup", true);
                    DialogsActivity dialogsActivity = new DialogsActivity(args);
                    presentFragment(dialogsActivity, true);
                } else {
                    TwoStepVerificationActivity fragment = new TwoStepVerificationActivity();
                    fragment.setCurrentPasswordParams(currentPassword, currentPasswordHash, currentSecretId, currentSecret);
                    fragment.setBlockingAlert(otherwiseReloginDays);
                    presentFragment(fragment, true);
                }
                break;
            }
            case TYPE_VERIFY_OK: {
                finishFragment();
                break;
            }
            case TYPE_VERIFY: {
                if (currentPassword == null) {
                    needShowProgress();
                    doneAfterPasswordLoad = true;
                    return;
                }
                String oldPassword = editTextFirstRow.getText().toString();
                if (oldPassword.length() == 0) {
                    onFieldError(outlineTextFirstRow, editTextFirstRow, false);
                    return;
                }
                final byte[] oldPasswordBytes = AndroidUtilities.getStringBytes(oldPassword);

                needShowProgress();
                Utilities.globalQueue.postRunnable(() -> {
                    final TLRPC.TL_account_getPasswordSettings req = new TLRPC.TL_account_getPasswordSettings();
                    final byte[] x_bytes;
                    if (currentPassword.current_algo instanceof TLRPC.TL_passwordKdfAlgoSHA256SHA256PBKDF2HMACSHA512iter100000SHA256ModPow) {
                        TLRPC.TL_passwordKdfAlgoSHA256SHA256PBKDF2HMACSHA512iter100000SHA256ModPow algo = (TLRPC.TL_passwordKdfAlgoSHA256SHA256PBKDF2HMACSHA512iter100000SHA256ModPow) currentPassword.current_algo;
                        x_bytes = SRPHelper.getX(oldPasswordBytes, algo);
                    } else {
                        x_bytes = null;
                    }

                    RequestDelegate requestDelegate = (response, error) -> {
                        if (error == null) {
                            AndroidUtilities.runOnUIThread(() -> {
                                needHideProgress();
                                currentPasswordHash = x_bytes;
                                getMessagesController().removeSuggestion(0, "VALIDATE_PASSWORD");
                                TwoStepVerificationSetupActivity fragment = new TwoStepVerificationSetupActivity(TYPE_VERIFY_OK, currentPassword);
                                fragment.fromRegistration = fromRegistration;
                                fragment.setBlockingAlert(otherwiseReloginDays);
                                presentFragment(fragment, true);
                            });
                        } else {
                            AndroidUtilities.runOnUIThread(() -> {
                                if ("SRP_ID_INVALID".equals(error.text)) {
                                    TLRPC.TL_account_getPassword getPasswordReq = new TLRPC.TL_account_getPassword();
                                    ConnectionsManager.getInstance(currentAccount).sendRequest(getPasswordReq, (response2, error2) -> AndroidUtilities.runOnUIThread(() -> {
                                        if (error2 == null) {
                                            currentPassword = (TLRPC.account_Password) response2;
                                            TwoStepVerificationActivity.initPasswordNewAlgo(currentPassword);
                                            NotificationCenter.getInstance(currentAccount).postNotificationName(NotificationCenter.didSetOrRemoveTwoStepPassword, currentPassword);
                                            processNext();
                                        }
                                    }), ConnectionsManager.RequestFlagWithoutLogin);
                                    return;
                                }
                                needHideProgress();
                                if ("PASSWORD_HASH_INVALID".equals(error.text)) {
                                    descriptionText.setText(LocaleController.getString("CheckPasswordWrong", R.string.CheckPasswordWrong));
                                    descriptionText.setTextColor(Theme.getColor(Theme.key_windowBackgroundWhiteRedText4));
                                    onFieldError(outlineTextFirstRow, editTextFirstRow, true);
                                    showDoneButton(false);
                                } else if (error.text.startsWith("FLOOD_WAIT")) {
                                    int time = Utilities.parseInt(error.text);
                                    String timeString;
                                    if (time < 60) {
                                        timeString = LocaleController.formatPluralString("Seconds", time);
                                    } else {
                                        timeString = LocaleController.formatPluralString("Minutes", time / 60);
                                    }
                                    showAlertWithText(LocaleController.getString("AppName", R.string.AppName), LocaleController.formatString("FloodWaitTime", R.string.FloodWaitTime, timeString));
                                } else {
                                    showAlertWithText(LocaleController.getString("AppName", R.string.AppName), error.text);
                                }
                            });
                        }
                    };

                    if (currentPassword.current_algo instanceof TLRPC.TL_passwordKdfAlgoSHA256SHA256PBKDF2HMACSHA512iter100000SHA256ModPow) {
                        TLRPC.TL_passwordKdfAlgoSHA256SHA256PBKDF2HMACSHA512iter100000SHA256ModPow algo = (TLRPC.TL_passwordKdfAlgoSHA256SHA256PBKDF2HMACSHA512iter100000SHA256ModPow) currentPassword.current_algo;
                        req.password = SRPHelper.startCheck(x_bytes, currentPassword.srp_id, currentPassword.srp_B, algo);
                        if (req.password == null) {
                            TLRPC.TL_error error = new TLRPC.TL_error();
                            error.text = "ALGO_INVALID";
                            requestDelegate.run(null, error);
                            return;
                        }
                        ConnectionsManager.getInstance(currentAccount).sendRequest(req, requestDelegate, ConnectionsManager.RequestFlagFailOnServerErrors | ConnectionsManager.RequestFlagWithoutLogin);
                    } else {
                        TLRPC.TL_error error = new TLRPC.TL_error();
                        error.text = "PASSWORD_HASH_INVALID";
                        requestDelegate.run(null, error);
                    }
                });
                break;
            }
            case TYPE_CREATE_PASSWORD_STEP_1:
            case TYPE_CREATE_PASSWORD_STEP_2: {
                if (editTextFirstRow.length() == 0) {
                    onFieldError(outlineTextFirstRow, editTextFirstRow, false);
                    return;
                }
                if (!editTextFirstRow.getText().toString().equals(firstPassword) && currentType == TYPE_CREATE_PASSWORD_STEP_2) {
                    AndroidUtilities.shakeViewSpring(outlineTextFirstRow, 5);
<<<<<<< HEAD
                    if (!NekoConfig.disableVibration.Bool()) {
                        try {
                            outlineTextFirstRow.performHapticFeedback(HapticFeedbackConstants.KEYBOARD_TAP, HapticFeedbackConstants.FLAG_IGNORE_GLOBAL_SETTING);
                        } catch (Exception ignored) {}
                    }
=======
                    try {
                        if (!NekoConfig.disableVibration.Bool())
                        outlineTextFirstRow.performHapticFeedback(HapticFeedbackConstants.KEYBOARD_TAP, HapticFeedbackConstants.FLAG_IGNORE_GLOBAL_SETTING);
                    } catch (Exception ignored) {}
>>>>>>> b93a338a
                    try {
                        Toast.makeText(getParentActivity(), LocaleController.getString("PasswordDoNotMatch", R.string.PasswordDoNotMatch), Toast.LENGTH_SHORT).show();
                    } catch (Exception e) {
                        FileLog.e(e);
                    }
                    return;
                }
                TwoStepVerificationSetupActivity fragment = new TwoStepVerificationSetupActivity(currentAccount, currentType == TYPE_CREATE_PASSWORD_STEP_1 ? TYPE_CREATE_PASSWORD_STEP_2 : TYPE_ENTER_HINT, currentPassword);
                fragment.fromRegistration = fromRegistration;
                fragment.firstPassword = editTextFirstRow.getText().toString();
                fragment.setCurrentPasswordParams(currentPasswordHash, currentSecretId, currentSecret, emailOnly);
                fragment.setCurrentEmailCode(emailCode);
                fragment.fragmentsToClose.addAll(fragmentsToClose);
                fragment.fragmentsToClose.add(this);
                fragment.closeAfterSet = closeAfterSet;
                fragment.setBlockingAlert(otherwiseReloginDays);
                presentFragment(fragment);

                break;
            }
            case TYPE_ENTER_HINT: {
                hint = editTextFirstRow.getText().toString();
                if (hint.equalsIgnoreCase(firstPassword)) {
                    try {
                        Toast.makeText(getParentActivity(), LocaleController.getString("PasswordAsHintError", R.string.PasswordAsHintError), Toast.LENGTH_SHORT).show();
                    } catch (Exception e) {
                        FileLog.e(e);
                    }
                    onFieldError(outlineTextFirstRow, editTextFirstRow, false);
                    return;
                }
                onHintDone();
                break;
            }
            case TYPE_ENTER_EMAIL: {
                email = editTextFirstRow.getText().toString();
                if (!isValidEmail(email)) {
                    onFieldError(outlineTextFirstRow, editTextFirstRow, false);
                    return;
                }
                setNewPassword(false);
                break;
            }
            case TYPE_EMAIL_RECOVERY: {
                String code = codeFieldContainer.getCode();
                TLRPC.TL_auth_checkRecoveryPassword req = new TLRPC.TL_auth_checkRecoveryPassword();
                req.code = code;
                ConnectionsManager.getInstance(currentAccount).sendRequest(req, (response, error) -> AndroidUtilities.runOnUIThread(() -> {
                    if (response instanceof TLRPC.TL_boolTrue) {
                        animateSuccess(()->{
                            TwoStepVerificationSetupActivity fragment = new TwoStepVerificationSetupActivity(currentAccount, TYPE_CREATE_PASSWORD_STEP_1, currentPassword);
                            fragment.fromRegistration = fromRegistration;
                            fragment.fragmentsToClose.addAll(fragmentsToClose);
                            fragment.addFragmentToClose(TwoStepVerificationSetupActivity.this);
                            fragment.setCurrentEmailCode(code);
                            fragment.setBlockingAlert(otherwiseReloginDays);
                            presentFragment(fragment, true);
                        });
                    } else {
                        if (error == null || error.text.startsWith("CODE_INVALID")) {
                            onCodeFieldError(true);
                        } else if (error.text.startsWith("FLOOD_WAIT")) {
                            int time = Utilities.parseInt(error.text);
                            String timeString;
                            if (time < 60) {
                                timeString = LocaleController.formatPluralString("Seconds", time);
                            } else {
                                timeString = LocaleController.formatPluralString("Minutes", time / 60);
                            }
                            showAlertWithText(LocaleController.getString("TwoStepVerificationTitle", R.string.TwoStepVerificationTitle), LocaleController.formatString("FloodWaitTime", R.string.FloodWaitTime, timeString));
                        } else {
                            showAlertWithText(LocaleController.getString("TwoStepVerificationTitle", R.string.TwoStepVerificationTitle), error.text);
                        }
                    }
                }), ConnectionsManager.RequestFlagFailOnServerErrors | ConnectionsManager.RequestFlagWithoutLogin);
                break;
            }
            case TYPE_EMAIL_CONFIRM: {
                TLRPC.TL_account_confirmPasswordEmail req = new TLRPC.TL_account_confirmPasswordEmail();
                req.code = codeFieldContainer.getCode();
                ConnectionsManager.getInstance(currentAccount).sendRequest(req, (response, error) -> AndroidUtilities.runOnUIThread(() -> {
                    needHideProgress();
                    if (error == null) {
                        if (getParentActivity() == null) {
                            return;
                        }
                        animateSuccess(()->{
                            if (currentPassword.has_password) {
                                AlertDialog.Builder builder = new AlertDialog.Builder(getParentActivity());
                                builder.setPositiveButton(LocaleController.getString("OK", R.string.OK), (dialogInterface, i) -> {
                                    for (int a = 0, N = fragmentsToClose.size(); a < N; a++) {
                                        fragmentsToClose.get(a).removeSelfFromStack();
                                    }
                                    NotificationCenter.getInstance(currentAccount).postNotificationName(NotificationCenter.twoStepPasswordChanged, currentPasswordHash, currentPassword.new_algo, currentPassword.new_secure_algo, currentPassword.secure_random, email, hint, null, firstPassword);
                                    TwoStepVerificationActivity fragment = new TwoStepVerificationActivity();
                                    currentPassword.has_password = true;
                                    currentPassword.has_recovery = true;
                                    currentPassword.email_unconfirmed_pattern = "";
                                    fragment.setCurrentPasswordParams(currentPassword, currentPasswordHash, currentSecretId, currentSecret);
                                    fragment.setBlockingAlert(otherwiseReloginDays);
                                    presentFragment(fragment, true);
                                    NotificationCenter.getInstance(currentAccount).postNotificationName(NotificationCenter.didSetOrRemoveTwoStepPassword, currentPassword);
                                });
                                if (currentPassword.has_recovery) {
                                    builder.setMessage(LocaleController.getString("YourEmailSuccessChangedText", R.string.YourEmailSuccessChangedText));
                                } else {
                                    builder.setMessage(LocaleController.getString("YourEmailSuccessText", R.string.YourEmailSuccessText));
                                }
                                builder.setTitle(LocaleController.getString("YourPasswordSuccess", R.string.YourPasswordSuccess));
                                Dialog dialog = showDialog(builder.create());
                                if (dialog != null) {
                                    dialog.setCanceledOnTouchOutside(false);
                                    dialog.setCancelable(false);
                                }
                            } else {
                                for (int a = 0, N = fragmentsToClose.size(); a < N; a++) {
                                    fragmentsToClose.get(a).removeSelfFromStack();
                                }
                                currentPassword.has_password = true;
                                currentPassword.has_recovery = true;
                                currentPassword.email_unconfirmed_pattern = "";
                                TwoStepVerificationSetupActivity fragment = new TwoStepVerificationSetupActivity(TYPE_PASSWORD_SET, currentPassword);
                                fragment.fromRegistration = fromRegistration;
                                fragment.setCurrentPasswordParams(currentPasswordHash, currentSecretId, currentSecret, emailOnly);
                                fragment.fragmentsToClose.addAll(fragmentsToClose);
                                fragment.closeAfterSet = closeAfterSet;
                                fragment.setBlockingAlert(otherwiseReloginDays);
                                presentFragment(fragment, true);
                                NotificationCenter.getInstance(currentAccount).postNotificationName(NotificationCenter.twoStepPasswordChanged, currentPasswordHash, currentPassword.new_algo, currentPassword.new_secure_algo, currentPassword.secure_random, email, hint, null, firstPassword);
                                NotificationCenter.getInstance(currentAccount).postNotificationName(NotificationCenter.didSetOrRemoveTwoStepPassword, currentPassword);
                            }
                        });
                    } else {
                        if (error.text.startsWith("CODE_INVALID")) {
                            onCodeFieldError(true);
                        } else if (error.text.startsWith("FLOOD_WAIT")) {
                            int time = Utilities.parseInt(error.text);
                            String timeString;
                            if (time < 60) {
                                timeString = LocaleController.formatPluralString("Seconds", time);
                            } else {
                                timeString = LocaleController.formatPluralString("Minutes", time / 60);
                            }
                            showAlertWithText(LocaleController.getString("AppName", R.string.AppName), LocaleController.formatString("FloodWaitTime", R.string.FloodWaitTime, timeString));
                        } else {
                            showAlertWithText(LocaleController.getString("AppName", R.string.AppName), error.text);
                        }
                    }
                }), ConnectionsManager.RequestFlagFailOnServerErrors | ConnectionsManager.RequestFlagWithoutLogin);
                needShowProgress();
            }
        }
    }

    private void onCodeFieldError(boolean clear) {
        for (CodeNumberField f : codeFieldContainer.codeField) {
            if (clear) {
                f.setText("");
            }
            f.animateErrorProgress(1f);
        }
        if (clear) {
            codeFieldContainer.codeField[0].requestFocus();
        }
        AndroidUtilities.shakeViewSpring(codeFieldContainer, 8, () -> AndroidUtilities.runOnUIThread(()->{
            for (CodeNumberField f : codeFieldContainer.codeField) {
                f.animateErrorProgress(0f);
            }
        }, 150));
    }

    @Override
    protected boolean hideKeyboardOnShow() {
        return currentType == TYPE_PASSWORD_SET || currentType == TYPE_VERIFY_OK;
    }

    private void onHintDone() {
        if (!currentPassword.has_recovery) {
            TwoStepVerificationSetupActivity fragment = new TwoStepVerificationSetupActivity(currentAccount, TYPE_ENTER_EMAIL, currentPassword);
            fragment.fromRegistration = fromRegistration;
            fragment.setCurrentPasswordParams(currentPasswordHash, currentSecretId, currentSecret, emailOnly);
            fragment.firstPassword = firstPassword;
            fragment.hint = hint;
            fragment.fragmentsToClose.addAll(fragmentsToClose);
            fragment.fragmentsToClose.add(this);
            fragment.closeAfterSet = closeAfterSet;
            fragment.setBlockingAlert(otherwiseReloginDays);
            presentFragment(fragment);
        } else {
            email = "";
            setNewPassword(false);
        }
    }

    private void showDoneButton(boolean show) {
        if (show == (buttonTextView.getTag() != null)) {
            return;
        }
        if (buttonAnimation != null) {
            buttonAnimation.cancel();
        }
        buttonTextView.setTag(show ? 1 : null);
        buttonAnimation = new AnimatorSet();
        if (show) {
            buttonTextView.setVisibility(View.VISIBLE);
            buttonAnimation.playTogether(
                    ObjectAnimator.ofFloat(descriptionText2, View.SCALE_X, 0.9f),
                    ObjectAnimator.ofFloat(descriptionText2, View.SCALE_Y, 0.9f),
                    ObjectAnimator.ofFloat(descriptionText2, View.ALPHA, 0.0f),
                    ObjectAnimator.ofFloat(buttonTextView, View.SCALE_X, 1.0f),
                    ObjectAnimator.ofFloat(buttonTextView, View.SCALE_Y, 1.0f),
                    ObjectAnimator.ofFloat(buttonTextView, View.ALPHA, 1.0f));
        } else {
            descriptionText2.setVisibility(View.VISIBLE);
            buttonAnimation.playTogether(
                    ObjectAnimator.ofFloat(buttonTextView, View.SCALE_X, 0.9f),
                    ObjectAnimator.ofFloat(buttonTextView, View.SCALE_Y, 0.9f),
                    ObjectAnimator.ofFloat(buttonTextView, View.ALPHA, 0.0f),
                    ObjectAnimator.ofFloat(descriptionText2, View.SCALE_X, 1.0f),
                    ObjectAnimator.ofFloat(descriptionText2, View.SCALE_Y, 1.0f),
                    ObjectAnimator.ofFloat(descriptionText2, View.ALPHA, 1.0f));
        }
        buttonAnimation.addListener(new AnimatorListenerAdapter() {
            @Override
            public void onAnimationEnd(Animator animation) {
                if (buttonAnimation != null && buttonAnimation.equals(animation)) {
                    if (show) {
                        descriptionText2.setVisibility(View.INVISIBLE);
                    } else {
                        buttonTextView.setVisibility(View.INVISIBLE);
                    }
                }
            }

            @Override
            public void onAnimationCancel(Animator animation) {
                if (buttonAnimation != null && buttonAnimation.equals(animation)) {
                    buttonAnimation = null;
                }
            }
        });
        buttonAnimation.setDuration(150);
        buttonAnimation.start();
    }

    private void setRandomMonkeyIdleAnimation(boolean first) {
        if (currentType != TYPE_CREATE_PASSWORD_STEP_1) {
            return;
        }
        if (setAnimationRunnable != null) {
            AndroidUtilities.cancelRunOnUIThread(setAnimationRunnable);
        }
        RLottieDrawable currentAnimation = imageView.getAnimatedDrawable();
        if (first || (currentAnimation == animationDrawables[0] || currentAnimation == animationDrawables[1]) || editTextFirstRow.length() == 0 && (currentAnimation == null || !currentAnimation.isRunning())) {
            if (Utilities.random.nextInt() % 2 == 0) {
                imageView.setAnimation(animationDrawables[0]);
                animationDrawables[0].setProgress(0.0f);
            } else {
                imageView.setAnimation(animationDrawables[1]);
                animationDrawables[1].setProgress(0.0f);
            }
            if (!first) {
                imageView.playAnimation();
            }
        }
        AndroidUtilities.runOnUIThread(setAnimationRunnable = () -> {
            if (setAnimationRunnable == null) {
                return;
            }
            setRandomMonkeyIdleAnimation(false);
        }, Utilities.random.nextInt(2000) + 5000);
    }

    public void setCloseAfterSet(boolean value) {
        closeAfterSet = value;
    }

    @Override
    public void onTransitionAnimationEnd(boolean isOpen, boolean backward) {
        if (isOpen) {
            if (editTextFirstRow != null && !isCustomKeyboardVisible()) {
                AndroidUtilities.runOnUIThread(() -> {
                    if (editTextFirstRow != null && editTextFirstRow.getVisibility() == View.VISIBLE) {
                        editTextFirstRow.requestFocus();
                        AndroidUtilities.showKeyboard(editTextFirstRow);
                    }
                }, 200);
            }
            if (codeFieldContainer != null && codeFieldContainer.getVisibility() == View.VISIBLE) {
                AndroidUtilities.runOnUIThread(() -> {
                    if (codeFieldContainer != null && codeFieldContainer.getVisibility() == View.VISIBLE) {
                        codeFieldContainer.codeField[0].requestFocus();
                    }
                }, 200);
            }
        }
    }

    private void loadPasswordInfo() {
        TLRPC.TL_account_getPassword req = new TLRPC.TL_account_getPassword();
        ConnectionsManager.getInstance(currentAccount).sendRequest(req, (response, error) -> AndroidUtilities.runOnUIThread(() -> {
            if (error == null) {
                currentPassword = (TLRPC.account_Password) response;
                if (!TwoStepVerificationActivity.canHandleCurrentPassword(currentPassword, false)) {
                    AlertsCreator.showUpdateAppAlert(getParentActivity(), LocaleController.getString("UpdateAppAlert", R.string.UpdateAppAlert), true);
                    return;
                }
                waitingForEmail = !TextUtils.isEmpty(currentPassword.email_unconfirmed_pattern);
                TwoStepVerificationActivity.initPasswordNewAlgo(currentPassword);
                if (!paused && closeAfterSet && currentPassword.has_password) {
                    TLRPC.PasswordKdfAlgo pendingCurrentAlgo = currentPassword.current_algo;
                    TLRPC.SecurePasswordKdfAlgo pendingNewSecureAlgo = currentPassword.new_secure_algo;
                    byte[] pendingSecureRandom = currentPassword.secure_random;
                    String pendingEmail = currentPassword.has_recovery ? "1" : null;
                    String pendingHint = currentPassword.hint != null ? currentPassword.hint : "";

                    if (!waitingForEmail && pendingCurrentAlgo != null) {
                        NotificationCenter.getInstance(currentAccount).postNotificationName(NotificationCenter.twoStepPasswordChanged, null, pendingCurrentAlgo, pendingNewSecureAlgo, pendingSecureRandom, pendingEmail, pendingHint, null, null);
                        finishFragment();
                    }
                }
                if (doneAfterPasswordLoad) {
                    needHideProgress();
                    processNext();
                }
                NotificationCenter.getInstance(currentAccount).postNotificationName(NotificationCenter.didSetOrRemoveTwoStepPassword, currentPassword);
            }
        }), ConnectionsManager.RequestFlagFailOnServerErrors | ConnectionsManager.RequestFlagWithoutLogin);
    }

    private void needShowProgress() {
        if (getParentActivity() == null || getParentActivity().isFinishing()) {
            return;
        }
        AnimatorSet set = new AnimatorSet();
        if (floatingButtonContainer.getVisibility() == View.VISIBLE) {
            set.playTogether(
                    ObjectAnimator.ofFloat(floatingProgressView, View.ALPHA, 1),
                    ObjectAnimator.ofFloat(floatingProgressView, View.SCALE_X, 1f),
                    ObjectAnimator.ofFloat(floatingProgressView, View.SCALE_Y, 1f),
                    ObjectAnimator.ofFloat(floatingButtonIcon, View.ALPHA, 0),
                    ObjectAnimator.ofFloat(floatingButtonIcon, View.SCALE_X, 0.1f),
                    ObjectAnimator.ofFloat(floatingButtonIcon, View.SCALE_Y, 0.1f)
            );
        } else {
            set.playTogether(
                    ObjectAnimator.ofFloat(radialProgressView, View.ALPHA, 1),
                    ObjectAnimator.ofFloat(radialProgressView, View.SCALE_X, 1f),
                    ObjectAnimator.ofFloat(radialProgressView, View.SCALE_Y, 1f)
            );
        }
        set.setInterpolator(CubicBezierInterpolator.DEFAULT);
        set.start();
    }

    protected void needHideProgress() {
        AnimatorSet set = new AnimatorSet();
        if (floatingButtonContainer.getVisibility() == View.VISIBLE) {
            set.playTogether(
                    ObjectAnimator.ofFloat(floatingProgressView, View.ALPHA, 0),
                    ObjectAnimator.ofFloat(floatingProgressView, View.SCALE_X, 0.1f),
                    ObjectAnimator.ofFloat(floatingProgressView, View.SCALE_Y, 0.1f),
                    ObjectAnimator.ofFloat(floatingButtonIcon, View.ALPHA, 1),
                    ObjectAnimator.ofFloat(floatingButtonIcon, View.SCALE_X, 1f),
                    ObjectAnimator.ofFloat(floatingButtonIcon, View.SCALE_Y, 1f)
            );
        } else {
            set.playTogether(
                    ObjectAnimator.ofFloat(radialProgressView, View.ALPHA, 0),
                    ObjectAnimator.ofFloat(radialProgressView, View.SCALE_X, 0.1f),
                    ObjectAnimator.ofFloat(radialProgressView, View.SCALE_Y, 0.1f)
            );
        }
        set.setInterpolator(CubicBezierInterpolator.DEFAULT);
        set.start();
    }

    private boolean isValidEmail(String text) {
        if (text == null || text.length() < 3) {
            return false;
        }
        int dot = text.lastIndexOf('.');
        int dog = text.lastIndexOf('@');
        return !(dog < 0 || dot < dog);
    }

    private void showAlertWithText(String title, String text) {
        if (getParentActivity() == null) {
            return;
        }
        AlertDialog.Builder builder = new AlertDialog.Builder(getParentActivity());
        builder.setPositiveButton(LocaleController.getString("OK", R.string.OK), null);
        builder.setTitle(title);
        builder.setMessage(text);
        showDialog(builder.create());
    }

    private void setNewPassword(final boolean clear) {
        if (clear && waitingForEmail && currentPassword.has_password) {
            needShowProgress();
            TLRPC.TL_account_cancelPasswordEmail req = new TLRPC.TL_account_cancelPasswordEmail();
            ConnectionsManager.getInstance(currentAccount).sendRequest(req, (response, error) -> AndroidUtilities.runOnUIThread(() -> {
                needHideProgress();
                if (error == null) {
                    TwoStepVerificationActivity fragment = new TwoStepVerificationActivity();
                    currentPassword.has_recovery = false;
                    currentPassword.email_unconfirmed_pattern = "";
                    fragment.setCurrentPasswordParams(currentPassword, currentPasswordHash, currentSecretId, currentSecret);
                    fragment.setBlockingAlert(otherwiseReloginDays);
                    presentFragment(fragment, true);
                    NotificationCenter.getInstance(currentAccount).postNotificationName(NotificationCenter.didRemoveTwoStepPassword);
                }
            }));
            return;
        }
        final String password = firstPassword;

        TLRPC.TL_account_passwordInputSettings new_settings = new TLRPC.TL_account_passwordInputSettings();
        if (clear) {
            UserConfig.getInstance(currentAccount).resetSavedPassword();
            currentSecret = null;
            if (waitingForEmail) {
                new_settings.flags = 2;
                new_settings.email = "";
            } else {
                new_settings.flags = 3;
                new_settings.hint = "";
                new_settings.new_password_hash = new byte[0];
                new_settings.new_algo = new TLRPC.TL_passwordKdfAlgoUnknown();
                new_settings.email = "";
            }
        } else {
            if (hint == null && currentPassword != null) {
                hint = currentPassword.hint;
            }
            if (hint == null) {
                hint = "";
            }
            if (password != null) {
                new_settings.flags |= 1;
                new_settings.hint = hint;
                new_settings.new_algo = currentPassword.new_algo;
            }
            if (email.length() > 0) {
                new_settings.flags |= 2;
                new_settings.email = email.trim();
            }
        }

        TLObject request;
        if (emailCode != null) {
            TLRPC.TL_auth_recoverPassword req = new TLRPC.TL_auth_recoverPassword();
            req.code = emailCode;
            req.new_settings = new_settings;
            req.flags |= 1;
            request = req;
        } else {
            TLRPC.TL_account_updatePasswordSettings req = new TLRPC.TL_account_updatePasswordSettings();
            if (currentPasswordHash == null || currentPasswordHash.length == 0 || clear && waitingForEmail) {
                req.password = new TLRPC.TL_inputCheckPasswordEmpty();
            }
            req.new_settings = new_settings;
            request = req;
        }

        needShowProgress();
        Utilities.globalQueue.postRunnable(() -> {
            if (request instanceof TLRPC.TL_account_updatePasswordSettings) {
                TLRPC.TL_account_updatePasswordSettings req = (TLRPC.TL_account_updatePasswordSettings) request;
                if (req.password == null) {
                    req.password = getNewSrpPassword();
                }
            }

            byte[] newPasswordBytes;
            byte[] newPasswordHash;
            if (!clear && password != null) {
                newPasswordBytes = AndroidUtilities.getStringBytes(password);
                if (currentPassword.new_algo instanceof TLRPC.TL_passwordKdfAlgoSHA256SHA256PBKDF2HMACSHA512iter100000SHA256ModPow) {
                    TLRPC.TL_passwordKdfAlgoSHA256SHA256PBKDF2HMACSHA512iter100000SHA256ModPow algo = (TLRPC.TL_passwordKdfAlgoSHA256SHA256PBKDF2HMACSHA512iter100000SHA256ModPow) currentPassword.new_algo;
                    newPasswordHash = SRPHelper.getX(newPasswordBytes, algo);
                } else {
                    newPasswordHash = null;
                }
            } else {
                newPasswordBytes = null;
                newPasswordHash = null;
            }

            RequestDelegate requestDelegate = (response, error) -> AndroidUtilities.runOnUIThread(() -> {
                if (error != null && "SRP_ID_INVALID".equals(error.text)) {
                    TLRPC.TL_account_getPassword getPasswordReq = new TLRPC.TL_account_getPassword();
                    ConnectionsManager.getInstance(currentAccount).sendRequest(getPasswordReq, (response2, error2) -> AndroidUtilities.runOnUIThread(() -> {
                        if (error2 == null) {
                            currentPassword = (TLRPC.account_Password) response2;
                            TwoStepVerificationActivity.initPasswordNewAlgo(currentPassword);
                            setNewPassword(clear);
                            NotificationCenter.getInstance(currentAccount).postNotificationName(NotificationCenter.didSetOrRemoveTwoStepPassword, currentPassword);
                        }
                    }), ConnectionsManager.RequestFlagWithoutLogin);
                    return;
                }
                needHideProgress();
                if (error == null && (response instanceof TLRPC.TL_boolTrue || response instanceof TLRPC.auth_Authorization)) {
                    getMessagesController().removeSuggestion(0, "VALIDATE_PASSWORD");
                    if (clear) {
                        for (int a = 0, N = fragmentsToClose.size(); a < N; a++) {
                            fragmentsToClose.get(a).removeSelfFromStack();
                        }
                        NotificationCenter.getInstance(currentAccount).postNotificationName(NotificationCenter.didRemoveTwoStepPassword);
                        NotificationCenter.getInstance(currentAccount).postNotificationName(NotificationCenter.didSetOrRemoveTwoStepPassword);
                        finishFragment();
                    } else {
                        if (getParentActivity() == null) {
                            return;
                        }
                        if (currentPassword.has_password) {
                            AlertDialog.Builder builder = new AlertDialog.Builder(getParentActivity());
                            builder.setPositiveButton(LocaleController.getString("OK", R.string.OK), (dialogInterface, i) -> {
                                for (int a = 0, N = fragmentsToClose.size(); a < N; a++) {
                                    fragmentsToClose.get(a).removeSelfFromStack();
                                }
                                TwoStepVerificationActivity fragment = new TwoStepVerificationActivity();
                                currentPassword.has_password = true;
                                if (!currentPassword.has_recovery) {
                                    currentPassword.has_recovery = !TextUtils.isEmpty(currentPassword.email_unconfirmed_pattern);
                                }
                                fragment.setCurrentPasswordParams(currentPassword, newPasswordHash != null ? newPasswordHash : currentPasswordHash, currentSecretId, currentSecret);
                                fragment.setBlockingAlert(otherwiseReloginDays);
                                presentFragment(fragment, true);
                                NotificationCenter.getInstance(currentAccount).postNotificationName(NotificationCenter.didSetOrRemoveTwoStepPassword, currentPassword);
                            });
                            if (password == null && currentPassword != null && currentPassword.has_password) {
                                builder.setMessage(LocaleController.getString("YourEmailSuccessText", R.string.YourEmailSuccessText));
                            } else {
                                builder.setMessage(LocaleController.getString("YourPasswordChangedSuccessText", R.string.YourPasswordChangedSuccessText));
                            }
                            builder.setTitle(LocaleController.getString("YourPasswordSuccess", R.string.YourPasswordSuccess));
                            Dialog dialog = showDialog(builder.create());
                            if (dialog != null) {
                                dialog.setCanceledOnTouchOutside(false);
                                dialog.setCancelable(false);
                            }
                        } else {
                            for (int a = 0, N = fragmentsToClose.size(); a < N; a++) {
                                fragmentsToClose.get(a).removeSelfFromStack();
                            }
                            currentPassword.has_password = true;
                            if (!currentPassword.has_recovery) {
                                currentPassword.has_recovery = !TextUtils.isEmpty(currentPassword.email_unconfirmed_pattern);
                            }
                            if (closeAfterSet) {
                                NotificationCenter.getInstance(currentAccount).postNotificationName(NotificationCenter.twoStepPasswordChanged);
                            }
                            TwoStepVerificationSetupActivity fragment = new TwoStepVerificationSetupActivity(TYPE_PASSWORD_SET, currentPassword);
                            fragment.fromRegistration = fromRegistration;
                            fragment.setCurrentPasswordParams(newPasswordHash != null ? newPasswordHash : currentPasswordHash, currentSecretId, currentSecret, emailOnly);
                            fragment.closeAfterSet = closeAfterSet;
                            fragment.setBlockingAlert(otherwiseReloginDays);
                            presentFragment(fragment, true);
                            NotificationCenter.getInstance(currentAccount).postNotificationName(NotificationCenter.didSetOrRemoveTwoStepPassword, currentPassword);
                        }
                    }
                } else if (error != null) {
                    if ("EMAIL_UNCONFIRMED".equals(error.text) || error.text.startsWith("EMAIL_UNCONFIRMED_")) {
                        NotificationCenter.getInstance(currentAccount).postNotificationName(NotificationCenter.twoStepPasswordChanged);
                        for (int a = 0, N = fragmentsToClose.size(); a < N; a++) {
                            fragmentsToClose.get(a).removeSelfFromStack();
                        }
                        NotificationCenter.getInstance(currentAccount).postNotificationName(NotificationCenter.twoStepPasswordChanged, newPasswordHash, new_settings.new_algo, currentPassword.new_secure_algo, currentPassword.secure_random, email, hint, email, firstPassword);
                        currentPassword.email_unconfirmed_pattern = email;
                        TwoStepVerificationSetupActivity fragment = new TwoStepVerificationSetupActivity(TwoStepVerificationSetupActivity.TYPE_EMAIL_CONFIRM, currentPassword);
                        fragment.fromRegistration = fromRegistration;
                        fragment.setCurrentPasswordParams(newPasswordHash != null ? newPasswordHash : currentPasswordHash, currentSecretId, currentSecret, emailOnly);
                        fragment.closeAfterSet = closeAfterSet;
                        fragment.setBlockingAlert(otherwiseReloginDays);
                        presentFragment(fragment, true);
                    } else {
                        if ("EMAIL_INVALID".equals(error.text)) {
                            showAlertWithText(LocaleController.getString("AppName", R.string.AppName), LocaleController.getString("PasswordEmailInvalid", R.string.PasswordEmailInvalid));
                        } else if (error.text.startsWith("FLOOD_WAIT")) {
                            int time = Utilities.parseInt(error.text);
                            String timeString;
                            if (time < 60) {
                                timeString = LocaleController.formatPluralString("Seconds", time);
                            } else {
                                timeString = LocaleController.formatPluralString("Minutes", time / 60);
                            }
                            showAlertWithText(LocaleController.getString("AppName", R.string.AppName), LocaleController.formatString("FloodWaitTime", R.string.FloodWaitTime, timeString));
                        } else {
                            showAlertWithText(LocaleController.getString("AppName", R.string.AppName), error.text);
                        }
                    }
                }
            });

            if (!clear) {
                if (password != null && currentSecret != null && currentSecret.length == 32) {
                    if (currentPassword.new_secure_algo instanceof TLRPC.TL_securePasswordKdfAlgoPBKDF2HMACSHA512iter100000) {
                        TLRPC.TL_securePasswordKdfAlgoPBKDF2HMACSHA512iter100000 newAlgo = (TLRPC.TL_securePasswordKdfAlgoPBKDF2HMACSHA512iter100000) currentPassword.new_secure_algo;

                        byte[] passwordHash = Utilities.computePBKDF2(newPasswordBytes, newAlgo.salt);
                        byte[] key = new byte[32];
                        System.arraycopy(passwordHash, 0, key, 0, 32);
                        byte[] iv = new byte[16];
                        System.arraycopy(passwordHash, 32, iv, 0, 16);

                        byte[] encryptedSecret = new byte[32];
                        System.arraycopy(currentSecret, 0, encryptedSecret, 0, 32);
                        Utilities.aesCbcEncryptionByteArraySafe(encryptedSecret, key, iv, 0, encryptedSecret.length, 0, 1);

                        new_settings.new_secure_settings = new TLRPC.TL_secureSecretSettings();
                        new_settings.new_secure_settings.secure_algo = newAlgo;
                        new_settings.new_secure_settings.secure_secret = encryptedSecret;
                        new_settings.new_secure_settings.secure_secret_id = currentSecretId;
                        new_settings.flags |= 4;
                    }
                }

                if (currentPassword.new_algo instanceof TLRPC.TL_passwordKdfAlgoSHA256SHA256PBKDF2HMACSHA512iter100000SHA256ModPow) {
                    if (password != null) {
                        TLRPC.TL_passwordKdfAlgoSHA256SHA256PBKDF2HMACSHA512iter100000SHA256ModPow algo = (TLRPC.TL_passwordKdfAlgoSHA256SHA256PBKDF2HMACSHA512iter100000SHA256ModPow) currentPassword.new_algo;
                        new_settings.new_password_hash = SRPHelper.getVBytes(newPasswordBytes, algo);
                        if (new_settings.new_password_hash == null) {
                            TLRPC.TL_error error = new TLRPC.TL_error();
                            error.text = "ALGO_INVALID";
                            requestDelegate.run(null, error);
                        }
                    }
                    ConnectionsManager.getInstance(currentAccount).sendRequest(request, requestDelegate, ConnectionsManager.RequestFlagFailOnServerErrors | ConnectionsManager.RequestFlagWithoutLogin);
                } else {
                    TLRPC.TL_error error = new TLRPC.TL_error();
                    error.text = "PASSWORD_HASH_INVALID";
                    requestDelegate.run(null, error);
                }
            } else {
                ConnectionsManager.getInstance(currentAccount).sendRequest(request, requestDelegate, ConnectionsManager.RequestFlagFailOnServerErrors | ConnectionsManager.RequestFlagWithoutLogin);
            }
        });
    }

    protected TLRPC.TL_inputCheckPasswordSRP getNewSrpPassword() {
        if (currentPassword.current_algo instanceof TLRPC.TL_passwordKdfAlgoSHA256SHA256PBKDF2HMACSHA512iter100000SHA256ModPow) {
            TLRPC.TL_passwordKdfAlgoSHA256SHA256PBKDF2HMACSHA512iter100000SHA256ModPow algo = (TLRPC.TL_passwordKdfAlgoSHA256SHA256PBKDF2HMACSHA512iter100000SHA256ModPow) currentPassword.current_algo;
            return SRPHelper.startCheck(currentPasswordHash, currentPassword.srp_id, currentPassword.srp_B, algo);
        }
        return null;
    }

    protected void onReset() {

    }

    private void onFieldError(View shakeView, TextView field, boolean clear) {
        if (getParentActivity() == null) {
            return;
        }
        VibrateUtil.vibrate();
        if (clear) {
            field.setText("");
        }
        AndroidUtilities.shakeViewSpring(shakeView, 5);
    }

    @Override
    public ArrayList<ThemeDescription> getThemeDescriptions() {
        ArrayList<ThemeDescription> themeDescriptions = new ArrayList<>();

        themeDescriptions.add(new ThemeDescription(fragmentView, ThemeDescription.FLAG_BACKGROUND | ThemeDescription.FLAG_CHECKTAG, null, null, null, null, Theme.key_windowBackgroundWhite));
        themeDescriptions.add(new ThemeDescription(fragmentView, ThemeDescription.FLAG_BACKGROUND | ThemeDescription.FLAG_CHECKTAG, null, null, null, null, Theme.key_windowBackgroundGray));

        themeDescriptions.add(new ThemeDescription(actionBar, ThemeDescription.FLAG_BACKGROUND, null, null, null, null, Theme.key_actionBarDefault));
        themeDescriptions.add(new ThemeDescription(actionBar, ThemeDescription.FLAG_AB_ITEMSCOLOR, null, null, null, null, Theme.key_actionBarDefaultIcon));
        themeDescriptions.add(new ThemeDescription(actionBar, ThemeDescription.FLAG_AB_TITLECOLOR, null, null, null, null, Theme.key_actionBarDefaultTitle));
        themeDescriptions.add(new ThemeDescription(actionBar, ThemeDescription.FLAG_AB_SELECTORCOLOR, null, null, null, null, Theme.key_actionBarDefaultSelector));

        themeDescriptions.add(new ThemeDescription(titleTextView, ThemeDescription.FLAG_TEXTCOLOR, null, null, null, null, Theme.key_windowBackgroundWhiteGrayText6));
        themeDescriptions.add(new ThemeDescription(editTextFirstRow, ThemeDescription.FLAG_TEXTCOLOR, null, null, null, null, Theme.key_windowBackgroundWhiteBlackText));
        themeDescriptions.add(new ThemeDescription(editTextFirstRow, ThemeDescription.FLAG_HINTTEXTCOLOR, null, null, null, null, Theme.key_windowBackgroundWhiteHintText));
        themeDescriptions.add(new ThemeDescription(editTextFirstRow, ThemeDescription.FLAG_BACKGROUNDFILTER, null, null, null, null, Theme.key_windowBackgroundWhiteInputField));
        themeDescriptions.add(new ThemeDescription(editTextFirstRow, ThemeDescription.FLAG_BACKGROUNDFILTER | ThemeDescription.FLAG_DRAWABLESELECTEDSTATE, null, null, null, null, Theme.key_windowBackgroundWhiteInputFieldActivated));

        return themeDescriptions;
    }

    @Override
    public boolean isSwipeBackEnabled(MotionEvent event) {
        if (otherwiseReloginDays >= 0 && parentLayout.getFragmentStack().size() == 1) {
            return false;
        }
        return super.isSwipeBackEnabled(event);
    }

    @Override
    public boolean onBackPressed() {
        if (otherwiseReloginDays >= 0 && parentLayout.getFragmentStack().size() == 1) {
            showSetForcePasswordAlert();
            return false;
        }
        finishFragment();
        return true;
    }

    @Override
    public boolean finishFragment(boolean animated) {
        for (BaseFragment fragment : getParentLayout().getFragmentStack()) {
            if (fragment != this && fragment instanceof TwoStepVerificationSetupActivity) {
                ((TwoStepVerificationSetupActivity) fragment).floatingAutoAnimator.ignoreNextLayout();
            }
        }

        return super.finishFragment(animated);
    }

    private void showSetForcePasswordAlert() {
        AlertDialog.Builder builder = new AlertDialog.Builder(getParentActivity());
        builder.setTitle(LocaleController.getString("Warning", R.string.Warning));
        builder.setMessage(LocaleController.formatPluralString("ForceSetPasswordAlertMessageShort", otherwiseReloginDays));
        builder.setPositiveButton(LocaleController.getString("TwoStepVerificationSetPassword", R.string.TwoStepVerificationSetPassword), null);

        builder.setNegativeButton(LocaleController.getString("ForceSetPasswordCancel", R.string.ForceSetPasswordCancel), (a1, a2) -> finishFragment());
        AlertDialog alertDialog = builder.show();
        ((TextView)alertDialog.getButton(DialogInterface.BUTTON_NEGATIVE)).setTextColor(Theme.getColor(Theme.key_dialogTextRed));
    }

    public void setBlockingAlert(int otherwiseRelogin) {
        otherwiseReloginDays = otherwiseRelogin;
    }

    @Override
    public void finishFragment() {
        if (otherwiseReloginDays >= 0 && parentLayout.getFragmentStack().size() == 1) {
                final Bundle args = new Bundle();
                args.putBoolean("afterSignup", true);
                presentFragment(new DialogsActivity(args), true);
        } else {
            super.finishFragment();
        }
    }

    @Override
    public boolean isLightStatusBar() {
        int color = Theme.getColor(Theme.key_windowBackgroundWhite, null, true);
        return ColorUtils.calculateLuminance(color) > 0.7f;
    }
}<|MERGE_RESOLUTION|>--- conflicted
+++ resolved
@@ -1448,18 +1448,10 @@
                 }
                 if (!editTextFirstRow.getText().toString().equals(firstPassword) && currentType == TYPE_CREATE_PASSWORD_STEP_2) {
                     AndroidUtilities.shakeViewSpring(outlineTextFirstRow, 5);
-<<<<<<< HEAD
-                    if (!NekoConfig.disableVibration.Bool()) {
-                        try {
-                            outlineTextFirstRow.performHapticFeedback(HapticFeedbackConstants.KEYBOARD_TAP, HapticFeedbackConstants.FLAG_IGNORE_GLOBAL_SETTING);
-                        } catch (Exception ignored) {}
-                    }
-=======
                     try {
                         if (!NekoConfig.disableVibration.Bool())
                         outlineTextFirstRow.performHapticFeedback(HapticFeedbackConstants.KEYBOARD_TAP, HapticFeedbackConstants.FLAG_IGNORE_GLOBAL_SETTING);
                     } catch (Exception ignored) {}
->>>>>>> b93a338a
                     try {
                         Toast.makeText(getParentActivity(), LocaleController.getString("PasswordDoNotMatch", R.string.PasswordDoNotMatch), Toast.LENGTH_SHORT).show();
                     } catch (Exception e) {
