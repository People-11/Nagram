/*
 * This is the source code of Telegram for Android v. 5.x.x.
 * It is licensed under GNU GPL v. 2 or later.
 * You should have received a copy of the license in this archive (see LICENSE).
 *
 * Copyright Nikolai Kudashov, 2013-2018.
 */

package org.telegram.ui;

import android.animation.Animator;
import android.animation.AnimatorListenerAdapter;
import android.animation.AnimatorSet;
import android.animation.ObjectAnimator;
import android.animation.StateListAnimator;
import android.animation.ValueAnimator;
import android.annotation.SuppressLint;
import android.content.Context;
import android.content.Intent;
import android.content.SharedPreferences;
import android.content.pm.PackageInfo;
import android.content.res.Configuration;
import android.graphics.Canvas;
import android.graphics.Color;
import android.graphics.Outline;
import android.graphics.Paint;
import android.graphics.PorterDuff;
import android.graphics.PorterDuffColorFilter;
import android.graphics.drawable.ColorDrawable;
import android.graphics.drawable.Drawable;
import android.net.Uri;
import android.os.Build;
import android.os.Bundle;

import androidx.annotation.Keep;
import androidx.core.content.FileProvider;
import androidx.recyclerview.widget.LinearLayoutManager;
import androidx.recyclerview.widget.RecyclerView;

import android.text.SpannableStringBuilder;
import android.text.Spanned;
import android.text.TextUtils;
import android.text.style.ForegroundColorSpan;
import android.util.TypedValue;
import android.view.Gravity;
import android.view.View;
import android.view.ViewGroup;
import android.view.ViewOutlineProvider;
import android.view.ViewTreeObserver;
import android.view.WindowManager;
import android.view.animation.AccelerateInterpolator;
import android.view.animation.DecelerateInterpolator;
import android.view.animation.Interpolator;
import android.widget.EditText;
import android.widget.FrameLayout;
import android.widget.ImageView;
import android.widget.TextView;
import android.widget.Toast;

import org.telegram.messenger.AndroidUtilities;
import org.telegram.PhoneFormat.PhoneFormat;
import org.telegram.messenger.BuildConfig;
import org.telegram.messenger.ChatObject;
import org.telegram.messenger.ContactsController;
import org.telegram.messenger.MediaDataController;
import org.telegram.messenger.ImageLoader;
import org.telegram.messenger.ImageLocation;
import org.telegram.messenger.NotificationsController;
import org.telegram.messenger.SharedConfig;
import org.telegram.messenger.UserObject;
import org.telegram.messenger.ApplicationLoader;
import org.telegram.messenger.BuildVars;
import org.telegram.messenger.LocaleController;
import org.telegram.messenger.FileLoader;
import org.telegram.messenger.Utilities;
import org.telegram.messenger.browser.Browser;
import org.telegram.tgnet.ConnectionsManager;
import org.telegram.tgnet.SerializedData;
import org.telegram.tgnet.TLRPC;
import org.telegram.messenger.FileLog;
import org.telegram.messenger.MessagesController;
import org.telegram.messenger.MessagesStorage;
import org.telegram.messenger.NotificationCenter;
import org.telegram.messenger.R;
import org.telegram.messenger.UserConfig;
import org.telegram.messenger.MessageObject;
import org.telegram.ui.ActionBar.AlertDialog;
import org.telegram.ui.ActionBar.SimpleTextView;
import org.telegram.ui.ActionBar.ThemeDescription;
import org.telegram.ui.Cells.EmptyCell;
import org.telegram.ui.Cells.GraySectionCell;
import org.telegram.ui.Cells.HeaderCell;
import org.telegram.ui.Cells.SettingsSearchCell;
import org.telegram.ui.Cells.ShadowSectionCell;
import org.telegram.ui.Cells.TextCell;
import org.telegram.ui.Cells.TextDetailCell;
import org.telegram.ui.Cells.TextInfoPrivacyCell;
import org.telegram.ui.ActionBar.ActionBar;
import org.telegram.ui.ActionBar.ActionBarMenu;
import org.telegram.ui.ActionBar.ActionBarMenuItem;
import org.telegram.ui.Components.AlertsCreator;
import org.telegram.ui.Components.AvatarDrawable;
import org.telegram.ui.Components.CubicBezierInterpolator;
import org.telegram.ui.Components.EmptyTextProgressView;
import org.telegram.ui.Components.ImageUpdater;
import org.telegram.ui.Components.BackupImageView;
import org.telegram.ui.ActionBar.BaseFragment;
import org.telegram.ui.Components.CombinedDrawable;
import org.telegram.ui.Components.LayoutHelper;
import org.telegram.ui.ActionBar.Theme;
import org.telegram.ui.Components.RadialProgressView;
import org.telegram.ui.Components.RecyclerListView;
import org.telegram.ui.Components.voip.VoIPHelper;

import java.io.BufferedInputStream;
import java.io.BufferedOutputStream;
import java.io.File;
import java.io.FileInputStream;
import java.io.FileOutputStream;
import java.lang.reflect.Field;
import java.util.ArrayList;
import java.util.Collections;
import java.util.HashMap;
import java.util.LinkedHashSet;
import java.util.Locale;
import java.util.Set;
import java.util.zip.ZipEntry;
import java.util.zip.ZipOutputStream;

import tw.nekomimi.nekogram.NekoConfig;
import tw.nekomimi.nekogram.NekoSettingsActivity;

public class SettingsActivity extends BaseFragment implements NotificationCenter.NotificationCenterDelegate, ImageUpdater.ImageUpdaterDelegate {

    private RecyclerListView listView;
    private RecyclerListView searchListView;
    private ListAdapter listAdapter;
    private SearchAdapter searchAdapter;
    private LinearLayoutManager layoutManager;
    private FrameLayout avatarContainer;
    private BackupImageView avatarImage;
    private View avatarOverlay;
    private AnimatorSet avatarAnimation;
    private RadialProgressView avatarProgressView;
    private SimpleTextView titleTextView;
    private TextView nameTextView;
    private TextView onlineTextView;
    private TextView idTextView;
    private ImageView writeButton;
    private AnimatorSet writeButtonAnimation;
    private ImageUpdater imageUpdater;
    private AvatarDrawable avatarDrawable;
    private TopView topView;
    private ActionBarMenuItem otherItem;
    private EmptyTextProgressView emptyView;
    private ActionBarMenuItem searchItem;

    private TLRPC.FileLocation avatar;
    private TLRPC.FileLocation avatarBig;

    private TLRPC.UserFull userInfo;

    private boolean playProfileAnimation;
    private boolean allowProfileAnimation = true;
    private float animationProgress;
    private int initialAnimationExtraHeight;
    private boolean openAnimationInProgress;

    private int extraHeight;
    private int searchTransitionOffset;
    private float searchTransitionProgress;
    private Animator searchViewTransition;
    private boolean searchMode;

    private int emptyRow;
    private int numberSectionRow;
    private int numberRow;
    private int usernameRow;
    private int bioRow;
    private int settingsSectionRow;
    private int settingsSectionRow2;
    private int notificationRow;
    private int languageRow;
    private int privacyRow;
    private int dataRow;
    private int chatRow;
    private int filtersRow;
    private int devicesRow;
<<<<<<< HEAD
    private int nekoRow;
    private int helpRow;
=======
    private int devicesSectionRow;
    private int helpHeaderRow;
    private int questionRow;
    private int faqRow;
    private int policyRow;
    private int helpSectionCell;
    private int debugHeaderRow;
    private int sendLogsRow;
    private int clearLogsRow;
    private int switchBackendRow;
>>>>>>> 80c4acfa
    private int versionRow;
    private int rowCount;

    private String currentBio;

    private final static int edit_name = 1;
    private final static int logout = 2;
    private final static int search_button = 3;

    private final Interpolator transitionInterpolator = new DecelerateInterpolator();

    private class TopView extends View {

        private int currentColor;
        private Paint paint = new Paint();

        public TopView(Context context) {
            super(context);
        }

        @Override
        protected void onMeasure(int widthMeasureSpec, int heightMeasureSpec) {
            setMeasuredDimension(MeasureSpec.getSize(widthMeasureSpec), ActionBar.getCurrentActionBarHeight() + (actionBar.getOccupyStatusBar() ? AndroidUtilities.statusBarHeight : 0) + AndroidUtilities.dp(91));
        }

        @Override
        public void setBackgroundColor(int color) {
            if (color != currentColor) {
                paint.setColor(color);
                invalidate();
            }
        }

        @Override
        protected void onDraw(Canvas canvas) {
            int height = getMeasuredHeight() - AndroidUtilities.dp(91);
            canvas.drawRect(0, 0, getMeasuredWidth(), height + extraHeight + searchTransitionOffset, paint);

            if (parentLayout != null) {
                parentLayout.drawHeaderShadow(canvas, height + extraHeight + searchTransitionOffset);
            }
        }
    }

    private PhotoViewer.PhotoViewerProvider provider = new PhotoViewer.EmptyPhotoViewerProvider() {

        @Override
        public PhotoViewer.PlaceProviderObject getPlaceForPhoto(MessageObject messageObject, TLRPC.FileLocation fileLocation, int index, boolean needPreview) {
            if (fileLocation == null) {
                return null;
            }
            TLRPC.User user = MessagesController.getInstance(currentAccount).getUser(UserConfig.getInstance(currentAccount).getClientUserId());
            if (user != null && user.photo != null && user.photo.photo_big != null) {
                TLRPC.FileLocation photoBig = user.photo.photo_big;
                if (photoBig.local_id == fileLocation.local_id && photoBig.volume_id == fileLocation.volume_id && photoBig.dc_id == fileLocation.dc_id) {
                    int[] coords = new int[2];
                    avatarImage.getLocationInWindow(coords);
                    PhotoViewer.PlaceProviderObject object = new PhotoViewer.PlaceProviderObject();
                    object.viewX = coords[0];
                    object.viewY = coords[1] - (Build.VERSION.SDK_INT >= 21 ? 0 : AndroidUtilities.statusBarHeight);
                    object.parentView = avatarImage;
                    object.imageReceiver = avatarImage.getImageReceiver();
                    object.dialogId = UserConfig.getInstance(currentAccount).getClientUserId();
                    object.thumb = object.imageReceiver.getBitmapSafe();
                    object.size = -1;
                    object.radius = avatarImage.getImageReceiver().getRoundRadius();
                    object.scale = avatarContainer.getScaleX();
                    return object;
                }
            }
            return null;
        }

        @Override
        public void willHidePhotoViewer() {
            avatarImage.getImageReceiver().setVisible(true, true);
        }
    };

    @Override
    public boolean onFragmentCreate() {
        super.onFragmentCreate();

        hasOwnBackground = true;
        imageUpdater = new ImageUpdater();
        imageUpdater.parentFragment = this;
        imageUpdater.delegate = this;
        NotificationCenter.getInstance(currentAccount).addObserver(this, NotificationCenter.updateInterfaces);
        NotificationCenter.getInstance(currentAccount).addObserver(this, NotificationCenter.userInfoDidLoad);
        NotificationCenter.getGlobalInstance().addObserver(this, NotificationCenter.emojiDidLoad);

<<<<<<< HEAD
        rowCount = 0;
        emptyRow = rowCount++;
        numberSectionRow = rowCount++;
        if(!NekoConfig.hidePhone){
            numberRow = rowCount++;
        }
        usernameRow = rowCount++;
        bioRow = rowCount++;
        settingsSectionRow = rowCount++;
        settingsSectionRow2 = rowCount++;
        notificationRow = rowCount++;
        privacyRow = rowCount++;
        dataRow = rowCount++;
        chatRow = rowCount++;
        devicesRow = rowCount++;
        nekoRow = rowCount++;
        languageRow = rowCount++;
        helpRow = rowCount++;
        versionRow = rowCount++;
=======
        updateRows();
>>>>>>> 80c4acfa

        getMediaDataController().checkFeaturedStickers();
        getMessagesController().loadSuggestedFilters();
        userInfo = getMessagesController().getUserFull(UserConfig.getInstance(currentAccount).getClientUserId());
        getMessagesController().loadUserInfo(UserConfig.getInstance(currentAccount).getCurrentUser(), true, classGuid);

        return true;
    }

    @Override
    public void onFragmentDestroy() {
        super.onFragmentDestroy();
        if (avatarImage != null) {
            avatarImage.setImageDrawable(null);
        }
        NotificationCenter.getInstance(currentAccount).removeObserver(this, NotificationCenter.updateInterfaces);
        NotificationCenter.getInstance(currentAccount).removeObserver(this, NotificationCenter.userInfoDidLoad);
        NotificationCenter.getGlobalInstance().removeObserver(this, NotificationCenter.emojiDidLoad);
        imageUpdater.clear();
    }

    @Override
    protected ActionBar createActionBar(Context context) {
        ActionBar actionBar = new ActionBar(context);
        actionBar.setItemsBackgroundColor(Theme.getColor(Theme.key_avatar_actionBarSelectorBlue), false);
        actionBar.setItemsColor(Theme.getColor(Theme.key_avatar_actionBarIconBlue), false);
        actionBar.setBackButtonImage(R.drawable.ic_ab_back);
        actionBar.setCastShadows(false);
        actionBar.setAddToContainer(false);
        actionBar.setOccupyStatusBar(Build.VERSION.SDK_INT >= 21 && !AndroidUtilities.isTablet());
        return actionBar;
    }

    @Override
    public View createView(Context context) {
        extraHeight = AndroidUtilities.dp(88);
        searchTransitionOffset = 0;
        searchTransitionProgress = 1f;
        searchMode = false;

        actionBar.setActionBarMenuOnItemClick(new ActionBar.ActionBarMenuOnItemClick() {
            @Override
            public void onItemClick(int id) {
                if (id == -1) {
                    finishFragment();
                } else if (id == edit_name) {
                    presentFragment(new ChangeNameActivity());
                } else if (id == logout) {
                    presentFragment(new LogoutActivity());
                }
            }
        });
        ActionBarMenu menu = actionBar.createMenu();
        searchItem = menu.addItem(search_button, R.drawable.ic_ab_search).setIsSearchField(true).setActionBarMenuItemSearchListener(new ActionBarMenuItem.ActionBarMenuItemSearchListener() {

            @Override
            public Animator getCustomToggleTransition() {
                searchMode = !searchMode;
                if (searchMode) {
                    searchAdapter.loadFaqWebPage();
                } else {
                    searchItem.clearFocusOnSearchView();
                }
                return searchExpandTransition(searchMode);
            }

            @Override
            public void onTextChanged(EditText editText) {
                searchAdapter.search(editText.getText().toString().toLowerCase());
            }
        });
        searchItem.setContentDescription(LocaleController.getString("SearchInSettings", R.string.SearchInSettings));
        searchItem.setSearchFieldHint(LocaleController.getString("SearchInSettings", R.string.SearchInSettings));

        otherItem = menu.addItem(0, R.drawable.ic_ab_other);
        otherItem.setContentDescription(LocaleController.getString("AccDescrMoreOptions", R.string.AccDescrMoreOptions));
        otherItem.addSubItem(edit_name, R.drawable.msg_edit, LocaleController.getString("EditName", R.string.EditName));
        otherItem.addSubItem(logout, R.drawable.msg_leave, LocaleController.getString("LogOut", R.string.LogOut));

        int scrollTo;
        int scrollToPosition = 0;
        Object writeButtonTag = null;
        if (listView != null) {
            scrollTo = layoutManager.findFirstVisibleItemPosition();
            View topView = layoutManager.findViewByPosition(scrollTo);
            if (topView != null) {
                scrollToPosition = topView.getTop();
            } else {
                scrollTo = -1;
            }
            writeButtonTag = writeButton.getTag();
        } else {
            scrollTo = -1;
        }

        listAdapter = new ListAdapter(context);
        searchAdapter = new SearchAdapter(context);

        fragmentView = new FrameLayout(context) {

            private Paint paint = new Paint();

            @Override
            public boolean hasOverlappingRendering() {
                return false;
            }

            @Override
            protected void onMeasure(int widthMeasureSpec, int heightMeasureSpec) {
                titleTextView.setTextSize(!AndroidUtilities.isTablet() && getContext().getResources().getConfiguration().orientation == Configuration.ORIENTATION_LANDSCAPE ? 18 : 20);
                super.onMeasure(widthMeasureSpec, heightMeasureSpec);
            }

            @Override
            protected void onLayout(boolean changed, int left, int top, int right, int bottom) {
                super.onLayout(changed, left, top, right, bottom);
                if (titleTextView != null) {
                    int textLeft = AndroidUtilities.dp(AndroidUtilities.isTablet() ? 80 : 72);
                    int textTop = (ActionBar.getCurrentActionBarHeight() - titleTextView.getTextHeight()) / 2 + (Build.VERSION.SDK_INT >= 21 && !AndroidUtilities.isTablet() ? AndroidUtilities.statusBarHeight : 0);
                    titleTextView.layout(textLeft, textTop, textLeft + titleTextView.getMeasuredWidth(), textTop + titleTextView.getTextHeight());
                }
                checkListViewScroll();
            }

            @Override
            public void onDraw(Canvas c) {
                paint.setColor(Theme.getColor(Theme.key_windowBackgroundWhite));
                View contentView = listView.getVisibility() == View.VISIBLE ? listView : searchListView;
                c.drawRect(contentView.getLeft(), contentView.getTop() + extraHeight + searchTransitionOffset, contentView.getRight(), contentView.getBottom(), paint);
            }
        };
        fragmentView.setWillNotDraw(false);
        FrameLayout frameLayout = (FrameLayout) fragmentView;

        listView = new RecyclerListView(context) {
            @Override
            public boolean hasOverlappingRendering() {
                return false;
            }
        };
        listView.setHideIfEmpty(false);
        listView.setVerticalScrollBarEnabled(false);
        listView.setLayoutManager(layoutManager = new LinearLayoutManager(context, LinearLayoutManager.VERTICAL, false) {
            @Override
            public boolean supportsPredictiveItemAnimations() {
                return false;
            }
        });
        listView.setGlowColor(Theme.getColor(Theme.key_avatar_backgroundActionBarBlue));
        listView.setPadding(0, AndroidUtilities.dp(88), 0, 0);
        frameLayout.addView(listView, LayoutHelper.createFrame(LayoutHelper.MATCH_PARENT, LayoutHelper.MATCH_PARENT, Gravity.TOP | Gravity.LEFT));
        listView.setAdapter(listAdapter);
        listView.setItemAnimator(null);
        listView.setLayoutAnimation(null);
        listView.setClipToPadding(false);
        listView.setOnItemClickListener((view, position) -> {
            if (position == notificationRow) {
                presentFragment(new NotificationsSettingsActivity());
            } else if (position == privacyRow) {
                presentFragment(new PrivacySettingsActivity());
            } else if (position == dataRow) {
                presentFragment(new DataSettingsActivity());
            } else if (position == chatRow) {
                presentFragment(new ThemeActivity(ThemeActivity.THEME_TYPE_BASIC));
            } else if (position == filtersRow) {
                presentFragment(new FiltersSetupActivity());
            } else if (position == devicesRow) {
                presentFragment(new SessionsActivity(0));
<<<<<<< HEAD
            } else if (position == nekoRow) {
                presentFragment(new NekoSettingsActivity());
            } else if (position == helpRow) {
                showHelpAlert();
=======
            } else if (position == questionRow) {
                showDialog(AlertsCreator.createSupportAlert(SettingsActivity.this));
            } else if (position == faqRow) {
                Browser.openUrl(getParentActivity(), LocaleController.getString("TelegramFaqUrl", R.string.TelegramFaqUrl));
            } else if (position == policyRow) {
                Browser.openUrl(getParentActivity(), LocaleController.getString("PrivacyPolicyUrl", R.string.PrivacyPolicyUrl));
            } else if (position == sendLogsRow) {
                sendLogs();
            } else if (position == clearLogsRow) {
                FileLog.cleanupLogs();
            } else if (position == switchBackendRow) {
                if (getParentActivity() == null) {
                    return;
                }
                AlertDialog.Builder builder1 = new AlertDialog.Builder(getParentActivity());
                builder1.setMessage(LocaleController.getString("AreYouSure", R.string.AreYouSure));
                builder1.setTitle(LocaleController.getString("AppName", R.string.AppName));
                builder1.setPositiveButton(LocaleController.getString("OK", R.string.OK), (dialogInterface, i) -> {
                    SharedConfig.pushAuthKey = null;
                    SharedConfig.pushAuthKeyId = null;
                    SharedConfig.saveConfig();
                    ConnectionsManager.getInstance(currentAccount).switchBackend();
                });
                builder1.setNegativeButton(LocaleController.getString("Cancel", R.string.Cancel), null);
                showDialog(builder1.create());
>>>>>>> 80c4acfa
            } else if (position == languageRow) {
                presentFragment(new LanguageSelectActivity());
            } else if (position == usernameRow) {
                presentFragment(new ChangeUsernameActivity());
            } else if (position == bioRow) {
                if (userInfo != null) {
                    presentFragment(new ChangeBioActivity());
                }
            } else if (position == numberRow) {
                presentFragment(new ActionIntroActivity(ActionIntroActivity.ACTION_TYPE_CHANGE_PHONE_NUMBER));
            }
        });

        listView.setOnItemLongClickListener(new RecyclerListView.OnItemLongClickListener() {

            private int pressCount = 0;

            @Override
            public boolean onItemClick(View view, int position) {
                if (position == versionRow) {
                    pressCount++;
                    if (pressCount >= 2 || BuildVars.DEBUG_PRIVATE_VERSION) {
                        AlertDialog.Builder builder = new AlertDialog.Builder(getParentActivity());
                        builder.setTitle(LocaleController.getString("DebugMenu", R.string.DebugMenu));
                        CharSequence[] items;
                        items = new CharSequence[]{
                                LocaleController.getString("DebugMenuImportContacts", R.string.DebugMenuImportContacts),
                                LocaleController.getString("DebugMenuReloadContacts", R.string.DebugMenuReloadContacts),
                                LocaleController.getString("DebugMenuResetContacts", R.string.DebugMenuResetContacts),
                                LocaleController.getString("DebugMenuResetDialogs", R.string.DebugMenuResetDialogs),
                                BuildVars.LOGS_ENABLED ? LocaleController.getString("DebugMenuDisableLogs", R.string.DebugMenuDisableLogs) : LocaleController.getString("DebugMenuEnableLogs", R.string.DebugMenuEnableLogs),
                                NekoConfig.residentNotification ? LocaleController.getString("DisableResidentNotification", R.string.DisableResidentNotification) : LocaleController.getString("EnableResidentNotification", R.string.EnableResidentNotification),
                                LocaleController.getString("DebugMenuClearMediaCache", R.string.DebugMenuClearMediaCache),
                                LocaleController.getString("DebugMenuCallSettings", R.string.DebugMenuCallSettings),
                                null,
                                BuildVars.DEBUG_PRIVATE_VERSION ? "Check for app updates" : null,
                                LocaleController.getString("DebugMenuReadAllDialogs", R.string.DebugMenuReadAllDialogs),
                                SharedConfig.pauseMusicOnRecord ? LocaleController.getString("DebugMenuDisablePauseMusic", R.string.DebugMenuDisablePauseMusic) : LocaleController.getString("DebugMenuEnablePauseMusic", R.string.DebugMenuEnablePauseMusic),
                                BuildVars.DEBUG_VERSION && !AndroidUtilities.isTablet() && Build.VERSION.SDK_INT >= 23 ? (SharedConfig.smoothKeyboard ? LocaleController.getString("DebugMenuDisableSmoothKeyboard", R.string.DebugMenuDisableSmoothKeyboard) : LocaleController.getString("DebugMenuEnableSmoothKeyboard", R.string.DebugMenuEnableSmoothKeyboard)) : null
                        };
                        builder.setItems(items, (dialog, which) -> {
                            if (which == 0) {
                                UserConfig.getInstance(currentAccount).syncContacts = true;
                                UserConfig.getInstance(currentAccount).saveConfig(false);
                                ContactsController.getInstance(currentAccount).forceImportContacts();
                            } else if (which == 1) {
                                ContactsController.getInstance(currentAccount).loadContacts(false, 0);
                            } else if (which == 2) {
                                ContactsController.getInstance(currentAccount).resetImportedContacts();
                            } else if (which == 3) {
                                MessagesController.getInstance(currentAccount).forceResetDialogs();
                            } else if (which == 4) {
                                BuildVars.LOGS_ENABLED = !BuildVars.LOGS_ENABLED;
                                SharedPreferences sharedPreferences = ApplicationLoader.applicationContext.getSharedPreferences("systemConfig", Context.MODE_PRIVATE);
                                sharedPreferences.edit().putBoolean("logsEnabled", BuildVars.LOGS_ENABLED).commit();
                                updateRows();
                            } else if (which == 5) {
                                NekoConfig.toggleResidentNotification();
                            } else if (which == 6) {
                                MessagesStorage.getInstance(currentAccount).clearSentMedia();
                                SharedConfig.setNoSoundHintShowed(false);
                                SharedPreferences.Editor editor = MessagesController.getGlobalMainSettings().edit();
                                editor.remove("archivehint").remove("archivehint_l").remove("gifhint").remove("soundHint").remove("themehint").remove("filterhint").commit();
                                SharedConfig.textSelectionHintShows = 0;
                                SharedConfig.lockRecordAudioVideoHint = 0;
                                SharedConfig.stickersReorderingHintUsed = false;
                            } else if (which == 7) {
                                VoIPHelper.showCallDebugSettings(getParentActivity());
                            } else if (which == 8) {
                                SharedConfig.toggleRoundCamera16to9();
                            } else if (which == 9) {
                                ((LaunchActivity) getParentActivity()).checkAppUpdate(true);
                            } else if (which == 10) {
                                MessagesStorage.getInstance(currentAccount).readAllDialogs(-1);
                            } else if (which == 11) {
                                SharedConfig.togglePauseMusicOnRecord();
                            } else if (which == 12) {
                                SharedConfig.toggleSmoothKeyboard();
                                if (SharedConfig.smoothKeyboard && getParentActivity() != null) {
                                    getParentActivity().getWindow().setSoftInputMode(WindowManager.LayoutParams.SOFT_INPUT_ADJUST_PAN);
                                }
                            }
                        });
                        builder.setNegativeButton(LocaleController.getString("Cancel", R.string.Cancel), null);
                        showDialog(builder.create());
                    } else {
                        try {
                            Toast.makeText(getParentActivity(), "¯\\_(ツ)_/¯", Toast.LENGTH_SHORT).show();
                        } catch (Exception e) {
                            FileLog.e(e);
                        }
                    }
                    return true;
                }
                return false;
            }
        });


        searchListView = new RecyclerListView(context) {
            @Override
            public boolean hasOverlappingRendering() {
                return false;
            }
        };
        searchListView.setVerticalScrollBarEnabled(false);
        searchListView.setLayoutManager(new LinearLayoutManager(context, LinearLayoutManager.VERTICAL, false));
        searchListView.setGlowColor(Theme.getColor(Theme.key_avatar_backgroundActionBarBlue));
        frameLayout.addView(searchListView, LayoutHelper.createFrame(LayoutHelper.MATCH_PARENT, LayoutHelper.MATCH_PARENT, Gravity.TOP | Gravity.LEFT));
        searchListView.setAdapter(searchAdapter);
        searchListView.setItemAnimator(null);
        searchListView.setLayoutAnimation(null);
        searchListView.setOnItemClickListener((view, position) -> {
            if (position < 0) {
                return;
            }
            Object object = numberRow;
            if (searchAdapter.searchWas) {
                if (position < searchAdapter.searchResults.size()) {
                    object = searchAdapter.searchResults.get(position);
                } else {
                    position -= searchAdapter.searchResults.size() + 1;
                    if (position >= 0 && position < searchAdapter.faqSearchResults.size()) {
                        object = searchAdapter.faqSearchResults.get(position);
                    }
                }
            } else {
                position--;
                if (position < 0) {
                    return;
                }
                if (position < searchAdapter.recentSearches.size()) {
                    object = searchAdapter.recentSearches.get(position);
                }
            }
            if (object instanceof SearchAdapter.SearchResult) {
                SearchAdapter.SearchResult result = (SearchAdapter.SearchResult) object;
                result.open();
            } else if (object instanceof SearchAdapter.FaqSearchResult) {
                SearchAdapter.FaqSearchResult result = (SearchAdapter.FaqSearchResult) object;
                NotificationCenter.getInstance(currentAccount).postNotificationName(NotificationCenter.openArticle, searchAdapter.faqWebPage, result.url);
            }
            if (object != null) {
                searchAdapter.addRecent(object);
            }

        });
        searchListView.setOnItemLongClickListener((view, position) -> {
            if (searchAdapter.isSearchWas()) {
                return false;
            }
            AlertDialog.Builder builder = new AlertDialog.Builder(getParentActivity());
            builder.setTitle(LocaleController.getString("AppName", R.string.AppName));
            builder.setMessage(LocaleController.getString("ClearSearch", R.string.ClearSearch));
            builder.setPositiveButton(LocaleController.getString("ClearButton", R.string.ClearButton).toUpperCase(), (dialogInterface, i) -> searchAdapter.clearRecent());
            builder.setNegativeButton(LocaleController.getString("Cancel", R.string.Cancel), null);
            showDialog(builder.create());
            return true;
        });
        searchListView.setVisibility(View.GONE);

        emptyView = new EmptyTextProgressView(context);
        emptyView.showTextView();
        emptyView.setTextSize(18);
        emptyView.setVisibility(View.GONE);
        emptyView.setShowAtCenter(true);
        emptyView.setPadding(0, AndroidUtilities.dp(50), 0, 0);
        frameLayout.addView(emptyView, LayoutHelper.createFrame(LayoutHelper.MATCH_PARENT, LayoutHelper.MATCH_PARENT));

        topView = new TopView(context);
        topView.setBackgroundColor(Theme.getColor(Theme.key_avatar_backgroundActionBarBlue));
        frameLayout.addView(topView);

        frameLayout.addView(actionBar);

        avatarContainer = new FrameLayout(context);
        avatarContainer.setPivotX(0);
        avatarContainer.setPivotY(0);
        frameLayout.addView(avatarContainer, LayoutHelper.createFrame(42, 42, Gravity.TOP | Gravity.LEFT, 64, 0, 0, 0));
        avatarContainer.setOnClickListener(v -> {
            if (avatar != null) {
                return;
            }
            TLRPC.User user = MessagesController.getInstance(currentAccount).getUser(UserConfig.getInstance(currentAccount).getClientUserId());
            if (user != null && user.photo != null && user.photo.photo_big != null) {
                PhotoViewer.getInstance().setParentActivity(getParentActivity());
                if (user.photo.dc_id != 0) {
                    user.photo.photo_big.dc_id = user.photo.dc_id;
                }
                PhotoViewer.getInstance().openPhoto(user.photo.photo_big, provider);
            }
        });

        avatarImage = new BackupImageView(context);
        avatarImage.setRoundRadius(AndroidUtilities.dp(21));
        avatarImage.setContentDescription(LocaleController.getString("AccDescrProfilePicture", R.string.AccDescrProfilePicture));
        avatarContainer.addView(avatarImage, LayoutHelper.createFrame(42, 42));

        Paint paint = new Paint(Paint.ANTI_ALIAS_FLAG);
        paint.setColor(0x55000000);

        avatarProgressView = new RadialProgressView(context) {
            @Override
            protected void onDraw(Canvas canvas) {
                if (avatarImage != null && avatarImage.getImageReceiver().hasNotThumb()) {
                    paint.setAlpha((int) (0x55 * avatarImage.getImageReceiver().getCurrentAlpha()));
                    canvas.drawCircle(getMeasuredWidth() / 2, getMeasuredHeight() / 2, AndroidUtilities.dp(21), paint);
                }
                super.onDraw(canvas);
            }
        };
        avatarProgressView.setSize(AndroidUtilities.dp(26));
        avatarProgressView.setProgressColor(0xffffffff);
        avatarContainer.addView(avatarProgressView, LayoutHelper.createFrame(42, 42));

        showAvatarProgress(false, false);

        titleTextView = new SimpleTextView(context);
        titleTextView.setGravity(Gravity.LEFT);
        titleTextView.setTextColor(Theme.getColor(Theme.key_actionBarDefaultTitle));
        titleTextView.setTypeface(AndroidUtilities.getTypeface("fonts/rmedium.ttf"));
        titleTextView.setText(BuildVars.DEBUG_VERSION ? "Telegram Beta" : LocaleController.getString("AppName", R.string.AppName));
        titleTextView.setAlpha(0.0f);
        frameLayout.addView(titleTextView, LayoutHelper.createFrame(LayoutHelper.WRAP_CONTENT, LayoutHelper.WRAP_CONTENT, Gravity.LEFT | Gravity.TOP));

        nameTextView = new TextView(context);
        nameTextView.setTextColor(Theme.getColor(Theme.key_profile_title));
        nameTextView.setTextSize(TypedValue.COMPLEX_UNIT_DIP, 18);
        nameTextView.setLines(1);
        nameTextView.setMaxLines(1);
        nameTextView.setSingleLine(true);
        nameTextView.setEllipsize(TextUtils.TruncateAt.END);
        nameTextView.setGravity(Gravity.LEFT);
        nameTextView.setTypeface(AndroidUtilities.getTypeface("fonts/rmedium.ttf"));
        nameTextView.setPivotX(0);
        nameTextView.setPivotY(0);
        frameLayout.addView(nameTextView, LayoutHelper.createFrame(LayoutHelper.WRAP_CONTENT, LayoutHelper.WRAP_CONTENT, Gravity.LEFT | Gravity.TOP, 118, 0, 96, 0));

        onlineTextView = new TextView(context);
        onlineTextView.setTextColor(Theme.getColor(Theme.key_profile_status));
        onlineTextView.setTextSize(TypedValue.COMPLEX_UNIT_DIP, 14);
        onlineTextView.setLines(1);
        onlineTextView.setMaxLines(1);
        onlineTextView.setSingleLine(true);
        onlineTextView.setEllipsize(TextUtils.TruncateAt.END);
        onlineTextView.setGravity(Gravity.LEFT);
        frameLayout.addView(onlineTextView, LayoutHelper.createFrame(LayoutHelper.WRAP_CONTENT, LayoutHelper.WRAP_CONTENT, Gravity.LEFT | Gravity.TOP, 118, 0, 96, 0));

        idTextView = new TextView(context);
        idTextView.setTextColor(AvatarDrawable.getProfileTextColorForId(5));
        idTextView.setTextSize(TypedValue.COMPLEX_UNIT_DIP, 14);
        idTextView.setLines(1);
        idTextView.setMaxLines(1);
        idTextView.setSingleLine(true);
        idTextView.setEllipsize(TextUtils.TruncateAt.END);
        idTextView.setGravity(Gravity.LEFT);
        idTextView.setAlpha(1.0f);
        frameLayout.addView(idTextView, LayoutHelper.createFrame(LayoutHelper.WRAP_CONTENT, LayoutHelper.WRAP_CONTENT, Gravity.LEFT | Gravity.TOP, 118, 0, 48, 0));

        writeButton = new ImageView(context);
        Drawable drawable = Theme.createSimpleSelectorCircleDrawable(AndroidUtilities.dp(56), Theme.getColor(Theme.key_profile_actionBackground), Theme.getColor(Theme.key_profile_actionPressedBackground));
        if (Build.VERSION.SDK_INT < 21) {
            Drawable shadowDrawable = context.getResources().getDrawable(R.drawable.floating_shadow_profile).mutate();
            shadowDrawable.setColorFilter(new PorterDuffColorFilter(0xff000000, PorterDuff.Mode.MULTIPLY));
            CombinedDrawable combinedDrawable = new CombinedDrawable(shadowDrawable, drawable, 0, 0);
            combinedDrawable.setIconSize(AndroidUtilities.dp(56), AndroidUtilities.dp(56));
            drawable = combinedDrawable;
        }
        writeButton.setBackgroundDrawable(drawable);
        writeButton.setImageResource(R.drawable.menu_camera_av);
        writeButton.setColorFilter(new PorterDuffColorFilter(Theme.getColor(Theme.key_profile_actionIcon), PorterDuff.Mode.MULTIPLY));
        writeButton.setScaleType(ImageView.ScaleType.CENTER);
        if (Build.VERSION.SDK_INT >= 21) {
            StateListAnimator animator = new StateListAnimator();
            animator.addState(new int[]{android.R.attr.state_pressed}, ObjectAnimator.ofFloat(writeButton, "translationZ", AndroidUtilities.dp(2), AndroidUtilities.dp(4)).setDuration(200));
            animator.addState(new int[]{}, ObjectAnimator.ofFloat(writeButton, "translationZ", AndroidUtilities.dp(4), AndroidUtilities.dp(2)).setDuration(200));
            writeButton.setStateListAnimator(animator);
            writeButton.setOutlineProvider(new ViewOutlineProvider() {
                @SuppressLint("NewApi")
                @Override
                public void getOutline(View view, Outline outline) {
                    outline.setOval(0, 0, AndroidUtilities.dp(56), AndroidUtilities.dp(56));
                }
            });
        }
        frameLayout.addView(writeButton, LayoutHelper.createFrame(Build.VERSION.SDK_INT >= 21 ? 56 : 60, Build.VERSION.SDK_INT >= 21 ? 56 : 60, Gravity.RIGHT | Gravity.TOP, 0, 0, 16, 0));
        writeButton.setOnClickListener(v -> {
            TLRPC.User user = MessagesController.getInstance(currentAccount).getUser(UserConfig.getInstance(currentAccount).getClientUserId());
            if (user == null) {
                user = UserConfig.getInstance(currentAccount).getCurrentUser();
            }
            if (user == null) {
                return;
            }
            imageUpdater.openMenu(user.photo != null && user.photo.photo_big != null && !(user.photo instanceof TLRPC.TL_userProfilePhotoEmpty), () -> MessagesController.getInstance(currentAccount).deleteUserPhoto(null));
        });
        writeButton.setContentDescription(LocaleController.getString("AccDescrChangeProfilePicture", R.string.AccDescrChangeProfilePicture));

        if (scrollTo != -1) {
            layoutManager.scrollToPositionWithOffset(scrollTo, scrollToPosition);

            if (writeButtonTag != null) {
                writeButton.setTag(0);
                writeButton.setScaleX(0.2f);
                writeButton.setScaleY(0.2f);
                writeButton.setAlpha(0.0f);
            }
        }

        needLayout();

        searchListView.setOnScrollListener(new RecyclerView.OnScrollListener() {
            @Override
            public void onScrollStateChanged(RecyclerView recyclerView, int newState) {
                if (newState == RecyclerView.SCROLL_STATE_DRAGGING) {
                    AndroidUtilities.hideKeyboard(getParentActivity().getCurrentFocus());
                }
            }
        });

        listView.setOnScrollListener(new RecyclerView.OnScrollListener() {
            @Override
            public void onScrolled(RecyclerView recyclerView, int dx, int dy) {
                checkListViewScroll();
            }
        });

        return fragmentView;
    }

    private void updateRows() {
        rowCount = 0;
        emptyRow = rowCount++;
        numberSectionRow = rowCount++;
        numberRow = rowCount++;
        usernameRow = rowCount++;
        bioRow = rowCount++;
        settingsSectionRow = rowCount++;
        settingsSectionRow2 = rowCount++;
        notificationRow = rowCount++;
        privacyRow = rowCount++;
        dataRow = rowCount++;
        chatRow = rowCount++;
        if (getMessagesController().filtersEnabled || !getMessagesController().dialogFilters.isEmpty()) {
            filtersRow = rowCount++;
        } else {
            filtersRow = -1;
        }
        devicesRow = rowCount++;
        languageRow = rowCount++;
        devicesSectionRow = rowCount++;
        helpHeaderRow = rowCount++;
        questionRow = rowCount++;
        faqRow = rowCount++;
        policyRow = rowCount++;
        if (BuildVars.LOGS_ENABLED || BuildVars.DEBUG_VERSION) {
            helpSectionCell = rowCount++;
            debugHeaderRow = rowCount++;
        } else {
            helpSectionCell = -1;
            debugHeaderRow = -1;
        }
        if (BuildVars.LOGS_ENABLED) {
            sendLogsRow = rowCount++;
            clearLogsRow = rowCount++;
        } else {
            sendLogsRow = -1;
            clearLogsRow = -1;
        }
        if (BuildVars.DEBUG_VERSION) {
            switchBackendRow = rowCount++;
        } else {
            switchBackendRow = -1;
        }
        versionRow = rowCount++;
        if (listAdapter != null) {
            listAdapter.notifyDataSetChanged();
        }
    }

    private Animator searchExpandTransition(boolean enter) {
        if (enter) {
            getParentActivity().getWindow().setSoftInputMode(WindowManager.LayoutParams.SOFT_INPUT_ADJUST_PAN);
        }
        if (searchViewTransition != null) {
            searchViewTransition.removeAllListeners();
            searchViewTransition.cancel();
        }
        ValueAnimator valueAnimator = ValueAnimator.ofFloat(searchTransitionProgress, enter ? 0f : 1f);
        int offset = extraHeight;
        searchListView.setTranslationY(offset);
        searchListView.setVisibility(View.VISIBLE);
        searchItem.setVisibility(View.VISIBLE);

        listView.setVisibility(View.VISIBLE);

        needLayout();

        avatarContainer.setVisibility(View.VISIBLE);
        nameTextView.setVisibility(View.VISIBLE);
        onlineTextView.setVisibility(View.VISIBLE);
        idTextView.setVisibility(View.VISIBLE);

        actionBar.onSearchFieldVisibilityChanged(searchTransitionProgress > 0.5f);
        if (otherItem != null) {
            otherItem.setVisibility(searchTransitionProgress > 0.5f ? View.VISIBLE : View.GONE);
        }
        searchItem.setVisibility(searchTransitionProgress > 0.5f ? View.VISIBLE : View.GONE);

        searchItem.getSearchContainer().setVisibility(searchTransitionProgress > 0.5f ? View.GONE : View.VISIBLE);
        searchListView.setEmptyView(emptyView);
        avatarContainer.setClickable(false);

        valueAnimator.addUpdateListener(animation -> {
            searchTransitionProgress = (float) valueAnimator.getAnimatedValue();
            float progressHalf = (searchTransitionProgress - 0.5f) / 0.5f;
            float progressHalfEnd = (0.5f - searchTransitionProgress) / 0.5f;
            if (progressHalf < 0) {
                progressHalf = 0f;
            }
            if (progressHalfEnd < 0) {
                progressHalfEnd = 0f;
            }

            searchTransitionOffset = (int) (-offset * (1f - searchTransitionProgress));
            searchListView.setTranslationY(offset * searchTransitionProgress);
            emptyView.setTranslationY(offset * searchTransitionProgress);
            listView.setTranslationY(-offset * (1f - searchTransitionProgress));
            needLayout();

            listView.setAlpha(progressHalf);
            searchListView.setAlpha(1f - progressHalf);
            emptyView.setAlpha(1f - progressHalf);

            avatarContainer.setAlpha(progressHalf);
            nameTextView.setAlpha(progressHalf);
            onlineTextView.setAlpha(progressHalf);
            idTextView.setAlpha(progressHalf);

            searchItem.getSearchField().setAlpha(progressHalfEnd);
            if (enter && searchTransitionProgress < 0.7f) {
                searchItem.requestFocusOnSearchView();
            }

            searchItem.getSearchContainer().setVisibility(searchTransitionProgress < 0.5f ? View.VISIBLE : View.GONE);
            if (otherItem != null) {
                otherItem.setVisibility(searchTransitionProgress > 0.5f ? View.VISIBLE : View.GONE);
            }
            searchItem.setVisibility(searchTransitionProgress > 0.5f ? View.VISIBLE : View.GONE);

            actionBar.onSearchFieldVisibilityChanged(searchTransitionProgress < 0.5f);

            if (otherItem != null) {
                otherItem.setAlpha(progressHalf);
            }
            searchItem.setAlpha(progressHalf);
            topView.invalidate();

        });

        valueAnimator.addListener(new AnimatorListenerAdapter() {
            @Override
            public void onAnimationEnd(Animator animation) {
                updateSearchViewState(enter);
                avatarContainer.setClickable(true);
                if (enter) searchItem.requestFocusOnSearchView();
                needLayout();
            }
        });

        valueAnimator.setDuration(180);
        valueAnimator.setInterpolator(transitionInterpolator);
        searchViewTransition = valueAnimator;
        return valueAnimator;
    }

    private void updateSearchViewState(boolean enter) {
        int hide = enter ? View.GONE : View.VISIBLE;
        listView.setVisibility(hide);
        searchListView.setVisibility(enter ? View.VISIBLE : View.GONE);
        searchItem.getSearchContainer().setVisibility(enter ? View.VISIBLE : View.GONE);

        actionBar.onSearchFieldVisibilityChanged(enter);

        avatarContainer.setVisibility(hide);
        nameTextView.setVisibility(hide);
        onlineTextView.setVisibility(hide);
        idTextView.setVisibility(hide);

        if (otherItem != null) {
            otherItem.setAlpha(1f);
            otherItem.setVisibility(hide);
        }
        searchItem.setVisibility(hide);

        avatarContainer.setAlpha(1f);
        nameTextView.setAlpha(1f);
        onlineTextView.setAlpha(1f);
        idTextView.setAlpha(1f);
        searchItem.setAlpha(1f);
        listView.setAlpha(1f);
        searchListView.setAlpha(1f);
        emptyView.setAlpha(1f);
        if (enter) {
            searchListView.setEmptyView(emptyView);
        } else {
            emptyView.setVisibility(View.GONE);
        }
    }

    @Override
    public void didUploadPhoto(final TLRPC.InputFile file, final TLRPC.PhotoSize bigSize, final TLRPC.PhotoSize smallSize) {
        AndroidUtilities.runOnUIThread(() -> {
            if (file != null) {
                TLRPC.TL_photos_uploadProfilePhoto req = new TLRPC.TL_photos_uploadProfilePhoto();
                req.file = file;
                ConnectionsManager.getInstance(currentAccount).sendRequest(req, (response, error) -> {
                    if (error == null) {
                        TLRPC.User user = MessagesController.getInstance(currentAccount).getUser(UserConfig.getInstance(currentAccount).getClientUserId());
                        if (user == null) {
                            user = UserConfig.getInstance(currentAccount).getCurrentUser();
                            if (user == null) {
                                return;
                            }
                            MessagesController.getInstance(currentAccount).putUser(user, false);
                        } else {
                            UserConfig.getInstance(currentAccount).setCurrentUser(user);
                        }
                        TLRPC.TL_photos_photo photo = (TLRPC.TL_photos_photo) response;
                        ArrayList<TLRPC.PhotoSize> sizes = photo.photo.sizes;
                        TLRPC.PhotoSize small = FileLoader.getClosestPhotoSizeWithSize(sizes, 150);
                        TLRPC.PhotoSize big = FileLoader.getClosestPhotoSizeWithSize(sizes, 800);
                        user.photo = new TLRPC.TL_userProfilePhoto();
                        user.photo.photo_id = photo.photo.id;
                        if (small != null) {
                            user.photo.photo_small = small.location;
                        }
                        if (big != null) {
                            user.photo.photo_big = big.location;
                        } else if (small != null) {
                            user.photo.photo_small = small.location;
                        }

                        if (photo != null) {
                            if (small != null && avatar != null) {
                                File destFile = FileLoader.getPathToAttach(small, true);
                                File src = FileLoader.getPathToAttach(avatar, true);
                                src.renameTo(destFile);
                                String oldKey = avatar.volume_id + "_" + avatar.local_id + "@50_50";
                                String newKey = small.location.volume_id + "_" + small.location.local_id + "@50_50";
                                ImageLoader.getInstance().replaceImageInCache(oldKey, newKey, ImageLocation.getForUser(user, false), true);
                            }
                            if (big != null && avatarBig != null) {
                                File destFile = FileLoader.getPathToAttach(big, true);
                                File src = FileLoader.getPathToAttach(avatarBig, true);
                                src.renameTo(destFile);
                            }
                        }

                        MessagesStorage.getInstance(currentAccount).clearUserPhotos(user.id);
                        ArrayList<TLRPC.User> users = new ArrayList<>();
                        users.add(user);
                        MessagesStorage.getInstance(currentAccount).putUsersAndChats(users, null, false, true);
                    }
                    AndroidUtilities.runOnUIThread(() -> {
                        avatar = null;
                        avatarBig = null;
                        updateUserData();
                        showAvatarProgress(false, true);
                        NotificationCenter.getInstance(currentAccount).postNotificationName(NotificationCenter.updateInterfaces, MessagesController.UPDATE_MASK_ALL);
                        NotificationCenter.getInstance(currentAccount).postNotificationName(NotificationCenter.mainUserInfoChanged);
                        UserConfig.getInstance(currentAccount).saveConfig(true);
                    });
                });
            } else {
                avatar = smallSize.location;
                avatarBig = bigSize.location;
                avatarImage.setImage(ImageLocation.getForLocal(avatar), "50_50", avatarDrawable, null);
                showAvatarProgress(true, false);
            }
        });
    }

    private void showAvatarProgress(boolean show, boolean animated) {
        if (avatarProgressView == null) {
            return;
        }
        if (avatarAnimation != null) {
            avatarAnimation.cancel();
            avatarAnimation = null;
        }
        if (animated) {
            avatarAnimation = new AnimatorSet();
            if (show) {
                avatarProgressView.setVisibility(View.VISIBLE);
                avatarAnimation.playTogether(ObjectAnimator.ofFloat(avatarProgressView, View.ALPHA, 1.0f));
            } else {
                avatarAnimation.playTogether(ObjectAnimator.ofFloat(avatarProgressView, View.ALPHA, 0.0f));
            }
            avatarAnimation.setDuration(180);
            avatarAnimation.addListener(new AnimatorListenerAdapter() {
                @Override
                public void onAnimationEnd(Animator animation) {
                    if (avatarAnimation == null || avatarProgressView == null) {
                        return;
                    }
                    if (!show) {
                        avatarProgressView.setVisibility(View.INVISIBLE);
                    }
                    avatarAnimation = null;
                }

                @Override
                public void onAnimationCancel(Animator animation) {
                    avatarAnimation = null;
                }
            });
            avatarAnimation.start();
        } else {
            if (show) {
                avatarProgressView.setAlpha(1.0f);
                avatarProgressView.setVisibility(View.VISIBLE);
            } else {
                avatarProgressView.setAlpha(0.0f);
                avatarProgressView.setVisibility(View.INVISIBLE);
            }
        }
    }

    @Override
    public void onActivityResultFragment(int requestCode, int resultCode, Intent data) {
        imageUpdater.onActivityResult(requestCode, resultCode, data);
    }

    @Override
    public void saveSelfArgs(Bundle args) {
        if (imageUpdater != null && imageUpdater.currentPicturePath != null) {
            args.putString("path", imageUpdater.currentPicturePath);
        }
    }

    @Override
    public void restoreSelfArgs(Bundle args) {
        if (imageUpdater != null) {
            imageUpdater.currentPicturePath = args.getString("path");
        }
    }

    @Override
    public void didReceivedNotification(int id, int account, Object... args) {
        if (id == NotificationCenter.updateInterfaces) {
            int mask = (Integer) args[0];
            if ((mask & MessagesController.UPDATE_MASK_AVATAR) != 0 || (mask & MessagesController.UPDATE_MASK_NAME) != 0) {
                updateUserData();
            }
        } else if (id == NotificationCenter.userInfoDidLoad) {
            Integer uid = (Integer) args[0];
            if (uid == UserConfig.getInstance(currentAccount).getClientUserId() && listAdapter != null) {
                userInfo = (TLRPC.UserFull) args[1];
                if (!TextUtils.equals(userInfo.about, currentBio)) {
                    listAdapter.notifyItemChanged(bioRow);
                }
            }
        } else if (id == NotificationCenter.emojiDidLoad) {
            if (listView != null) {
                listView.invalidateViews();
            }
        }
    }

    @Override
    public void onResume() {
        super.onResume();
        if (listAdapter != null) {
            listAdapter.notifyDataSetChanged();
        }
        updateUserData();
        fixLayout();
        setParentActivityTitle(LocaleController.getString("Settings", R.string.Settings));
    }

    @Override
    public void onConfigurationChanged(Configuration newConfig) {
        super.onConfigurationChanged(newConfig);
        fixLayout();
    }

    @Override
    protected void onTransitionAnimationStart(boolean isOpen, boolean backward) {
        if ((!isOpen && backward || isOpen && !backward) && playProfileAnimation && allowProfileAnimation) {
            openAnimationInProgress = true;
        }
        if (isOpen) {
            NotificationCenter.getInstance(currentAccount).setAllowedNotificationsDutingAnimation(new int[]{NotificationCenter.dialogsNeedReload, NotificationCenter.closeChats, NotificationCenter.mediaCountDidLoad, NotificationCenter.mediaCountsDidLoad, NotificationCenter.userInfoDidLoad});
            NotificationCenter.getInstance(currentAccount).setAnimationInProgress(true);
        }
    }

    @Override
    protected void onTransitionAnimationEnd(boolean isOpen, boolean backward) {
        if (isOpen) {
            if (!backward && playProfileAnimation && allowProfileAnimation) {
                openAnimationInProgress = false;
            }
            NotificationCenter.getInstance(currentAccount).setAnimationInProgress(false);
        }
    }

    @Keep
    public float getAnimationProgress() {
        return animationProgress;
    }

    @Keep
    public void setAnimationProgress(float progress) {
        animationProgress = progress;

        listView.setAlpha(progress);

        listView.setTranslationX(AndroidUtilities.dp(48) - AndroidUtilities.dp(48) * progress);

        int color = Theme.getColor(Theme.key_avatar_backgroundActionBarBlue);
        int actionBarColor = Theme.getColor(Theme.key_actionBarDefault);
        int r = Color.red(actionBarColor);
        int g = Color.green(actionBarColor);
        int b = Color.blue(actionBarColor);

        int rD = (int) ((Color.red(color) - r) * progress);
        int gD = (int) ((Color.green(color) - g) * progress);
        int bD = (int) ((Color.blue(color) - b) * progress);
        topView.setBackgroundColor(Color.rgb(r + rD, g + gD, b + bD));

        color = Theme.getColor(Theme.key_avatar_actionBarIconBlue);
        int iconColor = Theme.getColor(Theme.key_actionBarDefaultIcon);
        r = Color.red(iconColor);
        g = Color.green(iconColor);
        b = Color.blue(iconColor);

        rD = (int) ((Color.red(color) - r) * progress);
        gD = (int) ((Color.green(color) - g) * progress);
        bD = (int) ((Color.blue(color) - b) * progress);
        actionBar.setItemsColor(Color.rgb(r + rD, g + gD, b + bD), false);

        titleTextView.setAlpha(1.0f - progress);
        nameTextView.setAlpha(progress);
        onlineTextView.setAlpha(progress);
        idTextView.setAlpha(progress);

        extraHeight = (int) (initialAnimationExtraHeight * progress);
        avatarContainer.setAlpha(progress);

        needLayout();
    }

    @Override
    protected AnimatorSet onCustomTransitionAnimation(final boolean isOpen, final Runnable callback) {
        if (playProfileAnimation && allowProfileAnimation) {
            final AnimatorSet animatorSet = new AnimatorSet();
            animatorSet.setDuration(180);
            listView.setLayerType(View.LAYER_TYPE_HARDWARE, null);
            ActionBarMenu menu = actionBar.createMenu();
            if (isOpen) {
                FrameLayout.LayoutParams layoutParams = (FrameLayout.LayoutParams) onlineTextView.getLayoutParams();
                layoutParams.rightMargin = (int) (-21 * AndroidUtilities.density + AndroidUtilities.dp(8));
                onlineTextView.setLayoutParams(layoutParams);
                idTextView.setLayoutParams(layoutParams);

                int width = (int) Math.ceil(AndroidUtilities.displaySize.x - AndroidUtilities.dp(118 + 8) + 21 * AndroidUtilities.density);
                float width2 = nameTextView.getPaint().measureText(nameTextView.getText().toString()) * 1.12f;
                layoutParams = (FrameLayout.LayoutParams) nameTextView.getLayoutParams();
                if (width < width2) {
                    layoutParams.width = (int) Math.ceil(width / 1.12f);
                } else {
                    layoutParams.width = LayoutHelper.WRAP_CONTENT;
                }
                nameTextView.setLayoutParams(layoutParams);

                initialAnimationExtraHeight = AndroidUtilities.dp(88);
                setAnimationProgress(0);
                ArrayList<Animator> animators = new ArrayList<>();
                animators.add(ObjectAnimator.ofFloat(this, "animationProgress", 0.0f, 1.0f));
                if (writeButton != null) {
                    writeButton.setScaleX(0.2f);
                    writeButton.setScaleY(0.2f);
                    writeButton.setAlpha(0.0f);
                    animators.add(ObjectAnimator.ofFloat(writeButton, View.SCALE_X, 1.0f));
                    animators.add(ObjectAnimator.ofFloat(writeButton, View.SCALE_Y, 1.0f));
                    animators.add(ObjectAnimator.ofFloat(writeButton, View.ALPHA, 1.0f));
                }
                animators.add(ObjectAnimator.ofFloat(onlineTextView, View.ALPHA, 0.0f, 1.0f));
                animators.add(ObjectAnimator.ofFloat(idTextView, View.ALPHA, 0.0f, 1.0f));
                animators.add(ObjectAnimator.ofFloat(nameTextView, View.ALPHA, 0.0f, 1.0f));
                searchItem.setTranslationX(AndroidUtilities.dp(48));
                otherItem.setTranslationX(AndroidUtilities.dp(48));
                animators.add(ObjectAnimator.ofFloat(searchItem, View.TRANSLATION_X, 0));
                animators.add(ObjectAnimator.ofFloat(otherItem, View.TRANSLATION_X, 0));
                animatorSet.playTogether(animators);
            } else {
                initialAnimationExtraHeight = extraHeight;
                ArrayList<Animator> animators = new ArrayList<>();
                animators.add(ObjectAnimator.ofFloat(this, "animationProgress", 1.0f, 0.0f));
                if (writeButton != null) {
                    animators.add(ObjectAnimator.ofFloat(writeButton, View.SCALE_X, 0.2f));
                    animators.add(ObjectAnimator.ofFloat(writeButton, View.SCALE_Y, 0.2f));
                    animators.add(ObjectAnimator.ofFloat(writeButton, View.ALPHA, 0.0f));
                }
                animators.add(ObjectAnimator.ofFloat(onlineTextView, View.ALPHA, 0.0f));
                animators.add(ObjectAnimator.ofFloat(idTextView, View.ALPHA, 0.0f));
                animators.add(ObjectAnimator.ofFloat(nameTextView, View.ALPHA, 0.0f));
                animators.add(ObjectAnimator.ofFloat(searchItem, View.TRANSLATION_X, AndroidUtilities.dp(48)));
                animators.add(ObjectAnimator.ofFloat(otherItem, View.TRANSLATION_X, AndroidUtilities.dp(48)));
                animatorSet.playTogether(animators);
            }
            animatorSet.addListener(new AnimatorListenerAdapter() {
                @Override
                public void onAnimationEnd(Animator animation) {
                    listView.setLayerType(View.LAYER_TYPE_NONE, null);
                    callback.run();
                }
            });
            animatorSet.setInterpolator(CubicBezierInterpolator.EASE_OUT);

            AndroidUtilities.runOnUIThread(animatorSet::start, 50);
            return animatorSet;
        }
        return null;
    }

    public void setPlayProfileAnimation(boolean value) {
        SharedPreferences preferences = MessagesController.getGlobalMainSettings();
        if (!AndroidUtilities.isTablet() && preferences.getBoolean("view_animations", true)) {
            playProfileAnimation = value;
        }
    }

    private void checkListViewScroll() {
        if (listView.getVisibility() != View.VISIBLE || listView.getChildCount() <= 0 || openAnimationInProgress || writeButton.getVisibility() != View.VISIBLE) {
            return;
        }

        View child = listView.getChildAt(0);
        RecyclerListView.Holder holder = (RecyclerListView.Holder) listView.findContainingViewHolder(child);
        int top = child.getTop();
        int newOffset = 0;
        if (top >= 0 && holder != null && holder.getAdapterPosition() == 0) {
            newOffset = top;
        }
        if (extraHeight != newOffset) {
            extraHeight = newOffset;
            topView.invalidate();
            needLayout();
        }
    }

    private void needLayout() {
        FrameLayout.LayoutParams layoutParams;
        int newTop = (actionBar.getOccupyStatusBar() ? AndroidUtilities.statusBarHeight : 0) + ActionBar.getCurrentActionBarHeight();
        if (listView != null && !openAnimationInProgress) {
            layoutParams = (FrameLayout.LayoutParams) listView.getLayoutParams();
            if (layoutParams.topMargin != newTop) {
                layoutParams.topMargin = newTop;
                listView.setLayoutParams(layoutParams);
                searchListView.setLayoutParams(layoutParams);
            }
        }

        if (avatarContainer != null) {
            float diff = extraHeight / (float) AndroidUtilities.dp(88);
            listView.setTopGlowOffset(extraHeight);

            if (writeButton != null) {
                writeButton.setTranslationY((actionBar.getOccupyStatusBar() ? AndroidUtilities.statusBarHeight : 0) + ActionBar.getCurrentActionBarHeight() + extraHeight + searchTransitionOffset - AndroidUtilities.dp(29.5f));

                if (!openAnimationInProgress) {
                    final boolean setVisible = diff > 0.2f && !searchMode;
                    boolean currentVisible = writeButton.getTag() == null;
                    if (setVisible != currentVisible) {
                        if (setVisible) {
                            writeButton.setTag(null);
                        } else {
                            writeButton.setTag(0);
                        }
                        if (writeButtonAnimation != null) {
                            AnimatorSet old = writeButtonAnimation;
                            writeButtonAnimation = null;
                            old.cancel();
                        }
                        writeButtonAnimation = new AnimatorSet();
                        if (setVisible) {
                            writeButtonAnimation.setInterpolator(new DecelerateInterpolator());
                            writeButtonAnimation.playTogether(
                                    ObjectAnimator.ofFloat(writeButton, View.SCALE_X, 1.0f),
                                    ObjectAnimator.ofFloat(writeButton, View.SCALE_Y, 1.0f),
                                    ObjectAnimator.ofFloat(writeButton, View.ALPHA, 1.0f)
                            );
                        } else {
                            writeButtonAnimation.setInterpolator(new AccelerateInterpolator());
                            writeButtonAnimation.playTogether(
                                    ObjectAnimator.ofFloat(writeButton, View.SCALE_X, 0.2f),
                                    ObjectAnimator.ofFloat(writeButton, View.SCALE_Y, 0.2f),
                                    ObjectAnimator.ofFloat(writeButton, View.ALPHA, 0.0f)
                            );
                        }
                        writeButtonAnimation.setDuration(150);
                        writeButtonAnimation.addListener(new AnimatorListenerAdapter() {
                            @Override
                            public void onAnimationEnd(Animator animation) {
                                if (writeButtonAnimation != null && writeButtonAnimation.equals(animation)) {
                                    writeButtonAnimation = null;
                                }
                            }
                        });
                        writeButtonAnimation.start();
                    }
                }
            }

            float avatarY = (actionBar.getOccupyStatusBar() ? AndroidUtilities.statusBarHeight : 0) + ActionBar.getCurrentActionBarHeight() / 2.0f * (1.0f + diff) - 21 * AndroidUtilities.density + 27 * AndroidUtilities.density * diff;
            avatarContainer.setScaleX((42 + 18 * diff) / 42.0f);
            avatarContainer.setScaleY((42 + 18 * diff) / 42.0f);
            avatarContainer.setTranslationX(-AndroidUtilities.dp(47) * diff);
            avatarContainer.setTranslationY((float) Math.ceil(avatarY));

            if (nameTextView != null) {
                nameTextView.setTranslationX(-21 * AndroidUtilities.density * diff);
                onlineTextView.setTranslationX(-21 * AndroidUtilities.density * diff);

                nameTextView.setTranslationY((float) Math.floor(avatarY) - (float) Math.ceil(AndroidUtilities.density) + (float) Math.floor(7 * AndroidUtilities.density * diff));
                onlineTextView.setTranslationY((float) Math.floor(avatarY) + AndroidUtilities.dp(22) + (float) Math.floor(11 * AndroidUtilities.density) * diff);

                float scale = 1.0f + 0.12f * diff;
                nameTextView.setScaleX(scale);
                nameTextView.setScaleY(scale);
                idTextView.setTranslationX( -21 * AndroidUtilities.density * diff);
                idTextView.setTranslationY( (float) Math.floor(avatarY) + AndroidUtilities.dp(32) + (float)Math.floor(22 * AndroidUtilities.density) * diff);
                if (diff > 0.85 && !searchMode) {
                    idTextView.setVisibility(View.VISIBLE);
                } else {
                    idTextView.setVisibility(View.GONE);
                }
                if (!openAnimationInProgress) {
                    int viewWidth;
                    if (AndroidUtilities.isTablet()) {
                        viewWidth = AndroidUtilities.dp(490);
                    } else {
                        viewWidth = AndroidUtilities.displaySize.x;
                    }
                    int buttonsWidth = AndroidUtilities.dp(118 + 8 + 40 + 48);
                    int minWidth = viewWidth - buttonsWidth;

                    int width = (int) (viewWidth - buttonsWidth * Math.max(0.0f, 1.0f - (diff != 1.0f ? diff * 0.15f / (1.0f - diff) : 1.0f)) - nameTextView.getTranslationX());
                    float width2 = nameTextView.getPaint().measureText(nameTextView.getText().toString()) * scale;
                    layoutParams = (FrameLayout.LayoutParams) nameTextView.getLayoutParams();
                    if (width < width2) {
                        layoutParams.width = Math.max(minWidth, (int) Math.ceil((width - AndroidUtilities.dp(24)) / (scale + (1.12f - scale) * 7.0f)));
                    } else {
                        layoutParams.width = (int) Math.ceil(width2);
                    }
                    layoutParams.width = (int) Math.min((viewWidth - nameTextView.getX()) / scale - AndroidUtilities.dp(8), layoutParams.width);
                    nameTextView.setLayoutParams(layoutParams);

                    width2 = onlineTextView.getPaint().measureText(onlineTextView.getText().toString());
                    layoutParams = (FrameLayout.LayoutParams) onlineTextView.getLayoutParams();
                    layoutParams.rightMargin = (int) Math.ceil(onlineTextView.getTranslationX() + AndroidUtilities.dp(8) + AndroidUtilities.dp(40) * (1.0f - diff));
                    if (width < width2) {
                        layoutParams.width = (int) Math.ceil(width);
                    } else {
                        layoutParams.width = LayoutHelper.WRAP_CONTENT;
                    }
                    onlineTextView.setLayoutParams(layoutParams);

                    width2 = idTextView.getPaint().measureText(idTextView.getText().toString());
                    layoutParams = (FrameLayout.LayoutParams) idTextView.getLayoutParams();
                    layoutParams.rightMargin = (int) Math.ceil(idTextView.getTranslationX() + AndroidUtilities.dp(8) + AndroidUtilities.dp(40) * (1.0f - diff));
                    if (width < width2) {
                        layoutParams.width = (int) Math.ceil(width);
                    } else {
                        layoutParams.width = LayoutHelper.WRAP_CONTENT;
                    }
                    idTextView.setLayoutParams(layoutParams);
                }
            }
        }
    }

    private void fixLayout() {
        if (fragmentView == null) {
            return;
        }
        fragmentView.getViewTreeObserver().addOnPreDrawListener(new ViewTreeObserver.OnPreDrawListener() {
            @Override
            public boolean onPreDraw() {
                if (fragmentView != null) {
                    checkListViewScroll();
                    needLayout();
                    fragmentView.getViewTreeObserver().removeOnPreDrawListener(this);
                }
                return true;
            }
        });
    }

    private void updateUserData() {
        TLRPC.User user = MessagesController.getInstance(currentAccount).getUser(UserConfig.getInstance(currentAccount).getClientUserId());
        if (user == null) {
            return;
        }
        TLRPC.FileLocation photoBig = null;
        if (user.photo != null) {
            photoBig = user.photo.photo_big;
        }
        avatarDrawable = new AvatarDrawable(user, true);

        avatarDrawable.setColor(Theme.getColor(Theme.key_avatar_backgroundInProfileBlue));
        if (avatarImage != null) {
            avatarImage.setImage(ImageLocation.getForUser(user, false), "50_50", avatarDrawable, user);
            avatarImage.getImageReceiver().setVisible(!PhotoViewer.isShowingImage(photoBig), false);

            nameTextView.setText(UserObject.getUserName(user));
            onlineTextView.setText(LocaleController.getString("Online", R.string.Online));

            avatarImage.getImageReceiver().setVisible(!PhotoViewer.isShowingImage(photoBig), false);
        }
        if (user.photo != null && user.photo.dc_id != 0) {
            idTextView.setText("ID: " + user.id + ", DC: " + user.photo.dc_id);
        } else {
            idTextView.setText("ID: " + user.id);
        }
        int finalId = user.id;
        idTextView.setOnLongClickListener(v -> {
            AlertDialog.Builder builder = new AlertDialog.Builder(getParentActivity());
            builder.setItems(new CharSequence[]{LocaleController.getString("Copy", R.string.Copy)}, (dialogInterface, i) -> {
                if (i == 0) {
                    try {
                        AndroidUtilities.addToClipboard(String.valueOf(finalId));
                        Toast.makeText(getParentActivity(), LocaleController.getString("TextCopied", R.string.TextCopied), Toast.LENGTH_SHORT).show();
                    } catch (Exception e) {
                        FileLog.e(e);
                    }
                }
            });
            showDialog(builder.create());
            return false;
        });
    }

    private void sendLogs() {
        if (getParentActivity() == null) {
            return;
        }
        AlertDialog progressDialog = new AlertDialog(getParentActivity(), 3);
        progressDialog.setCanCacnel(false);
        progressDialog.show();
        Utilities.globalQueue.postRunnable(() -> {
            try {
                File sdCard = ApplicationLoader.applicationContext.getExternalFilesDir(null);
                File dir = new File(sdCard.getAbsolutePath() + "/logs");

                File zipFile = new File(dir, "logs.zip");
                if (zipFile.exists()) {
                    zipFile.delete();
                }

                File[] files = dir.listFiles();

                boolean[] finished = new boolean[1];

                BufferedInputStream origin = null;
                ZipOutputStream out = null;
                try {
                    FileOutputStream dest = new FileOutputStream(zipFile);
                    out = new ZipOutputStream(new BufferedOutputStream(dest));
                    byte[] data = new byte[1024 * 64];

                    for (int i = 0; i < files.length; i++) {
                        FileInputStream fi = new FileInputStream(files[i]);
                        origin = new BufferedInputStream(fi, data.length);

                        ZipEntry entry = new ZipEntry(files[i].getName());
                        out.putNextEntry(entry);
                        int count;
                        while ((count = origin.read(data, 0, data.length)) != -1) {
                            out.write(data, 0, count);
                        }
                        if (origin != null) {
                            origin.close();
                            origin = null;
                        }
                    }
                    finished[0] = true;
                } catch (Exception e) {
                    e.printStackTrace();
                } finally {
                    if (origin != null) {
                        origin.close();
                    }
                    if (out != null) {
                        out.close();
                    }
                }

                AndroidUtilities.runOnUIThread(() -> {
                    try {
                        progressDialog.dismiss();
                    } catch (Exception ignore) {

                    }
                    if (finished[0]) {
                        Uri uri;
                        if (Build.VERSION.SDK_INT >= 24) {
                            uri = FileProvider.getUriForFile(getParentActivity(), BuildConfig.APPLICATION_ID + ".provider", zipFile);
                        } else {
                            uri = Uri.fromFile(zipFile);
                        }

                        Intent i = new Intent(Intent.ACTION_SEND);
                        if (Build.VERSION.SDK_INT >= 24) {
                            i.addFlags(Intent.FLAG_GRANT_READ_URI_PERMISSION);
                        }
                        i.setType("message/rfc822");
                        i.putExtra(Intent.EXTRA_EMAIL, "");
                        i.putExtra(Intent.EXTRA_SUBJECT, "Logs from " + LocaleController.getInstance().formatterStats.format(System.currentTimeMillis()));
                        i.putExtra(Intent.EXTRA_STREAM, uri);
                        if (getParentActivity() != null) {
                            getParentActivity().startActivityForResult(Intent.createChooser(i, "Select email application."), 500);
                        }
                    } else {
                        Toast.makeText(getParentActivity(), LocaleController.getString("ErrorOccurred", R.string.ErrorOccurred), Toast.LENGTH_SHORT).show();
                    }
                });
            } catch (Exception e) {
                e.printStackTrace();
            }
        });
    }

    private class SearchAdapter extends RecyclerListView.SelectionAdapter {

        private class SearchResult {

            private String searchTitle;
            private Runnable openRunnable;
            private String rowName;
            private String[] path;
            private int iconResId;
            private int guid;
            private int num;

            public SearchResult(int g, String search, int icon, Runnable open) {
                this(g, search, null, null, null, icon, open);
            }

            public SearchResult(int g, String search, String pathArg1, int icon, Runnable open) {
                this(g, search, null, pathArg1, null, icon, open);
            }

            public SearchResult(int g, String search, String row, String pathArg1, int icon, Runnable open) {
                this(g, search, row, pathArg1, null, icon, open);
            }

            public SearchResult(int g, String search, String row, String pathArg1, String pathArg2, int icon, Runnable open) {
                guid = g;
                searchTitle = search;
                rowName = row;
                openRunnable = open;
                iconResId = icon;
                if (pathArg1 != null && pathArg2 != null) {
                    path = new String[]{pathArg1, pathArg2};
                } else if (pathArg1 != null) {
                    path = new String[]{pathArg1};
                }
            }

            @Override
            public boolean equals(Object obj) {
                if (!(obj instanceof SearchResult)) {
                    return false;
                }
                SearchResult result = (SearchResult) obj;
                return guid == result.guid;
            }

            @Override
            public String toString() {
                SerializedData data = new SerializedData();
                data.writeInt32(num);
                data.writeInt32(1);
                data.writeInt32(guid);
                return Utilities.bytesToHex(data.toByteArray());
            }

            private void open() {
                openRunnable.run();
                if (rowName != null) {

                    BaseFragment openingFragment = parentLayout.fragmentsStack.get(parentLayout.fragmentsStack.size() - 1);
                    try {
                        Field listViewField = openingFragment.getClass().getDeclaredField("listView");
                        listViewField.setAccessible(true);
                        RecyclerListView.IntReturnCallback callback = () -> {
                            int position = -1;
                            try {
                                Field rowField = openingFragment.getClass().getDeclaredField(rowName);
                                Field linearLayoutField = openingFragment.getClass().getDeclaredField("layoutManager");
                                rowField.setAccessible(true);
                                linearLayoutField.setAccessible(true);
                                LinearLayoutManager layoutManager = (LinearLayoutManager) linearLayoutField.get(openingFragment);
                                position = rowField.getInt(openingFragment);
                                layoutManager.scrollToPositionWithOffset(position, 0);
                                rowField.setAccessible(false);
                                linearLayoutField.setAccessible(false);
                                return position;
                            } catch (Throwable ignore) {

                            }
                            return position;
                        };
                        RecyclerListView listView = (RecyclerListView) listViewField.get(openingFragment);
                        listView.highlightRow(callback);
                        listViewField.setAccessible(false);
                    } catch (Throwable ignore) {

                    }
                }
            }
        }

        private class FaqSearchResult {

            private String title;
            private String[] path;
            private String url;
            private int num;

            public FaqSearchResult(String t, String[] p, String u) {
                title = t;
                path = p;
                url = u;
            }

            @Override
            public boolean equals(Object obj) {
                if (!(obj instanceof FaqSearchResult)) {
                    return false;
                }
                FaqSearchResult result = (FaqSearchResult) obj;
                return title.equals(result.title);
            }

            @Override
            public String toString() {
                SerializedData data = new SerializedData();
                data.writeInt32(num);
                data.writeInt32(0);
                data.writeString(title);
                data.writeInt32(path != null ? path.length : 0);
                if (path != null) {
                    for (int a = 0; a < path.length; a++) {
                        data.writeString(path[a]);
                    }
                }
                data.writeString(url);
                return Utilities.bytesToHex(data.toByteArray());
            }
        }

        private SearchResult[] searchArray = new SearchResult[]{
                new SearchResult(500, LocaleController.getString("EditName", R.string.EditName), 0, () -> presentFragment(new ChangeNameActivity())),
                new SearchResult(501, LocaleController.getString("ChangePhoneNumber", R.string.ChangePhoneNumber), 0, () -> presentFragment(new ActionIntroActivity(ActionIntroActivity.ACTION_TYPE_CHANGE_PHONE_NUMBER))),
                new SearchResult(502, LocaleController.getString("AddAnotherAccount", R.string.AddAnotherAccount), 0, () -> {
                    int freeAccount = -1;
                    for (int a = 0; a < UserConfig.MAX_ACCOUNT_COUNT; a++) {
                        if (!UserConfig.getInstance(a).isClientActivated()) {
                            freeAccount = a;
                            break;
                        }
                    }
                    if (freeAccount >= 0) {
                        presentFragment(new LoginActivity(freeAccount));
                    }
                }),
                new SearchResult(503, LocaleController.getString("UserBio", R.string.UserBio), 0, () -> {
                    if (userInfo != null) {
                        presentFragment(new ChangeBioActivity());
                    }
                }),

                new SearchResult(1, LocaleController.getString("NotificationsAndSounds", R.string.NotificationsAndSounds), R.drawable.menu_notifications, () -> presentFragment(new NotificationsSettingsActivity())),
                new SearchResult(2, LocaleController.getString("NotificationsPrivateChats", R.string.NotificationsPrivateChats), LocaleController.getString("NotificationsAndSounds", R.string.NotificationsAndSounds), R.drawable.menu_notifications, () -> presentFragment(new NotificationsCustomSettingsActivity(NotificationsController.TYPE_PRIVATE, new ArrayList<>(), true))),
                new SearchResult(3, LocaleController.getString("NotificationsGroups", R.string.NotificationsGroups), LocaleController.getString("NotificationsAndSounds", R.string.NotificationsAndSounds), R.drawable.menu_notifications, () -> presentFragment(new NotificationsCustomSettingsActivity(NotificationsController.TYPE_GROUP, new ArrayList<>(), true))),
                new SearchResult(4, LocaleController.getString("NotificationsChannels", R.string.NotificationsChannels), LocaleController.getString("NotificationsAndSounds", R.string.NotificationsAndSounds), R.drawable.menu_notifications, () -> presentFragment(new NotificationsCustomSettingsActivity(NotificationsController.TYPE_CHANNEL, new ArrayList<>(), true))),
                new SearchResult(5, LocaleController.getString("VoipNotificationSettings", R.string.VoipNotificationSettings), "callsSectionRow", LocaleController.getString("NotificationsAndSounds", R.string.NotificationsAndSounds), R.drawable.menu_notifications, () -> presentFragment(new NotificationsSettingsActivity())),
                new SearchResult(6, LocaleController.getString("BadgeNumber", R.string.BadgeNumber), "badgeNumberSection", LocaleController.getString("NotificationsAndSounds", R.string.NotificationsAndSounds), R.drawable.menu_notifications, () -> presentFragment(new NotificationsSettingsActivity())),
                new SearchResult(7, LocaleController.getString("InAppNotifications", R.string.InAppNotifications), "inappSectionRow", LocaleController.getString("NotificationsAndSounds", R.string.NotificationsAndSounds), R.drawable.menu_notifications, () -> presentFragment(new NotificationsSettingsActivity())),
                new SearchResult(8, LocaleController.getString("ContactJoined", R.string.ContactJoined), "contactJoinedRow", LocaleController.getString("NotificationsAndSounds", R.string.NotificationsAndSounds), R.drawable.menu_notifications, () -> presentFragment(new NotificationsSettingsActivity())),
                new SearchResult(9, LocaleController.getString("PinnedMessages", R.string.PinnedMessages), "pinnedMessageRow", LocaleController.getString("NotificationsAndSounds", R.string.NotificationsAndSounds), R.drawable.menu_notifications, () -> presentFragment(new NotificationsSettingsActivity())),
                new SearchResult(10, LocaleController.getString("ResetAllNotifications", R.string.ResetAllNotifications), "resetNotificationsRow", LocaleController.getString("NotificationsAndSounds", R.string.NotificationsAndSounds), R.drawable.menu_notifications, () -> presentFragment(new NotificationsSettingsActivity())),

                new SearchResult(100, LocaleController.getString("PrivacySettings", R.string.PrivacySettings), R.drawable.menu_secret, () -> presentFragment(new PrivacySettingsActivity())),
                new SearchResult(101, LocaleController.getString("BlockedUsers", R.string.BlockedUsers), LocaleController.getString("PrivacySettings", R.string.PrivacySettings), R.drawable.menu_secret, () -> presentFragment(new PrivacyUsersActivity())),
                new SearchResult(105, LocaleController.getString("PrivacyPhone", R.string.PrivacyPhone), LocaleController.getString("PrivacySettings", R.string.PrivacySettings), R.drawable.menu_secret, () -> presentFragment(new PrivacyControlActivity(ContactsController.PRIVACY_RULES_TYPE_PHONE, true))),
                new SearchResult(102, LocaleController.getString("PrivacyLastSeen", R.string.PrivacyLastSeen), LocaleController.getString("PrivacySettings", R.string.PrivacySettings), R.drawable.menu_secret, () -> presentFragment(new PrivacyControlActivity(ContactsController.PRIVACY_RULES_TYPE_LASTSEEN, true))),
                new SearchResult(103, LocaleController.getString("PrivacyProfilePhoto", R.string.PrivacyProfilePhoto), LocaleController.getString("PrivacySettings", R.string.PrivacySettings), R.drawable.menu_secret, () -> presentFragment(new PrivacyControlActivity(ContactsController.PRIVACY_RULES_TYPE_PHOTO, true))),
                new SearchResult(104, LocaleController.getString("PrivacyForwards", R.string.PrivacyForwards), LocaleController.getString("PrivacySettings", R.string.PrivacySettings), R.drawable.menu_secret, () -> presentFragment(new PrivacyControlActivity(ContactsController.PRIVACY_RULES_TYPE_FORWARDS, true))),
                new SearchResult(105, LocaleController.getString("PrivacyP2P", R.string.PrivacyP2P), LocaleController.getString("PrivacySettings", R.string.PrivacySettings), R.drawable.menu_secret, () -> presentFragment(new PrivacyControlActivity(ContactsController.PRIVACY_RULES_TYPE_P2P, true))),
                new SearchResult(106, LocaleController.getString("Calls", R.string.Calls), LocaleController.getString("PrivacySettings", R.string.PrivacySettings), R.drawable.menu_secret, () -> presentFragment(new PrivacyControlActivity(ContactsController.PRIVACY_RULES_TYPE_CALLS, true))),
                new SearchResult(107, LocaleController.getString("GroupsAndChannels", R.string.GroupsAndChannels), LocaleController.getString("PrivacySettings", R.string.PrivacySettings), R.drawable.menu_secret, () -> presentFragment(new PrivacyControlActivity(ContactsController.PRIVACY_RULES_TYPE_INVITE, true))),
                new SearchResult(108, LocaleController.getString("Passcode", R.string.Passcode), LocaleController.getString("PrivacySettings", R.string.PrivacySettings), R.drawable.menu_secret, () -> presentFragment(new PasscodeActivity(SharedConfig.passcodeHash.length() > 0 ? 2 : 0))),
                new SearchResult(109, LocaleController.getString("TwoStepVerification", R.string.TwoStepVerification), LocaleController.getString("PrivacySettings", R.string.PrivacySettings), R.drawable.menu_secret, () -> presentFragment(new TwoStepVerificationActivity(0))),
                new SearchResult(110, LocaleController.getString("SessionsTitle", R.string.SessionsTitle), R.drawable.menu_secret, () -> presentFragment(new SessionsActivity(0))),
                new SearchResult(111, LocaleController.getString("PrivacyDeleteCloudDrafts", R.string.PrivacyDeleteCloudDrafts), "clearDraftsRow", LocaleController.getString("PrivacySettings", R.string.PrivacySettings), R.drawable.menu_secret, () -> presentFragment(new PrivacySettingsActivity())),
                new SearchResult(112, LocaleController.getString("DeleteAccountIfAwayFor2", R.string.DeleteAccountIfAwayFor2), "deleteAccountRow", LocaleController.getString("PrivacySettings", R.string.PrivacySettings), R.drawable.menu_secret, () -> presentFragment(new PrivacySettingsActivity())),
                new SearchResult(113, LocaleController.getString("PrivacyPaymentsClear", R.string.PrivacyPaymentsClear), "paymentsClearRow", LocaleController.getString("PrivacySettings", R.string.PrivacySettings), R.drawable.menu_secret, () -> presentFragment(new PrivacySettingsActivity())),
                new SearchResult(114, LocaleController.getString("WebSessionsTitle", R.string.WebSessionsTitle), LocaleController.getString("PrivacySettings", R.string.PrivacySettings), R.drawable.menu_secret, () -> presentFragment(new SessionsActivity(1))),
                new SearchResult(115, LocaleController.getString("SyncContactsDelete", R.string.SyncContactsDelete), "contactsDeleteRow", LocaleController.getString("PrivacySettings", R.string.PrivacySettings), R.drawable.menu_secret, () -> presentFragment(new PrivacySettingsActivity())),
                new SearchResult(116, LocaleController.getString("SyncContacts", R.string.SyncContacts), "contactsSyncRow", LocaleController.getString("PrivacySettings", R.string.PrivacySettings), R.drawable.menu_secret, () -> presentFragment(new PrivacySettingsActivity())),
                new SearchResult(117, LocaleController.getString("SuggestContacts", R.string.SuggestContacts), "contactsSuggestRow", LocaleController.getString("PrivacySettings", R.string.PrivacySettings), R.drawable.menu_secret, () -> presentFragment(new PrivacySettingsActivity())),
                new SearchResult(118, LocaleController.getString("MapPreviewProvider", R.string.MapPreviewProvider), "secretMapRow", LocaleController.getString("PrivacySettings", R.string.PrivacySettings), R.drawable.menu_secret, () -> presentFragment(new PrivacySettingsActivity())),
                new SearchResult(119, LocaleController.getString("SecretWebPage", R.string.SecretWebPage), "secretWebpageRow", LocaleController.getString("PrivacySettings", R.string.PrivacySettings), R.drawable.menu_secret, () -> presentFragment(new PrivacySettingsActivity())),
                new SearchResult(120, LocaleController.getString("Devices", R.string.Devices), R.drawable.menu_secret, () -> presentFragment(new SessionsActivity(0))),

                new SearchResult(200, LocaleController.getString("DataSettings", R.string.DataSettings), R.drawable.menu_data, () -> presentFragment(new DataSettingsActivity())),
                new SearchResult(201, LocaleController.getString("DataUsage", R.string.DataUsage), "usageSectionRow", LocaleController.getString("DataSettings", R.string.DataSettings), R.drawable.menu_data, () -> presentFragment(new DataSettingsActivity())),
                new SearchResult(202, LocaleController.getString("StorageUsage", R.string.StorageUsage), LocaleController.getString("DataSettings", R.string.DataSettings), R.drawable.menu_data, () -> presentFragment(new CacheControlActivity())),
                new SearchResult(203, LocaleController.getString("KeepMedia", R.string.KeepMedia), "keepMediaRow", LocaleController.getString("DataSettings", R.string.DataSettings), LocaleController.getString("StorageUsage", R.string.StorageUsage), R.drawable.menu_data, () -> presentFragment(new CacheControlActivity())),
                new SearchResult(204, LocaleController.getString("ClearMediaCache", R.string.ClearMediaCache), "cacheRow", LocaleController.getString("DataSettings", R.string.DataSettings), LocaleController.getString("StorageUsage", R.string.StorageUsage), R.drawable.menu_data, () -> presentFragment(new CacheControlActivity())),
                new SearchResult(205, LocaleController.getString("LocalDatabase", R.string.LocalDatabase), "databaseRow", LocaleController.getString("DataSettings", R.string.DataSettings), LocaleController.getString("StorageUsage", R.string.StorageUsage), R.drawable.menu_data, () -> presentFragment(new CacheControlActivity())),
                new SearchResult(206, LocaleController.getString("NetworkUsage", R.string.NetworkUsage), LocaleController.getString("DataSettings", R.string.DataSettings), R.drawable.menu_data, () -> presentFragment(new DataUsageActivity())),
                new SearchResult(207, LocaleController.getString("AutomaticMediaDownload", R.string.AutomaticMediaDownload), "mediaDownloadSectionRow", LocaleController.getString("DataSettings", R.string.DataSettings), R.drawable.menu_data, () -> presentFragment(new DataSettingsActivity())),
                new SearchResult(208, LocaleController.getString("WhenUsingMobileData", R.string.WhenUsingMobileData), LocaleController.getString("DataSettings", R.string.DataSettings), R.drawable.menu_data, () -> presentFragment(new DataAutoDownloadActivity(0))),
                new SearchResult(209, LocaleController.getString("WhenConnectedOnWiFi", R.string.WhenConnectedOnWiFi), LocaleController.getString("DataSettings", R.string.DataSettings), R.drawable.menu_data, () -> presentFragment(new DataAutoDownloadActivity(1))),
                new SearchResult(210, LocaleController.getString("WhenRoaming", R.string.WhenRoaming), LocaleController.getString("DataSettings", R.string.DataSettings), R.drawable.menu_data, () -> presentFragment(new DataAutoDownloadActivity(2))),
                new SearchResult(211, LocaleController.getString("ResetAutomaticMediaDownload", R.string.ResetAutomaticMediaDownload), "resetDownloadRow", LocaleController.getString("DataSettings", R.string.DataSettings), R.drawable.menu_data, () -> presentFragment(new DataSettingsActivity())),
                new SearchResult(212, LocaleController.getString("AutoplayMedia", R.string.AutoplayMedia), "autoplayHeaderRow", LocaleController.getString("DataSettings", R.string.DataSettings), R.drawable.menu_data, () -> presentFragment(new DataSettingsActivity())),
                new SearchResult(213, LocaleController.getString("AutoplayGIF", R.string.AutoplayGIF), "autoplayGifsRow", LocaleController.getString("DataSettings", R.string.DataSettings), R.drawable.menu_data, () -> presentFragment(new DataSettingsActivity())),
                new SearchResult(214, LocaleController.getString("AutoplayVideo", R.string.AutoplayVideo), "autoplayVideoRow", LocaleController.getString("DataSettings", R.string.DataSettings), R.drawable.menu_data, () -> presentFragment(new DataSettingsActivity())),
                new SearchResult(215, LocaleController.getString("Streaming", R.string.Streaming), "streamSectionRow", LocaleController.getString("DataSettings", R.string.DataSettings), R.drawable.menu_data, () -> presentFragment(new DataSettingsActivity())),
                new SearchResult(216, LocaleController.getString("EnableStreaming", R.string.EnableStreaming), "enableStreamRow", LocaleController.getString("DataSettings", R.string.DataSettings), R.drawable.menu_data, () -> presentFragment(new DataSettingsActivity())),
                new SearchResult(217, LocaleController.getString("Calls", R.string.Calls), "callsSectionRow", LocaleController.getString("DataSettings", R.string.DataSettings), R.drawable.menu_data, () -> presentFragment(new DataSettingsActivity())),
                new SearchResult(218, LocaleController.getString("VoipUseLessData", R.string.VoipUseLessData), "useLessDataForCallsRow", LocaleController.getString("DataSettings", R.string.DataSettings), R.drawable.menu_data, () -> presentFragment(new DataSettingsActivity())),
                new SearchResult(219, LocaleController.getString("VoipQuickReplies", R.string.VoipQuickReplies), "quickRepliesRow", LocaleController.getString("DataSettings", R.string.DataSettings), R.drawable.menu_data, () -> presentFragment(new DataSettingsActivity())),
                new SearchResult(220, LocaleController.getString("ProxySettings", R.string.ProxySettings), LocaleController.getString("DataSettings", R.string.DataSettings), R.drawable.menu_data, () -> presentFragment(new ProxyListActivity())),
                new SearchResult(221, LocaleController.getString("UseProxyForCalls", R.string.UseProxyForCalls), "callsRow", LocaleController.getString("DataSettings", R.string.DataSettings), LocaleController.getString("ProxySettings", R.string.ProxySettings), R.drawable.menu_data, () -> presentFragment(new ProxyListActivity())),

                new SearchResult(300, LocaleController.getString("ChatSettings", R.string.ChatSettings), R.drawable.menu_chats, () -> presentFragment(new ThemeActivity(ThemeActivity.THEME_TYPE_BASIC))),
                new SearchResult(301, LocaleController.getString("TextSizeHeader", R.string.TextSizeHeader), "textSizeHeaderRow", LocaleController.getString("ChatSettings", R.string.ChatSettings), R.drawable.menu_chats, () -> presentFragment(new ThemeActivity(ThemeActivity.THEME_TYPE_BASIC))),
                new SearchResult(302, LocaleController.getString("ChatBackground", R.string.ChatBackground), LocaleController.getString("ChatSettings", R.string.ChatSettings), R.drawable.menu_chats, () -> presentFragment(new WallpapersListActivity(WallpapersListActivity.TYPE_ALL))),
                new SearchResult(303, LocaleController.getString("SetColor", R.string.SetColor), null, LocaleController.getString("ChatSettings", R.string.ChatSettings), LocaleController.getString("ChatBackground", R.string.ChatBackground), R.drawable.menu_chats, () -> presentFragment(new WallpapersListActivity(WallpapersListActivity.TYPE_COLOR))),
                new SearchResult(304, LocaleController.getString("ResetChatBackgrounds", R.string.ResetChatBackgrounds), "resetRow", LocaleController.getString("ChatSettings", R.string.ChatSettings), LocaleController.getString("ChatBackground", R.string.ChatBackground), R.drawable.menu_chats, () -> presentFragment(new WallpapersListActivity(WallpapersListActivity.TYPE_ALL))),
                new SearchResult(305, LocaleController.getString("AutoNightTheme", R.string.AutoNightTheme), LocaleController.getString("ChatSettings", R.string.ChatSettings), R.drawable.menu_chats, () -> presentFragment(new ThemeActivity(ThemeActivity.THEME_TYPE_NIGHT))),
                new SearchResult(306, LocaleController.getString("ColorTheme", R.string.ColorTheme), "themeHeaderRow", LocaleController.getString("ChatSettings", R.string.ChatSettings), R.drawable.menu_chats, () -> presentFragment(new ThemeActivity(ThemeActivity.THEME_TYPE_BASIC))),
                new SearchResult(307, LocaleController.getString("ChromeCustomTabs", R.string.ChromeCustomTabs), "customTabsRow", LocaleController.getString("ChatSettings", R.string.ChatSettings), R.drawable.menu_chats, () -> presentFragment(new ThemeActivity(ThemeActivity.THEME_TYPE_BASIC))),
                new SearchResult(308, LocaleController.getString("DirectShare", R.string.DirectShare), "directShareRow", LocaleController.getString("ChatSettings", R.string.ChatSettings), R.drawable.menu_chats, () -> presentFragment(new ThemeActivity(ThemeActivity.THEME_TYPE_BASIC))),
                new SearchResult(309, LocaleController.getString("EnableAnimations", R.string.EnableAnimations), "enableAnimationsRow", LocaleController.getString("ChatSettings", R.string.ChatSettings), R.drawable.menu_chats, () -> presentFragment(new ThemeActivity(ThemeActivity.THEME_TYPE_BASIC))),
                new SearchResult(310, LocaleController.getString("RaiseToSpeak", R.string.RaiseToSpeak), "raiseToSpeakRow", LocaleController.getString("ChatSettings", R.string.ChatSettings), R.drawable.menu_chats, () -> presentFragment(new ThemeActivity(ThemeActivity.THEME_TYPE_BASIC))),
                new SearchResult(311, LocaleController.getString("SendByEnter", R.string.SendByEnter), "sendByEnterRow", LocaleController.getString("ChatSettings", R.string.ChatSettings), R.drawable.menu_chats, () -> presentFragment(new ThemeActivity(ThemeActivity.THEME_TYPE_BASIC))),
                new SearchResult(312, LocaleController.getString("SaveToGallerySettings", R.string.SaveToGallerySettings), "saveToGalleryRow", LocaleController.getString("ChatSettings", R.string.ChatSettings), R.drawable.menu_chats, () -> presentFragment(new ThemeActivity(ThemeActivity.THEME_TYPE_BASIC))),
                new SearchResult(312, LocaleController.getString("DistanceUnits", R.string.DistanceUnits), "distanceRow", LocaleController.getString("ChatSettings", R.string.ChatSettings), R.drawable.menu_chats, () -> presentFragment(new ThemeActivity(ThemeActivity.THEME_TYPE_BASIC))),
                new SearchResult(313, LocaleController.getString("StickersAndMasks", R.string.StickersAndMasks), LocaleController.getString("ChatSettings", R.string.ChatSettings), R.drawable.menu_chats, () -> presentFragment(new StickersActivity(MediaDataController.TYPE_IMAGE))),
                new SearchResult(314, LocaleController.getString("SuggestStickers", R.string.SuggestStickers), "suggestRow", LocaleController.getString("ChatSettings", R.string.ChatSettings), LocaleController.getString("StickersAndMasks", R.string.StickersAndMasks), R.drawable.menu_chats, () -> presentFragment(new StickersActivity(MediaDataController.TYPE_IMAGE))),
                new SearchResult(315, LocaleController.getString("FeaturedStickers", R.string.FeaturedStickers), null, LocaleController.getString("ChatSettings", R.string.ChatSettings), LocaleController.getString("StickersAndMasks", R.string.StickersAndMasks), R.drawable.menu_chats, () -> presentFragment(new FeaturedStickersActivity())),
                new SearchResult(316, LocaleController.getString("Masks", R.string.Masks), null, LocaleController.getString("ChatSettings", R.string.ChatSettings), LocaleController.getString("StickersAndMasks", R.string.StickersAndMasks), R.drawable.menu_chats, () -> presentFragment(new StickersActivity(MediaDataController.TYPE_MASK))),
                new SearchResult(317, LocaleController.getString("ArchivedStickers", R.string.ArchivedStickers), null, LocaleController.getString("ChatSettings", R.string.ChatSettings), LocaleController.getString("StickersAndMasks", R.string.StickersAndMasks), R.drawable.menu_chats, () -> presentFragment(new ArchivedStickersActivity(MediaDataController.TYPE_IMAGE))),
                new SearchResult(317, LocaleController.getString("ArchivedMasks", R.string.ArchivedMasks), null, LocaleController.getString("ChatSettings", R.string.ChatSettings), LocaleController.getString("StickersAndMasks", R.string.StickersAndMasks), R.drawable.menu_chats, () -> presentFragment(new ArchivedStickersActivity(MediaDataController.TYPE_MASK))),

                new SearchResult(400, LocaleController.getString("Language", R.string.Language), R.drawable.menu_language, () -> presentFragment(new LanguageSelectActivity())),

                new SearchResult(402, LocaleController.getString("AskAQuestion", R.string.AskAQuestion), LocaleController.getString("SettingsHelp", R.string.SettingsHelp), R.drawable.menu_help, () -> showDialog(AlertsCreator.createSupportAlert(SettingsActivity.this))),
                new SearchResult(403, LocaleController.getString("TelegramFAQ", R.string.TelegramFAQ), LocaleController.getString("SettingsHelp", R.string.SettingsHelp), R.drawable.menu_help, () -> Browser.openUrl(getParentActivity(), LocaleController.getString("TelegramFaqUrl", R.string.TelegramFaqUrl))),
                new SearchResult(404, LocaleController.getString("PrivacyPolicy", R.string.PrivacyPolicy), LocaleController.getString("SettingsHelp", R.string.SettingsHelp), R.drawable.menu_help, () -> Browser.openUrl(getParentActivity(), LocaleController.getString("PrivacyPolicyUrl", R.string.PrivacyPolicyUrl))),
        };
        private ArrayList<FaqSearchResult> faqSearchArray = new ArrayList<>();

        private Context mContext;
        private ArrayList<CharSequence> resultNames = new ArrayList<>();
        private ArrayList<SearchResult> searchResults = new ArrayList<>();
        private ArrayList<FaqSearchResult> faqSearchResults = new ArrayList<>();
        private ArrayList<Object> recentSearches = new ArrayList<>();
        private boolean searchWas;
        private Runnable searchRunnable;
        private String lastSearchString;
        private TLRPC.WebPage faqWebPage;
        private boolean loadingFaqPage;

        public SearchAdapter(Context context) {
            mContext = context;

            HashMap<Integer, SearchResult> resultHashMap = new HashMap<>();
            for (int a = 0; a < searchArray.length; a++) {
                resultHashMap.put(searchArray[a].guid, searchArray[a]);
            }
            Set<String> set = MessagesController.getGlobalMainSettings().getStringSet("settingsSearchRecent2", null);
            if (set != null) {
                for (String value : set) {
                    try {
                        SerializedData data = new SerializedData(Utilities.hexToBytes(value));
                        int num = data.readInt32(false);
                        int type = data.readInt32(false);
                        if (type == 0) {
                            String title = data.readString(false);
                            int count = data.readInt32(false);
                            String[] path = null;
                            if (count > 0) {
                                path = new String[count];
                                for (int a = 0; a < count; a++) {
                                    path[a] = data.readString(false);
                                }
                            }
                            String url = data.readString(false);
                            FaqSearchResult result = new FaqSearchResult(title, path, url);
                            result.num = num;
                            recentSearches.add(result);
                        } else if (type == 1) {
                            SearchResult result = resultHashMap.get(data.readInt32(false));
                            if (result != null) {
                                result.num = num;
                                recentSearches.add(result);
                            }
                        }
                    } catch (Exception ignore) {

                    }
                }
            }
            Collections.sort(recentSearches, (o1, o2) -> {
                int n1 = getNum(o1);
                int n2 = getNum(o2);
                if (n1 < n2) {
                    return -1;
                } else if (n1 > n2) {
                    return 1;
                }
                return 0;
            });
        }

        private void loadFaqWebPage() {
            if (faqWebPage != null || loadingFaqPage) {
                return;
            }
            loadingFaqPage = true;
            final TLRPC.TL_messages_getWebPage req2 = new TLRPC.TL_messages_getWebPage();
            req2.url = LocaleController.getString("TelegramFaqUrl", R.string.TelegramFaqUrl);
            req2.hash = 0;
            ConnectionsManager.getInstance(currentAccount).sendRequest(req2, (response2, error2) -> {
                if (response2 instanceof TLRPC.WebPage) {
                    TLRPC.WebPage page = (TLRPC.WebPage) response2;
                    if (page.cached_page != null) {
                        for (int a = 0, N = page.cached_page.blocks.size(); a < N; a++) {
                            TLRPC.PageBlock block = page.cached_page.blocks.get(a);
                            if (block instanceof TLRPC.TL_pageBlockList) {
                                String paragraph = null;
                                if (a != 0) {
                                    TLRPC.PageBlock prevBlock = page.cached_page.blocks.get(a - 1);
                                    if (prevBlock instanceof TLRPC.TL_pageBlockParagraph) {
                                        TLRPC.TL_pageBlockParagraph pageBlockParagraph = (TLRPC.TL_pageBlockParagraph) prevBlock;
                                        paragraph = ArticleViewer.getPlainText(pageBlockParagraph.text).toString();
                                    }
                                }
                                TLRPC.TL_pageBlockList list = (TLRPC.TL_pageBlockList) block;
                                for (int b = 0, N2 = list.items.size(); b < N2; b++) {
                                    TLRPC.PageListItem item = list.items.get(b);
                                    if (item instanceof TLRPC.TL_pageListItemText) {
                                        TLRPC.TL_pageListItemText itemText = (TLRPC.TL_pageListItemText) item;
                                        String url = ArticleViewer.getUrl(itemText.text);
                                        String text = ArticleViewer.getPlainText(itemText.text).toString();
                                        if (TextUtils.isEmpty(url) || TextUtils.isEmpty(text)) {
                                            continue;
                                        }
                                        String[] path;
                                        if (paragraph != null) {
                                            path = new String[]{LocaleController.getString("SettingsSearchFaq", R.string.SettingsSearchFaq), paragraph};
                                        } else {
                                            path = new String[]{LocaleController.getString("SettingsSearchFaq", R.string.SettingsSearchFaq)};
                                        }
                                        faqSearchArray.add(new FaqSearchResult(text, path, url));
                                    }
                                }
                            } else if (block instanceof TLRPC.TL_pageBlockAnchor) {
                                break;
                            }
                        }
                        faqWebPage = page;
                    }
                }
                loadingFaqPage = false;
            });
        }

        @Override
        public int getItemCount() {
            if (searchWas) {
                return searchResults.size() + (faqSearchResults.isEmpty() ? 0 : 1 + faqSearchResults.size());
            }
            return (recentSearches.isEmpty() ? 0 : recentSearches.size() + 1);
        }

        @Override
        public boolean isEnabled(RecyclerView.ViewHolder holder) {
            return holder.getItemViewType() == 0;
        }

        @Override
        public void onBindViewHolder(RecyclerView.ViewHolder holder, int position) {
            switch (holder.getItemViewType()) {
                case 0: {
                    SettingsSearchCell searchCell = (SettingsSearchCell) holder.itemView;
                    if (searchWas) {
                        if (position < searchResults.size()) {
                            SearchResult result = searchResults.get(position);
                            SearchResult prevResult = position > 0 ? searchResults.get(position - 1) : null;
                            int icon;
                            if (prevResult != null && prevResult.iconResId == result.iconResId) {
                                icon = 0;
                            } else {
                                icon = result.iconResId;
                            }
                            searchCell.setTextAndValueAndIcon(resultNames.get(position), result.path, icon, position < searchResults.size() - 1);
                        } else {
                            position -= searchResults.size() + 1;
                            FaqSearchResult result = faqSearchResults.get(position);
                            searchCell.setTextAndValue(resultNames.get(position + searchResults.size()), result.path, true, position < searchResults.size() - 1);
                        }
                    } else {
                        position--;
                        Object object = recentSearches.get(position);
                        if (object instanceof SearchResult) {
                            SearchResult result = (SearchResult) object;
                            searchCell.setTextAndValue(result.searchTitle, result.path, false, position < recentSearches.size() - 1);
                        } else if (object instanceof FaqSearchResult) {
                            FaqSearchResult result = (FaqSearchResult) object;
                            searchCell.setTextAndValue(result.title, result.path, true, position < recentSearches.size() - 1);
                        }
                    }
                    break;
                }
                case 1: {
                    GraySectionCell sectionCell = (GraySectionCell) holder.itemView;
                    sectionCell.setText(LocaleController.getString("SettingsFaqSearchTitle", R.string.SettingsFaqSearchTitle));
                    break;
                }
                case 2: {
                    HeaderCell headerCell = (HeaderCell) holder.itemView;
                    headerCell.setText(LocaleController.getString("SettingsRecent", R.string.SettingsRecent));
                    break;
                }
            }
        }

        @Override
        public RecyclerView.ViewHolder onCreateViewHolder(ViewGroup parent, int viewType) {
            View view;
            switch (viewType) {
                case 0:
                    view = new SettingsSearchCell(mContext);
                    break;
                case 1:
                    view = new GraySectionCell(mContext);
                    break;
                case 2:
                default:
                    view = new HeaderCell(mContext, 16);
                    break;
            }
            view.setLayoutParams(new RecyclerView.LayoutParams(RecyclerView.LayoutParams.MATCH_PARENT, RecyclerView.LayoutParams.WRAP_CONTENT));
            return new RecyclerListView.Holder(view);
        }

        @Override
        public int getItemViewType(int position) {
            if (searchWas) {
                if (position < searchResults.size()) {
                    return 0;
                } else if (position == searchResults.size()) {
                    return 1;
                }
                return 0;
            } else {
                if (position == 0) {
                    return 2;
                }
                return 0;
            }
        }

        public void addRecent(Object object) {
            int index = recentSearches.indexOf(object);
            if (index >= 0) {
                recentSearches.remove(index);
            }
            recentSearches.add(0, object);
            if (!searchWas) {
                notifyDataSetChanged();
            }
            if (recentSearches.size() > 20) {
                recentSearches.remove(recentSearches.size() - 1);
            }
            LinkedHashSet<String> toSave = new LinkedHashSet<>();
            for (int a = 0, N = recentSearches.size(); a < N; a++) {
                Object o = recentSearches.get(a);
                if (o instanceof SearchResult) {
                    ((SearchResult) o).num = a;
                } else if (o instanceof FaqSearchResult) {
                    ((FaqSearchResult) o).num = a;
                }
                toSave.add(o.toString());
            }
            MessagesController.getGlobalMainSettings().edit().putStringSet("settingsSearchRecent2", toSave).commit();
        }

        public void clearRecent() {
            recentSearches.clear();
            MessagesController.getGlobalMainSettings().edit().remove("settingsSearchRecent2").commit();
            notifyDataSetChanged();
        }

        private int getNum(Object o) {
            if (o instanceof SearchResult) {
                return ((SearchResult) o).num;
            } else if (o instanceof FaqSearchResult) {
                return ((FaqSearchResult) o).num;
            }
            return 0;
        }

        public void search(String text) {
            lastSearchString = text;
            if (searchRunnable != null) {
                Utilities.searchQueue.cancelRunnable(searchRunnable);
                searchRunnable = null;
            }
            if (TextUtils.isEmpty(text)) {
                searchWas = false;
                searchResults.clear();
                faqSearchResults.clear();
                resultNames.clear();
                emptyView.setTopImage(0);
                emptyView.setText(LocaleController.getString("SettingsNoRecent", R.string.SettingsNoRecent));
                notifyDataSetChanged();
                return;
            }
            Utilities.searchQueue.postRunnable(searchRunnable = () -> {
                ArrayList<SearchResult> results = new ArrayList<>();
                ArrayList<FaqSearchResult> faqResults = new ArrayList<>();
                ArrayList<CharSequence> names = new ArrayList<>();
                String[] searchArgs = text.split(" ");
                String[] translitArgs = new String[searchArgs.length];
                for (int a = 0; a < searchArgs.length; a++) {
                    translitArgs[a] = LocaleController.getInstance().getTranslitString(searchArgs[a]);
                    if (translitArgs[a].equals(searchArgs[a])) {
                        translitArgs[a] = null;
                    }
                }

                for (int a = 0; a < searchArray.length; a++) {
                    SearchResult result = searchArray[a];
                    String title = " " + result.searchTitle.toLowerCase();
                    SpannableStringBuilder stringBuilder = null;
                    for (int i = 0; i < searchArgs.length; i++) {
                        if (searchArgs[i].length() != 0) {
                            String searchString = searchArgs[i];
                            int index = title.indexOf(" " + searchString);
                            if (index < 0 && translitArgs[i] != null) {
                                searchString = translitArgs[i];
                                index = title.indexOf(" " + searchString);
                            }
                            if (index >= 0) {
                                if (stringBuilder == null) {
                                    stringBuilder = new SpannableStringBuilder(result.searchTitle);
                                }
                                stringBuilder.setSpan(new ForegroundColorSpan(Theme.getColor(Theme.key_windowBackgroundWhiteBlueText4)), index, index + searchString.length(), Spanned.SPAN_EXCLUSIVE_EXCLUSIVE);
                            } else {
                                break;
                            }
                        }
                        if (stringBuilder != null && i == searchArgs.length - 1) {
                            if (result.guid == 502) {
                                int freeAccount = -1;
                                for (int b = 0; b < UserConfig.MAX_ACCOUNT_COUNT; b++) {
                                    if (!UserConfig.getInstance(a).isClientActivated()) {
                                        freeAccount = b;
                                        break;
                                    }
                                }
                                if (freeAccount < 0) {
                                    continue;
                                }
                            }
                            results.add(result);
                            names.add(stringBuilder);
                        }
                    }
                }
                if (faqWebPage != null) {
                    for (int a = 0, N = faqSearchArray.size(); a < N; a++) {
                        FaqSearchResult result = faqSearchArray.get(a);
                        String title = " " + result.title.toLowerCase();
                        SpannableStringBuilder stringBuilder = null;
                        for (int i = 0; i < searchArgs.length; i++) {
                            if (searchArgs[i].length() != 0) {
                                String searchString = searchArgs[i];
                                int index = title.indexOf(" " + searchString);
                                if (index < 0 && translitArgs[i] != null) {
                                    searchString = translitArgs[i];
                                    index = title.indexOf(" " + searchString);
                                }
                                if (index >= 0) {
                                    if (stringBuilder == null) {
                                        stringBuilder = new SpannableStringBuilder(result.title);
                                    }
                                    stringBuilder.setSpan(new ForegroundColorSpan(Theme.getColor(Theme.key_windowBackgroundWhiteBlueText4)), index, index + searchString.length(), Spanned.SPAN_EXCLUSIVE_EXCLUSIVE);
                                } else {
                                    break;
                                }
                            }
                            if (stringBuilder != null && i == searchArgs.length - 1) {
                                faqResults.add(result);
                                names.add(stringBuilder);
                            }
                        }
                    }
                }

                AndroidUtilities.runOnUIThread(() -> {
                    if (!text.equals(lastSearchString)) {
                        return;
                    }
                    if (!searchWas) {
                        emptyView.setTopImage(R.drawable.settings_noresults);
                        emptyView.setText(LocaleController.getString("SettingsNoResults", R.string.SettingsNoResults));
                    }
                    searchWas = true;
                    searchResults = results;
                    faqSearchResults = faqResults;
                    resultNames = names;
                    notifyDataSetChanged();
                });
            }, 300);
        }

        public boolean isSearchWas() {
            return searchWas;
        }
    }

    private class ListAdapter extends RecyclerListView.SelectionAdapter {

        private Context mContext;

        public ListAdapter(Context context) {
            mContext = context;
        }

        @Override
        public int getItemCount() {
            return rowCount;
        }

        @Override
        public void onBindViewHolder(RecyclerView.ViewHolder holder, int position) {
            switch (holder.getItemViewType()) {
                case 2: {
                    TextCell textCell = (TextCell) holder.itemView;
                    if (position == languageRow) {
                        textCell.setTextAndIcon(LocaleController.getString("Language", R.string.Language), R.drawable.menu_language, false);
                    } else if (position == notificationRow) {
                        textCell.setTextAndIcon(LocaleController.getString("NotificationsAndSounds", R.string.NotificationsAndSounds), R.drawable.menu_notifications, true);
                    } else if (position == privacyRow) {
                        textCell.setTextAndIcon(LocaleController.getString("PrivacySettings", R.string.PrivacySettings), R.drawable.menu_secret, true);
                    } else if (position == dataRow) {
                        textCell.setTextAndIcon(LocaleController.getString("DataSettings", R.string.DataSettings), R.drawable.menu_data, true);
                    } else if (position == chatRow) {
                        textCell.setTextAndIcon(LocaleController.getString("ChatSettings", R.string.ChatSettings), R.drawable.menu_chats, true);
<<<<<<< HEAD
                    } else if (position == nekoRow) {
                        textCell.setTextAndIcon(LocaleController.getString("NekoSettings", R.string.NekoSettings), R.drawable.menu_settings, true);
                    } else if (position == helpRow) {
                        textCell.setTextAndIcon(LocaleController.getString("SettingsHelp", R.string.SettingsHelp), R.drawable.menu_help, false);
=======
                    } else if (position == filtersRow) {
                        textCell.setTextAndIcon(LocaleController.getString("Filters", R.string.Filters), R.drawable.menu_folders, true);
                    } else if (position == questionRow) {
                        textCell.setTextAndIcon(LocaleController.getString("AskAQuestion", R.string.AskAQuestion), R.drawable.menu_support2, true);
                    } else if (position == faqRow) {
                        textCell.setTextAndIcon(LocaleController.getString("TelegramFAQ", R.string.TelegramFAQ), R.drawable.menu_help, true);
                    } else if (position == policyRow) {
                        textCell.setTextAndIcon(LocaleController.getString("PrivacyPolicy", R.string.PrivacyPolicy), R.drawable.menu_policy, false);
                    } else if (position == sendLogsRow) {
                        textCell.setText(LocaleController.getString("DebugSendLogs", R.string.DebugSendLogs), true);
                    } else if (position == clearLogsRow) {
                        textCell.setText(LocaleController.getString("DebugClearLogs", R.string.DebugClearLogs), switchBackendRow != -1);
                    } else if (position == switchBackendRow) {
                        textCell.setText("Switch Backend", false);
>>>>>>> 80c4acfa
                    } else if (position == devicesRow) {
                        textCell.setTextAndIcon(LocaleController.getString("Devices", R.string.Devices), R.drawable.menu_devices, true);
                    }
                    break;
                }
                case 4: {
                    HeaderCell headerCell = (HeaderCell) holder.itemView;
                    if (position == settingsSectionRow2) {
                        headerCell.setText(LocaleController.getString("SETTINGS", R.string.SETTINGS));
                    } else if (position == numberSectionRow) {
                        headerCell.setText(LocaleController.getString("Account", R.string.Account));
                    } else if (position == helpHeaderRow) {
                        headerCell.setText(LocaleController.getString("SettingsHelp", R.string.SettingsHelp));
                    } else if (position == debugHeaderRow) {
                        headerCell.setText(LocaleController.getString("SettingsDebug", R.string.SettingsDebug));
                    }
                    break;
                }
                case 6: {
                    TextDetailCell textCell = (TextDetailCell) holder.itemView;

                    if (position == numberRow) {
                        TLRPC.User user = UserConfig.getInstance(currentAccount).getCurrentUser();
                        String value;
                        if (user != null && user.phone != null && user.phone.length() != 0) {
                            value = PhoneFormat.getInstance().format("+" + user.phone);
                        } else {
                            value = LocaleController.getString("NumberUnknown", R.string.NumberUnknown);
                        }
                        textCell.setTextAndValue(value, LocaleController.getString("TapToChangePhone", R.string.TapToChangePhone), true);
                    } else if (position == usernameRow) {
                        TLRPC.User user = UserConfig.getInstance(currentAccount).getCurrentUser();
                        String value;
                        if (user != null && !TextUtils.isEmpty(user.username)) {
                            value = "@" + user.username;
                        } else {
                            value = LocaleController.getString("UsernameEmpty", R.string.UsernameEmpty);
                        }
                        textCell.setTextAndValue(value, LocaleController.getString("Username", R.string.Username), true);
                    } else if (position == bioRow) {
                        String value;
                        if (userInfo == null || !TextUtils.isEmpty(userInfo.about)) {
                            value = userInfo == null ? LocaleController.getString("Loading", R.string.Loading) : userInfo.about;
                            textCell.setTextWithEmojiAndValue(value, LocaleController.getString("UserBio", R.string.UserBio), false);
                            currentBio = userInfo != null ? userInfo.about : null;
                        } else {
                            textCell.setTextAndValue(LocaleController.getString("UserBio", R.string.UserBio), LocaleController.getString("UserBioDetail", R.string.UserBioDetail), false);
                            currentBio = null;
                        }
                    }
                    break;
                }
            }
        }

        @Override
        public boolean isEnabled(RecyclerView.ViewHolder holder) {
            int position = holder.getAdapterPosition();
            return position == notificationRow || position == numberRow || position == privacyRow ||
                    position == languageRow || position == usernameRow || position == bioRow ||
                    position == versionRow || position == dataRow || position == chatRow ||
<<<<<<< HEAD
                    position == helpRow || position == devicesRow || position == nekoRow;
=======
                    position == questionRow || position == devicesRow || position == filtersRow ||
                    position == faqRow || position == policyRow || position == sendLogsRow ||
                    position == clearLogsRow || position == switchBackendRow;
>>>>>>> 80c4acfa
        }

        @Override
        public RecyclerView.ViewHolder onCreateViewHolder(ViewGroup parent, int viewType) {
            View view = null;
            switch (viewType) {
                case 0:
                    view = new EmptyCell(mContext, LocaleController.isRTL ? 46 : 36);
                    break;
                case 1: {
                    view = new ShadowSectionCell(mContext);
                    Drawable drawable = Theme.getThemedDrawable(mContext, R.drawable.greydivider, Theme.key_windowBackgroundGrayShadow);
                    CombinedDrawable combinedDrawable = new CombinedDrawable(new ColorDrawable(Theme.getColor(Theme.key_windowBackgroundGray)), drawable);
                    combinedDrawable.setFullsize(true);
                    view.setBackgroundDrawable(combinedDrawable);
                    break;
                }
                case 2:
                    view = new TextCell(mContext);
                    break;
                case 4:
                    view = new HeaderCell(mContext, 23);
                    break;
                case 5: {
                    TextInfoPrivacyCell cell = new TextInfoPrivacyCell(mContext, 10);
                    cell.getTextView().setGravity(Gravity.CENTER_HORIZONTAL);
                    cell.getTextView().setTextColor(Theme.getColor(Theme.key_windowBackgroundWhiteGrayText3));
                    cell.getTextView().setMovementMethod(null);
                    cell.setBackgroundDrawable(Theme.getThemedDrawable(mContext, R.drawable.greydivider_bottom, Theme.key_windowBackgroundGrayShadow));
                    try {
                        PackageInfo pInfo = ApplicationLoader.applicationContext.getPackageManager().getPackageInfo(ApplicationLoader.applicationContext.getPackageName(), 0);
                        int code = pInfo.versionCode / 10;
                        String abi = "";
                        switch (pInfo.versionCode % 10) {
                            case 1:
                            case 3:
                                abi = "arm-v7a";
                                break;
                            case 2:
                            case 4:
                                abi = "x86";
                                break;
                            case 5:
                            case 7:
                                abi = "arm64-v8a";
                                break;
                            case 6:
                            case 8:
                                abi = "x86_64";
                                break;
                            case 0:
                            case 9:
                                abi = "universal " + Build.CPU_ABI + " " + Build.CPU_ABI2;
                                break;
                        }
                        cell.setText(String.format("%1$s %2$s", LocaleController.getString("Nekogram", R.string.Nekogram), String.format(Locale.US, "v%s (%d) %s", pInfo.versionName, code, abi)));
                    } catch (Exception e) {
                        FileLog.e(e);
                    }
                    cell.getTextView().setPadding(0, AndroidUtilities.dp(14), 0, AndroidUtilities.dp(14));
                    view = cell;
                    Drawable drawable = Theme.getThemedDrawable(mContext, R.drawable.greydivider_bottom, Theme.key_windowBackgroundGrayShadow);
                    CombinedDrawable combinedDrawable = new CombinedDrawable(new ColorDrawable(Theme.getColor(Theme.key_windowBackgroundGray)), drawable);
                    combinedDrawable.setFullsize(true);
                    view.setBackgroundDrawable(combinedDrawable);
                    break;
                }
                case 6:
                    view = new TextDetailCell(mContext);
                    break;
            }
            view.setLayoutParams(new RecyclerView.LayoutParams(RecyclerView.LayoutParams.MATCH_PARENT, RecyclerView.LayoutParams.WRAP_CONTENT));
            return new RecyclerListView.Holder(view);
        }

        @Override
        public int getItemViewType(int position) {
            if (position == emptyRow) {
                return 0;
            } else if (position == settingsSectionRow || position == devicesSectionRow || position == helpSectionCell) {
                return 1;
            } else if (position == notificationRow || position == privacyRow || position == languageRow ||
<<<<<<< HEAD
                    position == dataRow || position == chatRow || position == helpRow ||
                    position == devicesRow || position == nekoRow) {
=======
                    position == dataRow || position == chatRow || position == questionRow ||
                    position == devicesRow || position == filtersRow || position == faqRow ||
                    position == policyRow || position == sendLogsRow || position == clearLogsRow ||
                    position == switchBackendRow) {
>>>>>>> 80c4acfa
                return 2;
            } else if (position == versionRow) {
                return 5;
            } else if (position == numberRow || position == usernameRow || position == bioRow) {
                return 6;
            } else if (position == settingsSectionRow2 || position == numberSectionRow || position == helpHeaderRow ||
                    position == debugHeaderRow) {
                return 4;
            } else {
                return 2;
            }
        }
    }

    @Override
    public ThemeDescription[] getThemeDescriptions() {
        return new ThemeDescription[]{
                new ThemeDescription(fragmentView, 0, null, null, null, null, Theme.key_windowBackgroundWhite),
                new ThemeDescription(fragmentView, 0, null, null, null, null, Theme.key_windowBackgroundGray),

                new ThemeDescription(actionBar, ThemeDescription.FLAG_BACKGROUND, null, null, null, null, Theme.key_avatar_backgroundActionBarBlue),
                new ThemeDescription(listView, ThemeDescription.FLAG_LISTGLOWCOLOR, null, null, null, null, Theme.key_avatar_backgroundActionBarBlue),
                new ThemeDescription(topView, ThemeDescription.FLAG_BACKGROUND, null, null, null, null, Theme.key_avatar_backgroundActionBarBlue),
                new ThemeDescription(actionBar, ThemeDescription.FLAG_AB_ITEMSCOLOR, null, null, null, null, Theme.key_avatar_actionBarIconBlue),
                new ThemeDescription(actionBar, ThemeDescription.FLAG_AB_TITLECOLOR, null, null, null, null, Theme.key_actionBarDefaultTitle),
                new ThemeDescription(actionBar, ThemeDescription.FLAG_AB_SELECTORCOLOR, null, null, null, null, Theme.key_avatar_actionBarSelectorBlue),
                new ThemeDescription(nameTextView, ThemeDescription.FLAG_TEXTCOLOR, null, null, null, null, Theme.key_profile_title),
                new ThemeDescription(onlineTextView, ThemeDescription.FLAG_TEXTCOLOR, null, null, null, null, Theme.key_profile_status),
                new ThemeDescription(idTextView, ThemeDescription.FLAG_TEXTCOLOR, null, null, null, null, Theme.key_avatar_subtitleInProfileBlue),
                new ThemeDescription(actionBar, ThemeDescription.FLAG_AB_SUBMENUBACKGROUND, null, null, null, null, Theme.key_actionBarDefaultSubmenuBackground),
                new ThemeDescription(actionBar, ThemeDescription.FLAG_AB_SUBMENUITEM, null, null, null, null, Theme.key_actionBarDefaultSubmenuItem),
                new ThemeDescription(actionBar, ThemeDescription.FLAG_AB_SUBMENUITEM | ThemeDescription.FLAG_IMAGECOLOR, null, null, null, null, Theme.key_actionBarDefaultSubmenuItemIcon),

                new ThemeDescription(listView, ThemeDescription.FLAG_SELECTOR, null, null, null, null, Theme.key_listSelector),

                new ThemeDescription(listView, 0, new Class[]{View.class}, Theme.dividerPaint, null, null, Theme.key_divider),

                new ThemeDescription(listView, ThemeDescription.FLAG_BACKGROUNDFILTER, new Class[]{ShadowSectionCell.class}, null, null, null, Theme.key_windowBackgroundGrayShadow),
                new ThemeDescription(listView, ThemeDescription.FLAG_BACKGROUNDFILTER | ThemeDescription.FLAG_CELLBACKGROUNDCOLOR, new Class[]{ShadowSectionCell.class}, null, null, null, Theme.key_windowBackgroundGray),

                new ThemeDescription(listView, 0, new Class[]{TextCell.class}, new String[]{"textView"}, null, null, null, Theme.key_windowBackgroundWhiteBlackText),
                new ThemeDescription(listView, 0, new Class[]{TextCell.class}, new String[]{"valueTextView"}, null, null, null, Theme.key_windowBackgroundWhiteValueText),
                new ThemeDescription(listView, 0, new Class[]{TextCell.class}, new String[]{"imageView"}, null, null, null, Theme.key_windowBackgroundWhiteGrayIcon),

                new ThemeDescription(listView, 0, new Class[]{HeaderCell.class}, new String[]{"textView"}, null, null, null, Theme.key_windowBackgroundWhiteBlueHeader),

                new ThemeDescription(listView, 0, new Class[]{TextDetailCell.class}, new String[]{"textView"}, null, null, null, Theme.key_windowBackgroundWhiteBlackText),
                new ThemeDescription(listView, 0, new Class[]{TextDetailCell.class}, new String[]{"valueTextView"}, null, null, null, Theme.key_windowBackgroundWhiteGrayText2),

                new ThemeDescription(listView, ThemeDescription.FLAG_BACKGROUNDFILTER, new Class[]{TextInfoPrivacyCell.class}, null, null, null, Theme.key_windowBackgroundGrayShadow),
                new ThemeDescription(listView, ThemeDescription.FLAG_BACKGROUNDFILTER | ThemeDescription.FLAG_CELLBACKGROUNDCOLOR, new Class[]{TextInfoPrivacyCell.class}, null, null, null, Theme.key_windowBackgroundGray),
                new ThemeDescription(listView, 0, new Class[]{TextInfoPrivacyCell.class}, new String[]{"textView"}, null, null, null, Theme.key_windowBackgroundWhiteGrayText4),

                new ThemeDescription(avatarImage, 0, null, null, Theme.avatarDrawables, null, Theme.key_avatar_text),
                new ThemeDescription(avatarImage, 0, null, null, new Drawable[]{avatarDrawable}, null, Theme.key_avatar_backgroundInProfileBlue),

                new ThemeDescription(writeButton, ThemeDescription.FLAG_IMAGECOLOR, null, null, null, null, Theme.key_profile_actionIcon),
                new ThemeDescription(writeButton, ThemeDescription.FLAG_BACKGROUNDFILTER, null, null, null, null, Theme.key_profile_actionBackground),
                new ThemeDescription(writeButton, ThemeDescription.FLAG_BACKGROUNDFILTER | ThemeDescription.FLAG_DRAWABLESELECTEDSTATE, null, null, null, null, Theme.key_profile_actionPressedBackground),

                new ThemeDescription(searchListView, 0, new Class[]{HeaderCell.class}, new String[]{"textView"}, null, null, null, Theme.key_windowBackgroundWhiteBlueHeader),

                new ThemeDescription(searchListView, 0, new Class[]{GraySectionCell.class}, new String[]{"textView"}, null, null, null, Theme.key_graySectionText),
                new ThemeDescription(searchListView, ThemeDescription.FLAG_CELLBACKGROUNDCOLOR, new Class[]{GraySectionCell.class}, null, null, null, Theme.key_graySection),

                new ThemeDescription(searchListView, 0, new Class[]{SettingsSearchCell.class}, new String[]{"textView"}, null, null, null, Theme.key_windowBackgroundWhiteBlackText),
                new ThemeDescription(searchListView, 0, new Class[]{SettingsSearchCell.class}, new String[]{"valueTextView"}, null, null, null, Theme.key_windowBackgroundWhiteGrayText2),
                new ThemeDescription(searchListView, 0, new Class[]{SettingsSearchCell.class}, new String[]{"imageView"}, null, null, null, Theme.key_windowBackgroundWhiteGrayIcon),
        };
    }
}<|MERGE_RESOLUTION|>--- conflicted
+++ resolved
@@ -186,10 +186,7 @@
     private int chatRow;
     private int filtersRow;
     private int devicesRow;
-<<<<<<< HEAD
     private int nekoRow;
-    private int helpRow;
-=======
     private int devicesSectionRow;
     private int helpHeaderRow;
     private int questionRow;
@@ -200,7 +197,6 @@
     private int sendLogsRow;
     private int clearLogsRow;
     private int switchBackendRow;
->>>>>>> 80c4acfa
     private int versionRow;
     private int rowCount;
 
@@ -292,29 +288,7 @@
         NotificationCenter.getInstance(currentAccount).addObserver(this, NotificationCenter.userInfoDidLoad);
         NotificationCenter.getGlobalInstance().addObserver(this, NotificationCenter.emojiDidLoad);
 
-<<<<<<< HEAD
-        rowCount = 0;
-        emptyRow = rowCount++;
-        numberSectionRow = rowCount++;
-        if(!NekoConfig.hidePhone){
-            numberRow = rowCount++;
-        }
-        usernameRow = rowCount++;
-        bioRow = rowCount++;
-        settingsSectionRow = rowCount++;
-        settingsSectionRow2 = rowCount++;
-        notificationRow = rowCount++;
-        privacyRow = rowCount++;
-        dataRow = rowCount++;
-        chatRow = rowCount++;
-        devicesRow = rowCount++;
-        nekoRow = rowCount++;
-        languageRow = rowCount++;
-        helpRow = rowCount++;
-        versionRow = rowCount++;
-=======
         updateRows();
->>>>>>> 80c4acfa
 
         getMediaDataController().checkFeaturedStickers();
         getMessagesController().loadSuggestedFilters();
@@ -483,12 +457,8 @@
                 presentFragment(new FiltersSetupActivity());
             } else if (position == devicesRow) {
                 presentFragment(new SessionsActivity(0));
-<<<<<<< HEAD
             } else if (position == nekoRow) {
                 presentFragment(new NekoSettingsActivity());
-            } else if (position == helpRow) {
-                showHelpAlert();
-=======
             } else if (position == questionRow) {
                 showDialog(AlertsCreator.createSupportAlert(SettingsActivity.this));
             } else if (position == faqRow) {
@@ -514,7 +484,6 @@
                 });
                 builder1.setNegativeButton(LocaleController.getString("Cancel", R.string.Cancel), null);
                 showDialog(builder1.create());
->>>>>>> 80c4acfa
             } else if (position == languageRow) {
                 presentFragment(new LanguageSelectActivity());
             } else if (position == usernameRow) {
@@ -849,7 +818,9 @@
         rowCount = 0;
         emptyRow = rowCount++;
         numberSectionRow = rowCount++;
-        numberRow = rowCount++;
+        if (!NekoConfig.hidePhone) {
+            numberRow = rowCount++;
+        }
         usernameRow = rowCount++;
         bioRow = rowCount++;
         settingsSectionRow = rowCount++;
@@ -864,6 +835,7 @@
             filtersRow = -1;
         }
         devicesRow = rowCount++;
+        nekoRow = rowCount++;
         languageRow = rowCount++;
         devicesSectionRow = rowCount++;
         helpHeaderRow = rowCount++;
@@ -2288,12 +2260,8 @@
                         textCell.setTextAndIcon(LocaleController.getString("DataSettings", R.string.DataSettings), R.drawable.menu_data, true);
                     } else if (position == chatRow) {
                         textCell.setTextAndIcon(LocaleController.getString("ChatSettings", R.string.ChatSettings), R.drawable.menu_chats, true);
-<<<<<<< HEAD
                     } else if (position == nekoRow) {
                         textCell.setTextAndIcon(LocaleController.getString("NekoSettings", R.string.NekoSettings), R.drawable.menu_settings, true);
-                    } else if (position == helpRow) {
-                        textCell.setTextAndIcon(LocaleController.getString("SettingsHelp", R.string.SettingsHelp), R.drawable.menu_help, false);
-=======
                     } else if (position == filtersRow) {
                         textCell.setTextAndIcon(LocaleController.getString("Filters", R.string.Filters), R.drawable.menu_folders, true);
                     } else if (position == questionRow) {
@@ -2308,7 +2276,6 @@
                         textCell.setText(LocaleController.getString("DebugClearLogs", R.string.DebugClearLogs), switchBackendRow != -1);
                     } else if (position == switchBackendRow) {
                         textCell.setText("Switch Backend", false);
->>>>>>> 80c4acfa
                     } else if (position == devicesRow) {
                         textCell.setTextAndIcon(LocaleController.getString("Devices", R.string.Devices), R.drawable.menu_devices, true);
                     }
@@ -2370,13 +2337,9 @@
             return position == notificationRow || position == numberRow || position == privacyRow ||
                     position == languageRow || position == usernameRow || position == bioRow ||
                     position == versionRow || position == dataRow || position == chatRow ||
-<<<<<<< HEAD
-                    position == helpRow || position == devicesRow || position == nekoRow;
-=======
                     position == questionRow || position == devicesRow || position == filtersRow ||
                     position == faqRow || position == policyRow || position == sendLogsRow ||
-                    position == clearLogsRow || position == switchBackendRow;
->>>>>>> 80c4acfa
+                    position == clearLogsRow || position == switchBackendRow || position == nekoRow;
         }
 
         @Override
@@ -2459,15 +2422,10 @@
             } else if (position == settingsSectionRow || position == devicesSectionRow || position == helpSectionCell) {
                 return 1;
             } else if (position == notificationRow || position == privacyRow || position == languageRow ||
-<<<<<<< HEAD
-                    position == dataRow || position == chatRow || position == helpRow ||
-                    position == devicesRow || position == nekoRow) {
-=======
                     position == dataRow || position == chatRow || position == questionRow ||
                     position == devicesRow || position == filtersRow || position == faqRow ||
                     position == policyRow || position == sendLogsRow || position == clearLogsRow ||
-                    position == switchBackendRow) {
->>>>>>> 80c4acfa
+                    position == switchBackendRow || position == nekoRow) {
                 return 2;
             } else if (position == versionRow) {
                 return 5;
