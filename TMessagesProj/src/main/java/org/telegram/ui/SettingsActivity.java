--- conflicted
+++ resolved
@@ -2446,23 +2446,8 @@
     public ArrayList<ThemeDescription> getThemeDescriptions() {
         ArrayList<ThemeDescription> themeDescriptions = new ArrayList<>();
 
-<<<<<<< HEAD
-                new ThemeDescription(actionBar, ThemeDescription.FLAG_BACKGROUND, null, null, null, null, Theme.key_avatar_backgroundActionBarBlue),
-                new ThemeDescription(listView, ThemeDescription.FLAG_LISTGLOWCOLOR, null, null, null, null, Theme.key_avatar_backgroundActionBarBlue),
-                new ThemeDescription(topView, ThemeDescription.FLAG_BACKGROUND, null, null, null, null, Theme.key_avatar_backgroundActionBarBlue),
-                new ThemeDescription(actionBar, ThemeDescription.FLAG_AB_ITEMSCOLOR, null, null, null, null, Theme.key_avatar_actionBarIconBlue),
-                new ThemeDescription(actionBar, ThemeDescription.FLAG_AB_TITLECOLOR, null, null, null, null, Theme.key_actionBarDefaultTitle),
-                new ThemeDescription(actionBar, ThemeDescription.FLAG_AB_SELECTORCOLOR, null, null, null, null, Theme.key_avatar_actionBarSelectorBlue),
-                new ThemeDescription(nameTextView, ThemeDescription.FLAG_TEXTCOLOR, null, null, null, null, Theme.key_profile_title),
-                new ThemeDescription(onlineTextView, ThemeDescription.FLAG_TEXTCOLOR, null, null, null, null, Theme.key_profile_status),
-                new ThemeDescription(idTextView, ThemeDescription.FLAG_TEXTCOLOR, null, null, null, null, Theme.key_avatar_subtitleInProfileBlue),
-                new ThemeDescription(actionBar, ThemeDescription.FLAG_AB_SUBMENUBACKGROUND, null, null, null, null, Theme.key_actionBarDefaultSubmenuBackground),
-                new ThemeDescription(actionBar, ThemeDescription.FLAG_AB_SUBMENUITEM, null, null, null, null, Theme.key_actionBarDefaultSubmenuItem),
-                new ThemeDescription(actionBar, ThemeDescription.FLAG_AB_SUBMENUITEM | ThemeDescription.FLAG_IMAGECOLOR, null, null, null, null, Theme.key_actionBarDefaultSubmenuItemIcon),
-=======
         themeDescriptions.add(new ThemeDescription(fragmentView, 0, null, null, null, null, Theme.key_windowBackgroundWhite));
         themeDescriptions.add(new ThemeDescription(fragmentView, 0, null, null, null, null, Theme.key_windowBackgroundGray));
->>>>>>> ed9e38da
 
         themeDescriptions.add(new ThemeDescription(actionBar, ThemeDescription.FLAG_BACKGROUND, null, null, null, null, Theme.key_avatar_backgroundActionBarBlue));
         themeDescriptions.add(new ThemeDescription(listView, ThemeDescription.FLAG_LISTGLOWCOLOR, null, null, null, null, Theme.key_avatar_backgroundActionBarBlue));
