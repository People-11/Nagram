--- conflicted
+++ resolved
@@ -1123,13 +1123,8 @@
                     icons.add(R.drawable.baseline_content_copy_24);
                     actions.add(0);
 
-<<<<<<< HEAD
-                    items.add(LocaleController.getString("Share", R.string.ShareLink));
+                    items.add(LocaleController.getString("ShareLink", R.string.ShareLink));
                     icons.add(R.drawable.baseline_forward_24);
-=======
-                    items.add(LocaleController.getString("ShareLink", R.string.ShareLink));
-                    icons.add(R.drawable.msg_share);
->>>>>>> c44841a5
                     actions.add(1);
 
                     if (!invite.permanent) {
@@ -1772,6 +1767,7 @@
     }
 
     int animationIndex = -1;
+
     @Override
     protected void onTransitionAnimationEnd(boolean isOpen, boolean backward) {
         super.onTransitionAnimationEnd(isOpen, backward);
