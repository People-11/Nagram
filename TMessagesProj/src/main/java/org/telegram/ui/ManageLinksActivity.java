package org.telegram.ui;

import android.content.Context;
import android.content.Intent;
import android.graphics.Canvas;
import android.graphics.Color;
import android.graphics.Paint;
import android.graphics.PorterDuff;
import android.graphics.PorterDuffColorFilter;
import android.graphics.RectF;
import android.graphics.drawable.Drawable;
import android.os.Bundle;
import android.text.SpannableStringBuilder;
import android.text.TextUtils;
import android.util.SparseIntArray;
import android.util.TypedValue;
import android.view.Gravity;
import android.view.HapticFeedbackConstants;
import android.view.View;
import android.view.ViewGroup;
import android.widget.FrameLayout;
import android.widget.ImageView;
import android.widget.LinearLayout;
import android.widget.TextView;

import androidx.annotation.NonNull;
import androidx.core.content.ContextCompat;
import androidx.core.graphics.ColorUtils;
import androidx.recyclerview.widget.DefaultItemAnimator;
import androidx.recyclerview.widget.DiffUtil;
import androidx.recyclerview.widget.LinearLayoutManager;
import androidx.recyclerview.widget.RecyclerView;

import org.telegram.messenger.AndroidUtilities;
import org.telegram.messenger.ApplicationLoader;
import org.telegram.messenger.ChatObject;
import org.telegram.messenger.ContactsController;
import org.telegram.messenger.DocumentObject;
import org.telegram.messenger.FileLog;
import org.telegram.messenger.ImageLocation;
import org.telegram.messenger.LocaleController;
import org.telegram.messenger.MediaDataController;
import org.telegram.messenger.MessagesController;
import org.telegram.messenger.NotificationCenter;
import org.telegram.messenger.R;
import org.telegram.messenger.SvgHelper;
import org.telegram.messenger.UserConfig;
import org.telegram.tgnet.TLObject;
import org.telegram.tgnet.TLRPC;
import org.telegram.ui.ActionBar.ActionBar;
import org.telegram.ui.ActionBar.AlertDialog;
import org.telegram.ui.ActionBar.BaseFragment;
import org.telegram.ui.ActionBar.SimpleTextView;
import org.telegram.ui.ActionBar.Theme;
import org.telegram.ui.ActionBar.ThemeDescription;
import org.telegram.ui.Cells.HeaderCell;
import org.telegram.ui.Cells.ManageChatTextCell;
import org.telegram.ui.Cells.ManageChatUserCell;
import org.telegram.ui.Cells.ShadowSectionCell;
import org.telegram.ui.Cells.TextInfoPrivacyCell;
import org.telegram.ui.Cells.TextSettingsCell;
import org.telegram.ui.Components.BackupImageView;
import org.telegram.ui.Components.BulletinFactory;
import org.telegram.ui.Components.CombinedDrawable;
import org.telegram.ui.Components.DotDividerSpan;
import org.telegram.ui.Components.FlickerLoadingView;
import org.telegram.ui.Components.InviteLinkBottomSheet;
import org.telegram.ui.Components.LayoutHelper;
import org.telegram.ui.Components.LinkActionView;
import org.telegram.ui.Components.RecyclerListView;
import org.telegram.ui.Components.TimerParticles;
import org.webrtc.RecyclerItemsEnterAnimator;

import java.util.ArrayList;
import java.util.HashMap;
import java.util.Locale;

<<<<<<< HEAD
import tw.nekomimi.nekogram.NekoConfig;

public class ManageLinksActivity extends BaseFragment implements NotificationCenter.NotificationCenterDelegate {
=======
public class ManageLinksActivity extends BaseFragment {
>>>>>>> e1c101c3

    private ListAdapter listViewAdapter;
    private RecyclerListView listView;

    private TLRPC.Chat currentChat;
    private TLRPC.ChatFull info;
    private TLRPC.TL_chatInviteExported invite;
    private int adminId;

    private boolean isChannel;

    private int currentChatId;

    private int helpRow;
    private int permanentLinkHeaderRow;
    private int permanentLinkRow;
    private int dividerRow;
    private int createNewLinkRow;
    private int linksStartRow;
    private int linksEndRow;
    private int linksLoadingRow;
    private int revokedLinksStartRow;
    private int revokedLinksEndRow;
    private int revokedDivider;
    private int lastDivider;
    private int revokedHeader;
    private int revokeAllDivider;
    private int revokeAllRow;
    private int createLinkHelpRow;
    private int linksHeaderRow;

    private int creatorRow;
    private int creatorDividerRow;

    private int adminsHeaderRow;
    private int adminsDividerRow;
    private int adminsStartRow;
    private int adminsEndRow;

    boolean linksLoading;

    private int rowCount;

    Drawable linkIcon;
    Drawable linkIconRevoked;

    boolean hasMore;
    boolean deletingRevokedLinks;
    boolean loadAdmins;
    boolean adminsLoaded;

    private int invitesCount;
    private boolean isOpened;
    private boolean transitionFinished;

    private RecyclerItemsEnterAnimator recyclerItemsEnterAnimator;
    private ArrayList<TLRPC.TL_chatInviteExported> invites = new ArrayList<>();
    private ArrayList<TLRPC.TL_chatInviteExported> revokedInvites = new ArrayList<>();
    private HashMap<Integer, TLRPC.User> users = new HashMap<>();
    private InviteLinkBottomSheet inviteLinkBottomSheet;

    private ArrayList<TLRPC.TL_chatAdminWithInvites> admins = new ArrayList<>();

    long timeDif;

    private boolean isPublic;
    private boolean canEdit;

    Runnable updateTimerRunnable = new Runnable() {
        @Override
        public void run() {
            if (listView == null) {
                return;
            }
            for (int i = 0; i < listView.getChildCount(); i++) {
                View child = listView.getChildAt(i);
                if (child instanceof LinkCell) {
                    LinkCell linkCell = (LinkCell) child;
                    if (linkCell.timerRunning) {
                        linkCell.setLink(linkCell.invite, linkCell.position);
                    }
                }

            }
            AndroidUtilities.runOnUIThread(this, 500);
        }
    };

    private static class EmptyView extends LinearLayout implements NotificationCenter.NotificationCenterDelegate {

        private BackupImageView stickerView;

        private final int currentAccount = UserConfig.selectedAccount;

        private static final String stickerSetName = "tg_placeholders";

        public EmptyView(Context context) {
            super(context);

            setPadding(0, AndroidUtilities.dp(12), 0, AndroidUtilities.dp(12));
            setOrientation(LinearLayout.VERTICAL);

            stickerView = new BackupImageView(context);
            addView(stickerView, LayoutHelper.createLinear(104, 104, Gravity.CENTER_HORIZONTAL | Gravity.TOP, 0, 2, 0, 0));
        }

        private void setSticker() {
            TLRPC.TL_messages_stickerSet set = MediaDataController.getInstance(currentAccount).getStickerSetByName(stickerSetName);
            if (set == null) {
                set = MediaDataController.getInstance(currentAccount).getStickerSetByEmojiOrName(stickerSetName);
            }
            if (set != null && set.documents.size() >= 4) {
                TLRPC.Document document = set.documents.get(3);
                ImageLocation imageLocation = ImageLocation.getForDocument(document);
                SvgHelper.SvgDrawable svgThumb = DocumentObject.getSvgThumb(document, Theme.key_windowBackgroundGray, 1.0f);
                stickerView.setImage(imageLocation, "104_104", "tgs", svgThumb, set);
            } else {
                MediaDataController.getInstance(currentAccount).loadStickersByEmojiOrName(stickerSetName, false, set == null);
            }
        }

        @Override
        protected void onAttachedToWindow() {
            super.onAttachedToWindow();
            setSticker();
            NotificationCenter.getInstance(currentAccount).addObserver(this, NotificationCenter.diceStickersDidLoad);
        }

        @Override
        protected void onDetachedFromWindow() {
            super.onDetachedFromWindow();
            NotificationCenter.getInstance(currentAccount).removeObserver(this, NotificationCenter.diceStickersDidLoad);
        }

        @Override
        public void didReceivedNotification(int id, int account, Object... args) {
            if (id == NotificationCenter.diceStickersDidLoad) {
                String name = (String) args[0];
                if (stickerSetName.equals(name)) {
                    setSticker();
                }
            }
        }
    }

    public ManageLinksActivity(int chatId, int adminId, int invitesCount) {
        super();
        currentChatId = chatId;
        this.invitesCount = invitesCount;
        currentChat = MessagesController.getInstance(currentAccount).getChat(chatId);
        isChannel = ChatObject.isChannel(currentChat) && !currentChat.megagroup;
        if (adminId == 0) {
            this.adminId = getAccountInstance().getUserConfig().clientUserId;
        } else {
            this.adminId = adminId;
        }

        TLRPC.User user = getMessagesController().getUser(this.adminId);
        canEdit = (this.adminId == getAccountInstance().getUserConfig().clientUserId) || (user != null && !user.bot);
    }

    boolean loadRevoked = false;

    private void loadLinks(boolean notify) {
        if (loadAdmins && !adminsLoaded) {
            linksLoading = true;
            TLRPC.TL_messages_getAdminsWithInvites req = new TLRPC.TL_messages_getAdminsWithInvites();
            req.peer = getMessagesController().getInputPeer(-currentChatId);
            int reqId = getConnectionsManager().sendRequest(req, (response, error) -> {
                AndroidUtilities.runOnUIThread(() -> {
                    getNotificationCenter().doOnIdle(() -> {
                        linksLoading = false;
                        if (error == null) {
                            TLRPC.TL_messages_chatAdminsWithInvites adminsWithInvites = (TLRPC.TL_messages_chatAdminsWithInvites) response;
                            for (int i = 0; i < adminsWithInvites.admins.size(); i++) {
                                TLRPC.TL_chatAdminWithInvites admin = adminsWithInvites.admins.get(i);
                                if (admin.admin_id != getAccountInstance().getUserConfig().clientUserId) {
                                    admins.add(admin);
                                }
                            }
                            for (int i = 0; i < adminsWithInvites.users.size(); i++) {
                                TLRPC.User user = adminsWithInvites.users.get(i);
                                users.put(user.id, user);
                            }

                        }
                        int oldRowsCount = rowCount;
                        adminsLoaded = true;

                        hasMore = false;
                        if (admins.size() > 0) {
                            if (recyclerItemsEnterAnimator != null && !isPaused && isOpened) {
                                recyclerItemsEnterAnimator.showItemsAnimated(oldRowsCount + 1);
                            }
                        }
                        if (!hasMore || (invites.size() + revokedInvites.size() + admins.size()) >= 5) {
                            resumeDelayedFragmentAnimation();
                        }

                        if (!hasMore && !loadRevoked) {
                            hasMore = true;
                            loadRevoked = true;
                            loadLinks(false);
                        }
                        updateRows(true);
                    });
                });
            });
            getConnectionsManager().bindRequestToGuid(reqId, getClassGuid());
        } else {
            TLRPC.TL_messages_getExportedChatInvites req = new TLRPC.TL_messages_getExportedChatInvites();
            req.peer = getMessagesController().getInputPeer(-currentChatId);
            if (adminId == getUserConfig().getClientUserId()) {
                req.admin_id = getMessagesController().getInputUser(getUserConfig().getCurrentUser());
            } else {
                req.admin_id = getMessagesController().getInputUser(adminId);
            }

            boolean revoked = loadRevoked;
            if (loadRevoked) {
                req.revoked = true;
                if (!revokedInvites.isEmpty()) {
                    req.flags |= 4;
                    req.offset_link = revokedInvites.get(revokedInvites.size() - 1).link;
                    req.offset_date = revokedInvites.get(revokedInvites.size() - 1).date;
                }
            } else {
                if (!invites.isEmpty()) {
                    req.flags |= 4;
                    req.offset_link = invites.get(invites.size() - 1).link;
                    req.offset_date = invites.get(revokedInvites.size() - 1).date;
                }
            }

            linksLoading = true;
            TLRPC.TL_chatInviteExported inviteFinal = isPublic ? null : invite;
            int reqId = getConnectionsManager().sendRequest(req, (response, error) -> {

                TLRPC.TL_chatInviteExported permanentLink = null;
                if (error == null) {
                    TLRPC.TL_messages_exportedChatInvites invites = (TLRPC.TL_messages_exportedChatInvites) response;
                    if (invites.invites.size() > 0 && inviteFinal != null) {
                        for (int i = 0; i < invites.invites.size(); i++) {
                            if (((TLRPC.TL_chatInviteExported) invites.invites.get(i)).link.equals(inviteFinal.link)) {
                                permanentLink = (TLRPC.TL_chatInviteExported) invites.invites.remove(i);
                                break;
                            }
                        }
                    }
                }

                TLRPC.TL_chatInviteExported finalPermanentLink = permanentLink;
                AndroidUtilities.runOnUIThread(() -> {
                    getNotificationCenter().doOnIdle(() -> {
                        linksLoading = false;
                        hasMore = false;
                        if (finalPermanentLink != null) {
                            invite = finalPermanentLink;
                            if (info != null) {
                                info.exported_invite = finalPermanentLink;
                            }
                        }
                        DiffCallback callback = saveListState();
                        boolean updateByDiffUtils = false;

                        if (error == null) {
                            TLRPC.TL_messages_exportedChatInvites invites = (TLRPC.TL_messages_exportedChatInvites) response;


                            if (revoked) {
                                for (int i = 0; i < invites.invites.size(); i++) {
                                    TLRPC.TL_chatInviteExported in = (TLRPC.TL_chatInviteExported) invites.invites.get(i);
                                    fixDate(in);
                                    this.revokedInvites.add(in);
                                }
                            } else {
                                if (adminId != getAccountInstance().getUserConfig().clientUserId && this.invites.size() == 0 && invites.invites.size() > 0) {
                                    invite = (TLRPC.TL_chatInviteExported) invites.invites.get(0);
                                    invites.invites.remove(0);
                                }
                                for (int i = 0; i < invites.invites.size(); i++) {
                                    TLRPC.TL_chatInviteExported in = (TLRPC.TL_chatInviteExported) invites.invites.get(i);
                                    fixDate(in);
                                    this.invites.add(in);
                                }
                            }

                            for (int i = 0; i < invites.users.size(); i++) {
                                users.put(invites.users.get(i).id, invites.users.get(i));
                            }
                            int oldRowsCount = rowCount;
                            if (invites.invites.size() == 0) {
                                hasMore = false;
                            } else if (revoked) {
                                hasMore = this.revokedInvites.size() + 1 < invites.count;
                            } else {
                                hasMore = this.invites.size() + 1 < invites.count;
                            }
                            if (invites.invites.size() > 0 && isOpened) {
                                if (recyclerItemsEnterAnimator != null && !isPaused) {
                                    recyclerItemsEnterAnimator.showItemsAnimated(oldRowsCount + 1);
                                }
                            } else {
                                updateByDiffUtils = true;
                            }
                            if (info != null && !revoked) {
                                info.invitesCount = invites.count;
                                getMessagesStorage().saveChatLinksCount(currentChatId, info.invitesCount);
                            }
                        } else {
                            hasMore = false;
                        }

                        boolean loadNext = false;
                        if (!hasMore && !loadRevoked && adminId == getAccountInstance().getUserConfig().clientUserId) {
                            hasMore = true;
                            loadAdmins = true;
                            loadNext = true;
                        } else if (!hasMore && !loadRevoked) {
                            hasMore = true;
                            loadRevoked = true;
                            loadNext = true;
                        }

                        if (!hasMore || (invites.size() + revokedInvites.size() + admins.size()) >= 5) {
                            resumeDelayedFragmentAnimation();
                        }

                        if (loadNext) {
                            loadLinks(false);
                        }

                        if (updateByDiffUtils && listViewAdapter != null && listView.getChildCount() > 0) {
                            updateRecyclerViewAnimated(callback);
                        } else {
                            updateRows(true);
                        }
                    });
                });
            });
            getConnectionsManager().bindRequestToGuid(reqId, getClassGuid());
        }
        if (notify) {
            updateRows(true);
        }
    }

    private void updateRows(boolean notify) {
        currentChat = MessagesController.getInstance(currentAccount).getChat(currentChatId);
        if (currentChat == null) {
            return;
        }

        creatorRow = -1;
        creatorDividerRow = -1;
        linksStartRow = -1;
        linksEndRow = -1;
        linksLoadingRow = -1;
        revokedLinksStartRow = -1;
        revokedLinksEndRow = -1;
        revokedHeader = -1;
        revokedDivider = -1;
        lastDivider = -1;
        revokeAllRow = -1;
        revokeAllDivider = -1;
        createLinkHelpRow = -1;
        helpRow = -1;
        createNewLinkRow = -1;
        adminsEndRow = -1;
        adminsStartRow = -1;
        adminsDividerRow = -1;
        adminsHeaderRow = -1;
        linksHeaderRow = -1;
        dividerRow = -1;

        rowCount = 0;

        boolean otherAdmin = adminId != getAccountInstance().getUserConfig().clientUserId;
        if (otherAdmin) {
            creatorRow = rowCount++;
            creatorDividerRow = rowCount++;
        } else {
            helpRow = rowCount++;
        }

        permanentLinkHeaderRow = rowCount++;
        permanentLinkRow = rowCount++;

        if (!otherAdmin) {
            dividerRow = rowCount++;
            createNewLinkRow = rowCount++;
        } else if (!invites.isEmpty()) {
            dividerRow = rowCount++;
            linksHeaderRow = rowCount++;
        }

        if (!invites.isEmpty()) {
            linksStartRow = rowCount;
            rowCount += invites.size();
            linksEndRow = rowCount;
        }

        if (!otherAdmin && invites.isEmpty() && createNewLinkRow >= 0 && (!linksLoading || loadAdmins || loadRevoked)) {
            createLinkHelpRow = rowCount++;
        }

        if (!otherAdmin && admins.size() > 0) {
            if ((!invites.isEmpty() || createNewLinkRow >= 0) && createLinkHelpRow == -1) {
                adminsDividerRow = rowCount++;
            }
            adminsHeaderRow = rowCount++;
            adminsStartRow = rowCount;
            rowCount += admins.size();
            adminsEndRow = rowCount;
        }

        if (!revokedInvites.isEmpty()) {
            if (adminsStartRow >= 0) {
                revokedDivider = rowCount++;
            } else if ((!invites.isEmpty() || createNewLinkRow >= 0) && createLinkHelpRow == -1) {
                revokedDivider = rowCount++;
            } else if (otherAdmin && linksStartRow == -1) {
                revokedDivider = rowCount++;
            }
            revokedHeader = rowCount++;
            revokedLinksStartRow = rowCount;
            rowCount += revokedInvites.size();
            revokedLinksEndRow = rowCount;
            revokeAllDivider = rowCount++;
            revokeAllRow = rowCount++;
        }

        if (!loadAdmins && !loadRevoked && (linksLoading || hasMore) && !otherAdmin) {
            linksLoadingRow = rowCount++;
        }

        if (!invites.isEmpty() || !revokedInvites.isEmpty()) {
            lastDivider = rowCount++;
        }

        if (listViewAdapter != null && notify) {
            listViewAdapter.notifyDataSetChanged();
        }
    }

    @Override
    public View createView(Context context) {
        actionBar.setBackButtonImage(R.drawable.ic_ab_back);
        actionBar.setAllowOverlayTitle(true);
        actionBar.setTitle(LocaleController.getString("InviteLinks", R.string.InviteLinks));
        actionBar.setActionBarMenuOnItemClick(new ActionBar.ActionBarMenuOnItemClick() {
            @Override
            public void onItemClick(int id) {
                if (id == -1) {
                    finishFragment();
                }
            }
        });

        fragmentView = new FrameLayout(context) {
            @Override
            protected void onAttachedToWindow() {
                super.onAttachedToWindow();
                AndroidUtilities.runOnUIThread(updateTimerRunnable, 500);
            }

            @Override
            protected void onDetachedFromWindow() {
                super.onDetachedFromWindow();
                AndroidUtilities.cancelRunOnUIThread(updateTimerRunnable);
            }
        };
        fragmentView.setBackgroundColor(Theme.getColor(Theme.key_windowBackgroundGray));
        fragmentView.setTag(Theme.key_windowBackgroundGray);
        FrameLayout frameLayout = (FrameLayout) fragmentView;


        listView = new RecyclerListView(context) {
            @Override
            protected void dispatchDraw(Canvas canvas) {
                recyclerItemsEnterAnimator.dispatchDraw();
                super.dispatchDraw(canvas);
            }
        };
        LinearLayoutManager layoutManager = new LinearLayoutManager(context, LinearLayoutManager.VERTICAL, false);
        listView.setLayoutManager(layoutManager);
        listView.setAdapter(listViewAdapter = new ListAdapter(context));
        listView.setOnScrollListener(new RecyclerView.OnScrollListener() {
            @Override
            public void onScrolled(@NonNull RecyclerView recyclerView, int dx, int dy) {
                super.onScrolled(recyclerView, dx, dy);
                if (hasMore && !linksLoading) {
                    int lastPosition = layoutManager.findLastVisibleItemPosition();
                    if (rowCount - lastPosition < 10) {
                        loadLinks(true);
                    }
                }
            }
        });
        recyclerItemsEnterAnimator = new RecyclerItemsEnterAnimator(listView);
        DefaultItemAnimator defaultItemAnimator = new DefaultItemAnimator();
        defaultItemAnimator.setDelayAnimations(false);
        defaultItemAnimator.setSupportsChangeAnimations(false);
        listView.setItemAnimator(defaultItemAnimator);
        listView.setVerticalScrollbarPosition(LocaleController.isRTL ? RecyclerListView.SCROLLBAR_POSITION_LEFT : RecyclerListView.SCROLLBAR_POSITION_RIGHT);
        frameLayout.addView(listView, LayoutHelper.createFrame(LayoutHelper.MATCH_PARENT, LayoutHelper.MATCH_PARENT));

        listView.setOnItemClickListener((view, position) -> {
            if (position == creatorRow) {
                TLRPC.User user = users.get(invite.admin_id);
                if (user != null) {
                    Bundle bundle = new Bundle();
                    bundle.putInt("user_id", user.id);
                    MessagesController.getInstance(UserConfig.selectedAccount).putUser(user, false);
                    ProfileActivity profileActivity = new ProfileActivity(bundle);
                    presentFragment(profileActivity);
                }
            } else if (position == createNewLinkRow) {
                LinkEditActivity linkEditActivity = new LinkEditActivity(LinkEditActivity.CREATE_TYPE, currentChatId);
                linkEditActivity.setCallback(linkEditActivityCallback);
                presentFragment(linkEditActivity);
            } else if (position >= linksStartRow && position < linksEndRow) {
                TLRPC.TL_chatInviteExported invite = invites.get(position - linksStartRow);
                inviteLinkBottomSheet = new InviteLinkBottomSheet(context, invite, info, users, this, currentChatId, false, isChannel);
                inviteLinkBottomSheet.setCanEdit(canEdit);
                inviteLinkBottomSheet.show();
            } else if (position >= revokedLinksStartRow && position < revokedLinksEndRow) {
                TLRPC.TL_chatInviteExported invite = revokedInvites.get(position - revokedLinksStartRow);
                inviteLinkBottomSheet = new InviteLinkBottomSheet(context, invite, info, users, this, currentChatId, false, isChannel);
                inviteLinkBottomSheet.show();
            } else if (position == revokeAllRow) {
                if (deletingRevokedLinks) {
                    return;
                }

                AlertDialog.Builder builder = new AlertDialog.Builder(getParentActivity());
                builder.setTitle(LocaleController.getString("DeleteAllRevokedLinks", R.string.DeleteAllRevokedLinks));
                builder.setMessage(LocaleController.getString("DeleteAllRevokedLinkHelp", R.string.DeleteAllRevokedLinkHelp));
                builder.setPositiveButton(LocaleController.getString("Delete", R.string.Delete), (dialogInterface2, i2) -> {
                    TLRPC.TL_messages_deleteRevokedExportedChatInvites req = new TLRPC.TL_messages_deleteRevokedExportedChatInvites();
                    req.peer = getMessagesController().getInputPeer(-currentChatId);
                    if (adminId == getUserConfig().getClientUserId()) {
                        req.admin_id = getMessagesController().getInputUser(getUserConfig().getCurrentUser());
                    } else {
                        req.admin_id = getMessagesController().getInputUser(adminId);
                    }
                    deletingRevokedLinks = true;
                    getConnectionsManager().sendRequest(req, (response, error) -> AndroidUtilities.runOnUIThread(() -> {
                        deletingRevokedLinks = false;
                        if (error == null) {
                            DiffCallback callback = saveListState();
                            revokedInvites.clear();
                            updateRecyclerViewAnimated(callback);
                        }
                    }));
                });
                builder.setNegativeButton(LocaleController.getString("Cancel", R.string.Cancel), null);
                showDialog(builder.create());
            } else if (position >= adminsStartRow && position < adminsEndRow) {
                int p = position - adminsStartRow;
                TLRPC.TL_chatAdminWithInvites admin = admins.get(p);
                if (users.containsKey(admin.admin_id)) {
                    getMessagesController().putUser(users.get(admin.admin_id), false);
                }
                ManageLinksActivity fragment = new ManageLinksActivity(currentChatId, admin.admin_id, admin.invites_count);
                fragment.setInfo(info, null);
                presentFragment(fragment);
            }
        });
        listView.setOnItemLongClickListener((view, position) -> {
            if ((position >= linksStartRow && position < linksEndRow) || (position >= revokedLinksStartRow && position < revokedLinksEndRow)) {
                LinkCell cell = (LinkCell) view;
                cell.optionsView.callOnClick();
                if (!NekoConfig.disableVibration) {
                    view.performHapticFeedback(HapticFeedbackConstants.LONG_PRESS, HapticFeedbackConstants.FLAG_IGNORE_GLOBAL_SETTING);
                }
                return true;
            }
            return false;
        });

        linkIcon = ContextCompat.getDrawable(context, R.drawable.msg_link_1);
        linkIconRevoked = ContextCompat.getDrawable(context, R.drawable.msg_link_2);
        linkIcon.setColorFilter(new PorterDuffColorFilter(Color.WHITE, PorterDuff.Mode.MULTIPLY));
        updateRows(true);

        timeDif = getConnectionsManager().getCurrentTime() - (System.currentTimeMillis() / 1000L);
        return fragmentView;
    }

    public void setInfo(TLRPC.ChatFull chatFull, TLRPC.ExportedChatInvite invite) {
        info = chatFull;
        this.invite = (TLRPC.TL_chatInviteExported) invite;

        isPublic = !TextUtils.isEmpty(currentChat.username);
        loadLinks(true);
    }

    @Override
    public void onResume() {
        super.onResume();
        if (listViewAdapter != null) {
            listViewAdapter.notifyDataSetChanged();
        }
    }

    @SuppressWarnings("FieldCanBeLocal")
    public class HintInnerCell extends FrameLayout {

        private EmptyView emptyView;
        private TextView messageTextView;

        public HintInnerCell(Context context) {
            super(context);

            emptyView = new EmptyView(context);
            addView(emptyView, LayoutHelper.createFrame(LayoutHelper.WRAP_CONTENT, LayoutHelper.WRAP_CONTENT, Gravity.TOP | Gravity.CENTER_HORIZONTAL, 0, 10, 0, 0));

            messageTextView = new TextView(context);
            messageTextView.setTextColor(Theme.getColor(Theme.key_chats_message));
            messageTextView.setTextSize(TypedValue.COMPLEX_UNIT_DIP, 14);
            messageTextView.setGravity(Gravity.CENTER);
            messageTextView.setText(isChannel ? LocaleController.getString("PrimaryLinkHelpChannel", R.string.PrimaryLinkHelpChannel) : LocaleController.getString("PrimaryLinkHelp", R.string.PrimaryLinkHelp));

            addView(messageTextView, LayoutHelper.createFrame(LayoutHelper.MATCH_PARENT, LayoutHelper.WRAP_CONTENT, Gravity.TOP | Gravity.LEFT, 52, 143, 52, 18));
        }

        @Override
        protected void onMeasure(int widthMeasureSpec, int heightMeasureSpec) {
            super.onMeasure(MeasureSpec.makeMeasureSpec(MeasureSpec.getSize(widthMeasureSpec), MeasureSpec.EXACTLY), heightMeasureSpec);
        }
    }

    private class ListAdapter extends RecyclerListView.SelectionAdapter {

        private Context mContext;

        public ListAdapter(Context context) {
            mContext = context;
        }

        @Override
        public boolean isEnabled(RecyclerView.ViewHolder holder) {
            int position = holder.getAdapterPosition();
            if (creatorRow == position) {
                return true;
            } else if (createNewLinkRow == position) {
                return true;
            } else if (position >= linksStartRow && position < linksEndRow) {
                return true;
            } else if (position >= revokedLinksStartRow && position < revokedLinksEndRow) {
                return true;
            } else if (position == revokeAllRow) {
                return true;
            } else if (position >= adminsStartRow && position < adminsEndRow) {
                return true;
            }
            return false;
        }

        @Override
        public int getItemCount() {
            return rowCount;
        }

        @Override
        public RecyclerView.ViewHolder onCreateViewHolder(ViewGroup parent, int viewType) {
            View view;
            switch (viewType) {
                case 0:
                default:
                    view = new HintInnerCell(mContext);
                    view.setBackgroundDrawable(Theme.getThemedDrawable(mContext, R.drawable.greydivider_bottom, Theme.key_windowBackgroundWhite));
                    break;
                case 1:
                    view = new HeaderCell(mContext, 23);
                    view.setBackgroundColor(Theme.getColor(Theme.key_windowBackgroundWhite));
                    break;
                case 2:
                    LinkActionView linkActionView = new LinkActionView(mContext, ManageLinksActivity.this, null, currentChatId, true, isChannel);
                    linkActionView.setPermanent(true);
                    linkActionView.setDelegate(new LinkActionView.Delegate() {
                        @Override
                        public void revokeLink() {
                            revokePermanent();
                        }

                        @Override
                        public void showUsersForPermanentLink() {
                            inviteLinkBottomSheet = new InviteLinkBottomSheet(linkActionView.getContext(), invite, info, users, ManageLinksActivity.this, currentChatId, true, isChannel);
                            inviteLinkBottomSheet.show();
                        }
                    });
                    view = linkActionView;
                    view.setBackgroundColor(Theme.getColor(Theme.key_windowBackgroundWhite));
                    break;
                case 3:
                    view = new TextCell(mContext);
                    view.setBackgroundColor(Theme.getColor(Theme.key_windowBackgroundWhite));
                    break;
                case 4:
                    view = new ShadowSectionCell(mContext);
                    break;
                case 5:
                    view = new LinkCell(mContext);
                    break;
                case 6:
                    FlickerLoadingView flickerLoadingView = new FlickerLoadingView(mContext);
                    flickerLoadingView.setIsSingleCell(true);
                    flickerLoadingView.setViewType(FlickerLoadingView.INVITE_LINKS_TYPE);
                    flickerLoadingView.showDate(false);
                    view = flickerLoadingView;
                    view.setBackgroundColor(Theme.getColor(Theme.key_windowBackgroundWhite));
                    break;
                case 7:
                    view = new ShadowSectionCell(mContext);
                    view.setBackground(Theme.getThemedDrawable(mContext, R.drawable.greydivider_bottom, Theme.key_windowBackgroundGrayShadow));
                    break;
                case 8:
                    TextSettingsCell revokeAll = new TextSettingsCell(mContext);
                    revokeAll.setBackgroundColor(Theme.getColor(Theme.key_windowBackgroundWhite));
                    revokeAll.setText(LocaleController.getString("DeleteAllRevokedLinks", R.string.DeleteAllRevokedLinks), false);
                    revokeAll.setTextColor(Theme.getColor(Theme.key_windowBackgroundWhiteRedText5));
                    view = revokeAll;
                    break;
                case 9:
                    TextInfoPrivacyCell cell = new TextInfoPrivacyCell(mContext);
                    cell.setText(LocaleController.getString("CreateNewLinkHelp", R.string.CreateNewLinkHelp));
                    cell.setBackground(Theme.getThemedDrawable(mContext, R.drawable.greydivider_bottom, Theme.key_windowBackgroundGrayShadow));
                    view = cell;
                    break;
                case 10:
                    ManageChatUserCell userCell = new ManageChatUserCell(mContext, 8, 6, false);
                    userCell.setBackgroundColor(Theme.getColor(Theme.key_windowBackgroundWhite));
                    view = userCell;
                    break;
            }
            view.setLayoutParams(new RecyclerView.LayoutParams(ViewGroup.LayoutParams.MATCH_PARENT, ViewGroup.LayoutParams.WRAP_CONTENT));
            return new RecyclerListView.Holder(view);
        }

        @Override
        public void onBindViewHolder(RecyclerView.ViewHolder holder, int position) {
            switch (holder.getItemViewType()) {
                case 2:
                    LinkActionView linkActionView = (LinkActionView) holder.itemView;
                    linkActionView.setCanEdit(adminId == getAccountInstance().getUserConfig().clientUserId);
                    if (isPublic && adminId == getAccountInstance().getUserConfig().clientUserId) {
                        if (info != null) {
                            linkActionView.setLink("https://t.me/" + currentChat.username);
                            linkActionView.setUsers(0, null);
                            linkActionView.hideRevokeOption(true);
                        }
                    } else {
                        linkActionView.hideRevokeOption(!canEdit);
                        if (invite != null) {
                            TLRPC.TL_chatInviteExported inviteExported = invite;
                            linkActionView.setLink(inviteExported.link);
                            linkActionView.loadUsers(inviteExported, currentChatId);
                        } else {
                            linkActionView.setLink(null);
                            linkActionView.loadUsers(null, currentChatId);
                        }
                    }
                    break;
                case 1:
                    HeaderCell headerCell = (HeaderCell) holder.itemView;
                    if (position == permanentLinkHeaderRow) {
                        if (isPublic && adminId == getAccountInstance().getUserConfig().clientUserId) {
                            headerCell.setText(LocaleController.getString("PublicLink", R.string.PublicLink));
                        } else if (adminId == getAccountInstance().getUserConfig().clientUserId) {
                            headerCell.setText(LocaleController.getString("ChannelInviteLinkTitle", R.string.ChannelInviteLinkTitle));
                        } else {
                            headerCell.setText(LocaleController.getString("PermanentLinkForThisAdmin", R.string.PermanentLinkForThisAdmin));
                        }
                    } else if (position == revokedHeader) {
                        headerCell.setText(LocaleController.getString("RevokedLinks", R.string.RevokedLinks));
                    } else if (position == linksHeaderRow) {
                        headerCell.setText(LocaleController.getString("LinksCreatedByThisAdmin", R.string.LinksCreatedByThisAdmin));
                    } else if (position == adminsHeaderRow) {
                        headerCell.setText(LocaleController.getString("LinksCreatedByOtherAdmins", R.string.LinksCreatedByOtherAdmins));
                    }
                    break;
                case 3:
                    TextCell textCell = (TextCell) holder.itemView;
                    Drawable drawable1 = mContext.getResources().getDrawable(R.drawable.poll_add_circle);
                    Drawable drawable2 = mContext.getResources().getDrawable(R.drawable.poll_add_plus);
                    drawable1.setColorFilter(new PorterDuffColorFilter(Theme.getColor(Theme.key_switchTrackChecked), PorterDuff.Mode.MULTIPLY));
                    drawable2.setColorFilter(new PorterDuffColorFilter(Theme.getColor(Theme.key_checkboxCheck), PorterDuff.Mode.MULTIPLY));
                    CombinedDrawable combinedDrawable = new CombinedDrawable(drawable1, drawable2);

                    textCell.setTextAndIcon(LocaleController.getString("CreateNewLink", R.string.CreateNewLink), combinedDrawable, !invites.isEmpty());
                    break;
                case 5:
                    TLRPC.TL_chatInviteExported invite;
                    boolean drawDivider = true;
                    if (position >= linksStartRow && position < linksEndRow) {
                        invite = invites.get(position - linksStartRow);
                        if (position == linksEndRow - 1) {
                            drawDivider = false;
                        }
                    } else {
                        invite = revokedInvites.get(position - revokedLinksStartRow);
                        if (position == revokedLinksEndRow - 1) {
                            drawDivider = false;
                        }
                    }
                    LinkCell cell = (LinkCell) holder.itemView;
                    cell.setLink(invite, position - linksStartRow);
                    cell.drawDivider = drawDivider;
                    break;
                case 10:
                    ManageChatUserCell userCell = (ManageChatUserCell) holder.itemView;
                    TLRPC.User user;
                    int count;
                    drawDivider = true;
                    if (position == creatorRow) {
                        user = getMessagesController().getUser(adminId);
                        count = invitesCount;
                        drawDivider = false;
                    } else {
                        int p = position - adminsStartRow;
                        TLRPC.TL_chatAdminWithInvites admin = admins.get(p);
                        user = users.get(admin.admin_id);
                        count = admin.invites_count;
                        if (position == adminsEndRow - 1) {
                            drawDivider = false;
                        }
                    }

                    if (user != null) {
                        userCell.setData(user, ContactsController.formatName(user.first_name, user.last_name), LocaleController.formatPluralString("InviteLinkCount", count), drawDivider);
                    }
            }
        }

        @Override
        public void onViewRecycled(RecyclerView.ViewHolder holder) {
            if (holder.itemView instanceof ManageChatUserCell) {
                ((ManageChatUserCell) holder.itemView).recycle();
            }
        }

        @Override
        public int getItemViewType(int position) {
            if (position == helpRow) {
                return 0;
            } else if (position == permanentLinkHeaderRow || position == revokedHeader || position == adminsHeaderRow || position == linksHeaderRow) {
                return 1;
            } else if (position == permanentLinkRow) {
                return 2;
            } else if (position == createNewLinkRow) {
                return 3;
            } else if (position == dividerRow || position == revokedDivider || position == revokeAllDivider || position == creatorDividerRow || position == adminsDividerRow) {
                return 4;
            } else if ((position >= linksStartRow && position < linksEndRow) || (position >= revokedLinksStartRow && position < revokedLinksEndRow)) {
                return 5;
            } else if (position == linksLoadingRow) {
                return 6;
            } else if (position == lastDivider) {
                return 7;
            } else if (position == revokeAllRow) {
                return 8;
            } else if (position == createLinkHelpRow) {
                return 9;
            } else if (position == creatorRow || (position >= adminsStartRow && position < adminsEndRow)) {
                return 10;
            }
            return 1;
        }
    }

    private void revokePermanent() {
        if (adminId == getAccountInstance().getUserConfig().clientUserId) {
            TLRPC.TL_messages_exportChatInvite req = new TLRPC.TL_messages_exportChatInvite();
            req.peer = getMessagesController().getInputPeer(-currentChatId);
            req.legacy_revoke_permanent = true;
            TLRPC.TL_chatInviteExported oldInvite = invite;
            invite = null;
            info.exported_invite = null;
            final int reqId = getConnectionsManager().sendRequest(req, (response, error) -> AndroidUtilities.runOnUIThread(() -> {
                if (error == null) {
                    invite = (TLRPC.TL_chatInviteExported) response;
                    if (info != null) {
                        info.exported_invite = invite;
                    }

                    if (getParentActivity() == null) {
                        return;
                    }

                    oldInvite.revoked = true;
                    DiffCallback callback = saveListState();
                    revokedInvites.add(0, oldInvite);
                    updateRecyclerViewAnimated(callback);
                    BulletinFactory.of(this).createSimpleBulletin(R.raw.linkbroken, LocaleController.getString("InviteRevokedHint", R.string.InviteRevokedHint)).show();
                }

            }));
            AndroidUtilities.updateVisibleRows(listView);
            getConnectionsManager().bindRequestToGuid(reqId, classGuid);
        } else {
            revokeLink(invite);
        }
    }

    public static class TextCell extends FrameLayout {

        private SimpleTextView textView;
        private ImageView imageView;
        boolean divider;

        public TextCell(Context context) {
            super(context);

            textView = new SimpleTextView(context);
            textView.setTextSize(16);
            textView.setGravity(LocaleController.isRTL ? Gravity.RIGHT : Gravity.LEFT);
            textView.setTextColor(Theme.getColor(Theme.key_windowBackgroundWhiteBlueText2));
            textView.setTag(Theme.key_windowBackgroundWhiteBlueText2);
            addView(textView);

            imageView = new ImageView(context);
            imageView.setScaleType(ImageView.ScaleType.CENTER);
            addView(imageView);
            setWillNotDraw(false);
        }

        @Override
        protected void onMeasure(int widthMeasureSpec, int heightMeasureSpec) {
            int width = MeasureSpec.getSize(widthMeasureSpec);
            int height = AndroidUtilities.dp(48);

            textView.measure(MeasureSpec.makeMeasureSpec(width - AndroidUtilities.dp(71 + 23), MeasureSpec.AT_MOST), MeasureSpec.makeMeasureSpec(AndroidUtilities.dp(20), MeasureSpec.EXACTLY));
            imageView.measure(MeasureSpec.makeMeasureSpec(width, MeasureSpec.AT_MOST), MeasureSpec.makeMeasureSpec(AndroidUtilities.dp(50), MeasureSpec.EXACTLY));
            setMeasuredDimension(width, AndroidUtilities.dp(50));
        }

        @Override
        protected void onLayout(boolean changed, int left, int top, int right, int bottom) {
            int height = bottom - top;
            int width = right - left;

            int viewLeft;
            int viewTop = (height - textView.getTextHeight()) / 2;
            if (LocaleController.isRTL) {
                viewLeft = getMeasuredWidth() - textView.getMeasuredWidth() - AndroidUtilities.dp(imageView.getVisibility() == VISIBLE ? 70 : 25);
            } else {
                viewLeft = AndroidUtilities.dp(imageView.getVisibility() == VISIBLE ? 70 : 25);
            }
            textView.layout(viewLeft, viewTop, viewLeft + textView.getMeasuredWidth(), viewTop + textView.getMeasuredHeight());

            viewLeft = !LocaleController.isRTL ? (AndroidUtilities.dp(70) - imageView.getMeasuredWidth()) / 2 : width - imageView.getMeasuredWidth() - AndroidUtilities.dp(25);
            imageView.layout(viewLeft, 0, viewLeft + imageView.getMeasuredWidth(), imageView.getMeasuredHeight());
        }

        @Override
        protected void onDraw(Canvas canvas) {
            super.onDraw(canvas);
            if (divider) {
                canvas.drawLine(AndroidUtilities.dp(70), getMeasuredHeight() - 1, getMeasuredWidth(), getMeasuredHeight(), Theme.dividerPaint);
            }
        }

        public void setTextAndIcon(String text, Drawable icon, boolean divider) {
            textView.setText(text);
            imageView.setImageDrawable(icon);
            this.divider = divider;
        }
    }

    private class LinkCell extends FrameLayout {

        private final static int LINK_STATE_BLUE = 0;
        private final static int LINK_STATE_GREEN = 1;
        private final static int LINK_STATE_YELLOW = 2;
        private final static int LINK_STATE_RED = 3;
        private final static int LINK_STATE_GRAY = 4;

        int lastDrawingState;

        TextView titleView;
        TextView subtitleView;
        TLRPC.TL_chatInviteExported invite;
        int position;
        Paint paint = new Paint(Paint.ANTI_ALIAS_FLAG);
        Paint paint2 = new Paint(Paint.ANTI_ALIAS_FLAG);
        RectF rectF = new RectF();

        ImageView optionsView;

        int animateFromState;
        float animateToStateProgress = 1f;
        float lastDrawExpringProgress;
        boolean animateHideExpiring;
        boolean drawDivider;


        public LinkCell(@NonNull Context context) {
            super(context);

            paint2.setStyle(Paint.Style.STROKE);
            paint2.setStrokeCap(Paint.Cap.ROUND);

            LinearLayout linearLayout = new LinearLayout(context);
            linearLayout.setOrientation(LinearLayout.VERTICAL);

            addView(linearLayout, LayoutHelper.createFrame(LayoutHelper.MATCH_PARENT, LayoutHelper.WRAP_CONTENT, Gravity.CENTER_VERTICAL, 70, 0, 30, 0));

            titleView = new TextView(context);
            titleView.setTextSize(TypedValue.COMPLEX_UNIT_DIP, 16);
            titleView.setTextColor(Theme.getColor(Theme.key_windowBackgroundWhiteBlackText));
            titleView.setLines(1);
            titleView.setEllipsize(TextUtils.TruncateAt.END);

            subtitleView = new TextView(context);
            subtitleView.setTextSize(TypedValue.COMPLEX_UNIT_DIP, 13);
            subtitleView.setTextColor(Theme.getColor(Theme.key_windowBackgroundWhiteGrayText));

            linearLayout.addView(titleView, LayoutHelper.createLinear(LayoutHelper.MATCH_PARENT, LayoutHelper.WRAP_CONTENT));
            linearLayout.addView(subtitleView, LayoutHelper.createLinear(LayoutHelper.MATCH_PARENT, LayoutHelper.WRAP_CONTENT, 0, 6, 0, 0));

            optionsView = new ImageView(context);
            optionsView.setImageDrawable(ContextCompat.getDrawable(context, R.drawable.ic_ab_other));
            optionsView.setScaleType(ImageView.ScaleType.CENTER);
            optionsView.setColorFilter(Theme.getColor(Theme.key_dialogTextGray3));
            optionsView.setOnClickListener(view -> {
                if (invite == null) {
                    return;
                }
                ArrayList<String> items = new ArrayList<>();
                ArrayList<Integer> icons = new ArrayList<>();
                final ArrayList<Integer> actions = new ArrayList<>();

                boolean redLastItem = false;
                if (invite.revoked) {
                    items.add(LocaleController.getString("Delete", R.string.Delete));
                    icons.add(R.drawable.baseline_delete_24);
                    actions.add(4);
                    redLastItem = true;
                } else {
                    items.add(LocaleController.getString("Copy", R.string.Copy));
                    icons.add(R.drawable.baseline_content_copy_24);
                    actions.add(0);

                    items.add(LocaleController.getString("ShareLink", R.string.ShareLink));
                    icons.add(R.drawable.baseline_forward_24);
                    actions.add(1);

                    if (!invite.permanent && canEdit) {
                        items.add(LocaleController.getString("Edit", R.string.Edit));
                        icons.add(R.drawable.baseline_edit_24);
                        actions.add(2);
                    }

<<<<<<< HEAD
                    items.add(LocaleController.getString("RevokeLink", R.string.RevokeLink));
                    icons.add(R.drawable.baseline_delete_24);
                    actions.add(3);
=======
                    if (canEdit) {
                        items.add(LocaleController.getString("RevokeLink", R.string.RevokeLink));
                        icons.add(R.drawable.msg_delete);
                        actions.add(3);
                        redLastItem = true;
                    }
>>>>>>> e1c101c3
                }

                AlertDialog.Builder builder = new AlertDialog.Builder(getParentActivity());
                builder.setItems(items.toArray(new CharSequence[0]), AndroidUtilities.toIntArray(icons), (dialogInterface, i) -> {
                    switch (actions.get(i)) {
                        case 0:
                            try {
                                if (invite.link == null) {
                                    return;
                                }
                                android.content.ClipboardManager clipboard = (android.content.ClipboardManager) ApplicationLoader.applicationContext.getSystemService(Context.CLIPBOARD_SERVICE);
                                android.content.ClipData clip = android.content.ClipData.newPlainText("label", invite.link);
                                clipboard.setPrimaryClip(clip);
                                BulletinFactory.createCopyLinkBulletin(ManageLinksActivity.this).show();
                            } catch (Exception e) {
                                FileLog.e(e);
                            }
                            break;
                        case 1:
                            try {
                                if (invite.link == null) {
                                    return;
                                }
                                Intent intent = new Intent(Intent.ACTION_SEND);
                                intent.setType("text/plain");
                                intent.putExtra(Intent.EXTRA_TEXT, invite.link);
                                startActivityForResult(Intent.createChooser(intent, LocaleController.getString("InviteToGroupByLink", R.string.InviteToGroupByLink)), 500);
                            } catch (Exception e) {
                                FileLog.e(e);
                            }
                            break;
                        case 2:
                            editLink(invite);
                            break;
                        case 3:
                            TLRPC.TL_chatInviteExported inviteFinal = invite;
                            AlertDialog.Builder builder2 = new AlertDialog.Builder(getParentActivity());
                            builder2.setMessage(LocaleController.getString("RevokeAlert", R.string.RevokeAlert));
                            builder2.setTitle(LocaleController.getString("RevokeLink", R.string.RevokeLink));
                            builder2.setPositiveButton(LocaleController.getString("RevokeButton", R.string.RevokeButton), (dialogInterface2, i2) -> {
                                revokeLink(inviteFinal);
                            });
                            builder2.setNegativeButton(LocaleController.getString("Cancel", R.string.Cancel), null);
                            showDialog(builder2.create());
                            break;
                        case 4:
                            inviteFinal = invite;
                            builder2 = new AlertDialog.Builder(getParentActivity());
                            builder2.setTitle(LocaleController.getString("DeleteLink", R.string.DeleteLink));
                            builder2.setMessage(LocaleController.getString("DeleteLinkHelp", R.string.DeleteLinkHelp));
                            builder2.setPositiveButton(LocaleController.getString("Delete", R.string.Delete), (dialogInterface2, i2) -> {
                                deleteLink(inviteFinal);
                            });
                            builder2.setNegativeButton(LocaleController.getString("Cancel", R.string.Cancel), null);
                            showDialog(builder2.create());
                            break;
                    }
                });
                builder.setTitle(LocaleController.getString("InviteLink", R.string.InviteLink));
                AlertDialog alert = builder.create();
                builder.show();
                if (redLastItem) {
                    alert.setItemColor(items.size() - 1, Theme.getColor(Theme.key_dialogTextRed2), Theme.getColor(Theme.key_dialogRedIcon));
                }
            });
            optionsView.setBackground(Theme.createSelectorDrawable(Theme.getColor(Theme.key_listSelector), 1));
            addView(optionsView, LayoutHelper.createFrame(40, 48, Gravity.RIGHT | Gravity.CENTER_VERTICAL));


            setBackgroundColor(Theme.getColor(Theme.key_windowBackgroundWhite));
            setWillNotDraw(false);
        }

        boolean timerRunning;

        @Override
        protected void onMeasure(int widthMeasureSpec, int heightMeasureSpec) {
            super.onMeasure(widthMeasureSpec, MeasureSpec.makeMeasureSpec(AndroidUtilities.dp(64), MeasureSpec.EXACTLY));
            paint2.setStrokeWidth(AndroidUtilities.dp(2));
        }

        private TimerParticles timerParticles = new TimerParticles();

        @Override
        protected void onDraw(Canvas canvas) {
            if (invite == null) {
                return;
            }
            int cX = AndroidUtilities.dp(36);
            int cY = getMeasuredHeight() / 2;

            int drawState;

            float progress = 0;
            float timeProgress = 1f;
            if (invite.expired || invite.revoked) {
                drawState = invite.revoked ? LINK_STATE_GRAY : LINK_STATE_RED;
            } else if (invite.expire_date > 0 || invite.usage_limit > 0) {
                float usageProgress = 1f;
                if (invite.expire_date > 0) {
                    long currentTime = System.currentTimeMillis() + timeDif * 1000L;
                    long expireTime = invite.expire_date * 1000L;
                    long date = (invite.start_date <= 0 ? invite.date : invite.start_date) * 1000L;
                    long from = currentTime - date;
                    long to = expireTime - date;
                    timeProgress = (1f - from / (float) to);
                }
                if (invite.usage_limit > 0) {
                    usageProgress = (invite.usage_limit - invite.usage) / (float) invite.usage_limit;
                }
                progress = Math.min(timeProgress, usageProgress);
                if (progress <= 0) {
                    invite.expired = true;
                    drawState = LINK_STATE_RED;
                    AndroidUtilities.updateVisibleRows(listView);
                } else {
                    drawState = LINK_STATE_GREEN;
                }
            } else {
                drawState = LINK_STATE_BLUE;
            }

            if (drawState != lastDrawingState && lastDrawingState >= 0) {
                animateFromState = lastDrawingState;
                animateToStateProgress = 0f;
                if (hasProgress(animateFromState) && !hasProgress(drawState)) {
                    animateHideExpiring = true;
                } else {
                    animateHideExpiring = false;
                }
            }

            lastDrawingState = drawState;

            if (animateToStateProgress != 1f) {
                animateToStateProgress += 16f / 250f;
                if (animateToStateProgress >= 1f) {
                    animateToStateProgress = 1f;
                    animateHideExpiring = false;
                } else {
                    invalidate();
                }
            }
            int color;
            if (animateToStateProgress != 1f) {
                color = ColorUtils.blendARGB(getColor(animateFromState, progress), getColor(drawState, progress), animateToStateProgress);
            } else {
                color = getColor(drawState, progress);
            }

            paint.setColor(color);
            canvas.drawCircle(cX, cY, AndroidUtilities.dp(32) / 2f, paint);
            if (animateHideExpiring || (!invite.expired && invite.expire_date > 0 && !invite.revoked)) {
                if (animateHideExpiring) {
                    timeProgress = lastDrawExpringProgress;
                }

                paint2.setColor(color);
                rectF.set(cX - AndroidUtilities.dp(20), cY - AndroidUtilities.dp(20), cX + AndroidUtilities.dp(20), cY + AndroidUtilities.dp(20));

                if (animateToStateProgress != 1f && (!hasProgress(animateFromState) || animateHideExpiring)) {
                    canvas.save();
                    float a = (animateHideExpiring ? (1f - animateToStateProgress) : animateToStateProgress);
                    float s = (float) (0.7 + 0.3f * a);
                    canvas.scale(s, s, rectF.centerX(), rectF.centerY());
                    canvas.drawArc(rectF, -90, -timeProgress * 360, false, paint2);
                    timerParticles.draw(canvas, paint2, rectF, -timeProgress * 360, a);
                    canvas.restore();
                } else {
                    canvas.drawArc(rectF, -90, -timeProgress * 360, false, paint2);
                    timerParticles.draw(canvas, paint2, rectF, -timeProgress * 360, 1f);
                }
                if (!isPaused) {
                    invalidate();
                }
                lastDrawExpringProgress = timeProgress;
            }

            if (invite.revoked) {
                linkIconRevoked.setBounds(cX - AndroidUtilities.dp(12), cY - AndroidUtilities.dp(12), cX + AndroidUtilities.dp(12), cY + AndroidUtilities.dp(12));
                linkIconRevoked.draw(canvas);
            } else {
                linkIcon.setBounds(cX - AndroidUtilities.dp(12), cY - AndroidUtilities.dp(12), cX + AndroidUtilities.dp(12), cY + AndroidUtilities.dp(12));
                linkIcon.draw(canvas);
            }

            if (drawDivider) {
                canvas.drawLine(AndroidUtilities.dp(70), getMeasuredHeight() - 1, getMeasuredWidth(), getMeasuredHeight(), Theme.dividerPaint);
            }
        }

        private boolean hasProgress(int state) {
            return state == LINK_STATE_YELLOW || state == LINK_STATE_GREEN;
        }

        private int getColor(int state, float progress) {
            if (state == LINK_STATE_RED) {
                return Theme.getColor(Theme.key_chat_attachAudioBackground);
            } else if (state == LINK_STATE_GREEN) {
                if (progress > 0.5f) {
                    float p = (progress - 0.5f) / 0.5f;
                    return ColorUtils.blendARGB(Theme.getColor(Theme.key_chat_attachLocationBackground), Theme.getColor(Theme.key_chat_attachPollBackground), (1f - p));
                } else {
                    float p = progress / 0.5f;
                    return ColorUtils.blendARGB(Theme.getColor(Theme.key_chat_attachPollBackground), Theme.getColor(Theme.key_chat_attachAudioBackground), (1f - p));
                }
            } else if (state == LINK_STATE_YELLOW) {
                return Theme.getColor(Theme.key_chat_attachPollBackground);
            } else if (state == LINK_STATE_GRAY) {
                return Theme.getColor(Theme.key_chats_unreadCounterMuted);
            } else {
                return Theme.getColor(Theme.key_featuredStickers_addButton);
            }
        }

        public void setLink(TLRPC.TL_chatInviteExported invite, int position) {
            timerRunning = false;
            if (this.invite == null || invite == null || !this.invite.link.equals(invite.link)) {
                lastDrawingState = -1;
                animateToStateProgress = 1f;
            }
            this.invite = invite;
            this.position = position;

            if (invite == null) {
                return;
            }

            if (invite.link.startsWith("https://t.me/+")) {
                titleView.setText(invite.link.substring("https://t.me/+".length()));
            } else if (invite.link.startsWith("https://t.me/joinchat/")) {
                titleView.setText(invite.link.substring("https://t.me/joinchat/".length()));
            } else if (invite.link.startsWith("https://")) {
                titleView.setText(invite.link.substring("https://".length()));
            } else {
                titleView.setText(invite.link);
            }

            String joinedString;
            if (invite.usage == 0 && invite.usage_limit == 0) {
                joinedString = LocaleController.getString("NoOneJoinedYet", R.string.NoOneJoinedYet);
            } else {
                if (invite.usage_limit > 0 && invite.usage == 0 && !invite.expired && !invite.revoked) {
                    joinedString = LocaleController.formatPluralString("CanJoin", invite.usage_limit);
                } else if (invite.usage_limit > 0 && invite.expired && invite.revoked) {
                    joinedString = LocaleController.formatPluralString("PeopleJoined", invite.usage) + ", " + LocaleController.formatPluralString("PeopleJoinedRemaining", (invite.usage_limit - invite.usage));
                } else {
                    joinedString = LocaleController.formatPluralString("PeopleJoined", invite.usage);
                }
            }
            if (invite.permanent && !invite.revoked) {
                SpannableStringBuilder spannableStringBuilder = new SpannableStringBuilder(joinedString);
                DotDividerSpan dotDividerSpan = new DotDividerSpan();
                dotDividerSpan.setTopPadding(AndroidUtilities.dp(1.5f));
                spannableStringBuilder.append("  .  ").setSpan(dotDividerSpan, spannableStringBuilder.length() - 3, spannableStringBuilder.length() - 2, 0);
                spannableStringBuilder.append(LocaleController.getString("Permanent", R.string.Permanent));
                subtitleView.setText(spannableStringBuilder);
            } else if (invite.expired || invite.revoked) {
                if (invite.revoked && invite.usage == 0) {
                    joinedString = LocaleController.getString("NoOneJoined", R.string.NoOneJoined);
                }
                SpannableStringBuilder spannableStringBuilder = new SpannableStringBuilder(joinedString);
                DotDividerSpan dotDividerSpan = new DotDividerSpan();
                dotDividerSpan.setTopPadding(AndroidUtilities.dp(1.5f));
                spannableStringBuilder.append("  .  ").setSpan(dotDividerSpan, spannableStringBuilder.length() - 3, spannableStringBuilder.length() - 2, 0);
                if (!invite.revoked && invite.usage_limit > 0 && invite.usage >= invite.usage_limit) {
                    spannableStringBuilder.append(LocaleController.getString("LinkLimitReached", R.string.LinkLimitReached));
                } else {
                    spannableStringBuilder.append(invite.revoked ? LocaleController.getString("Revoked", R.string.Revoked) : LocaleController.getString("Expired", R.string.Expired));
                }
                subtitleView.setText(spannableStringBuilder);
            } else if (invite.expire_date > 0) {
                SpannableStringBuilder spannableStringBuilder = new SpannableStringBuilder(joinedString);
                DotDividerSpan dotDividerSpan = new DotDividerSpan();
                dotDividerSpan.setTopPadding(AndroidUtilities.dp(1.5f));
                spannableStringBuilder.append("  .  ").setSpan(dotDividerSpan, spannableStringBuilder.length() - 3, spannableStringBuilder.length() - 2, 0);


                long currentTime = System.currentTimeMillis() + timeDif * 1000L;
                long expireTime = invite.expire_date * 1000L;

                long timeLeft = expireTime - currentTime;
                if (timeLeft < 0) {
                    timeLeft = 0;
                }
                if (timeLeft > 86400000L) {
                    spannableStringBuilder.append(LocaleController.formatPluralString("DaysLeft", (int) (timeLeft / 86400000L)));
                } else {
                    int s = (int) ((timeLeft / 1000) % 60);
                    int m = (int) ((timeLeft / 1000 / 60) % 60);
                    int h = (int) ((timeLeft / 1000 / 60 / 60));
                    spannableStringBuilder.append(String.format(Locale.ENGLISH, "%02d", h)).append(String.format(Locale.ENGLISH, ":%02d", m)).append(String.format(Locale.ENGLISH, ":%02d", s));
                    timerRunning = true;
                }
                subtitleView.setText(spannableStringBuilder);
            } else {
                subtitleView.setText(joinedString);
            }

//            if (adminId != getAccountInstance().getUserConfig().getClientUserId() && invite.revoked) {
//                optionsView.setVisibility(View.GONE);
//            } else {
//                optionsView.setVisibility(View.VISIBLE);
//            }

//            if (invite.revoked) {
//                optionsView.setVisibility(View.GONE);
//            } else {
//                optionsView.setVisibility(View.VISIBLE);
//            }
        }
    }

    public void deleteLink(TLRPC.TL_chatInviteExported invite) {
        TLRPC.TL_messages_deleteExportedChatInvite req = new TLRPC.TL_messages_deleteExportedChatInvite();
        req.link = invite.link;
        req.peer = getMessagesController().getInputPeer(-currentChatId);
        getConnectionsManager().sendRequest(req, (response, error) -> AndroidUtilities.runOnUIThread(() -> {
            if (error == null) {
                linkEditActivityCallback.onLinkRemoved(invite);
            }
        }));
    }

    public void editLink(TLRPC.TL_chatInviteExported invite) {
        LinkEditActivity activity = new LinkEditActivity(LinkEditActivity.EDIT_TYPE, currentChatId);
        activity.setCallback(linkEditActivityCallback);
        activity.setInviteToEdit(invite);
        presentFragment(activity);
    }

    public void revokeLink(TLRPC.TL_chatInviteExported invite) {
        TLRPC.TL_messages_editExportedChatInvite req = new TLRPC.TL_messages_editExportedChatInvite();
        req.link = invite.link;
        req.revoked = true;
        req.peer = getMessagesController().getInputPeer(-currentChatId);
        getConnectionsManager().sendRequest(req, (response, error) -> AndroidUtilities.runOnUIThread(() -> {
            if (error == null) {
                if (response instanceof TLRPC.TL_messages_exportedChatInviteReplaced) {
                    TLRPC.TL_messages_exportedChatInviteReplaced replaced = (TLRPC.TL_messages_exportedChatInviteReplaced) response;
                    if (!isPublic) {
                        ManageLinksActivity.this.invite = (TLRPC.TL_chatInviteExported) replaced.new_invite;
                    }

                    invite.revoked = true;
                    DiffCallback callback = saveListState();
                    if (isPublic && adminId == getAccountInstance().getUserConfig().getClientUserId()) {
                        invites.remove(invite);
                        invites.add(0, (TLRPC.TL_chatInviteExported) replaced.new_invite);
                    } else if (this.invite != null) {
                        this.invite = (TLRPC.TL_chatInviteExported) replaced.new_invite;
                    }
                    revokedInvites.add(0, invite);
                    updateRecyclerViewAnimated(callback);
                } else {
                    linkEditActivityCallback.onLinkEdited(invite, response);
                    if (info != null) {
                        info.invitesCount--;
                        if (info.invitesCount < 0) {
                            info.invitesCount = 0;
                        }
                        getMessagesStorage().saveChatLinksCount(currentChatId, info.invitesCount);
                    }
                }
                BulletinFactory.of(this).createSimpleBulletin(R.raw.linkbroken, LocaleController.getString("InviteRevokedHint", R.string.InviteRevokedHint)).show();
            }
        }));
    }

    private final LinkEditActivity.Callback linkEditActivityCallback = new LinkEditActivity.Callback() {
        @Override
        public void onLinkCreated(TLObject response) {
            if (response instanceof TLRPC.TL_chatInviteExported) {
                AndroidUtilities.runOnUIThread(() -> {
                    DiffCallback callback = saveListState();
                    invites.add(0, (TLRPC.TL_chatInviteExported) response);
                    updateRecyclerViewAnimated(callback);
                    if (info != null) {
                        info.invitesCount++;
                        getMessagesStorage().saveChatLinksCount(currentChatId, info.invitesCount);
                    }
                }, 200);
            }
        }

        @Override
        public void onLinkEdited(TLRPC.TL_chatInviteExported inviteToEdit, TLObject response) {
            if (response instanceof TLRPC.TL_messages_exportedChatInvite) {
                TLRPC.TL_chatInviteExported edited = (TLRPC.TL_chatInviteExported) ((TLRPC.TL_messages_exportedChatInvite) response).invite;
                fixDate(edited);
                for (int i = 0; i < invites.size(); i++) {
                    if (invites.get(i).link.equals(inviteToEdit.link)) {
                        if (edited.revoked) {
                            DiffCallback callback = saveListState();
                            invites.remove(i);
                            revokedInvites.add(0, edited);
                            updateRecyclerViewAnimated(callback);
                        } else {
                            invites.set(i, edited);
                            updateRows(true);
                        }
                        return;
                    }
                }
            }
        }

        @Override
        public void onLinkRemoved(TLRPC.TL_chatInviteExported removedInvite) {
            for (int i = 0; i < revokedInvites.size(); i++) {
                if (revokedInvites.get(i).link.equals(removedInvite.link)) {
                    DiffCallback callback = saveListState();
                    revokedInvites.remove(i);
                    updateRecyclerViewAnimated(callback);
                    return;
                }
            }
        }

        @Override
        public void revokeLink(TLRPC.TL_chatInviteExported inviteFinal) {
            ManageLinksActivity.this.revokeLink(inviteFinal);
        }
    };

    private void updateRecyclerViewAnimated(DiffCallback callback) {
        if (isPaused || listViewAdapter == null || listView == null) {
            updateRows(true);
            return;
        }
        updateRows(false);
        callback.fillPositions(callback.newPositionToItem);
        DiffUtil.calculateDiff(callback).dispatchUpdatesTo(listViewAdapter);
        AndroidUtilities.updateVisibleRows(listView);
    }


    private class DiffCallback extends DiffUtil.Callback {

        int oldRowCount;
        int oldLinksStartRow;
        int oldLinksEndRow;
        int oldRevokedLinksStartRow;
        int oldRevokedLinksEndRow;
        int oldAdminsStartRow;
        int oldAdminsEndRow;

        SparseIntArray oldPositionToItem = new SparseIntArray();
        SparseIntArray newPositionToItem = new SparseIntArray();
        ArrayList<TLRPC.TL_chatInviteExported> oldLinks = new ArrayList<>();
        ArrayList<TLRPC.TL_chatInviteExported> oldRevokedLinks = new ArrayList<>();


        @Override
        public int getOldListSize() {
            return oldRowCount;
        }

        @Override
        public int getNewListSize() {
            return rowCount;
        }

        @Override
        public boolean areItemsTheSame(int oldItemPosition, int newItemPosition) {
            if (oldItemPosition >= oldLinksStartRow && oldItemPosition < oldLinksEndRow || oldItemPosition >= oldRevokedLinksStartRow && oldItemPosition < oldRevokedLinksEndRow) {
                if (newItemPosition >= linksStartRow && newItemPosition < linksEndRow || newItemPosition >= revokedLinksStartRow && newItemPosition < revokedLinksEndRow) {
                    TLRPC.TL_chatInviteExported newItem;
                    TLRPC.TL_chatInviteExported oldItem;
                    if (newItemPosition >= linksStartRow && newItemPosition < linksEndRow) {
                        newItem = invites.get(newItemPosition - linksStartRow);
                    } else {
                        newItem = revokedInvites.get(newItemPosition - revokedLinksStartRow);
                    }
                    if (oldItemPosition >= oldLinksStartRow && oldItemPosition < oldLinksEndRow) {
                        oldItem = oldLinks.get(oldItemPosition - oldLinksStartRow);
                    } else {
                        oldItem = oldRevokedLinks.get(oldItemPosition - oldRevokedLinksStartRow);
                    }
                    return oldItem.link.equals(newItem.link);
                }
            }
            if (oldItemPosition >= oldAdminsStartRow && oldItemPosition < oldAdminsEndRow && newItemPosition >= adminsStartRow && newItemPosition < adminsEndRow) {
                return (oldItemPosition - oldAdminsStartRow) == (newItemPosition - adminsStartRow);
            }
            int oldItem = oldPositionToItem.get(oldItemPosition, -1);
            int newItem = newPositionToItem.get(newItemPosition, -1);
            return oldItem >= 0 && oldItem == newItem;
        }

        @Override
        public boolean areContentsTheSame(int oldItemPosition, int newItemPosition) {
            return areItemsTheSame(oldItemPosition, newItemPosition);
        }

        public void fillPositions(SparseIntArray sparseIntArray) {
            sparseIntArray.clear();
            int pointer = 0;

            put(++pointer, helpRow, sparseIntArray);
            put(++pointer, permanentLinkHeaderRow, sparseIntArray);
            put(++pointer, permanentLinkRow, sparseIntArray);
            put(++pointer, dividerRow, sparseIntArray);
            put(++pointer, createNewLinkRow, sparseIntArray);
            put(++pointer, revokedHeader, sparseIntArray);
         //   put(++pointer, revokedDivider, sparseIntArray);
          //  put(++pointer, lastDivider, sparseIntArray);
          //  put(++pointer, revokeAllDivider, sparseIntArray);
            put(++pointer, revokeAllRow, sparseIntArray);
            put(++pointer, createLinkHelpRow, sparseIntArray);
            put(++pointer, creatorRow, sparseIntArray);
            put(++pointer, creatorDividerRow, sparseIntArray);
            put(++pointer, adminsHeaderRow, sparseIntArray);
          //  put(++pointer, adminsDividerRow, sparseIntArray);
            put(++pointer, linksHeaderRow, sparseIntArray);
            put(++pointer, linksLoadingRow, sparseIntArray);
        }

        private void put(int id, int position, SparseIntArray sparseIntArray) {
            if (position >= 0) {
                sparseIntArray.put(position, id);
            }
        }
    }

    private DiffCallback saveListState() {
        DiffCallback callback = new DiffCallback();
        callback.fillPositions(callback.oldPositionToItem);
        callback.oldLinksStartRow = linksStartRow;
        callback.oldLinksEndRow = linksEndRow;
        callback.oldRevokedLinksStartRow = revokedLinksStartRow;
        callback.oldRevokedLinksEndRow = revokedLinksEndRow;
        callback.oldAdminsStartRow = adminsStartRow;
        callback.oldAdminsEndRow = adminsEndRow;
        callback.oldRowCount = rowCount;
        callback.oldLinks.clear();
        callback.oldLinks.addAll(invites);

        callback.oldRevokedLinks.clear();
        callback.oldRevokedLinks.addAll(revokedInvites);

        return callback;
    }

    public void fixDate(TLRPC.TL_chatInviteExported edited) {
        if (edited.expire_date > 0) {
            edited.expired = getConnectionsManager().getCurrentTime() >= edited.expire_date;
        } else if (edited.usage_limit > 0) {
            edited.expired = edited.usage >= edited.usage_limit;
        }
    }

    @Override
    public ArrayList<ThemeDescription> getThemeDescriptions() {
        ArrayList<ThemeDescription> themeDescriptions = new ArrayList<>();

        ThemeDescription.ThemeDescriptionDelegate cellDelegate = () -> {
            if (listView != null) {
                int count = listView.getChildCount();
                for (int a = 0; a < count; a++) {
                    View child = listView.getChildAt(a);
                    if (child instanceof ManageChatUserCell) {
                        ((ManageChatUserCell) child).update(0);
                    }
                    if (child instanceof LinkActionView) {
                        ((LinkActionView) child).updateColors();
                    }
                }
            }
            if (inviteLinkBottomSheet != null) {
                inviteLinkBottomSheet.updateColors();
            }
        };

        themeDescriptions.add(new ThemeDescription(listView, ThemeDescription.FLAG_CELLBACKGROUNDCOLOR, new Class[]{HeaderCell.class, TextCell.class, LinkActionView.class, LinkCell.class}, null, null, null, Theme.key_windowBackgroundWhite));
        themeDescriptions.add(new ThemeDescription(fragmentView, ThemeDescription.FLAG_BACKGROUND | ThemeDescription.FLAG_CHECKTAG, null, null, null, null, Theme.key_windowBackgroundGray));
        themeDescriptions.add(new ThemeDescription(fragmentView, ThemeDescription.FLAG_BACKGROUND | ThemeDescription.FLAG_CHECKTAG, null, null, null, null, Theme.key_windowBackgroundWhite));

        themeDescriptions.add(new ThemeDescription(actionBar, ThemeDescription.FLAG_BACKGROUND, null, null, null, null, Theme.key_actionBarDefault));
        themeDescriptions.add(new ThemeDescription(listView, ThemeDescription.FLAG_LISTGLOWCOLOR, null, null, null, null, Theme.key_actionBarDefault));
        themeDescriptions.add(new ThemeDescription(actionBar, ThemeDescription.FLAG_AB_ITEMSCOLOR, null, null, null, null, Theme.key_actionBarDefaultIcon));
        themeDescriptions.add(new ThemeDescription(actionBar, ThemeDescription.FLAG_AB_TITLECOLOR, null, null, null, null, Theme.key_actionBarDefaultTitle));
        themeDescriptions.add(new ThemeDescription(actionBar, ThemeDescription.FLAG_AB_SELECTORCOLOR, null, null, null, null, Theme.key_actionBarDefaultSelector));

        themeDescriptions.add(new ThemeDescription(listView, ThemeDescription.FLAG_SELECTOR, null, null, null, null, Theme.key_listSelector));

        themeDescriptions.add(new ThemeDescription(listView, 0, new Class[]{View.class}, Theme.dividerPaint, null, null, Theme.key_divider));

        themeDescriptions.add(new ThemeDescription(listView, ThemeDescription.FLAG_BACKGROUNDFILTER, new Class[]{TextInfoPrivacyCell.class}, null, null, null, Theme.key_windowBackgroundGrayShadow));
        themeDescriptions.add(new ThemeDescription(listView, 0, new Class[]{TextInfoPrivacyCell.class}, new String[]{"textView"}, null, null, null, Theme.key_windowBackgroundWhiteGrayText4));

        themeDescriptions.add(new ThemeDescription(listView, 0, new Class[]{ManageChatUserCell.class}, new String[]{"nameTextView"}, null, null, null, Theme.key_windowBackgroundWhiteBlackText));
        themeDescriptions.add(new ThemeDescription(listView, 0, new Class[]{ManageChatUserCell.class}, new String[]{"statusColor"}, null, null, cellDelegate, Theme.key_windowBackgroundWhiteGrayText));
        themeDescriptions.add(new ThemeDescription(listView, 0, new Class[]{ManageChatUserCell.class}, new String[]{"statusOnlineColor"}, null, null, cellDelegate, Theme.key_windowBackgroundWhiteBlueText));
        themeDescriptions.add(new ThemeDescription(listView, 0, new Class[]{ManageChatUserCell.class}, null, Theme.avatarDrawables, null, Theme.key_avatar_text));
        themeDescriptions.add(new ThemeDescription(null, 0, null, null, null, cellDelegate, Theme.key_avatar_backgroundRed));
        themeDescriptions.add(new ThemeDescription(null, 0, null, null, null, cellDelegate, Theme.key_avatar_backgroundOrange));
        themeDescriptions.add(new ThemeDescription(null, 0, null, null, null, cellDelegate, Theme.key_avatar_backgroundViolet));
        themeDescriptions.add(new ThemeDescription(null, 0, null, null, null, cellDelegate, Theme.key_avatar_backgroundGreen));
        themeDescriptions.add(new ThemeDescription(null, 0, null, null, null, cellDelegate, Theme.key_avatar_backgroundCyan));
        themeDescriptions.add(new ThemeDescription(null, 0, null, null, null, cellDelegate, Theme.key_avatar_backgroundBlue));
        themeDescriptions.add(new ThemeDescription(null, 0, null, null, null, cellDelegate, Theme.key_avatar_backgroundPink));

        themeDescriptions.add(new ThemeDescription(listView, 0, new Class[]{HintInnerCell.class}, new String[]{"messageTextView"}, null, null, null, Theme.key_chats_message));

        themeDescriptions.add(new ThemeDescription(listView, ThemeDescription.FLAG_CHECKTAG, new Class[]{ManageChatTextCell.class}, new String[]{"textView"}, null, null, null, Theme.key_windowBackgroundWhiteBlackText));
        themeDescriptions.add(new ThemeDescription(listView, ThemeDescription.FLAG_CHECKTAG, new Class[]{ManageChatTextCell.class}, new String[]{"imageView"}, null, null, null, Theme.key_chats_unreadCounterMuted));
        themeDescriptions.add(new ThemeDescription(listView, ThemeDescription.FLAG_CHECKTAG, new Class[]{ManageChatTextCell.class}, new String[]{"imageView"}, null, null, null, Theme.key_windowBackgroundWhiteBlueButton));
        themeDescriptions.add(new ThemeDescription(listView, ThemeDescription.FLAG_CHECKTAG, new Class[]{ManageChatTextCell.class}, new String[]{"textView"}, null, null, null, Theme.key_windowBackgroundWhiteBlueIcon));

        themeDescriptions.add(new ThemeDescription(listView, 0, new Class[]{TextCell.class}, new String[]{"textView"}, null, null, null, Theme.key_windowBackgroundWhiteBlueText2));
        themeDescriptions.add(new ThemeDescription(listView, ThemeDescription.FLAG_BACKGROUNDFILTER, new Class[]{TextCell.class}, new String[]{"imageView"}, null, null, null, Theme.key_switchTrackChecked));
        themeDescriptions.add(new ThemeDescription(listView, 0, new Class[]{TextCell.class}, new String[]{"imageView"}, null, null, null, Theme.key_checkboxCheck));
        themeDescriptions.add(new ThemeDescription(listView, 0, new Class[]{HeaderCell.class}, new String[]{"textView"}, null, null, null, Theme.key_windowBackgroundWhiteBlueHeader));

        themeDescriptions.add(new ThemeDescription(listView, 0, new Class[]{LinkCell.class}, new String[]{"titleView"}, null, null, null, Theme.key_windowBackgroundWhiteBlackText));
        themeDescriptions.add(new ThemeDescription(listView, 0, new Class[]{LinkCell.class}, new String[]{"subtitleView"}, null, null, null, Theme.key_windowBackgroundWhiteGrayText));
        themeDescriptions.add(new ThemeDescription(listView, ThemeDescription.FLAG_IMAGECOLOR, new Class[]{LinkCell.class}, new String[]{"optionsView"}, null, null, null, Theme.key_dialogTextGray3));
        return themeDescriptions;
    }

    @Override
    public boolean needDelayOpenAnimation() {
        return true;
    }

    int animationIndex = -1;

    @Override
    protected void onTransitionAnimationEnd(boolean isOpen, boolean backward) {
        super.onTransitionAnimationEnd(isOpen, backward);
        if (isOpen) {
            isOpened = true;
        }
        NotificationCenter.getInstance(currentAccount).onAnimationFinish(animationIndex);
    }

    @Override
    protected void onTransitionAnimationStart(boolean isOpen, boolean backward) {
        super.onTransitionAnimationStart(isOpen, backward);
        animationIndex = NotificationCenter.getInstance(currentAccount).setAnimationInProgress(animationIndex, null);
    }
}<|MERGE_RESOLUTION|>--- conflicted
+++ resolved
@@ -75,13 +75,9 @@
 import java.util.HashMap;
 import java.util.Locale;
 
-<<<<<<< HEAD
 import tw.nekomimi.nekogram.NekoConfig;
 
-public class ManageLinksActivity extends BaseFragment implements NotificationCenter.NotificationCenterDelegate {
-=======
 public class ManageLinksActivity extends BaseFragment {
->>>>>>> e1c101c3
 
     private ListAdapter listViewAdapter;
     private RecyclerListView listView;
@@ -1137,18 +1133,12 @@
                         actions.add(2);
                     }
 
-<<<<<<< HEAD
-                    items.add(LocaleController.getString("RevokeLink", R.string.RevokeLink));
-                    icons.add(R.drawable.baseline_delete_24);
-                    actions.add(3);
-=======
                     if (canEdit) {
                         items.add(LocaleController.getString("RevokeLink", R.string.RevokeLink));
-                        icons.add(R.drawable.msg_delete);
+                    icons.add(R.drawable.baseline_delete_24);
                         actions.add(3);
                         redLastItem = true;
                     }
->>>>>>> e1c101c3
                 }
 
                 AlertDialog.Builder builder = new AlertDialog.Builder(getParentActivity());
