package org.telegram.ui;

import static org.telegram.messenger.AndroidUtilities.dp;
import static org.telegram.messenger.LocaleController.formatString;
import static org.telegram.messenger.LocaleController.getString;

import android.content.Context;
import android.graphics.Canvas;
import android.graphics.Color;
import android.graphics.Paint;
import android.graphics.PorterDuff;
import android.graphics.PorterDuffColorFilter;
import android.graphics.RectF;
import android.graphics.drawable.Drawable;
import android.os.Bundle;
import android.text.SpannableStringBuilder;
import android.text.TextUtils;
import android.util.SparseIntArray;
import android.util.TypedValue;
import android.view.Gravity;
import android.view.HapticFeedbackConstants;
import android.view.View;
import android.view.ViewGroup;
import android.widget.FrameLayout;
import android.widget.ImageView;
import android.widget.LinearLayout;
import android.widget.TextView;

import androidx.annotation.NonNull;
import androidx.collection.LongSparseArray;
import androidx.core.content.ContextCompat;
import androidx.core.graphics.ColorUtils;
import androidx.recyclerview.widget.DefaultItemAnimator;
import androidx.recyclerview.widget.DiffUtil;
import androidx.recyclerview.widget.LinearLayoutManager;
import androidx.recyclerview.widget.RecyclerView;

import org.telegram.messenger.AndroidUtilities;
import org.telegram.messenger.AnimationNotificationsLocker;
import org.telegram.messenger.ApplicationLoader;
import org.telegram.messenger.ChatObject;
import org.telegram.messenger.ContactsController;
import org.telegram.messenger.DocumentObject;
import org.telegram.messenger.Emoji;
import org.telegram.messenger.FileLog;
import org.telegram.messenger.ImageLocation;
import org.telegram.messenger.LocaleController;
import org.telegram.messenger.MediaDataController;
import org.telegram.messenger.MessagesController;
import org.telegram.messenger.NotificationCenter;
import org.telegram.messenger.R;
import org.telegram.messenger.SvgHelper;
import org.telegram.messenger.UserConfig;
import org.telegram.tgnet.TLObject;
import org.telegram.tgnet.TLRPC;
import org.telegram.ui.ActionBar.ActionBar;
import org.telegram.ui.ActionBar.AlertDialog;
import org.telegram.ui.ActionBar.BaseFragment;
import org.telegram.ui.ActionBar.Theme;
import org.telegram.ui.ActionBar.ThemeDescription;
import org.telegram.ui.Cells.CreationTextCell;
import org.telegram.ui.Cells.HeaderCell;
import org.telegram.ui.Cells.ManageChatTextCell;
import org.telegram.ui.Cells.ManageChatUserCell;
import org.telegram.ui.Cells.ShadowSectionCell;
import org.telegram.ui.Cells.TextInfoPrivacyCell;
import org.telegram.ui.Cells.TextSettingsCell;
import org.telegram.ui.Components.BackupImageView;
import org.telegram.ui.Components.Bulletin;
import org.telegram.ui.Components.BulletinFactory;
import org.telegram.ui.Components.CombinedDrawable;
import org.telegram.ui.Components.CubicBezierInterpolator;
import org.telegram.ui.Components.DotDividerSpan;
import org.telegram.ui.Components.FlickerLoadingView;
import org.telegram.ui.Components.InviteLinkBottomSheet;
import org.telegram.ui.Components.ItemOptions;
import org.telegram.ui.Components.LayoutHelper;
import org.telegram.ui.Components.LinkActionView;
import org.telegram.ui.Components.RecyclerItemsEnterAnimator;
import org.telegram.ui.Components.RecyclerListView;
import org.telegram.ui.Components.ShareAlert;
import org.telegram.ui.Components.TimerParticles;
import org.telegram.ui.Stars.StarsController;
import org.telegram.ui.Stars.StarsIntroActivity;
import org.telegram.ui.Stories.recorder.HintView2;

import java.util.ArrayList;
import java.util.HashMap;
import java.util.Locale;

<<<<<<< HEAD
import tw.nekomimi.nekogram.NekoConfig;

public class ManageLinksActivity extends BaseFragment {
=======
public class ManageLinksActivity extends BaseFragment implements NotificationCenter.NotificationCenterDelegate {
>>>>>>> eee720ef

    private ListAdapter listViewAdapter;
    private RecyclerListView listView;

    private TLRPC.Chat currentChat;
    private TLRPC.ChatFull info;
    private TLRPC.TL_chatInviteExported invite;
    private long adminId;

    private boolean isChannel;

    private long currentChatId;

    private int helpRow;
    private int permanentLinkHeaderRow;
    private int permanentLinkRow;
    private int dividerRow;
    private int createNewLinkRow;
    private int linksStartRow;
    private int linksEndRow;
    private int linksLoadingRow;
    private int linksInfoRow;
    private int revokedLinksStartRow;
    private int revokedLinksEndRow;
    private int revokedDivider;
    private int lastDivider;
    private int revokedHeader;
    private int revokeAllDivider;
    private int revokeAllRow;
    private int createLinkHelpRow;
    private int linksHeaderRow;

    private int creatorRow;
    private int creatorDividerRow;

    private int adminsHeaderRow;
    private int adminsDividerRow;
    private int adminsStartRow;
    private int adminsEndRow;

    boolean linksLoading;

    private int rowCount;

    Drawable linkIcon;
    Drawable linkIconRevoked;
    Drawable linkIconRevenue;

    boolean hasMore;
    boolean deletingRevokedLinks;
    boolean loadAdmins;
    boolean adminsLoaded;

    private int invitesCount;
    private boolean isOpened;
    private boolean transitionFinished;

    private RecyclerItemsEnterAnimator recyclerItemsEnterAnimator;
    private ArrayList<TLRPC.TL_chatInviteExported> invites = new ArrayList<>();
    private ArrayList<TLRPC.TL_chatInviteExported> revokedInvites = new ArrayList<>();
    private HashMap<Long, TLRPC.User> users = new HashMap<>();
    private InviteLinkBottomSheet inviteLinkBottomSheet;

    private ArrayList<TLRPC.TL_chatAdminWithInvites> admins = new ArrayList<>();

    long timeDif;

    private boolean isPublic;
    private boolean canEdit;

    Runnable updateTimerRunnable = new Runnable() {
        @Override
        public void run() {
            if (listView == null) {
                return;
            }
            for (int i = 0; i < listView.getChildCount(); i++) {
                View child = listView.getChildAt(i);
                if (child instanceof LinkCell) {
                    LinkCell linkCell = (LinkCell) child;
                    if (linkCell.timerRunning) {
                        linkCell.setLink(linkCell.invite, linkCell.position);
                    }
                }

            }
            AndroidUtilities.runOnUIThread(this, 500);
        }
    };

    private static class EmptyView extends LinearLayout implements NotificationCenter.NotificationCenterDelegate {

        private BackupImageView stickerView;

        private final int currentAccount = UserConfig.selectedAccount;

        private static final String stickerSetName = AndroidUtilities.STICKERS_PLACEHOLDER_PACK_NAME;

        public EmptyView(Context context) {
            super(context);

            setPadding(0, dp(12), 0, dp(12));
            setOrientation(LinearLayout.VERTICAL);

            stickerView = new BackupImageView(context);
            addView(stickerView, LayoutHelper.createLinear(104, 104, Gravity.CENTER_HORIZONTAL | Gravity.TOP, 0, 2, 0, 0));
        }

        private void setSticker() {
            TLRPC.TL_messages_stickerSet set = MediaDataController.getInstance(currentAccount).getStickerSetByName(stickerSetName);
            if (set == null) {
                set = MediaDataController.getInstance(currentAccount).getStickerSetByEmojiOrName(stickerSetName);
            }
            if (set != null && set.documents.size() >= 4) {
                TLRPC.Document document = set.documents.get(3);
                ImageLocation imageLocation = ImageLocation.getForDocument(document);
                SvgHelper.SvgDrawable svgThumb = DocumentObject.getSvgThumb(document, Theme.key_windowBackgroundGray, 1.0f);
                stickerView.setImage(imageLocation, "104_104", "tgs", svgThumb, set);
            } else {
                MediaDataController.getInstance(currentAccount).loadStickersByEmojiOrName(stickerSetName, false, set == null);
            }
        }

        @Override
        protected void onAttachedToWindow() {
            super.onAttachedToWindow();
            setSticker();
            NotificationCenter.getInstance(currentAccount).addObserver(this, NotificationCenter.diceStickersDidLoad);
        }

        @Override
        protected void onDetachedFromWindow() {
            super.onDetachedFromWindow();
            NotificationCenter.getInstance(currentAccount).removeObserver(this, NotificationCenter.diceStickersDidLoad);
        }

        @Override
        public void didReceivedNotification(int id, int account, Object... args) {
            if (id == NotificationCenter.diceStickersDidLoad) {
                String name = (String) args[0];
                if (stickerSetName.equals(name)) {
                    setSticker();
                }
            }
        }
    }

    public ManageLinksActivity(long chatId, long adminId, int invitesCount) {
        super();
        currentChatId = chatId;
        this.invitesCount = invitesCount;
        currentChat = MessagesController.getInstance(currentAccount).getChat(chatId);
        isChannel = ChatObject.isChannel(currentChat) && !currentChat.megagroup;
        if (adminId == 0) {
            this.adminId = getAccountInstance().getUserConfig().clientUserId;
        } else {
            this.adminId = adminId;
        }

        TLRPC.User user = getMessagesController().getUser(this.adminId);
        canEdit = (this.adminId == getAccountInstance().getUserConfig().clientUserId) || (user != null && !user.bot);
    }

    boolean loadRevoked = false;

    private void loadLinks(boolean notify) {
        if (loadAdmins && !adminsLoaded) {
            linksLoading = true;
            TLRPC.TL_messages_getAdminsWithInvites req = new TLRPC.TL_messages_getAdminsWithInvites();
            req.peer = getMessagesController().getInputPeer(-currentChatId);
            int reqId = getConnectionsManager().sendRequest(req, (response, error) -> AndroidUtilities.runOnUIThread(() -> getNotificationCenter().doOnIdle(() -> {
                linksLoading = false;
                if (error == null) {
                    TLRPC.TL_messages_chatAdminsWithInvites adminsWithInvites = (TLRPC.TL_messages_chatAdminsWithInvites) response;
                    for (int i = 0; i < adminsWithInvites.admins.size(); i++) {
                        TLRPC.TL_chatAdminWithInvites admin = adminsWithInvites.admins.get(i);
                        if (admin.admin_id != getAccountInstance().getUserConfig().clientUserId) {
                            admins.add(admin);
                        }
                    }
                    for (int i = 0; i < adminsWithInvites.users.size(); i++) {
                        TLRPC.User user = adminsWithInvites.users.get(i);
                        users.put(user.id, user);
                    }

                }
                int oldRowsCount = rowCount;
                adminsLoaded = true;

                hasMore = false;
                if (admins.size() > 0) {
                    if (recyclerItemsEnterAnimator != null && !isPaused && isOpened) {
                        recyclerItemsEnterAnimator.showItemsAnimated(oldRowsCount + 1);
                    }
                }
                if (!hasMore || (invites.size() + revokedInvites.size() + admins.size()) >= 5) {
                    resumeDelayedFragmentAnimation();
                }

                if (!hasMore && !loadRevoked) {
                    hasMore = true;
                    loadRevoked = true;
                    loadLinks(false);
                }
                updateRows(true);
            })));
            getConnectionsManager().bindRequestToGuid(reqId, getClassGuid());
        } else {
            TLRPC.TL_messages_getExportedChatInvites req = new TLRPC.TL_messages_getExportedChatInvites();
            req.peer = getMessagesController().getInputPeer(-currentChatId);
            if (adminId == getUserConfig().getClientUserId()) {
                req.admin_id = getMessagesController().getInputUser(getUserConfig().getCurrentUser());
            } else {
                req.admin_id = getMessagesController().getInputUser(adminId);
            }

            boolean revoked = loadRevoked;
            if (loadRevoked) {
                req.revoked = true;
                if (!revokedInvites.isEmpty()) {
                    req.flags |= 4;
                    req.offset_link = revokedInvites.get(revokedInvites.size() - 1).link;
                    req.offset_date = revokedInvites.get(revokedInvites.size() - 1).date;
                }
            } else {
                if (!invites.isEmpty()) {
                    req.flags |= 4;
                    req.offset_link = invites.get(invites.size() - 1).link;
                    req.offset_date = invites.get(invites.size() - 1).date;
                }
            }

            linksLoading = true;
            TLRPC.TL_chatInviteExported inviteFinal = isPublic ? null : invite;
            int reqId = getConnectionsManager().sendRequest(req, (response, error) -> {

                TLRPC.TL_chatInviteExported permanentLink = null;
                if (error == null) {
                    TLRPC.TL_messages_exportedChatInvites invites = (TLRPC.TL_messages_exportedChatInvites) response;
                    if (invites.invites.size() > 0 && inviteFinal != null) {
                        for (int i = 0; i < invites.invites.size(); i++) {
                            if (((TLRPC.TL_chatInviteExported) invites.invites.get(i)).link.equals(inviteFinal.link)) {
                                permanentLink = (TLRPC.TL_chatInviteExported) invites.invites.remove(i);
                                break;
                            }
                        }
                    }
                }

                TLRPC.TL_chatInviteExported finalPermanentLink = permanentLink;
                AndroidUtilities.runOnUIThread(() -> getNotificationCenter().doOnIdle(() -> {
                    DiffCallback callback = saveListState();
                    linksLoading = false;
                    hasMore = false;
                    if (finalPermanentLink != null) {
                        invite = finalPermanentLink;
                        if (info != null) {
                            info.exported_invite = finalPermanentLink;
                        }
                    }
                    boolean updateByDiffUtils = false;

                    if (error == null) {
                        TLRPC.TL_messages_exportedChatInvites invites = (TLRPC.TL_messages_exportedChatInvites) response;

                        if (revoked) {
                            for (int i = 0; i < invites.invites.size(); i++) {
                                TLRPC.TL_chatInviteExported in = (TLRPC.TL_chatInviteExported) invites.invites.get(i);
                                fixDate(in);
                                this.revokedInvites.add(in);
                            }
                        } else {
                            if (adminId != getAccountInstance().getUserConfig().clientUserId && this.invites.size() == 0 && invites.invites.size() > 0) {
                                invite = (TLRPC.TL_chatInviteExported) invites.invites.get(0);
                                invites.invites.remove(0);
                            }
                            for (int i = 0; i < invites.invites.size(); i++) {
                                TLRPC.TL_chatInviteExported in = (TLRPC.TL_chatInviteExported) invites.invites.get(i);
                                fixDate(in);
                                this.invites.add(in);
                            }
                        }

                        for (int i = 0; i < invites.users.size(); i++) {
                            users.put(invites.users.get(i).id, invites.users.get(i));
                        }
                        int oldRowsCount = rowCount;
                        if (invites.invites.size() == 0) {
                            hasMore = false;
                        } else if (revoked) {
                            hasMore = this.revokedInvites.size() + 1 < invites.count;
                        } else {
                            hasMore = this.invites.size() + 1 < invites.count;
                        }
                        if (invites.invites.size() > 0 && isOpened) {
                            if (recyclerItemsEnterAnimator != null && !isPaused) {
                                recyclerItemsEnterAnimator.showItemsAnimated(oldRowsCount + 1);
                            }
                        } else {
                            updateByDiffUtils = true;
                        }
                        if (info != null && !revoked) {
                            info.invitesCount = invites.count;
                            getMessagesStorage().saveChatLinksCount(currentChatId, info.invitesCount);
                        }
                    } else {
                        hasMore = false;
                    }

                    boolean loadNext = false;
                    if (!hasMore && !loadRevoked && adminId == getAccountInstance().getUserConfig().clientUserId) {
                        hasMore = true;
                        loadAdmins = true;
                        loadNext = true;
                    } else if (!hasMore && !loadRevoked) {
                        hasMore = true;
                        loadRevoked = true;
                        loadNext = true;
                    }

                    if (!hasMore || (invites.size() + revokedInvites.size() + admins.size()) >= 5) {
                        resumeDelayedFragmentAnimation();
                    }

                    if (loadNext) {
                        loadLinks(false);
                    }

                    if (updateByDiffUtils && listViewAdapter != null && listView.getChildCount() > 0) {
                        updateRecyclerViewAnimated(callback);
                    } else {
                        updateRows(true);
                    }
                }));
            });
            getConnectionsManager().bindRequestToGuid(reqId, getClassGuid());
        }
        if (notify) {
            updateRows(true);
        }
    }

    private void updateRows(boolean notify) {
        currentChat = MessagesController.getInstance(currentAccount).getChat(currentChatId);
        if (currentChat == null) {
            return;
        }

        creatorRow = -1;
        creatorDividerRow = -1;
        linksStartRow = -1;
        linksEndRow = -1;
        linksLoadingRow = -1;
        revokedLinksStartRow = -1;
        revokedLinksEndRow = -1;
        revokedHeader = -1;
        revokedDivider = -1;
        lastDivider = -1;
        revokeAllRow = -1;
        revokeAllDivider = -1;
        createLinkHelpRow = -1;
        helpRow = -1;
        createNewLinkRow = -1;
        adminsEndRow = -1;
        adminsStartRow = -1;
        adminsDividerRow = -1;
        adminsHeaderRow = -1;
        linksHeaderRow = -1;
        dividerRow = -1;
        linksInfoRow = -1;

        rowCount = 0;

        boolean otherAdmin = adminId != getAccountInstance().getUserConfig().clientUserId;
        if (otherAdmin) {
            creatorRow = rowCount++;
            creatorDividerRow = rowCount++;
        } else {
            helpRow = rowCount++;
        }

        permanentLinkHeaderRow = rowCount++;
        permanentLinkRow = rowCount++;

        if (!otherAdmin) {
            dividerRow = rowCount++;
            createNewLinkRow = rowCount++;
        } else if (!invites.isEmpty()) {
            dividerRow = rowCount++;
            linksHeaderRow = rowCount++;
        }

        if (!invites.isEmpty()) {
            linksStartRow = rowCount;
            rowCount += invites.size();
            linksEndRow = rowCount;
        }

        if (!otherAdmin && invites.isEmpty() && createNewLinkRow >= 0 && (!linksLoading || loadAdmins || loadRevoked)) {
            createLinkHelpRow = rowCount++;
        }

        if (!otherAdmin && admins.size() > 0) {
            if ((!invites.isEmpty() || createNewLinkRow >= 0) && createLinkHelpRow == -1) {
                adminsDividerRow = rowCount++;
            }
            adminsHeaderRow = rowCount++;
            adminsStartRow = rowCount;
            rowCount += admins.size();
            adminsEndRow = rowCount;
        }

        if (!revokedInvites.isEmpty()) {
            if (adminsStartRow >= 0) {
                revokedDivider = rowCount++;
            } else if ((!invites.isEmpty() || createNewLinkRow >= 0) && createLinkHelpRow == -1) {
                revokedDivider = rowCount++;
            } else if (otherAdmin && linksStartRow == -1) {
                revokedDivider = rowCount++;
            }
            revokedHeader = rowCount++;
            revokedLinksStartRow = rowCount;
            rowCount += revokedInvites.size();
            revokedLinksEndRow = rowCount;
            revokeAllDivider = rowCount++;
            revokeAllRow = rowCount++;
        }

        if (!loadAdmins && !loadRevoked && (linksLoading || hasMore) && !otherAdmin) {
            linksLoadingRow = rowCount++;
        }

        if (!invites.isEmpty() && linksEndRow == rowCount) {
            linksInfoRow = rowCount++;
        } else if (!invites.isEmpty() || !revokedInvites.isEmpty()) {
            lastDivider = rowCount++;
        }

        if (listViewAdapter != null && notify) {
            listViewAdapter.notifyDataSetChanged();
        }
    }

    @Override
    public View createView(Context context) {
        actionBar.setBackButtonImage(R.drawable.ic_ab_back);
        actionBar.setAllowOverlayTitle(true);
        actionBar.setTitle(getString(R.string.InviteLinks));
        actionBar.setActionBarMenuOnItemClick(new ActionBar.ActionBarMenuOnItemClick() {
            @Override
            public void onItemClick(int id) {
                if (id == -1) {
                    finishFragment();
                }
            }
        });

        fragmentView = new FrameLayout(context) {
            @Override
            protected void onAttachedToWindow() {
                super.onAttachedToWindow();
                AndroidUtilities.runOnUIThread(updateTimerRunnable, 500);
            }

            @Override
            protected void onDetachedFromWindow() {
                super.onDetachedFromWindow();
                AndroidUtilities.cancelRunOnUIThread(updateTimerRunnable);
            }
        };
        fragmentView.setBackgroundColor(Theme.getColor(Theme.key_windowBackgroundGray));
        fragmentView.setTag(Theme.key_windowBackgroundGray);
        FrameLayout frameLayout = (FrameLayout) fragmentView;


        listView = new RecyclerListView(context);
        LinearLayoutManager layoutManager = new LinearLayoutManager(context, LinearLayoutManager.VERTICAL, false) {
            @Override
            public boolean supportsPredictiveItemAnimations() {
                return false;
            }
        };
        listView.setLayoutManager(layoutManager);
        listView.setAdapter(listViewAdapter = new ListAdapter(context));
        listView.setOnScrollListener(new RecyclerView.OnScrollListener() {
            @Override
            public void onScrolled(@NonNull RecyclerView recyclerView, int dx, int dy) {
                super.onScrolled(recyclerView, dx, dy);
                if (hasMore && !linksLoading) {
                    int lastPosition = layoutManager.findLastVisibleItemPosition();
                    if (rowCount - lastPosition < 10) {
                        loadLinks(true);
                    }
                }
            }
        });
        recyclerItemsEnterAnimator = new RecyclerItemsEnterAnimator(listView, false);
        DefaultItemAnimator defaultItemAnimator = new DefaultItemAnimator();
        defaultItemAnimator.setDurations(420);
        defaultItemAnimator.setInterpolator(CubicBezierInterpolator.EASE_OUT_QUINT);
        defaultItemAnimator.setDelayAnimations(false);
        defaultItemAnimator.setSupportsChangeAnimations(false);
        listView.setItemAnimator(defaultItemAnimator);
        listView.setVerticalScrollbarPosition(LocaleController.isRTL ? RecyclerListView.SCROLLBAR_POSITION_LEFT : RecyclerListView.SCROLLBAR_POSITION_RIGHT);
        frameLayout.addView(listView, LayoutHelper.createFrame(LayoutHelper.MATCH_PARENT, LayoutHelper.MATCH_PARENT));

        listView.setOnItemClickListener((view, position) -> {
            if (position == creatorRow) {
                TLRPC.User user = users.get(invite.admin_id);
                if (user != null) {
                    Bundle bundle = new Bundle();
                    bundle.putLong("user_id", user.id);
                    MessagesController.getInstance(UserConfig.selectedAccount).putUser(user, false);
                    ProfileActivity profileActivity = new ProfileActivity(bundle);
                    presentFragment(profileActivity);
                }
            } else if (position == createNewLinkRow) {
                LinkEditActivity linkEditActivity = new LinkEditActivity(LinkEditActivity.CREATE_TYPE, currentChatId);
                linkEditActivity.setCallback(linkEditActivityCallback);
                presentFragment(linkEditActivity);
            } else if (position >= linksStartRow && position < linksEndRow) {
                TLRPC.TL_chatInviteExported invite = invites.get(position - linksStartRow);
                inviteLinkBottomSheet = new InviteLinkBottomSheet(context, invite, info, users, this, currentChatId, false, isChannel);
                inviteLinkBottomSheet.setCanEdit(canEdit);
                inviteLinkBottomSheet.show();
            } else if (position >= revokedLinksStartRow && position < revokedLinksEndRow) {
                TLRPC.TL_chatInviteExported invite = revokedInvites.get(position - revokedLinksStartRow);
                inviteLinkBottomSheet = new InviteLinkBottomSheet(context, invite, info, users, this, currentChatId, false, isChannel);
                inviteLinkBottomSheet.show();
            } else if (position == revokeAllRow) {
                if (deletingRevokedLinks) {
                    return;
                }

                AlertDialog.Builder builder = new AlertDialog.Builder(getParentActivity());
                builder.setTitle(getString(R.string.DeleteAllRevokedLinks));
                builder.setMessage(getString(R.string.DeleteAllRevokedLinkHelp));
                builder.setPositiveButton(getString(R.string.Delete), (dialogInterface2, i2) -> {
                    TLRPC.TL_messages_deleteRevokedExportedChatInvites req = new TLRPC.TL_messages_deleteRevokedExportedChatInvites();
                    req.peer = getMessagesController().getInputPeer(-currentChatId);
                    if (adminId == getUserConfig().getClientUserId()) {
                        req.admin_id = getMessagesController().getInputUser(getUserConfig().getCurrentUser());
                    } else {
                        req.admin_id = getMessagesController().getInputUser(adminId);
                    }
                    deletingRevokedLinks = true;
                    getConnectionsManager().sendRequest(req, (response, error) -> AndroidUtilities.runOnUIThread(() -> {
                        deletingRevokedLinks = false;
                        if (error == null) {
                            DiffCallback callback = saveListState();
                            revokedInvites.clear();
                            updateRecyclerViewAnimated(callback);
                        }
                    }));
                });
                builder.setNegativeButton(getString(R.string.Cancel), null);
                showDialog(builder.create());
            } else if (position >= adminsStartRow && position < adminsEndRow) {
                int p = position - adminsStartRow;
                TLRPC.TL_chatAdminWithInvites admin = admins.get(p);
                if (users.containsKey(admin.admin_id)) {
                    getMessagesController().putUser(users.get(admin.admin_id), false);
                }
                ManageLinksActivity fragment = new ManageLinksActivity(currentChatId, admin.admin_id, admin.invites_count);
                fragment.setInfo(info, null);
                presentFragment(fragment);
            }
        });
        listView.setOnItemLongClickListener((view, position) -> {
            if ((position >= linksStartRow && position < linksEndRow) || (position >= revokedLinksStartRow && position < revokedLinksEndRow)) {
                LinkCell cell = (LinkCell) view;
                cell.optionsView.callOnClick();
<<<<<<< HEAD
                if (!NekoConfig.disableVibration.Bool()) {
                    view.performHapticFeedback(HapticFeedbackConstants.LONG_PRESS, HapticFeedbackConstants.FLAG_IGNORE_GLOBAL_SETTING);
                }
=======
                try {
                    view.performHapticFeedback(HapticFeedbackConstants.LONG_PRESS, HapticFeedbackConstants.FLAG_IGNORE_GLOBAL_SETTING);
                } catch (Exception ignored) {}
>>>>>>> eee720ef
                return true;
            }
            return false;
        });

        linkIcon = ContextCompat.getDrawable(context, R.drawable.msg_link_1);
        linkIconRevoked = ContextCompat.getDrawable(context, R.drawable.msg_link_2);
        linkIconRevenue = ContextCompat.getDrawable(context, R.drawable.large_income);
        linkIcon.setColorFilter(new PorterDuffColorFilter(Color.WHITE, PorterDuff.Mode.MULTIPLY));
        updateRows(true);

        timeDif = getConnectionsManager().getCurrentTime() - (System.currentTimeMillis() / 1000L);
        return fragmentView;
    }

    public void setInfo(TLRPC.ChatFull chatFull, TLRPC.ExportedChatInvite invite) {
        info = chatFull;
        this.invite = (TLRPC.TL_chatInviteExported) invite;

        isPublic = ChatObject.isPublic(currentChat);
        loadLinks(true);
    }

    @Override
    public void onResume() {
        super.onResume();
        if (listViewAdapter != null) {
            listViewAdapter.notifyDataSetChanged();
        }
    }

    @SuppressWarnings("FieldCanBeLocal")
    public class HintInnerCell extends FrameLayout {

        private EmptyView emptyView;
        private TextView messageTextView;

        public HintInnerCell(Context context) {
            super(context);

            emptyView = new EmptyView(context);
            addView(emptyView, LayoutHelper.createFrame(LayoutHelper.WRAP_CONTENT, LayoutHelper.WRAP_CONTENT, Gravity.TOP | Gravity.CENTER_HORIZONTAL, 0, 10, 0, 0));

            messageTextView = new TextView(context);
            messageTextView.setTextColor(Theme.getColor(Theme.key_chats_message));
            messageTextView.setTextSize(TypedValue.COMPLEX_UNIT_DIP, 14);
            messageTextView.setGravity(Gravity.CENTER);
            messageTextView.setText(getString(isChannel ? R.string.PrimaryLinkHelpChannel : R.string.PrimaryLinkHelp));

            addView(messageTextView, LayoutHelper.createFrame(LayoutHelper.MATCH_PARENT, LayoutHelper.WRAP_CONTENT, Gravity.TOP | Gravity.LEFT, 52, 143, 52, 18));
        }

        @Override
        protected void onMeasure(int widthMeasureSpec, int heightMeasureSpec) {
            super.onMeasure(MeasureSpec.makeMeasureSpec(MeasureSpec.getSize(widthMeasureSpec), MeasureSpec.EXACTLY), heightMeasureSpec);
        }
    }

    private class ListAdapter extends RecyclerListView.SelectionAdapter {

        private Context mContext;

        public ListAdapter(Context context) {
            mContext = context;
        }

        @Override
        public boolean isEnabled(RecyclerView.ViewHolder holder) {
            int position = holder.getAdapterPosition();
            if (creatorRow == position) {
                return true;
            } else if (createNewLinkRow == position) {
                return true;
            } else if (position >= linksStartRow && position < linksEndRow) {
                return true;
            } else if (position >= revokedLinksStartRow && position < revokedLinksEndRow) {
                return true;
            } else if (position == revokeAllRow) {
                return true;
            } else if (position >= adminsStartRow && position < adminsEndRow) {
                return true;
            }
            return false;
        }

        @Override
        public int getItemCount() {
            return rowCount;
        }

        @Override
        public RecyclerView.ViewHolder onCreateViewHolder(ViewGroup parent, int viewType) {
            View view;
            switch (viewType) {
                case 0:
                default:
                    view = new HintInnerCell(mContext);
                    view.setBackgroundDrawable(Theme.getThemedDrawableByKey(mContext, R.drawable.greydivider_bottom, Theme.key_windowBackgroundWhite));
                    break;
                case 1:
                    view = new HeaderCell(mContext, 23);
                    view.setBackgroundColor(Theme.getColor(Theme.key_windowBackgroundWhite));
                    break;
                case 2:
                    LinkActionView linkActionView = new LinkActionView(mContext, ManageLinksActivity.this, null, currentChatId, true, isChannel);
                    linkActionView.setPermanent(true);
                    linkActionView.setDelegate(new LinkActionView.Delegate() {
                        @Override
                        public void revokeLink() {
                            revokePermanent();
                        }

                        @Override
                        public void showUsersForPermanentLink() {
                            inviteLinkBottomSheet = new InviteLinkBottomSheet(linkActionView.getContext(), invite, info, users, ManageLinksActivity.this, currentChatId, true, isChannel);
                            inviteLinkBottomSheet.show();
                        }
                    });
                    view = linkActionView;
                    view.setBackgroundColor(Theme.getColor(Theme.key_windowBackgroundWhite));
                    break;
                case 3:
                    view = new CreationTextCell(mContext, 64, resourceProvider);
                    view.setBackgroundColor(Theme.getColor(Theme.key_windowBackgroundWhite));
                    break;
                case 4:
                    view = new ShadowSectionCell(mContext);
                    break;
                case 5:
                    view = new LinkCell(mContext);
                    break;
                case 6:
                    FlickerLoadingView flickerLoadingView = new FlickerLoadingView(mContext);
                    flickerLoadingView.setIsSingleCell(true);
                    flickerLoadingView.setViewType(FlickerLoadingView.INVITE_LINKS_TYPE);
                    flickerLoadingView.showDate(false);
                    view = flickerLoadingView;
                    view.setBackgroundColor(Theme.getColor(Theme.key_windowBackgroundWhite));
                    break;
                case 7:
                    view = new ShadowSectionCell(mContext);
                    view.setBackground(Theme.getThemedDrawableByKey(mContext, R.drawable.greydivider_bottom, Theme.key_windowBackgroundGrayShadow));
                    break;
                case 8:
                    TextSettingsCell revokeAll = new TextSettingsCell(mContext);
                    revokeAll.setBackgroundColor(Theme.getColor(Theme.key_windowBackgroundWhite));
                    revokeAll.setText(getString(R.string.DeleteAllRevokedLinks), false);
                    revokeAll.setTextColor(Theme.getColor(Theme.key_text_RedRegular));
                    view = revokeAll;
                    break;
                case 9:
                    TextInfoPrivacyCell cell = new TextInfoPrivacyCell(mContext);
                    cell.setBackground(Theme.getThemedDrawableByKey(mContext, R.drawable.greydivider_bottom, Theme.key_windowBackgroundGrayShadow));
                    view = cell;
                    break;
                case 10:
                    ManageChatUserCell userCell = new ManageChatUserCell(mContext, 8, 6, false);
                    userCell.setBackgroundColor(Theme.getColor(Theme.key_windowBackgroundWhite));
                    view = userCell;
                    break;
                case 11:
                    view = new TextInfoPrivacyCell(mContext, resourceProvider);
                    break;
            }
            view.setLayoutParams(new RecyclerView.LayoutParams(ViewGroup.LayoutParams.MATCH_PARENT, ViewGroup.LayoutParams.WRAP_CONTENT));
            return new RecyclerListView.Holder(view);
        }

        @Override
        public void onBindViewHolder(RecyclerView.ViewHolder holder, int position) {
            switch (holder.getItemViewType()) {
                case 2:
                    LinkActionView linkActionView = (LinkActionView) holder.itemView;
                    linkActionView.setCanEdit(adminId == getAccountInstance().getUserConfig().clientUserId);
                    if (isPublic && adminId == getAccountInstance().getUserConfig().clientUserId) {
                        if (info != null) {
                            linkActionView.setLink("https://t.me/" + ChatObject.getPublicUsername(currentChat));
                            linkActionView.setUsers(0, null);
                            linkActionView.hideRevokeOption(true);
                        }
                    } else {
                        linkActionView.hideRevokeOption(!canEdit);
                        if (invite != null) {
                            TLRPC.TL_chatInviteExported inviteExported = invite;
                            linkActionView.setLink(inviteExported.link);
                            linkActionView.loadUsers(inviteExported, currentChatId);
                        } else {
                            linkActionView.setLink(null);
                            linkActionView.loadUsers(null, currentChatId);
                        }
                    }
                    break;
                case 1:
                    HeaderCell headerCell = (HeaderCell) holder.itemView;
                    if (position == permanentLinkHeaderRow) {
                        if (isPublic && adminId == getAccountInstance().getUserConfig().clientUserId) {
                            headerCell.setText(getString(R.string.PublicLink));
                        } else if (adminId == getAccountInstance().getUserConfig().clientUserId) {
                            headerCell.setText(getString(R.string.ChannelInviteLinkTitle));
                        } else {
                            headerCell.setText(getString(R.string.PermanentLinkForThisAdmin));
                        }
                    } else if (position == revokedHeader) {
                        headerCell.setText(getString(R.string.RevokedLinks));
                    } else if (position == linksHeaderRow) {
                        headerCell.setText(getString(R.string.LinksCreatedByThisAdmin));
                    } else if (position == adminsHeaderRow) {
                        headerCell.setText(getString(R.string.LinksCreatedByOtherAdmins));
                    }
                    break;
                case 3:
                    CreationTextCell textCell = (CreationTextCell) holder.itemView;
                    Drawable drawable1 = mContext.getResources().getDrawable(R.drawable.poll_add_circle);
                    Drawable drawable2 = mContext.getResources().getDrawable(R.drawable.poll_add_plus);
                    drawable1.setColorFilter(new PorterDuffColorFilter(Theme.getColor(Theme.key_switchTrackChecked), PorterDuff.Mode.MULTIPLY));
                    drawable2.setColorFilter(new PorterDuffColorFilter(Theme.getColor(Theme.key_checkboxCheck), PorterDuff.Mode.MULTIPLY));
                    CombinedDrawable combinedDrawable = new CombinedDrawable(drawable1, drawable2);

                    textCell.setTextAndIcon(getString(R.string.CreateNewLink), combinedDrawable, !invites.isEmpty());
                    break;
                case 5:
                    TLRPC.TL_chatInviteExported invite;
                    boolean drawDivider = true;
                    if (position >= linksStartRow && position < linksEndRow) {
                        invite = invites.get(position - linksStartRow);
                        if (position == linksEndRow - 1) {
                            drawDivider = false;
                        }
                    } else {
                        invite = revokedInvites.get(position - revokedLinksStartRow);
                        if (position == revokedLinksEndRow - 1) {
                            drawDivider = false;
                        }
                    }
                    LinkCell cell = (LinkCell) holder.itemView;
                    cell.setLink(invite, position - linksStartRow);
                    cell.drawDivider = drawDivider;
                    break;
                case 10:
                    ManageChatUserCell userCell = (ManageChatUserCell) holder.itemView;
                    TLRPC.User user;
                    int count;
                    drawDivider = true;
                    if (position == creatorRow) {
                        user = getMessagesController().getUser(adminId);
                        count = invitesCount;
                        drawDivider = false;
                    } else {
                        int p = position - adminsStartRow;
                        TLRPC.TL_chatAdminWithInvites admin = admins.get(p);
                        user = users.get(admin.admin_id);
                        count = admin.invites_count;
                        if (position == adminsEndRow - 1) {
                            drawDivider = false;
                        }
                    }

                    if (user != null) {
                        userCell.setData(user, ContactsController.formatName(user.first_name, user.last_name), LocaleController.formatPluralString("InviteLinkCount", count), drawDivider);
                    }
                    break;
                case 11:
                    TextInfoPrivacyCell infoCell = (TextInfoPrivacyCell) holder.itemView;
                    infoCell.setBackground(Theme.getThemedDrawableByKey(mContext, R.drawable.greydivider_bottom, Theme.key_windowBackgroundGrayShadow));
                    if (position == linksInfoRow) {
                        final TLRPC.ChatFull chatFull = getMessagesController().getChatFull(currentChatId);
                        final TLRPC.Chat chat = getMessagesController().getChat(currentChatId);
                        if (chatFull != null && chatFull.paid_media_allowed && ChatObject.isChannelAndNotMegaGroup(chat)) {
                            infoCell.setText(getString(R.string.ChannelLinksInfoPaid));
                        } else {
                            infoCell.setText(getString(R.string.ChannelLinksInfo));
                        }
                    }
                    break;
                case 9:
                    TextInfoPrivacyCell infoCell2 = (TextInfoPrivacyCell) holder.itemView;
                    final TLRPC.ChatFull chatFull = getMessagesController().getChatFull(currentChatId);
                    final TLRPC.Chat chat = getMessagesController().getChat(currentChatId);
                    if (chatFull != null && chatFull.paid_media_allowed && ChatObject.isChannelAndNotMegaGroup(chat)) {
                        infoCell2.setText(getString(R.string.ChannelLinksInfoPaid));
                    } else {
                        infoCell2.setText(getString(R.string.ChannelLinksInfo));
                    }
                    break;
            }
        }

        @Override
        public void onViewRecycled(RecyclerView.ViewHolder holder) {
            if (holder.itemView instanceof ManageChatUserCell) {
                ((ManageChatUserCell) holder.itemView).recycle();
            }
        }

        @Override
        public int getItemViewType(int position) {
            if (position == helpRow) {
                return 0;
            } else if (position == permanentLinkHeaderRow || position == revokedHeader || position == adminsHeaderRow || position == linksHeaderRow) {
                return 1;
            } else if (position == permanentLinkRow) {
                return 2;
            } else if (position == createNewLinkRow) {
                return 3;
            } else if (position == dividerRow || position == revokedDivider || position == revokeAllDivider || position == creatorDividerRow || position == adminsDividerRow) {
                return 4;
            } else if ((position >= linksStartRow && position < linksEndRow) || (position >= revokedLinksStartRow && position < revokedLinksEndRow)) {
                return 5;
            } else if (position == linksLoadingRow) {
                return 6;
            } else if (position == lastDivider) {
                return 7;
            } else if (position == revokeAllRow) {
                return 8;
            } else if (position == createLinkHelpRow) {
                return 9;
            } else if (position == creatorRow || (position >= adminsStartRow && position < adminsEndRow)) {
                return 10;
            } else if (position == linksInfoRow) {
                return 11;
            }
            return 1;
        }
    }

    private void revokePermanent() {
        if (adminId == getAccountInstance().getUserConfig().clientUserId) {
            TLRPC.TL_messages_exportChatInvite req = new TLRPC.TL_messages_exportChatInvite();
            req.peer = getMessagesController().getInputPeer(-currentChatId);
            req.legacy_revoke_permanent = true;
            TLRPC.TL_chatInviteExported oldInvite = invite;
            invite = null;
            info.exported_invite = null;
            final int reqId = getConnectionsManager().sendRequest(req, (response, error) -> AndroidUtilities.runOnUIThread(() -> {
                if (error == null) {
                    invite = (TLRPC.TL_chatInviteExported) response;
                    if (info != null) {
                        info.exported_invite = invite;
                    }

                    if (getParentActivity() == null) {
                        return;
                    }

                    oldInvite.revoked = true;
                    DiffCallback callback = saveListState();
                    revokedInvites.add(0, oldInvite);
                    updateRecyclerViewAnimated(callback);
                    BulletinFactory.of(this).createSimpleBulletin(R.raw.linkbroken, getString(R.string.InviteRevokedHint)).show();
                }

            }));
            AndroidUtilities.updateVisibleRows(listView);
            getConnectionsManager().bindRequestToGuid(reqId, classGuid);
        } else {
            revokeLink(invite);
        }
    }

    private class LinkCell extends FrameLayout {

        private final static int LINK_STATE_BLUE = 0;
        private final static int LINK_STATE_GREEN = 1;
        private final static int LINK_STATE_YELLOW = 2;
        private final static int LINK_STATE_RED = 3;
        private final static int LINK_STATE_GRAY = 4;

        int lastDrawingState;

        private final LinearLayout textLayout;
        private final TextView titleView;
        private final TextView subtitleView;

        private final LinearLayout priceLayout;
        private final TextView priceTitleView;
        private final TextView priceSubitleView;

        TLRPC.TL_chatInviteExported invite;
        int position;
        Paint paint = new Paint(Paint.ANTI_ALIAS_FLAG);
        Paint paint2 = new Paint(Paint.ANTI_ALIAS_FLAG);
        RectF rectF = new RectF();

        ImageView optionsView;

        int animateFromState;
        float animateToStateProgress = 1f;
        float lastDrawExpringProgress;
        boolean animateHideExpiring;
        boolean drawDivider;


        public LinkCell(@NonNull Context context) {
            super(context);

            paint2.setStyle(Paint.Style.STROKE);
            paint2.setStrokeCap(Paint.Cap.ROUND);

            textLayout = new LinearLayout(context);
            textLayout.setOrientation(LinearLayout.VERTICAL);
            addView(textLayout, LayoutHelper.createFrame(LayoutHelper.MATCH_PARENT, LayoutHelper.WRAP_CONTENT, Gravity.CENTER_VERTICAL, 64, 0, 30, 0));

            titleView = new TextView(context);
            titleView.setTextSize(TypedValue.COMPLEX_UNIT_DIP, 16);
            titleView.setTextColor(Theme.getColor(Theme.key_windowBackgroundWhiteBlackText));
            titleView.setLines(1);
            titleView.setEllipsize(TextUtils.TruncateAt.END);
            textLayout.addView(titleView, LayoutHelper.createLinear(LayoutHelper.MATCH_PARENT, LayoutHelper.WRAP_CONTENT));

            subtitleView = new TextView(context);
            subtitleView.setTextSize(TypedValue.COMPLEX_UNIT_DIP, 13);
            subtitleView.setTextColor(Theme.getColor(Theme.key_windowBackgroundWhiteGrayText));
            textLayout.addView(subtitleView, LayoutHelper.createLinear(LayoutHelper.MATCH_PARENT, LayoutHelper.WRAP_CONTENT, 0, 4.33f, 0, 0));

            optionsView = new ImageView(context);
            optionsView.setImageDrawable(ContextCompat.getDrawable(context, R.drawable.ic_ab_other));
            optionsView.setScaleType(ImageView.ScaleType.CENTER);
            optionsView.setColorFilter(Theme.getColor(Theme.key_stickers_menu));
            optionsView.setOnClickListener(view -> {
                if (invite == null) {
                    return;
                }
                if (!(fragmentView instanceof ViewGroup)) {
                    return;
                }

                ItemOptions options = ItemOptions.makeOptions((ViewGroup) fragmentView, LinkCell.this);
                if (invite.revoked) {
                    options.add(R.drawable.msg_delete, getString(R.string.Delete), true, () -> {
                        TLRPC.TL_chatInviteExported inviteFinal = invite;
                        new AlertDialog.Builder(getParentActivity())
                            .setTitle(getString(R.string.DeleteLink))
                            .setMessage(getString(R.string.DeleteLinkHelp))
                            .setPositiveButton(getString(R.string.Delete), (dialogInterface2, i2) -> deleteLink(inviteFinal))
                            .setNegativeButton(getString(R.string.Cancel), null)
                            .show();
                    });
                } else {
                    options.add(R.drawable.msg_copy, getString(R.string.CopyLink), () -> {
                        try {
                            if (invite.link == null) return;
                            android.content.ClipboardManager clipboard = (android.content.ClipboardManager) ApplicationLoader.applicationContext.getSystemService(Context.CLIPBOARD_SERVICE);
                            android.content.ClipData clip = android.content.ClipData.newPlainText("label", invite.link);
                            clipboard.setPrimaryClip(clip);
                            BulletinFactory.createCopyLinkBulletin(ManageLinksActivity.this).show();
                        } catch (Exception e) {
                            FileLog.e(e);
                        }
                    });
                    options.add(R.drawable.msg_share, getString(R.string.ShareLink), () -> {
                        try {
                            if (invite.link == null) return;
                            showDialog(new ShareAlert(getContext(), null, invite.link, false, invite.link, false, getResourceProvider()) {
                                @Override
                                protected void onSend(LongSparseArray<TLRPC.Dialog> dids, int count, TLRPC.TL_forumTopic topic) {
                                    final String str;
                                    if (dids != null && dids.size() == 1) {
                                        long did = dids.valueAt(0).id;
                                        if (did == 0 || did == getUserConfig().getClientUserId()) {
                                            str = getString(R.string.InvLinkToSavedMessages);
                                        } else {
                                            str = formatString(R.string.InvLinkToUser, getMessagesController().getPeerName(did, true));
                                        }
                                    } else {
                                        str = formatString(R.string.InvLinkToChats, LocaleController.formatPluralString("Chats", count));
                                    }
                                    Bulletin b = BulletinFactory.of(ManageLinksActivity.this).createSimpleBulletin(R.raw.forward, AndroidUtilities.replaceTags(str));
                                    b.hideAfterBottomSheet = false;
                                    b.show(true);
                                }
                            });
                        } catch (Exception e) {
                            FileLog.e(e);
                        }
                    });
                    options.addIf(!invite.permanent && canEdit, R.drawable.msg_edit, getString(R.string.EditLink), () -> editLink(invite));
                    options.addIf(canEdit, R.drawable.msg_delete, getString(R.string.RevokeLink), true, () -> {
                        TLRPC.TL_chatInviteExported inviteFinal = invite;
                        new AlertDialog.Builder(getParentActivity())
                            .setMessage(getString(R.string.RevokeAlert))
                            .setTitle(getString(R.string.RevokeLink))
                            .setPositiveButton(getString(R.string.RevokeButton), (dialogInterface2, i2) -> revokeLink(inviteFinal))
                            .setNegativeButton(getString(R.string.Cancel), null)
                            .show();
                    });
                }
                options.show();
            });
            optionsView.setBackground(Theme.createSelectorDrawable(Theme.getColor(Theme.key_listSelector), 1));
            addView(optionsView, LayoutHelper.createFrame(48, 48, Gravity.RIGHT | Gravity.CENTER_VERTICAL, 0, 0, 8, 0));

            setBackgroundColor(Theme.getColor(Theme.key_windowBackgroundWhite));
            setWillNotDraw(false);

            priceLayout = new LinearLayout(context);
            priceLayout.setOrientation(LinearLayout.VERTICAL);

            priceTitleView = new TextView(context);
            priceTitleView.setTextSize(TypedValue.COMPLEX_UNIT_DIP, 16);
            priceTitleView.setTextColor(Theme.getColor(Theme.key_windowBackgroundWhiteBlackText));
            priceTitleView.setLines(1);
            priceTitleView.setEllipsize(TextUtils.TruncateAt.END);
            priceTitleView.setTypeface(AndroidUtilities.bold());
            priceTitleView.setGravity(Gravity.RIGHT);
            priceLayout.addView(priceTitleView, LayoutHelper.createLinear(LayoutHelper.MATCH_PARENT, LayoutHelper.WRAP_CONTENT, Gravity.RIGHT));

            priceSubitleView = new TextView(context);
            priceSubitleView.setTextSize(TypedValue.COMPLEX_UNIT_DIP, 13);
            priceSubitleView.setTextColor(Theme.getColor(Theme.key_windowBackgroundWhiteGrayText));
            priceSubitleView.setGravity(Gravity.RIGHT);
            priceLayout.addView(priceSubitleView, LayoutHelper.createLinear(LayoutHelper.MATCH_PARENT, LayoutHelper.WRAP_CONTENT, Gravity.RIGHT, 0, 1, 0, 0));
            addView(priceLayout, LayoutHelper.createFrame(LayoutHelper.WRAP_CONTENT, LayoutHelper.WRAP_CONTENT, Gravity.RIGHT | Gravity.CENTER_VERTICAL, 0, 0, 18, 0));

            priceLayout.setVisibility(View.GONE);
        }

        boolean timerRunning;

        @Override
        protected void onMeasure(int widthMeasureSpec, int heightMeasureSpec) {
            super.onMeasure(widthMeasureSpec, MeasureSpec.makeMeasureSpec(dp(60), MeasureSpec.EXACTLY));
            paint2.setStrokeWidth(dp(2));
        }

        private final TimerParticles timerParticles = new TimerParticles();

        @Override
        protected void onDraw(Canvas canvas) {
            if (invite == null) {
                return;
            }
            int cX = dp(32);
            int cY = getMeasuredHeight() / 2;

            int drawState;

            float progress = 0;
            float timeProgress = 1f;
            if (invite.expired || invite.revoked) {
                drawState = invite.revoked ? LINK_STATE_GRAY : LINK_STATE_RED;
            } else if (invite.expire_date > 0 || invite.usage_limit > 0) {
                float usageProgress = 1f;
                if (invite.expire_date > 0) {
                    long currentTime = System.currentTimeMillis() + timeDif * 1000L;
                    long expireTime = invite.expire_date * 1000L;
                    long date = (invite.start_date <= 0 ? invite.date : invite.start_date) * 1000L;
                    long from = currentTime - date;
                    long to = expireTime - date;
                    timeProgress = (1f - from / (float) to);
                }
                if (invite.usage_limit > 0) {
                    usageProgress = (invite.usage_limit - invite.usage) / (float) invite.usage_limit;
                }
                progress = Math.min(timeProgress, usageProgress);
                if (progress <= 0) {
                    invite.expired = true;
                    drawState = LINK_STATE_RED;
                    AndroidUtilities.updateVisibleRows(listView);
                } else {
                    drawState = LINK_STATE_GREEN;
                }
            } else {
                drawState = LINK_STATE_BLUE;
            }

            if (drawState != lastDrawingState && lastDrawingState >= 0) {
                animateFromState = lastDrawingState;
                animateToStateProgress = 0f;
                if (hasProgress(animateFromState) && !hasProgress(drawState)) {
                    animateHideExpiring = true;
                } else {
                    animateHideExpiring = false;
                }
            }

            lastDrawingState = drawState;

            if (animateToStateProgress != 1f) {
                animateToStateProgress += 16f / 250f;
                if (animateToStateProgress >= 1f) {
                    animateToStateProgress = 1f;
                    animateHideExpiring = false;
                } else {
                    invalidate();
                }
            }
            int color;
            if (animateToStateProgress != 1f) {
                color = ColorUtils.blendARGB(getColor(animateFromState, progress), getColor(drawState, progress), animateToStateProgress);
            } else {
                color = getColor(drawState, progress);
            }

            paint.setColor(color);
            canvas.drawCircle(cX, cY, dp(32) / 2f, paint);
            if (animateHideExpiring || (!invite.expired && invite.expire_date > 0 && !invite.revoked)) {
                if (animateHideExpiring) {
                    timeProgress = lastDrawExpringProgress;
                }

                paint2.setColor(color);
                rectF.set(cX - dp(20), cY - dp(20), cX + dp(20), cY + dp(20));

                if (animateToStateProgress != 1f && (!hasProgress(animateFromState) || animateHideExpiring)) {
                    canvas.save();
                    float a = (animateHideExpiring ? (1f - animateToStateProgress) : animateToStateProgress);
                    float s = (float) (0.7 + 0.3f * a);
                    canvas.scale(s, s, rectF.centerX(), rectF.centerY());
                    canvas.drawArc(rectF, -90, -timeProgress * 360, false, paint2);
                    timerParticles.draw(canvas, paint2, rectF, -timeProgress * 360, a);
                    canvas.restore();
                } else {
                    canvas.drawArc(rectF, -90, -timeProgress * 360, false, paint2);
                    timerParticles.draw(canvas, paint2, rectF, -timeProgress * 360, 1f);
                }
                if (!isPaused) {
                    invalidate();
                }
                lastDrawExpringProgress = timeProgress;
            }

            if (invite.subscription_pricing != null) {
                linkIconRevenue.setBounds(cX - dp(12), cY - dp(12), cX + dp(12), cY + dp(12));
                linkIconRevenue.draw(canvas);
            } else if (invite.revoked) {
                linkIconRevoked.setBounds(cX - dp(12), cY - dp(12), cX + dp(12), cY + dp(12));
                linkIconRevoked.draw(canvas);
            } else {
                linkIcon.setBounds(cX - dp(12), cY - dp(12), cX + dp(12), cY + dp(12));
                linkIcon.draw(canvas);
            }

            if (drawDivider) {
                canvas.drawLine(dp(70), getMeasuredHeight() - 1, getMeasuredWidth() + dp(23), getMeasuredHeight(), Theme.dividerPaint);
            }
        }

        private boolean hasProgress(int state) {
            return state == LINK_STATE_YELLOW || state == LINK_STATE_GREEN;
        }

        private int getColor(int state, float progress) {
            if (invite != null && invite.subscription_pricing != null) {
                return Theme.getColor(Theme.key_color_green);
            } else if (state == LINK_STATE_RED) {
                return Theme.getColor(Theme.key_chat_attachAudioBackground);
            } else if (state == LINK_STATE_GREEN) {
                if (progress > 0.5f) {
                    float p = (progress - 0.5f) / 0.5f;
                    return ColorUtils.blendARGB(Theme.getColor(Theme.key_chat_attachLocationBackground), Theme.getColor(Theme.key_chat_attachPollBackground), (1f - p));
                } else {
                    float p = progress / 0.5f;
                    return ColorUtils.blendARGB(Theme.getColor(Theme.key_chat_attachPollBackground), Theme.getColor(Theme.key_chat_attachAudioBackground), (1f - p));
                }
            } else if (state == LINK_STATE_YELLOW) {
                return Theme.getColor(Theme.key_chat_attachPollBackground);
            } else if (state == LINK_STATE_GRAY) {
                return Theme.getColor(Theme.key_chats_unreadCounterMuted);
            } else {
                return Theme.getColor(Theme.key_featuredStickers_addButton);
            }
        }

        public void setLink(TLRPC.TL_chatInviteExported invite, int position) {
            timerRunning = false;
            if (this.invite == null || invite == null || !this.invite.link.equals(invite.link)) {
                lastDrawingState = -1;
                animateToStateProgress = 1f;
            }
            this.invite = invite;
            this.position = position;

            if (invite == null) {
                return;
            }

            int rightMargin = dp(30);
            if (invite.subscription_pricing != null) {
                priceLayout.setVisibility(View.VISIBLE);
                optionsView.setVisibility(View.GONE);

                priceTitleView.setText(StarsIntroActivity.replaceStarsWithPlain("⭐️ " + LocaleController.formatNumber(invite.subscription_pricing.amount, ','), .75f));
                if (invite.subscription_pricing.period == StarsController.PERIOD_MONTHLY) {
                    priceSubitleView.setText(getString(R.string.StarsParticipantSubscriptionPerMonth));
                } else if (invite.subscription_pricing.period == StarsController.PERIOD_5MINUTES) {
                    priceSubitleView.setText("per 5 minutes");
                } else if (invite.subscription_pricing.period == StarsController.PERIOD_MINUTE) {
                    priceSubitleView.setText("each minute");
                }
                rightMargin = dp(18 + 10) + (int) Math.max(HintView2.measureCorrectly(priceTitleView.getText(), priceTitleView.getPaint()), HintView2.measureCorrectly(priceSubitleView.getText(), priceSubitleView.getPaint()));
            } else {
                priceLayout.setVisibility(View.GONE);
                optionsView.setVisibility(View.GONE);
            }
            ((MarginLayoutParams) textLayout.getLayoutParams()).rightMargin = rightMargin;

            if (!TextUtils.isEmpty(invite.title)) {
                SpannableStringBuilder builder = new SpannableStringBuilder(invite.title);
                Emoji.replaceEmoji(builder, titleView.getPaint().getFontMetricsInt(), false);
                titleView.setText(builder);
            } else if (invite.link.startsWith("https://t.me/+")) {
                titleView.setText(MessagesController.getInstance(currentAccount).linkPrefix + "/" + invite.link.substring("https://t.me/+".length()));
            } else if (invite.link.startsWith("https://t.me/joinchat/")) {
                titleView.setText(invite.link.substring("https://t.me/joinchat/".length()));
            } else if (invite.link.startsWith("https://")) {
                titleView.setText(invite.link.substring("https://".length()));
            } else {
                titleView.setText(invite.link);
            }

            String joinedString = "";
            if (invite.usage == 0 && invite.usage_limit == 0 && invite.requested == 0) {
                joinedString = getString(invite.subscription_pricing != null ? R.string.NoOneSubscribed : R.string.NoOneJoined);
            } else {
                if (invite.usage_limit > 0 && invite.usage == 0 && !invite.expired && !invite.revoked) {
                    joinedString = LocaleController.formatPluralString("CanJoin", invite.usage_limit);
                } else if (invite.usage_limit > 0 && invite.expired && invite.revoked) {
                    joinedString = LocaleController.formatPluralString("PeopleJoined", invite.usage) + ", " + LocaleController.formatPluralString("PeopleJoinedRemaining", (invite.usage_limit - invite.usage));
                } else {
                    if (invite.usage > 0) {
                        joinedString = LocaleController.formatPluralString("PeopleJoined", invite.usage);
                    }
                    if (invite.requested > 0) {
                        if (invite.usage > 0) {
                            joinedString = joinedString + ", ";
                        }
                        joinedString = joinedString + LocaleController.formatPluralString("JoinRequests", invite.requested);
                    }
                }
            }
            if (invite.permanent && !invite.revoked) {
                SpannableStringBuilder spannableStringBuilder = new SpannableStringBuilder(joinedString);
                DotDividerSpan dotDividerSpan = new DotDividerSpan();
                dotDividerSpan.setTopPadding(dp(1.5f));
                spannableStringBuilder.append("  .  ").setSpan(dotDividerSpan, spannableStringBuilder.length() - 3, spannableStringBuilder.length() - 2, 0);
                spannableStringBuilder.append(getString(R.string.Permanent));
                subtitleView.setText(spannableStringBuilder);
            } else if (invite.expired || invite.revoked) {
                if (invite.revoked && invite.usage == 0) {
                    joinedString = getString(invite.subscription_pricing != null ? R.string.NoOneSubscribed : R.string.NoOneJoined);
                }
                SpannableStringBuilder spannableStringBuilder = new SpannableStringBuilder(joinedString);
                DotDividerSpan dotDividerSpan = new DotDividerSpan();
                dotDividerSpan.setTopPadding(dp(1.5f));
                spannableStringBuilder.append("  .  ").setSpan(dotDividerSpan, spannableStringBuilder.length() - 3, spannableStringBuilder.length() - 2, 0);
                if (!invite.revoked && invite.usage_limit > 0 && invite.usage >= invite.usage_limit) {
                    spannableStringBuilder.append(getString(R.string.LinkLimitReached));
                } else {
                    spannableStringBuilder.append(getString(invite.revoked ? R.string.Revoked : R.string.Expired));
                }
                subtitleView.setText(spannableStringBuilder);
            } else if (invite.expire_date > 0) {
                SpannableStringBuilder spannableStringBuilder = new SpannableStringBuilder(joinedString);
                DotDividerSpan dotDividerSpan = new DotDividerSpan();
                dotDividerSpan.setTopPadding(dp(1.5f));
                spannableStringBuilder.append("  .  ").setSpan(dotDividerSpan, spannableStringBuilder.length() - 3, spannableStringBuilder.length() - 2, 0);

                long currentTime = System.currentTimeMillis() + timeDif * 1000L;
                long expireTime = invite.expire_date * 1000L;
                long timeLeft = expireTime - currentTime;
                if (timeLeft < 0) {
                    timeLeft = 0;
                }
                if (timeLeft > 86400000L) {
                    spannableStringBuilder.append(LocaleController.formatPluralString("DaysLeft", (int) (timeLeft / 86400000L)));
                } else {
                    int s = (int) ((timeLeft / 1000) % 60);
                    int m = (int) ((timeLeft / 1000 / 60) % 60);
                    int h = (int) ((timeLeft / 1000 / 60 / 60));
                    spannableStringBuilder.append(String.format(Locale.ENGLISH, "%02d", h)).append(String.format(Locale.ENGLISH, ":%02d", m)).append(String.format(Locale.ENGLISH, ":%02d", s));
                    timerRunning = true;
                }
                subtitleView.setText(spannableStringBuilder);
            } else {
                subtitleView.setText(joinedString);
            }
        }
    }

    public void deleteLink(TLRPC.TL_chatInviteExported invite) {
        TLRPC.TL_messages_deleteExportedChatInvite req = new TLRPC.TL_messages_deleteExportedChatInvite();
        req.link = invite.link;
        req.peer = getMessagesController().getInputPeer(-currentChatId);
        getConnectionsManager().sendRequest(req, (response, error) -> AndroidUtilities.runOnUIThread(() -> {
            if (error == null) {
                linkEditActivityCallback.onLinkRemoved(invite);
            }
        }));
    }

    public void editLink(TLRPC.TL_chatInviteExported invite) {
        LinkEditActivity activity = new LinkEditActivity(LinkEditActivity.EDIT_TYPE, currentChatId);
        activity.setCallback(linkEditActivityCallback);
        activity.setInviteToEdit(invite);
        presentFragment(activity);
    }

    public void revokeLink(TLRPC.TL_chatInviteExported invite) {
        TLRPC.TL_messages_editExportedChatInvite req = new TLRPC.TL_messages_editExportedChatInvite();
        req.link = invite.link;
        req.revoked = true;
        req.peer = getMessagesController().getInputPeer(-currentChatId);
        getConnectionsManager().sendRequest(req, (response, error) -> AndroidUtilities.runOnUIThread(() -> {
            if (error == null) {
                if (response instanceof TLRPC.TL_messages_exportedChatInviteReplaced) {
                    TLRPC.TL_messages_exportedChatInviteReplaced replaced = (TLRPC.TL_messages_exportedChatInviteReplaced) response;
                    if (!isPublic) {
                        ManageLinksActivity.this.invite = (TLRPC.TL_chatInviteExported) replaced.new_invite;
                    }

                    invite.revoked = true;
                    DiffCallback callback = saveListState();
                    if (isPublic && adminId == getAccountInstance().getUserConfig().getClientUserId()) {
                        invites.remove(invite);
                        invites.add(0, (TLRPC.TL_chatInviteExported) replaced.new_invite);
                    } else if (this.invite != null) {
                        this.invite = (TLRPC.TL_chatInviteExported) replaced.new_invite;
                    }
                    revokedInvites.add(0, invite);
                    updateRecyclerViewAnimated(callback);
                } else {
                    linkEditActivityCallback.onLinkEdited(invite, response);
                    if (info != null) {
                        info.invitesCount--;
                        if (info.invitesCount < 0) {
                            info.invitesCount = 0;
                        }
                        getMessagesStorage().saveChatLinksCount(currentChatId, info.invitesCount);
                    }
                }
                if (getParentActivity() != null) {
                    BulletinFactory.of(this).createSimpleBulletin(R.raw.linkbroken, getString(R.string.InviteRevokedHint)).show();
                }
            }
        }));
    }

    private final LinkEditActivity.Callback linkEditActivityCallback = new LinkEditActivity.Callback() {
        @Override
        public void onLinkCreated(TLObject response) {
            if (response instanceof TLRPC.TL_chatInviteExported) {
                AndroidUtilities.runOnUIThread(() -> {
                    DiffCallback callback = saveListState();
                    invites.add(0, (TLRPC.TL_chatInviteExported) response);
                    if (info != null) {
                        info.invitesCount++;
                        getMessagesStorage().saveChatLinksCount(currentChatId, info.invitesCount);
                    }
                    updateRecyclerViewAnimated(callback);
                }, 200);
            }
        }

        @Override
        public void onLinkEdited(TLRPC.TL_chatInviteExported inviteToEdit, TLObject response) {
            if (response instanceof TLRPC.TL_messages_exportedChatInvite) {
                TLRPC.TL_chatInviteExported edited = (TLRPC.TL_chatInviteExported) ((TLRPC.TL_messages_exportedChatInvite) response).invite;
                fixDate(edited);
                for (int i = 0; i < invites.size(); i++) {
                    if (invites.get(i).link.equals(inviteToEdit.link)) {
                        if (edited.revoked) {
                            DiffCallback callback = saveListState();
                            invites.remove(i);
                            revokedInvites.add(0, edited);
                            updateRecyclerViewAnimated(callback);
                        } else {
                            invites.set(i, edited);
                            updateRows(true);
                        }
                        return;
                    }
                }
            }
        }

        @Override
        public void onLinkRemoved(TLRPC.TL_chatInviteExported removedInvite) {
            for (int i = 0; i < revokedInvites.size(); i++) {
                if (revokedInvites.get(i).link.equals(removedInvite.link)) {
                    DiffCallback callback = saveListState();
                    revokedInvites.remove(i);
                    updateRecyclerViewAnimated(callback);
                    return;
                }
            }
        }

        @Override
        public void revokeLink(TLRPC.TL_chatInviteExported inviteFinal) {
            ManageLinksActivity.this.revokeLink(inviteFinal);
        }
    };

    private void updateRecyclerViewAnimated(DiffCallback callback) {
        if (isPaused || listViewAdapter == null || listView == null) {
            updateRows(true);
            return;
        }
        updateRows(false);
        callback.fillPositions(callback.newPositionToItem);
        DiffUtil.calculateDiff(callback).dispatchUpdatesTo(listViewAdapter);
        AndroidUtilities.updateVisibleRows(listView);
    }


    private class DiffCallback extends DiffUtil.Callback {

        int oldRowCount;
        int oldLinksStartRow;
        int oldLinksEndRow;
        int oldRevokedLinksStartRow;
        int oldRevokedLinksEndRow;
        int oldAdminsStartRow;
        int oldAdminsEndRow;

        SparseIntArray oldPositionToItem = new SparseIntArray();
        SparseIntArray newPositionToItem = new SparseIntArray();
        ArrayList<TLRPC.TL_chatInviteExported> oldLinks = new ArrayList<>();
        ArrayList<TLRPC.TL_chatInviteExported> oldRevokedLinks = new ArrayList<>();


        @Override
        public int getOldListSize() {
            return oldRowCount;
        }

        @Override
        public int getNewListSize() {
            return rowCount;
        }

        @Override
        public boolean areItemsTheSame(int oldItemPosition, int newItemPosition) {
            if (oldItemPosition >= oldLinksStartRow && oldItemPosition < oldLinksEndRow || oldItemPosition >= oldRevokedLinksStartRow && oldItemPosition < oldRevokedLinksEndRow) {
                if (newItemPosition >= linksStartRow && newItemPosition < linksEndRow || newItemPosition >= revokedLinksStartRow && newItemPosition < revokedLinksEndRow) {
                    TLRPC.TL_chatInviteExported newItem;
                    TLRPC.TL_chatInviteExported oldItem;
                    if (newItemPosition >= linksStartRow && newItemPosition < linksEndRow) {
                        newItem = invites.get(newItemPosition - linksStartRow);
                    } else {
                        newItem = revokedInvites.get(newItemPosition - revokedLinksStartRow);
                    }
                    if (oldItemPosition >= oldLinksStartRow && oldItemPosition < oldLinksEndRow) {
                        oldItem = oldLinks.get(oldItemPosition - oldLinksStartRow);
                    } else {
                        oldItem = oldRevokedLinks.get(oldItemPosition - oldRevokedLinksStartRow);
                    }
                    return oldItem.link.equals(newItem.link);
                }
            }
            if (oldItemPosition >= oldAdminsStartRow && oldItemPosition < oldAdminsEndRow && newItemPosition >= adminsStartRow && newItemPosition < adminsEndRow) {
                return (oldItemPosition - oldAdminsStartRow) == (newItemPosition - adminsStartRow);
            }
            int oldItem = oldPositionToItem.get(oldItemPosition, -1);
            int newItem = newPositionToItem.get(newItemPosition, -1);
            return oldItem >= 0 && oldItem == newItem;
        }

        @Override
        public boolean areContentsTheSame(int oldItemPosition, int newItemPosition) {
            return areItemsTheSame(oldItemPosition, newItemPosition);
        }

        public void fillPositions(SparseIntArray sparseIntArray) {
            sparseIntArray.clear();
            int pointer = 0;

            put(++pointer, helpRow, sparseIntArray);
            put(++pointer, permanentLinkHeaderRow, sparseIntArray);
            put(++pointer, permanentLinkRow, sparseIntArray);
            put(++pointer, dividerRow, sparseIntArray);
            put(++pointer, createNewLinkRow, sparseIntArray);
            put(++pointer, revokedHeader, sparseIntArray);
            put(++pointer, revokeAllRow, sparseIntArray);
            put(++pointer, createLinkHelpRow, sparseIntArray);
            put(++pointer, creatorRow, sparseIntArray);
            put(++pointer, creatorDividerRow, sparseIntArray);
            put(++pointer, adminsHeaderRow, sparseIntArray);
            put(++pointer, linksHeaderRow, sparseIntArray);
            put(++pointer, linksLoadingRow, sparseIntArray);
        }

        private void put(int id, int position, SparseIntArray sparseIntArray) {
            if (position >= 0) {
                sparseIntArray.put(position, id);
            }
        }
    }

    private DiffCallback saveListState() {
        DiffCallback callback = new DiffCallback();
        callback.fillPositions(callback.oldPositionToItem);
        callback.oldLinksStartRow = linksStartRow;
        callback.oldLinksEndRow = linksEndRow;
        callback.oldRevokedLinksStartRow = revokedLinksStartRow;
        callback.oldRevokedLinksEndRow = revokedLinksEndRow;
        callback.oldAdminsStartRow = adminsStartRow;
        callback.oldAdminsEndRow = adminsEndRow;
        callback.oldRowCount = rowCount;
        callback.oldLinks.clear();
        callback.oldLinks.addAll(invites);

        callback.oldRevokedLinks.clear();
        callback.oldRevokedLinks.addAll(revokedInvites);

        return callback;
    }

    public void fixDate(TLRPC.TL_chatInviteExported edited) {
        if (edited.expire_date > 0) {
            edited.expired = getConnectionsManager().getCurrentTime() >= edited.expire_date;
        } else if (edited.usage_limit > 0) {
            edited.expired = edited.usage >= edited.usage_limit;
        }
    }

    @Override
    public ArrayList<ThemeDescription> getThemeDescriptions() {
        ArrayList<ThemeDescription> themeDescriptions = new ArrayList<>();

        ThemeDescription.ThemeDescriptionDelegate cellDelegate = () -> {
            if (listView != null) {
                int count = listView.getChildCount();
                for (int a = 0; a < count; a++) {
                    View child = listView.getChildAt(a);
                    if (child instanceof ManageChatUserCell) {
                        ((ManageChatUserCell) child).update(0);
                    }
                    if (child instanceof LinkActionView) {
                        ((LinkActionView) child).updateColors();
                    }
                }
            }
            if (inviteLinkBottomSheet != null) {
                inviteLinkBottomSheet.updateColors();
            }
        };

        themeDescriptions.add(new ThemeDescription(listView, ThemeDescription.FLAG_CELLBACKGROUNDCOLOR, new Class[]{HeaderCell.class, CreationTextCell.class, LinkActionView.class, LinkCell.class}, null, null, null, Theme.key_windowBackgroundWhite));
        themeDescriptions.add(new ThemeDescription(fragmentView, ThemeDescription.FLAG_BACKGROUND | ThemeDescription.FLAG_CHECKTAG, null, null, null, null, Theme.key_windowBackgroundGray));
        themeDescriptions.add(new ThemeDescription(fragmentView, ThemeDescription.FLAG_BACKGROUND | ThemeDescription.FLAG_CHECKTAG, null, null, null, null, Theme.key_windowBackgroundWhite));

        themeDescriptions.add(new ThemeDescription(actionBar, ThemeDescription.FLAG_BACKGROUND, null, null, null, null, Theme.key_actionBarDefault));
        themeDescriptions.add(new ThemeDescription(listView, ThemeDescription.FLAG_LISTGLOWCOLOR, null, null, null, null, Theme.key_actionBarDefault));
        themeDescriptions.add(new ThemeDescription(actionBar, ThemeDescription.FLAG_AB_ITEMSCOLOR, null, null, null, null, Theme.key_actionBarDefaultIcon));
        themeDescriptions.add(new ThemeDescription(actionBar, ThemeDescription.FLAG_AB_TITLECOLOR, null, null, null, null, Theme.key_actionBarDefaultTitle));
        themeDescriptions.add(new ThemeDescription(actionBar, ThemeDescription.FLAG_AB_SELECTORCOLOR, null, null, null, null, Theme.key_actionBarDefaultSelector));

        themeDescriptions.add(new ThemeDescription(listView, ThemeDescription.FLAG_SELECTOR, null, null, null, null, Theme.key_listSelector));

        themeDescriptions.add(new ThemeDescription(listView, 0, new Class[]{View.class}, Theme.dividerPaint, null, null, Theme.key_divider));

        themeDescriptions.add(new ThemeDescription(listView, ThemeDescription.FLAG_BACKGROUNDFILTER, new Class[]{TextInfoPrivacyCell.class}, null, null, null, Theme.key_windowBackgroundGrayShadow));
        themeDescriptions.add(new ThemeDescription(listView, 0, new Class[]{TextInfoPrivacyCell.class}, new String[]{"textView"}, null, null, null, Theme.key_windowBackgroundWhiteGrayText4));

        themeDescriptions.add(new ThemeDescription(listView, 0, new Class[]{ManageChatUserCell.class}, new String[]{"nameTextView"}, null, null, null, Theme.key_windowBackgroundWhiteBlackText));
        themeDescriptions.add(new ThemeDescription(listView, 0, new Class[]{ManageChatUserCell.class}, new String[]{"statusColor"}, null, null, cellDelegate, Theme.key_windowBackgroundWhiteGrayText));
        themeDescriptions.add(new ThemeDescription(listView, 0, new Class[]{ManageChatUserCell.class}, new String[]{"statusOnlineColor"}, null, null, cellDelegate, Theme.key_windowBackgroundWhiteBlueText));
        themeDescriptions.add(new ThemeDescription(listView, 0, new Class[]{ManageChatUserCell.class}, null, Theme.avatarDrawables, null, Theme.key_avatar_text));
        themeDescriptions.add(new ThemeDescription(null, 0, null, null, null, cellDelegate, Theme.key_avatar_backgroundRed));
        themeDescriptions.add(new ThemeDescription(null, 0, null, null, null, cellDelegate, Theme.key_avatar_backgroundOrange));
        themeDescriptions.add(new ThemeDescription(null, 0, null, null, null, cellDelegate, Theme.key_avatar_backgroundViolet));
        themeDescriptions.add(new ThemeDescription(null, 0, null, null, null, cellDelegate, Theme.key_avatar_backgroundGreen));
        themeDescriptions.add(new ThemeDescription(null, 0, null, null, null, cellDelegate, Theme.key_avatar_backgroundCyan));
        themeDescriptions.add(new ThemeDescription(null, 0, null, null, null, cellDelegate, Theme.key_avatar_backgroundBlue));
        themeDescriptions.add(new ThemeDescription(null, 0, null, null, null, cellDelegate, Theme.key_avatar_backgroundPink));

        themeDescriptions.add(new ThemeDescription(listView, 0, new Class[]{HintInnerCell.class}, new String[]{"messageTextView"}, null, null, null, Theme.key_chats_message));

        themeDescriptions.add(new ThemeDescription(listView, ThemeDescription.FLAG_CHECKTAG, new Class[]{ManageChatTextCell.class}, new String[]{"textView"}, null, null, null, Theme.key_windowBackgroundWhiteBlackText));
        themeDescriptions.add(new ThemeDescription(listView, ThemeDescription.FLAG_CHECKTAG, new Class[]{ManageChatTextCell.class}, new String[]{"imageView"}, null, null, null, Theme.key_chats_unreadCounterMuted));
        themeDescriptions.add(new ThemeDescription(listView, ThemeDescription.FLAG_CHECKTAG, new Class[]{ManageChatTextCell.class}, new String[]{"imageView"}, null, null, null, Theme.key_windowBackgroundWhiteBlueButton));
        themeDescriptions.add(new ThemeDescription(listView, ThemeDescription.FLAG_CHECKTAG, new Class[]{ManageChatTextCell.class}, new String[]{"textView"}, null, null, null, Theme.key_windowBackgroundWhiteBlueIcon));

        themeDescriptions.add(new ThemeDescription(listView, 0, new Class[]{CreationTextCell.class}, new String[]{"textView"}, null, null, null, Theme.key_windowBackgroundWhiteBlueText2));
        themeDescriptions.add(new ThemeDescription(listView, ThemeDescription.FLAG_BACKGROUNDFILTER, new Class[]{CreationTextCell.class}, new String[]{"imageView"}, null, null, null, Theme.key_switchTrackChecked));
        themeDescriptions.add(new ThemeDescription(listView, 0, new Class[]{CreationTextCell.class}, new String[]{"imageView"}, null, null, null, Theme.key_checkboxCheck));
        themeDescriptions.add(new ThemeDescription(listView, 0, new Class[]{HeaderCell.class}, new String[]{"textView"}, null, null, null, Theme.key_windowBackgroundWhiteBlueHeader));

        themeDescriptions.add(new ThemeDescription(listView, 0, new Class[]{LinkCell.class}, new String[]{"titleView"}, null, null, null, Theme.key_windowBackgroundWhiteBlackText));
        themeDescriptions.add(new ThemeDescription(listView, 0, new Class[]{LinkCell.class}, new String[]{"subtitleView"}, null, null, null, Theme.key_windowBackgroundWhiteGrayText));
        themeDescriptions.add(new ThemeDescription(listView, ThemeDescription.FLAG_IMAGECOLOR, new Class[]{LinkCell.class}, new String[]{"optionsView"}, null, null, null, Theme.key_stickers_menu));
        return themeDescriptions;
    }

    @Override
    public boolean needDelayOpenAnimation() {
        return true;
    }

    AnimationNotificationsLocker notificationsLocker = new AnimationNotificationsLocker();

    @Override
    public void onTransitionAnimationEnd(boolean isOpen, boolean backward) {
        super.onTransitionAnimationEnd(isOpen, backward);
        if (isOpen) {
            isOpened = true;
            if (backward && inviteLinkBottomSheet != null && inviteLinkBottomSheet.isNeedReopen) {
                inviteLinkBottomSheet.show();
            }
        }
        notificationsLocker.unlock();
    }

    @Override
    public void onTransitionAnimationStart(boolean isOpen, boolean backward) {
        super.onTransitionAnimationStart(isOpen, backward);
        notificationsLocker.lock();
    }

    @Override
    public boolean onFragmentCreate() {
        getNotificationCenter().addObserver(this, NotificationCenter.dialogDeleted);
        return super.onFragmentCreate();
    }

    @Override
    public void onFragmentDestroy() {
        getNotificationCenter().removeObserver(this, NotificationCenter.dialogDeleted);
        super.onFragmentDestroy();
    }

    @Override
    public void didReceivedNotification(int id, int account, Object... args) {
        if (id == NotificationCenter.dialogDeleted) {
            long dialogId = (long) args[0];
            if (dialogId == -this.currentChatId) {
                if (parentLayout != null && parentLayout.getLastFragment() == this) {
                    finishFragment();
                } else {
                    removeSelfFromStack();
                }
            }
        }
    }
}<|MERGE_RESOLUTION|>--- conflicted
+++ resolved
@@ -88,13 +88,9 @@
 import java.util.HashMap;
 import java.util.Locale;
 
-<<<<<<< HEAD
 import tw.nekomimi.nekogram.NekoConfig;
 
-public class ManageLinksActivity extends BaseFragment {
-=======
 public class ManageLinksActivity extends BaseFragment implements NotificationCenter.NotificationCenterDelegate {
->>>>>>> eee720ef
 
     private ListAdapter listViewAdapter;
     private RecyclerListView listView;
@@ -667,15 +663,11 @@
             if ((position >= linksStartRow && position < linksEndRow) || (position >= revokedLinksStartRow && position < revokedLinksEndRow)) {
                 LinkCell cell = (LinkCell) view;
                 cell.optionsView.callOnClick();
-<<<<<<< HEAD
                 if (!NekoConfig.disableVibration.Bool()) {
-                    view.performHapticFeedback(HapticFeedbackConstants.LONG_PRESS, HapticFeedbackConstants.FLAG_IGNORE_GLOBAL_SETTING);
-                }
-=======
-                try {
-                    view.performHapticFeedback(HapticFeedbackConstants.LONG_PRESS, HapticFeedbackConstants.FLAG_IGNORE_GLOBAL_SETTING);
-                } catch (Exception ignored) {}
->>>>>>> eee720ef
+                    try {
+                        view.performHapticFeedback(HapticFeedbackConstants.LONG_PRESS, HapticFeedbackConstants.FLAG_IGNORE_GLOBAL_SETTING);
+                    } catch (Exception ignored) {}
+                }
                 return true;
             }
             return false;
