--- conflicted
+++ resolved
@@ -379,11 +379,7 @@
                 emptyImageView = new ImageView(context);
                 emptyImageView.setScaleType(ImageView.ScaleType.CENTER);
                 emptyImageView.setImageResource(R.drawable.stickers_empty);
-<<<<<<< HEAD
-                emptyImageView.setColorFilter(new PorterDuffColorFilter(Theme.getColor(Theme.key_chat_emojiPanelEmptyText), PorterDuff.Mode.SRC_IN));
-=======
-                emptyImageView.setColorFilter(new PorterDuffColorFilter(getThemedColor(Theme.key_chat_emojiPanelEmptyText), PorterDuff.Mode.MULTIPLY));
->>>>>>> 418f478a
+                emptyImageView.setColorFilter(new PorterDuffColorFilter(getThemedColor(Theme.key_chat_emojiPanelEmptyText), PorterDuff.Mode.SRC_IN));
                 layout.addView(emptyImageView, LayoutHelper.createLinear(LayoutHelper.WRAP_CONTENT, LayoutHelper.WRAP_CONTENT));
 
                 layout.addView(new Space(context), LayoutHelper.createLinear(LayoutHelper.MATCH_PARENT, 15));
