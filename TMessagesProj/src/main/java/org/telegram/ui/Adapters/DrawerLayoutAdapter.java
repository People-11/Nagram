/*
 * This is the source code of Telegram for Android v. 5.x.x.
 * It is licensed under GNU GPL v. 2 or later.
 * You should have received a copy of the license in this archive (see LICENSE).
 *
 * Copyright Nikolai Kudashov, 2013-2018.
 */

package org.telegram.ui.Adapters;

import android.content.Context;
import android.content.pm.PackageManager;
import android.view.View;
import android.view.ViewGroup;

import androidx.annotation.Nullable;
import androidx.recyclerview.widget.RecyclerView;

import androidx.recyclerview.widget.RecyclerView;

import org.telegram.messenger.AndroidUtilities;
import org.telegram.messenger.ApplicationLoader;
import org.telegram.messenger.LocaleController;
import org.telegram.messenger.MediaDataController;
import org.telegram.messenger.MessagesController;
import org.telegram.messenger.NotificationCenter;
import org.telegram.messenger.R;
import org.telegram.messenger.SharedConfig;
import org.telegram.messenger.UserConfig;
import org.telegram.tgnet.TLRPC;
import org.telegram.ui.ActionBar.DrawerLayoutContainer;
import org.telegram.tgnet.TLRPC;
import org.telegram.ui.ActionBar.Theme;
import org.telegram.ui.Cells.DividerCell;
import org.telegram.ui.Cells.DrawerActionCell;
import org.telegram.ui.Cells.DrawerActionCheckCell;
import org.telegram.ui.Cells.DividerCell;
import org.telegram.ui.Cells.DrawerActionCell;
import org.telegram.ui.Cells.DrawerAddCell;
import org.telegram.ui.Cells.DrawerProfileCell;
import org.telegram.ui.Cells.DrawerUserCell;
import org.telegram.ui.Cells.EmptyCell;
import org.telegram.ui.Components.RecyclerListView;
import org.telegram.ui.Components.SideMenultItemAnimator;

import java.util.ArrayList;
import java.util.Collections;

import cn.hutool.core.util.StrUtil;
import kotlin.jvm.functions.Function0;
import tw.nekomimi.nekogram.NekoConfig;
import tw.nekomimi.nekogram.NekoXConfig;
import tw.nekomimi.nekogram.helpers.PasscodeHelper;
import xyz.nextalone.nagram.NaConfig;

public class DrawerLayoutAdapter extends RecyclerListView.SelectionAdapter implements NotificationCenter.NotificationCenterDelegate {

    private Context mContext;
    private DrawerLayoutContainer mDrawerLayoutContainer;
    private ArrayList<Item> items = new ArrayList<>(11);
    private ArrayList<Integer> accountNumbers = new ArrayList<>();
    private boolean accountsShown;
    public DrawerProfileCell profileCell;
    private SideMenultItemAnimator itemAnimator;
    private boolean hasGps;

    public DrawerLayoutAdapter(Context context, SideMenultItemAnimator animator, DrawerLayoutContainer drawerLayoutContainer) {
        mContext = context;
        mDrawerLayoutContainer = drawerLayoutContainer;
        itemAnimator = animator;
        accountsShown = MessagesController.getGlobalMainSettings().getBoolean("accountsShown", true);
        Theme.createCommonDialogResources(context);
        resetItems();
        try {
            hasGps = ApplicationLoader.applicationContext.getPackageManager().hasSystemFeature(PackageManager.FEATURE_LOCATION_GPS);
        } catch (Throwable e) {
            hasGps = false;
        }
    }

    private int getAccountRowsCount() {
        return accountNumbers.size() + 2;
    }

    @Override
    public int getItemCount() {
        int count = items.size() + 2;
        if (accountsShown) {
            count += getAccountRowsCount();
        }
        return count;
    }

    public void setAccountsShown(boolean value, boolean animated) {
        if (accountsShown == value || itemAnimator.isRunning()) {
            return;
        }
        accountsShown = value;
        MessagesController.getGlobalMainSettings().edit().putBoolean("accountsShown", accountsShown).apply();
        if (profileCell != null) {
            profileCell.setAccountsShown(accountsShown, animated);
        }
        MessagesController.getGlobalMainSettings().edit().putBoolean("accountsShown", accountsShown).apply();
        if (animated) {
            itemAnimator.setShouldClipChildren(false);
            if (accountsShown) {
                notifyItemRangeInserted(2, getAccountRowsCount());
            } else {
                notifyItemRangeRemoved(2, getAccountRowsCount());
            }
        } else {
            notifyDataSetChanged();
        }
    }

    public boolean isAccountsShown() {
        return accountsShown;
    }

    private View.OnClickListener onPremiumDrawableClick;
    public void setOnPremiumDrawableClick(View.OnClickListener listener) {
        onPremiumDrawableClick = listener;
    }

    @Override
    public void didReceivedNotification(int id, int account, Object... args) {
        if (id == NotificationCenter.updateUserStatus) {
            if (args[0] != null) {
                TLRPC.TL_updateUserStatus update = (TLRPC.TL_updateUserStatus) args[0];
                long selectedUserId = UserConfig.getInstance(UserConfig.selectedAccount).getClientUserId();
                if (update.user_id != selectedUserId) {
                    return;
                }
            }
        }
        notifyDataSetChanged();
    }

    @Override
    public void notifyDataSetChanged() {
        resetItems();
        super.notifyDataSetChanged();
    }

    @Override
    public boolean isEnabled(RecyclerView.ViewHolder holder) {
        int itemType = holder.getItemViewType();
        return itemType == 3 || itemType == 4 || itemType == 5 || itemType == 6;
    }

    @Override
    public RecyclerView.ViewHolder onCreateViewHolder(ViewGroup parent, int viewType) {
        View view;
        switch (viewType) {
            case 0:
                view = profileCell = new DrawerProfileCell(mContext, mDrawerLayoutContainer) {
                    @Override
                    protected void onPremiumClick() {
                        if (onPremiumDrawableClick != null) {
                            onPremiumDrawableClick.onClick(this);
                        }
                    }
                };
                break;
            case 2:
                view = new DividerCell(mContext);
                break;
            case 3:
                view = new DrawerActionCell(mContext);
                break;
            case 6:
                view = new DrawerActionCheckCell(mContext);
                break;
            case 4:
                view = new DrawerUserCell(mContext);
                break;
            case 5:
                view = new DrawerAddCell(mContext);
                break;
            case 1:
            default:
                view = new EmptyCell(mContext, AndroidUtilities.dp(8));
                break;
        }
        view.setLayoutParams(new RecyclerView.LayoutParams(ViewGroup.LayoutParams.MATCH_PARENT, ViewGroup.LayoutParams.WRAP_CONTENT));
        return new RecyclerListView.Holder(view);
    }

    @Override
    public void onBindViewHolder(RecyclerView.ViewHolder holder, int position) {
        switch (holder.getItemViewType()) {
            case 0: {
                DrawerProfileCell profileCell = (DrawerProfileCell) holder.itemView;
                profileCell.setUser(MessagesController.getInstance(UserConfig.selectedAccount).getUser(UserConfig.getInstance(UserConfig.selectedAccount).getClientUserId()), accountsShown);
                break;
            }
            case 3: {
                DrawerActionCell drawerActionCell = (DrawerActionCell) holder.itemView;
                position -= 2;
                if (accountsShown) {
                    position -= getAccountRowsCount();
                }
                items.get(position).bind(drawerActionCell);
                drawerActionCell.setPadding(0, 0, 0, 0);
                break;
            }
            case 6: {
                DrawerActionCheckCell drawerActionCell = (DrawerActionCheckCell) holder.itemView;
                position -= 2;
                if (accountsShown) {
                    position -= getAccountRowsCount();
                }
                ((CheckItem) items.get(position)).bindCheck(drawerActionCell);
                drawerActionCell.setPadding(0, 0, 0, 0);
                break;
            }
            case 4: {
                DrawerUserCell drawerUserCell = (DrawerUserCell) holder.itemView;
                drawerUserCell.invalidate();
                drawerUserCell.setAccount(accountNumbers.get(position - 2));
                break;
            }
        }
    }

    @Override
    public int getItemViewType(int i) {
        if (i == 0) {
            return 0;
        } else if (i == 1) {
            return 1;
        }
        i -= 2;
        if (accountsShown) {
            if (i < accountNumbers.size()) {
                return 4;
            } else {
                if (i == accountNumbers.size()) {
                    return 5;
                } else if (i == accountNumbers.size() + 1) {
                    return 2;
                }
            }
            i -= getAccountRowsCount();
        }
        if (i < 0 || i >= items.size() || items.get(i) == null) {
            return 2;
        }
        return items.get(i) instanceof CheckItem ? 6 : 3;
    }

    public void swapElements(int fromIndex, int toIndex) {
        int idx1 = fromIndex - 2;
        int idx2 = toIndex - 2;
        if (idx1 < 0 || idx2 < 0 || idx1 >= accountNumbers.size() || idx2 >= accountNumbers.size()) {
            return;
        }
        final UserConfig userConfig1 = UserConfig.getInstance(accountNumbers.get(idx1));
        final UserConfig userConfig2 = UserConfig.getInstance(accountNumbers.get(idx2));
        final int tempLoginTime = userConfig1.loginTime;
        userConfig1.loginTime = userConfig2.loginTime;
        userConfig2.loginTime = tempLoginTime;
        userConfig1.saveConfig(false);
        userConfig2.saveConfig(false);
        Collections.swap(accountNumbers, idx1, idx2);
        notifyItemMoved(fromIndex, toIndex);
    }

    private void resetItems() {
        accountNumbers.clear();
        for (int a : SharedConfig.activeAccounts) {
            if (PasscodeHelper.isAccountHidden(a)) continue;
            if (UserConfig.getInstance(a).isClientActivated()) {
                accountNumbers.add(a);
            }
        }
        Collections.sort(accountNumbers, (o1, o2) -> {
            long l1 = UserConfig.getInstance(o1).loginTime;
            long l2 = UserConfig.getInstance(o2).loginTime;
            if (l1 > l2) {
                return 1;
            } else if (l1 < l2) {
                return -1;
            }
            return 0;
        });

        items.clear();
        if (!UserConfig.getInstance(UserConfig.selectedAccount).isClientActivated()) {
            return;
        }
        int eventType = Theme.getEventType();
        int newGroupIcon;
        int newSecretIcon;
        int newChannelIcon;
        int contactsIcon;
        int callsIcon;
        int savedIcon;
        int settingsIcon;
        int inviteIcon;
        int helpIcon;
        int peopleNearbyIcon;
        if (NaConfig.INSTANCE.getIconDecoration().Int() == 4) {
            eventType = -1;
        }
        if (eventType == 0 || NaConfig.INSTANCE.getIconDecoration().Int() == 1) {
            newGroupIcon = R.drawable.msg_groups_ny;
            //newSecretIcon = R.drawable.msg_secret_ny;
            //newChannelIcon = R.drawable.msg_channel_ny;
            contactsIcon = R.drawable.msg_contacts_ny;
            callsIcon = R.drawable.msg_calls_ny;
            savedIcon = R.drawable.msg_saved_ny;
            settingsIcon = R.drawable.msg_settings_ny;
            inviteIcon = R.drawable.msg_invite_ny;
            helpIcon = R.drawable.msg_help_ny;
            peopleNearbyIcon = R.drawable.msg_nearby_ny;
        } else if (eventType == 1 || NaConfig.INSTANCE.getIconDecoration().Int() == 2) {
            newGroupIcon = R.drawable.msg_groups_14;
            //newSecretIcon = R.drawable.msg_secret_14;
            //newChannelIcon = R.drawable.msg_channel_14;
            contactsIcon = R.drawable.msg_contacts_14;
            callsIcon = R.drawable.msg_calls_14;
            savedIcon = R.drawable.msg_saved_14;
            settingsIcon = R.drawable.msg_settings_14;
            inviteIcon = R.drawable.msg_secret_ny;
            helpIcon = R.drawable.msg_help;
            peopleNearbyIcon = R.drawable.msg_secret_14;
        } else if (eventType == 2 || NaConfig.INSTANCE.getIconDecoration().Int() == 3) {
            newGroupIcon = R.drawable.msg_groups_hw;
            //newSecretIcon = R.drawable.msg_secret_hw;
            //newChannelIcon = R.drawable.msg_channel_hw;
            contactsIcon = R.drawable.msg_contacts_hw;
            callsIcon = R.drawable.msg_calls_hw;
            savedIcon = R.drawable.msg_saved_hw;
            settingsIcon = R.drawable.msg_settings_hw;
            inviteIcon = R.drawable.msg_invite_hw;
            helpIcon = R.drawable.msg_help_hw;
            peopleNearbyIcon = R.drawable.msg_secret_hw;
        } else {
            newGroupIcon = R.drawable.msg_groups;
            //newSecretIcon = R.drawable.msg_secret;
            //newChannelIcon = R.drawable.msg_channel;
            contactsIcon = R.drawable.msg_contacts;
            callsIcon = R.drawable.msg_calls;
            savedIcon = R.drawable.msg_saved;
            settingsIcon = R.drawable.msg_settings_old;
            inviteIcon = R.drawable.msg_invite;
            helpIcon = R.drawable.msg_help;
            peopleNearbyIcon = R.drawable.msg_nearby;
        }
        UserConfig me = UserConfig.getInstance(UserConfig.selectedAccount);
        boolean showDivider = false;
        if (me != null && me.isPremium()) {
            if (me.getEmojiStatus() != null) {
                items.add(new Item(15, LocaleController.getString("ChangeEmojiStatus", R.string.ChangeEmojiStatus), R.drawable.msg_status_edit));
            } else {
                items.add(new Item(15, LocaleController.getString("SetEmojiStatus", R.string.SetEmojiStatus), R.drawable.msg_status_set));
            }
            showDivider = true;
        }
        boolean needDivider = false;
        if (MessagesController.getInstance(UserConfig.selectedAccount).storiesEnabled()) {
            items.add(new Item(16, LocaleController.getString("ProfileMyStories", R.string.ProfileMyStories), R.drawable.msg_menu_stories));
            showDivider = true;
        }
        TLRPC.TL_attachMenuBots menuBots = MediaDataController.getInstance(UserConfig.selectedAccount).getAttachMenuBots();
        if (menuBots != null && menuBots.bots != null) {
            for (int i = 0; i < menuBots.bots.size(); i++) {
                TLRPC.TL_attachMenuBot bot = menuBots.bots.get(i);
                if (bot.show_in_side_menu) {
                    items.add(new Item(bot));
                    showDivider = true;
                }
            }
        }
        if (showDivider) {
            items.add(null); // divider
        }

        // TODO: NekoX: Fix icon here
//        int newGroupIcon = R.drawable.baseline_group_24;
//        int newSecretIcon = R.drawable.baseline_lock_24;
//        int newChannelIcon = R.drawable.baseline_chat_bubble_24;
//        int contactsIcon = R.drawable.baseline_perm_contact_calendar_24;
//        int savedIcon = R.drawable.baseline_bookmark_24;
//        int settingsIcon = R.drawable.baseline_settings_24;
//        int callsIcon = R.drawable.baseline_call_24;

        items.add(new Item(2, LocaleController.getString("NewGroup", R.string.NewGroup), newGroupIcon));
//        items.add(new Item(3, LocaleController.getString("NewSecretChat", R.string.NewSecretChat), newSecretIcon));
//        items.add(new Item(4, LocaleController.getString("NewChannel", R.string.NewChannel), newChannelIcon));
        items.add(new Item(6, LocaleController.getString("Contacts", R.string.Contacts), contactsIcon));
        items.add(new Item(11, LocaleController.getString("SavedMessages", R.string.SavedMessages), savedIcon));
        items.add(new Item(8, LocaleController.getString("Settings", R.string.Settings), settingsIcon));
        items.add(new Item(10, LocaleController.getString("Calls", R.string.Calls), callsIcon));
        if (NekoConfig.useProxyItem.Bool() && (!NekoConfig.hideProxyByDefault.Bool() || SharedConfig.proxyEnabled)) {
            items.add(new CheckItem(13, LocaleController.getString("Proxy", R.string.Proxy), R.drawable.menu_policy, () -> SharedConfig.proxyEnabled, () -> {
                SharedConfig.setProxyEnable(!SharedConfig.proxyEnabled);
                return true;
            }));
        }
        if (NekoXConfig.disableStatusUpdate && !UserConfig.getInstance(UserConfig.selectedAccount).getCurrentUser().bot) {
            boolean online = MessagesController.getInstance(UserConfig.selectedAccount).isOnline();
            String message = online ? StrUtil.upperFirst(LocaleController.getString("Online", R.string.Online)) : LocaleController.getString("VoipOfflineTitle", R.string.VoipOfflineTitle);
            if (NekoXConfig.keepOnlineStatus) {
                message += " (" + LocaleController.getString("Locked", R.string.Locked) + ")";
            }
            items.add(new CheckItem(14, message, R.drawable.msg_views, () -> online, () -> {
                MessagesController controller = MessagesController.getInstance(UserConfig.selectedAccount);
                controller.updateStatus(!online);
                return true;
            }));
        }
    }

    public int getId(int position) {
        position -= 2;
        if (accountsShown) {
            position -= getAccountRowsCount();
        }
        if (position < 0 || position >= items.size()) {
            return -1;
        }
        Item item = items.get(position);
        return item != null ? item.id : -1;
    }

    public int getFirstAccountPosition() {
        if (!accountsShown) {
            return RecyclerView.NO_POSITION;
        }
        return 2;
    }

    public int getLastAccountPosition() {
        if (!accountsShown) {
            return RecyclerView.NO_POSITION;
        }
        return 1 + accountNumbers.size();
    }

<<<<<<< HEAD
    public CheckItem getItem(int position) {
=======
    public TLRPC.TL_attachMenuBot getAttachMenuBot(int position) {
>>>>>>> dcad7b43
        position -= 2;
        if (accountsShown) {
            position -= getAccountRowsCount();
        }
        if (position < 0 || position >= items.size()) {
            return null;
        }
        Item item = items.get(position);
<<<<<<< HEAD
        return item instanceof CheckItem ? (CheckItem) item : null;
=======
        return item != null ? item.bot : null;
>>>>>>> dcad7b43
    }

    private static class Item {
        public int icon;
        public String text;
        public int id;
        TLRPC.TL_attachMenuBot bot;

        public Item(int id, String text, int icon) {
            this.icon = icon;
            this.id = id;
            this.text = text;
        }

        public Item(TLRPC.TL_attachMenuBot bot) {
            this.bot = bot;
            this.id = (int) (100 + (bot.bot_id >> 16));
        }

        public void bind(DrawerActionCell actionCell) {
            if (this.bot != null) {
                actionCell.setBot(bot);
            } else {
                actionCell.setTextAndIcon(id, text, icon);
            }
        }
    }

    public class CheckItem extends Item {

        public Function0<Boolean> isChecked;
        public Function0<Boolean> doSwitch;

        public CheckItem(int id, String text, int icon, Function0<Boolean> isChecked, @Nullable Function0<Boolean> doSwitch) {
            super(id, text, icon);
            this.isChecked = isChecked;
            this.doSwitch = doSwitch;
        }

        public void bindCheck(DrawerActionCheckCell actionCell) {
            actionCell.setTextAndValueAndCheck(text, icon, null, isChecked.invoke(), false, false);
            if (doSwitch != null) {
                actionCell.setOnCheckClickListener((v) -> {
                    if (doSwitch.invoke()) {
                        actionCell.setChecked(isChecked.invoke());
                    }
                });
            }
        }

    }

}<|MERGE_RESOLUTION|>--- conflicted
+++ resolved
@@ -439,11 +439,7 @@
         return 1 + accountNumbers.size();
     }
 
-<<<<<<< HEAD
     public CheckItem getItem(int position) {
-=======
-    public TLRPC.TL_attachMenuBot getAttachMenuBot(int position) {
->>>>>>> dcad7b43
         position -= 2;
         if (accountsShown) {
             position -= getAccountRowsCount();
@@ -452,11 +448,19 @@
             return null;
         }
         Item item = items.get(position);
-<<<<<<< HEAD
         return item instanceof CheckItem ? (CheckItem) item : null;
-=======
+    }
+
+    public TLRPC.TL_attachMenuBot getAttachMenuBot(int position) {
+        position -= 2;
+        if (accountsShown) {
+            position -= getAccountRowsCount();
+        }
+        if (position < 0 || position >= items.size()) {
+            return null;
+        }
+        Item item = items.get(position);
         return item != null ? item.bot : null;
->>>>>>> dcad7b43
     }
 
     private static class Item {
