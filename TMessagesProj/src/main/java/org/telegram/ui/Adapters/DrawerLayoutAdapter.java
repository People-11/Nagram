--- conflicted
+++ resolved
@@ -275,78 +275,11 @@
             return;
         }
         int eventType = Theme.getEventType();
-<<<<<<< HEAD
         int contactsIcon = R.drawable.baseline_perm_contact_calendar_24;
         int savedIcon = R.drawable.baseline_bookmark_24;
         int settingsIcon = R.drawable.baseline_settings_24;
         int inviteIcon = R.drawable.baseline_person_add_24;
-        int helpIcon = R.drawable.baseline_help_24;
         items.add(new Item(6, LocaleController.getString("Contacts", R.string.Contacts), contactsIcon));
-=======
-        int newGroupIcon;
-        int newSecretIcon;
-        int newChannelIcon;
-        int contactsIcon;
-        int callsIcon;
-        int savedIcon;
-        int settingsIcon;
-        int inviteIcon;
-        int helpIcon;
-        int peopleNearbyIcon;
-        if (eventType == 0) {
-            newGroupIcon = R.drawable.menu_groups_ny;
-            //newSecretIcon = R.drawable.menu_secret_ny;
-            //newChannelIcon = R.drawable.menu_channel_ny;
-            contactsIcon = R.drawable.menu_contacts_ny;
-            callsIcon = R.drawable.menu_calls_ny;
-            savedIcon = R.drawable.menu_bookmarks_ny;
-            settingsIcon = R.drawable.menu_settings_ny;
-            inviteIcon = R.drawable.menu_invite_ny;
-            helpIcon = R.drawable.menu_help_ny;
-            peopleNearbyIcon = R.drawable.menu_nearby_ny;
-        } else if (eventType == 1) {
-            newGroupIcon = R.drawable.menu_groups_14;
-            //newSecretIcon = R.drawable.menu_secret_14;
-            //newChannelIcon = R.drawable.menu_broadcast_14;
-            contactsIcon = R.drawable.menu_contacts_14;
-            callsIcon = R.drawable.menu_calls_14;
-            savedIcon = R.drawable.menu_bookmarks_14;
-            settingsIcon = R.drawable.menu_settings_14;
-            inviteIcon = R.drawable.menu_secret_ny;
-            helpIcon = R.drawable.menu_help;
-            peopleNearbyIcon = R.drawable.menu_secret_14;
-        } else if (eventType == 2) {
-            newGroupIcon = R.drawable.menu_groups_hw;
-            //newSecretIcon = R.drawable.menu_secret_hw;
-            //newChannelIcon = R.drawable.menu_broadcast_hw;
-            contactsIcon = R.drawable.menu_contacts_hw;
-            callsIcon = R.drawable.menu_calls_hw;
-            savedIcon = R.drawable.menu_bookmarks_hw;
-            settingsIcon = R.drawable.menu_settings_hw;
-            inviteIcon = R.drawable.menu_invite_hw;
-            helpIcon = R.drawable.menu_help_hw;
-            peopleNearbyIcon = R.drawable.menu_secret_hw;
-        } else {
-            newGroupIcon = R.drawable.menu_groups;
-            //newSecretIcon = R.drawable.menu_secret;
-            //newChannelIcon = R.drawable.menu_broadcast;
-            contactsIcon = R.drawable.menu_contacts;
-            callsIcon = R.drawable.menu_calls;
-            savedIcon = R.drawable.menu_saved;
-            settingsIcon = R.drawable.menu_settings;
-            inviteIcon = R.drawable.menu_invite;
-            helpIcon = R.drawable.menu_help;
-            peopleNearbyIcon = R.drawable.menu_nearby;
-        }
-        items.add(new Item(2, LocaleController.getString("NewGroup", R.string.NewGroup), newGroupIcon));
-        //items.add(new Item(3, LocaleController.getString("NewSecretChat", R.string.NewSecretChat), newSecretIcon));
-        //items.add(new Item(4, LocaleController.getString("NewChannel", R.string.NewChannel), newChannelIcon));
-        items.add(new Item(6, LocaleController.getString("Contacts", R.string.Contacts), contactsIcon));
-        items.add(new Item(10, LocaleController.getString("Calls", R.string.Calls), callsIcon));
-        if (hasGps) {
-            items.add(new Item(12, LocaleController.getString("PeopleNearby", R.string.PeopleNearby), peopleNearbyIcon));
-        }
->>>>>>> d52b2c92
         items.add(new Item(11, LocaleController.getString("SavedMessages", R.string.SavedMessages), savedIcon));
         items.add(new Item(8, LocaleController.getString("Settings", R.string.Settings), settingsIcon));
         items.add(new Item(7, LocaleController.getString("InviteFriends", R.string.InviteFriends), inviteIcon));
