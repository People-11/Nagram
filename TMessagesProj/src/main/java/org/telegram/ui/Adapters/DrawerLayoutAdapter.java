--- conflicted
+++ resolved
@@ -19,7 +19,6 @@
 
 import org.telegram.messenger.AndroidUtilities;
 import org.telegram.messenger.ApplicationLoader;
-import org.telegram.messenger.FileLog;
 import org.telegram.messenger.LocaleController;
 import org.telegram.messenger.MessagesController;
 import org.telegram.messenger.NotificationCenter;
@@ -277,9 +276,9 @@
         }
         if (NekoXConfig.disableStatusUpdate && !UserConfig.getInstance(UserConfig.selectedAccount).isBot) {
             boolean online = MessagesController.getInstance(UserConfig.selectedAccount).isOnline();
-            String message = online ? StrUtil.upperFirst(LocaleController.getString("Online", R.string.Online)) : LocaleController.getString("VoipOfflineTitle",R.string.VoipOfflineTitle);
+            String message = online ? StrUtil.upperFirst(LocaleController.getString("Online", R.string.Online)) : LocaleController.getString("VoipOfflineTitle", R.string.VoipOfflineTitle);
             if (NekoXConfig.keepOnlineStatus) {
-                message += " (" + LocaleController.getString("Locked",R.string.Locked) +  ")";
+                message += " (" + LocaleController.getString("Locked", R.string.Locked) + ")";
             }
             items.add(new CheckItem(14, message, R.drawable.baseline_visibility_24, () -> online, () -> {
                 MessagesController controller = MessagesController.getInstance(UserConfig.selectedAccount);
@@ -303,7 +302,6 @@
         return item != null ? item.id : -1;
     }
 
-<<<<<<< HEAD
     public CheckItem getItem(int position) {
         position -= 2;
         if (accountsShown) {
@@ -316,10 +314,7 @@
         return item instanceof CheckItem ? (CheckItem) item : null;
     }
 
-    public class Item {
-=======
     private static class Item {
->>>>>>> 32071036
         public int icon;
         public String text;
         public int id;
