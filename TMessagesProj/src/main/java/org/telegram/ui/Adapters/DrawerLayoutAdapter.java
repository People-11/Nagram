/*
 * This is the source code of Telegram for Android v. 5.x.x.
 * It is licensed under GNU GPL v. 2 or later.
 * You should have received a copy of the license in this archive (see LICENSE).
 *
 * Copyright Nikolai Kudashov, 2013-2018.
 */

package org.telegram.ui.Adapters;

import android.content.Context;
import android.content.pm.PackageManager;
import android.view.View;
import android.view.ViewGroup;

import androidx.annotation.Nullable;
import androidx.recyclerview.widget.RecyclerView;

import androidx.recyclerview.widget.RecyclerView;

import org.telegram.messenger.AndroidUtilities;
import org.telegram.messenger.ApplicationLoader;
import org.telegram.messenger.LocaleController;
import org.telegram.messenger.MessagesController;
import org.telegram.messenger.NotificationCenter;
import org.telegram.messenger.R;
import org.telegram.messenger.SharedConfig;
import org.telegram.messenger.UserConfig;
import org.telegram.tgnet.TLRPC;
import org.telegram.ui.ActionBar.DrawerLayoutContainer;
import org.telegram.tgnet.TLRPC;
import org.telegram.ui.ActionBar.Theme;
import org.telegram.ui.Cells.DividerCell;
import org.telegram.ui.Cells.DrawerActionCell;
import org.telegram.ui.Cells.DrawerActionCheckCell;
import org.telegram.ui.Cells.DividerCell;
import org.telegram.ui.Cells.DrawerActionCell;
import org.telegram.ui.Cells.DrawerAddCell;
import org.telegram.ui.Cells.DrawerProfileCell;
import org.telegram.ui.Cells.DrawerUserCell;
import org.telegram.ui.Cells.EmptyCell;
import org.telegram.ui.Components.RecyclerListView;
import org.telegram.ui.Components.SideMenultItemAnimator;

import java.util.ArrayList;
import java.util.Collections;

import cn.hutool.core.util.StrUtil;
import kotlin.jvm.functions.Function0;
import tw.nekomimi.nekogram.NekoConfig;
import tw.nekomimi.nekogram.NekoXConfig;

public class DrawerLayoutAdapter extends RecyclerListView.SelectionAdapter implements NotificationCenter.NotificationCenterDelegate {

    private Context mContext;
    private DrawerLayoutContainer mDrawerLayoutContainer;
    private ArrayList<Item> items = new ArrayList<>(11);
    private ArrayList<Integer> accountNumbers = new ArrayList<>();
    private boolean accountsShown;
    public DrawerProfileCell profileCell;
    private SideMenultItemAnimator itemAnimator;
    private boolean hasGps;

    public DrawerLayoutAdapter(Context context, SideMenultItemAnimator animator, DrawerLayoutContainer drawerLayoutContainer) {
        mContext = context;
        mDrawerLayoutContainer = drawerLayoutContainer;
        itemAnimator = animator;
        accountsShown = MessagesController.getGlobalMainSettings().getBoolean("accountsShown", true);
        Theme.createCommonDialogResources(context);
        resetItems();
        try {
            hasGps = ApplicationLoader.applicationContext.getPackageManager().hasSystemFeature(PackageManager.FEATURE_LOCATION_GPS);
        } catch (Throwable e) {
            hasGps = false;
        }
    }

    private int getAccountRowsCount() {
        return accountNumbers.size() + 2;
    }

    @Override
    public int getItemCount() {
        int count = items.size() + 2;
        if (accountsShown) {
            count += getAccountRowsCount();
        }
        return count;
    }

    public void setAccountsShown(boolean value, boolean animated) {
        if (accountsShown == value || itemAnimator.isRunning()) {
            return;
        }
        accountsShown = value;
        MessagesController.getGlobalMainSettings().edit().putBoolean("accountsShown", accountsShown).apply();
        if (profileCell != null) {
            profileCell.setAccountsShown(accountsShown, animated);
        }
        MessagesController.getGlobalMainSettings().edit().putBoolean("accountsShown", accountsShown).apply();
        if (animated) {
            itemAnimator.setShouldClipChildren(false);
            if (accountsShown) {
                notifyItemRangeInserted(2, getAccountRowsCount());
            } else {
                notifyItemRangeRemoved(2, getAccountRowsCount());
            }
        } else {
            notifyDataSetChanged();
        }
    }

    public boolean isAccountsShown() {
        return accountsShown;
    }

    private View.OnClickListener onPremiumDrawableClick;
    public void setOnPremiumDrawableClick(View.OnClickListener listener) {
        onPremiumDrawableClick = listener;
    }

    @Override
    public void didReceivedNotification(int id, int account, Object... args) {
        if (id == NotificationCenter.updateUserStatus) {
            if (args[0] != null) {
                TLRPC.TL_updateUserStatus update = (TLRPC.TL_updateUserStatus) args[0];
                long selectedUserId = UserConfig.getInstance(UserConfig.selectedAccount).getClientUserId();
                if (update.user_id != selectedUserId) {
                    return;
                }
            }
        }
        notifyDataSetChanged();
    }

    @Override
    public void notifyDataSetChanged() {
        resetItems();
        super.notifyDataSetChanged();
    }

    @Override
    public boolean isEnabled(RecyclerView.ViewHolder holder) {
        int itemType = holder.getItemViewType();
        return itemType == 3 || itemType == 4 || itemType == 5 || itemType == 6;
    }

    @Override
    public RecyclerView.ViewHolder onCreateViewHolder(ViewGroup parent, int viewType) {
        View view;
        switch (viewType) {
            case 0:
                view = profileCell = new DrawerProfileCell(mContext, mDrawerLayoutContainer) {
                    @Override
                    protected void onPremiumClick() {
                        if (onPremiumDrawableClick != null) {
                            onPremiumDrawableClick.onClick(this);
                        }
                    }
                };
                break;
            case 2:
                view = new DividerCell(mContext);
                break;
            case 3:
                view = new DrawerActionCell(mContext);
                break;
            case 6:
                view = new DrawerActionCheckCell(mContext);
                break;
            case 4:
                view = new DrawerUserCell(mContext);
                break;
            case 5:
                view = new DrawerAddCell(mContext);
                break;
            case 1:
            default:
                view = new EmptyCell(mContext, AndroidUtilities.dp(8));
                break;
        }
        view.setLayoutParams(new RecyclerView.LayoutParams(ViewGroup.LayoutParams.MATCH_PARENT, ViewGroup.LayoutParams.WRAP_CONTENT));
        return new RecyclerListView.Holder(view);
    }

    @Override
    public void onBindViewHolder(RecyclerView.ViewHolder holder, int position) {
        switch (holder.getItemViewType()) {
            case 0: {
                DrawerProfileCell profileCell = (DrawerProfileCell) holder.itemView;
                profileCell.setUser(MessagesController.getInstance(UserConfig.selectedAccount).getUser(UserConfig.getInstance(UserConfig.selectedAccount).getClientUserId()), accountsShown);
                break;
            }
            case 3: {
                DrawerActionCell drawerActionCell = (DrawerActionCell) holder.itemView;
                position -= 2;
                if (accountsShown) {
                    position -= getAccountRowsCount();
                }
                items.get(position).bind(drawerActionCell);
                drawerActionCell.setPadding(0, 0, 0, 0);
                break;
            }
            case 6: {
                DrawerActionCheckCell drawerActionCell = (DrawerActionCheckCell) holder.itemView;
                position -= 2;
                if (accountsShown) {
                    position -= getAccountRowsCount();
                }
                ((CheckItem) items.get(position)).bindCheck(drawerActionCell);
                drawerActionCell.setPadding(0, 0, 0, 0);
                break;
            }
            case 4: {
                DrawerUserCell drawerUserCell = (DrawerUserCell) holder.itemView;
                drawerUserCell.invalidate();
                drawerUserCell.setAccount(accountNumbers.get(position - 2));
                break;
            }
        }
    }

    @Override
    public int getItemViewType(int i) {
        if (i == 0) {
            return 0;
        } else if (i == 1) {
            return 1;
        }
        i -= 2;
        if (accountsShown) {
            if (i < accountNumbers.size()) {
                return 4;
            } else {
                if (i == accountNumbers.size()) {
                    return 5;
                } else if (i == accountNumbers.size() + 1) {
                    return 2;
                }
            }
            i -= getAccountRowsCount();
        }
        if (i < 0 || i >= items.size() || items.get(i) == null) {
            return 2;
        }
        return items.get(i) instanceof CheckItem ? 6 : 3;
    }

    public void swapElements(int fromIndex, int toIndex) {
        int idx1 = fromIndex - 2;
        int idx2 = toIndex - 2;
        if (idx1 < 0 || idx2 < 0 || idx1 >= accountNumbers.size() || idx2 >= accountNumbers.size()) {
            return;
        }
        final UserConfig userConfig1 = UserConfig.getInstance(accountNumbers.get(idx1));
        final UserConfig userConfig2 = UserConfig.getInstance(accountNumbers.get(idx2));
        final int tempLoginTime = userConfig1.loginTime;
        userConfig1.loginTime = userConfig2.loginTime;
        userConfig2.loginTime = tempLoginTime;
        userConfig1.saveConfig(false);
        userConfig2.saveConfig(false);
        Collections.swap(accountNumbers, idx1, idx2);
        notifyItemMoved(fromIndex, toIndex);
    }

    private void resetItems() {
        accountNumbers.clear();
        for (int a : SharedConfig.activeAccounts) {
            if (UserConfig.getInstance(a).isClientActivated()) {
                accountNumbers.add(a);
            }
        }
        Collections.sort(accountNumbers, (o1, o2) -> {
            long l1 = UserConfig.getInstance(o1).loginTime;
            long l2 = UserConfig.getInstance(o2).loginTime;
            if (l1 > l2) {
                return 1;
            } else if (l1 < l2) {
                return -1;
            }
            return 0;
        });

        items.clear();
        if (!UserConfig.getInstance(UserConfig.selectedAccount).isClientActivated()) {
            return;
        }
<<<<<<< HEAD
        int contactsIcon = R.drawable.menu_contacts;
        int savedIcon = R.drawable.menu_saved;
        int settingsIcon = R.drawable.menu_settings;
        int callsIcon = R.drawable.menu_calls;
=======
        int eventType = Theme.getEventType();
        int newGroupIcon;
        int newSecretIcon;
        int newChannelIcon;
        int contactsIcon;
        int callsIcon;
        int savedIcon;
        int settingsIcon;
        int inviteIcon;
        int helpIcon;
        int peopleNearbyIcon;
        if (eventType == 0) {
            newGroupIcon = R.drawable.msg_groups_ny;
            //newSecretIcon = R.drawable.msg_secret_ny;
            //newChannelIcon = R.drawable.msg_channel_ny;
            contactsIcon = R.drawable.msg_contacts_ny;
            callsIcon = R.drawable.msg_calls_ny;
            savedIcon = R.drawable.msg_saved_ny;
            settingsIcon = R.drawable.msg_settings_ny;
            inviteIcon = R.drawable.msg_invite_ny;
            helpIcon = R.drawable.msg_help_ny;
            peopleNearbyIcon = R.drawable.msg_nearby_ny;
        } else if (eventType == 1) {
            newGroupIcon = R.drawable.msg_groups_14;
            //newSecretIcon = R.drawable.msg_secret_14;
            //newChannelIcon = R.drawable.msg_channel_14;
            contactsIcon = R.drawable.msg_contacts_14;
            callsIcon = R.drawable.msg_calls_14;
            savedIcon = R.drawable.msg_saved_14;
            settingsIcon = R.drawable.msg_settings_14;
            inviteIcon = R.drawable.msg_secret_ny;
            helpIcon = R.drawable.msg_help;
            peopleNearbyIcon = R.drawable.msg_secret_14;
        } else if (eventType == 2) {
            newGroupIcon = R.drawable.msg_groups_hw;
            //newSecretIcon = R.drawable.msg_secret_hw;
            //newChannelIcon = R.drawable.msg_channel_hw;
            contactsIcon = R.drawable.msg_contacts_hw;
            callsIcon = R.drawable.msg_calls_hw;
            savedIcon = R.drawable.msg_saved_hw;
            settingsIcon = R.drawable.msg_settings_hw;
            inviteIcon = R.drawable.msg_invite_hw;
            helpIcon = R.drawable.msg_help_hw;
            peopleNearbyIcon = R.drawable.msg_secret_hw;
        } else {
            newGroupIcon = R.drawable.msg_groups;
            //newSecretIcon = R.drawable.msg_secret;
            //newChannelIcon = R.drawable.msg_channel;
            contactsIcon = R.drawable.msg_contacts;
            callsIcon = R.drawable.msg_calls;
            savedIcon = R.drawable.msg_saved;
            settingsIcon = R.drawable.msg_settings_old;
            inviteIcon = R.drawable.msg_invite;
            helpIcon = R.drawable.msg_help;
            peopleNearbyIcon = R.drawable.msg_nearby;
        }
        UserConfig me = UserConfig.getInstance(UserConfig.selectedAccount);
        if (me != null && me.isPremium()) {
            if (me.getEmojiStatus() != null) {
                items.add(new Item(15, LocaleController.getString("ChangeEmojiStatus", R.string.ChangeEmojiStatus), 0, R.raw.emoji_status_change_to_set));
            } else {
                items.add(new Item(15, LocaleController.getString("SetEmojiStatus", R.string.SetEmojiStatus), 0, R.raw.emoji_status_set_to_change));
            }
            items.add(null); // divider
        }

        // TODO: NekoX: Fix icon here
//        int contactsIcon = R.drawable.baseline_perm_contact_calendar_24;
//        int savedIcon = R.drawable.baseline_bookmark_24;
//        int settingsIcon = R.drawable.baseline_settings_24;
//        int callsIcon = R.drawable.baseline_call_24;

        items.add(new Item(2, LocaleController.getString("NewGroup", R.string.NewGroup), newGroupIcon));
        //items.add(new Item(3, LocaleController.getString("NewSecretChat", R.string.NewSecretChat), newSecretIcon));
        //items.add(new Item(4, LocaleController.getString("NewChannel", R.string.NewChannel), newChannelIcon));
>>>>>>> 905cf0a7
        items.add(new Item(6, LocaleController.getString("Contacts", R.string.Contacts), contactsIcon));
        items.add(new Item(11, LocaleController.getString("SavedMessages", R.string.SavedMessages), savedIcon));
        items.add(new Item(8, LocaleController.getString("Settings", R.string.Settings), settingsIcon));
        items.add(new Item(10, LocaleController.getString("Calls", R.string.Calls), callsIcon));
        if (NekoConfig.useProxyItem.Bool() && (!NekoConfig.hideProxyByDefault.Bool() || SharedConfig.proxyEnabled)) {
            items.add(new CheckItem(13, LocaleController.getString("Proxy", R.string.Proxy), R.drawable.menu_policy, () -> SharedConfig.proxyEnabled, () -> {
                SharedConfig.setProxyEnable(!SharedConfig.proxyEnabled);
                return true;
            }));
        }
        if (NekoXConfig.disableStatusUpdate && !UserConfig.getInstance(UserConfig.selectedAccount).getCurrentUser().bot) {
            boolean online = MessagesController.getInstance(UserConfig.selectedAccount).isOnline();
            String message = online ? StrUtil.upperFirst(LocaleController.getString("Online", R.string.Online)) : LocaleController.getString("VoipOfflineTitle", R.string.VoipOfflineTitle);
            if (NekoXConfig.keepOnlineStatus) {
                message += " (" + LocaleController.getString("Locked", R.string.Locked) + ")";
            }
            items.add(new CheckItem(14, message, R.drawable.msg_views, () -> online, () -> {
                MessagesController controller = MessagesController.getInstance(UserConfig.selectedAccount);
                controller.updateStatus(!online);
                return true;
            }));
        }
    }

    public int getId(int position) {
        position -= 2;
        if (accountsShown) {
            position -= getAccountRowsCount();
        }
        if (position < 0 || position >= items.size()) {
            return -1;
        }
        Item item = items.get(position);
        return item != null ? item.id : -1;
    }

    public int getFirstAccountPosition() {
        if (!accountsShown) {
            return RecyclerView.NO_POSITION;
        }
        return 2;
    }

    public int getLastAccountPosition() {
        if (!accountsShown) {
            return RecyclerView.NO_POSITION;
        }
        return 1 + accountNumbers.size();
    }

    public CheckItem getItem(int position) {
        position -= 2;
        if (accountsShown) {
            position -= getAccountRowsCount();
        }
        if (position < 0 || position >= items.size()) {
            return null;
        }
        Item item = items.get(position);
        return item instanceof CheckItem ? (CheckItem) item : null;
    }

    private static class Item {
        public int icon;
        public int lottieIcon;
        public String text;
        public int id;

        public Item(int id, String text, int icon) {
            this.icon = icon;
            this.id = id;
            this.text = text;
        }

        public Item(int id, String text, int icon, int lottieIcon) {
            this.icon = icon;
            this.lottieIcon = lottieIcon;
            this.id = id;
            this.text = text;
        }

        public void bind(DrawerActionCell actionCell) {
            actionCell.setTextAndIcon(id, text, icon, lottieIcon);
        }
    }

    public class CheckItem extends Item {

        public Function0<Boolean> isChecked;
        public Function0<Boolean> doSwitch;

        public CheckItem(int id, String text, int icon, Function0<Boolean> isChecked, @Nullable Function0<Boolean> doSwitch) {
            super(id, text, icon);
            this.isChecked = isChecked;
            this.doSwitch = doSwitch;
        }

        public void bindCheck(DrawerActionCheckCell actionCell) {
            actionCell.setTextAndValueAndCheck(text, icon, null, isChecked.invoke(), false, false);
            if (doSwitch != null) {
                actionCell.setOnCheckClickListener((v) -> {
                    if (doSwitch.invoke()) {
                        actionCell.setChecked(isChecked.invoke());
                    }
                });
            }
        }

    }

}<|MERGE_RESOLUTION|>--- conflicted
+++ resolved
@@ -285,12 +285,6 @@
         if (!UserConfig.getInstance(UserConfig.selectedAccount).isClientActivated()) {
             return;
         }
-<<<<<<< HEAD
-        int contactsIcon = R.drawable.menu_contacts;
-        int savedIcon = R.drawable.menu_saved;
-        int settingsIcon = R.drawable.menu_settings;
-        int callsIcon = R.drawable.menu_calls;
-=======
         int eventType = Theme.getEventType();
         int newGroupIcon;
         int newSecretIcon;
@@ -366,7 +360,6 @@
         items.add(new Item(2, LocaleController.getString("NewGroup", R.string.NewGroup), newGroupIcon));
         //items.add(new Item(3, LocaleController.getString("NewSecretChat", R.string.NewSecretChat), newSecretIcon));
         //items.add(new Item(4, LocaleController.getString("NewChannel", R.string.NewChannel), newChannelIcon));
->>>>>>> 905cf0a7
         items.add(new Item(6, LocaleController.getString("Contacts", R.string.Contacts), contactsIcon));
         items.add(new Item(11, LocaleController.getString("SavedMessages", R.string.SavedMessages), savedIcon));
         items.add(new Item(8, LocaleController.getString("Settings", R.string.Settings), settingsIcon));
