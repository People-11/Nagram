/*
 * This is the source code of Telegram for Android v. 5.x.x
 * It is licensed under GNU GPL v. 2 or later.
 * You should have received a copy of the license in this archive (see LICENSE).
 *
 * Copyright Nikolai Kudashov, 2013-2018.
 */

package org.telegram.ui;

import android.Manifest;
import android.content.Context;
import android.content.DialogInterface;
import android.content.Intent;
import android.content.SharedPreferences;
import android.content.pm.PackageManager;
import android.graphics.PorterDuff;
import android.graphics.PorterDuffColorFilter;
import android.net.Uri;
import android.os.Build;
import android.text.SpannableStringBuilder;
import android.text.Spanned;
import android.text.style.ImageSpan;
import android.util.Base64;
import android.util.TypedValue;
import android.view.Gravity;
import android.view.View;
import android.view.ViewGroup;
import android.widget.AbsListView;
import android.widget.FrameLayout;
import android.widget.ImageView;
import android.widget.LinearLayout;
import android.widget.TextView;
import android.widget.Toast;

import androidx.recyclerview.widget.LinearLayoutManager;
import androidx.recyclerview.widget.RecyclerView;

import org.telegram.messenger.AndroidUtilities;
<<<<<<< HEAD
import org.telegram.messenger.BuildConfig;
import org.telegram.messenger.FileLog;
=======
import org.telegram.messenger.ApplicationLoader;
import org.telegram.messenger.DocumentObject;
import org.telegram.messenger.ImageLocation;
>>>>>>> dcf1c6d4
import org.telegram.messenger.LocaleController;
import org.telegram.messenger.MediaDataController;
import org.telegram.messenger.MessagesController;
import org.telegram.messenger.NotificationCenter;
import org.telegram.messenger.R;
import org.telegram.messenger.SharedConfig;
<<<<<<< HEAD
import org.telegram.messenger.UserConfig;
=======
import org.telegram.messenger.SvgHelper;
>>>>>>> dcf1c6d4
import org.telegram.messenger.UserObject;
import org.telegram.tgnet.ConnectionsManager;
import org.telegram.tgnet.TLObject;
import org.telegram.tgnet.TLRPC;
import org.telegram.ui.ActionBar.ActionBar;
import org.telegram.ui.ActionBar.AlertDialog;
import org.telegram.ui.ActionBar.BaseFragment;
import org.telegram.ui.ActionBar.Theme;
import org.telegram.ui.ActionBar.ThemeDescription;
import org.telegram.ui.Cells.CheckBoxCell;
import org.telegram.ui.Cells.HeaderCell;
import org.telegram.ui.Cells.RadioColorCell;
import org.telegram.ui.Cells.SessionCell;
import org.telegram.ui.Cells.TextCell;
import org.telegram.ui.Cells.TextInfoPrivacyCell;
import org.telegram.ui.Cells.TextSettingsCell;
import org.telegram.ui.Components.AlertsCreator;
import org.telegram.ui.Components.BackupImageView;
import org.telegram.ui.Components.ColoredImageSpan;
import org.telegram.ui.Components.EmptyTextProgressView;
import org.telegram.ui.Components.FlickerLoadingView;
import org.telegram.ui.Components.LayoutHelper;
import org.telegram.ui.Components.RLottieImageView;
import org.telegram.ui.Components.RecyclerItemsEnterAnimator;
import org.telegram.ui.Components.RecyclerListView;
import org.telegram.ui.Components.ReplaceableIconDrawable;
import org.telegram.ui.Components.SlideChooseView;
import org.telegram.ui.Components.URLSpanNoUnderline;
import org.telegram.ui.Components.UndoView;

import java.util.ArrayList;

<<<<<<< HEAD
import kotlin.Unit;
import tw.nekomimi.nekogram.BottomBuilder;
import tw.nekomimi.nekogram.utils.AlertUtil;
=======
import androidx.annotation.NonNull;
import androidx.core.content.ContextCompat;
import androidx.recyclerview.widget.LinearLayoutManager;
import androidx.recyclerview.widget.RecyclerView;
>>>>>>> dcf1c6d4

public class SessionsActivity extends BaseFragment implements NotificationCenter.NotificationCenterDelegate {

    private ListAdapter listAdapter;
    private RecyclerListView listView;
    private ImageView imageView;
    private TextView textView1;
    private TextView textView2;
    private EmptyTextProgressView emptyView;
    private FlickerLoadingView globalFlickerLoadingView;

    private ArrayList<TLObject> sessions = new ArrayList<>();
    private ArrayList<TLObject> passwordSessions = new ArrayList<>();
    private TLRPC.TL_authorization currentSession;
    private boolean loading;
    private LinearLayout emptyLayout;
    private UndoView undoView;
    private RecyclerItemsEnterAnimator itemsEnterAnimator;
    private int ttlDays;

    private int currentType;

    private int currentSessionSectionRow;
    private int currentSessionRow;
    private int terminateAllSessionsRow;
    private int terminateAllSessionsDetailRow;
    private int passwordSessionsSectionRow;
    private int passwordSessionsStartRow;
    private int passwordSessionsEndRow;
    private int passwordSessionsDetailRow;
    private int otherSessionsSectionRow;
    private int otherSessionsStartRow;
    private int otherSessionsEndRow;
    private int otherSessionsTerminateDetail;
    private int noOtherSessionsRow;
    private int qrCodeRow;
    private int qrCodeDividerRow;
    private int rowCount;
    private int ttlHeaderRow;
    private int ttlRow;
    private int ttlDivideRow;

    public SessionsActivity(int type) {
        currentType = type;
    }

    @Override
    public boolean onFragmentCreate() {
        super.onFragmentCreate();
        updateRows();
        loadSessions(false);
        NotificationCenter.getInstance(currentAccount).addObserver(this, NotificationCenter.newSessionReceived);
        return true;
    }

    @Override
    public void onFragmentDestroy() {
        super.onFragmentDestroy();
        NotificationCenter.getInstance(currentAccount).removeObserver(this, NotificationCenter.newSessionReceived);
    }

    TLRPC.TL_authorization newAuthorizationToOpen;

    @Override
    public View createView(Context context) {
<<<<<<< HEAD
=======
        globalFlickerLoadingView = new FlickerLoadingView(context);
        globalFlickerLoadingView.setIsSingleCell(true);

>>>>>>> dcf1c6d4
        actionBar.setBackButtonImage(R.drawable.ic_ab_back);
        actionBar.setAllowOverlayTitle(true);
        if (currentType == 0) {
            actionBar.setTitle(LocaleController.getString("Devices", R.string.Devices));
        } else {
            actionBar.setTitle(LocaleController.getString("WebSessionsTitle", R.string.WebSessionsTitle));
        }
        actionBar.setActionBarMenuOnItemClick(new ActionBar.ActionBarMenuOnItemClick() {
            @Override
            public void onItemClick(int id) {
                if (id == -1) {
                    finishFragment();
                }
            }
        });

        listAdapter = new ListAdapter(context);

        fragmentView = new FrameLayout(context);
        FrameLayout frameLayout = (FrameLayout) fragmentView;
        frameLayout.setBackgroundColor(Theme.getColor(Theme.key_windowBackgroundGray));

        emptyLayout = new LinearLayout(context);
        emptyLayout.setOrientation(LinearLayout.VERTICAL);
        emptyLayout.setGravity(Gravity.CENTER);
        emptyLayout.setBackgroundDrawable(Theme.getThemedDrawable(context, R.drawable.greydivider_bottom, Theme.key_windowBackgroundGrayShadow));
        emptyLayout.setLayoutParams(new AbsListView.LayoutParams(AbsListView.LayoutParams.MATCH_PARENT, AndroidUtilities.displaySize.y - ActionBar.getCurrentActionBarHeight()));

        imageView = new ImageView(context);
        if (currentType == 0) {
            imageView.setImageResource(R.drawable.devices);
        } else {
            imageView.setImageResource(R.drawable.no_apps);
        }
        imageView.setColorFilter(new PorterDuffColorFilter(Theme.getColor(Theme.key_sessions_devicesImage), PorterDuff.Mode.SRC_IN));
        emptyLayout.addView(imageView, LayoutHelper.createLinear(LayoutHelper.WRAP_CONTENT, LayoutHelper.WRAP_CONTENT));

        textView1 = new TextView(context);
        textView1.setTextColor(Theme.getColor(Theme.key_windowBackgroundWhiteGrayText2));
        textView1.setGravity(Gravity.CENTER);
        textView1.setTextSize(TypedValue.COMPLEX_UNIT_DIP, 17);
        textView1.setTypeface(AndroidUtilities.getTypeface("fonts/rmedium.ttf"));
        if (currentType == 0) {
            textView1.setText(LocaleController.getString("NoOtherSessions", R.string.NoOtherSessions));
        } else {
            textView1.setText(LocaleController.getString("NoOtherWebSessions", R.string.NoOtherWebSessions));
        }
        emptyLayout.addView(textView1, LayoutHelper.createLinear(LayoutHelper.WRAP_CONTENT, LayoutHelper.WRAP_CONTENT, Gravity.CENTER, 0, 16, 0, 0));

        textView2 = new TextView(context);
        textView2.setTextColor(Theme.getColor(Theme.key_windowBackgroundWhiteGrayText2));
        textView2.setGravity(Gravity.CENTER);
        textView2.setTextSize(TypedValue.COMPLEX_UNIT_DIP, 17);
        textView2.setPadding(AndroidUtilities.dp(20), 0, AndroidUtilities.dp(20), 0);
        if (currentType == 0) {
            textView2.setText(LocaleController.getString("NoOtherSessionsInfo", R.string.NoOtherSessionsInfo));
        } else {
            textView2.setText(LocaleController.getString("NoOtherWebSessionsInfo", R.string.NoOtherWebSessionsInfo));
        }
        emptyLayout.addView(textView2, LayoutHelper.createLinear(LayoutHelper.WRAP_CONTENT, LayoutHelper.WRAP_CONTENT, Gravity.CENTER, 0, 14, 0, 0));

        emptyView = new EmptyTextProgressView(context);
        emptyView.showProgress();
        frameLayout.addView(emptyView, LayoutHelper.createFrame(LayoutHelper.MATCH_PARENT, LayoutHelper.MATCH_PARENT, Gravity.CENTER));

        listView = new RecyclerListView(context);
        listView.setLayoutManager(new LinearLayoutManager(context, LinearLayoutManager.VERTICAL, false));
        listView.setVerticalScrollBarEnabled(false);
        listView.setEmptyView(emptyView);
        listView.setAnimateEmptyView(true, 0);
        frameLayout.addView(listView, LayoutHelper.createFrame(LayoutHelper.MATCH_PARENT, LayoutHelper.MATCH_PARENT));
        listView.setAdapter(listAdapter);
        listView.setOnItemClickListener((view, position) -> {
            if (position == ttlRow) {
                if (getParentActivity() == null) {
                    return;
                }
                int selected;
                if (ttlDays <= 7) {
                    selected = 0;
                } else if (ttlDays <= 93) {
                    selected = 1;
                } else if (ttlDays <= 183) {
                    selected = 2;
                } else {
                    selected = 3;
                }
                AlertDialog.Builder builder = new AlertDialog.Builder(getParentActivity());
                builder.setTitle(LocaleController.getString("SessionsSelfDestruct", R.string.SessionsSelfDestruct));
                String[] items = new String[]{
                        LocaleController.formatPluralString("Weeks", 1),
                        LocaleController.formatPluralString("Months", 3),
                        LocaleController.formatPluralString("Months", 6),
                        LocaleController.formatPluralString("Years", 1)
                };
                final LinearLayout linearLayout = new LinearLayout(getParentActivity());
                linearLayout.setOrientation(LinearLayout.VERTICAL);
                builder.setView(linearLayout);

                for (int a = 0; a < items.length; a++) {
                    RadioColorCell cell = new RadioColorCell(getParentActivity());
                    cell.setPadding(AndroidUtilities.dp(4), 0, AndroidUtilities.dp(4), 0);
                    cell.setTag(a);
                    cell.setCheckColor(Theme.getColor(Theme.key_radioBackground), Theme.getColor(Theme.key_dialogRadioBackgroundChecked));
                    cell.setTextAndValue(items[a], selected == a);
                    linearLayout.addView(cell);
                    cell.setOnClickListener(v -> {
                        builder.getDismissRunnable().run();
                        Integer which = (Integer) v.getTag();

                        int value = 0;
                        if (which == 0) {
                            value = 7;
                        } else if (which == 1) {
                            value = 90;
                        } else if (which == 2) {
                            value = 183;
                        } else if (which == 3) {
                            value = 365;
                        }

                        final TLRPC.TL_account_setAuthorizationTTL req = new TLRPC.TL_account_setAuthorizationTTL();
                        req.authorization_ttl_days = value;
                        ttlDays = value;
                        if (listAdapter != null) {
                            listAdapter.notifyDataSetChanged();
                        }
                        getConnectionsManager().sendRequest(req, (response, error) -> {

                        });
                    });
                }
                builder.setNegativeButton(LocaleController.getString("Cancel", R.string.Cancel), null);
                showDialog(builder.create());
            } else if (position == terminateAllSessionsRow) {
                if (getParentActivity() == null) {
                    return;
                }
                AlertDialog.Builder builder = new AlertDialog.Builder(getParentActivity());
                String buttonText;
                if (currentType == 0) {
                    builder.setMessage(LocaleController.getString("AreYouSureSessions", R.string.AreYouSureSessions));
                    builder.setTitle(LocaleController.getString("AreYouSureSessionsTitle", R.string.AreYouSureSessionsTitle));
                    buttonText = LocaleController.getString("Terminate", R.string.Terminate);
                } else {
                    builder.setMessage(LocaleController.getString("AreYouSureWebSessions", R.string.AreYouSureWebSessions));
                    builder.setTitle(LocaleController.getString("TerminateWebSessionsTitle", R.string.TerminateWebSessionsTitle));
                    buttonText = LocaleController.getString("Disconnect", R.string.Disconnect);
                }
                builder.setPositiveButton(buttonText, (dialogInterface, i) -> {
                    if (currentType == 0) {
                        TLRPC.TL_auth_resetAuthorizations req = new TLRPC.TL_auth_resetAuthorizations();
                        ConnectionsManager.getInstance(currentAccount).sendRequest(req, (response, error) -> {
                            AndroidUtilities.runOnUIThread(() -> {
                                if (getParentActivity() == null) {
                                    return;
                                }
                                if (error == null && response instanceof TLRPC.TL_boolTrue) {
                                    Toast toast = Toast.makeText(getParentActivity(), LocaleController.getString("TerminateAllSessions", R.string.TerminateAllSessions), Toast.LENGTH_SHORT);
                                    toast.show();
                                    finishFragment();
                                }
                            });

                            for (int a : SharedConfig.activeAccounts) {
                                UserConfig userConfig = UserConfig.getInstance(a);
                                if (!userConfig.isClientActivated()) {
                                    continue;
                                }
                                userConfig.registeredForPush = false;
                                userConfig.saveConfig(false);
                                MessagesController.getInstance(a).registerForPush(SharedConfig.pushString);
                                ConnectionsManager.getInstance(a).setUserId(userConfig.getClientUserId());
                            }
                        });
                    } else {
                        TLRPC.TL_account_resetWebAuthorizations req = new TLRPC.TL_account_resetWebAuthorizations();
                        ConnectionsManager.getInstance(currentAccount).sendRequest(req, (response, error) -> AndroidUtilities.runOnUIThread(() -> {
                            if (getParentActivity() == null) {
                                return;
                            }
                            if (error == null && response instanceof TLRPC.TL_boolTrue) {
                                Toast toast = Toast.makeText(getParentActivity(), LocaleController.getString("TerminateAllWebSessions", R.string.TerminateAllWebSessions), Toast.LENGTH_SHORT);
                                toast.show();
                            } else {
                                Toast toast = Toast.makeText(getParentActivity(), LocaleController.getString("UnknownError", R.string.UnknownError), Toast.LENGTH_SHORT);
                                toast.show();
                            }
                            finishFragment();
                        }));
                    }
                });
                builder.setNegativeButton(LocaleController.getString("Cancel", R.string.Cancel), null);
                AlertDialog alertDialog = builder.create();
                showDialog(alertDialog);
                TextView button = (TextView) alertDialog.getButton(DialogInterface.BUTTON_POSITIVE);
                if (button != null) {
                    button.setTextColor(Theme.getColor(Theme.key_dialogTextRed2));
                }
<<<<<<< HEAD
            } else if (position == currentSessionRow || position >= otherSessionsStartRow && position < otherSessionsEndRow || position >= passwordSessionsStartRow && position < passwordSessionsEndRow) {
                if (getParentActivity() == null) {
                    return;
                }

=======
            } else if (position >= otherSessionsStartRow && position < otherSessionsEndRow || position >= passwordSessionsStartRow && position < passwordSessionsEndRow || position == currentSessionRow) {
                if (getParentActivity() == null) {
                    return;
                }
                if (currentType == 0) {
                    final TLRPC.TL_authorization authorization;
                    boolean isCurrentSession = false;
                    if (position == currentSessionRow) {
                        authorization = currentSession;
                        isCurrentSession = true;
                    } else if (position >= otherSessionsStartRow && position < otherSessionsEndRow) {
                        authorization = (TLRPC.TL_authorization) sessions.get(position - otherSessionsStartRow);
                    } else {
                        authorization = (TLRPC.TL_authorization) passwordSessions.get(position - passwordSessionsStartRow);
                    }
                    showSessionBottomSheet(authorization, isCurrentSession);
                    return;
                }
                AlertDialog.Builder builder = new AlertDialog.Builder(getParentActivity());
                final boolean[] param = new boolean[1];
                String buttonText;
>>>>>>> dcf1c6d4
                if (currentType == 0) {
                    final TLRPC.TL_authorization authorization;
                    if (position == currentSessionRow) {
                        authorization = currentSession;
                    } else if (position >= otherSessionsStartRow && position < otherSessionsEndRow) {
                        authorization = (TLRPC.TL_authorization) sessions.get(position - otherSessionsStartRow);
                    } else {
                        authorization = (TLRPC.TL_authorization) passwordSessions.get(position - passwordSessionsStartRow);
                    }

                    BottomBuilder builder = new BottomBuilder(getParentActivity());

                    String title = authorization.app_name + " " + authorization.app_version + "\n";
                    title += authorization.device_model + ", " + authorization.platform + " " + authorization.system_version + "\n";
                    title += "Login: " + LocaleController.getInstance().chatFullDate.format(authorization.date_created * 1000L) + "\n";
                    title += "Active: " + LocaleController.getInstance().chatFullDate.format(authorization.date_active * 1000L) + "\n";
                    if (!authorization.official_app) {
                        title += "Unofficial application ";
                        if (authorization.api_id == BuildConfig.APP_ID) {
                            title += "Nekogram X";
                        } else {
                            title += authorization.api_id;
                        }
                        title += "\n";
                    }
                    title += authorization.ip + " - " + authorization.region + " " + authorization.country;

                    if (!authorization.current) {
                        builder.addTitle(LocaleController.getString("TerminateSessionText", R.string.TerminateSessionText), title);
                        builder.addItem(LocaleController.getString("Terminate", R.string.Terminate), R.drawable.baseline_delete_forever_24, true, __ -> {
                            TLRPC.TL_account_resetAuthorization req = new TLRPC.TL_account_resetAuthorization();
                            req.hash = authorization.hash;
                            ConnectionsManager.getInstance(currentAccount).sendRequest(req, (response, error) -> AndroidUtilities.runOnUIThread(() -> {
                                if (error != null) {
                                    AlertUtil.showToast(error);
                                    return;
                                }
                                sessions.remove(authorization);
                                passwordSessions.remove(authorization);
                                updateRows();
                                if (listAdapter != null) {
                                    listAdapter.notifyDataSetChanged();
                                }
                            }));
                            return Unit.INSTANCE;
                        });
                    } else {
                        builder.addTitle(title);
                    }

                    builder.addCancelItem();

                    String finalTitle = title;
                    builder.addItem(LocaleController.getString("Copy", R.string.Copy), R.drawable.baseline_content_copy_24, __ -> {
                        AlertUtil.copyAndAlert(finalTitle);
                        return Unit.INSTANCE;
                    });

                    builder.show();


                } else {
                    AlertDialog.Builder builder = new AlertDialog.Builder(getParentActivity());
                    final boolean[] param = new boolean[1];
                    String buttonText;
                    final TLRPC.TL_webAuthorization authorization = (TLRPC.TL_webAuthorization) sessions.get(position - otherSessionsStartRow);

                    builder.setMessage(LocaleController.formatString("TerminateWebSessionText", R.string.TerminateWebSessionText, authorization.domain));
                    builder.setTitle(LocaleController.getString("TerminateWebSessionTitle", R.string.TerminateWebSessionTitle));
                    buttonText = LocaleController.getString("Disconnect", R.string.Disconnect);

                    FrameLayout frameLayout1 = new FrameLayout(getParentActivity());

                    TLRPC.User user = MessagesController.getInstance(currentAccount).getUser(authorization.bot_id);
                    String name;
                    if (user != null) {
                        name = UserObject.getFirstName(user);
                    } else {
                        name = "";
                    }

                    CheckBoxCell cell = new CheckBoxCell(getParentActivity(), 1);
                    cell.setBackgroundDrawable(Theme.getSelectorDrawable(false));
                    cell.setText(LocaleController.formatString("TerminateWebSessionStop", R.string.TerminateWebSessionStop, name), "", false, false);
                    cell.setPadding(LocaleController.isRTL ? AndroidUtilities.dp(16) : AndroidUtilities.dp(8), 0, LocaleController.isRTL ? AndroidUtilities.dp(8) : AndroidUtilities.dp(16), 0);
                    frameLayout1.addView(cell, LayoutHelper.createFrame(LayoutHelper.MATCH_PARENT, 48, Gravity.TOP | Gravity.LEFT, 0, 0, 0, 0));
                    cell.setOnClickListener(v -> {
                        if (!v.isEnabled()) {
                            return;
                        }
                        CheckBoxCell cell1 = (CheckBoxCell) v;
                        param[0] = !param[0];
                        cell1.setChecked(param[0], true);
                    });
                    builder.setCustomViewOffset(16);
                    builder.setView(frameLayout1);

                    builder.setPositiveButton(buttonText, (dialogInterface, option) -> {
                        if (getParentActivity() == null) {
                            return;
                        }
                        final AlertDialog progressDialog = new AlertDialog(getParentActivity(), 3);
                        progressDialog.setCanCacnel(false);
                        progressDialog.show();
                        TLRPC.TL_account_resetWebAuthorization req = new TLRPC.TL_account_resetWebAuthorization();
                        req.hash = authorization.hash;
                        ConnectionsManager.getInstance(currentAccount).sendRequest(req, (response, error) -> AndroidUtilities.runOnUIThread(() -> {
                            try {
                                progressDialog.dismiss();
                            } catch (Exception e) {
                                FileLog.e(e);
                            }
                            if (error == null) {
                                sessions.remove(authorization);
                                updateRows();
                                if (listAdapter != null) {
                                    listAdapter.notifyDataSetChanged();
                                }
                            }
                        }));
                        if (param[0]) {
                            MessagesController.getInstance(currentAccount).blockPeer(authorization.bot_id);
                        }
                    });
                    builder.setNegativeButton(LocaleController.getString("Cancel", R.string.Cancel), null);
                    AlertDialog alertDialog = builder.create();
                    showDialog(alertDialog);
                    TextView button = (TextView) alertDialog.getButton(DialogInterface.BUTTON_POSITIVE);
                    if (button != null) {
                        button.setTextColor(Theme.getColor(Theme.key_dialogTextRed2));
                    }

                }
            }
        });

        if (currentType == 0) {
            undoView = new UndoView(context) {
                @Override
                public void hide(boolean apply, int animated) {
                    if (!apply) {
                        TLRPC.TL_authorization authorization = (TLRPC.TL_authorization) getCurrentInfoObject();
                        TLRPC.TL_account_resetAuthorization req = new TLRPC.TL_account_resetAuthorization();
                        req.hash = authorization.hash;
                        ConnectionsManager.getInstance(currentAccount).sendRequest(req, (response, error) -> AndroidUtilities.runOnUIThread(() -> {
                            if (error == null) {
                                sessions.remove(authorization);
                                passwordSessions.remove(authorization);
                                updateRows();
                                if (listAdapter != null) {
                                    listAdapter.notifyDataSetChanged();
                                }
                                loadSessions(true);
                            }
                        }));
                    }
                    super.hide(apply, animated);
                }
            };
            frameLayout.addView(undoView, LayoutHelper.createFrame(LayoutHelper.MATCH_PARENT, LayoutHelper.WRAP_CONTENT, Gravity.BOTTOM | Gravity.LEFT, 8, 0, 8, 8));
        }

<<<<<<< HEAD
        if (newAuthorizationToOpen != null && undoView != null) {
            AndroidUtilities.runOnUIThread(() -> undoView.showWithAction(0, UndoView.ACTION_QR_SESSION_ACCEPTED, newAuthorizationToOpen), 3000L);
        }

=======
        itemsEnterAnimator = new RecyclerItemsEnterAnimator(listView, true) {
            @Override
            public View getProgressView() {
                View progressView = null;
                for (int i = 0; i < listView.getChildCount(); i++) {
                    View child = listView.getChildAt(i);
                    if (listView.getChildAdapterPosition(child) >= 0 && child instanceof SessionCell && ((SessionCell) child).isStub()) {
                        progressView = child;
                    }
                }
                return progressView;
            }
        };
        itemsEnterAnimator.animateAlphaProgressView = false;

        updateRows();
>>>>>>> dcf1c6d4
        return fragmentView;
    }


    private void showSessionBottomSheet(TLRPC.TL_authorization authorization, boolean isCurrentSession) {
        if (authorization == null) {
            return;
        }
        SessionBottomSheet bottomSheet = new SessionBottomSheet(this, authorization, isCurrentSession, new SessionBottomSheet.Callback() {
            @Override
            public void onSessionTerminated(TLRPC.TL_authorization authorization) {
                sessions.remove(authorization);
                passwordSessions.remove(authorization);
                updateRows();
                if (listAdapter != null) {
                    listAdapter.notifyDataSetChanged();
                }
                TLRPC.TL_account_resetAuthorization req = new TLRPC.TL_account_resetAuthorization();
                req.hash = authorization.hash;
                ConnectionsManager.getInstance(currentAccount).sendRequest(req, (response, error) -> AndroidUtilities.runOnUIThread(() -> {

                }));
            }
        });
        bottomSheet.show();

    }

    @Override
    public void onPause() {
        super.onPause();
        if (undoView != null) {
            undoView.hide(true, 0);
        }
    }

    @Override
    protected void onBecomeFullyHidden() {
        if (undoView != null) {
            undoView.hide(true, 0);
        }
    }

    @Override
    public void onResume() {
        super.onResume();
        if (listAdapter != null) {
            listAdapter.notifyDataSetChanged();
        }
    }

    @Override
    public void didReceivedNotification(int id, int account, Object... args) {
        if (id == NotificationCenter.newSessionReceived) {
            loadSessions(true);
        }
    }

    private void loadSessions(boolean silent) {
        if (loading) {
            return;
        }
        if (!silent) {
            loading = true;
        }
        if (currentType == 0) {
            TLRPC.TL_account_getAuthorizations req = new TLRPC.TL_account_getAuthorizations();
            int reqId = ConnectionsManager.getInstance(currentAccount).sendRequest(req, (response, error) -> AndroidUtilities.runOnUIThread(() -> {
                loading = false;
                int oldItemsCount = listAdapter.getItemCount();
                if (error == null) {
                    sessions.clear();
                    passwordSessions.clear();
                    TLRPC.TL_account_authorizations res = (TLRPC.TL_account_authorizations) response;
                    for (int a = 0, N = res.authorizations.size(); a < N; a++) {
                        TLRPC.TL_authorization authorization = res.authorizations.get(a);
                        if ((authorization.flags & 1) != 0) {
                            currentSession = authorization;
                        } else if (authorization.password_pending) {
                            passwordSessions.add(authorization);
                        } else {
                            sessions.add(authorization);
                        }
                    }
                    ttlDays = res.authorization_ttl_days;
                    updateRows();
                }
                itemsEnterAnimator.showItemsAnimated(oldItemsCount + 1);
                if (listAdapter != null) {
                    listAdapter.notifyDataSetChanged();
                }
            }));
            ConnectionsManager.getInstance(currentAccount).bindRequestToGuid(reqId, classGuid);
        } else {
            TLRPC.TL_account_getWebAuthorizations req = new TLRPC.TL_account_getWebAuthorizations();
            int reqId = ConnectionsManager.getInstance(currentAccount).sendRequest(req, (response, error) -> AndroidUtilities.runOnUIThread(() -> {
                loading = false;
                if (error == null) {
                    sessions.clear();
                    TLRPC.TL_account_webAuthorizations res = (TLRPC.TL_account_webAuthorizations) response;
                    MessagesController.getInstance(currentAccount).putUsers(res.users, false);
                    sessions.addAll(res.authorizations);
                    updateRows();
                }
                itemsEnterAnimator.showItemsAnimated(0);
                if (listAdapter != null) {
                    listAdapter.notifyDataSetChanged();
                }
            }));
            ConnectionsManager.getInstance(currentAccount).bindRequestToGuid(reqId, classGuid);
        }
    }

    private void updateRows() {
        rowCount = 0;
        currentSessionSectionRow = -1;
        currentSessionRow = -1;
        terminateAllSessionsRow = -1;
        terminateAllSessionsDetailRow = -1;
        passwordSessionsSectionRow = -1;
        passwordSessionsStartRow = -1;
        passwordSessionsEndRow = -1;
        passwordSessionsDetailRow = -1;
        otherSessionsSectionRow = -1;
        otherSessionsStartRow = -1;
        otherSessionsEndRow = -1;
        otherSessionsTerminateDetail = -1;
        noOtherSessionsRow = -1;
        qrCodeRow = -1;
        qrCodeDividerRow = -1;
        ttlHeaderRow = -1;
        ttlRow = -1;
        ttlDivideRow = -1;

        boolean hasQr = currentType == 0 && getMessagesController().qrLoginCamera;
        if (hasQr) {
            qrCodeRow = rowCount++;
            qrCodeDividerRow = rowCount++;
        }
        if (loading) {
            if (currentType == 0) {
                currentSessionSectionRow = rowCount++;
                currentSessionRow = rowCount++;
            }
            return;
        }
        if (currentSession != null) {
            currentSessionSectionRow = rowCount++;
            currentSessionRow = rowCount++;
        }
<<<<<<< HEAD
        boolean hasQr = currentType == 0;
=======


>>>>>>> dcf1c6d4
        if (!passwordSessions.isEmpty() || !sessions.isEmpty()) {
            terminateAllSessionsRow = rowCount++;
            terminateAllSessionsDetailRow = rowCount++;
            noOtherSessionsRow = -1;
        } else {
            terminateAllSessionsRow = -1;
            terminateAllSessionsDetailRow = -1;
            if (currentType == 1 || currentSession != null) {
                noOtherSessionsRow = rowCount++;
            } else {
                noOtherSessionsRow = -1;
            }
        }
        if (!passwordSessions.isEmpty()) {
            passwordSessionsSectionRow = rowCount++;
            passwordSessionsStartRow = rowCount;
            rowCount += passwordSessions.size();
            passwordSessionsEndRow = rowCount;
            passwordSessionsDetailRow = rowCount++;
        }
        if (!sessions.isEmpty()) {
            otherSessionsSectionRow = rowCount++;
            otherSessionsStartRow = rowCount;
            otherSessionsEndRow = rowCount + sessions.size();
            rowCount += sessions.size();
            otherSessionsTerminateDetail = rowCount++;
        }

        if (ttlDays > 0) {
            ttlHeaderRow = rowCount++;
            ttlRow = rowCount++;
            ttlDivideRow = rowCount++;
        }
    }

    private class ListAdapter extends RecyclerListView.SelectionAdapter {

        private Context mContext;

        public ListAdapter(Context context) {
            mContext = context;
        }

        @Override
        public boolean isEnabled(RecyclerView.ViewHolder holder) {
            int position = holder.getAdapterPosition();
<<<<<<< HEAD
            return position == currentSessionRow || position == terminateAllSessionsRow || position == qrCodeRow || position >= otherSessionsStartRow && position < otherSessionsEndRow || position >= passwordSessionsStartRow && position < passwordSessionsEndRow;
=======
            return position == terminateAllSessionsRow || position >= otherSessionsStartRow && position < otherSessionsEndRow || position >= passwordSessionsStartRow && position < passwordSessionsEndRow || position == currentSessionRow || position == ttlRow;
>>>>>>> dcf1c6d4
        }

        @Override
        public int getItemCount() {
            return rowCount;
        }

        @Override
        public RecyclerView.ViewHolder onCreateViewHolder(ViewGroup parent, int viewType) {
            View view;
            switch (viewType) {
                case 0:
                    view = new TextCell(mContext);
                    view.setBackgroundColor(Theme.getColor(Theme.key_windowBackgroundWhite));
                    break;
                case 1:
                    view = new TextInfoPrivacyCell(mContext);
                    break;
                case 2:
                    view = new HeaderCell(mContext);
                    view.setBackgroundColor(Theme.getColor(Theme.key_windowBackgroundWhite));
                    break;
                case 3:
                    view = emptyLayout;
                    break;
                case 5:
                    view = new ScanQRCodeView(mContext);
                    break;
                case 6:
                    view = new TextSettingsCell(mContext);
                    view.setBackgroundColor(Theme.getColor(Theme.key_windowBackgroundWhite));
                    break;
                default:
                    view = new SessionCell(mContext, currentType);
                    view.setBackgroundColor(Theme.getColor(Theme.key_windowBackgroundWhite));
                    break;
            }
            return new RecyclerListView.Holder(view);
        }

        @Override
        public void onBindViewHolder(RecyclerView.ViewHolder holder, int position) {
            switch (holder.getItemViewType()) {
                case 0:
                    TextCell textCell = (TextCell) holder.itemView;
                    if (position == terminateAllSessionsRow) {
                        textCell.setColors(Theme.key_windowBackgroundWhiteRedText2, Theme.key_windowBackgroundWhiteRedText2);
                        textCell.setTag(Theme.key_windowBackgroundWhiteRedText2);
                        if (currentType == 0) {
                            textCell.setTextAndIcon(LocaleController.getString("TerminateAllSessions", R.string.TerminateAllSessions), R.drawable.msg_block2, false);
                        } else {
                            textCell.setTextAndIcon(LocaleController.getString("TerminateAllWebSessions", R.string.TerminateAllWebSessions), R.drawable.msg_block2, false);
                        }
                    } else if (position == qrCodeRow) {
                        textCell.setColors(Theme.key_windowBackgroundWhiteBlueText4, Theme.key_windowBackgroundWhiteBlueText4);
                        textCell.setTag(Theme.key_windowBackgroundWhiteBlueText4);
                        textCell.setTextAndIcon(LocaleController.getString("AuthAnotherClient", R.string.AuthAnotherClient), R.drawable.msg_qrcode, !sessions.isEmpty());
                    }
                    break;
                case 1:
                    TextInfoPrivacyCell privacyCell = (TextInfoPrivacyCell) holder.itemView;
                    privacyCell.setFixedSize(0);
                    if (position == terminateAllSessionsDetailRow) {
                        if (currentType == 0) {
                            privacyCell.setText(LocaleController.getString("ClearOtherSessionsHelp", R.string.ClearOtherSessionsHelp));
                        } else {
                            privacyCell.setText(LocaleController.getString("ClearOtherWebSessionsHelp", R.string.ClearOtherWebSessionsHelp));
                        }
                        privacyCell.setBackgroundDrawable(Theme.getThemedDrawable(mContext, R.drawable.greydivider, Theme.key_windowBackgroundGrayShadow));
                    } else if (position == otherSessionsTerminateDetail) {
                        if (currentType == 0) {
                            if (sessions.isEmpty()) {
                                privacyCell.setText("");
                            } else {
                                privacyCell.setText(LocaleController.getString("SessionsListInfo", R.string.SessionsListInfo));
                            }
                        } else {
                            privacyCell.setText(LocaleController.getString("TerminateWebSessionInfo", R.string.TerminateWebSessionInfo));
                        }
                        privacyCell.setBackgroundDrawable(Theme.getThemedDrawable(mContext, R.drawable.greydivider_bottom, Theme.key_windowBackgroundGrayShadow));
                    } else if (position == passwordSessionsDetailRow) {
                        privacyCell.setText(LocaleController.getString("LoginAttemptsInfo", R.string.LoginAttemptsInfo));
                        if (otherSessionsTerminateDetail == -1) {
                            privacyCell.setBackgroundDrawable(Theme.getThemedDrawable(mContext, R.drawable.greydivider_bottom, Theme.key_windowBackgroundGrayShadow));
                        } else {
                            privacyCell.setBackgroundDrawable(Theme.getThemedDrawable(mContext, R.drawable.greydivider, Theme.key_windowBackgroundGrayShadow));
                        }
                    } else if (position == qrCodeDividerRow || position == ttlDivideRow || position == noOtherSessionsRow) {
                        privacyCell.setBackgroundDrawable(Theme.getThemedDrawable(mContext, R.drawable.greydivider, Theme.key_windowBackgroundGrayShadow));
                        privacyCell.setText("");
                        privacyCell.setFixedSize(12);
                    }
                    break;
                case 2:
                    HeaderCell headerCell = (HeaderCell) holder.itemView;
                    if (position == currentSessionSectionRow) {
                        headerCell.setText(LocaleController.getString("CurrentSession", R.string.CurrentSession));
                    } else if (position == otherSessionsSectionRow) {
                        if (currentType == 0) {
                            headerCell.setText(LocaleController.getString("OtherSessions", R.string.OtherSessions));
                        } else {
                            headerCell.setText(LocaleController.getString("OtherWebSessions", R.string.OtherWebSessions));
                        }
                    } else if (position == passwordSessionsSectionRow) {
                        headerCell.setText(LocaleController.getString("LoginAttempts", R.string.LoginAttempts));
                    } else if (position == ttlHeaderRow) {
                        headerCell.setText(LocaleController.getString("TerminateOldSessionHeader", R.string.TerminateOldSessionHeader));
                    }
                    break;
                case 3:
                    ViewGroup.LayoutParams layoutParams = emptyLayout.getLayoutParams();
                    if (layoutParams != null) {
                        layoutParams.height = Math.max(AndroidUtilities.dp(220), AndroidUtilities.displaySize.y - ActionBar.getCurrentActionBarHeight() - AndroidUtilities.dp(128 + (qrCodeRow == -1 ? 0 : 30)) - (Build.VERSION.SDK_INT >= 21 ? AndroidUtilities.statusBarHeight : 0));
                        emptyLayout.setLayoutParams(layoutParams);
                    }
                    break;
                case 5:
                    break;
                case 6:
                    TextSettingsCell textSettingsCell = (TextSettingsCell) holder.itemView;
                    String value;
                    if (ttlDays > 30 && ttlDays <= 183) {
                        value = LocaleController.formatPluralString("Months", ttlDays / 30);
                    } else if (ttlDays == 365) {
                        value = LocaleController.formatPluralString("Years", ttlDays / 365);
                    } else {
                        value = LocaleController.formatPluralString("Weeks", ttlDays / 7);
                    }
                    textSettingsCell.setTextAndValue(LocaleController.getString("IfInactiveFor", R.string.IfInactiveFor), value, false);
                    break;
                default:
                    SessionCell sessionCell = (SessionCell) holder.itemView;
                    if (position == currentSessionRow) {
                        if (currentSession == null) {
                            sessionCell.showStub(globalFlickerLoadingView);
                        } else {
                            sessionCell.setSession(currentSession, !sessions.isEmpty() || !passwordSessions.isEmpty() || qrCodeRow != -1);
                        }
                    } else if (position >= otherSessionsStartRow && position < otherSessionsEndRow) {
                        sessionCell.setSession(sessions.get(position - otherSessionsStartRow), position != otherSessionsEndRow - 1);
                    } else if (position >= passwordSessionsStartRow && position < passwordSessionsEndRow) {
                        sessionCell.setSession(passwordSessions.get(position - passwordSessionsStartRow), position != passwordSessionsEndRow - 1);
                    }
                    break;
            }
        }

        @Override
        public int getItemViewType(int position) {
            if (position == terminateAllSessionsRow) {
                return 0;
            } else if (position == terminateAllSessionsDetailRow || position == otherSessionsTerminateDetail || position == passwordSessionsDetailRow || position == qrCodeDividerRow || position == ttlDivideRow || position == noOtherSessionsRow) {
                return 1;
            } else if (position == currentSessionSectionRow || position == otherSessionsSectionRow || position == passwordSessionsSectionRow || position == ttlHeaderRow) {
                return 2;
            } else if (position == currentSessionRow || position >= otherSessionsStartRow && position < otherSessionsEndRow || position >= passwordSessionsStartRow && position < passwordSessionsEndRow) {
                return 4;
            } else if (position == qrCodeRow) {
                return 5;
            } else if (position == ttlRow) {
                return 6;
            }
            return 0;
        }

    }

    private class ScanQRCodeView extends FrameLayout implements NotificationCenter.NotificationCenterDelegate {

        BackupImageView imageView;
        TextView textView;

        public ScanQRCodeView(@NonNull Context context) {
            super(context);
            imageView = new BackupImageView(context);
            addView(imageView, LayoutHelper.createFrame(120, 120, Gravity.CENTER_HORIZONTAL, 0, 16, 0, 0));

            imageView.setOnClickListener(new OnClickListener() {
                @Override
                public void onClick(View view) {
                    if (imageView.getImageReceiver().getLottieAnimation() != null && !imageView.getImageReceiver().getLottieAnimation().isRunning()) {
                        imageView.getImageReceiver().getLottieAnimation().setCurrentFrame(0, false);
                        imageView.getImageReceiver().getLottieAnimation().restart();
                    }
                }
            });
            int[] colors = new int[8];
            colors[0] = 0x333333;
            colors[1] = Theme.getColor(Theme.key_windowBackgroundWhiteBlackText);

            colors[2] = 0xffffff;
            colors[3] = Theme.getColor(Theme.key_windowBackgroundWhite);

            colors[4] = 0x50a7ea;
            colors[5] = Theme.getColor(Theme.key_featuredStickers_addButton);

            colors[6] = 0x212020;
            colors[7] = Theme.getColor(Theme.key_windowBackgroundWhite);

//            imageView.replaceColors(colors);
//            imageView.setAnimation(R.raw.qr_login, 230, 230, colors);
//            imageView.setScaleType(ImageView.ScaleType.CENTER);
//            imageView.playAnimation();

            textView = new TextView(context);
            addView(textView, LayoutHelper.createFrame(LayoutHelper.MATCH_PARENT, LayoutHelper.WRAP_CONTENT, 0, 36, 152, 36, 0));
            textView.setGravity(Gravity.CENTER_HORIZONTAL);
            textView.setTextColor(Theme.getColor(Theme.key_windowBackgroundWhiteBlackText));
            textView.setTextSize(TypedValue.COMPLEX_UNIT_DIP, 15);
            textView.setLinkTextColor(Theme.getColor(Theme.key_windowBackgroundWhiteLinkText));
            textView.setHighlightColor(Theme.getColor(Theme.key_windowBackgroundWhiteLinkSelection));
            setBackgroundColor(Theme.getColor(Theme.key_windowBackgroundWhite));

            String text = LocaleController.getString("AuthAnotherClientInfo4", R.string.AuthAnotherClientInfo4);
            SpannableStringBuilder spanned = new SpannableStringBuilder(text);
            int index1 = text.indexOf('*');
            int index2 = text.indexOf('*', index1 + 1);

            if (index1 != -1 && index2 != -1 && index1 != index2) {
                textView.setMovementMethod(new AndroidUtilities.LinkMovementMethodMy());
                spanned.replace(index2, index2 + 1, "");
                spanned.replace(index1, index1 + 1, "");
                spanned.setSpan(new URLSpanNoUnderline(LocaleController.getString("AuthAnotherClientDownloadClientUrl", R.string.AuthAnotherClientDownloadClientUrl)), index1, index2 - 1, Spanned.SPAN_EXCLUSIVE_EXCLUSIVE);
            }

            text = spanned.toString();
            index1 = text.indexOf('*');
            index2 = text.indexOf('*', index1 + 1);

            if (index1 != -1 && index2 != -1 && index1 != index2) {
                textView.setMovementMethod(new AndroidUtilities.LinkMovementMethodMy());
                spanned.replace(index2, index2 + 1, "");
                spanned.replace(index1, index1 + 1, "");
                spanned.setSpan(new URLSpanNoUnderline(LocaleController.getString("AuthAnotherWebClientUrl", R.string.AuthAnotherWebClientUrl)), index1, index2 - 1, Spanned.SPAN_EXCLUSIVE_EXCLUSIVE);
            }

            textView.setText(spanned);

            TextView buttonTextView = new TextView(context);
            buttonTextView.setPadding(AndroidUtilities.dp(34), 0, AndroidUtilities.dp(34), 0);
            buttonTextView.setGravity(Gravity.CENTER);
            buttonTextView.setTextSize(TypedValue.COMPLEX_UNIT_DIP, 14);
            buttonTextView.setTypeface(AndroidUtilities.getTypeface("fonts/rmedium.ttf"));

            SpannableStringBuilder spannableStringBuilder = new SpannableStringBuilder();
            spannableStringBuilder.append(".  ").append(LocaleController.getString("LinkDesktopDevice", R.string.LinkDesktopDevice));
            spannableStringBuilder.setSpan(new ColoredImageSpan(ContextCompat.getDrawable(getContext(), R.drawable.msg_mini_qr)), 0, 1, 0);
            buttonTextView.setText(spannableStringBuilder);

            buttonTextView.setTextColor(Theme.getColor(Theme.key_featuredStickers_buttonText));
            buttonTextView.setBackgroundDrawable(Theme.createSimpleSelectorRoundRectDrawable(AndroidUtilities.dp(6), Theme.getColor(Theme.key_featuredStickers_addButton), Theme.getColor(Theme.key_featuredStickers_addButtonPressed)));

            buttonTextView.setOnClickListener(view -> {
                if (getParentActivity() == null) {
                    return;
                }
                if (Build.VERSION.SDK_INT >= 23 && getParentActivity().checkSelfPermission(Manifest.permission.CAMERA) != PackageManager.PERMISSION_GRANTED) {
                    getParentActivity().requestPermissions(new String[]{Manifest.permission.CAMERA}, ActionIntroActivity.CAMERA_PERMISSION_REQUEST_CODE);
                    return;
                }
                CameraScanActivity.showAsSheet(SessionsActivity.this, false, CameraScanActivity.TYPE_QR_LOGIN, new CameraScanActivity.CameraScanActivityDelegate() {
                    @Override
                    public void didFindQr(String text) {
                        proccessQrCode(text);
                    }
                });
            });
            addView(buttonTextView, LayoutHelper.createFrame(LayoutHelper.MATCH_PARENT, 48, Gravity.BOTTOM, 16, 15, 16, 16));

            setSticker();
        }

        @Override
        protected void onMeasure(int widthMeasureSpec, int heightMeasureSpec) {
            super.onMeasure(MeasureSpec.makeMeasureSpec(MeasureSpec.getSize(widthMeasureSpec), MeasureSpec.EXACTLY), MeasureSpec.makeMeasureSpec(AndroidUtilities.dp(276), MeasureSpec.EXACTLY));
        }

        @Override
        protected void onAttachedToWindow() {
            super.onAttachedToWindow();
            setSticker();
            NotificationCenter.getInstance(currentAccount).addObserver(this, NotificationCenter.diceStickersDidLoad);
        }

        @Override
        protected void onDetachedFromWindow() {
            super.onDetachedFromWindow();
            NotificationCenter.getInstance(currentAccount).removeObserver(this, NotificationCenter.diceStickersDidLoad);
        }

        @Override
        public void didReceivedNotification(int id, int account, Object... args) {
            if (id == NotificationCenter.diceStickersDidLoad) {
                String name = (String) args[0];
                if (AndroidUtilities.STICKERS_PLACEHOLDER_PACK_NAME.equals(name)) {
                    setSticker();
                }
            }
        }

        private void setSticker() {
            String imageFilter = null;
            TLRPC.Document document = null;
            TLRPC.TL_messages_stickerSet set = null;

            set = MediaDataController.getInstance(currentAccount).getStickerSetByName(AndroidUtilities.STICKERS_PLACEHOLDER_PACK_NAME);
            if (set == null) {
                set = MediaDataController.getInstance(currentAccount).getStickerSetByEmojiOrName(AndroidUtilities.STICKERS_PLACEHOLDER_PACK_NAME);
            }
            if (set != null && set.documents.size() > 6) {
                document = set.documents.get(6);
            }
            imageFilter = "130_130";

            SvgHelper.SvgDrawable svgThumb = null;
            if (document != null) {
                svgThumb = DocumentObject.getSvgThumb(document.thumbs, Theme.key_emptyListPlaceholder, 0.2f);
            }
            if (svgThumb != null) {
                svgThumb.overrideWidthAndHeight(512, 512);
            }

            if (document != null) {
                ImageLocation imageLocation = ImageLocation.getForDocument(document);
                imageView.setImage(imageLocation, imageFilter, "tgs", svgThumb, set);
                imageView.getImageReceiver().setAutoRepeat(2);
            } else {
                MediaDataController.getInstance(currentAccount).loadStickersByEmojiOrName(AndroidUtilities.STICKERS_PLACEHOLDER_PACK_NAME, false, set == null);
            }
        }
    }

    private void proccessQrCode(String code) {
        AlertDialog progressDialog = new AlertDialog(getParentActivity(), 3);
        progressDialog.setCanCacnel(false);
        progressDialog.show();
        byte[] token = Base64.decode(code.substring("tg://login?token=".length()), Base64.URL_SAFE);
        TLRPC.TL_auth_acceptLoginToken req = new TLRPC.TL_auth_acceptLoginToken();
        req.token = token;
        getConnectionsManager().sendRequest(req, (response, error) -> AndroidUtilities.runOnUIThread(() -> {
            try {
                progressDialog.dismiss();
            } catch (Exception ignore) {

            }
            if (response instanceof TLRPC.TL_authorization) {
                TLRPC.TL_authorization authorization = (TLRPC.TL_authorization) response;
                sessions.add(0, authorization);
                updateRows();
                listAdapter.notifyDataSetChanged();
                undoView.showWithAction(0, UndoView.ACTION_QR_SESSION_ACCEPTED, response);
            } else {
                AndroidUtilities.runOnUIThread(() -> {
                    final String text;
                    if (error.text.equals("AUTH_TOKEN_EXCEPTION")) {
                        text = LocaleController.getString("AccountAlreadyLoggedIn", R.string.AccountAlreadyLoggedIn);
                    } else {
                        text = LocaleController.getString("ErrorOccurred", R.string.ErrorOccurred) + "\n" + error.text;
                    }
                    AlertsCreator.showSimpleAlert(SessionsActivity.this, LocaleController.getString("AuthAnotherClient", R.string.AuthAnotherClient), text);
                });
            }
        }));
    }

    @Override
    public ArrayList<ThemeDescription> getThemeDescriptions() {
        ArrayList<ThemeDescription> themeDescriptions = new ArrayList<>();

        themeDescriptions.add(new ThemeDescription(listView, ThemeDescription.FLAG_CELLBACKGROUNDCOLOR, new Class[]{TextSettingsCell.class, HeaderCell.class, SessionCell.class}, null, null, null, Theme.key_windowBackgroundWhite));
        themeDescriptions.add(new ThemeDescription(fragmentView, ThemeDescription.FLAG_BACKGROUND, null, null, null, null, Theme.key_windowBackgroundGray));

        themeDescriptions.add(new ThemeDescription(actionBar, ThemeDescription.FLAG_BACKGROUND, null, null, null, null, Theme.key_actionBarDefault));
        themeDescriptions.add(new ThemeDescription(listView, ThemeDescription.FLAG_LISTGLOWCOLOR, null, null, null, null, Theme.key_actionBarDefault));
        themeDescriptions.add(new ThemeDescription(actionBar, ThemeDescription.FLAG_AB_ITEMSCOLOR, null, null, null, null, Theme.key_actionBarDefaultIcon));
        themeDescriptions.add(new ThemeDescription(actionBar, ThemeDescription.FLAG_AB_TITLECOLOR, null, null, null, null, Theme.key_actionBarDefaultTitle));
        themeDescriptions.add(new ThemeDescription(actionBar, ThemeDescription.FLAG_AB_SELECTORCOLOR, null, null, null, null, Theme.key_actionBarDefaultSelector));

        themeDescriptions.add(new ThemeDescription(listView, ThemeDescription.FLAG_SELECTOR, null, null, null, null, Theme.key_listSelector));

        themeDescriptions.add(new ThemeDescription(listView, 0, new Class[]{View.class}, Theme.dividerPaint, null, null, Theme.key_divider));

        themeDescriptions.add(new ThemeDescription(imageView, ThemeDescription.FLAG_IMAGECOLOR, null, null, null, null, Theme.key_sessions_devicesImage));
        themeDescriptions.add(new ThemeDescription(textView1, ThemeDescription.FLAG_TEXTCOLOR, null, null, null, null, Theme.key_windowBackgroundWhiteGrayText2));
        themeDescriptions.add(new ThemeDescription(textView2, ThemeDescription.FLAG_TEXTCOLOR, null, null, null, null, Theme.key_windowBackgroundWhiteGrayText2));
        themeDescriptions.add(new ThemeDescription(emptyView, ThemeDescription.FLAG_PROGRESSBAR, null, null, null, null, Theme.key_progressCircle));

        themeDescriptions.add(new ThemeDescription(listView, ThemeDescription.FLAG_TEXTCOLOR | ThemeDescription.FLAG_CHECKTAG, new Class[]{TextSettingsCell.class}, new String[]{"textView"}, null, null, null, Theme.key_windowBackgroundWhiteRedText2));
        themeDescriptions.add(new ThemeDescription(listView, ThemeDescription.FLAG_TEXTCOLOR | ThemeDescription.FLAG_CHECKTAG, new Class[]{TextSettingsCell.class}, new String[]{"textView"}, null, null, null, Theme.key_windowBackgroundWhiteBlueText4));

        themeDescriptions.add(new ThemeDescription(listView, ThemeDescription.FLAG_BACKGROUNDFILTER, new Class[]{TextInfoPrivacyCell.class}, null, null, null, Theme.key_windowBackgroundGrayShadow));
        themeDescriptions.add(new ThemeDescription(listView, 0, new Class[]{TextInfoPrivacyCell.class}, new String[]{"textView"}, null, null, null, Theme.key_windowBackgroundWhiteGrayText4));

        themeDescriptions.add(new ThemeDescription(listView, 0, new Class[]{HeaderCell.class}, new String[]{"textView"}, null, null, null, Theme.key_windowBackgroundWhiteBlueHeader));

        themeDescriptions.add(new ThemeDescription(listView, 0, new Class[]{SessionCell.class}, new String[]{"nameTextView"}, null, null, null, Theme.key_windowBackgroundWhiteBlackText));
        themeDescriptions.add(new ThemeDescription(listView, ThemeDescription.FLAG_CHECKTAG, new Class[]{SessionCell.class}, new String[]{"onlineTextView"}, null, null, null, Theme.key_windowBackgroundWhiteValueText));
        themeDescriptions.add(new ThemeDescription(listView, ThemeDescription.FLAG_CHECKTAG, new Class[]{SessionCell.class}, new String[]{"onlineTextView"}, null, null, null, Theme.key_windowBackgroundWhiteGrayText3));
        themeDescriptions.add(new ThemeDescription(listView, 0, new Class[]{SessionCell.class}, new String[]{"detailTextView"}, null, null, null, Theme.key_windowBackgroundWhiteBlackText));
        themeDescriptions.add(new ThemeDescription(listView, 0, new Class[]{SessionCell.class}, new String[]{"detailExTextView"}, null, null, null, Theme.key_windowBackgroundWhiteGrayText3));

        themeDescriptions.add(new ThemeDescription(undoView, ThemeDescription.FLAG_BACKGROUNDFILTER, null, null, null, null, Theme.key_undo_background));
        themeDescriptions.add(new ThemeDescription(undoView, 0, new Class[]{UndoView.class}, new String[]{"undoImageView"}, null, null, null, Theme.key_windowBackgroundWhiteRedText2));
        themeDescriptions.add(new ThemeDescription(undoView, 0, new Class[]{UndoView.class}, new String[]{"undoTextView"}, null, null, null, Theme.key_windowBackgroundWhiteRedText2));
        themeDescriptions.add(new ThemeDescription(undoView, 0, new Class[]{UndoView.class}, new String[]{"infoTextView"}, null, null, null, Theme.key_undo_infoColor));
        themeDescriptions.add(new ThemeDescription(undoView, 0, new Class[]{UndoView.class}, new String[]{"textPaint"}, null, null, null, Theme.key_undo_infoColor));
        themeDescriptions.add(new ThemeDescription(undoView, 0, new Class[]{UndoView.class}, new String[]{"progressPaint"}, null, null, null, Theme.key_undo_infoColor));
        themeDescriptions.add(new ThemeDescription(undoView, ThemeDescription.FLAG_IMAGECOLOR, new Class[]{UndoView.class}, new String[]{"leftImageView"}, null, null, null, Theme.key_undo_infoColor));

        return themeDescriptions;
    }

    @Override
    public void onRequestPermissionsResultFragment(int requestCode, String[] permissions, int[] grantResults) {
        if (getParentActivity() == null) {
            return;
        }
        if (requestCode == ActionIntroActivity.CAMERA_PERMISSION_REQUEST_CODE) {
            if (grantResults.length > 0 && grantResults[0] == PackageManager.PERMISSION_GRANTED) {
                CameraScanActivity.showAsSheet(SessionsActivity.this, false, CameraScanActivity.TYPE_QR_LOGIN, new CameraScanActivity.CameraScanActivityDelegate() {
                    @Override
                    public void didFindQr(String text) {
                        proccessQrCode(text);
                    }
                });
            }
        }
    }
}<|MERGE_RESOLUTION|>--- conflicted
+++ resolved
@@ -37,25 +37,19 @@
 import androidx.recyclerview.widget.RecyclerView;
 
 import org.telegram.messenger.AndroidUtilities;
-<<<<<<< HEAD
 import org.telegram.messenger.BuildConfig;
 import org.telegram.messenger.FileLog;
-=======
 import org.telegram.messenger.ApplicationLoader;
 import org.telegram.messenger.DocumentObject;
 import org.telegram.messenger.ImageLocation;
->>>>>>> dcf1c6d4
 import org.telegram.messenger.LocaleController;
 import org.telegram.messenger.MediaDataController;
 import org.telegram.messenger.MessagesController;
 import org.telegram.messenger.NotificationCenter;
 import org.telegram.messenger.R;
 import org.telegram.messenger.SharedConfig;
-<<<<<<< HEAD
 import org.telegram.messenger.UserConfig;
-=======
 import org.telegram.messenger.SvgHelper;
->>>>>>> dcf1c6d4
 import org.telegram.messenger.UserObject;
 import org.telegram.tgnet.ConnectionsManager;
 import org.telegram.tgnet.TLObject;
@@ -88,16 +82,11 @@
 
 import java.util.ArrayList;
 
-<<<<<<< HEAD
+import androidx.annotation.NonNull;
+import androidx.core.content.ContextCompat;
 import kotlin.Unit;
 import tw.nekomimi.nekogram.BottomBuilder;
 import tw.nekomimi.nekogram.utils.AlertUtil;
-=======
-import androidx.annotation.NonNull;
-import androidx.core.content.ContextCompat;
-import androidx.recyclerview.widget.LinearLayoutManager;
-import androidx.recyclerview.widget.RecyclerView;
->>>>>>> dcf1c6d4
 
 public class SessionsActivity extends BaseFragment implements NotificationCenter.NotificationCenterDelegate {
 
@@ -163,12 +152,8 @@
 
     @Override
     public View createView(Context context) {
-<<<<<<< HEAD
-=======
         globalFlickerLoadingView = new FlickerLoadingView(context);
         globalFlickerLoadingView.setIsSingleCell(true);
-
->>>>>>> dcf1c6d4
         actionBar.setBackButtonImage(R.drawable.ic_ab_back);
         actionBar.setAllowOverlayTitle(true);
         if (currentType == 0) {
@@ -368,13 +353,6 @@
                 if (button != null) {
                     button.setTextColor(Theme.getColor(Theme.key_dialogTextRed2));
                 }
-<<<<<<< HEAD
-            } else if (position == currentSessionRow || position >= otherSessionsStartRow && position < otherSessionsEndRow || position >= passwordSessionsStartRow && position < passwordSessionsEndRow) {
-                if (getParentActivity() == null) {
-                    return;
-                }
-
-=======
             } else if (position >= otherSessionsStartRow && position < otherSessionsEndRow || position >= passwordSessionsStartRow && position < passwordSessionsEndRow || position == currentSessionRow) {
                 if (getParentActivity() == null) {
                     return;
@@ -396,16 +374,155 @@
                 AlertDialog.Builder builder = new AlertDialog.Builder(getParentActivity());
                 final boolean[] param = new boolean[1];
                 String buttonText;
->>>>>>> dcf1c6d4
                 if (currentType == 0) {
-                    final TLRPC.TL_authorization authorization;
-                    if (position == currentSessionRow) {
-                        authorization = currentSession;
-                    } else if (position >= otherSessionsStartRow && position < otherSessionsEndRow) {
-                        authorization = (TLRPC.TL_authorization) sessions.get(position - otherSessionsStartRow);
+                    builder.setMessage(LocaleController.getString("TerminateSessionText", R.string.TerminateSessionText));
+                    builder.setTitle(LocaleController.getString("AreYouSureSessionTitle", R.string.AreYouSureSessionTitle));
+                    buttonText = LocaleController.getString("Terminate", R.string.Terminate);
+                } else {
+                    final TLRPC.TL_webAuthorization authorization = (TLRPC.TL_webAuthorization) sessions.get(position - otherSessionsStartRow);
+
+                    builder.setMessage(LocaleController.formatString("TerminateWebSessionText", R.string.TerminateWebSessionText, authorization.domain));
+                    builder.setTitle(LocaleController.getString("TerminateWebSessionTitle", R.string.TerminateWebSessionTitle));
+                    buttonText = LocaleController.getString("Disconnect", R.string.Disconnect);
+
+                    FrameLayout frameLayout1 = new FrameLayout(getParentActivity());
+
+                    TLRPC.User user = MessagesController.getInstance(currentAccount).getUser(authorization.bot_id);
+                    String name;
+                    if (user != null) {
+                        name = UserObject.getFirstName(user);
                     } else {
-                        authorization = (TLRPC.TL_authorization) passwordSessions.get(position - passwordSessionsStartRow);
-                    }
+                        name = "";
+                    }
+
+                    CheckBoxCell cell = new CheckBoxCell(getParentActivity(), 1);
+                    cell.setBackgroundDrawable(Theme.getSelectorDrawable(false));
+                    cell.setText(LocaleController.formatString("TerminateWebSessionStop", R.string.TerminateWebSessionStop, name), "", false, false);
+                    cell.setPadding(LocaleController.isRTL ? AndroidUtilities.dp(16) : AndroidUtilities.dp(8), 0, LocaleController.isRTL ? AndroidUtilities.dp(8) : AndroidUtilities.dp(16), 0);
+                    frameLayout1.addView(cell, LayoutHelper.createFrame(LayoutHelper.MATCH_PARENT, 48, Gravity.TOP | Gravity.LEFT, 0, 0, 0, 0));
+                    cell.setOnClickListener(v -> {
+                        if (!v.isEnabled()) {
+                            return;
+                        }
+                        CheckBoxCell cell1 = (CheckBoxCell) v;
+                        param[0] = !param[0];
+                        cell1.setChecked(param[0], true);
+                    });
+                    builder.setCustomViewOffset(16);
+                    builder.setView(frameLayout1);
+
+                    builder.setPositiveButton(buttonText, (dialogInterface, option) -> {
+                        if (getParentActivity() == null) {
+                            return;
+                        }
+                        final AlertDialog progressDialog = new AlertDialog(getParentActivity(), 3);
+                        progressDialog.setCanCacnel(false);
+                        progressDialog.show();
+                        TLRPC.TL_account_resetWebAuthorization req = new TLRPC.TL_account_resetWebAuthorization();
+                        req.hash = authorization.hash;
+                        ConnectionsManager.getInstance(currentAccount).sendRequest(req, (response, error) -> AndroidUtilities.runOnUIThread(() -> {
+                            try {
+                                progressDialog.dismiss();
+                            } catch (Exception e) {
+                                FileLog.e(e);
+                            }
+                            if (error == null) {
+                                sessions.remove(authorization);
+                                updateRows();
+                                if (listAdapter != null) {
+                                    listAdapter.notifyDataSetChanged();
+                                }
+                            }
+                        }));
+                        if (param[0]) {
+                            MessagesController.getInstance(currentAccount).blockPeer(authorization.bot_id);
+                        }
+                    });
+                    builder.setNegativeButton(LocaleController.getString("Cancel", R.string.Cancel), null);
+                    AlertDialog alertDialog = builder.create();
+                    showDialog(alertDialog);
+                    TextView button = (TextView) alertDialog.getButton(DialogInterface.BUTTON_POSITIVE);
+                    if (button != null) {
+                        button.setTextColor(Theme.getColor(Theme.key_dialogTextRed2));
+                    }
+
+                }
+            }
+        });
+
+        if (currentType == 0) {
+            undoView = new UndoView(context) {
+                @Override
+                public void hide(boolean apply, int animated) {
+                    if (!apply) {
+                        TLRPC.TL_authorization authorization = (TLRPC.TL_authorization) getCurrentInfoObject();
+                        TLRPC.TL_account_resetAuthorization req = new TLRPC.TL_account_resetAuthorization();
+                        req.hash = authorization.hash;
+                        ConnectionsManager.getInstance(currentAccount).sendRequest(req, (response, error) -> AndroidUtilities.runOnUIThread(() -> {
+                            if (error == null) {
+                                sessions.remove(authorization);
+                                passwordSessions.remove(authorization);
+                                updateRows();
+                                if (listAdapter != null) {
+                                    listAdapter.notifyDataSetChanged();
+                                }
+                                loadSessions(true);
+                            }
+                        }));
+                    }
+                    super.hide(apply, animated);
+                }
+            };
+            frameLayout.addView(undoView, LayoutHelper.createFrame(LayoutHelper.MATCH_PARENT, LayoutHelper.WRAP_CONTENT, Gravity.BOTTOM | Gravity.LEFT, 8, 0, 8, 8));
+        }
+
+        if (newAuthorizationToOpen != null && undoView != null) {
+            AndroidUtilities.runOnUIThread(() -> undoView.showWithAction(0, UndoView.ACTION_QR_SESSION_ACCEPTED, newAuthorizationToOpen), 3000L);
+        }
+
+        itemsEnterAnimator = new RecyclerItemsEnterAnimator(listView, true) {
+            @Override
+            public View getProgressView() {
+                View progressView = null;
+                for (int i = 0; i < listView.getChildCount(); i++) {
+                    View child = listView.getChildAt(i);
+                    if (listView.getChildAdapterPosition(child) >= 0 && child instanceof SessionCell && ((SessionCell) child).isStub()) {
+                        progressView = child;
+                    }
+                }
+                return progressView;
+            }
+        };
+        itemsEnterAnimator.animateAlphaProgressView = false;
+
+        updateRows();
+        return fragmentView;
+    }
+
+
+    private void showSessionBottomSheet(TLRPC.TL_authorization authorization, boolean isCurrentSession) {
+        if (authorization == null) {
+            return;
+        }
+        SessionBottomSheet bottomSheet = new SessionBottomSheet(this, authorization, isCurrentSession, new SessionBottomSheet.Callback() {
+            @Override
+            public void onSessionTerminated(TLRPC.TL_authorization authorization) {
+                sessions.remove(authorization);
+                passwordSessions.remove(authorization);
+                updateRows();
+                if (listAdapter != null) {
+                    listAdapter.notifyDataSetChanged();
+                }
+                TLRPC.TL_account_resetAuthorization req = new TLRPC.TL_account_resetAuthorization();
+                req.hash = authorization.hash;
+                ConnectionsManager.getInstance(currentAccount).sendRequest(req, (response, error) -> AndroidUtilities.runOnUIThread(() -> {
+
+                }));
+            }
+        });
+        bottomSheet.show();
+
+        /*
 
                     BottomBuilder builder = new BottomBuilder(getParentActivity());
 
@@ -457,157 +574,7 @@
 
                     builder.show();
 
-
-                } else {
-                    AlertDialog.Builder builder = new AlertDialog.Builder(getParentActivity());
-                    final boolean[] param = new boolean[1];
-                    String buttonText;
-                    final TLRPC.TL_webAuthorization authorization = (TLRPC.TL_webAuthorization) sessions.get(position - otherSessionsStartRow);
-
-                    builder.setMessage(LocaleController.formatString("TerminateWebSessionText", R.string.TerminateWebSessionText, authorization.domain));
-                    builder.setTitle(LocaleController.getString("TerminateWebSessionTitle", R.string.TerminateWebSessionTitle));
-                    buttonText = LocaleController.getString("Disconnect", R.string.Disconnect);
-
-                    FrameLayout frameLayout1 = new FrameLayout(getParentActivity());
-
-                    TLRPC.User user = MessagesController.getInstance(currentAccount).getUser(authorization.bot_id);
-                    String name;
-                    if (user != null) {
-                        name = UserObject.getFirstName(user);
-                    } else {
-                        name = "";
-                    }
-
-                    CheckBoxCell cell = new CheckBoxCell(getParentActivity(), 1);
-                    cell.setBackgroundDrawable(Theme.getSelectorDrawable(false));
-                    cell.setText(LocaleController.formatString("TerminateWebSessionStop", R.string.TerminateWebSessionStop, name), "", false, false);
-                    cell.setPadding(LocaleController.isRTL ? AndroidUtilities.dp(16) : AndroidUtilities.dp(8), 0, LocaleController.isRTL ? AndroidUtilities.dp(8) : AndroidUtilities.dp(16), 0);
-                    frameLayout1.addView(cell, LayoutHelper.createFrame(LayoutHelper.MATCH_PARENT, 48, Gravity.TOP | Gravity.LEFT, 0, 0, 0, 0));
-                    cell.setOnClickListener(v -> {
-                        if (!v.isEnabled()) {
-                            return;
-                        }
-                        CheckBoxCell cell1 = (CheckBoxCell) v;
-                        param[0] = !param[0];
-                        cell1.setChecked(param[0], true);
-                    });
-                    builder.setCustomViewOffset(16);
-                    builder.setView(frameLayout1);
-
-                    builder.setPositiveButton(buttonText, (dialogInterface, option) -> {
-                        if (getParentActivity() == null) {
-                            return;
-                        }
-                        final AlertDialog progressDialog = new AlertDialog(getParentActivity(), 3);
-                        progressDialog.setCanCacnel(false);
-                        progressDialog.show();
-                        TLRPC.TL_account_resetWebAuthorization req = new TLRPC.TL_account_resetWebAuthorization();
-                        req.hash = authorization.hash;
-                        ConnectionsManager.getInstance(currentAccount).sendRequest(req, (response, error) -> AndroidUtilities.runOnUIThread(() -> {
-                            try {
-                                progressDialog.dismiss();
-                            } catch (Exception e) {
-                                FileLog.e(e);
-                            }
-                            if (error == null) {
-                                sessions.remove(authorization);
-                                updateRows();
-                                if (listAdapter != null) {
-                                    listAdapter.notifyDataSetChanged();
-                                }
-                            }
-                        }));
-                        if (param[0]) {
-                            MessagesController.getInstance(currentAccount).blockPeer(authorization.bot_id);
-                        }
-                    });
-                    builder.setNegativeButton(LocaleController.getString("Cancel", R.string.Cancel), null);
-                    AlertDialog alertDialog = builder.create();
-                    showDialog(alertDialog);
-                    TextView button = (TextView) alertDialog.getButton(DialogInterface.BUTTON_POSITIVE);
-                    if (button != null) {
-                        button.setTextColor(Theme.getColor(Theme.key_dialogTextRed2));
-                    }
-
-                }
-            }
-        });
-
-        if (currentType == 0) {
-            undoView = new UndoView(context) {
-                @Override
-                public void hide(boolean apply, int animated) {
-                    if (!apply) {
-                        TLRPC.TL_authorization authorization = (TLRPC.TL_authorization) getCurrentInfoObject();
-                        TLRPC.TL_account_resetAuthorization req = new TLRPC.TL_account_resetAuthorization();
-                        req.hash = authorization.hash;
-                        ConnectionsManager.getInstance(currentAccount).sendRequest(req, (response, error) -> AndroidUtilities.runOnUIThread(() -> {
-                            if (error == null) {
-                                sessions.remove(authorization);
-                                passwordSessions.remove(authorization);
-                                updateRows();
-                                if (listAdapter != null) {
-                                    listAdapter.notifyDataSetChanged();
-                                }
-                                loadSessions(true);
-                            }
-                        }));
-                    }
-                    super.hide(apply, animated);
-                }
-            };
-            frameLayout.addView(undoView, LayoutHelper.createFrame(LayoutHelper.MATCH_PARENT, LayoutHelper.WRAP_CONTENT, Gravity.BOTTOM | Gravity.LEFT, 8, 0, 8, 8));
-        }
-
-<<<<<<< HEAD
-        if (newAuthorizationToOpen != null && undoView != null) {
-            AndroidUtilities.runOnUIThread(() -> undoView.showWithAction(0, UndoView.ACTION_QR_SESSION_ACCEPTED, newAuthorizationToOpen), 3000L);
-        }
-
-=======
-        itemsEnterAnimator = new RecyclerItemsEnterAnimator(listView, true) {
-            @Override
-            public View getProgressView() {
-                View progressView = null;
-                for (int i = 0; i < listView.getChildCount(); i++) {
-                    View child = listView.getChildAt(i);
-                    if (listView.getChildAdapterPosition(child) >= 0 && child instanceof SessionCell && ((SessionCell) child).isStub()) {
-                        progressView = child;
-                    }
-                }
-                return progressView;
-            }
-        };
-        itemsEnterAnimator.animateAlphaProgressView = false;
-
-        updateRows();
->>>>>>> dcf1c6d4
-        return fragmentView;
-    }
-
-
-    private void showSessionBottomSheet(TLRPC.TL_authorization authorization, boolean isCurrentSession) {
-        if (authorization == null) {
-            return;
-        }
-        SessionBottomSheet bottomSheet = new SessionBottomSheet(this, authorization, isCurrentSession, new SessionBottomSheet.Callback() {
-            @Override
-            public void onSessionTerminated(TLRPC.TL_authorization authorization) {
-                sessions.remove(authorization);
-                passwordSessions.remove(authorization);
-                updateRows();
-                if (listAdapter != null) {
-                    listAdapter.notifyDataSetChanged();
-                }
-                TLRPC.TL_account_resetAuthorization req = new TLRPC.TL_account_resetAuthorization();
-                req.hash = authorization.hash;
-                ConnectionsManager.getInstance(currentAccount).sendRequest(req, (response, error) -> AndroidUtilities.runOnUIThread(() -> {
-
-                }));
-            }
-        });
-        bottomSheet.show();
-
+         */
     }
 
     @Override
@@ -732,12 +699,6 @@
             currentSessionSectionRow = rowCount++;
             currentSessionRow = rowCount++;
         }
-<<<<<<< HEAD
-        boolean hasQr = currentType == 0;
-=======
-
-
->>>>>>> dcf1c6d4
         if (!passwordSessions.isEmpty() || !sessions.isEmpty()) {
             terminateAllSessionsRow = rowCount++;
             terminateAllSessionsDetailRow = rowCount++;
@@ -784,11 +745,7 @@
         @Override
         public boolean isEnabled(RecyclerView.ViewHolder holder) {
             int position = holder.getAdapterPosition();
-<<<<<<< HEAD
-            return position == currentSessionRow || position == terminateAllSessionsRow || position == qrCodeRow || position >= otherSessionsStartRow && position < otherSessionsEndRow || position >= passwordSessionsStartRow && position < passwordSessionsEndRow;
-=======
             return position == terminateAllSessionsRow || position >= otherSessionsStartRow && position < otherSessionsEndRow || position >= passwordSessionsStartRow && position < passwordSessionsEndRow || position == currentSessionRow || position == ttlRow;
->>>>>>> dcf1c6d4
         }
 
         @Override
