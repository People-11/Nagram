--- conflicted
+++ resolved
@@ -11,13 +11,11 @@
 import android.Manifest;
 import android.content.Context;
 import android.content.DialogInterface;
-<<<<<<< HEAD
-=======
 import android.content.Intent;
->>>>>>> 5d552752
 import android.content.pm.PackageManager;
 import android.graphics.PorterDuff;
 import android.graphics.PorterDuffColorFilter;
+import android.net.Uri;
 import android.os.Build;
 import android.text.SpannableStringBuilder;
 import android.text.Spanned;
@@ -33,15 +31,16 @@
 import android.widget.TextView;
 import android.widget.Toast;
 
-<<<<<<< HEAD
-=======
+import androidx.recyclerview.widget.LinearLayoutManager;
+import androidx.recyclerview.widget.RecyclerView;
+
 import androidx.annotation.NonNull;
 import androidx.core.content.ContextCompat;
->>>>>>> 5d552752
 import androidx.recyclerview.widget.LinearLayoutManager;
 import androidx.recyclerview.widget.RecyclerView;
 
 import org.telegram.messenger.AndroidUtilities;
+import org.telegram.messenger.ApplicationLoader;
 import org.telegram.messenger.FileLog;
 import org.telegram.messenger.DocumentObject;
 import org.telegram.messenger.FileLog;
@@ -84,12 +83,9 @@
 
 import java.util.ArrayList;
 
-<<<<<<< HEAD
 import androidx.annotation.NonNull;
 import androidx.core.content.ContextCompat;
 
-=======
->>>>>>> 5d552752
 public class SessionsActivity extends BaseFragment implements NotificationCenter.NotificationCenterDelegate {
 
     private ListAdapter listAdapter;
@@ -412,24 +408,13 @@
                     });
                     builder.setCustomViewOffset(16);
                     builder.setView(frameLayout1);
-<<<<<<< HEAD
-=======
-                }
-                builder.setPositiveButton(buttonText, (dialogInterface, option) -> {
-                    if (getParentActivity() == null) {
-                        return;
-                    }
-                    final AlertDialog progressDialog = new AlertDialog(getParentActivity(), 3);
-                    progressDialog.setCanCancel(false);
-                    progressDialog.show();
->>>>>>> 5d552752
 
                     builder.setPositiveButton(buttonText, (dialogInterface, option) -> {
                         if (getParentActivity() == null) {
                             return;
                         }
                         final AlertDialog progressDialog = new AlertDialog(getParentActivity(), 3);
-                        progressDialog.setCanCacnel(false);
+                        progressDialog.setCanCancel(false);
                         progressDialog.show();
                         TLRPC.TL_account_resetWebAuthorization req = new TLRPC.TL_account_resetWebAuthorization();
                         req.hash = authorization.hash;
