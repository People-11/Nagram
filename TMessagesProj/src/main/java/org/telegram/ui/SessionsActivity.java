--- conflicted
+++ resolved
@@ -400,23 +400,12 @@
                     });
                     builder.setCustomViewOffset(16);
                     builder.setView(frameLayout1);
-<<<<<<< HEAD
-=======
-                }
-                builder.setPositiveButton(buttonText, (dialogInterface, option) -> {
-                    if (getParentActivity() == null) {
-                        return;
-                    }
-                    final AlertDialog progressDialog = new AlertDialog(getParentActivity(), AlertDialog.ALERT_TYPE_SPINNER);
-                    progressDialog.setCanCancel(false);
-                    progressDialog.show();
->>>>>>> 1c03d75e
 
                     builder.setPositiveButton(buttonText, (dialogInterface, option) -> {
                         if (getParentActivity() == null) {
                             return;
                         }
-                        final AlertDialog progressDialog = new AlertDialog(getParentActivity(), 3);
+                        final AlertDialog progressDialog = new AlertDialog(getParentActivity(), AlertDialog.ALERT_TYPE_SPINNER);
                         progressDialog.setCanCancel(false);
                         progressDialog.show();
                         TLRPC.TL_account_resetWebAuthorization req = new TLRPC.TL_account_resetWebAuthorization();
