/*
 * This is the source code of Telegram for Android v. 3.x.x
 * It is licensed under GNU GPL v. 2 or later.
 * You should have received a copy of the license in this archive (see LICENSE).
 *
 * Copyright Nikolai Kudashov, 2013-2017.
 */

package org.telegram.ui;

import static org.telegram.messenger.LocaleController.formatString;
import static org.telegram.messenger.LocaleController.getString;

import android.animation.AnimatorSet;
import android.animation.ObjectAnimator;
import android.animation.StateListAnimator;
import android.annotation.SuppressLint;
import android.content.Context;
import android.content.DialogInterface;
import android.content.res.Configuration;
import android.graphics.Outline;
import android.graphics.PorterDuff;
import android.graphics.PorterDuffColorFilter;
import android.graphics.Typeface;
import android.graphics.drawable.Drawable;
import android.os.Build;
import android.os.Bundle;
import android.text.Editable;
import android.text.InputType;
import android.text.TextUtils;
import android.text.TextWatcher;
import android.text.method.PasswordTransformationMethod;
import android.util.TypedValue;
import android.view.Gravity;
import android.view.HapticFeedbackConstants;
import android.view.View;
import android.view.ViewGroup;
import android.view.ViewOutlineProvider;
import android.view.inputmethod.EditorInfo;
import android.widget.FrameLayout;
import android.widget.LinearLayout;
import android.widget.ScrollView;
import android.widget.TextView;

import androidx.core.graphics.ColorUtils;
import androidx.recyclerview.widget.LinearLayoutManager;
import androidx.recyclerview.widget.RecyclerView;

import org.telegram.messenger.AndroidUtilities;
import org.telegram.messenger.FileLog;
import org.telegram.messenger.LocaleController;
import org.telegram.messenger.NotificationCenter;
import org.telegram.messenger.R;
import org.telegram.messenger.SRPHelper;
import org.telegram.messenger.UserConfig;
import org.telegram.messenger.Utilities;
import org.telegram.messenger.Utilities;
import org.telegram.messenger.browser.Browser;
import org.telegram.tgnet.ConnectionsManager;
import org.telegram.tgnet.RequestDelegate;
import org.telegram.tgnet.TLRPC;
import org.telegram.tgnet.tl.TL_account;
import org.telegram.ui.ActionBar.ActionBar;
import org.telegram.ui.ActionBar.AlertDialog;
import org.telegram.ui.ActionBar.BaseFragment;
import org.telegram.ui.ActionBar.SimpleTextView;
import org.telegram.ui.ActionBar.Theme;
import org.telegram.ui.ActionBar.ThemeDescription;
import org.telegram.ui.Cells.EditTextSettingsCell;
import org.telegram.ui.Cells.TextInfoPrivacyCell;
import org.telegram.ui.Cells.TextSettingsCell;
import org.telegram.ui.Components.AlertsCreator;
import org.telegram.ui.Components.CombinedDrawable;
import org.telegram.ui.Components.CubicBezierInterpolator;
import org.telegram.ui.Components.EditTextBoldCursor;
import org.telegram.ui.Components.EmptyTextProgressView;
import org.telegram.ui.Components.LayoutHelper;
import org.telegram.ui.Components.OutlineTextContainerView;
import org.telegram.ui.Components.RLottieImageView;
import org.telegram.ui.Components.RadialProgressView;
import org.telegram.ui.Components.RecyclerListView;
import org.telegram.ui.Components.TransformableLoginButtonView;
import org.telegram.ui.Components.VerticalPositionAutoAnimator;
import org.telegram.ui.Stories.recorder.HintView2;

import java.util.ArrayList;
import java.util.Locale;

import tw.nekomimi.nekogram.ui.EditTextAutoFill;
import tw.nekomimi.nekogram.utils.VibrateUtil;

public class TwoStepVerificationActivity extends BaseFragment implements NotificationCenter.NotificationCenterDelegate {

    private ListAdapter listAdapter;
    private RecyclerListView listView;
    private RLottieImageView lockImageView;
    private TextView titleTextView, subtitleTextView;
    private TextView bottomTextView;
    private TextView resetWaitView;
    private SimpleTextView bottomButton;
    private TextView cancelResetButton;
    private EditTextBoldCursor passwordEditText;
    private OutlineTextContainerView passwordOutlineView;
    private AlertDialog progressDialog;
    private EmptyTextProgressView emptyView;
    private ScrollView scrollView;

    private FrameLayout floatingButtonContainer;
    private TransformableLoginButtonView floatingButtonIcon;

    private String firstPassword;
    private String hint;
    private String email;
    private boolean emailOnly;
    private boolean loading;
    private boolean destroyed;
    private boolean paused;
    private TL_account.Password currentPassword;
    private boolean passwordEntered = true;
    private byte[] currentPasswordHash = new byte[0];
    private long currentSecretId;
    private byte[] currentSecret;

    private boolean resetPasswordOnShow;

    private int setPasswordRow;
    private int setPasswordDetailRow;
    private int changePasswordRow;
    private int turnPasswordOffRow;
    private int setRecoveryEmailRow;
    private int changeRecoveryEmailRow;
    private int passwordEnabledDetailRow;
    private int rowCount;

    private boolean postedErrorColorTimeout;
    private Runnable errorColorTimeout = () -> {
        postedErrorColorTimeout = false;
        passwordOutlineView.animateError(0f);
    };

    private boolean forgotPasswordOnShow;
    int otherwiseReloginDays = -1;

    private RadialProgressView radialProgressView;

    private int delegateType;
    private String delegateTypeString;
    private TwoStepVerificationActivityDelegate delegate;

    public interface TwoStepVerificationActivityDelegate {
        void didEnterPassword(TLRPC.InputCheckPasswordSRP password);
    }

    public TwoStepVerificationActivity() {
        super();

    }

    public TwoStepVerificationActivity(int account) {
        super();
        currentAccount = account;
    }

    public void setPassword(TL_account.Password password) {
        currentPassword = password;
        passwordEntered = false;
    }

<<<<<<< HEAD
    public TwoStepVerificationActivity(int account, TLRPC.TL_account_password password) {
        this(account);
        currentPassword = password;
        passwordEntered = currentPasswordHash != null && currentPasswordHash.length > 0 || !currentPassword.has_password;
        initPasswordNewAlgo(currentPassword);
    }

    public void setCurrentPasswordParams(TLRPC.account_Password password, byte[] passwordHash, long secretId, byte[] secret) {
=======
    public void setCurrentPasswordParams(TL_account.Password password, byte[] passwordHash, long secretId, byte[] secret) {
>>>>>>> eee720ef
        currentPassword = password;
        currentPasswordHash = passwordHash;
        currentSecret = secret;
        currentSecretId = secretId;
        passwordEntered = currentPasswordHash != null && currentPasswordHash.length > 0 || !currentPassword.has_password;
    }

    @Override
    public boolean onFragmentCreate() {
        super.onFragmentCreate();
        if (!preloaded) preload(null);
        updateRows();
        NotificationCenter.getInstance(currentAccount).addObserver(this, NotificationCenter.twoStepPasswordChanged);
        return true;
    }

    public boolean preloaded;
    public void preload(Runnable whenPreloaded) {
        preloaded = false;
        if (currentPassword == null || currentPassword.current_algo == null || currentPasswordHash == null || currentPasswordHash.length <= 0) {
            loadPasswordInfo(true, currentPassword != null, whenPreloaded);
        } else {
            if (whenPreloaded != null) {
                whenPreloaded.run();
            }
        }
    }

    @Override
    public void onFragmentDestroy() {
        super.onFragmentDestroy();
        AndroidUtilities.cancelRunOnUIThread(updateTimeRunnable);
        NotificationCenter.getInstance(currentAccount).removeObserver(this, NotificationCenter.twoStepPasswordChanged);
        destroyed = true;
        if (progressDialog != null) {
            try {
                progressDialog.dismiss();
            } catch (Exception e) {
                FileLog.e(e);
            }
            progressDialog = null;
        }
        AndroidUtilities.removeAdjustResize(getParentActivity(), classGuid);
    }

    @Override
    public View createView(Context context) {
        actionBar.setBackButtonImage(R.drawable.ic_ab_back);
        actionBar.setAllowOverlayTitle(false);
        if (!passwordEntered || delegate != null) {
            actionBar.setBackgroundColor(Theme.getColor(Theme.key_windowBackgroundWhite));
            actionBar.setTitleColor(Theme.getColor(Theme.key_windowBackgroundWhiteBlackText));
            actionBar.setItemsColor(Theme.getColor(Theme.key_windowBackgroundWhiteBlackText), false);
            actionBar.setItemsBackgroundColor(Theme.getColor(Theme.key_actionBarWhiteSelector), false);
            actionBar.setCastShadows(false);
        }
        actionBar.setActionBarMenuOnItemClick(new ActionBar.ActionBarMenuOnItemClick() {
            @Override
            public void onItemClick(int id) {
                if (id == -1) {
                    if (otherwiseReloginDays >= 0) {
                        showSetForcePasswordAlert();
                    } else {
                        finishFragment();
                    }
                }
            }
        });

        fragmentView = new FrameLayout(context);
        FrameLayout frameLayout = (FrameLayout) fragmentView;
        frameLayout.setBackgroundColor(Theme.getColor(Theme.key_windowBackgroundWhite));

        scrollView = new ScrollView(context);
        scrollView.setFillViewport(true);
        frameLayout.addView(scrollView, LayoutHelper.createFrame(LayoutHelper.MATCH_PARENT, LayoutHelper.MATCH_PARENT));

        LinearLayout linearLayout = new LinearLayout(context);
        linearLayout.setOrientation(LinearLayout.VERTICAL);
        linearLayout.setGravity(Gravity.CENTER_HORIZONTAL);
        scrollView.addView(linearLayout, LayoutHelper.createScroll(LayoutHelper.MATCH_PARENT, LayoutHelper.WRAP_CONTENT, Gravity.LEFT | Gravity.TOP));

        lockImageView = new RLottieImageView(context);
        lockImageView.setAnimation(R.raw.tsv_setup_intro, 100, 100);
        lockImageView.playAnimation();
        lockImageView.setVisibility(AndroidUtilities.isSmallScreen() || (AndroidUtilities.displaySize.x > AndroidUtilities.displaySize.y && !AndroidUtilities.isTablet()) ? View.GONE : View.VISIBLE);
        linearLayout.addView(lockImageView, LayoutHelper.createLinear(100, 100, Gravity.CENTER_HORIZONTAL));

        titleTextView = new TextView(context);
        titleTextView.setTextColor(Theme.getColor(Theme.key_windowBackgroundWhiteBlackText));
        titleTextView.setTextSize(TypedValue.COMPLEX_UNIT_DIP, 18);
        titleTextView.setGravity(Gravity.CENTER_HORIZONTAL);
        titleTextView.setTypeface(AndroidUtilities.bold());
        linearLayout.addView(titleTextView, LayoutHelper.createLinear(LayoutHelper.WRAP_CONTENT, LayoutHelper.WRAP_CONTENT, Gravity.CENTER_HORIZONTAL, 24, 8, 24, 0));

        subtitleTextView = new TextView(context);
        subtitleTextView.setTextColor(Theme.getColor(Theme.key_windowBackgroundWhiteGrayText6));
        subtitleTextView.setTextSize(TypedValue.COMPLEX_UNIT_DIP, 15);
        subtitleTextView.setGravity(Gravity.CENTER_HORIZONTAL);
        subtitleTextView.setVisibility(View.GONE);
        linearLayout.addView(subtitleTextView, LayoutHelper.createLinear(LayoutHelper.WRAP_CONTENT, LayoutHelper.WRAP_CONTENT, Gravity.CENTER_HORIZONTAL, 42, 8, 42, 0));

        passwordOutlineView = new OutlineTextContainerView(context);
        passwordOutlineView.setText(getString(R.string.EnterPassword));
        passwordOutlineView.animateSelection(1f, false);
        linearLayout.addView(passwordOutlineView, LayoutHelper.createLinear(LayoutHelper.MATCH_PARENT, LayoutHelper.WRAP_CONTENT, Gravity.CENTER_HORIZONTAL, 24, 24, 24, 0));

        passwordEditText = new EditTextAutoFill(context);
        passwordEditText.setTextSize(TypedValue.COMPLEX_UNIT_DIP, 18);
        passwordEditText.setTextColor(Theme.getColor(Theme.key_windowBackgroundWhiteBlackText));
        passwordEditText.setHintTextColor(Theme.getColor(Theme.key_windowBackgroundWhiteHintText));
        passwordEditText.setBackground(null);
        passwordEditText.setSingleLine(true);
        passwordEditText.setInputType(InputType.TYPE_CLASS_TEXT | InputType.TYPE_TEXT_VARIATION_PASSWORD);
        passwordEditText.setTransformationMethod(PasswordTransformationMethod.getInstance());
        passwordEditText.setTypeface(Typeface.DEFAULT);
        passwordEditText.setCursorColor(Theme.getColor(Theme.key_windowBackgroundWhiteInputFieldActivated));
        passwordEditText.setCursorWidth(1.5f);
        passwordEditText.setContentDescription(getString(R.string.EnterPassword));
        int padding = AndroidUtilities.dp(16);
        passwordEditText.setPadding(padding, padding, padding, padding);
        passwordOutlineView.addView(passwordEditText, LayoutHelper.createFrame(LayoutHelper.MATCH_PARENT, LayoutHelper.WRAP_CONTENT));
        passwordOutlineView.attachEditText(passwordEditText);
        passwordEditText.setOnFocusChangeListener((v, hasFocus) -> passwordOutlineView.animateSelection(hasFocus ? 1 : 0));
        passwordEditText.setOnEditorActionListener((textView, i, keyEvent) -> {
            if (i == EditorInfo.IME_ACTION_NEXT || i == EditorInfo.IME_ACTION_DONE) {
                processDone();
                return true;
            }
            return false;
        });
        passwordEditText.addTextChangedListener(new TextWatcher() {
            @Override
            public void beforeTextChanged(CharSequence s, int start, int count, int after) {}

            @Override
            public void onTextChanged(CharSequence s, int start, int before, int count) {}

            @Override
            public void afterTextChanged(Editable s) {
                if (postedErrorColorTimeout) {
                    AndroidUtilities.cancelRunOnUIThread(errorColorTimeout);
                    errorColorTimeout.run();
                }
            }
        });

        bottomTextView = new TextView(context);
        bottomTextView.setTextColor(Theme.getColor(Theme.key_windowBackgroundWhiteGrayText6));
        bottomTextView.setTextSize(TypedValue.COMPLEX_UNIT_DIP, 14);
        bottomTextView.setGravity((LocaleController.isRTL ? Gravity.RIGHT : Gravity.LEFT) | Gravity.TOP);
        bottomTextView.setText(getString(R.string.YourEmailInfo));
        linearLayout.addView(bottomTextView, LayoutHelper.createLinear(LayoutHelper.WRAP_CONTENT, LayoutHelper.WRAP_CONTENT, (LocaleController.isRTL ? Gravity.RIGHT : Gravity.LEFT) | Gravity.TOP, 40, 30, 40, 0));

        resetWaitView = new TextView(context);
        resetWaitView.setTextColor(Theme.getColor(Theme.key_windowBackgroundWhiteGrayText6));
        resetWaitView.setTextSize(TypedValue.COMPLEX_UNIT_DIP, 12);
        resetWaitView.setGravity((LocaleController.isRTL ? Gravity.RIGHT : Gravity.LEFT) | Gravity.TOP);
        linearLayout.addView(resetWaitView, LayoutHelper.createLinear(LayoutHelper.MATCH_PARENT, LayoutHelper.WRAP_CONTENT, 40, 8, 40, 0));

        LinearLayout linearLayout2 = new LinearLayout(context);
        linearLayout2.setOrientation(LinearLayout.VERTICAL);
        linearLayout2.setGravity(Gravity.BOTTOM | Gravity.CENTER_VERTICAL);
        linearLayout2.setClipChildren(false);
        linearLayout.addView(linearLayout2, LayoutHelper.createLinear(LayoutHelper.MATCH_PARENT, 0, 1f));

        bottomButton = new SimpleTextView(context);
        bottomButton.setTextSize(15);
        bottomButton.setGravity(Gravity.LEFT | Gravity.CENTER_VERTICAL);
        bottomButton.setPadding(AndroidUtilities.dp(32), 0, AndroidUtilities.dp(32), 0);
        frameLayout.addView(bottomButton, LayoutHelper.createFrame(LayoutHelper.MATCH_PARENT, Build.VERSION.SDK_INT >= Build.VERSION_CODES.LOLLIPOP ? 56 : 60, Gravity.BOTTOM, 0, 0, 0, 16));
        bottomButton.setOnClickListener(v -> onPasswordForgot());
        VerticalPositionAutoAnimator.attach(bottomButton);

        cancelResetButton = new TextView(context);
        cancelResetButton.setTextSize(TypedValue.COMPLEX_UNIT_DIP, 15);
        cancelResetButton.setGravity(Gravity.LEFT | Gravity.CENTER_VERTICAL);
        cancelResetButton.setPadding(AndroidUtilities.dp(32), 0, AndroidUtilities.dp(32), 0);
        cancelResetButton.setText(getString(R.string.CancelReset));
        cancelResetButton.setTextColor(Theme.getColor(Theme.key_windowBackgroundWhiteBlueText4));
        cancelResetButton.setVisibility(View.GONE);
        frameLayout.addView(cancelResetButton, LayoutHelper.createFrame(LayoutHelper.MATCH_PARENT, Build.VERSION.SDK_INT >= Build.VERSION_CODES.LOLLIPOP ? 56 : 60, Gravity.BOTTOM, 0, 0, 0, 16));
        cancelResetButton.setOnClickListener(v -> cancelPasswordReset());
        VerticalPositionAutoAnimator.attach(cancelResetButton);

        floatingButtonContainer = new FrameLayout(context);
        if (Build.VERSION.SDK_INT >= 21) {
            StateListAnimator animator = new StateListAnimator();
            animator.addState(new int[]{android.R.attr.state_pressed}, ObjectAnimator.ofFloat(floatingButtonIcon, "translationZ", AndroidUtilities.dp(2), AndroidUtilities.dp(4)).setDuration(200));
            animator.addState(new int[]{}, ObjectAnimator.ofFloat(floatingButtonIcon, "translationZ", AndroidUtilities.dp(4), AndroidUtilities.dp(2)).setDuration(200));
            floatingButtonContainer.setStateListAnimator(animator);
            floatingButtonContainer.setOutlineProvider(new ViewOutlineProvider() {
                @SuppressLint("NewApi")
                @Override
                public void getOutline(View view, Outline outline) {
                    outline.setOval(0, 0, AndroidUtilities.dp(56), AndroidUtilities.dp(56));
                }
            });
        }
        VerticalPositionAutoAnimator.attach(floatingButtonContainer);
        floatingButtonContainer.setOnClickListener(view -> processDone());

        floatingButtonIcon = new TransformableLoginButtonView(context);
        floatingButtonIcon.setTransformType(TransformableLoginButtonView.TRANSFORM_ARROW_CHECK);
        floatingButtonIcon.setProgress(0f);
        floatingButtonIcon.setColor(Theme.getColor(Theme.key_chats_actionIcon));
        floatingButtonIcon.setDrawBackground(false);
        floatingButtonContainer.setContentDescription(getString(R.string.Next));
        floatingButtonContainer.addView(floatingButtonIcon, LayoutHelper.createFrame(Build.VERSION.SDK_INT >= 21 ? 56 : 60, Build.VERSION.SDK_INT >= 21 ? 56 : 60));

        Drawable drawable = Theme.createSimpleSelectorCircleDrawable(AndroidUtilities.dp(56), Theme.getColor(Theme.key_chats_actionBackground), Theme.getColor(Theme.key_chats_actionPressedBackground));
        if (Build.VERSION.SDK_INT < 21) {
            Drawable shadowDrawable = context.getResources().getDrawable(R.drawable.floating_shadow).mutate();
            shadowDrawable.setColorFilter(new PorterDuffColorFilter(0xff000000, PorterDuff.Mode.MULTIPLY));
            CombinedDrawable combinedDrawable = new CombinedDrawable(shadowDrawable, drawable, 0, 0);
            combinedDrawable.setIconSize(AndroidUtilities.dp(56), AndroidUtilities.dp(56));
            drawable = combinedDrawable;
        }
        floatingButtonContainer.setBackground(drawable);
        frameLayout.addView(floatingButtonContainer, LayoutHelper.createFrame(Build.VERSION.SDK_INT >= 21 ? 56 : 60, Build.VERSION.SDK_INT >= 21 ? 56 : 60, Gravity.RIGHT | Gravity.BOTTOM, 0, 0, 24, 16));

        emptyView = new EmptyTextProgressView(context);
        emptyView.showProgress();
        frameLayout.addView(emptyView, LayoutHelper.createFrame(LayoutHelper.MATCH_PARENT, LayoutHelper.MATCH_PARENT));

        listView = new RecyclerListView(context);
        listView.setLayoutManager(new LinearLayoutManager(context, LinearLayoutManager.VERTICAL, false));
        listView.setEmptyView(emptyView);
        listView.setVerticalScrollBarEnabled(false);
        frameLayout.addView(listView, LayoutHelper.createFrame(LayoutHelper.MATCH_PARENT, LayoutHelper.MATCH_PARENT));
        listView.setAdapter(listAdapter = new ListAdapter(context));
        listView.setOnItemClickListener((view, position) -> {
            if (position == setPasswordRow || position == changePasswordRow) {
                TwoStepVerificationSetupActivity fragment = new TwoStepVerificationSetupActivity(currentAccount, TwoStepVerificationSetupActivity.TYPE_CREATE_PASSWORD_STEP_1, currentPassword);
                fragment.addFragmentToClose(this);
                fragment.setCurrentPasswordParams(currentPasswordHash, currentSecretId, currentSecret, false);
                presentFragment(fragment);
            } else if (position == setRecoveryEmailRow || position == changeRecoveryEmailRow) {
                TwoStepVerificationSetupActivity fragment = new TwoStepVerificationSetupActivity(currentAccount, TwoStepVerificationSetupActivity.TYPE_ENTER_EMAIL, currentPassword);
                fragment.addFragmentToClose(this);
                fragment.setCurrentPasswordParams(currentPasswordHash, currentSecretId, currentSecret, true);
                presentFragment(fragment);
            } else if (position == turnPasswordOffRow) {
                AlertDialog.Builder builder = new AlertDialog.Builder(getParentActivity());

                String text = getString(R.string.TurnPasswordOffQuestion);
                if (currentPassword.has_secure_values) {
                    text += "\n\n" + getString(R.string.TurnPasswordOffPassport);
                }
                String title = getString(R.string.TurnPasswordOffQuestionTitle);
                String buttonText = getString(R.string.Disable);

                builder.setMessage(text);
                builder.setTitle(title);
                builder.setPositiveButton(buttonText, (dialogInterface, i) -> clearPassword());
                builder.setNegativeButton(getString(R.string.Cancel), null);
                AlertDialog alertDialog = builder.create();
                showDialog(alertDialog);
                TextView button = (TextView) alertDialog.getButton(DialogInterface.BUTTON_POSITIVE);
                if (button != null) {
                    button.setTextColor(Theme.getColor(Theme.key_text_RedBold));
                }
            }
        });

        radialProgressView = new RadialProgressView(context) {
            @Override
            protected void onMeasure(int widthMeasureSpec, int heightMeasureSpec) {
                super.onMeasure(widthMeasureSpec, heightMeasureSpec);
                ViewGroup.MarginLayoutParams params = (ViewGroup.MarginLayoutParams) getLayoutParams();
                params.topMargin = AndroidUtilities.statusBarHeight / 2;
            }
        };
        radialProgressView.setSize(AndroidUtilities.dp(20));
        radialProgressView.setAlpha(0);
        radialProgressView.setScaleX(0.1f);
        radialProgressView.setScaleY(0.1f);
        radialProgressView.setProgressColor(Theme.getColor(Theme.key_windowBackgroundWhiteInputFieldActivated));
        actionBar.addView(radialProgressView, LayoutHelper.createFrame(32, 32, Gravity.CENTER_VERTICAL | Gravity.RIGHT, 0, 0, 12, 0));

        updateRows();

        if (passwordEntered && delegate == null) {
            actionBar.setTitle(getString(R.string.TwoStepVerificationTitle));
        } else {
            actionBar.setTitle(null);
        }
        if (delegate != null) {
            titleTextView.setText(getString(R.string.YourPassword));
            if (delegateType == 1) {
                subtitleTextView.setText(getString(R.string.PleaseEnterCurrentPasswordWithdraw));
            } else if (delegateType == 2) {
                subtitleTextView.setText(AndroidUtilities.replaceTags(formatString(R.string.PleaseEnterCurrentPasswordGiftTransfer, delegateTypeString)));
            } else {
                subtitleTextView.setText(getString(R.string.PleaseEnterCurrentPasswordTransfer));
            }
            subtitleTextView.setVisibility(View.VISIBLE);
        } else {
            titleTextView.setText(getString(R.string.YourPassword));
            subtitleTextView.setVisibility(View.VISIBLE);
            subtitleTextView.setText(getString(R.string.LoginPasswordTextShort));
        }

        if (passwordEntered) {
            fragmentView.setBackgroundColor(Theme.getColor(Theme.key_windowBackgroundGray));
            fragmentView.setTag(Theme.key_windowBackgroundGray);
        } else {
            fragmentView.setBackgroundColor(Theme.getColor(Theme.key_windowBackgroundWhite));
            fragmentView.setTag(Theme.key_windowBackgroundWhite);
        }

        return fragmentView;
    }

    @Override
    public void onConfigurationChanged(Configuration newConfig) {
        super.onConfigurationChanged(newConfig);
        lockImageView.setVisibility(AndroidUtilities.isSmallScreen() || (AndroidUtilities.displaySize.x > AndroidUtilities.displaySize.y && !AndroidUtilities.isTablet()) ? View.GONE : View.VISIBLE);
    }

    private Runnable updateTimeRunnable = this::updateBottomButton;

    private void cancelPasswordReset() {
        if (getParentActivity() == null) {
            return;
        }
        AlertDialog.Builder builder = new AlertDialog.Builder(getParentActivity());
        builder.setPositiveButton(getString(R.string.CancelPasswordResetYes), (dialog, which) -> {
            TL_account.declinePasswordReset req = new TL_account.declinePasswordReset();
            getConnectionsManager().sendRequest(req, (response, error) -> AndroidUtilities.runOnUIThread(() -> {
                if (response instanceof TLRPC.TL_boolTrue) {
                    currentPassword.pending_reset_date = 0;
                    updateBottomButton();
                }
            }));
        });
        builder.setNegativeButton(getString(R.string.CancelPasswordResetNo), null);
        builder.setTitle(getString(R.string.CancelReset));
        builder.setMessage(getString(R.string.CancelPasswordReset));
        showDialog(builder.create());
    }

    public void setForgotPasswordOnShow() {
        forgotPasswordOnShow = true;
    }

    private void resetPassword() {
        needShowProgress(true);
        TL_account.resetPassword req = new TL_account.resetPassword();
        getConnectionsManager().sendRequest(req, (response, error) -> AndroidUtilities.runOnUIThread(() -> {
            needHideProgress();
            if (response instanceof TL_account.resetPasswordOk) {
                AlertDialog.Builder builder = new AlertDialog.Builder(getParentActivity());
                builder.setNegativeButton(getString(R.string.OK), null);
                builder.setTitle(getString(R.string.ResetPassword));
                builder.setMessage(getString(R.string.RestorePasswordResetPasswordOk));
                showDialog(builder.create(), dialog -> {
                    getNotificationCenter().postNotificationName(NotificationCenter.didSetOrRemoveTwoStepPassword);
                    finishFragment();
                });
            } else if (response instanceof TL_account.resetPasswordRequestedWait) {
                TL_account.resetPasswordRequestedWait res = (TL_account.resetPasswordRequestedWait) response;
                currentPassword.pending_reset_date = res.until_date;
                updateBottomButton();
            } else if (response instanceof TL_account.resetPasswordFailedWait) {
                TL_account.resetPasswordFailedWait res = (TL_account.resetPasswordFailedWait) response;
                int time = res.retry_date - getConnectionsManager().getCurrentTime();
                String timeString;
                if (time > 24 * 60 * 60) {
                    timeString = LocaleController.formatPluralString("Days", time / (24 * 60 * 60));
                } else if (time > 60 * 60) {
                    timeString = LocaleController.formatPluralString("Hours", time / (24 * 60 * 60));
                } else if (time > 60) {
                    timeString = LocaleController.formatPluralString("Minutes", time / 60);
                } else {
                    timeString = LocaleController.formatPluralString("Seconds", Math.max(1, time));
                }
                showAlertWithText(getString(R.string.ResetPassword), LocaleController.formatString("ResetPasswordWait", R.string.ResetPasswordWait, timeString));
            }
        }));
    }

    private void updateBottomButton() {
        if (passwordEntered) return;
        if (currentPassword.pending_reset_date == 0 || getConnectionsManager().getCurrentTime() > currentPassword.pending_reset_date) {
            if (resetWaitView.getVisibility() != View.GONE) {
                resetWaitView.setVisibility(View.GONE);
            }
            if (currentPassword.pending_reset_date == 0) {
                bottomButton.setText(getString(R.string.ForgotPassword));
                cancelResetButton.setVisibility(View.GONE);
                bottomButton.setVisibility(View.VISIBLE);
            } else {
                bottomButton.setText(getString(R.string.ResetPassword));
                cancelResetButton.setVisibility(View.VISIBLE);
                bottomButton.setVisibility(View.VISIBLE);
            }
            bottomButton.setTextColor(Theme.getColor(Theme.key_windowBackgroundWhiteBlueText4));
            AndroidUtilities.cancelRunOnUIThread(updateTimeRunnable);
        } else {
            int t = Math.max(1, currentPassword.pending_reset_date - getConnectionsManager().getCurrentTime());
            String time;
            if (t > 24 * 60 * 60) {
                time = LocaleController.formatPluralString("Days", t / (24 * 60 * 60));
            } else if (t >= 60 * 60) {
                time = LocaleController.formatPluralString("Hours", t / (60 * 60));
            } else {
                time = String.format(Locale.US, "%02d:%02d", t / 60, t % 60);
            }
            resetWaitView.setText(LocaleController.formatString("RestorePasswordResetIn", R.string.RestorePasswordResetIn, time));
            resetWaitView.setTextColor(Theme.getColor(Theme.key_windowBackgroundWhiteGrayText6));
            if (bottomButton.getVisibility() != View.GONE) {
                bottomButton.setVisibility(View.GONE);
            }
            if (resetWaitView.getVisibility() != View.VISIBLE) {
                resetWaitView.setVisibility(View.VISIBLE);
            }
            cancelResetButton.setVisibility(View.VISIBLE);
            AndroidUtilities.cancelRunOnUIThread(updateTimeRunnable);
            AndroidUtilities.runOnUIThread(updateTimeRunnable, 1000);
        }

        if (currentPassword == null || bottomButton == null || resetWaitView.getVisibility() != View.VISIBLE) {
            AndroidUtilities.cancelRunOnUIThread(updateTimeRunnable);
            if (cancelResetButton != null) {
                cancelResetButton.setVisibility(View.GONE);
            }
        }
    }

    private void onPasswordForgot() {
        if (currentPassword.pending_reset_date == 0 && currentPassword.has_recovery) {
            needShowProgress(true);
            TLRPC.TL_auth_requestPasswordRecovery req = new TLRPC.TL_auth_requestPasswordRecovery();
            ConnectionsManager.getInstance(currentAccount).sendRequest(req, (response, error) -> AndroidUtilities.runOnUIThread(() -> {
                needHideProgress();
                if (error == null) {
                    final TLRPC.TL_auth_passwordRecovery res = (TLRPC.TL_auth_passwordRecovery) response;
                    currentPassword.email_unconfirmed_pattern = res.email_pattern;
                    TwoStepVerificationSetupActivity fragment = new TwoStepVerificationSetupActivity(currentAccount, TwoStepVerificationSetupActivity.TYPE_EMAIL_RECOVERY, currentPassword) {
                        @Override
                        protected void onReset() {
                            resetPasswordOnShow = true;
                        }
                    };
                    fragment.addFragmentToClose(this);
                    fragment.setCurrentPasswordParams(currentPasswordHash, currentSecretId, currentSecret, false);
                    presentFragment(fragment);
                } else {
                    if (error.text.startsWith("FLOOD_WAIT")) {
                        int time = Utilities.parseInt(error.text);
                        String timeString;
                        if (time < 60) {
                            timeString = LocaleController.formatPluralString("Seconds", time);
                        } else {
                            timeString = LocaleController.formatPluralString("Minutes", time / 60);
                        }
                        showAlertWithText(getString(R.string.AppName), LocaleController.formatString("FloodWaitTime", R.string.FloodWaitTime, timeString));
                    } else {
                        showAlertWithText(getString(R.string.AppName), error.text);
                    }
                }
            }), ConnectionsManager.RequestFlagFailOnServerErrors | ConnectionsManager.RequestFlagWithoutLogin);
        } else {
            if (getParentActivity() == null) {
                return;
            }
            if (currentPassword.pending_reset_date != 0) {
                if (getConnectionsManager().getCurrentTime() > currentPassword.pending_reset_date) {
                    AlertDialog.Builder builder = new AlertDialog.Builder(getParentActivity());
                    builder.setPositiveButton(getString(R.string.Reset), (dialog, which) -> resetPassword());
                    builder.setNegativeButton(getString(R.string.Cancel), null);
                    builder.setTitle(getString(R.string.ResetPassword));
                    builder.setMessage(getString(R.string.RestorePasswordResetPasswordText));
                    AlertDialog dialog = builder.create();
                    showDialog(dialog);
                    TextView button = (TextView) dialog.getButton(DialogInterface.BUTTON_POSITIVE);
                    if (button != null) {
                        button.setTextColor(Theme.getColor(Theme.key_text_RedBold));
                    }
                } else {
                    cancelPasswordReset();
                }
            } else {
                AlertDialog.Builder builder = new AlertDialog.Builder(getParentActivity());
                builder.setPositiveButton(getString(R.string.Reset), (dialog, which) -> resetPassword());
                builder.setNegativeButton(getString(R.string.Cancel), null);
                builder.setTitle(getString(R.string.ResetPassword));
                builder.setMessage(getString(R.string.RestorePasswordNoEmailText2));
                showDialog(builder.create());
            }
        }
    }

    @Override
    public void didReceivedNotification(int id, int account, Object... args) {
        if (id == NotificationCenter.twoStepPasswordChanged) {
            if (args != null && args.length > 0 && args[0] != null) {
                currentPasswordHash = (byte[]) args[0];
            }
            loadPasswordInfo(false, false, null);
            updateRows();
        }
    }

    @Override
    public void onPause() {
        super.onPause();
        paused = true;
    }

    @Override
    public void onResume() {
        super.onResume();
        paused = false;
        AndroidUtilities.requestAdjustResize(getParentActivity(), classGuid);
    }

    public void setCurrentPasswordInfo(byte[] hash, TL_account.Password password) {
        if (hash != null) {
            currentPasswordHash = hash;
        }
        currentPassword = password;
    }

    public void setDelegate(int a, TwoStepVerificationActivityDelegate twoStepVerificationActivityDelegate) {
        delegateType = a;
        delegate = twoStepVerificationActivityDelegate;
    }

    public void setDelegateString(String string) {
        delegateTypeString = string;
    }

    public static boolean canHandleCurrentPassword(TL_account.Password password, boolean login) {
        if (login) {
            if (password.current_algo instanceof TLRPC.TL_passwordKdfAlgoUnknown) {
                return false;
            }
        } else {
            if (password.new_algo instanceof TLRPC.TL_passwordKdfAlgoUnknown ||
                    password.current_algo instanceof TLRPC.TL_passwordKdfAlgoUnknown ||
                    password.new_secure_algo instanceof TLRPC.TL_securePasswordKdfAlgoUnknown) {
                return false;
            }
        }
        return true;
    }

    public static void initPasswordNewAlgo(TL_account.Password password) {
        if (password.new_algo instanceof TLRPC.TL_passwordKdfAlgoSHA256SHA256PBKDF2HMACSHA512iter100000SHA256ModPow) {
            TLRPC.TL_passwordKdfAlgoSHA256SHA256PBKDF2HMACSHA512iter100000SHA256ModPow algo = (TLRPC.TL_passwordKdfAlgoSHA256SHA256PBKDF2HMACSHA512iter100000SHA256ModPow) password.new_algo;
            byte[] salt = new byte[algo.salt1.length + 32];
            Utilities.random.nextBytes(salt);
            System.arraycopy(algo.salt1, 0, salt, 0, algo.salt1.length);
            algo.salt1 = salt;
        }
        if (password.new_secure_algo instanceof TLRPC.TL_securePasswordKdfAlgoPBKDF2HMACSHA512iter100000) {
            TLRPC.TL_securePasswordKdfAlgoPBKDF2HMACSHA512iter100000 algo = (TLRPC.TL_securePasswordKdfAlgoPBKDF2HMACSHA512iter100000) password.new_secure_algo;
            byte[] salt = new byte[algo.salt.length + 32];
            Utilities.random.nextBytes(salt);
            System.arraycopy(algo.salt, 0, salt, 0, algo.salt.length);
            algo.salt = salt;
        }
    }

    private void loadPasswordInfo(boolean first, final boolean silent, Runnable whenDone) {
        if (!silent) {
            loading = true;
            if (listAdapter != null) {
                listAdapter.notifyDataSetChanged();
            }
        }
        TL_account.getPassword req = new TL_account.getPassword();
        ConnectionsManager.getInstance(currentAccount).sendRequest(req, (response, error) -> AndroidUtilities.runOnUIThread(() -> {
            if (error == null) {
                loading = false;
                currentPassword = (TL_account.Password) response;
                if (!canHandleCurrentPassword(currentPassword, false)) {
                    AlertsCreator.showUpdateAppAlert(getParentActivity(), getString(R.string.UpdateAppAlert), true);
                    return;
                }
                if (!silent || first) {
                    passwordEntered = currentPasswordHash != null && currentPasswordHash.length > 0 || !currentPassword.has_password;
                }
                initPasswordNewAlgo(currentPassword);
                NotificationCenter.getInstance(currentAccount).postNotificationName(NotificationCenter.didSetOrRemoveTwoStepPassword, currentPassword);
            }
            if (whenDone != null) {
                whenDone.run();
            }
            updateRows();
        }), ConnectionsManager.RequestFlagFailOnServerErrors | ConnectionsManager.RequestFlagWithoutLogin);
    }

    @Override
    public void onTransitionAnimationEnd(boolean isOpen, boolean backward) {
        super.onTransitionAnimationEnd(isOpen, backward);
        if (isOpen) {
            if (forgotPasswordOnShow) {
                onPasswordForgot();
                forgotPasswordOnShow = false;
            } else if (resetPasswordOnShow) {
                resetPassword();
                resetPasswordOnShow = false;
            }
        }
    }

    private void updateRows() {
        StringBuilder lastValue = new StringBuilder();
        lastValue.append(setPasswordRow);
        lastValue.append(setPasswordDetailRow);
        lastValue.append(changePasswordRow);
        lastValue.append(turnPasswordOffRow);
        lastValue.append(setRecoveryEmailRow);
        lastValue.append(changeRecoveryEmailRow);
        lastValue.append(passwordEnabledDetailRow);
        lastValue.append(rowCount);

        rowCount = 0;
        setPasswordRow = -1;
        setPasswordDetailRow = -1;
        changePasswordRow = -1;
        turnPasswordOffRow = -1;
        setRecoveryEmailRow = -1;
        changeRecoveryEmailRow = -1;
        passwordEnabledDetailRow = -1;
        if (!loading && currentPassword != null && passwordEntered) {
            if (currentPassword.has_password) {
                changePasswordRow = rowCount++;
                turnPasswordOffRow = rowCount++;
                if (currentPassword.has_recovery) {
                    changeRecoveryEmailRow = rowCount++;
                } else {
                    setRecoveryEmailRow = rowCount++;
                }
                passwordEnabledDetailRow = rowCount++;
            } else {
                setPasswordRow = rowCount++;
                setPasswordDetailRow = rowCount++;
            }
        }
        StringBuilder newValue = new StringBuilder();
        newValue.append(setPasswordRow);
        newValue.append(setPasswordDetailRow);
        newValue.append(changePasswordRow);
        newValue.append(turnPasswordOffRow);
        newValue.append(setRecoveryEmailRow);
        newValue.append(changeRecoveryEmailRow);
        newValue.append(passwordEnabledDetailRow);
        newValue.append(rowCount);
        if (listAdapter != null && !lastValue.toString().equals(newValue.toString())) {
            listAdapter.notifyDataSetChanged();
        }
        if (fragmentView != null) {
            if (loading || passwordEntered) {
                if (listView != null) {
                    listView.setVisibility(View.VISIBLE);
                    scrollView.setVisibility(View.INVISIBLE);
                    listView.setEmptyView(emptyView);
                }
                if (passwordEditText != null) {
                    floatingButtonContainer.setVisibility(View.GONE);
                    passwordEditText.setVisibility(View.INVISIBLE);
                    titleTextView.setVisibility(View.INVISIBLE);
                    bottomTextView.setVisibility(View.GONE);
                    bottomButton.setVisibility(View.INVISIBLE);
                    updateBottomButton();
                }
                fragmentView.setBackgroundColor(Theme.getColor(Theme.key_windowBackgroundGray));
                fragmentView.setTag(Theme.key_windowBackgroundGray);
            } else {
                if (listView != null) {
                    listView.setEmptyView(null);
                    listView.setVisibility(View.INVISIBLE);
                    scrollView.setVisibility(View.VISIBLE);
                    emptyView.setVisibility(View.INVISIBLE);
                }
                if (passwordEditText != null) {
                    floatingButtonContainer.setVisibility(View.VISIBLE);
                    passwordEditText.setVisibility(View.VISIBLE);
                    fragmentView.setBackgroundColor(Theme.getColor(Theme.key_windowBackgroundWhite));
                    fragmentView.setTag(Theme.key_windowBackgroundWhite);
                    titleTextView.setVisibility(View.VISIBLE);
                    bottomButton.setVisibility(View.VISIBLE);
                    updateBottomButton();
                    bottomTextView.setVisibility(View.GONE);
                    if (!TextUtils.isEmpty(currentPassword.hint)) {
                        passwordEditText.setHint(currentPassword.hint);
                    } else {
                        passwordEditText.setHint(null);
                    }
                    AndroidUtilities.runOnUIThread(() -> {
                        if (!isFinishing() && !destroyed && passwordEditText != null) {
                            passwordEditText.requestFocus();
                            AndroidUtilities.showKeyboard(passwordEditText);
                        }
                    }, 200);
                }
            }
        }
    }

    private void needShowProgress() {
        needShowProgress(false);
    }

    private void needShowProgress(boolean delay) {
        if (getParentActivity() == null || getParentActivity().isFinishing() || progressDialog != null) {
            return;
        }
        if (!passwordEntered) {
            AnimatorSet set = new AnimatorSet();
            set.playTogether(
                    ObjectAnimator.ofFloat(radialProgressView, View.ALPHA, 1),
                    ObjectAnimator.ofFloat(radialProgressView, View.SCALE_X, 1f),
                    ObjectAnimator.ofFloat(radialProgressView, View.SCALE_Y, 1f)
            );
            set.setInterpolator(CubicBezierInterpolator.DEFAULT);
            set.start();
            return;
        }
        progressDialog = new AlertDialog(getParentActivity(), AlertDialog.ALERT_TYPE_SPINNER);
        progressDialog.setCanCancel(false);
        if (delay) {
            progressDialog.showDelayed(300);
        } else {
            progressDialog.show();
        }
    }

    public void needHideProgress() {
        if (!passwordEntered) {
            AnimatorSet set = new AnimatorSet();
            set.playTogether(
                    ObjectAnimator.ofFloat(radialProgressView, View.ALPHA, 0),
                    ObjectAnimator.ofFloat(radialProgressView, View.SCALE_X, 0.1f),
                    ObjectAnimator.ofFloat(radialProgressView, View.SCALE_Y, 0.1f)
            );
            set.setInterpolator(CubicBezierInterpolator.DEFAULT);
            set.start();
            return;
        }
        if (progressDialog == null) {
            return;
        }
        try {
            progressDialog.dismiss();
        } catch (Exception e) {
            FileLog.e(e);
        }
        progressDialog = null;
    }

    private void showAlertWithText(String title, String text) {
        if (getParentActivity() == null) {
            return;
        }
        AlertDialog.Builder builder = new AlertDialog.Builder(getParentActivity());
        builder.setPositiveButton(getString(R.string.OK), null);
        builder.setTitle(title);
        builder.setMessage(text);
        showDialog(builder.create());
    }

    private void clearPassword() {
        final String password = firstPassword;
        final TL_account.updatePasswordSettings req = new TL_account.updatePasswordSettings();
        if (currentPasswordHash == null || currentPasswordHash.length == 0) {
            req.password = new TLRPC.TL_inputCheckPasswordEmpty();
        }
        req.new_settings = new TL_account.passwordInputSettings();

        UserConfig.getInstance(currentAccount).resetSavedPassword();
        currentSecret = null;
        req.new_settings.flags = 3;
        req.new_settings.hint = "";
        req.new_settings.new_password_hash = new byte[0];
        req.new_settings.new_algo = new TLRPC.TL_passwordKdfAlgoUnknown();
        req.new_settings.email = "";

        needShowProgress();
        Utilities.globalQueue.postRunnable(() -> {
            if (req.password == null) {
                if (currentPassword.current_algo == null) {
                    TL_account.getPassword getPasswordReq = new TL_account.getPassword();
                    ConnectionsManager.getInstance(currentAccount).sendRequest(getPasswordReq, (response2, error2) -> AndroidUtilities.runOnUIThread(() -> {
                        if (error2 == null) {
                            currentPassword = (TL_account.Password) response2;
                            initPasswordNewAlgo(currentPassword);
                            NotificationCenter.getInstance(currentAccount).postNotificationName(NotificationCenter.didSetOrRemoveTwoStepPassword, currentPassword);
                            clearPassword();
                        }
                    }), ConnectionsManager.RequestFlagWithoutLogin);
                    return;
                }
                req.password = getNewSrpPassword();
            }

            byte[] newPasswordBytes = null;
            byte[] newPasswordHash = null;

            RequestDelegate requestDelegate = (response, error) -> AndroidUtilities.runOnUIThread(() -> {
                if (error != null && "SRP_ID_INVALID".equals(error.text)) {
                    TL_account.getPassword getPasswordReq = new TL_account.getPassword();
                    ConnectionsManager.getInstance(currentAccount).sendRequest(getPasswordReq, (response2, error2) -> AndroidUtilities.runOnUIThread(() -> {
                        if (error2 == null) {
                            currentPassword = (TL_account.Password) response2;
                            initPasswordNewAlgo(currentPassword);
                            NotificationCenter.getInstance(currentAccount).postNotificationName(NotificationCenter.didSetOrRemoveTwoStepPassword, currentPassword);
                            clearPassword();
                        }
                    }), ConnectionsManager.RequestFlagWithoutLogin);
                    return;
                }
                needHideProgress();
                if (error == null && response instanceof TLRPC.TL_boolTrue) {
                    currentPassword = null;
                    currentPasswordHash = new byte[0];
                    NotificationCenter.getInstance(currentAccount).postNotificationName(NotificationCenter.didRemoveTwoStepPassword);
                    NotificationCenter.getInstance(currentAccount).postNotificationName(NotificationCenter.didSetOrRemoveTwoStepPassword);
                    finishFragment();
                } else if (error != null) {
                    if (error.text.startsWith("FLOOD_WAIT")) {
                        int time = Utilities.parseInt(error.text);
                        String timeString;
                        if (time < 60) {
                            timeString = LocaleController.formatPluralString("Seconds", time);
                        } else {
                            timeString = LocaleController.formatPluralString("Minutes", time / 60);
                        }
<<<<<<< HEAD
                        showAlertWithText(LocaleController.getString(R.string.NekoX), LocaleController.formatString("FloodWaitTime", R.string.FloodWaitTime, timeString));
                    } else {
                        showAlertWithText(LocaleController.getString(R.string.NekoX), error.text);
=======
                        showAlertWithText(getString(R.string.AppName), LocaleController.formatString("FloodWaitTime", R.string.FloodWaitTime, timeString));
                    } else {
                        showAlertWithText(getString(R.string.AppName), error.text);
>>>>>>> eee720ef
                    }
                }
            });
            ConnectionsManager.getInstance(currentAccount).sendRequest(req, requestDelegate, ConnectionsManager.RequestFlagFailOnServerErrors | ConnectionsManager.RequestFlagWithoutLogin);
        });
    }

    public TLRPC.TL_inputCheckPasswordSRP getNewSrpPassword() {
        if (currentPassword.current_algo instanceof TLRPC.TL_passwordKdfAlgoSHA256SHA256PBKDF2HMACSHA512iter100000SHA256ModPow) {
            TLRPC.TL_passwordKdfAlgoSHA256SHA256PBKDF2HMACSHA512iter100000SHA256ModPow algo = (TLRPC.TL_passwordKdfAlgoSHA256SHA256PBKDF2HMACSHA512iter100000SHA256ModPow) currentPassword.current_algo;
            return SRPHelper.startCheck(currentPasswordHash, currentPassword.srp_id, currentPassword.srp_B, algo);
        }
        return null;
    }

    private boolean checkSecretValues(byte[] passwordBytes, TL_account.passwordSettings passwordSettings) {
        if (passwordSettings.secure_settings != null) {
            currentSecret = passwordSettings.secure_settings.secure_secret;
            byte[] passwordHash;
            if (passwordSettings.secure_settings.secure_algo instanceof TLRPC.TL_securePasswordKdfAlgoPBKDF2HMACSHA512iter100000) {
                TLRPC.TL_securePasswordKdfAlgoPBKDF2HMACSHA512iter100000 algo = (TLRPC.TL_securePasswordKdfAlgoPBKDF2HMACSHA512iter100000) passwordSettings.secure_settings.secure_algo;
                passwordHash = Utilities.computePBKDF2(passwordBytes, algo.salt);
            } else if (passwordSettings.secure_settings.secure_algo instanceof TLRPC.TL_securePasswordKdfAlgoSHA512) {
                TLRPC.TL_securePasswordKdfAlgoSHA512 algo = (TLRPC.TL_securePasswordKdfAlgoSHA512) passwordSettings.secure_settings.secure_algo;
                passwordHash = Utilities.computeSHA512(algo.salt, passwordBytes, algo.salt);
            } else {
                return false;
            }
            currentSecretId = passwordSettings.secure_settings.secure_secret_id;
            byte[] key = new byte[32];
            System.arraycopy(passwordHash, 0, key, 0, 32);
            byte[] iv = new byte[16];
            System.arraycopy(passwordHash, 32, iv, 0, 16);
            Utilities.aesCbcEncryptionByteArraySafe(currentSecret, key, iv, 0, currentSecret.length, 0, 0);
            if (!PassportActivity.checkSecret(passwordSettings.secure_settings.secure_secret, passwordSettings.secure_settings.secure_secret_id)) {
                TL_account.updatePasswordSettings req = new TL_account.updatePasswordSettings();
                req.password = getNewSrpPassword();
                req.new_settings = new TL_account.passwordInputSettings();
                req.new_settings.new_secure_settings = new TLRPC.TL_secureSecretSettings();
                req.new_settings.new_secure_settings.secure_secret = new byte[0];
                req.new_settings.new_secure_settings.secure_algo = new TLRPC.TL_securePasswordKdfAlgoUnknown();
                req.new_settings.new_secure_settings.secure_secret_id = 0;
                req.new_settings.flags |= 4;
                ConnectionsManager.getInstance(currentAccount).sendRequest(req, (response, error) -> {

                });
                currentSecret = null;
                currentSecretId = 0;
            }
        } else {
            currentSecret = null;
            currentSecretId = 0;
        }
        return true;
    }

    private void processDone() {
        if (!passwordEntered) {
            String oldPassword = passwordEditText.getText().toString();
            if (oldPassword.length() == 0) {
                onFieldError(passwordOutlineView, passwordEditText, false);
                return;
            }
            final byte[] oldPasswordBytes = AndroidUtilities.getStringBytes(oldPassword);

            needShowProgress();
            Utilities.globalQueue.postRunnable(() -> {
                final TL_account.getPasswordSettings req = new TL_account.getPasswordSettings();
                final byte[] x_bytes;
                if (currentPassword.current_algo instanceof TLRPC.TL_passwordKdfAlgoSHA256SHA256PBKDF2HMACSHA512iter100000SHA256ModPow) {
                    TLRPC.TL_passwordKdfAlgoSHA256SHA256PBKDF2HMACSHA512iter100000SHA256ModPow algo = (TLRPC.TL_passwordKdfAlgoSHA256SHA256PBKDF2HMACSHA512iter100000SHA256ModPow) currentPassword.current_algo;
                    x_bytes = SRPHelper.getX(oldPasswordBytes, algo);
                } else {
                    x_bytes = null;
                }

                RequestDelegate requestDelegate = (response, error) -> {
                    if (error == null) {
                        Utilities.globalQueue.postRunnable(() -> {
                            boolean secretOk = checkSecretValues(oldPasswordBytes, (TL_account.passwordSettings) response);
                            AndroidUtilities.runOnUIThread(() -> {
                                if (delegate == null || !secretOk) {
                                    needHideProgress();
                                }
                                if (secretOk) {
                                    currentPasswordHash = x_bytes;
                                    passwordEntered = true;
                                    if (delegate != null) {
                                        AndroidUtilities.hideKeyboard(passwordEditText);
                                        delegate.didEnterPassword(getNewSrpPassword());
                                    } else {
                                        if (!TextUtils.isEmpty(currentPassword.email_unconfirmed_pattern)) {
                                            TwoStepVerificationSetupActivity fragment = new TwoStepVerificationSetupActivity(currentAccount, TwoStepVerificationSetupActivity.TYPE_EMAIL_CONFIRM, currentPassword);
                                            fragment.setCurrentPasswordParams(currentPasswordHash, currentSecretId, currentSecret, true);
                                            presentFragment(fragment, true);
                                        } else {
                                            AndroidUtilities.hideKeyboard(passwordEditText);
                                            TwoStepVerificationActivity fragment = new TwoStepVerificationActivity();
                                            fragment.passwordEntered = true;
                                            fragment.currentPasswordHash = currentPasswordHash;
                                            fragment.currentPassword = currentPassword;
                                            fragment.currentSecret = currentSecret;
                                            fragment.currentSecretId = currentSecretId;
                                            presentFragment(fragment, true);
                                        }
                                    }
                                } else {
                                    AlertsCreator.showUpdateAppAlert(getParentActivity(), getString(R.string.UpdateAppAlert), true);
                                }
                            });
                        });
                    } else {
                        AndroidUtilities.runOnUIThread(() -> {
                            if ("SRP_ID_INVALID".equals(error.text)) {
                                TL_account.getPassword getPasswordReq = new TL_account.getPassword();
                                ConnectionsManager.getInstance(currentAccount).sendRequest(getPasswordReq, (response2, error2) -> AndroidUtilities.runOnUIThread(() -> {
                                    if (error2 == null) {
                                        currentPassword = (TL_account.Password) response2;
                                        initPasswordNewAlgo(currentPassword);
                                        NotificationCenter.getInstance(currentAccount).postNotificationName(NotificationCenter.didSetOrRemoveTwoStepPassword, currentPassword);
                                        processDone();
                                    }
                                }), ConnectionsManager.RequestFlagWithoutLogin);
                                return;
                            }
                            needHideProgress();
                            if ("PASSWORD_HASH_INVALID".equals(error.text)) {
                                onFieldError(passwordOutlineView, passwordEditText, true);
                            } else if (error.text.startsWith("FLOOD_WAIT")) {
                                int time = Utilities.parseInt(error.text);
                                String timeString;
                                if (time < 60) {
                                    timeString = LocaleController.formatPluralString("Seconds", time);
                                } else {
                                    timeString = LocaleController.formatPluralString("Minutes", time / 60);
                                }
<<<<<<< HEAD
                                showAlertWithText(LocaleController.getString(R.string.NekoX), LocaleController.formatString("FloodWaitTime", R.string.FloodWaitTime, timeString));
                            } else {
                                showAlertWithText(LocaleController.getString(R.string.NekoX), error.text);
=======
                                showAlertWithText(getString(R.string.AppName), LocaleController.formatString("FloodWaitTime", R.string.FloodWaitTime, timeString));
                            } else {
                                showAlertWithText(getString(R.string.AppName), error.text);
>>>>>>> eee720ef
                            }
                        });
                    }
                };

                if (currentPassword.current_algo instanceof TLRPC.TL_passwordKdfAlgoSHA256SHA256PBKDF2HMACSHA512iter100000SHA256ModPow) {
                    TLRPC.TL_passwordKdfAlgoSHA256SHA256PBKDF2HMACSHA512iter100000SHA256ModPow algo = (TLRPC.TL_passwordKdfAlgoSHA256SHA256PBKDF2HMACSHA512iter100000SHA256ModPow) currentPassword.current_algo;
                    req.password = SRPHelper.startCheck(x_bytes, currentPassword.srp_id, currentPassword.srp_B, algo);
                    if (req.password == null) {
                        TLRPC.TL_error error = new TLRPC.TL_error();
                        error.text = "ALGO_INVALID";
                        requestDelegate.run(null, error);
                        return;
                    }
                    ConnectionsManager.getInstance(currentAccount).sendRequest(req, requestDelegate, ConnectionsManager.RequestFlagFailOnServerErrors | ConnectionsManager.RequestFlagWithoutLogin);
                } else {
                    TLRPC.TL_error error = new TLRPC.TL_error();
                    error.text = "PASSWORD_HASH_INVALID";
                    requestDelegate.run(null, error);
                }
            });
        }
    }

    private void onFieldError(OutlineTextContainerView outlineView, TextView field, boolean clear) {
        if (getParentActivity() == null) {
            return;
        }
        VibrateUtil.vibrate();
        if (clear) {
            field.setText("");
        }
        outlineView.animateError(1f);
        AndroidUtilities.shakeViewSpring(outlineView, 5, ()->{
            AndroidUtilities.cancelRunOnUIThread(errorColorTimeout);
            AndroidUtilities.runOnUIThread(errorColorTimeout, 1500);
            postedErrorColorTimeout = true;
        });
    }

    private class ListAdapter extends RecyclerListView.SelectionAdapter {

        private Context mContext;

        public ListAdapter(Context context) {
            mContext = context;
        }

        @Override
        public boolean isEnabled(RecyclerView.ViewHolder holder) {
            int type = holder.getItemViewType();
            return type == 0;
        }

        @Override
        public int getItemCount() {
            return loading || currentPassword == null ? 0 : rowCount;
        }

        @Override
        public RecyclerView.ViewHolder onCreateViewHolder(ViewGroup parent, int viewType) {
            View view;
            switch (viewType) {
                case 0:
                    view = new TextSettingsCell(mContext);
                    view.setBackgroundColor(Theme.getColor(Theme.key_windowBackgroundWhite));
                    break;
                case 1:
                default:
                    view = new TextInfoPrivacyCell(mContext);
                    break;
            }
            return new RecyclerListView.Holder(view);
        }

        @Override
        public void onBindViewHolder(RecyclerView.ViewHolder holder, int position) {
            switch (holder.getItemViewType()) {
                case 0:
                    TextSettingsCell textCell = (TextSettingsCell) holder.itemView;
                    textCell.setTag(Theme.key_windowBackgroundWhiteBlackText);
                    textCell.setTextColor(Theme.getColor(Theme.key_windowBackgroundWhiteBlackText));
                    if (position == changePasswordRow) {
                        textCell.setText(getString(R.string.ChangePassword), true);
                    } else if (position == setPasswordRow) {
                        textCell.setText(getString(R.string.SetAdditionalPassword), true);
                    } else if (position == turnPasswordOffRow) {
                        textCell.setText(getString(R.string.TurnPasswordOff), true);
                    } else if (position == changeRecoveryEmailRow) {
                        textCell.setText(getString(R.string.ChangeRecoveryEmail), false);
                    } else if (position == setRecoveryEmailRow) {
                        textCell.setText(getString(R.string.SetRecoveryEmail), false);
                    }
                    break;
                case 1:
                    TextInfoPrivacyCell privacyCell = (TextInfoPrivacyCell) holder.itemView;
                    if (position == setPasswordDetailRow) {
                        privacyCell.setText(getString(R.string.SetAdditionalPasswordInfo));
                        privacyCell.setBackgroundDrawable(Theme.getThemedDrawableByKey(mContext, R.drawable.greydivider_bottom, Theme.key_windowBackgroundGrayShadow));
                    } else if (position == passwordEnabledDetailRow) {
                        privacyCell.setText(getString(R.string.EnabledPasswordText));
                        privacyCell.setBackgroundDrawable(Theme.getThemedDrawableByKey(mContext, R.drawable.greydivider_bottom, Theme.key_windowBackgroundGrayShadow));
                    }
                    break;
            }
        }

        @Override
        public int getItemViewType(int position) {
            if (position == setPasswordDetailRow || position == passwordEnabledDetailRow) {
                return 1;
            }
            return 0;
        }
    }

    @Override
    public ArrayList<ThemeDescription> getThemeDescriptions() {
        ArrayList<ThemeDescription> themeDescriptions = new ArrayList<>();

        themeDescriptions.add(new ThemeDescription(listView, ThemeDescription.FLAG_CELLBACKGROUNDCOLOR, new Class[]{TextSettingsCell.class, EditTextSettingsCell.class}, null, null, null, Theme.key_windowBackgroundWhite));
        themeDescriptions.add(new ThemeDescription(fragmentView, ThemeDescription.FLAG_BACKGROUND | ThemeDescription.FLAG_CHECKTAG, null, null, null, null, Theme.key_windowBackgroundWhite));
        themeDescriptions.add(new ThemeDescription(fragmentView, ThemeDescription.FLAG_BACKGROUND | ThemeDescription.FLAG_CHECKTAG, null, null, null, null, Theme.key_windowBackgroundGray));

        themeDescriptions.add(new ThemeDescription(actionBar, ThemeDescription.FLAG_BACKGROUND, null, null, null, null, Theme.key_actionBarDefault));
        themeDescriptions.add(new ThemeDescription(listView, ThemeDescription.FLAG_LISTGLOWCOLOR, null, null, null, null, Theme.key_actionBarDefault));
        themeDescriptions.add(new ThemeDescription(actionBar, ThemeDescription.FLAG_AB_ITEMSCOLOR, null, null, null, null, Theme.key_actionBarDefaultIcon));
        themeDescriptions.add(new ThemeDescription(actionBar, ThemeDescription.FLAG_AB_TITLECOLOR, null, null, null, null, Theme.key_actionBarDefaultTitle));
        themeDescriptions.add(new ThemeDescription(actionBar, ThemeDescription.FLAG_AB_SELECTORCOLOR, null, null, null, null, Theme.key_actionBarDefaultSelector));

        themeDescriptions.add(new ThemeDescription(listView, ThemeDescription.FLAG_SELECTOR, null, null, null, null, Theme.key_listSelector));

        themeDescriptions.add(new ThemeDescription(listView, 0, new Class[]{View.class}, Theme.dividerPaint, null, null, Theme.key_divider));

        themeDescriptions.add(new ThemeDescription(emptyView, ThemeDescription.FLAG_PROGRESSBAR, null, null, null, null, Theme.key_progressCircle));

        themeDescriptions.add(new ThemeDescription(listView, ThemeDescription.FLAG_CHECKTAG, new Class[]{TextSettingsCell.class}, new String[]{"textView"}, null, null, null, Theme.key_windowBackgroundWhiteBlackText));
        themeDescriptions.add(new ThemeDescription(listView, ThemeDescription.FLAG_CHECKTAG, new Class[]{TextSettingsCell.class}, new String[]{"textView"}, null, null, null, Theme.key_text_RedRegular));

        themeDescriptions.add(new ThemeDescription(listView, ThemeDescription.FLAG_TEXTCOLOR, new Class[]{EditTextSettingsCell.class}, new String[]{"textView"}, null, null, null, Theme.key_windowBackgroundWhiteBlackText));
        themeDescriptions.add(new ThemeDescription(listView, ThemeDescription.FLAG_HINTTEXTCOLOR, new Class[]{EditTextSettingsCell.class}, new String[]{"textView"}, null, null, null, Theme.key_windowBackgroundWhiteHintText));

        themeDescriptions.add(new ThemeDescription(listView, ThemeDescription.FLAG_BACKGROUNDFILTER, new Class[]{TextInfoPrivacyCell.class}, null, null, null, Theme.key_windowBackgroundGrayShadow));
        themeDescriptions.add(new ThemeDescription(listView, 0, new Class[]{TextInfoPrivacyCell.class}, new String[]{"textView"}, null, null, null, Theme.key_windowBackgroundWhiteGrayText4));

        themeDescriptions.add(new ThemeDescription(titleTextView, ThemeDescription.FLAG_TEXTCOLOR, null, null, null, null, Theme.key_windowBackgroundWhiteGrayText6));
        themeDescriptions.add(new ThemeDescription(bottomTextView, ThemeDescription.FLAG_TEXTCOLOR, null, null, null, null, Theme.key_windowBackgroundWhiteGrayText6));
        themeDescriptions.add(new ThemeDescription(bottomButton, ThemeDescription.FLAG_TEXTCOLOR, null, null, null, null, Theme.key_windowBackgroundWhiteBlueText4));
        themeDescriptions.add(new ThemeDescription(passwordEditText, ThemeDescription.FLAG_TEXTCOLOR, null, null, null, null, Theme.key_windowBackgroundWhiteBlackText));
        themeDescriptions.add(new ThemeDescription(passwordEditText, ThemeDescription.FLAG_HINTTEXTCOLOR, null, null, null, null, Theme.key_windowBackgroundWhiteHintText));
        themeDescriptions.add(new ThemeDescription(passwordEditText, ThemeDescription.FLAG_BACKGROUNDFILTER, null, null, null, null, Theme.key_windowBackgroundWhiteInputField));
        themeDescriptions.add(new ThemeDescription(passwordEditText, ThemeDescription.FLAG_BACKGROUNDFILTER | ThemeDescription.FLAG_DRAWABLESELECTEDSTATE, null, null, null, null, Theme.key_windowBackgroundWhiteInputFieldActivated));

        return themeDescriptions;
    }

    @Override
    public boolean onBackPressed() {
        if (otherwiseReloginDays >= 0) {
            showSetForcePasswordAlert();
            return false;
        }
        return super.onBackPressed();
    }

    private void showSetForcePasswordAlert() {
        AlertDialog.Builder builder = new AlertDialog.Builder(getParentActivity());
        builder.setTitle(getString(R.string.Warning));
        builder.setMessage(LocaleController.formatPluralString("ForceSetPasswordAlertMessageShort", otherwiseReloginDays));
        builder.setPositiveButton(getString(R.string.TwoStepVerificationSetPassword), null);

        builder.setNegativeButton(getString(R.string.ForceSetPasswordCancel), (a1, a2) -> finishFragment());
        AlertDialog alertDialog = builder.show();
        ((TextView)alertDialog.getButton(DialogInterface.BUTTON_NEGATIVE)).setTextColor(Theme.getColor(Theme.key_text_RedBold));
    }

    public void setBlockingAlert(int otherwiseRelogin) {
        otherwiseReloginDays = otherwiseRelogin;
    }

    @Override
    public void finishFragment() {
        if (otherwiseReloginDays >= 0) {
            final Bundle args = new Bundle();
            args.putBoolean("afterSignup", true);
            presentFragment(new DialogsActivity(args), true);
        } else {
            super.finishFragment();
        }
    }

    @Override
    public boolean isLightStatusBar() {
        int color = Theme.getColor(Theme.key_windowBackgroundWhite, null, true);
        return ColorUtils.calculateLuminance(color) > 0.7f;
    }
}<|MERGE_RESOLUTION|>--- conflicted
+++ resolved
@@ -166,18 +166,14 @@
         passwordEntered = false;
     }
 
-<<<<<<< HEAD
-    public TwoStepVerificationActivity(int account, TLRPC.TL_account_password password) {
+    public TwoStepVerificationActivity(int account, TL_account.Password password) {
         this(account);
         currentPassword = password;
         passwordEntered = currentPasswordHash != null && currentPasswordHash.length > 0 || !currentPassword.has_password;
         initPasswordNewAlgo(currentPassword);
     }
 
-    public void setCurrentPasswordParams(TLRPC.account_Password password, byte[] passwordHash, long secretId, byte[] secret) {
-=======
     public void setCurrentPasswordParams(TL_account.Password password, byte[] passwordHash, long secretId, byte[] secret) {
->>>>>>> eee720ef
         currentPassword = password;
         currentPasswordHash = passwordHash;
         currentSecret = secret;
@@ -1010,15 +1006,9 @@
                         } else {
                             timeString = LocaleController.formatPluralString("Minutes", time / 60);
                         }
-<<<<<<< HEAD
-                        showAlertWithText(LocaleController.getString(R.string.NekoX), LocaleController.formatString("FloodWaitTime", R.string.FloodWaitTime, timeString));
+                        showAlertWithText(getString(R.string.NekoX), LocaleController.formatString("FloodWaitTime", R.string.FloodWaitTime, timeString));
                     } else {
-                        showAlertWithText(LocaleController.getString(R.string.NekoX), error.text);
-=======
-                        showAlertWithText(getString(R.string.AppName), LocaleController.formatString("FloodWaitTime", R.string.FloodWaitTime, timeString));
-                    } else {
-                        showAlertWithText(getString(R.string.AppName), error.text);
->>>>>>> eee720ef
+                        showAlertWithText(getString(R.string.NekoX), error.text);
                     }
                 }
             });
@@ -1155,15 +1145,9 @@
                                 } else {
                                     timeString = LocaleController.formatPluralString("Minutes", time / 60);
                                 }
-<<<<<<< HEAD
-                                showAlertWithText(LocaleController.getString(R.string.NekoX), LocaleController.formatString("FloodWaitTime", R.string.FloodWaitTime, timeString));
+                                showAlertWithText(getString(R.string.NekoX), LocaleController.formatString("FloodWaitTime", R.string.FloodWaitTime, timeString));
                             } else {
-                                showAlertWithText(LocaleController.getString(R.string.NekoX), error.text);
-=======
-                                showAlertWithText(getString(R.string.AppName), LocaleController.formatString("FloodWaitTime", R.string.FloodWaitTime, timeString));
-                            } else {
-                                showAlertWithText(getString(R.string.AppName), error.text);
->>>>>>> eee720ef
+                                showAlertWithText(getString(R.string.NekoX), error.text);
                             }
                         });
                     }
