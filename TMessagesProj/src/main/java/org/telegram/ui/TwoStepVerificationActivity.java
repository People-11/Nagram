--- conflicted
+++ resolved
@@ -990,15 +990,9 @@
                         } else {
                             timeString = LocaleController.formatPluralString("Minutes", time / 60);
                         }
-<<<<<<< HEAD
-                        showAlertWithText(LocaleController.getString("NekoX", R.string.NekoX), LocaleController.formatString("FloodWaitTime", R.string.FloodWaitTime, timeString));
+                        showAlertWithText(LocaleController.getString(R.string.NekoX), LocaleController.formatString("FloodWaitTime", R.string.FloodWaitTime, timeString));
                     } else {
-                        showAlertWithText(LocaleController.getString("NekoX", R.string.NekoX), error.text);
-=======
-                        showAlertWithText(LocaleController.getString(R.string.AppName), LocaleController.formatString("FloodWaitTime", R.string.FloodWaitTime, timeString));
-                    } else {
-                        showAlertWithText(LocaleController.getString(R.string.AppName), error.text);
->>>>>>> 1e891826
+                        showAlertWithText(LocaleController.getString(R.string.NekoX), error.text);
                     }
                 }
             });
@@ -1135,15 +1129,9 @@
                                 } else {
                                     timeString = LocaleController.formatPluralString("Minutes", time / 60);
                                 }
-<<<<<<< HEAD
-                                showAlertWithText(LocaleController.getString("NekoX", R.string.NekoX), LocaleController.formatString("FloodWaitTime", R.string.FloodWaitTime, timeString));
+                                showAlertWithText(LocaleController.getString(R.string.NekoX), LocaleController.formatString("FloodWaitTime", R.string.FloodWaitTime, timeString));
                             } else {
-                                showAlertWithText(LocaleController.getString("NekoX", R.string.NekoX), error.text);
-=======
-                                showAlertWithText(LocaleController.getString(R.string.AppName), LocaleController.formatString("FloodWaitTime", R.string.FloodWaitTime, timeString));
-                            } else {
-                                showAlertWithText(LocaleController.getString(R.string.AppName), error.text);
->>>>>>> 1e891826
+                                showAlertWithText(LocaleController.getString(R.string.NekoX), error.text);
                             }
                         });
                     }
