--- conflicted
+++ resolved
@@ -37,11 +37,8 @@
 import org.telegram.messenger.R;
 import org.telegram.messenger.SRPHelper;
 import org.telegram.messenger.UserConfig;
-<<<<<<< HEAD
 import org.telegram.messenger.Utilities;
 import org.telegram.messenger.browser.Browser;
-=======
->>>>>>> 3ac3c37d
 import org.telegram.tgnet.ConnectionsManager;
 import org.telegram.tgnet.RequestDelegate;
 import org.telegram.tgnet.TLRPC;
@@ -267,8 +264,7 @@
         bottomButton.setTextSize(14);
         bottomButton.setGravity((LocaleController.isRTL ? Gravity.RIGHT : Gravity.LEFT) | Gravity.BOTTOM);
         bottomButton.setPadding(0, AndroidUtilities.dp(10), 0, 0);
-<<<<<<< HEAD
-        linearLayout2.addView(bottomButton, LayoutHelper.createLinear(LayoutHelper.MATCH_PARENT, LayoutHelper.WRAP_CONTENT, (LocaleController.isRTL ? Gravity.RIGHT : Gravity.LEFT) | Gravity.BOTTOM, 40, 0, 40, 14));
+        linearLayout2.addView(bottomButton, LayoutHelper.createLinear(LayoutHelper.MATCH_PARENT, 40, (LocaleController.isRTL ? Gravity.RIGHT : Gravity.LEFT) | Gravity.BOTTOM, 40, 0, 40, 14));
         bottomButton.setOnClickListener(v -> {
             if (currentPassword.has_recovery) {
                 needShowProgress();
@@ -308,10 +304,6 @@
                 showDialog(builder.create());
             }
         });
-=======
-        linearLayout2.addView(bottomButton, LayoutHelper.createLinear(LayoutHelper.MATCH_PARENT, 40, (LocaleController.isRTL ? Gravity.RIGHT : Gravity.LEFT) | Gravity.BOTTOM, 40, 0, 40, 14));
-        bottomButton.setOnClickListener(v -> onPasswordForgot());
-
         cancelResetButton = new TextView(context);
         cancelResetButton.setTextSize(TypedValue.COMPLEX_UNIT_DIP, 14);
         cancelResetButton.setGravity((LocaleController.isRTL ? Gravity.RIGHT : Gravity.LEFT) | Gravity.BOTTOM);
@@ -320,7 +312,6 @@
         cancelResetButton.setTextColor(Theme.getColor(Theme.key_windowBackgroundWhiteBlueText4));
         linearLayout2.addView(cancelResetButton, LayoutHelper.createLinear(LayoutHelper.MATCH_PARENT, LayoutHelper.WRAP_CONTENT, (LocaleController.isRTL ? Gravity.RIGHT : Gravity.LEFT) | Gravity.BOTTOM, 40, 0, 40, 26));
         cancelResetButton.setOnClickListener(v -> cancelPasswordReset());
->>>>>>> 3ac3c37d
 
         emptyView = new EmptyTextProgressView(context);
         emptyView.showProgress();
