/*
 * This is the source code of Telegram for Android v. 5.x.x.
 * It is licensed under GNU GPL v. 2 or later.
 * You should have received a copy of the license in this archive (see LICENSE).
 *
 * Copyright Nikolai Kudashov, 2013-2018.
 */

package org.telegram.ui;

import android.animation.Animator;
import android.animation.AnimatorListenerAdapter;
import android.animation.AnimatorSet;
import android.animation.ObjectAnimator;
import android.app.Dialog;
import android.content.Context;
import android.content.Intent;
import android.graphics.Canvas;
import android.graphics.Paint;
<<<<<<< HEAD
import android.graphics.PorterDuff;
import android.graphics.PorterDuffColorFilter;
=======
import android.os.Build;
>>>>>>> 32071036
import android.os.Bundle;
import android.text.Editable;
import android.text.InputFilter;
import android.text.InputType;
import android.text.TextUtils;
import android.text.TextWatcher;
import android.util.TypedValue;
import android.view.Gravity;
import android.view.View;
import android.view.ViewGroup;
import android.view.inputmethod.EditorInfo;
import android.widget.FrameLayout;
import android.widget.LinearLayout;
import android.widget.ScrollView;

import org.telegram.messenger.AndroidUtilities;
import org.telegram.messenger.ChatObject;
import org.telegram.messenger.FileLog;
import org.telegram.messenger.ImageLocation;
import org.telegram.messenger.LocaleController;
import org.telegram.messenger.MessageObject;
import org.telegram.messenger.MessagesController;
import org.telegram.messenger.MessagesStorage;
import org.telegram.messenger.NotificationCenter;
import org.telegram.messenger.R;
import org.telegram.messenger.SharedConfig;
import org.telegram.messenger.UserConfig;
import org.telegram.tgnet.TLRPC;
import org.telegram.ui.ActionBar.ActionBar;
import org.telegram.ui.ActionBar.ActionBarMenu;
import org.telegram.ui.ActionBar.AlertDialog;
import org.telegram.ui.ActionBar.BaseFragment;
import org.telegram.ui.ActionBar.BottomSheet;
import org.telegram.ui.ActionBar.Theme;
import org.telegram.ui.ActionBar.ThemeDescription;
import org.telegram.ui.Cells.HeaderCell;
import org.telegram.ui.Cells.RadioButtonCell;
import org.telegram.ui.Cells.ShadowSectionCell;
import org.telegram.ui.Cells.TextCell;
import org.telegram.ui.Cells.TextCheckCell;
import org.telegram.ui.Cells.TextDetailCell;
import org.telegram.ui.Cells.TextInfoPrivacyCell;
import org.telegram.ui.Cells.TextSettingsCell;
import org.telegram.ui.Components.AlertsCreator;
import org.telegram.ui.Components.AvatarDrawable;
import org.telegram.ui.Components.BackupImageView;
import org.telegram.ui.Components.EditTextBoldCursor;
import org.telegram.ui.Components.EditTextEmoji;
import org.telegram.ui.Components.ImageUpdater;
import org.telegram.ui.Components.LayoutHelper;
import org.telegram.ui.Components.RadialProgressView;
import org.telegram.ui.Components.SizeNotifierFrameLayout;

import java.util.ArrayList;
import java.util.concurrent.CountDownLatch;

import tw.nekomimi.nekogram.utils.VibrateUtil;

public class ChatEditActivity extends BaseFragment implements ImageUpdater.ImageUpdaterDelegate, NotificationCenter.NotificationCenterDelegate {

    private View doneButton;

    private AlertDialog progressDialog;

    private LinearLayout avatarContainer;
    private BackupImageView avatarImage;
    private View avatarOverlay;
    private AnimatorSet avatarAnimation;
    private RadialProgressView avatarProgressView;
    private AvatarDrawable avatarDrawable;
    private ImageUpdater imageUpdater;
    private EditTextEmoji nameTextView;

    private LinearLayout settingsContainer;
    private EditTextBoldCursor descriptionTextView;

    private LinearLayout typeEditContainer;
    private ShadowSectionCell settingsTopSectionCell;
    private TextDetailCell locationCell;
    private TextDetailCell typeCell;
    private TextDetailCell linkedCell;
    private TextDetailCell historyCell;
    private ShadowSectionCell settingsSectionCell;

    private TextCheckCell signCell;

    private FrameLayout stickersContainer;
    private TextSettingsCell stickersCell;
    private TextInfoPrivacyCell stickersInfoCell3;

    private LinearLayout infoContainer;
    private TextCell membersCell;
    private TextCell adminCell;
    private TextCell blockCell;
    private TextCell logCell;
    private TextCell setAvatarCell;
    private ShadowSectionCell infoSectionCell;

    private FrameLayout deleteContainer;
    private TextSettingsCell deleteCell;
    private ShadowSectionCell deleteInfoCell;

    private TLRPC.FileLocation avatar;
    private TLRPC.Chat currentChat;
    private TLRPC.ChatFull info;
    private int chatId;
    private boolean signMessages;

    private boolean isChannel;

    private boolean historyHidden;

    private boolean createAfterUpload;
    private boolean donePressed;

    private final static int done_button = 1;

<<<<<<< HEAD
    private int realAdminCount = 0;
=======
    private PhotoViewer.PhotoViewerProvider provider = new PhotoViewer.EmptyPhotoViewerProvider() {

        @Override
        public PhotoViewer.PlaceProviderObject getPlaceForPhoto(MessageObject messageObject, TLRPC.FileLocation fileLocation, int index, boolean needPreview) {
            if (fileLocation == null) {
                return null;
            }

            TLRPC.FileLocation photoBig = null;
            TLRPC.Chat chat = getMessagesController().getChat(chatId);
            if (chat != null && chat.photo != null && chat.photo.photo_big != null) {
                photoBig = chat.photo.photo_big;
            }

            if (photoBig != null && photoBig.local_id == fileLocation.local_id && photoBig.volume_id == fileLocation.volume_id && photoBig.dc_id == fileLocation.dc_id) {
                int[] coords = new int[2];
                avatarImage.getLocationInWindow(coords);
                PhotoViewer.PlaceProviderObject object = new PhotoViewer.PlaceProviderObject();
                object.viewX = coords[0];
                object.viewY = coords[1] - (Build.VERSION.SDK_INT >= 21 ? 0 : AndroidUtilities.statusBarHeight);
                object.parentView = avatarImage;
                object.imageReceiver = avatarImage.getImageReceiver();
                object.dialogId = -chatId;
                object.thumb = object.imageReceiver.getBitmapSafe();
                object.size = -1;
                object.radius = avatarImage.getImageReceiver().getRoundRadius();
                object.scale = avatarContainer.getScaleX();
                object.canEdit = true;
                return object;
            }
            return null;
        }

        @Override
        public void willHidePhotoViewer() {
            avatarImage.getImageReceiver().setVisible(true, true);
        }

        @Override
        public void openPhotoForEdit(String file, String thumb, boolean isVideo) {
            imageUpdater.openPhotoForEdit(file, thumb, 0, isVideo);
        }
    };
>>>>>>> 32071036

    public ChatEditActivity(Bundle args) {
        super(args);
        avatarDrawable = new AvatarDrawable();
        imageUpdater = new ImageUpdater(true);
        chatId = args.getInt("chat_id", 0);
    }

    @Override
    public boolean onFragmentCreate() {
        currentChat = MessagesController.getInstance(currentAccount).getChat(chatId);
        if (currentChat == null) {
            currentChat = MessagesStorage.getInstance(currentAccount).getChatSync(chatId);
            if (currentChat != null) {
                MessagesController.getInstance(currentAccount).putChat(currentChat, true);
            } else {
                return false;
            }
            if (info == null) {
                info = MessagesStorage.getInstance(currentAccount).loadChatInfo(chatId, new CountDownLatch(1), false, false);
                if (info == null) {
                    return false;
                }
            }
        }

        avatarDrawable.setInfo(5, currentChat.title, null);
        isChannel = ChatObject.isChannel(currentChat) && !currentChat.megagroup;
        imageUpdater.parentFragment = this;
        imageUpdater.setDelegate(this);
        signMessages = currentChat.signatures;
        NotificationCenter.getInstance(currentAccount).addObserver(this, NotificationCenter.chatInfoDidLoad);
        NotificationCenter.getInstance(currentAccount).addObserver(this, NotificationCenter.updateInterfaces);
        return super.onFragmentCreate();
    }

    @Override
    public void onFragmentDestroy() {
        super.onFragmentDestroy();
        if (imageUpdater != null) {
            imageUpdater.clear();
        }
        NotificationCenter.getInstance(currentAccount).removeObserver(this, NotificationCenter.chatInfoDidLoad);
        NotificationCenter.getInstance(currentAccount).removeObserver(this, NotificationCenter.updateInterfaces);
        AndroidUtilities.removeAdjustResize(getParentActivity(), classGuid, true);
        if (nameTextView != null) {
            nameTextView.onDestroy();
        }
    }

    @Override
    public void onResume() {
        super.onResume();
        if (nameTextView != null) {
            nameTextView.onResume();
            nameTextView.getEditText().requestFocus();
        }
        AndroidUtilities.requestAdjustResize(getParentActivity(), classGuid, true);
        updateFields(true);
        imageUpdater.onResume();
    }

    @Override
    public void onPause() {
        super.onPause();
        if (nameTextView != null) {
            nameTextView.onPause();
        }
        imageUpdater.onPause();
    }

    @Override
    public void dismissCurrentDialog() {
        if (imageUpdater.dismissCurrentDialog(visibleDialog)) {
            return;
        }
        super.dismissCurrentDialog();
    }

    @Override
    public boolean dismissDialogOnPause(Dialog dialog) {
        return imageUpdater.dismissDialogOnPause(dialog) && super.dismissDialogOnPause(dialog);
    }

    @Override
    public void onRequestPermissionsResultFragment(int requestCode, String[] permissions, int[] grantResults) {
        imageUpdater.onRequestPermissionsResultFragment(requestCode, permissions, grantResults);
    }

    @Override
    public boolean onBackPressed() {
        if (nameTextView != null && nameTextView.isPopupShowing()) {
            nameTextView.hidePopup(true);
            return false;
        }
        return checkDiscard();
    }

    @Override
    public View createView(Context context) {
        if (nameTextView != null) {
            nameTextView.onDestroy();
        }

        actionBar.setBackButtonImage(R.drawable.ic_ab_back);
        actionBar.setAllowOverlayTitle(true);

        actionBar.setActionBarMenuOnItemClick(new ActionBar.ActionBarMenuOnItemClick() {
            @Override
            public void onItemClick(int id) {
                if (id == -1) {
                    if (checkDiscard()) {
                        finishFragment();
                    }
                } else if (id == done_button) {
                    processDone();
                }
            }
        });

        SizeNotifierFrameLayout sizeNotifierFrameLayout = new SizeNotifierFrameLayout(context, SharedConfig.smoothKeyboard) {

            private boolean ignoreLayout;

            @Override
            protected void onMeasure(int widthMeasureSpec, int heightMeasureSpec) {
                int widthSize = MeasureSpec.getSize(widthMeasureSpec);
                int heightSize = MeasureSpec.getSize(heightMeasureSpec);

                setMeasuredDimension(widthSize, heightSize);
                heightSize -= getPaddingTop();

                measureChildWithMargins(actionBar, widthMeasureSpec, 0, heightMeasureSpec, 0);

                int keyboardSize = SharedConfig.smoothKeyboard ? 0 : measureKeyboardHeight();
                if (keyboardSize > AndroidUtilities.dp(20)) {
                    ignoreLayout = true;
                    nameTextView.hideEmojiView();
                    ignoreLayout = false;
                }

                int childCount = getChildCount();
                for (int i = 0; i < childCount; i++) {
                    View child = getChildAt(i);
                    if (child == null || child.getVisibility() == GONE || child == actionBar) {
                        continue;
                    }
                    if (nameTextView != null && nameTextView.isPopupView(child)) {
                        if (AndroidUtilities.isInMultiwindow || AndroidUtilities.isTablet()) {
                            if (AndroidUtilities.isTablet()) {
                                child.measure(MeasureSpec.makeMeasureSpec(widthSize, MeasureSpec.EXACTLY), MeasureSpec.makeMeasureSpec(Math.min(AndroidUtilities.dp(AndroidUtilities.isTablet() ? 200 : 320), heightSize - AndroidUtilities.statusBarHeight + getPaddingTop()), MeasureSpec.EXACTLY));
                            } else {
                                child.measure(MeasureSpec.makeMeasureSpec(widthSize, MeasureSpec.EXACTLY), MeasureSpec.makeMeasureSpec(heightSize - AndroidUtilities.statusBarHeight + getPaddingTop(), MeasureSpec.EXACTLY));
                            }
                        } else {
                            child.measure(MeasureSpec.makeMeasureSpec(widthSize, MeasureSpec.EXACTLY), MeasureSpec.makeMeasureSpec(child.getLayoutParams().height, MeasureSpec.EXACTLY));
                        }
                    } else {
                        measureChildWithMargins(child, widthMeasureSpec, 0, heightMeasureSpec, 0);
                    }
                }
            }

            @Override
            protected void onLayout(boolean changed, int l, int t, int r, int b) {
                final int count = getChildCount();

                int keyboardSize = SharedConfig.smoothKeyboard ? 0 : measureKeyboardHeight();
                int paddingBottom = keyboardSize <= AndroidUtilities.dp(20) && !AndroidUtilities.isInMultiwindow && !AndroidUtilities.isTablet() ? nameTextView.getEmojiPadding() : 0;
                setBottomClip(paddingBottom);

                for (int i = 0; i < count; i++) {
                    final View child = getChildAt(i);
                    if (child.getVisibility() == GONE) {
                        continue;
                    }
                    final LayoutParams lp = (LayoutParams) child.getLayoutParams();

                    final int width = child.getMeasuredWidth();
                    final int height = child.getMeasuredHeight();

                    int childLeft;
                    int childTop;

                    int gravity = lp.gravity;
                    if (gravity == -1) {
                        gravity = Gravity.TOP | Gravity.LEFT;
                    }

                    final int absoluteGravity = gravity & Gravity.HORIZONTAL_GRAVITY_MASK;
                    final int verticalGravity = gravity & Gravity.VERTICAL_GRAVITY_MASK;

                    switch (absoluteGravity & Gravity.HORIZONTAL_GRAVITY_MASK) {
                        case Gravity.CENTER_HORIZONTAL:
                            childLeft = (r - l - width) / 2 + lp.leftMargin - lp.rightMargin;
                            break;
                        case Gravity.RIGHT:
                            childLeft = r - width - lp.rightMargin;
                            break;
                        case Gravity.LEFT:
                        default:
                            childLeft = lp.leftMargin;
                    }

                    switch (verticalGravity) {
                        case Gravity.TOP:
                            childTop = lp.topMargin + getPaddingTop();
                            break;
                        case Gravity.CENTER_VERTICAL:
                            childTop = ((b - paddingBottom) - t - height) / 2 + lp.topMargin - lp.bottomMargin;
                            break;
                        case Gravity.BOTTOM:
                            childTop = ((b - paddingBottom) - t) - height - lp.bottomMargin;
                            break;
                        default:
                            childTop = lp.topMargin;
                    }

                    if (nameTextView != null && nameTextView.isPopupView(child)) {
                        if (AndroidUtilities.isTablet()) {
                            childTop = getMeasuredHeight() - child.getMeasuredHeight();
                        } else {
                            childTop = getMeasuredHeight() + keyboardSize - child.getMeasuredHeight();
                        }
                    }
                    child.layout(childLeft, childTop, childLeft + width, childTop + height);
                }

                notifyHeightChanged();
            }

            @Override
            public void requestLayout() {
                if (ignoreLayout) {
                    return;
                }
                super.requestLayout();
            }
        };
        sizeNotifierFrameLayout.setOnTouchListener((v, event) -> true);
        fragmentView = sizeNotifierFrameLayout;
        fragmentView.setBackgroundColor(Theme.getColor(Theme.key_windowBackgroundGray));

        ScrollView scrollView = new ScrollView(context);
        scrollView.setFillViewport(true);
        sizeNotifierFrameLayout.addView(scrollView, LayoutHelper.createFrame(LayoutHelper.MATCH_PARENT, LayoutHelper.MATCH_PARENT));

        LinearLayout linearLayout1 = new LinearLayout(context);
        scrollView.addView(linearLayout1, new ScrollView.LayoutParams(ViewGroup.LayoutParams.MATCH_PARENT, ViewGroup.LayoutParams.WRAP_CONTENT));

        linearLayout1.setOrientation(LinearLayout.VERTICAL);

        actionBar.setTitle(LocaleController.getString("ChannelEdit", R.string.ChannelEdit));

        avatarContainer = new LinearLayout(context);
        avatarContainer.setOrientation(LinearLayout.VERTICAL);
        avatarContainer.setBackgroundColor(Theme.getColor(Theme.key_windowBackgroundWhite));
        linearLayout1.addView(avatarContainer, LayoutHelper.createLinear(LayoutHelper.MATCH_PARENT, LayoutHelper.WRAP_CONTENT));

        FrameLayout frameLayout = new FrameLayout(context);
        avatarContainer.addView(frameLayout, LayoutHelper.createLinear(LayoutHelper.MATCH_PARENT, LayoutHelper.WRAP_CONTENT));

        avatarImage = new BackupImageView(context) {
            @Override
            public void invalidate() {
                if (avatarOverlay != null) {
                    avatarOverlay.invalidate();
                }
                super.invalidate();
            }

            @Override
            public void invalidate(int l, int t, int r, int b) {
                if (avatarOverlay != null) {
                    avatarOverlay.invalidate();
                }
                super.invalidate(l, t, r, b);
            }
        };
        avatarImage.setRoundRadius(AndroidUtilities.dp(32));

        if (ChatObject.canChangeChatInfo(currentChat)) {
            frameLayout.addView(avatarImage, LayoutHelper.createFrame(64, 64, Gravity.TOP | (LocaleController.isRTL ? Gravity.RIGHT : Gravity.LEFT), LocaleController.isRTL ? 0 : 16, 12, LocaleController.isRTL ? 16 : 0, 8));

            Paint paint = new Paint(Paint.ANTI_ALIAS_FLAG);
            paint.setColor(0x55000000);

            avatarOverlay = new View(context) {
                @Override
                protected void onDraw(Canvas canvas) {
                    if (avatarImage != null && avatarImage.getImageReceiver().hasNotThumb()) {
                        paint.setAlpha((int) (0x55 * avatarImage.getImageReceiver().getCurrentAlpha()));
                        canvas.drawCircle(getMeasuredWidth() / 2.0f, getMeasuredHeight() / 2.0f, getMeasuredWidth() / 2.0f, paint);
                    }
                }
            };
<<<<<<< HEAD
            frameLayout.addView(avatarOverlay, LayoutHelper.createFrame(64, 64, Gravity.TOP | (LocaleController.isRTL ? Gravity.RIGHT : Gravity.LEFT), LocaleController.isRTL ? 0 : 16, 12, LocaleController.isRTL ? 16 : 0, 12));
            avatarOverlay.setOnClickListener(view -> imageUpdater.openMenu(avatar != null, () -> {
                avatar = null;
                avatarBig = null;
                uploadedAvatar = null;
                showAvatarProgress(false, true);
                avatarImage.setImage(null, null, avatarDrawable, currentChat);
            }));
            avatarOverlay.setContentDescription(LocaleController.getString("ChoosePhoto", R.string.ChoosePhoto));

            avatarEditor = new ImageView(context) {
                @Override
                public void invalidate(int l, int t, int r, int b) {
                    super.invalidate(l, t, r, b);
                    avatarOverlay.invalidate();
                }

                @Override
                public void invalidate() {
                    super.invalidate();
                    avatarOverlay.invalidate();
                }
            };
            avatarEditor.setScaleType(ImageView.ScaleType.CENTER);
            avatarEditor.setImageResource(R.drawable.baseline_camera_alt_24);
            avatarEditor.setColorFilter(new PorterDuffColorFilter(Theme.getColor(Theme.key_actionBarDefaultIcon), PorterDuff.Mode.SRC_IN));
            avatarEditor.setEnabled(false);
            avatarEditor.setClickable(false);
            frameLayout.addView(avatarEditor, LayoutHelper.createFrame(64, 64, Gravity.TOP | (LocaleController.isRTL ? Gravity.RIGHT : Gravity.LEFT), LocaleController.isRTL ? 0 : 16, 12, LocaleController.isRTL ? 16 : 0, 12));
=======
            frameLayout.addView(avatarOverlay, LayoutHelper.createFrame(64, 64, Gravity.TOP | (LocaleController.isRTL ? Gravity.RIGHT : Gravity.LEFT), LocaleController.isRTL ? 0 : 16, 12, LocaleController.isRTL ? 16 : 0, 8));
>>>>>>> 32071036

            avatarProgressView = new RadialProgressView(context);
            avatarProgressView.setSize(AndroidUtilities.dp(30));
            avatarProgressView.setProgressColor(0xffffffff);
            avatarProgressView.setNoProgress(false);
            frameLayout.addView(avatarProgressView, LayoutHelper.createFrame(64, 64, Gravity.TOP | (LocaleController.isRTL ? Gravity.RIGHT : Gravity.LEFT), LocaleController.isRTL ? 0 : 16, 12, LocaleController.isRTL ? 16 : 0, 8));

            showAvatarProgress(false, false);

            avatarContainer.setOnClickListener(v -> {
                if (imageUpdater.isUploadingImage()) {
                    return;
                }
                TLRPC.Chat chat = getMessagesController().getChat(chatId);
                if (chat.photo != null && chat.photo.photo_big != null) {
                    PhotoViewer.getInstance().setParentActivity(getParentActivity());
                    if (chat.photo.dc_id != 0) {
                        chat.photo.photo_big.dc_id = chat.photo.dc_id;
                    }
                    ImageLocation videoLocation;
                    if (info != null && (info.chat_photo instanceof TLRPC.TL_photo) && !info.chat_photo.video_sizes.isEmpty()) {
                        videoLocation = ImageLocation.getForPhoto(info.chat_photo.video_sizes.get(0), info.chat_photo);
                    } else {
                        videoLocation = null;
                    }
                    PhotoViewer.getInstance().openPhotoWithVideo(chat.photo.photo_big, videoLocation, provider);
                }
            });
        } else {
            frameLayout.addView(avatarImage, LayoutHelper.createFrame(64, 64, Gravity.TOP | (LocaleController.isRTL ? Gravity.RIGHT : Gravity.LEFT), LocaleController.isRTL ? 0 : 16, 12, LocaleController.isRTL ? 16 : 0, 12));
        }

        nameTextView = new EditTextEmoji(context, sizeNotifierFrameLayout, this, EditTextEmoji.STYLE_FRAGMENT);
        nameTextView.setAllowSmoothKeybord(false);
        if (isChannel) {
            nameTextView.setHint(LocaleController.getString("EnterChannelName", R.string.EnterChannelName));
        } else {
            nameTextView.setHint(LocaleController.getString("GroupName", R.string.GroupName));
        }
        nameTextView.setEnabled(ChatObject.canChangeChatInfo(currentChat));
        nameTextView.setFocusable(nameTextView.isEnabled());
        nameTextView.getEditText().addTextChangedListener(new TextWatcher() {
            @Override
            public void beforeTextChanged(CharSequence s, int start, int count, int after) {

            }

            @Override
            public void onTextChanged(CharSequence s, int start, int before, int count) {

            }

            @Override
            public void afterTextChanged(Editable s) {
                avatarDrawable.setInfo(5, nameTextView.getText().toString(), null);
                if (avatarImage != null) {
                    avatarImage.invalidate();
                }
            }
        });
        InputFilter[] inputFilters = new InputFilter[1];
        inputFilters[0] = new InputFilter.LengthFilter(128);
        nameTextView.setFilters(inputFilters);
        frameLayout.addView(nameTextView, LayoutHelper.createFrame(LayoutHelper.MATCH_PARENT, LayoutHelper.WRAP_CONTENT, Gravity.CENTER_VERTICAL, LocaleController.isRTL ? 5 : 96, 0, LocaleController.isRTL ? 96 : 5, 0));

        settingsContainer = new LinearLayout(context);
        settingsContainer.setOrientation(LinearLayout.VERTICAL);
        settingsContainer.setBackgroundColor(Theme.getColor(Theme.key_windowBackgroundWhite));
        linearLayout1.addView(settingsContainer, LayoutHelper.createLinear(LayoutHelper.MATCH_PARENT, LayoutHelper.WRAP_CONTENT));

        if (ChatObject.canChangeChatInfo(currentChat)) {
            setAvatarCell = new TextCell(context) {
                @Override
                protected void onDraw(Canvas canvas) {
                    canvas.drawLine(LocaleController.isRTL ? 0 : AndroidUtilities.dp(20), getMeasuredHeight() - 1, getMeasuredWidth() - (LocaleController.isRTL ? AndroidUtilities.dp(20) : 0), getMeasuredHeight() - 1, Theme.dividerPaint);
                }
            };
            setAvatarCell.setBackgroundDrawable(Theme.getSelectorDrawable(false));
            setAvatarCell.setColors(Theme.key_windowBackgroundWhiteBlueIcon, Theme.key_windowBackgroundWhiteBlueButton);
            setAvatarCell.setOnClickListener(v -> imageUpdater.openMenu(avatar != null, () -> {
                avatar = null;
                MessagesController.getInstance(currentAccount).changeChatAvatar(chatId, null, null, null, 0, null, null, null);
                showAvatarProgress(false, true);
                avatarImage.setImage(null, null, avatarDrawable, currentChat);
            }));
            settingsContainer.addView(setAvatarCell, LayoutHelper.createLinear(LayoutHelper.MATCH_PARENT, LayoutHelper.WRAP_CONTENT));
        }

        descriptionTextView = new EditTextBoldCursor(context);
        descriptionTextView.setTextSize(TypedValue.COMPLEX_UNIT_DIP, 16);
        descriptionTextView.setHintTextColor(Theme.getColor(Theme.key_windowBackgroundWhiteHintText));
        descriptionTextView.setTextColor(Theme.getColor(Theme.key_windowBackgroundWhiteBlackText));
        descriptionTextView.setPadding(0, 0, 0, AndroidUtilities.dp(6));
        descriptionTextView.setBackgroundDrawable(null);
        descriptionTextView.setGravity(LocaleController.isRTL ? Gravity.RIGHT : Gravity.LEFT);
        descriptionTextView.setInputType(InputType.TYPE_CLASS_TEXT | InputType.TYPE_TEXT_FLAG_CAP_SENTENCES | InputType.TYPE_TEXT_FLAG_MULTI_LINE | InputType.TYPE_TEXT_FLAG_AUTO_CORRECT);
        descriptionTextView.setImeOptions(EditorInfo.IME_ACTION_DONE);
        descriptionTextView.setEnabled(ChatObject.canChangeChatInfo(currentChat));
        descriptionTextView.setFocusable(descriptionTextView.isEnabled());
        inputFilters = new InputFilter[1];
        inputFilters[0] = new InputFilter.LengthFilter(255);
        descriptionTextView.setFilters(inputFilters);
        descriptionTextView.setHint(LocaleController.getString("DescriptionOptionalPlaceholder", R.string.DescriptionOptionalPlaceholder));
        descriptionTextView.setCursorColor(Theme.getColor(Theme.key_windowBackgroundWhiteBlackText));
        descriptionTextView.setCursorSize(AndroidUtilities.dp(20));
        descriptionTextView.setCursorWidth(1.5f);
        if (descriptionTextView.isEnabled()) {
            settingsContainer.addView(descriptionTextView, LayoutHelper.createLinear(LayoutHelper.MATCH_PARENT, LayoutHelper.WRAP_CONTENT, 23, 15, 23, 9));
        } else {
            settingsContainer.addView(descriptionTextView, LayoutHelper.createLinear(LayoutHelper.MATCH_PARENT, LayoutHelper.WRAP_CONTENT, 23, 12, 23, 6));
        }
        descriptionTextView.setOnEditorActionListener((textView, i, keyEvent) -> {
            if (i == EditorInfo.IME_ACTION_DONE && doneButton != null) {
                doneButton.performClick();
                return true;
            }
            return false;
        });
        descriptionTextView.addTextChangedListener(new TextWatcher() {
            @Override
            public void beforeTextChanged(CharSequence charSequence, int i, int i2, int i3) {

            }

            @Override
            public void onTextChanged(CharSequence charSequence, int i, int i2, int i3) {

            }

            @Override
            public void afterTextChanged(Editable editable) {

            }
        });

        settingsTopSectionCell = new ShadowSectionCell(context);
        linearLayout1.addView(settingsTopSectionCell, LayoutHelper.createLinear(LayoutHelper.MATCH_PARENT, LayoutHelper.WRAP_CONTENT));

        typeEditContainer = new LinearLayout(context);
        typeEditContainer.setOrientation(LinearLayout.VERTICAL);
        typeEditContainer.setBackgroundColor(Theme.getColor(Theme.key_windowBackgroundWhite));
        linearLayout1.addView(typeEditContainer, LayoutHelper.createLinear(LayoutHelper.MATCH_PARENT, LayoutHelper.WRAP_CONTENT));

        if (currentChat.megagroup && (info == null || info.can_set_location)) {
            locationCell = new TextDetailCell(context);
            locationCell.setBackgroundDrawable(Theme.getSelectorDrawable(false));
            typeEditContainer.addView(locationCell, LayoutHelper.createLinear(ViewGroup.LayoutParams.MATCH_PARENT, ViewGroup.LayoutParams.WRAP_CONTENT));
            locationCell.setOnClickListener(v -> {
                if (!AndroidUtilities.isGoogleMapsInstalled(ChatEditActivity.this)) {
                    return;
                }
                LocationActivity fragment = new LocationActivity(LocationActivity.LOCATION_TYPE_GROUP);
                fragment.setDialogId(-chatId);
                if (info != null && info.location instanceof TLRPC.TL_channelLocation) {
                    fragment.setInitialLocation((TLRPC.TL_channelLocation) info.location);
                }
                fragment.setDelegate((location, live, notify, scheduleDate) -> {
                    TLRPC.TL_channelLocation channelLocation = new TLRPC.TL_channelLocation();
                    channelLocation.address = location.address;
                    channelLocation.geo_point = location.geo;

                    info.location = channelLocation;
                    info.flags |= 32768;
                    updateFields(false);
                    getMessagesController().loadFullChat(chatId, 0, true);
                });
                presentFragment(fragment);
            });
        }

        if (currentChat.creator && (info == null || info.can_set_username)) {
            typeCell = new TextDetailCell(context);
            typeCell.setBackgroundDrawable(Theme.getSelectorDrawable(false));
            typeEditContainer.addView(typeCell, LayoutHelper.createLinear(ViewGroup.LayoutParams.MATCH_PARENT, ViewGroup.LayoutParams.WRAP_CONTENT));
            typeCell.setOnClickListener(v -> {
                ChatEditTypeActivity fragment = new ChatEditTypeActivity(chatId, locationCell != null && locationCell.getVisibility() == View.VISIBLE);
                fragment.setInfo(info);
                presentFragment(fragment);
            });
        }

        if (ChatObject.isChannel(currentChat) && (isChannel && ChatObject.canUserDoAdminAction(currentChat, ChatObject.ACTION_CHANGE_INFO) || !isChannel && ChatObject.canUserDoAdminAction(currentChat, ChatObject.ACTION_PIN))) {
            linkedCell = new TextDetailCell(context);
            linkedCell.setBackgroundDrawable(Theme.getSelectorDrawable(false));
            typeEditContainer.addView(linkedCell, LayoutHelper.createLinear(ViewGroup.LayoutParams.MATCH_PARENT, ViewGroup.LayoutParams.WRAP_CONTENT));
            linkedCell.setOnClickListener(v -> {
                ChatLinkActivity fragment = new ChatLinkActivity(chatId);
                fragment.setInfo(info);
                presentFragment(fragment);
            });
        }

        if (!isChannel && ChatObject.canBlockUsers(currentChat) && (ChatObject.isChannel(currentChat) || currentChat.creator)) {
            historyCell = new TextDetailCell(context);
            historyCell.setBackgroundDrawable(Theme.getSelectorDrawable(false));
            typeEditContainer.addView(historyCell, LayoutHelper.createLinear(ViewGroup.LayoutParams.MATCH_PARENT, ViewGroup.LayoutParams.WRAP_CONTENT));
            historyCell.setOnClickListener(v -> {
                BottomSheet.Builder builder = new BottomSheet.Builder(context);
                builder.setApplyTopPadding(false);

                LinearLayout linearLayout = new LinearLayout(context);
                linearLayout.setOrientation(LinearLayout.VERTICAL);

                HeaderCell headerCell = new HeaderCell(context, Theme.key_dialogTextBlue2, 23, 15, false);
                headerCell.setHeight(47);
                headerCell.setText(LocaleController.getString("ChatHistory", R.string.ChatHistory));
                linearLayout.addView(headerCell);

                LinearLayout linearLayoutInviteContainer = new LinearLayout(context);
                linearLayoutInviteContainer.setOrientation(LinearLayout.VERTICAL);
                linearLayout.addView(linearLayoutInviteContainer, LayoutHelper.createLinear(LayoutHelper.MATCH_PARENT, LayoutHelper.WRAP_CONTENT));

                RadioButtonCell[] buttons = new RadioButtonCell[2];

                for (int a = 0; a < 2; a++) {
                    buttons[a] = new RadioButtonCell(context, true);
                    buttons[a].setTag(a);
                    buttons[a].setBackgroundDrawable(Theme.getSelectorDrawable(false));
                    if (a == 0) {
                        buttons[a].setTextAndValueAndCheck(LocaleController.getString("ChatHistoryVisible", R.string.ChatHistoryVisible), LocaleController.getString("ChatHistoryVisibleInfo", R.string.ChatHistoryVisibleInfo), true, !historyHidden);
                    } else {
                        if (ChatObject.isChannel(currentChat)) {
                            buttons[a].setTextAndValueAndCheck(LocaleController.getString("ChatHistoryHidden", R.string.ChatHistoryHidden), LocaleController.getString("ChatHistoryHiddenInfo", R.string.ChatHistoryHiddenInfo), false, historyHidden);
                        } else {
                            buttons[a].setTextAndValueAndCheck(LocaleController.getString("ChatHistoryHidden", R.string.ChatHistoryHidden), LocaleController.getString("ChatHistoryHiddenInfo2", R.string.ChatHistoryHiddenInfo2), false, historyHidden);
                        }
                    }
                    linearLayoutInviteContainer.addView(buttons[a], LayoutHelper.createLinear(LayoutHelper.MATCH_PARENT, LayoutHelper.WRAP_CONTENT));
                    buttons[a].setOnClickListener(v2 -> {
                        Integer tag = (Integer) v2.getTag();
                        buttons[0].setChecked(tag == 0, true);
                        buttons[1].setChecked(tag == 1, true);
                        historyHidden = tag == 1;
                        builder.getDismissRunnable().run();
                        updateFields(true);
                    });
                }

                builder.setCustomView(linearLayout);
                showDialog(builder.create());
            });
        }

        if (isChannel) {
            signCell = new TextCheckCell(context);
            signCell.setBackgroundDrawable(Theme.getSelectorDrawable(false));
            signCell.setTextAndValueAndCheck(LocaleController.getString("ChannelSignMessages", R.string.ChannelSignMessages), LocaleController.getString("ChannelSignMessagesInfo", R.string.ChannelSignMessagesInfo), signMessages, true, false);
            typeEditContainer.addView(signCell, LayoutHelper.createFrame(LayoutHelper.MATCH_PARENT, LayoutHelper.WRAP_CONTENT));
            signCell.setOnClickListener(v -> {
                signMessages = !signMessages;
                ((TextCheckCell) v).setChecked(signMessages);
            });
        }

        ActionBarMenu menu = actionBar.createMenu();
        if (ChatObject.canChangeChatInfo(currentChat) || signCell != null || historyCell != null) {
            doneButton = menu.addItemWithWidth(done_button, R.drawable.ic_done, AndroidUtilities.dp(56));
            doneButton.setContentDescription(LocaleController.getString("Done", R.string.Done));
        }

        if (locationCell != null || signCell != null || historyCell != null || typeCell != null || linkedCell != null) {
            settingsSectionCell = new ShadowSectionCell(context);
            linearLayout1.addView(settingsSectionCell, LayoutHelper.createLinear(LayoutHelper.MATCH_PARENT, LayoutHelper.WRAP_CONTENT));
        }

        infoContainer = new LinearLayout(context);
        infoContainer.setOrientation(LinearLayout.VERTICAL);
        infoContainer.setBackgroundColor(Theme.getColor(Theme.key_windowBackgroundWhite));
        linearLayout1.addView(infoContainer, LayoutHelper.createLinear(LayoutHelper.MATCH_PARENT, LayoutHelper.WRAP_CONTENT));

        blockCell = new TextCell(context);
        blockCell.setBackgroundDrawable(Theme.getSelectorDrawable(false));
        blockCell.setVisibility(View.VISIBLE);
        blockCell.setOnClickListener(v -> {
            Bundle args = new Bundle();
            args.putInt("chat_id", chatId);
            args.putInt("type", !isChannel ? ChatUsersActivity.TYPE_KICKED : ChatUsersActivity.TYPE_BANNED);
            ChatUsersActivity fragment = new ChatUsersActivity(args);
            fragment.setInfo(info);
            presentFragment(fragment);
        });

        adminCell = new TextCell(context);
        adminCell.setBackgroundDrawable(Theme.getSelectorDrawable(false));
        adminCell.setOnClickListener(v -> {
            Bundle args = new Bundle();
            args.putInt("chat_id", chatId);
            args.putInt("type", ChatUsersActivity.TYPE_ADMIN);
            ChatUsersActivity fragment = new ChatUsersActivity(args);
            fragment.setInfo(info);
            presentFragment(fragment);
        });

        membersCell = new TextCell(context);
        membersCell.setBackgroundDrawable(Theme.getSelectorDrawable(false));
        membersCell.setOnClickListener(v -> {
            Bundle args = new Bundle();
            args.putInt("chat_id", chatId);
            args.putInt("type", ChatUsersActivity.TYPE_USERS);
            ChatUsersActivity fragment = new ChatUsersActivity(args);
            fragment.setInfo(info);
            presentFragment(fragment);
        });

        if (ChatObject.isChannel(currentChat) && ChatObject.hasAdminRights(currentChat)) {
            logCell = new TextCell(context);
            logCell.setText(LocaleController.getString("EventLog", R.string.EventLog), false);
            logCell.setBackgroundDrawable(Theme.getSelectorDrawable(false));
            logCell.setOnClickListener(v -> presentFragment(new ChannelAdminLogActivity(currentChat)));
        }

        if (!isChannel) {
            infoContainer.addView(blockCell, LayoutHelper.createLinear(LayoutHelper.MATCH_PARENT, LayoutHelper.WRAP_CONTENT));
        }
        infoContainer.addView(adminCell, LayoutHelper.createLinear(LayoutHelper.MATCH_PARENT, LayoutHelper.WRAP_CONTENT));
        infoContainer.addView(membersCell, LayoutHelper.createLinear(LayoutHelper.MATCH_PARENT, LayoutHelper.WRAP_CONTENT));
        if (isChannel) {
            infoContainer.addView(blockCell, LayoutHelper.createLinear(LayoutHelper.MATCH_PARENT, LayoutHelper.WRAP_CONTENT));
        }
        if (logCell != null) {
            infoContainer.addView(logCell, LayoutHelper.createLinear(LayoutHelper.MATCH_PARENT, LayoutHelper.WRAP_CONTENT));
        }

        infoSectionCell = new ShadowSectionCell(context);
        linearLayout1.addView(infoSectionCell, LayoutHelper.createLinear(LayoutHelper.MATCH_PARENT, LayoutHelper.WRAP_CONTENT));

        if (false && !ChatObject.hasAdminRights(currentChat)) {
            infoContainer.setVisibility(View.GONE);
            settingsTopSectionCell.setVisibility(View.GONE);
        }

        if (!isChannel && info != null && info.can_set_stickers) {
            stickersContainer = new FrameLayout(context);
            stickersContainer.setBackgroundColor(Theme.getColor(Theme.key_windowBackgroundWhite));
            linearLayout1.addView(stickersContainer, LayoutHelper.createLinear(LayoutHelper.MATCH_PARENT, LayoutHelper.WRAP_CONTENT));

            stickersCell = new TextSettingsCell(context);
            stickersCell.setTextColor(Theme.getColor(Theme.key_windowBackgroundWhiteBlackText));
            stickersCell.setBackgroundDrawable(Theme.getSelectorDrawable(false));
            stickersContainer.addView(stickersCell, LayoutHelper.createFrame(LayoutHelper.MATCH_PARENT, LayoutHelper.WRAP_CONTENT));
            stickersCell.setOnClickListener(v -> {
                GroupStickersActivity groupStickersActivity = new GroupStickersActivity(currentChat.id);
                groupStickersActivity.setInfo(info);
                presentFragment(groupStickersActivity);
            });

            stickersInfoCell3 = new TextInfoPrivacyCell(context);
            stickersInfoCell3.setText(LocaleController.getString("GroupStickersInfo", R.string.GroupStickersInfo));
            linearLayout1.addView(stickersInfoCell3, LayoutHelper.createLinear(LayoutHelper.MATCH_PARENT, LayoutHelper.WRAP_CONTENT));
        }

        if (currentChat.creator) {
            deleteContainer = new FrameLayout(context);
            deleteContainer.setBackgroundColor(Theme.getColor(Theme.key_windowBackgroundWhite));
            linearLayout1.addView(deleteContainer, LayoutHelper.createLinear(LayoutHelper.MATCH_PARENT, LayoutHelper.WRAP_CONTENT));

            deleteCell = new TextSettingsCell(context);
            deleteCell.setTextColor(Theme.getColor(Theme.key_windowBackgroundWhiteRedText5));
            deleteCell.setBackgroundDrawable(Theme.getSelectorDrawable(false));
            if (isChannel) {
                deleteCell.setText(LocaleController.getString("ChannelDelete", R.string.ChannelDelete), false);
            } else if (currentChat.megagroup) {
                deleteCell.setText(LocaleController.getString("DeleteMega", R.string.DeleteMega), false);
            } else {
                deleteCell.setText(LocaleController.getString("DeleteAndExitButton", R.string.DeleteAndExitButton), false);
            }
            deleteContainer.addView(deleteCell, LayoutHelper.createFrame(LayoutHelper.MATCH_PARENT, LayoutHelper.WRAP_CONTENT));
            deleteCell.setOnClickListener(v -> AlertsCreator.createClearOrDeleteDialogAlert(ChatEditActivity.this, false, true, false, currentChat, null, false, (param) -> {
                if (AndroidUtilities.isTablet()) {
                    NotificationCenter.getInstance(currentAccount).postNotificationName(NotificationCenter.closeChats, -(long) chatId);
                } else {
                    NotificationCenter.getInstance(currentAccount).postNotificationName(NotificationCenter.closeChats);
                }
                MessagesController.getInstance(currentAccount).deleteUserFromChat(chatId, MessagesController.getInstance(currentAccount).getUser(UserConfig.getInstance(currentAccount).getClientUserId()), info, true, false);
                finishFragment();
            }));

            deleteInfoCell = new ShadowSectionCell(context);
            deleteInfoCell.setBackgroundDrawable(Theme.getThemedDrawable(context, R.drawable.greydivider_bottom, Theme.key_windowBackgroundGrayShadow));
            linearLayout1.addView(deleteInfoCell, LayoutHelper.createLinear(LayoutHelper.MATCH_PARENT, LayoutHelper.WRAP_CONTENT));
        } else {
            if (!isChannel) {
                if (stickersInfoCell3 == null) {
                    infoSectionCell.setBackgroundDrawable(Theme.getThemedDrawable(context, R.drawable.greydivider_bottom, Theme.key_windowBackgroundGrayShadow));
                }
            }
        }

        if (stickersInfoCell3 != null) {
            if (deleteInfoCell == null) {
                stickersInfoCell3.setBackgroundDrawable(Theme.getThemedDrawable(context, R.drawable.greydivider_bottom, Theme.key_windowBackgroundGrayShadow));
            } else {
                stickersInfoCell3.setBackgroundDrawable(Theme.getThemedDrawable(context, R.drawable.greydivider, Theme.key_windowBackgroundGrayShadow));
            }
        }

        nameTextView.setText(currentChat.title);
        nameTextView.setSelection(nameTextView.length());
        if (info != null) {
            descriptionTextView.setText(info.about);
        }
        setAvatar();
        updateFields(true);

        return fragmentView;
    }

    private void setAvatar() {
        if (avatarImage == null) {
            return;
        }
        TLRPC.Chat chat = MessagesController.getInstance(currentAccount).getChat(chatId);
        if (chat == null) {
            return;
        }
        currentChat = chat;
        boolean hasPhoto;
        if (currentChat.photo != null) {
            avatar = currentChat.photo.photo_small;
            ImageLocation location = ImageLocation.getForChat(currentChat, false);
            avatarImage.setImage(location, "50_50", avatarDrawable, currentChat);
            hasPhoto = location != null;
        } else {
            avatarImage.setImageDrawable(avatarDrawable);
            hasPhoto = false;
        }
        if (setAvatarCell != null) {
            if (hasPhoto || imageUpdater.isUploadingImage()) {
                setAvatarCell.setTextAndIcon(LocaleController.getString("ChatSetNewPhoto", R.string.ChatSetNewPhoto), R.drawable.menu_camera2, true);
            } else {
                setAvatarCell.setTextAndIcon(LocaleController.getString("ChatSetPhotoOrVideo", R.string.ChatSetPhotoOrVideo), R.drawable.menu_camera2, true);
            }
        }
        if (PhotoViewer.hasInstance() && PhotoViewer.getInstance().isVisible()) {
            PhotoViewer.getInstance().checkCurrentImageVisibility();
        }
    }

    @Override
    public void didReceivedNotification(int id, int account, Object... args) {
        if (id == NotificationCenter.chatInfoDidLoad) {
            TLRPC.ChatFull chatFull = (TLRPC.ChatFull) args[0];
            if (chatFull.id == chatId) {
                if (info == null && descriptionTextView != null) {
                    descriptionTextView.setText(chatFull.about);
                }
                info = chatFull;
                historyHidden = !ChatObject.isChannel(currentChat) || info.hidden_prehistory;
                updateFields(false);
            }
        } else if (id == NotificationCenter.updateInterfaces) {
            int mask = (Integer) args[0];
            if ((mask & MessagesController.UPDATE_MASK_AVATAR) != 0) {
                setAvatar();
            }
        }
    }

    @Override
    public void onUploadProgressChanged(float progress) {
        if (avatarProgressView == null) {
            return;
        }
        avatarProgressView.setProgress(progress);
    }

    @Override
    public void didStartUpload(boolean isVideo) {
        if (avatarProgressView == null) {
            return;
        }
        avatarProgressView.setProgress(0.0f);
    }

    @Override
    public void didUploadPhoto(final TLRPC.InputFile photo, final TLRPC.InputFile video, double videoStartTimestamp, String videoPath, final TLRPC.PhotoSize bigSize, final TLRPC.PhotoSize smallSize) {
        AndroidUtilities.runOnUIThread(() -> {
            avatar = smallSize.location;
            if (photo != null || video != null) {
                MessagesController.getInstance(currentAccount).changeChatAvatar(chatId, null, photo, video, videoStartTimestamp, videoPath, smallSize.location, bigSize.location);
                if (createAfterUpload) {
                    try {
                        if (progressDialog != null && progressDialog.isShowing()) {
                            progressDialog.dismiss();
                            progressDialog = null;
                        }
                    } catch (Exception e) {
                        FileLog.e(e);
                    }
                    donePressed = false;
                    doneButton.performClick();
                }
                showAvatarProgress(false, true);
            } else {
                avatarImage.setImage(ImageLocation.getForLocal(avatar), "50_50", avatarDrawable, currentChat);
                setAvatarCell.setTextAndIcon(LocaleController.getString("ChatSetNewPhoto", R.string.ChatSetNewPhoto), R.drawable.menu_camera2, true);
                showAvatarProgress(true, false);
            }
        });
    }

    @Override
    public String getInitialSearchString() {
        return nameTextView.getText().toString();
    }

    private boolean checkDiscard() {
        String about = info != null && info.about != null ? info.about : "";
        if (info != null && ChatObject.isChannel(currentChat) && info.hidden_prehistory != historyHidden ||
                nameTextView != null && !currentChat.title.equals(nameTextView.getText().toString()) ||
                descriptionTextView != null && !about.equals(descriptionTextView.getText().toString()) ||
                signMessages != currentChat.signatures) {
            AlertDialog.Builder builder = new AlertDialog.Builder(getParentActivity());
            builder.setTitle(LocaleController.getString("UserRestrictionsApplyChanges", R.string.UserRestrictionsApplyChanges));
            if (isChannel) {
                builder.setMessage(LocaleController.getString("ChannelSettingsChangedAlert", R.string.ChannelSettingsChangedAlert));
            } else {
                builder.setMessage(LocaleController.getString("GroupSettingsChangedAlert", R.string.GroupSettingsChangedAlert));
            }
            builder.setPositiveButton(LocaleController.getString("ApplyTheme", R.string.ApplyTheme), (dialogInterface, i) -> processDone());
            builder.setNegativeButton(LocaleController.getString("PassportDiscard", R.string.PassportDiscard), (dialog, which) -> finishFragment());
            showDialog(builder.create());
            return false;
        }
        return true;
    }

    private int getAdminCount() {
        if (info == null) {
            return 1;
        }
        int count = 0;
        for (int a = 0, N = info.participants.participants.size(); a < N; a++) {
            TLRPC.ChatParticipant chatParticipant = info.participants.participants.get(a);
            if (chatParticipant instanceof TLRPC.TL_chatParticipantAdmin ||
                    chatParticipant instanceof TLRPC.TL_chatParticipantCreator) {
                count++;
            }
        }
        return count;
    }

    private int getChannelAdminCount() {
        if (info == null) {
            return 1;
        }
        int count = 0;
        for (int a = 0, N = info.participants.participants.size(); a < N; a++) {
            TLRPC.ChatParticipant chatParticipant = info.participants.participants.get(a);
            TLRPC.ChannelParticipant channelParticipant = ((TLRPC.TL_chatChannelParticipant) chatParticipant).channelParticipant;
            if (channelParticipant instanceof TLRPC.TL_channelParticipantAdmin ||
                    channelParticipant instanceof TLRPC.TL_channelParticipantCreator) {
                count++;
            }
        }
        return count;
    }

    private void getRealChannelAdminCount() {
        TLRPC.TL_channels_getParticipants req = new TLRPC.TL_channels_getParticipants();
        req.channel = getMessagesController().getInputChannel(chatId);
        req.filter = new TLRPC.TL_channelParticipantsAdmins();
        int reqId = getConnectionsManager().sendRequest(req, (response, error) -> AndroidUtilities.runOnUIThread(() -> {
            TLRPC.TL_channels_channelParticipants res = (TLRPC.TL_channels_channelParticipants) response;
            realAdminCount = res.count;
            adminCell.setTextAndValue(LocaleController.getString("ChannelAdministrators", R.string.ChannelAdministrators), String.format("%d", res.count), true);
        }));
        getConnectionsManager().bindRequestToGuid(reqId, classGuid);
    }

    private void processDone() {
        if (donePressed || nameTextView == null) {
            return;
        }
        if (nameTextView.length() == 0) {
            VibrateUtil.vibrate();
            AndroidUtilities.shakeView(nameTextView, 2, 0);
            return;
        }
        donePressed = true;
        if (!ChatObject.isChannel(currentChat) && !historyHidden) {
            MessagesController.getInstance(currentAccount).convertToMegaGroup(getParentActivity(), chatId, this, param -> {
                if (param == 0) {
                    donePressed = false;
                    return;
                }
                chatId = param;
                currentChat = MessagesController.getInstance(currentAccount).getChat(param);
                donePressed = false;
                if (info != null) {
                    info.hidden_prehistory = true;
                }
                processDone();
            });
            return;
        }

        if (info != null) {
            if (ChatObject.isChannel(currentChat) && info.hidden_prehistory != historyHidden) {
                info.hidden_prehistory = historyHidden;
                MessagesController.getInstance(currentAccount).toogleChannelInvitesHistory(chatId, historyHidden);
            }
        }

        if (imageUpdater.isUploadingImage()) {
            createAfterUpload = true;
            progressDialog = new AlertDialog(getParentActivity(), 3);
            progressDialog.setOnCancelListener(dialog -> {
                createAfterUpload = false;
                progressDialog = null;
                donePressed = false;
            });
            progressDialog.show();
            return;
        }

        if (!currentChat.title.equals(nameTextView.getText().toString())) {
            MessagesController.getInstance(currentAccount).changeChatTitle(chatId, nameTextView.getText().toString());
        }
        String about = info != null && info.about != null ? info.about : "";
        if (descriptionTextView != null && !about.equals(descriptionTextView.getText().toString())) {
            MessagesController.getInstance(currentAccount).updateChatAbout(chatId, descriptionTextView.getText().toString(), info);
        }
        if (signMessages != currentChat.signatures) {
            currentChat.signatures = true;
            MessagesController.getInstance(currentAccount).toogleChannelSignatures(chatId, signMessages);
        }
        finishFragment();
    }

    private void showAvatarProgress(boolean show, boolean animated) {
        if (avatarProgressView == null) {
            return;
        }
        if (avatarAnimation != null) {
            avatarAnimation.cancel();
            avatarAnimation = null;
        }
        if (animated) {
            avatarAnimation = new AnimatorSet();
            if (show) {
                avatarProgressView.setVisibility(View.VISIBLE);
                avatarOverlay.setVisibility(View.VISIBLE);
                avatarAnimation.playTogether(ObjectAnimator.ofFloat(avatarProgressView, View.ALPHA, 1.0f),
                        ObjectAnimator.ofFloat(avatarOverlay, View.ALPHA, 1.0f));
            } else {
                avatarAnimation.playTogether(ObjectAnimator.ofFloat(avatarProgressView, View.ALPHA, 0.0f),
                        ObjectAnimator.ofFloat(avatarOverlay, View.ALPHA, 0.0f));
            }
            avatarAnimation.setDuration(180);
            avatarAnimation.addListener(new AnimatorListenerAdapter() {
                @Override
                public void onAnimationEnd(Animator animation) {
                    if (avatarAnimation == null || avatarProgressView == null) {
                        return;
                    }
                    if (!show) {
                        avatarProgressView.setVisibility(View.INVISIBLE);
                        avatarOverlay.setVisibility(View.INVISIBLE);
                    }
                    avatarAnimation = null;
                }

                @Override
                public void onAnimationCancel(Animator animation) {
                    avatarAnimation = null;
                }
            });
            avatarAnimation.start();
        } else {
            if (show) {
                avatarProgressView.setAlpha(1.0f);
                avatarProgressView.setVisibility(View.VISIBLE);
                avatarOverlay.setAlpha(1.0f);
                avatarOverlay.setVisibility(View.VISIBLE);
            } else {
                avatarProgressView.setAlpha(0.0f);
                avatarProgressView.setVisibility(View.INVISIBLE);
                avatarOverlay.setAlpha(0.0f);
                avatarOverlay.setVisibility(View.INVISIBLE);
            }
        }
    }

    @Override
    public void onActivityResultFragment(int requestCode, int resultCode, Intent data) {
        imageUpdater.onActivityResult(requestCode, resultCode, data);
    }

    @Override
    public void saveSelfArgs(Bundle args) {
        if (imageUpdater != null && imageUpdater.currentPicturePath != null) {
            args.putString("path", imageUpdater.currentPicturePath);
        }
        if (nameTextView != null) {
            String text = nameTextView.getText().toString();
            if (text != null && text.length() != 0) {
                args.putString("nameTextView", text);
            }
        }
    }

    @Override
    public void restoreSelfArgs(Bundle args) {
        if (imageUpdater != null) {
            imageUpdater.currentPicturePath = args.getString("path");
        }
    }

    public void setInfo(TLRPC.ChatFull chatFull) {
        info = chatFull;
        if (chatFull != null) {
            if (currentChat == null) {
                currentChat = MessagesController.getInstance(currentAccount).getChat(chatId);
            }
            historyHidden = !ChatObject.isChannel(currentChat) || info.hidden_prehistory;
        }
    }

    private void updateFields(boolean updateChat) {
        if (updateChat) {
            TLRPC.Chat chat = MessagesController.getInstance(currentAccount).getChat(chatId);
            if (chat != null) {
                currentChat = chat;
            }
        }
        boolean isPrivate = TextUtils.isEmpty(currentChat.username);

        if (historyCell != null) {
            if (info != null && info.location instanceof TLRPC.TL_channelLocation) {
                historyCell.setVisibility(View.GONE);
            } else {
                historyCell.setVisibility(isPrivate && (info == null || info.linked_chat_id == 0) ? View.VISIBLE : View.GONE);
            }
        }

        if (settingsSectionCell != null) {
            settingsSectionCell.setVisibility(signCell == null && typeCell == null && (linkedCell == null || linkedCell.getVisibility() != View.VISIBLE) && (historyCell == null || historyCell.getVisibility() != View.VISIBLE) && (locationCell == null || locationCell.getVisibility() != View.VISIBLE) ? View.GONE : View.VISIBLE);
        }

        if (logCell != null) {
            logCell.setVisibility(!currentChat.megagroup || info != null ? View.VISIBLE : View.GONE);
        }

        if (linkedCell != null) {
            if (info == null || !isChannel && info.linked_chat_id == 0) {
                linkedCell.setVisibility(View.GONE);
            } else {
                linkedCell.setVisibility(View.VISIBLE);
                if (info.linked_chat_id == 0) {
                    linkedCell.setTextAndValue(LocaleController.getString("Discussion", R.string.Discussion), LocaleController.getString("DiscussionInfo", R.string.DiscussionInfo), true);
                } else {
                    TLRPC.Chat chat = getMessagesController().getChat(info.linked_chat_id);
                    if (chat == null) {
                        linkedCell.setVisibility(View.GONE);
                    } else {
                        if (isChannel) {
                            if (TextUtils.isEmpty(chat.username)) {
                                linkedCell.setTextAndValue(LocaleController.getString("Discussion", R.string.Discussion), chat.title, true);
                            } else {
                                linkedCell.setTextAndValue(LocaleController.getString("Discussion", R.string.Discussion), "@" + chat.username, true);
                            }
                        } else {
                            if (TextUtils.isEmpty(chat.username)) {
                                linkedCell.setTextAndValue(LocaleController.getString("LinkedChannel", R.string.LinkedChannel), chat.title, false);
                            } else {
                                linkedCell.setTextAndValue(LocaleController.getString("LinkedChannel", R.string.LinkedChannel), "@" + chat.username, false);
                            }
                        }
                    }
                }
            }
        }

        if (locationCell != null) {
            if (info != null && info.can_set_location) {
                locationCell.setVisibility(View.VISIBLE);
                if (info.location instanceof TLRPC.TL_channelLocation) {
                    TLRPC.TL_channelLocation location = (TLRPC.TL_channelLocation) info.location;
                    locationCell.setTextAndValue(LocaleController.getString("AttachLocation", R.string.AttachLocation), location.address, true);
                } else {
                    locationCell.setTextAndValue(LocaleController.getString("AttachLocation", R.string.AttachLocation), "Unknown address", true);
                }
            } else {
                locationCell.setVisibility(View.GONE);
            }
        }

        if (typeCell != null) {
            if (info != null && info.location instanceof TLRPC.TL_channelLocation) {
                String link;
                if (isPrivate) {
                    link = LocaleController.getString("TypeLocationGroupEdit", R.string.TypeLocationGroupEdit);
                } else {
                    link = String.format("https://" + MessagesController.getInstance(currentAccount).linkPrefix + "/%s", currentChat.username);
                }
                typeCell.setTextAndValue(LocaleController.getString("TypeLocationGroup", R.string.TypeLocationGroup), link, historyCell != null && historyCell.getVisibility() == View.VISIBLE || linkedCell != null && linkedCell.getVisibility() == View.VISIBLE);
            } else {
                String type;
                if (isChannel) {
                    type = isPrivate ? LocaleController.getString("TypePrivate", R.string.TypePrivate) : LocaleController.getString("TypePublic", R.string.TypePublic);
                } else {
                    type = isPrivate ? LocaleController.getString("TypePrivateGroup", R.string.TypePrivateGroup) : LocaleController.getString("TypePublicGroup", R.string.TypePublicGroup);
                }
                if (isChannel) {
                    typeCell.setTextAndValue(LocaleController.getString("ChannelType", R.string.ChannelType), type, historyCell != null && historyCell.getVisibility() == View.VISIBLE || linkedCell != null && linkedCell.getVisibility() == View.VISIBLE);
                } else {
                    typeCell.setTextAndValue(LocaleController.getString("GroupType", R.string.GroupType), type, historyCell != null && historyCell.getVisibility() == View.VISIBLE || linkedCell != null && linkedCell.getVisibility() == View.VISIBLE);
                }
            }
        }

        if (info != null && historyCell != null) {
            String type = historyHidden ? LocaleController.getString("ChatHistoryHidden", R.string.ChatHistoryHidden) : LocaleController.getString("ChatHistoryVisible", R.string.ChatHistoryVisible);
            historyCell.setTextAndValue(LocaleController.getString("ChatHistory", R.string.ChatHistory), type, false);
        }

        if (stickersCell != null) {
            if (info.stickerset != null) {
                stickersCell.setTextAndValue(LocaleController.getString("GroupStickers", R.string.GroupStickers), info.stickerset.title, false);
            } else {
                stickersCell.setText(LocaleController.getString("GroupStickers", R.string.GroupStickers), false);
            }
        }

        if (membersCell != null) {
            if (info != null) {
                if (isChannel) {
                    membersCell.setTextAndValue(LocaleController.getString("ChannelSubscribers", R.string.ChannelSubscribers), String.format("%d", info.participants_count), true);
                    blockCell.setTextAndValue(LocaleController.getString("ChannelBlacklist", R.string.ChannelBlacklist), String.format("%d", Math.max(info.banned_count, info.kicked_count)), logCell != null && logCell.getVisibility() == View.VISIBLE);
                } else {
                    if (ChatObject.isChannel(currentChat)) {
                        membersCell.setTextAndValue(LocaleController.getString("ChannelMembers", R.string.ChannelMembers), String.format("%d", info.participants_count), logCell != null && logCell.getVisibility() == View.VISIBLE);
                    } else {
                        membersCell.setTextAndValue(LocaleController.getString("ChannelMembers", R.string.ChannelMembers), String.format("%d", info.participants.participants.size()), logCell != null && logCell.getVisibility() == View.VISIBLE);
                    }
                    int count = 0;
                    if (currentChat.default_banned_rights != null) {
                        if (!currentChat.default_banned_rights.send_stickers) {
                            count++;
                        }
                        if (!currentChat.default_banned_rights.send_gifs) {
                            count++;
                        }
                        if (!currentChat.default_banned_rights.send_media) {
                            count++;
                        }
                        if (!currentChat.default_banned_rights.embed_links) {
                            count++;
                        }
                        if (!currentChat.default_banned_rights.send_messages) {
                            count++;
                        }
                        if (!currentChat.default_banned_rights.pin_messages) {
                            count++;
                        }
                        if (!currentChat.default_banned_rights.send_polls) {
                            count++;
                        }
                        if (!currentChat.default_banned_rights.invite_users) {
                            count++;
                        }
                        if (!currentChat.default_banned_rights.change_info) {
                            count++;
                        }
                    } else {
                        count = 9;
                    }
                    blockCell.setTextAndValue(LocaleController.getString("ChannelPermissions", R.string.ChannelPermissions), count + " / 9", true);
                }
                if (info.participants != null) {
                    if (ChatObject.isChannel(currentChat) && !ChatObject.hasAdminRights(currentChat) && info.participants.participants.size() != info.participants_count && realAdminCount == 0) {
                        adminCell.setText(LocaleController.getString("ChannelAdministrators", R.string.ChannelAdministrators), true);
                    } else {
                        adminCell.setTextAndValue(LocaleController.getString("ChannelAdministrators", R.string.ChannelAdministrators), String.format("%d", ChatObject.isChannel(currentChat) ? ChatObject.hasAdminRights(currentChat) ? info.admins_count : realAdminCount == 0 ? getChannelAdminCount() : realAdminCount : getAdminCount()), true);
                    }
                    if (ChatObject.isChannel(currentChat) && !ChatObject.hasAdminRights(currentChat) && info.participants.participants.size() != info.participants_count) {
                        getRealChannelAdminCount();
                    }
                }
            } else {
                if (isChannel) {
                    membersCell.setText(LocaleController.getString("ChannelSubscribers", R.string.ChannelSubscribers), true);
                    blockCell.setText(LocaleController.getString("ChannelBlacklist", R.string.ChannelBlacklist), logCell != null && logCell.getVisibility() == View.VISIBLE);
                } else {
                    membersCell.setText(LocaleController.getString("ChannelMembers", R.string.ChannelMembers), logCell != null && logCell.getVisibility() == View.VISIBLE);
                    blockCell.setText(LocaleController.getString("ChannelPermissions", R.string.ChannelPermissions), true);
                }
                adminCell.setText(LocaleController.getString("ChannelAdministrators", R.string.ChannelAdministrators), true);
            }
        }

        if (stickersCell != null && info != null) {
            if (info.stickerset != null) {
                stickersCell.setTextAndValue(LocaleController.getString("GroupStickers", R.string.GroupStickers), info.stickerset.title, false);
            } else {
                stickersCell.setText(LocaleController.getString("GroupStickers", R.string.GroupStickers), false);
            }
        }
    }

    @Override
    public ArrayList<ThemeDescription> getThemeDescriptions() {
        ArrayList<ThemeDescription> themeDescriptions = new ArrayList<>();

        ThemeDescription.ThemeDescriptionDelegate cellDelegate = () -> {
            if (avatarImage != null) {
                avatarImage.invalidate();
            }
        };

        themeDescriptions.add(new ThemeDescription(fragmentView, ThemeDescription.FLAG_BACKGROUND, null, null, null, null, Theme.key_windowBackgroundGray));

        themeDescriptions.add(new ThemeDescription(actionBar, ThemeDescription.FLAG_BACKGROUND, null, null, null, null, Theme.key_actionBarDefault));
        themeDescriptions.add(new ThemeDescription(actionBar, ThemeDescription.FLAG_AB_ITEMSCOLOR, null, null, null, null, Theme.key_actionBarDefaultIcon));
        themeDescriptions.add(new ThemeDescription(actionBar, ThemeDescription.FLAG_AB_TITLECOLOR, null, null, null, null, Theme.key_actionBarDefaultTitle));
        themeDescriptions.add(new ThemeDescription(actionBar, ThemeDescription.FLAG_AB_SELECTORCOLOR, null, null, null, null, Theme.key_actionBarDefaultSelector));

        themeDescriptions.add(new ThemeDescription(setAvatarCell, ThemeDescription.FLAG_SELECTOR, null, null, null, null, Theme.key_listSelector));
        themeDescriptions.add(new ThemeDescription(setAvatarCell, ThemeDescription.FLAG_TEXTCOLOR, new Class[]{TextCell.class}, new String[]{"textView"}, null, null, null, Theme.key_windowBackgroundWhiteBlueButton));
        themeDescriptions.add(new ThemeDescription(setAvatarCell, 0, new Class[]{TextCell.class}, new String[]{"imageView"}, null, null, null, Theme.key_windowBackgroundWhiteBlueIcon));
        themeDescriptions.add(new ThemeDescription(membersCell, ThemeDescription.FLAG_SELECTOR, null, null, null, null, Theme.key_listSelector));
        themeDescriptions.add(new ThemeDescription(membersCell, ThemeDescription.FLAG_TEXTCOLOR, new Class[]{TextCell.class}, new String[]{"textView"}, null, null, null, Theme.key_windowBackgroundWhiteBlackText));
        themeDescriptions.add(new ThemeDescription(membersCell, 0, new Class[]{TextCell.class}, new String[]{"imageView"}, null, null, null, Theme.key_windowBackgroundWhiteGrayIcon));
        themeDescriptions.add(new ThemeDescription(adminCell, ThemeDescription.FLAG_SELECTOR, null, null, null, null, Theme.key_listSelector));
        themeDescriptions.add(new ThemeDescription(adminCell, ThemeDescription.FLAG_TEXTCOLOR, new Class[]{TextCell.class}, new String[]{"textView"}, null, null, null, Theme.key_windowBackgroundWhiteBlackText));
        themeDescriptions.add(new ThemeDescription(adminCell, 0, new Class[]{TextCell.class}, new String[]{"imageView"}, null, null, null, Theme.key_windowBackgroundWhiteGrayIcon));
        themeDescriptions.add(new ThemeDescription(blockCell, ThemeDescription.FLAG_SELECTOR, null, null, null, null, Theme.key_listSelector));
        themeDescriptions.add(new ThemeDescription(blockCell, ThemeDescription.FLAG_TEXTCOLOR, new Class[]{TextCell.class}, new String[]{"textView"}, null, null, null, Theme.key_windowBackgroundWhiteBlackText));
        themeDescriptions.add(new ThemeDescription(blockCell, 0, new Class[]{TextCell.class}, new String[]{"imageView"}, null, null, null, Theme.key_windowBackgroundWhiteGrayIcon));
        themeDescriptions.add(new ThemeDescription(logCell, ThemeDescription.FLAG_SELECTOR, null, null, null, null, Theme.key_listSelector));
        themeDescriptions.add(new ThemeDescription(logCell, ThemeDescription.FLAG_TEXTCOLOR, new Class[]{TextCell.class}, new String[]{"textView"}, null, null, null, Theme.key_windowBackgroundWhiteBlackText));
        themeDescriptions.add(new ThemeDescription(logCell, 0, new Class[]{TextCell.class}, new String[]{"imageView"}, null, null, null, Theme.key_windowBackgroundWhiteGrayIcon));

        themeDescriptions.add(new ThemeDescription(typeCell, ThemeDescription.FLAG_SELECTOR, null, null, null, null, Theme.key_listSelector));
        themeDescriptions.add(new ThemeDescription(typeCell, 0, new Class[]{TextDetailCell.class}, new String[]{"textView"}, null, null, null, Theme.key_windowBackgroundWhiteBlackText));
        themeDescriptions.add(new ThemeDescription(typeCell, 0, new Class[]{TextDetailCell.class}, new String[]{"valueTextView"}, null, null, null, Theme.key_windowBackgroundWhiteGrayText2));
        themeDescriptions.add(new ThemeDescription(historyCell, ThemeDescription.FLAG_SELECTOR, null, null, null, null, Theme.key_listSelector));
        themeDescriptions.add(new ThemeDescription(historyCell, 0, new Class[]{TextDetailCell.class}, new String[]{"textView"}, null, null, null, Theme.key_windowBackgroundWhiteBlackText));
        themeDescriptions.add(new ThemeDescription(historyCell, 0, new Class[]{TextDetailCell.class}, new String[]{"valueTextView"}, null, null, null, Theme.key_windowBackgroundWhiteGrayText2));
        themeDescriptions.add(new ThemeDescription(locationCell, ThemeDescription.FLAG_SELECTOR, null, null, null, null, Theme.key_listSelector));
        themeDescriptions.add(new ThemeDescription(locationCell, 0, new Class[]{TextDetailCell.class}, new String[]{"textView"}, null, null, null, Theme.key_windowBackgroundWhiteBlackText));
        themeDescriptions.add(new ThemeDescription(locationCell, 0, new Class[]{TextDetailCell.class}, new String[]{"valueTextView"}, null, null, null, Theme.key_windowBackgroundWhiteGrayText2));

        themeDescriptions.add(new ThemeDescription(nameTextView, ThemeDescription.FLAG_TEXTCOLOR, null, null, null, null, Theme.key_windowBackgroundWhiteBlackText));
        themeDescriptions.add(new ThemeDescription(nameTextView, ThemeDescription.FLAG_HINTTEXTCOLOR, null, null, null, null, Theme.key_windowBackgroundWhiteHintText));
        themeDescriptions.add(new ThemeDescription(nameTextView, ThemeDescription.FLAG_BACKGROUNDFILTER, null, null, null, null, Theme.key_windowBackgroundWhiteInputField));
        themeDescriptions.add(new ThemeDescription(nameTextView, ThemeDescription.FLAG_BACKGROUNDFILTER | ThemeDescription.FLAG_DRAWABLESELECTEDSTATE, null, null, null, null, Theme.key_windowBackgroundWhiteInputFieldActivated));
        themeDescriptions.add(new ThemeDescription(descriptionTextView, ThemeDescription.FLAG_TEXTCOLOR, null, null, null, null, Theme.key_windowBackgroundWhiteBlackText));
        themeDescriptions.add(new ThemeDescription(descriptionTextView, ThemeDescription.FLAG_HINTTEXTCOLOR, null, null, null, null, Theme.key_windowBackgroundWhiteHintText));

        themeDescriptions.add(new ThemeDescription(avatarContainer, ThemeDescription.FLAG_BACKGROUND, null, null, null, null, Theme.key_windowBackgroundWhite));
        themeDescriptions.add(new ThemeDescription(settingsContainer, ThemeDescription.FLAG_BACKGROUND, null, null, null, null, Theme.key_windowBackgroundWhite));
        themeDescriptions.add(new ThemeDescription(typeEditContainer, ThemeDescription.FLAG_BACKGROUND, null, null, null, null, Theme.key_windowBackgroundWhite));
        themeDescriptions.add(new ThemeDescription(deleteContainer, ThemeDescription.FLAG_BACKGROUND, null, null, null, null, Theme.key_windowBackgroundWhite));
        themeDescriptions.add(new ThemeDescription(stickersContainer, ThemeDescription.FLAG_BACKGROUND, null, null, null, null, Theme.key_windowBackgroundWhite));
        themeDescriptions.add(new ThemeDescription(infoContainer, ThemeDescription.FLAG_BACKGROUND, null, null, null, null, Theme.key_windowBackgroundWhite));

        themeDescriptions.add(new ThemeDescription(settingsTopSectionCell, ThemeDescription.FLAG_BACKGROUNDFILTER, new Class[]{ShadowSectionCell.class}, null, null, null, Theme.key_windowBackgroundGrayShadow));
        themeDescriptions.add(new ThemeDescription(settingsSectionCell, ThemeDescription.FLAG_BACKGROUNDFILTER, new Class[]{ShadowSectionCell.class}, null, null, null, Theme.key_windowBackgroundGrayShadow));
        themeDescriptions.add(new ThemeDescription(deleteInfoCell, ThemeDescription.FLAG_BACKGROUNDFILTER, new Class[]{ShadowSectionCell.class}, null, null, null, Theme.key_windowBackgroundGrayShadow));
        themeDescriptions.add(new ThemeDescription(infoSectionCell, ThemeDescription.FLAG_BACKGROUNDFILTER, new Class[]{ShadowSectionCell.class}, null, null, null, Theme.key_windowBackgroundGrayShadow));

        themeDescriptions.add(new ThemeDescription(signCell, ThemeDescription.FLAG_SELECTOR, null, null, null, null, Theme.key_listSelector));
        themeDescriptions.add(new ThemeDescription(signCell, 0, new Class[]{TextCheckCell.class}, new String[]{"textView"}, null, null, null, Theme.key_windowBackgroundWhiteBlackText));
        themeDescriptions.add(new ThemeDescription(signCell, 0, new Class[]{TextCheckCell.class}, new String[]{"checkBox"}, null, null, null, Theme.key_switchTrack));
        themeDescriptions.add(new ThemeDescription(signCell, 0, new Class[]{TextCheckCell.class}, new String[]{"checkBox"}, null, null, null, Theme.key_switchTrackChecked));

        themeDescriptions.add(new ThemeDescription(deleteCell, ThemeDescription.FLAG_SELECTOR, null, null, null, null, Theme.key_listSelector));
        themeDescriptions.add(new ThemeDescription(deleteCell, ThemeDescription.FLAG_TEXTCOLOR, new Class[]{TextSettingsCell.class}, new String[]{"textView"}, null, null, null, Theme.key_windowBackgroundWhiteRedText5));
        themeDescriptions.add(new ThemeDescription(stickersCell, ThemeDescription.FLAG_SELECTOR, null, null, null, null, Theme.key_listSelector));
        themeDescriptions.add(new ThemeDescription(stickersCell, ThemeDescription.FLAG_TEXTCOLOR, new Class[]{TextSettingsCell.class}, new String[]{"textView"}, null, null, null, Theme.key_windowBackgroundWhiteBlackText));

        themeDescriptions.add(new ThemeDescription(stickersInfoCell3, ThemeDescription.FLAG_BACKGROUNDFILTER, new Class[]{TextInfoPrivacyCell.class}, null, null, null, Theme.key_windowBackgroundGrayShadow));
        themeDescriptions.add(new ThemeDescription(stickersInfoCell3, 0, new Class[]{TextInfoPrivacyCell.class}, new String[]{"textView"}, null, null, null, Theme.key_windowBackgroundWhiteGrayText4));

        themeDescriptions.add(new ThemeDescription(null, 0, null, null, Theme.avatarDrawables, cellDelegate, Theme.key_avatar_text));
        themeDescriptions.add(new ThemeDescription(null, 0, null, null, null, cellDelegate, Theme.key_avatar_backgroundRed));
        themeDescriptions.add(new ThemeDescription(null, 0, null, null, null, cellDelegate, Theme.key_avatar_backgroundOrange));
        themeDescriptions.add(new ThemeDescription(null, 0, null, null, null, cellDelegate, Theme.key_avatar_backgroundViolet));
        themeDescriptions.add(new ThemeDescription(null, 0, null, null, null, cellDelegate, Theme.key_avatar_backgroundGreen));
        themeDescriptions.add(new ThemeDescription(null, 0, null, null, null, cellDelegate, Theme.key_avatar_backgroundCyan));
        themeDescriptions.add(new ThemeDescription(null, 0, null, null, null, cellDelegate, Theme.key_avatar_backgroundBlue));
        themeDescriptions.add(new ThemeDescription(null, 0, null, null, null, cellDelegate, Theme.key_avatar_backgroundPink));

        return themeDescriptions;
    }
}<|MERGE_RESOLUTION|>--- conflicted
+++ resolved
@@ -17,12 +17,9 @@
 import android.content.Intent;
 import android.graphics.Canvas;
 import android.graphics.Paint;
-<<<<<<< HEAD
 import android.graphics.PorterDuff;
 import android.graphics.PorterDuffColorFilter;
-=======
 import android.os.Build;
->>>>>>> 32071036
 import android.os.Bundle;
 import android.text.Editable;
 import android.text.InputFilter;
@@ -140,9 +137,8 @@
 
     private final static int done_button = 1;
 
-<<<<<<< HEAD
     private int realAdminCount = 0;
-=======
+
     private PhotoViewer.PhotoViewerProvider provider = new PhotoViewer.EmptyPhotoViewerProvider() {
 
         @Override
@@ -186,7 +182,6 @@
             imageUpdater.openPhotoForEdit(file, thumb, 0, isVideo);
         }
     };
->>>>>>> 32071036
 
     public ChatEditActivity(Bundle args) {
         super(args);
@@ -483,39 +478,7 @@
                     }
                 }
             };
-<<<<<<< HEAD
-            frameLayout.addView(avatarOverlay, LayoutHelper.createFrame(64, 64, Gravity.TOP | (LocaleController.isRTL ? Gravity.RIGHT : Gravity.LEFT), LocaleController.isRTL ? 0 : 16, 12, LocaleController.isRTL ? 16 : 0, 12));
-            avatarOverlay.setOnClickListener(view -> imageUpdater.openMenu(avatar != null, () -> {
-                avatar = null;
-                avatarBig = null;
-                uploadedAvatar = null;
-                showAvatarProgress(false, true);
-                avatarImage.setImage(null, null, avatarDrawable, currentChat);
-            }));
-            avatarOverlay.setContentDescription(LocaleController.getString("ChoosePhoto", R.string.ChoosePhoto));
-
-            avatarEditor = new ImageView(context) {
-                @Override
-                public void invalidate(int l, int t, int r, int b) {
-                    super.invalidate(l, t, r, b);
-                    avatarOverlay.invalidate();
-                }
-
-                @Override
-                public void invalidate() {
-                    super.invalidate();
-                    avatarOverlay.invalidate();
-                }
-            };
-            avatarEditor.setScaleType(ImageView.ScaleType.CENTER);
-            avatarEditor.setImageResource(R.drawable.baseline_camera_alt_24);
-            avatarEditor.setColorFilter(new PorterDuffColorFilter(Theme.getColor(Theme.key_actionBarDefaultIcon), PorterDuff.Mode.SRC_IN));
-            avatarEditor.setEnabled(false);
-            avatarEditor.setClickable(false);
-            frameLayout.addView(avatarEditor, LayoutHelper.createFrame(64, 64, Gravity.TOP | (LocaleController.isRTL ? Gravity.RIGHT : Gravity.LEFT), LocaleController.isRTL ? 0 : 16, 12, LocaleController.isRTL ? 16 : 0, 12));
-=======
             frameLayout.addView(avatarOverlay, LayoutHelper.createFrame(64, 64, Gravity.TOP | (LocaleController.isRTL ? Gravity.RIGHT : Gravity.LEFT), LocaleController.isRTL ? 0 : 16, 12, LocaleController.isRTL ? 16 : 0, 8));
->>>>>>> 32071036
 
             avatarProgressView = new RadialProgressView(context);
             avatarProgressView.setSize(AndroidUtilities.dp(30));
