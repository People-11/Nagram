--- conflicted
+++ resolved
@@ -2412,13 +2412,11 @@
             stickersCell.setTextAndValueAndIcon(getString(R.string.GroupStickers), info.stickerset != null ? info.stickerset.title : getString(R.string.Add), R.drawable.msg_sticker, false);
         }
 
-<<<<<<< HEAD
         if (logCell != null && !ChatObject.hasAdminRights(currentChat)) logCell.setVisibility(View.GONE);
-=======
+
         if (suggestedCell != null) {
             updateSuggestedCell(animated);
         }
->>>>>>> 4d7a3a40
     }
 
     public void updateColorCell() {
