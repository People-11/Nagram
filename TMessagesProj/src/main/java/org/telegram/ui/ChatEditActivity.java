/*
 * This is the source code of Telegram for Android v. 5.x.x.
 * It is licensed under GNU GPL v. 2 or later.
 * You should have received a copy of the license in this archive (see LICENSE).
 *
 * Copyright Nikolai Kudashov, 2013-2018.
 */

package org.telegram.ui;

import android.animation.Animator;
import android.animation.AnimatorListenerAdapter;
import android.animation.AnimatorSet;
import android.animation.ObjectAnimator;
import android.app.Dialog;
import android.content.Context;
import android.content.Intent;
import android.graphics.Canvas;
import android.graphics.Paint;
import android.os.Build;
import android.os.Bundle;
import android.text.Editable;
import android.text.InputFilter;
import android.text.InputType;
import android.text.TextUtils;
import android.text.TextWatcher;
import android.util.TypedValue;
import android.view.Gravity;
import android.view.View;
import android.view.ViewGroup;
import android.view.inputmethod.EditorInfo;
import android.widget.FrameLayout;
import android.widget.LinearLayout;
import android.widget.ScrollView;

import org.telegram.messenger.AndroidUtilities;
import org.telegram.messenger.ChatObject;
import org.telegram.messenger.FileLog;
import org.telegram.messenger.ImageLocation;
import org.telegram.messenger.LocaleController;
import org.telegram.messenger.MessageObject;
import org.telegram.messenger.MessagesController;
import org.telegram.messenger.MessagesStorage;
import org.telegram.messenger.NotificationCenter;
import org.telegram.messenger.R;
import org.telegram.tgnet.TLRPC;
import org.telegram.ui.ActionBar.ActionBar;
import org.telegram.ui.ActionBar.ActionBarMenu;
import org.telegram.ui.ActionBar.AlertDialog;
import org.telegram.ui.ActionBar.BaseFragment;
import org.telegram.ui.ActionBar.BottomSheet;
import org.telegram.ui.ActionBar.Theme;
import org.telegram.ui.ActionBar.ThemeDescription;
import org.telegram.ui.Cells.HeaderCell;
import org.telegram.ui.Cells.RadioButtonCell;
import org.telegram.ui.Cells.ShadowSectionCell;
import org.telegram.ui.Cells.TextCell;
import org.telegram.ui.Cells.TextCheckCell;
import org.telegram.ui.Cells.TextDetailCell;
import org.telegram.ui.Cells.TextInfoPrivacyCell;
import org.telegram.ui.Cells.TextSettingsCell;
import org.telegram.ui.Components.AlertsCreator;
import org.telegram.ui.Components.AvatarDrawable;
import org.telegram.ui.Components.BackupImageView;
import org.telegram.ui.Components.EditTextBoldCursor;
import org.telegram.ui.Components.EditTextEmoji;
import org.telegram.ui.Components.ImageUpdater;
import org.telegram.ui.Components.LayoutHelper;
import org.telegram.ui.Components.RLottieDrawable;
import org.telegram.ui.Components.RadialProgressView;
import org.telegram.ui.Components.SizeNotifierFrameLayout;
import org.telegram.ui.Components.UndoView;

import java.util.ArrayList;
import java.util.Collections;
import java.util.List;
import java.util.concurrent.CountDownLatch;

import tw.nekomimi.nekogram.utils.VibrateUtil;

public class ChatEditActivity extends BaseFragment implements ImageUpdater.ImageUpdaterDelegate, NotificationCenter.NotificationCenterDelegate {

    private View doneButton;

    private AlertDialog progressDialog;

    private UndoView undoView;

    private LinearLayout avatarContainer;
    private BackupImageView avatarImage;
    private View avatarOverlay;
    private AnimatorSet avatarAnimation;
    private RadialProgressView avatarProgressView;
    private AvatarDrawable avatarDrawable;
    private ImageUpdater imageUpdater;
    private EditTextEmoji nameTextView;

    private LinearLayout settingsContainer;
    private EditTextBoldCursor descriptionTextView;

    private LinearLayout typeEditContainer;
    private ShadowSectionCell settingsTopSectionCell;
    private TextDetailCell locationCell;
    private TextDetailCell typeCell;
    private TextDetailCell linkedCell;
    private TextDetailCell historyCell;
    private TextCell reactionsCell;
    private ShadowSectionCell settingsSectionCell;

    private TextCheckCell signCell;

    private FrameLayout stickersContainer;
    private TextCell stickersCell;
    private TextInfoPrivacyCell stickersInfoCell;

    private LinearLayout infoContainer;
    private TextCell membersCell;
    private TextCell memberRequestsCell;
    private TextCell inviteLinksCell;
    private TextCell adminCell;
    private TextCell blockCell;
    private TextCell logCell;
    private TextCell setAvatarCell;
    private ShadowSectionCell infoSectionCell;

    private FrameLayout deleteContainer;
    private TextSettingsCell deleteCell;
    private ShadowSectionCell deleteInfoCell;

    private TLRPC.FileLocation avatar;
    private TLRPC.Chat currentChat;
    private TLRPC.ChatFull info;
    private long chatId;
    private boolean signMessages;

    private boolean isChannel;

    private boolean historyHidden;
    private List<String> availableReactions = Collections.emptyList();

    private boolean createAfterUpload;
    private boolean donePressed;

    private final static int done_button = 1;

    private int realAdminCount = 0;

    private PhotoViewer.PhotoViewerProvider provider = new PhotoViewer.EmptyPhotoViewerProvider() {

        @Override
        public PhotoViewer.PlaceProviderObject getPlaceForPhoto(MessageObject messageObject, TLRPC.FileLocation fileLocation, int index, boolean needPreview) {
            if (fileLocation == null) {
                return null;
            }

            TLRPC.FileLocation photoBig = null;
            TLRPC.Chat chat = getMessagesController().getChat(chatId);
            if (chat != null && chat.photo != null && chat.photo.photo_big != null) {
                photoBig = chat.photo.photo_big;
            }

            if (photoBig != null && photoBig.local_id == fileLocation.local_id && photoBig.volume_id == fileLocation.volume_id && photoBig.dc_id == fileLocation.dc_id) {
                int[] coords = new int[2];
                avatarImage.getLocationInWindow(coords);
                PhotoViewer.PlaceProviderObject object = new PhotoViewer.PlaceProviderObject();
                object.viewX = coords[0];
                object.viewY = coords[1] - (Build.VERSION.SDK_INT >= 21 ? 0 : AndroidUtilities.statusBarHeight);
                object.parentView = avatarImage;
                object.imageReceiver = avatarImage.getImageReceiver();
                object.dialogId = -chatId;
                object.thumb = object.imageReceiver.getBitmapSafe();
                object.size = -1;
                object.radius = avatarImage.getImageReceiver().getRoundRadius();
                object.scale = avatarContainer.getScaleX();
                object.canEdit = true;
                return object;
            }
            return null;
        }

        @Override
        public void willHidePhotoViewer() {
            avatarImage.getImageReceiver().setVisible(true, true);
        }

        @Override
        public void openPhotoForEdit(String file, String thumb, boolean isVideo) {
            imageUpdater.openPhotoForEdit(file, thumb, 0, isVideo);
        }
    };

    public ChatEditActivity(Bundle args) {
        super(args);
        avatarDrawable = new AvatarDrawable();
        imageUpdater = new ImageUpdater(true);
        chatId = args.getLong("chat_id", 0);
    }

    @Override
    public boolean onFragmentCreate() {
        currentChat = getMessagesController().getChat(chatId);
        if (currentChat == null) {
            currentChat = MessagesStorage.getInstance(currentAccount).getChatSync(chatId);
            if (currentChat != null) {
                getMessagesController().putChat(currentChat, true);
            } else {
                return false;
            }
            if (info == null) {
                info = MessagesStorage.getInstance(currentAccount).loadChatInfo(chatId, ChatObject.isChannel(currentChat), new CountDownLatch(1), false, false);
                if (info == null) {
                    return false;
                }
            }
        }

        avatarDrawable.setInfo(5, currentChat.title, null);
        isChannel = ChatObject.isChannel(currentChat) && !currentChat.megagroup;
        imageUpdater.parentFragment = this;
        imageUpdater.setDelegate(this);
        signMessages = currentChat.signatures;
        NotificationCenter.getInstance(currentAccount).addObserver(this, NotificationCenter.chatInfoDidLoad);
        NotificationCenter.getInstance(currentAccount).addObserver(this, NotificationCenter.updateInterfaces);
        NotificationCenter.getInstance(currentAccount).addObserver(this, NotificationCenter.chatAvailableReactionsUpdated);

        if (info != null) {
            loadLinksCount();
        }
        return super.onFragmentCreate();
    }

    private void loadLinksCount() {
        TLRPC.TL_messages_getExportedChatInvites req = new TLRPC.TL_messages_getExportedChatInvites();
        req.peer = getMessagesController().getInputPeer(-chatId);
        req.admin_id = getMessagesController().getInputUser(getUserConfig().getCurrentUser());
        req.limit = 0;
        getConnectionsManager().sendRequest(req, (response, error) -> AndroidUtilities.runOnUIThread(() -> {
            if (error == null) {
                TLRPC.TL_messages_exportedChatInvites invites = (TLRPC.TL_messages_exportedChatInvites) response;
                info.invitesCount = invites.count;
                getMessagesStorage().saveChatLinksCount(chatId, info.invitesCount);
                updateFields(false);
            }
        }));
    }

    @Override
    public void onFragmentDestroy() {
        super.onFragmentDestroy();
        if (imageUpdater != null) {
            imageUpdater.clear();
        }
        NotificationCenter.getInstance(currentAccount).removeObserver(this, NotificationCenter.chatInfoDidLoad);
        NotificationCenter.getInstance(currentAccount).removeObserver(this, NotificationCenter.updateInterfaces);
        NotificationCenter.getInstance(currentAccount).removeObserver(this, NotificationCenter.chatAvailableReactionsUpdated);
        if (nameTextView != null) {
            nameTextView.onDestroy();
        }
    }

    @Override
    public void onResume() {
        super.onResume();
        if (nameTextView != null) {
            nameTextView.onResume();
            nameTextView.getEditText().requestFocus();
        }
        AndroidUtilities.requestAdjustResize(getParentActivity(), classGuid);
        updateFields(true);
        imageUpdater.onResume();
    }

    @Override
    public void onPause() {
        super.onPause();
        if (nameTextView != null) {
            nameTextView.onPause();
        }
        if (undoView != null) {
            undoView.hide(true, 0);
        }
        imageUpdater.onPause();
    }

    @Override
    protected void onBecomeFullyHidden() {
        if (undoView != null) {
            undoView.hide(true, 0);
        }
    }

    @Override
    public void dismissCurrentDialog() {
        if (imageUpdater.dismissCurrentDialog(visibleDialog)) {
            return;
        }
        super.dismissCurrentDialog();
    }

    @Override
    public boolean dismissDialogOnPause(Dialog dialog) {
        return imageUpdater.dismissDialogOnPause(dialog) && super.dismissDialogOnPause(dialog);
    }

    @Override
    public void onRequestPermissionsResultFragment(int requestCode, String[] permissions, int[] grantResults) {
        imageUpdater.onRequestPermissionsResultFragment(requestCode, permissions, grantResults);
    }

    @Override
    public boolean onBackPressed() {
        if (nameTextView != null && nameTextView.isPopupShowing()) {
            nameTextView.hidePopup(true);
            return false;
        }
        return checkDiscard();
    }

    @Override
    public View createView(Context context) {
        if (nameTextView != null) {
            nameTextView.onDestroy();
        }

        actionBar.setBackButtonImage(R.drawable.ic_ab_back);
        actionBar.setAllowOverlayTitle(true);

        actionBar.setActionBarMenuOnItemClick(new ActionBar.ActionBarMenuOnItemClick() {
            @Override
            public void onItemClick(int id) {
                if (id == -1) {
                    if (checkDiscard()) {
                        finishFragment();
                    }
                } else if (id == done_button) {
                    processDone();
                }
            }
        });

        SizeNotifierFrameLayout sizeNotifierFrameLayout = new SizeNotifierFrameLayout(context) {

            private boolean ignoreLayout;

            @Override
            protected void onMeasure(int widthMeasureSpec, int heightMeasureSpec) {
                int widthSize = MeasureSpec.getSize(widthMeasureSpec);
                int heightSize = MeasureSpec.getSize(heightMeasureSpec);

                setMeasuredDimension(widthSize, heightSize);
                heightSize -= getPaddingTop();

                measureChildWithMargins(actionBar, widthMeasureSpec, 0, heightMeasureSpec, 0);

                int keyboardSize = measureKeyboardHeight();
                if (keyboardSize > AndroidUtilities.dp(20)) {
                    ignoreLayout = true;
                    nameTextView.hideEmojiView();
                    ignoreLayout = false;
                }

                int childCount = getChildCount();
                for (int i = 0; i < childCount; i++) {
                    View child = getChildAt(i);
                    if (child == null || child.getVisibility() == GONE || child == actionBar) {
                        continue;
                    }
                    if (nameTextView != null && nameTextView.isPopupView(child)) {
                        if (AndroidUtilities.isInMultiwindow || AndroidUtilities.isTablet()) {
                            if (AndroidUtilities.isTablet()) {
                                child.measure(MeasureSpec.makeMeasureSpec(widthSize, MeasureSpec.EXACTLY), MeasureSpec.makeMeasureSpec(Math.min(AndroidUtilities.dp(AndroidUtilities.isTablet() ? 200 : 320), heightSize - AndroidUtilities.statusBarHeight + getPaddingTop()), MeasureSpec.EXACTLY));
                            } else {
                                child.measure(MeasureSpec.makeMeasureSpec(widthSize, MeasureSpec.EXACTLY), MeasureSpec.makeMeasureSpec(heightSize - AndroidUtilities.statusBarHeight + getPaddingTop(), MeasureSpec.EXACTLY));
                            }
                        } else {
                            child.measure(MeasureSpec.makeMeasureSpec(widthSize, MeasureSpec.EXACTLY), MeasureSpec.makeMeasureSpec(child.getLayoutParams().height, MeasureSpec.EXACTLY));
                        }
                    } else {
                        measureChildWithMargins(child, widthMeasureSpec, 0, heightMeasureSpec, 0);
                    }
                }
            }

            @Override
            protected void onLayout(boolean changed, int l, int t, int r, int b) {
                final int count = getChildCount();

                int keyboardSize = measureKeyboardHeight();
                int paddingBottom = keyboardSize <= AndroidUtilities.dp(20) && !AndroidUtilities.isInMultiwindow && !AndroidUtilities.isTablet() ? nameTextView.getEmojiPadding() : 0;
                setBottomClip(paddingBottom);

                for (int i = 0; i < count; i++) {
                    final View child = getChildAt(i);
                    if (child.getVisibility() == GONE) {
                        continue;
                    }
                    final LayoutParams lp = (LayoutParams) child.getLayoutParams();

                    final int width = child.getMeasuredWidth();
                    final int height = child.getMeasuredHeight();

                    int childLeft;
                    int childTop;

                    int gravity = lp.gravity;
                    if (gravity == -1) {
                        gravity = Gravity.TOP | Gravity.LEFT;
                    }

                    final int absoluteGravity = gravity & Gravity.HORIZONTAL_GRAVITY_MASK;
                    final int verticalGravity = gravity & Gravity.VERTICAL_GRAVITY_MASK;

                    switch (absoluteGravity & Gravity.HORIZONTAL_GRAVITY_MASK) {
                        case Gravity.CENTER_HORIZONTAL:
                            childLeft = (r - l - width) / 2 + lp.leftMargin - lp.rightMargin;
                            break;
                        case Gravity.RIGHT:
                            childLeft = r - width - lp.rightMargin;
                            break;
                        case Gravity.LEFT:
                        default:
                            childLeft = lp.leftMargin;
                    }

                    switch (verticalGravity) {
                        case Gravity.TOP:
                            childTop = lp.topMargin + getPaddingTop();
                            break;
                        case Gravity.CENTER_VERTICAL:
                            childTop = ((b - paddingBottom) - t - height) / 2 + lp.topMargin - lp.bottomMargin;
                            break;
                        case Gravity.BOTTOM:
                            childTop = ((b - paddingBottom) - t) - height - lp.bottomMargin;
                            break;
                        default:
                            childTop = lp.topMargin;
                    }

                    if (nameTextView != null && nameTextView.isPopupView(child)) {
                        if (AndroidUtilities.isTablet()) {
                            childTop = getMeasuredHeight() - child.getMeasuredHeight();
                        } else {
                            childTop = getMeasuredHeight() + keyboardSize - child.getMeasuredHeight();
                        }
                    }
                    child.layout(childLeft, childTop, childLeft + width, childTop + height);
                }

                notifyHeightChanged();
            }

            @Override
            public void requestLayout() {
                if (ignoreLayout) {
                    return;
                }
                super.requestLayout();
            }
        };
        sizeNotifierFrameLayout.setOnTouchListener((v, event) -> true);
        fragmentView = sizeNotifierFrameLayout;
        fragmentView.setBackgroundColor(Theme.getColor(Theme.key_windowBackgroundGray));

        ScrollView scrollView = new ScrollView(context);
        scrollView.setFillViewport(true);
        sizeNotifierFrameLayout.addView(scrollView, LayoutHelper.createFrame(LayoutHelper.MATCH_PARENT, LayoutHelper.MATCH_PARENT));

        LinearLayout linearLayout1 = new LinearLayout(context);
        scrollView.addView(linearLayout1, new ScrollView.LayoutParams(ViewGroup.LayoutParams.MATCH_PARENT, ViewGroup.LayoutParams.WRAP_CONTENT));

        linearLayout1.setOrientation(LinearLayout.VERTICAL);

        actionBar.setTitle(LocaleController.getString("ChannelEdit", R.string.ChannelEdit));

        avatarContainer = new LinearLayout(context);
        avatarContainer.setOrientation(LinearLayout.VERTICAL);
        avatarContainer.setBackgroundColor(Theme.getColor(Theme.key_windowBackgroundWhite));
        linearLayout1.addView(avatarContainer, LayoutHelper.createLinear(LayoutHelper.MATCH_PARENT, LayoutHelper.WRAP_CONTENT));

        FrameLayout frameLayout = new FrameLayout(context);
        avatarContainer.addView(frameLayout, LayoutHelper.createLinear(LayoutHelper.MATCH_PARENT, LayoutHelper.WRAP_CONTENT));

        avatarImage = new BackupImageView(context) {
            @Override
            public void invalidate() {
                if (avatarOverlay != null) {
                    avatarOverlay.invalidate();
                }
                super.invalidate();
            }

            @Override
            public void invalidate(int l, int t, int r, int b) {
                if (avatarOverlay != null) {
                    avatarOverlay.invalidate();
                }
                super.invalidate(l, t, r, b);
            }
        };
        avatarImage.setRoundRadius(AndroidUtilities.dp(32));

        if (ChatObject.canChangeChatInfo(currentChat)) {
            frameLayout.addView(avatarImage, LayoutHelper.createFrame(64, 64, Gravity.TOP | (LocaleController.isRTL ? Gravity.RIGHT : Gravity.LEFT), LocaleController.isRTL ? 0 : 16, 12, LocaleController.isRTL ? 16 : 0, 8));

            Paint paint = new Paint(Paint.ANTI_ALIAS_FLAG);
            paint.setColor(0x55000000);

            avatarOverlay = new View(context) {
                @Override
                protected void onDraw(Canvas canvas) {
                    if (avatarImage != null && avatarImage.getImageReceiver().hasNotThumb()) {
                        paint.setAlpha((int) (0x55 * avatarImage.getImageReceiver().getCurrentAlpha()));
                        canvas.drawCircle(getMeasuredWidth() / 2.0f, getMeasuredHeight() / 2.0f, getMeasuredWidth() / 2.0f, paint);
                    }
                }
            };
            frameLayout.addView(avatarOverlay, LayoutHelper.createFrame(64, 64, Gravity.TOP | (LocaleController.isRTL ? Gravity.RIGHT : Gravity.LEFT), LocaleController.isRTL ? 0 : 16, 12, LocaleController.isRTL ? 16 : 0, 8));

            avatarProgressView = new RadialProgressView(context);
            avatarProgressView.setSize(AndroidUtilities.dp(30));
            avatarProgressView.setProgressColor(0xffffffff);
            avatarProgressView.setNoProgress(false);
            frameLayout.addView(avatarProgressView, LayoutHelper.createFrame(64, 64, Gravity.TOP | (LocaleController.isRTL ? Gravity.RIGHT : Gravity.LEFT), LocaleController.isRTL ? 0 : 16, 12, LocaleController.isRTL ? 16 : 0, 8));

            showAvatarProgress(false, false);

            avatarContainer.setOnClickListener(v -> {
                if (imageUpdater.isUploadingImage()) {
                    return;
                }
                TLRPC.Chat chat = getMessagesController().getChat(chatId);
                if (chat.photo != null && chat.photo.photo_big != null) {
                    PhotoViewer.getInstance().setParentActivity(getParentActivity());
                    if (chat.photo.dc_id != 0) {
                        chat.photo.photo_big.dc_id = chat.photo.dc_id;
                    }
                    ImageLocation videoLocation;
                    if (info != null && (info.chat_photo instanceof TLRPC.TL_photo) && !info.chat_photo.video_sizes.isEmpty()) {
                        videoLocation = ImageLocation.getForPhoto(info.chat_photo.video_sizes.get(0), info.chat_photo);
                    } else {
                        videoLocation = null;
                    }
                    PhotoViewer.getInstance().openPhotoWithVideo(chat.photo.photo_big, videoLocation, provider);
                }
            });
        } else {
            frameLayout.addView(avatarImage, LayoutHelper.createFrame(64, 64, Gravity.TOP | (LocaleController.isRTL ? Gravity.RIGHT : Gravity.LEFT), LocaleController.isRTL ? 0 : 16, 12, LocaleController.isRTL ? 16 : 0, 12));
        }

        nameTextView = new EditTextEmoji(context, sizeNotifierFrameLayout, this, EditTextEmoji.STYLE_FRAGMENT);
        if (isChannel) {
            nameTextView.setHint(LocaleController.getString("EnterChannelName", R.string.EnterChannelName));
        } else {
            nameTextView.setHint(LocaleController.getString("GroupName", R.string.GroupName));
        }
        nameTextView.setEnabled(ChatObject.canChangeChatInfo(currentChat));
        nameTextView.setFocusable(nameTextView.isEnabled());
        nameTextView.getEditText().addTextChangedListener(new TextWatcher() {
            @Override
            public void beforeTextChanged(CharSequence s, int start, int count, int after) {

            }

            @Override
            public void onTextChanged(CharSequence s, int start, int before, int count) {

            }

            @Override
            public void afterTextChanged(Editable s) {
                avatarDrawable.setInfo(5, nameTextView.getText().toString(), null);
                if (avatarImage != null) {
                    avatarImage.invalidate();
                }
            }
        });
        InputFilter[] inputFilters = new InputFilter[1];
        inputFilters[0] = new InputFilter.LengthFilter(128);
        nameTextView.setFilters(inputFilters);
        frameLayout.addView(nameTextView, LayoutHelper.createFrame(LayoutHelper.MATCH_PARENT, LayoutHelper.WRAP_CONTENT, Gravity.CENTER_VERTICAL, LocaleController.isRTL ? 5 : 96, 0, LocaleController.isRTL ? 96 : 5, 0));

        settingsContainer = new LinearLayout(context);
        settingsContainer.setOrientation(LinearLayout.VERTICAL);
        settingsContainer.setBackgroundColor(Theme.getColor(Theme.key_windowBackgroundWhite));
        linearLayout1.addView(settingsContainer, LayoutHelper.createLinear(LayoutHelper.MATCH_PARENT, LayoutHelper.WRAP_CONTENT));

        if (ChatObject.canChangeChatInfo(currentChat)) {
            setAvatarCell = new TextCell(context) {
                @Override
                protected void onDraw(Canvas canvas) {
                    canvas.drawLine(LocaleController.isRTL ? 0 : AndroidUtilities.dp(20), getMeasuredHeight() - 1, getMeasuredWidth() - (LocaleController.isRTL ? AndroidUtilities.dp(20) : 0), getMeasuredHeight() - 1, Theme.dividerPaint);
                }
            };
            setAvatarCell.setBackgroundDrawable(Theme.getSelectorDrawable(false));
            setAvatarCell.setColors(Theme.key_windowBackgroundWhiteBlueIcon, Theme.key_windowBackgroundWhiteBlueButton);
            setAvatarCell.setOnClickListener(v -> {
                imageUpdater.openMenu(avatar != null, () -> {
                    avatar = null;
                    MessagesController.getInstance(currentAccount).changeChatAvatar(chatId, null, null, null, 0, null, null, null, null);
                    showAvatarProgress(false, true);
                    avatarImage.setImage(null, null, avatarDrawable, currentChat);
                    cameraDrawable.setCurrentFrame(0);
                    setAvatarCell.imageView.playAnimation();
                }, dialogInterface -> {
                    if (!imageUpdater.isUploadingImage()) {
                        cameraDrawable.setCustomEndFrame(86);
                        setAvatarCell.imageView.playAnimation();
                    } else {
                        cameraDrawable.setCurrentFrame(0, false);
                    }

                });
                cameraDrawable.setCurrentFrame(0);
                cameraDrawable.setCustomEndFrame(43);
                setAvatarCell.imageView.playAnimation();
            });
            settingsContainer.addView(setAvatarCell, LayoutHelper.createLinear(LayoutHelper.MATCH_PARENT, LayoutHelper.WRAP_CONTENT));
        }

        descriptionTextView = new EditTextBoldCursor(context);
        descriptionTextView.setTextSize(TypedValue.COMPLEX_UNIT_DIP, 16);
        descriptionTextView.setHintTextColor(Theme.getColor(Theme.key_windowBackgroundWhiteHintText));
        descriptionTextView.setTextColor(Theme.getColor(Theme.key_windowBackgroundWhiteBlackText));
        descriptionTextView.setPadding(0, 0, 0, AndroidUtilities.dp(6));
        descriptionTextView.setBackgroundDrawable(null);
        descriptionTextView.setGravity(LocaleController.isRTL ? Gravity.RIGHT : Gravity.LEFT);
        descriptionTextView.setInputType(InputType.TYPE_CLASS_TEXT | InputType.TYPE_TEXT_FLAG_CAP_SENTENCES | InputType.TYPE_TEXT_FLAG_MULTI_LINE | InputType.TYPE_TEXT_FLAG_AUTO_CORRECT);
        descriptionTextView.setImeOptions(EditorInfo.IME_ACTION_DONE);
        descriptionTextView.setEnabled(ChatObject.canChangeChatInfo(currentChat));
        descriptionTextView.setFocusable(descriptionTextView.isEnabled());
        inputFilters = new InputFilter[1];
        inputFilters[0] = new InputFilter.LengthFilter(255);
        descriptionTextView.setFilters(inputFilters);
        descriptionTextView.setHint(LocaleController.getString("DescriptionOptionalPlaceholder", R.string.DescriptionOptionalPlaceholder));
        descriptionTextView.setCursorColor(Theme.getColor(Theme.key_windowBackgroundWhiteBlackText));
        descriptionTextView.setCursorSize(AndroidUtilities.dp(20));
        descriptionTextView.setCursorWidth(1.5f);
        if (descriptionTextView.isEnabled()) {
            settingsContainer.addView(descriptionTextView, LayoutHelper.createLinear(LayoutHelper.MATCH_PARENT, LayoutHelper.WRAP_CONTENT, 23, 15, 23, 9));
        } else {
            settingsContainer.addView(descriptionTextView, LayoutHelper.createLinear(LayoutHelper.MATCH_PARENT, LayoutHelper.WRAP_CONTENT, 23, 12, 23, 6));
        }
        descriptionTextView.setOnEditorActionListener((textView, i, keyEvent) -> {
            if (i == EditorInfo.IME_ACTION_DONE && doneButton != null) {
                doneButton.performClick();
                return true;
            }
            return false;
        });
        descriptionTextView.addTextChangedListener(new TextWatcher() {
            @Override
            public void beforeTextChanged(CharSequence charSequence, int i, int i2, int i3) {

            }

            @Override
            public void onTextChanged(CharSequence charSequence, int i, int i2, int i3) {

            }

            @Override
            public void afterTextChanged(Editable editable) {

            }
        });

        settingsTopSectionCell = new ShadowSectionCell(context);
        linearLayout1.addView(settingsTopSectionCell, LayoutHelper.createLinear(LayoutHelper.MATCH_PARENT, LayoutHelper.WRAP_CONTENT));

        typeEditContainer = new LinearLayout(context);
        typeEditContainer.setOrientation(LinearLayout.VERTICAL);
        typeEditContainer.setBackgroundColor(Theme.getColor(Theme.key_windowBackgroundWhite));
        linearLayout1.addView(typeEditContainer, LayoutHelper.createLinear(LayoutHelper.MATCH_PARENT, LayoutHelper.WRAP_CONTENT));

        if (currentChat.megagroup && (info == null || info.can_set_location)) {
            locationCell = new TextDetailCell(context);
            locationCell.setBackgroundDrawable(Theme.getSelectorDrawable(false));
            typeEditContainer.addView(locationCell, LayoutHelper.createLinear(ViewGroup.LayoutParams.MATCH_PARENT, ViewGroup.LayoutParams.WRAP_CONTENT));
            locationCell.setOnClickListener(v -> {
                if (!AndroidUtilities.isGoogleMapsInstalled(ChatEditActivity.this)) {
                    return;
                }
                LocationActivity fragment = new LocationActivity(LocationActivity.LOCATION_TYPE_GROUP);
                fragment.setDialogId(-chatId);
                if (info != null && info.location instanceof TLRPC.TL_channelLocation) {
                    fragment.setInitialLocation((TLRPC.TL_channelLocation) info.location);
                }
                fragment.setDelegate((location, live, notify, scheduleDate) -> {
                    TLRPC.TL_channelLocation channelLocation = new TLRPC.TL_channelLocation();
                    channelLocation.address = location.address;
                    channelLocation.geo_point = location.geo;

                    info.location = channelLocation;
                    info.flags |= 32768;
                    updateFields(false);
                    getMessagesController().loadFullChat(chatId, 0, true);
                });
                presentFragment(fragment);
            });
        }

        if (currentChat.creator && (info == null || info.can_set_username)) {
            typeCell = new TextDetailCell(context);
            typeCell.setBackgroundDrawable(Theme.getSelectorDrawable(false));
            typeEditContainer.addView(typeCell, LayoutHelper.createLinear(ViewGroup.LayoutParams.MATCH_PARENT, ViewGroup.LayoutParams.WRAP_CONTENT));
            typeCell.setOnClickListener(v -> {
                ChatEditTypeActivity fragment = new ChatEditTypeActivity(chatId, locationCell != null && locationCell.getVisibility() == View.VISIBLE);
                fragment.setInfo(info);
                presentFragment(fragment);
            });
        }

        if (ChatObject.isChannel(currentChat) && (isChannel && ChatObject.canUserDoAdminAction(currentChat, ChatObject.ACTION_CHANGE_INFO) || !isChannel && ChatObject.canUserDoAdminAction(currentChat, ChatObject.ACTION_PIN))) {
            linkedCell = new TextDetailCell(context);
            linkedCell.setBackgroundDrawable(Theme.getSelectorDrawable(false));
            typeEditContainer.addView(linkedCell, LayoutHelper.createLinear(ViewGroup.LayoutParams.MATCH_PARENT, ViewGroup.LayoutParams.WRAP_CONTENT));
            linkedCell.setOnClickListener(v -> {
                ChatLinkActivity fragment = new ChatLinkActivity(chatId);
                fragment.setInfo(info);
                presentFragment(fragment);
            });
        }

        if (!isChannel && ChatObject.canBlockUsers(currentChat) && (ChatObject.isChannel(currentChat) || currentChat.creator)) {
            historyCell = new TextDetailCell(context);
            historyCell.setBackgroundDrawable(Theme.getSelectorDrawable(false));
            typeEditContainer.addView(historyCell, LayoutHelper.createLinear(ViewGroup.LayoutParams.MATCH_PARENT, ViewGroup.LayoutParams.WRAP_CONTENT));
            historyCell.setOnClickListener(v -> {
                BottomSheet.Builder builder = new BottomSheet.Builder(context);
                builder.setApplyTopPadding(false);

                LinearLayout linearLayout = new LinearLayout(context);
                linearLayout.setOrientation(LinearLayout.VERTICAL);

                HeaderCell headerCell = new HeaderCell(context, Theme.key_dialogTextBlue2, 23, 15, false);
                headerCell.setHeight(47);
                headerCell.setText(LocaleController.getString("ChatHistory", R.string.ChatHistory));
                linearLayout.addView(headerCell);

                LinearLayout linearLayoutInviteContainer = new LinearLayout(context);
                linearLayoutInviteContainer.setOrientation(LinearLayout.VERTICAL);
                linearLayout.addView(linearLayoutInviteContainer, LayoutHelper.createLinear(LayoutHelper.MATCH_PARENT, LayoutHelper.WRAP_CONTENT));

                RadioButtonCell[] buttons = new RadioButtonCell[2];

                for (int a = 0; a < 2; a++) {
                    buttons[a] = new RadioButtonCell(context, true);
                    buttons[a].setTag(a);
                    buttons[a].setBackgroundDrawable(Theme.getSelectorDrawable(false));
                    if (a == 0) {
                        buttons[a].setTextAndValueAndCheck(LocaleController.getString("ChatHistoryVisible", R.string.ChatHistoryVisible), LocaleController.getString("ChatHistoryVisibleInfo", R.string.ChatHistoryVisibleInfo), true, !historyHidden);
                    } else {
                        if (ChatObject.isChannel(currentChat)) {
                            buttons[a].setTextAndValueAndCheck(LocaleController.getString("ChatHistoryHidden", R.string.ChatHistoryHidden), LocaleController.getString("ChatHistoryHiddenInfo", R.string.ChatHistoryHiddenInfo), false, historyHidden);
                        } else {
                            buttons[a].setTextAndValueAndCheck(LocaleController.getString("ChatHistoryHidden", R.string.ChatHistoryHidden), LocaleController.getString("ChatHistoryHiddenInfo2", R.string.ChatHistoryHiddenInfo2), false, historyHidden);
                        }
                    }
                    linearLayoutInviteContainer.addView(buttons[a], LayoutHelper.createLinear(LayoutHelper.MATCH_PARENT, LayoutHelper.WRAP_CONTENT));
                    buttons[a].setOnClickListener(v2 -> {
                        Integer tag = (Integer) v2.getTag();
                        buttons[0].setChecked(tag == 0, true);
                        buttons[1].setChecked(tag == 1, true);
                        historyHidden = tag == 1;
                        builder.getDismissRunnable().run();
                        updateFields(true);
                    });
                }

                builder.setCustomView(linearLayout);
                showDialog(builder.create());
            });
        }

        if (isChannel) {
            signCell = new TextCheckCell(context);
            signCell.setBackgroundDrawable(Theme.getSelectorDrawable(false));
            signCell.setTextAndValueAndCheck(LocaleController.getString("ChannelSignMessages", R.string.ChannelSignMessages), LocaleController.getString("ChannelSignMessagesInfo", R.string.ChannelSignMessagesInfo), signMessages, true, false);
            typeEditContainer.addView(signCell, LayoutHelper.createFrame(LayoutHelper.MATCH_PARENT, LayoutHelper.WRAP_CONTENT));
            signCell.setOnClickListener(v -> {
                signMessages = !signMessages;
                ((TextCheckCell) v).setChecked(signMessages);
            });
        }

        ActionBarMenu menu = actionBar.createMenu();
        if (ChatObject.canChangeChatInfo(currentChat) || signCell != null || historyCell != null) {
            doneButton = menu.addItemWithWidth(done_button, R.drawable.ic_ab_done, AndroidUtilities.dp(56));
            doneButton.setContentDescription(LocaleController.getString("Done", R.string.Done));
        }

        if (locationCell != null || signCell != null || historyCell != null || typeCell != null || linkedCell != null) {
            settingsSectionCell = new ShadowSectionCell(context);
            linearLayout1.addView(settingsSectionCell, LayoutHelper.createLinear(LayoutHelper.MATCH_PARENT, LayoutHelper.WRAP_CONTENT));
        }

        infoContainer = new LinearLayout(context);
        infoContainer.setOrientation(LinearLayout.VERTICAL);
        infoContainer.setBackgroundColor(Theme.getColor(Theme.key_windowBackgroundWhite));
        linearLayout1.addView(infoContainer, LayoutHelper.createLinear(LayoutHelper.MATCH_PARENT, LayoutHelper.WRAP_CONTENT));

        blockCell = new TextCell(context);
        blockCell.setBackground(Theme.getSelectorDrawable(false));
        blockCell.setVisibility(ChatObject.isChannel(currentChat) || currentChat.creator || ChatObject.hasAdminRights(currentChat) && ChatObject.canChangeChatInfo(currentChat) ? View.VISIBLE : View.GONE);
        blockCell.setOnClickListener(v -> {
            Bundle args = new Bundle();
            args.putLong("chat_id", chatId);
            args.putInt("type", !isChannel && !currentChat.gigagroup ? ChatUsersActivity.TYPE_KICKED : ChatUsersActivity.TYPE_BANNED);
            ChatUsersActivity fragment = new ChatUsersActivity(args);
            fragment.setInfo(info);
            presentFragment(fragment);
        });

        inviteLinksCell = new TextCell(context);
        inviteLinksCell.setBackground(Theme.getSelectorDrawable(false));
        inviteLinksCell.setOnClickListener(v -> {
            ManageLinksActivity fragment = new ManageLinksActivity(chatId, 0, 0);
            fragment.setInfo(info, info.exported_invite);
            presentFragment(fragment);
        });

        reactionsCell = new TextCell(context);
        reactionsCell.setBackground(Theme.getSelectorDrawable(false));
        reactionsCell.setOnClickListener(v -> {
            Bundle args = new Bundle();
            args.putLong(ChatReactionsEditActivity.KEY_CHAT_ID, chatId);
            ChatReactionsEditActivity reactionsEditActivity = new ChatReactionsEditActivity(args);
            reactionsEditActivity.setInfo(info);
            presentFragment(reactionsEditActivity);
        });

        adminCell = new TextCell(context);
        adminCell.setBackground(Theme.getSelectorDrawable(false));
        adminCell.setOnClickListener(v -> {
            Bundle args = new Bundle();
            args.putLong("chat_id", chatId);
            args.putInt("type", ChatUsersActivity.TYPE_ADMIN);
            ChatUsersActivity fragment = new ChatUsersActivity(args);
            fragment.setInfo(info);
            presentFragment(fragment);
        });

        membersCell = new TextCell(context);
        membersCell.setBackgroundDrawable(Theme.getSelectorDrawable(false));
        membersCell.setOnClickListener(v -> {
            Bundle args = new Bundle();
            args.putLong("chat_id", chatId);
            args.putInt("type", ChatUsersActivity.TYPE_USERS);
            ChatUsersActivity fragment = new ChatUsersActivity(args);
            fragment.setInfo(info);
            presentFragment(fragment);
        });

        if (!ChatObject.isChannelAndNotMegaGroup(currentChat)) {
            memberRequestsCell = new TextCell(context);
            memberRequestsCell.setBackground(Theme.getSelectorDrawable(false));
            memberRequestsCell.setOnClickListener(v -> {
                MemberRequestsActivity activity = new MemberRequestsActivity(chatId);
                presentFragment(activity);
            });
        }

        if ((ChatObject.isChannel(currentChat) || currentChat.gigagroup) && ChatObject.hasAdminRights(currentChat)) {
            logCell = new TextCell(context);
<<<<<<< HEAD
            logCell.setText(LocaleController.getString("EventLog", R.string.EventLog), false);
            logCell.setBackgroundDrawable(Theme.getSelectorDrawable(false));
=======
            logCell.setTextAndIcon(LocaleController.getString("EventLog", R.string.EventLog), R.drawable.msg_log, false);
            logCell.setBackground(Theme.getSelectorDrawable(false));
>>>>>>> 4a95c2fc
            logCell.setOnClickListener(v -> presentFragment(new ChannelAdminLogActivity(currentChat)));
        }

        infoContainer.addView(reactionsCell, LayoutHelper.createLinear(LayoutHelper.MATCH_PARENT, LayoutHelper.WRAP_CONTENT));

        if (!isChannel && !currentChat.gigagroup) {
            infoContainer.addView(blockCell, LayoutHelper.createLinear(LayoutHelper.MATCH_PARENT, LayoutHelper.WRAP_CONTENT));
        }
        if (!isChannel) {
            infoContainer.addView(inviteLinksCell, LayoutHelper.createLinear(LayoutHelper.MATCH_PARENT, LayoutHelper.WRAP_CONTENT));
        }
        infoContainer.addView(adminCell, LayoutHelper.createLinear(LayoutHelper.MATCH_PARENT, LayoutHelper.WRAP_CONTENT));
        infoContainer.addView(membersCell, LayoutHelper.createLinear(LayoutHelper.MATCH_PARENT, LayoutHelper.WRAP_CONTENT));
        if (memberRequestsCell != null && info != null && info.requests_pending > 0) {
            infoContainer.addView(memberRequestsCell, LayoutHelper.createLinear(LayoutHelper.MATCH_PARENT, LayoutHelper.WRAP_CONTENT));
        }
        if (isChannel) {
            infoContainer.addView(inviteLinksCell, LayoutHelper.createLinear(LayoutHelper.MATCH_PARENT, LayoutHelper.WRAP_CONTENT));
        }
        if (isChannel || currentChat.gigagroup) {
            infoContainer.addView(blockCell, LayoutHelper.createLinear(LayoutHelper.MATCH_PARENT, LayoutHelper.WRAP_CONTENT));
        }
<<<<<<< HEAD
        if (logCell != null) {
            infoContainer.addView(logCell, LayoutHelper.createLinear(LayoutHelper.MATCH_PARENT, LayoutHelper.WRAP_CONTENT));
        }

        infoSectionCell = new ShadowSectionCell(context);
        linearLayout1.addView(infoSectionCell, LayoutHelper.createLinear(LayoutHelper.MATCH_PARENT, LayoutHelper.WRAP_CONTENT));

        if (false && !ChatObject.hasAdminRights(currentChat)) {
            infoContainer.setVisibility(View.GONE);
            settingsTopSectionCell.setVisibility(View.GONE);
        }

=======
>>>>>>> 4a95c2fc
        if (!isChannel && info != null && info.can_set_stickers) {
            stickersContainer = new FrameLayout(context);
            stickersContainer.setBackgroundColor(Theme.getColor(Theme.key_windowBackgroundWhite));
            linearLayout1.addView(stickersContainer, LayoutHelper.createLinear(LayoutHelper.MATCH_PARENT, LayoutHelper.WRAP_CONTENT));

            stickersCell = new TextCell(context);
            stickersCell.setBackground(Theme.getSelectorDrawable(false));
            stickersCell.setOnClickListener(v -> presentFragment(new ChannelAdminLogActivity(currentChat)));
            stickersCell.setPrioritizeTitleOverValue(true);
            stickersContainer.addView(stickersCell, LayoutHelper.createFrame(LayoutHelper.MATCH_PARENT, LayoutHelper.WRAP_CONTENT));
            stickersCell.setOnClickListener(v -> {
                GroupStickersActivity groupStickersActivity = new GroupStickersActivity(currentChat.id);
                groupStickersActivity.setInfo(info);
                presentFragment(groupStickersActivity);
            });
        } else if (logCell != null) {
            infoContainer.addView(logCell, LayoutHelper.createLinear(LayoutHelper.MATCH_PARENT, LayoutHelper.WRAP_CONTENT));
        }

        if (!ChatObject.hasAdminRights(currentChat)) {
            infoContainer.setVisibility(View.GONE);
            settingsTopSectionCell.setVisibility(View.GONE);
        }

        if (stickersCell == null) {
            infoSectionCell = new ShadowSectionCell(context);
            linearLayout1.addView(infoSectionCell, LayoutHelper.createLinear(LayoutHelper.MATCH_PARENT, LayoutHelper.WRAP_CONTENT));
        }

        if (!isChannel && info != null && info.can_set_stickers) {
            stickersInfoCell = new TextInfoPrivacyCell(context);
            stickersInfoCell.setText(LocaleController.getString(R.string.GroupStickersInfo));
            linearLayout1.addView(stickersInfoCell, LayoutHelper.createLinear(LayoutHelper.MATCH_PARENT, LayoutHelper.WRAP_CONTENT));
        }

        if (currentChat.creator) {
            deleteContainer = new FrameLayout(context);
            deleteContainer.setBackgroundColor(Theme.getColor(Theme.key_windowBackgroundWhite));
            linearLayout1.addView(deleteContainer, LayoutHelper.createLinear(LayoutHelper.MATCH_PARENT, LayoutHelper.WRAP_CONTENT));

            deleteCell = new TextSettingsCell(context);
            deleteCell.setTextColor(Theme.getColor(Theme.key_windowBackgroundWhiteRedText5));
            deleteCell.setBackgroundDrawable(Theme.getSelectorDrawable(false));
            if (isChannel) {
                deleteCell.setText(LocaleController.getString("ChannelDelete", R.string.ChannelDelete), false);
            } else {
                deleteCell.setText(LocaleController.getString("DeleteAndExitButton", R.string.DeleteAndExitButton), false);
            }
            deleteContainer.addView(deleteCell, LayoutHelper.createFrame(LayoutHelper.MATCH_PARENT, LayoutHelper.WRAP_CONTENT));
            deleteCell.setOnClickListener(v -> AlertsCreator.createClearOrDeleteDialogAlert(ChatEditActivity.this, false, true, false, currentChat, null, false, true, false, (param) -> {
                if (AndroidUtilities.isTablet()) {
                    getNotificationCenter().postNotificationName(NotificationCenter.closeChats, -chatId);
                } else {
                    getNotificationCenter().postNotificationName(NotificationCenter.closeChats);
                }
                finishFragment();
                getNotificationCenter().postNotificationName(NotificationCenter.needDeleteDialog, -currentChat.id, null, currentChat, param);
            }, null));

            deleteInfoCell = new ShadowSectionCell(context);
            deleteInfoCell.setBackground(Theme.getThemedDrawable(context, R.drawable.greydivider_bottom, Theme.key_windowBackgroundGrayShadow));
            linearLayout1.addView(deleteInfoCell, LayoutHelper.createLinear(LayoutHelper.MATCH_PARENT, LayoutHelper.WRAP_CONTENT));
        }

        if (stickersInfoCell != null) {
            if (deleteInfoCell == null) {
                stickersInfoCell.setBackground(Theme.getThemedDrawable(context, R.drawable.greydivider_bottom, Theme.key_windowBackgroundGrayShadow));
            } else {
                stickersInfoCell.setBackground(Theme.getThemedDrawable(context, R.drawable.greydivider, Theme.key_windowBackgroundGrayShadow));
            }
        }

        undoView = new UndoView(context);
        sizeNotifierFrameLayout.addView(undoView, LayoutHelper.createFrame(LayoutHelper.MATCH_PARENT, LayoutHelper.WRAP_CONTENT, Gravity.BOTTOM | Gravity.LEFT, 8, 0, 8, 8));

        nameTextView.setText(currentChat.title);
        nameTextView.setSelection(nameTextView.length());
        if (info != null) {
            descriptionTextView.setText(info.about);
        }
        setAvatar();
        updateFields(true);

        return fragmentView;
    }

    RLottieDrawable cameraDrawable;

    private void setAvatar() {
        if (avatarImage == null) {
            return;
        }
        TLRPC.Chat chat = getMessagesController().getChat(chatId);
        if (chat == null) {
            return;
        }
        currentChat = chat;
        boolean hasPhoto;
        if (currentChat.photo != null) {
            avatar = currentChat.photo.photo_small;
            ImageLocation location = ImageLocation.getForUserOrChat(currentChat, ImageLocation.TYPE_SMALL);
            avatarImage.setForUserOrChat(currentChat, avatarDrawable);
            hasPhoto = location != null;
        } else {
            avatarImage.setImageDrawable(avatarDrawable);
            hasPhoto = false;
        }
        if (setAvatarCell != null) {
            if (hasPhoto || imageUpdater.isUploadingImage()) {
<<<<<<< HEAD
                setAvatarCell.setTextAndIcon(LocaleController.getString("ChatSetNewPhoto", R.string.ChatSetNewPhoto), R.drawable.baseline_image_24, true);
            } else {
                setAvatarCell.setTextAndIcon(LocaleController.getString("ChatSetPhotoOrVideo", R.string.ChatSetPhotoOrVideo), R.drawable.baseline_image_24, true);
=======
                setAvatarCell.setTextAndIcon(LocaleController.getString("ChatSetNewPhoto", R.string.ChatSetNewPhoto), R.drawable.msg_addphoto, true);
            } else {
                setAvatarCell.setTextAndIcon(LocaleController.getString("ChatSetPhotoOrVideo", R.string.ChatSetPhotoOrVideo), R.drawable.msg_addphoto, true);
>>>>>>> 4a95c2fc
            }
            if (cameraDrawable == null) {
                cameraDrawable = new RLottieDrawable(R.raw.camera_outline, "" + R.raw.camera_outline, AndroidUtilities.dp(50), AndroidUtilities.dp(50), false, null);
            }
            setAvatarCell.imageView.setTranslationY(-AndroidUtilities.dp(9));
            setAvatarCell.imageView.setTranslationX(-AndroidUtilities.dp(8));
            setAvatarCell.imageView.setAnimation(cameraDrawable);
        }
        if (PhotoViewer.hasInstance() && PhotoViewer.getInstance().isVisible()) {
            PhotoViewer.getInstance().checkCurrentImageVisibility();
        }
    }

    @Override
    public void didReceivedNotification(int id, int account, Object... args) {
        if (id == NotificationCenter.chatInfoDidLoad) {
            TLRPC.ChatFull chatFull = (TLRPC.ChatFull) args[0];
            if (chatFull.id == chatId) {
                if (info == null && descriptionTextView != null) {
                    descriptionTextView.setText(chatFull.about);
                }
                boolean infoWasEmpty = info == null;
                info = chatFull;
                historyHidden = !ChatObject.isChannel(currentChat) || info.hidden_prehistory;
                updateFields(false);
                if (infoWasEmpty) {
                    loadLinksCount();
                }
            }
        } else if (id == NotificationCenter.updateInterfaces) {
            int mask = (Integer) args[0];
            if ((mask & MessagesController.UPDATE_MASK_AVATAR) != 0) {
                setAvatar();
            }
        } else if (id == NotificationCenter.chatAvailableReactionsUpdated) {
            long chatId = (long) args[0];
            if (chatId == this.chatId) {
                info = getMessagesController().getChatFull(chatId);
                if (info != null) {
                    availableReactions = info.available_reactions;
                }
                updateReactionsCell();
            }
        }
    }

    @Override
    public void onUploadProgressChanged(float progress) {
        if (avatarProgressView == null) {
            return;
        }
        avatarProgressView.setProgress(progress);
    }

    @Override
    public void didStartUpload(boolean isVideo) {
        if (avatarProgressView == null) {
            return;
        }
        avatarProgressView.setProgress(0.0f);
    }

    @Override
    public void didUploadPhoto(final TLRPC.InputFile photo, final TLRPC.InputFile video, double videoStartTimestamp, String videoPath, final TLRPC.PhotoSize bigSize, final TLRPC.PhotoSize smallSize) {
        AndroidUtilities.runOnUIThread(() -> {
            avatar = smallSize.location;
            if (photo != null || video != null) {
                getMessagesController().changeChatAvatar(chatId, null, photo, video, videoStartTimestamp, videoPath, smallSize.location, bigSize.location, null);
                if (createAfterUpload) {
                    try {
                        if (progressDialog != null && progressDialog.isShowing()) {
                            progressDialog.dismiss();
                            progressDialog = null;
                        }
                    } catch (Exception e) {
                        FileLog.e(e);
                    }
                    donePressed = false;
                    doneButton.performClick();
                }
                showAvatarProgress(false, true);
            } else {
                avatarImage.setImage(ImageLocation.getForLocal(avatar), "50_50", avatarDrawable, currentChat);
<<<<<<< HEAD
                setAvatarCell.setTextAndIcon(LocaleController.getString("ChatSetNewPhoto", R.string.ChatSetNewPhoto), R.drawable.baseline_image_24, true);
=======
                setAvatarCell.setTextAndIcon(LocaleController.getString("ChatSetNewPhoto", R.string.ChatSetNewPhoto), R.drawable.msg_addphoto, true);
>>>>>>> 4a95c2fc
                if (cameraDrawable == null) {
                    cameraDrawable = new RLottieDrawable(R.raw.camera_outline, "" + R.raw.camera_outline, AndroidUtilities.dp(50), AndroidUtilities.dp(50), false, null);
                }
                setAvatarCell.imageView.setTranslationY(-AndroidUtilities.dp(9));
                setAvatarCell.imageView.setTranslationX(-AndroidUtilities.dp(8));
                setAvatarCell.imageView.setAnimation(cameraDrawable);
                showAvatarProgress(true, false);
            }
        });
    }

    @Override
    public String getInitialSearchString() {
        return nameTextView.getText().toString();
    }

    public void showConvertTooltip() {
        undoView.showWithAction(0, UndoView.ACTION_GIGAGROUP_SUCCESS, null);
    }

    private boolean checkDiscard() {
        String about = info != null && info.about != null ? info.about : "";
        if (info != null && ChatObject.isChannel(currentChat) && info.hidden_prehistory != historyHidden ||
                nameTextView != null && !currentChat.title.equals(nameTextView.getText().toString()) ||
                descriptionTextView != null && !about.equals(descriptionTextView.getText().toString()) ||
                signMessages != currentChat.signatures) {
            AlertDialog.Builder builder = new AlertDialog.Builder(getParentActivity());
            builder.setTitle(LocaleController.getString("UserRestrictionsApplyChanges", R.string.UserRestrictionsApplyChanges));
            if (isChannel) {
                builder.setMessage(LocaleController.getString("ChannelSettingsChangedAlert", R.string.ChannelSettingsChangedAlert));
            } else {
                builder.setMessage(LocaleController.getString("GroupSettingsChangedAlert", R.string.GroupSettingsChangedAlert));
            }
            builder.setPositiveButton(LocaleController.getString("ApplyTheme", R.string.ApplyTheme), (dialogInterface, i) -> processDone());
            builder.setNegativeButton(LocaleController.getString("PassportDiscard", R.string.PassportDiscard), (dialog, which) -> finishFragment());
            showDialog(builder.create());
            return false;
        }
        return true;
    }

    private int getAdminCount() {
        if (info == null) {
            return 1;
        }
        int count = 0;
        for (int a = 0, N = info.participants.participants.size(); a < N; a++) {
            TLRPC.ChatParticipant chatParticipant = info.participants.participants.get(a);
            if (chatParticipant instanceof TLRPC.TL_chatParticipantAdmin ||
                    chatParticipant instanceof TLRPC.TL_chatParticipantCreator) {
                count++;
            }
        }
        return count;
    }

    private void getRealChannelAdminCount() {
        TLRPC.TL_channels_getParticipants req = new TLRPC.TL_channels_getParticipants();
        req.channel = getMessagesController().getInputChannel(chatId);
        req.filter = new TLRPC.TL_channelParticipantsAdmins();
        int reqId = getConnectionsManager().sendRequest(req, (response, error) -> AndroidUtilities.runOnUIThread(() -> {
            TLRPC.TL_channels_channelParticipants res = (TLRPC.TL_channels_channelParticipants) response;
            realAdminCount = res.count;
            adminCell.setTextAndValue(LocaleController.getString("ChannelAdministrators", R.string.ChannelAdministrators), String.format("%d", res.count), true);
        }));
        getConnectionsManager().bindRequestToGuid(reqId, classGuid);
    }

    private void processDone() {
        if (donePressed || nameTextView == null) {
            return;
        }
        if (nameTextView.length() == 0) {
            VibrateUtil.vibrate();
            AndroidUtilities.shakeView(nameTextView, 2, 0);
            return;
        }
        donePressed = true;
        if (!ChatObject.isChannel(currentChat) && !historyHidden) {
            getMessagesController().convertToMegaGroup(getParentActivity(), chatId, this, param -> {
                if (param == 0) {
                    donePressed = false;
                    return;
                }
                chatId = param;
                currentChat = getMessagesController().getChat(param);
                donePressed = false;
                if (info != null) {
                    info.hidden_prehistory = true;
                }
                processDone();
            });
            return;
        }

        if (info != null) {
            if (ChatObject.isChannel(currentChat) && info.hidden_prehistory != historyHidden) {
                info.hidden_prehistory = historyHidden;
                getMessagesController().toggleChannelInvitesHistory(chatId, historyHidden);
            }
        }

        if (imageUpdater.isUploadingImage()) {
            createAfterUpload = true;
            progressDialog = new AlertDialog(getParentActivity(), 3);
            progressDialog.setOnCancelListener(dialog -> {
                createAfterUpload = false;
                progressDialog = null;
                donePressed = false;
            });
            progressDialog.show();
            return;
        }

        if (!currentChat.title.equals(nameTextView.getText().toString())) {
            getMessagesController().changeChatTitle(chatId, nameTextView.getText().toString());
        }
        String about = info != null && info.about != null ? info.about : "";
        if (descriptionTextView != null && !about.equals(descriptionTextView.getText().toString())) {
            getMessagesController().updateChatAbout(chatId, descriptionTextView.getText().toString(), info);
        }
        if (signMessages != currentChat.signatures) {
            currentChat.signatures = true;
            getMessagesController().toggleChannelSignatures(chatId, signMessages);
        }
        finishFragment();
    }

    private void showAvatarProgress(boolean show, boolean animated) {
        if (avatarProgressView == null) {
            return;
        }
        if (avatarAnimation != null) {
            avatarAnimation.cancel();
            avatarAnimation = null;
        }
        if (animated) {
            avatarAnimation = new AnimatorSet();
            if (show) {
                avatarProgressView.setVisibility(View.VISIBLE);
                avatarOverlay.setVisibility(View.VISIBLE);
                avatarAnimation.playTogether(ObjectAnimator.ofFloat(avatarProgressView, View.ALPHA, 1.0f),
                        ObjectAnimator.ofFloat(avatarOverlay, View.ALPHA, 1.0f));
            } else {
                avatarAnimation.playTogether(ObjectAnimator.ofFloat(avatarProgressView, View.ALPHA, 0.0f),
                        ObjectAnimator.ofFloat(avatarOverlay, View.ALPHA, 0.0f));
            }
            avatarAnimation.setDuration(180);
            avatarAnimation.addListener(new AnimatorListenerAdapter() {
                @Override
                public void onAnimationEnd(Animator animation) {
                    if (avatarAnimation == null || avatarProgressView == null) {
                        return;
                    }
                    if (!show) {
                        avatarProgressView.setVisibility(View.INVISIBLE);
                        avatarOverlay.setVisibility(View.INVISIBLE);
                    }
                    avatarAnimation = null;
                }

                @Override
                public void onAnimationCancel(Animator animation) {
                    avatarAnimation = null;
                }
            });
            avatarAnimation.start();
        } else {
            if (show) {
                avatarProgressView.setAlpha(1.0f);
                avatarProgressView.setVisibility(View.VISIBLE);
                avatarOverlay.setAlpha(1.0f);
                avatarOverlay.setVisibility(View.VISIBLE);
            } else {
                avatarProgressView.setAlpha(0.0f);
                avatarProgressView.setVisibility(View.INVISIBLE);
                avatarOverlay.setAlpha(0.0f);
                avatarOverlay.setVisibility(View.INVISIBLE);
            }
        }
    }

    @Override
    public void onActivityResultFragment(int requestCode, int resultCode, Intent data) {
        imageUpdater.onActivityResult(requestCode, resultCode, data);
    }

    @Override
    public void saveSelfArgs(Bundle args) {
        if (imageUpdater != null && imageUpdater.currentPicturePath != null) {
            args.putString("path", imageUpdater.currentPicturePath);
        }
        if (nameTextView != null) {
            String text = nameTextView.getText().toString();
            if (text.length() != 0) {
                args.putString("nameTextView", text);
            }
        }
    }

    @Override
    public void restoreSelfArgs(Bundle args) {
        if (imageUpdater != null) {
            imageUpdater.currentPicturePath = args.getString("path");
        }
    }

    public void setInfo(TLRPC.ChatFull chatFull) {
        info = chatFull;
        if (chatFull != null) {
            if (currentChat == null) {
                currentChat = getMessagesController().getChat(chatId);
            }
            historyHidden = !ChatObject.isChannel(currentChat) || info.hidden_prehistory;
            availableReactions = info.available_reactions;
        }
    }

    private void updateFields(boolean updateChat) {
        if (updateChat) {
            TLRPC.Chat chat = getMessagesController().getChat(chatId);
            if (chat != null) {
                currentChat = chat;
            }
        }
        boolean isPrivate = TextUtils.isEmpty(currentChat.username);

        if (historyCell != null) {
            if (info != null && info.location instanceof TLRPC.TL_channelLocation) {
                historyCell.setVisibility(View.GONE);
            } else {
                historyCell.setVisibility(isPrivate && (info == null || info.linked_chat_id == 0) ? View.VISIBLE : View.GONE);
            }
        }

        if (settingsSectionCell != null) {
            settingsSectionCell.setVisibility(signCell == null && typeCell == null && (linkedCell == null || linkedCell.getVisibility() != View.VISIBLE) && (historyCell == null || historyCell.getVisibility() != View.VISIBLE) && (locationCell == null || locationCell.getVisibility() != View.VISIBLE) ? View.GONE : View.VISIBLE);
        }

        if (logCell != null) {
            logCell.setVisibility(!currentChat.megagroup || currentChat.gigagroup || info != null ? View.VISIBLE : View.GONE);
        }

        if (linkedCell != null) {
            if (info == null || !isChannel && info.linked_chat_id == 0) {
                linkedCell.setVisibility(View.GONE);
            } else {
                linkedCell.setVisibility(View.VISIBLE);
                if (info.linked_chat_id == 0) {
                    linkedCell.setTextAndValue(LocaleController.getString("Discussion", R.string.Discussion), LocaleController.getString("DiscussionInfo", R.string.DiscussionInfo), true);
                } else {
                    TLRPC.Chat chat = getMessagesController().getChat(info.linked_chat_id);
                    if (chat == null) {
                        linkedCell.setVisibility(View.GONE);
                    } else {
                        if (isChannel) {
                            if (TextUtils.isEmpty(chat.username)) {
                                linkedCell.setTextAndValue(LocaleController.getString("Discussion", R.string.Discussion), chat.title, true);
                            } else {
                                linkedCell.setTextAndValue(LocaleController.getString("Discussion", R.string.Discussion), "@" + chat.username, true);
                            }
                        } else {
                            if (TextUtils.isEmpty(chat.username)) {
                                linkedCell.setTextAndValue(LocaleController.getString("LinkedChannel", R.string.LinkedChannel), chat.title, false);
                            } else {
                                linkedCell.setTextAndValue(LocaleController.getString("LinkedChannel", R.string.LinkedChannel), "@" + chat.username, false);
                            }
                        }
                    }
                }
            }
        }

        if (locationCell != null) {
            if (info != null && info.can_set_location) {
                locationCell.setVisibility(View.VISIBLE);
                if (info.location instanceof TLRPC.TL_channelLocation) {
                    TLRPC.TL_channelLocation location = (TLRPC.TL_channelLocation) info.location;
                    locationCell.setTextAndValue(LocaleController.getString("AttachLocation", R.string.AttachLocation), location.address, true);
                } else {
                    locationCell.setTextAndValue(LocaleController.getString("AttachLocation", R.string.AttachLocation), "Unknown address", true);
                }
            } else {
                locationCell.setVisibility(View.GONE);
            }
        }

        if (typeCell != null) {
            if (info != null && info.location instanceof TLRPC.TL_channelLocation) {
                String link;
                if (isPrivate) {
                    link = LocaleController.getString("TypeLocationGroupEdit", R.string.TypeLocationGroupEdit);
                } else {
                    link = String.format("https://" + getMessagesController().linkPrefix + "/%s", currentChat.username);
                }
                typeCell.setTextAndValue(LocaleController.getString("TypeLocationGroup", R.string.TypeLocationGroup), link, historyCell != null && historyCell.getVisibility() == View.VISIBLE || linkedCell != null && linkedCell.getVisibility() == View.VISIBLE);
            } else {
                String type;
                boolean isRestricted = currentChat.noforwards;
                if (isChannel) {
                    type = isPrivate ? isRestricted ? LocaleController.getString("TypePrivateRestrictedForwards", R.string.TypePrivateRestrictedForwards) : LocaleController.getString("TypePrivate", R.string.TypePrivate) : LocaleController.getString("TypePublic", R.string.TypePublic);
                } else {
                    type = isPrivate ? isRestricted ? LocaleController.getString("TypePrivateGroupRestrictedForwards", R.string.TypePrivateGroupRestrictedForwards) : LocaleController.getString("TypePrivateGroup", R.string.TypePrivateGroup) : LocaleController.getString("TypePublicGroup", R.string.TypePublicGroup);
                }
                if (isChannel) {
                    typeCell.setTextAndValue(LocaleController.getString("ChannelType", R.string.ChannelType), type, historyCell != null && historyCell.getVisibility() == View.VISIBLE || linkedCell != null && linkedCell.getVisibility() == View.VISIBLE);
                } else {
                    typeCell.setTextAndValue(LocaleController.getString("GroupType", R.string.GroupType), type, historyCell != null && historyCell.getVisibility() == View.VISIBLE || linkedCell != null && linkedCell.getVisibility() == View.VISIBLE);
                }
            }
        }

        if (historyCell != null) {
            String type = historyHidden ? LocaleController.getString("ChatHistoryHidden", R.string.ChatHistoryHidden) : LocaleController.getString("ChatHistoryVisible", R.string.ChatHistoryVisible);
            historyCell.setTextAndValue(LocaleController.getString("ChatHistory", R.string.ChatHistory), type, false);
        }

        if (membersCell != null) {
            if (info != null) {
                if (memberRequestsCell != null) {
                    if (memberRequestsCell.getParent() == null) {
                        int position = infoContainer.indexOfChild(membersCell) + 1;
                        infoContainer.addView(memberRequestsCell, position, LayoutHelper.createLinear(LayoutHelper.MATCH_PARENT, LayoutHelper.WRAP_CONTENT));
                    }
                    memberRequestsCell.setVisibility(info.requests_pending > 0 ? View.VISIBLE : View.GONE);
                }
                if (isChannel) {
<<<<<<< HEAD
                    membersCell.setTextAndValue(LocaleController.getString("ChannelSubscribers", R.string.ChannelSubscribers), String.format("%d", info.participants_count), true);
                    blockCell.setTextAndValue(LocaleController.getString("ChannelBlacklist", R.string.ChannelBlacklist), String.format("%d", Math.max(info.banned_count, info.kicked_count)), logCell != null && logCell.getVisibility() == View.VISIBLE);
                } else {
                    if (ChatObject.isChannel(currentChat)) {
                        membersCell.setTextAndValue(LocaleController.getString("ChannelMembers", R.string.ChannelMembers), String.format("%d", info.participants_count), true);
                    } else {
                        membersCell.setTextAndValue(LocaleController.getString("ChannelMembers", R.string.ChannelMembers), String.format("%d", info.participants.participants.size()), memberRequestsCell.getVisibility() == View.VISIBLE);
                    }
                    if (currentChat.gigagroup) {
                        blockCell.setTextAndValue(LocaleController.getString("ChannelBlacklist", R.string.ChannelBlacklist), String.format("%d", Math.max(info.banned_count, info.kicked_count)), logCell != null && logCell.getVisibility() == View.VISIBLE);
=======
                    membersCell.setTextAndValueAndIcon(LocaleController.getString("ChannelSubscribers", R.string.ChannelSubscribers), String.format("%d", info.participants_count), R.drawable.msg_groups, true);
                    blockCell.setTextAndValueAndIcon(LocaleController.getString("ChannelBlacklist", R.string.ChannelBlacklist), String.format("%d", Math.max(info.banned_count, info.kicked_count)), R.drawable.msg_user_remove, logCell != null && logCell.getVisibility() == View.VISIBLE);
                } else {
                    if (ChatObject.isChannel(currentChat)) {
                        membersCell.setTextAndValueAndIcon(LocaleController.getString("ChannelMembers", R.string.ChannelMembers), String.format("%d", info.participants_count), R.drawable.msg_groups, true);
                    } else {
                        membersCell.setTextAndValueAndIcon(LocaleController.getString("ChannelMembers", R.string.ChannelMembers), String.format("%d", info.participants.participants.size()), R.drawable.msg_groups, memberRequestsCell.getVisibility() == View.VISIBLE);
                    }
                    if (currentChat.gigagroup) {
                        blockCell.setTextAndValueAndIcon(LocaleController.getString("ChannelBlacklist", R.string.ChannelBlacklist), String.format("%d", Math.max(info.banned_count, info.kicked_count)), R.drawable.msg_user_remove, logCell != null && logCell.getVisibility() == View.VISIBLE);
>>>>>>> 4a95c2fc
                    } else {
                        int count = 0;
                        if (currentChat.default_banned_rights != null) {
                            if (!currentChat.default_banned_rights.send_stickers) {
                                count++;
                            }
                            if (!currentChat.default_banned_rights.send_gifs) {
                                count++;
                            }
                            if (!currentChat.default_banned_rights.send_media) {
                                count++;
                            }
                            if (!currentChat.default_banned_rights.embed_links) {
                                count++;
                            }
                            if (!currentChat.default_banned_rights.send_messages) {
                                count++;
                            }
                            if (!currentChat.default_banned_rights.pin_messages) {
                                count++;
                            }
                            if (!currentChat.default_banned_rights.send_polls) {
                                count++;
                            }
                            if (!currentChat.default_banned_rights.invite_users) {
                                count++;
                            }
                            if (!currentChat.default_banned_rights.change_info) {
                                count++;
                            }
                            if (!currentChat.default_banned_rights.send_games) {
                                count++;
                            }
                            if (!currentChat.default_banned_rights.send_inline) {
                                count++;
                            }
                        } else {
                            count = 11;
                        }
<<<<<<< HEAD
                        blockCell.setTextAndValue(LocaleController.getString("ChannelPermissions", R.string.ChannelPermissions), count + " / 11", true);
                    }
                    if (memberRequestsCell != null) {
                        memberRequestsCell.setTextAndValue(LocaleController.getString("MemberRequests", R.string.MemberRequests), String.format("%d", info.requests_pending), logCell != null && logCell.getVisibility() == View.VISIBLE);
                    }
                }
                // NekoX: read admins count
                String adminCount = "" ;
                if (info.participants != null) {
                    if (ChatObject.isChannel(currentChat) && !ChatObject.hasAdminRights(currentChat) && info.participants.participants.size() != info.participants_count) {
                        getRealChannelAdminCount();
                    }
                }
                adminCell.setTextAndValue(LocaleController.getString("ChannelAdministrators", R.string.ChannelAdministrators), String.format("%d", ChatObject.isChannel(currentChat) ? info.admins_count : getAdminCount()), true);
            } else {
                if (isChannel) {
                    membersCell.setText(LocaleController.getString("ChannelSubscribers", R.string.ChannelSubscribers), true);
                    blockCell.setText(LocaleController.getString("ChannelBlacklist", R.string.ChannelBlacklist), logCell != null && logCell.getVisibility() == View.VISIBLE);
                } else {
                    membersCell.setText(LocaleController.getString("ChannelMembers", R.string.ChannelMembers), logCell != null && logCell.getVisibility() == View.VISIBLE);
=======
                        blockCell.setTextAndValueAndIcon(LocaleController.getString("ChannelPermissions", R.string.ChannelPermissions), String.format("%d/%d", count, 8), R.drawable.msg_permissions, true);
                    }
                    if (memberRequestsCell != null) {
                        memberRequestsCell.setTextAndValueAndIcon(LocaleController.getString("MemberRequests", R.string.MemberRequests), String.format("%d", info.requests_pending), R.drawable.msg_requests, logCell != null && logCell.getVisibility() == View.VISIBLE);
                    }
                }
                adminCell.setTextAndValueAndIcon(LocaleController.getString("ChannelAdministrators", R.string.ChannelAdministrators), String.format("%d", ChatObject.isChannel(currentChat) ? info.admins_count : getAdminCount()), R.drawable.msg_admins, true);
            } else {
                if (isChannel) {
                    membersCell.setTextAndIcon(LocaleController.getString("ChannelSubscribers", R.string.ChannelSubscribers), R.drawable.msg_groups, true);
                    blockCell.setTextAndIcon(LocaleController.getString("ChannelBlacklist", R.string.ChannelBlacklist), R.drawable.msg_chats_remove, logCell != null && logCell.getVisibility() == View.VISIBLE);
                } else {
                    membersCell.setTextAndIcon(LocaleController.getString("ChannelMembers", R.string.ChannelMembers), R.drawable.msg_groups, logCell != null && logCell.getVisibility() == View.VISIBLE);
>>>>>>> 4a95c2fc
                    if (currentChat.gigagroup) {
                        blockCell.setTextAndIcon(LocaleController.getString("ChannelBlacklist", R.string.ChannelBlacklist), R.drawable.msg_chats_remove, logCell != null && logCell.getVisibility() == View.VISIBLE);
                    } else {
<<<<<<< HEAD
                        blockCell.setText(LocaleController.getString("ChannelPermissions", R.string.ChannelPermissions), true);
                    }
                }
                adminCell.setText(LocaleController.getString("ChannelAdministrators", R.string.ChannelAdministrators), true);
=======
                        blockCell.setTextAndIcon(LocaleController.getString("ChannelPermissions", R.string.ChannelPermissions), R.drawable.msg_permissions, true);
                    }
                }
                adminCell.setTextAndIcon(LocaleController.getString("ChannelAdministrators", R.string.ChannelAdministrators), R.drawable.msg_admins, true);
>>>>>>> 4a95c2fc
            }
            reactionsCell.setVisibility(ChatObject.canChangeChatInfo(currentChat) ? View.VISIBLE : View.GONE);
            updateReactionsCell();
            if (info == null || !ChatObject.canUserDoAdminAction(currentChat, ChatObject.ACTION_INVITE) || (!isPrivate && currentChat.creator)) {
                inviteLinksCell.setVisibility(View.GONE);
            } else {
                if (info.invitesCount > 0) {
<<<<<<< HEAD
                    inviteLinksCell.setTextAndValue(LocaleController.getString("InviteLinks", R.string.InviteLinks), Integer.toString(info.invitesCount), true);
                } else {
                    inviteLinksCell.setTextAndValue(LocaleController.getString("InviteLinks", R.string.InviteLinks), "1", true);
=======
                    inviteLinksCell.setTextAndValueAndIcon(LocaleController.getString("InviteLinks", R.string.InviteLinks), Integer.toString(info.invitesCount), R.drawable.msg_link2, true);
                } else {
                    inviteLinksCell.setTextAndValueAndIcon(LocaleController.getString("InviteLinks", R.string.InviteLinks), "1", R.drawable.msg_link2, true);
>>>>>>> 4a95c2fc
                }
            }
        }

        if (stickersCell != null && info != null) {
            stickersCell.setTextAndValueAndIcon(LocaleController.getString(R.string.GroupStickers), info.stickerset != null ? info.stickerset.title : LocaleController.getString(R.string.Add), R.drawable.msg_sticker, false);
        }
    }

    private void updateReactionsCell() {
        int count = 0;
        for (int i = 0; i < availableReactions.size(); i++) {
            TLRPC.TL_availableReaction reaction = getMediaDataController().getReactionsMap().get(availableReactions.get(i));
            if (reaction != null && !reaction.inactive) {
                 count++;
            }
        }
        int reacts = Math.min(getMediaDataController().getEnabledReactionsList().size(), count);
<<<<<<< HEAD
        reactionsCell.setTextAndValue(LocaleController.getString("Reactions", R.string.Reactions), reacts == 0 ? LocaleController.getString("ReactionsOff", R.string.ReactionsOff) :
                LocaleController.formatString("ReactionsCount", R.string.ReactionsCount, reacts, getMediaDataController().getEnabledReactionsList().size()), true);
=======
        reactionsCell.setTextAndValueAndIcon(LocaleController.getString("Reactions", R.string.Reactions), reacts == 0 ? LocaleController.getString("ReactionsOff", R.string.ReactionsOff) :
                LocaleController.formatString("ReactionsCount", R.string.ReactionsCount, reacts, getMediaDataController().getEnabledReactionsList().size()), R.drawable.msg_reactions2, true);
>>>>>>> 4a95c2fc
    }

    @Override
    public ArrayList<ThemeDescription> getThemeDescriptions() {
        ArrayList<ThemeDescription> themeDescriptions = new ArrayList<>();

        ThemeDescription.ThemeDescriptionDelegate cellDelegate = () -> {
            if (avatarImage != null) {
                avatarImage.invalidate();
            }
        };

        themeDescriptions.add(new ThemeDescription(fragmentView, ThemeDescription.FLAG_BACKGROUND, null, null, null, null, Theme.key_windowBackgroundGray));

        themeDescriptions.add(new ThemeDescription(actionBar, ThemeDescription.FLAG_BACKGROUND, null, null, null, null, Theme.key_actionBarDefault));
        themeDescriptions.add(new ThemeDescription(actionBar, ThemeDescription.FLAG_AB_ITEMSCOLOR, null, null, null, null, Theme.key_actionBarDefaultIcon));
        themeDescriptions.add(new ThemeDescription(actionBar, ThemeDescription.FLAG_AB_TITLECOLOR, null, null, null, null, Theme.key_actionBarDefaultTitle));
        themeDescriptions.add(new ThemeDescription(actionBar, ThemeDescription.FLAG_AB_SELECTORCOLOR, null, null, null, null, Theme.key_actionBarDefaultSelector));

        themeDescriptions.add(new ThemeDescription(setAvatarCell, ThemeDescription.FLAG_SELECTOR, null, null, null, null, Theme.key_listSelector));
        themeDescriptions.add(new ThemeDescription(setAvatarCell, ThemeDescription.FLAG_TEXTCOLOR, new Class[]{TextCell.class}, new String[]{"textView"}, null, null, null, Theme.key_windowBackgroundWhiteBlueButton));
        themeDescriptions.add(new ThemeDescription(setAvatarCell, 0, new Class[]{TextCell.class}, new String[]{"imageView"}, null, null, null, Theme.key_windowBackgroundWhiteBlueIcon));
        themeDescriptions.add(new ThemeDescription(membersCell, ThemeDescription.FLAG_SELECTOR, null, null, null, null, Theme.key_listSelector));
        themeDescriptions.add(new ThemeDescription(membersCell, ThemeDescription.FLAG_TEXTCOLOR, new Class[]{TextCell.class}, new String[]{"textView"}, null, null, null, Theme.key_windowBackgroundWhiteBlackText));
        themeDescriptions.add(new ThemeDescription(membersCell, 0, new Class[]{TextCell.class}, new String[]{"imageView"}, null, null, null, Theme.key_windowBackgroundWhiteGrayIcon));
        themeDescriptions.add(new ThemeDescription(adminCell, ThemeDescription.FLAG_SELECTOR, null, null, null, null, Theme.key_listSelector));
        themeDescriptions.add(new ThemeDescription(adminCell, ThemeDescription.FLAG_TEXTCOLOR, new Class[]{TextCell.class}, new String[]{"textView"}, null, null, null, Theme.key_windowBackgroundWhiteBlackText));
        themeDescriptions.add(new ThemeDescription(adminCell, 0, new Class[]{TextCell.class}, new String[]{"imageView"}, null, null, null, Theme.key_windowBackgroundWhiteGrayIcon));
        themeDescriptions.add(new ThemeDescription(inviteLinksCell, ThemeDescription.FLAG_SELECTOR, null, null, null, null, Theme.key_listSelector));
        themeDescriptions.add(new ThemeDescription(inviteLinksCell, ThemeDescription.FLAG_TEXTCOLOR, new Class[]{TextCell.class}, new String[]{"textView"}, null, null, null, Theme.key_windowBackgroundWhiteBlackText));
        themeDescriptions.add(new ThemeDescription(inviteLinksCell, 0, new Class[]{TextCell.class}, new String[]{"imageView"}, null, null, null, Theme.key_windowBackgroundWhiteGrayIcon));
        if (memberRequestsCell != null) {
            themeDescriptions.add(new ThemeDescription(memberRequestsCell, ThemeDescription.FLAG_SELECTOR, null, null, null, null, Theme.key_listSelector));
            themeDescriptions.add(new ThemeDescription(memberRequestsCell, ThemeDescription.FLAG_TEXTCOLOR, new Class[]{TextCell.class}, new String[]{"textView"}, null, null, null, Theme.key_windowBackgroundWhiteBlackText));
            themeDescriptions.add(new ThemeDescription(memberRequestsCell, 0, new Class[]{TextCell.class}, new String[]{"imageView"}, null, null, null, Theme.key_windowBackgroundWhiteGrayIcon));
        }

        themeDescriptions.add(new ThemeDescription(blockCell, ThemeDescription.FLAG_SELECTOR, null, null, null, null, Theme.key_listSelector));
        themeDescriptions.add(new ThemeDescription(blockCell, ThemeDescription.FLAG_TEXTCOLOR, new Class[]{TextCell.class}, new String[]{"textView"}, null, null, null, Theme.key_windowBackgroundWhiteBlackText));
        themeDescriptions.add(new ThemeDescription(blockCell, 0, new Class[]{TextCell.class}, new String[]{"imageView"}, null, null, null, Theme.key_windowBackgroundWhiteGrayIcon));
        themeDescriptions.add(new ThemeDescription(logCell, ThemeDescription.FLAG_SELECTOR, null, null, null, null, Theme.key_listSelector));
        themeDescriptions.add(new ThemeDescription(logCell, ThemeDescription.FLAG_TEXTCOLOR, new Class[]{TextCell.class}, new String[]{"textView"}, null, null, null, Theme.key_windowBackgroundWhiteBlackText));
        themeDescriptions.add(new ThemeDescription(logCell, 0, new Class[]{TextCell.class}, new String[]{"imageView"}, null, null, null, Theme.key_windowBackgroundWhiteGrayIcon));

        themeDescriptions.add(new ThemeDescription(typeCell, ThemeDescription.FLAG_SELECTOR, null, null, null, null, Theme.key_listSelector));
        themeDescriptions.add(new ThemeDescription(typeCell, 0, new Class[]{TextDetailCell.class}, new String[]{"textView"}, null, null, null, Theme.key_windowBackgroundWhiteBlackText));
        themeDescriptions.add(new ThemeDescription(typeCell, 0, new Class[]{TextDetailCell.class}, new String[]{"valueTextView"}, null, null, null, Theme.key_windowBackgroundWhiteGrayText2));
        themeDescriptions.add(new ThemeDescription(historyCell, ThemeDescription.FLAG_SELECTOR, null, null, null, null, Theme.key_listSelector));
        themeDescriptions.add(new ThemeDescription(historyCell, 0, new Class[]{TextDetailCell.class}, new String[]{"textView"}, null, null, null, Theme.key_windowBackgroundWhiteBlackText));
        themeDescriptions.add(new ThemeDescription(historyCell, 0, new Class[]{TextDetailCell.class}, new String[]{"valueTextView"}, null, null, null, Theme.key_windowBackgroundWhiteGrayText2));
        themeDescriptions.add(new ThemeDescription(locationCell, ThemeDescription.FLAG_SELECTOR, null, null, null, null, Theme.key_listSelector));
        themeDescriptions.add(new ThemeDescription(locationCell, 0, new Class[]{TextDetailCell.class}, new String[]{"textView"}, null, null, null, Theme.key_windowBackgroundWhiteBlackText));
        themeDescriptions.add(new ThemeDescription(locationCell, 0, new Class[]{TextDetailCell.class}, new String[]{"valueTextView"}, null, null, null, Theme.key_windowBackgroundWhiteGrayText2));

        themeDescriptions.add(new ThemeDescription(nameTextView, ThemeDescription.FLAG_TEXTCOLOR, null, null, null, null, Theme.key_windowBackgroundWhiteBlackText));
        themeDescriptions.add(new ThemeDescription(nameTextView, ThemeDescription.FLAG_HINTTEXTCOLOR, null, null, null, null, Theme.key_windowBackgroundWhiteHintText));
        themeDescriptions.add(new ThemeDescription(nameTextView, ThemeDescription.FLAG_BACKGROUNDFILTER, null, null, null, null, Theme.key_windowBackgroundWhiteInputField));
        themeDescriptions.add(new ThemeDescription(nameTextView, ThemeDescription.FLAG_BACKGROUNDFILTER | ThemeDescription.FLAG_DRAWABLESELECTEDSTATE, null, null, null, null, Theme.key_windowBackgroundWhiteInputFieldActivated));
        themeDescriptions.add(new ThemeDescription(descriptionTextView, ThemeDescription.FLAG_TEXTCOLOR, null, null, null, null, Theme.key_windowBackgroundWhiteBlackText));
        themeDescriptions.add(new ThemeDescription(descriptionTextView, ThemeDescription.FLAG_HINTTEXTCOLOR, null, null, null, null, Theme.key_windowBackgroundWhiteHintText));

        themeDescriptions.add(new ThemeDescription(avatarContainer, ThemeDescription.FLAG_BACKGROUND, null, null, null, null, Theme.key_windowBackgroundWhite));
        themeDescriptions.add(new ThemeDescription(settingsContainer, ThemeDescription.FLAG_BACKGROUND, null, null, null, null, Theme.key_windowBackgroundWhite));
        themeDescriptions.add(new ThemeDescription(typeEditContainer, ThemeDescription.FLAG_BACKGROUND, null, null, null, null, Theme.key_windowBackgroundWhite));
        themeDescriptions.add(new ThemeDescription(deleteContainer, ThemeDescription.FLAG_BACKGROUND, null, null, null, null, Theme.key_windowBackgroundWhite));
        themeDescriptions.add(new ThemeDescription(stickersContainer, ThemeDescription.FLAG_BACKGROUND, null, null, null, null, Theme.key_windowBackgroundWhite));
        themeDescriptions.add(new ThemeDescription(infoContainer, ThemeDescription.FLAG_BACKGROUND, null, null, null, null, Theme.key_windowBackgroundWhite));

        themeDescriptions.add(new ThemeDescription(settingsTopSectionCell, ThemeDescription.FLAG_BACKGROUNDFILTER, new Class[]{ShadowSectionCell.class}, null, null, null, Theme.key_windowBackgroundGrayShadow));
        themeDescriptions.add(new ThemeDescription(settingsSectionCell, ThemeDescription.FLAG_BACKGROUNDFILTER, new Class[]{ShadowSectionCell.class}, null, null, null, Theme.key_windowBackgroundGrayShadow));
        themeDescriptions.add(new ThemeDescription(deleteInfoCell, ThemeDescription.FLAG_BACKGROUNDFILTER, new Class[]{ShadowSectionCell.class}, null, null, null, Theme.key_windowBackgroundGrayShadow));

        themeDescriptions.add(new ThemeDescription(signCell, ThemeDescription.FLAG_SELECTOR, null, null, null, null, Theme.key_listSelector));
        themeDescriptions.add(new ThemeDescription(signCell, 0, new Class[]{TextCheckCell.class}, new String[]{"textView"}, null, null, null, Theme.key_windowBackgroundWhiteBlackText));
        themeDescriptions.add(new ThemeDescription(signCell, 0, new Class[]{TextCheckCell.class}, new String[]{"checkBox"}, null, null, null, Theme.key_switchTrack));
        themeDescriptions.add(new ThemeDescription(signCell, 0, new Class[]{TextCheckCell.class}, new String[]{"checkBox"}, null, null, null, Theme.key_switchTrackChecked));

        themeDescriptions.add(new ThemeDescription(deleteCell, ThemeDescription.FLAG_SELECTOR, null, null, null, null, Theme.key_listSelector));
        themeDescriptions.add(new ThemeDescription(deleteCell, ThemeDescription.FLAG_TEXTCOLOR, new Class[]{TextSettingsCell.class}, new String[]{"textView"}, null, null, null, Theme.key_windowBackgroundWhiteRedText5));
        themeDescriptions.add(new ThemeDescription(stickersCell, ThemeDescription.FLAG_SELECTOR, null, null, null, null, Theme.key_listSelector));
        themeDescriptions.add(new ThemeDescription(stickersCell, ThemeDescription.FLAG_TEXTCOLOR, new Class[]{TextSettingsCell.class}, new String[]{"textView"}, null, null, null, Theme.key_windowBackgroundWhiteBlackText));

        themeDescriptions.add(new ThemeDescription(stickersInfoCell, ThemeDescription.FLAG_BACKGROUNDFILTER, new Class[]{TextInfoPrivacyCell.class}, null, null, null, Theme.key_windowBackgroundGrayShadow));
        themeDescriptions.add(new ThemeDescription(stickersInfoCell, 0, new Class[]{TextInfoPrivacyCell.class}, new String[]{"textView"}, null, null, null, Theme.key_windowBackgroundWhiteGrayText4));

        themeDescriptions.add(new ThemeDescription(null, 0, null, null, Theme.avatarDrawables, cellDelegate, Theme.key_avatar_text));
        themeDescriptions.add(new ThemeDescription(null, 0, null, null, null, cellDelegate, Theme.key_avatar_backgroundRed));
        themeDescriptions.add(new ThemeDescription(null, 0, null, null, null, cellDelegate, Theme.key_avatar_backgroundOrange));
        themeDescriptions.add(new ThemeDescription(null, 0, null, null, null, cellDelegate, Theme.key_avatar_backgroundViolet));
        themeDescriptions.add(new ThemeDescription(null, 0, null, null, null, cellDelegate, Theme.key_avatar_backgroundGreen));
        themeDescriptions.add(new ThemeDescription(null, 0, null, null, null, cellDelegate, Theme.key_avatar_backgroundCyan));
        themeDescriptions.add(new ThemeDescription(null, 0, null, null, null, cellDelegate, Theme.key_avatar_backgroundBlue));
        themeDescriptions.add(new ThemeDescription(null, 0, null, null, null, cellDelegate, Theme.key_avatar_backgroundPink));

        themeDescriptions.add(new ThemeDescription(undoView, ThemeDescription.FLAG_BACKGROUNDFILTER, null, null, null, null, Theme.key_undo_background));
        themeDescriptions.add(new ThemeDescription(undoView, 0, new Class[]{UndoView.class}, new String[]{"undoImageView"}, null, null, null, Theme.key_undo_cancelColor));
        themeDescriptions.add(new ThemeDescription(undoView, 0, new Class[]{UndoView.class}, new String[]{"undoTextView"}, null, null, null, Theme.key_undo_cancelColor));
        themeDescriptions.add(new ThemeDescription(undoView, 0, new Class[]{UndoView.class}, new String[]{"infoTextView"}, null, null, null, Theme.key_undo_infoColor));
        themeDescriptions.add(new ThemeDescription(undoView, 0, new Class[]{UndoView.class}, new String[]{"textPaint"}, null, null, null, Theme.key_undo_infoColor));
        themeDescriptions.add(new ThemeDescription(undoView, 0, new Class[]{UndoView.class}, new String[]{"progressPaint"}, null, null, null, Theme.key_undo_infoColor));
        themeDescriptions.add(new ThemeDescription(undoView, ThemeDescription.FLAG_IMAGECOLOR, new Class[]{UndoView.class}, new String[]{"leftImageView"}, null, null, null, Theme.key_undo_infoColor));

        themeDescriptions.add(new ThemeDescription(reactionsCell, ThemeDescription.FLAG_SELECTOR, null, null, null, null, Theme.key_listSelector));
        themeDescriptions.add(new ThemeDescription(reactionsCell, ThemeDescription.FLAG_TEXTCOLOR, new Class[]{TextCell.class}, new String[]{"textView"}, null, null, null, Theme.key_windowBackgroundWhiteBlackText));
        themeDescriptions.add(new ThemeDescription(reactionsCell, 0, new Class[]{TextCell.class}, new String[]{"imageView"}, null, null, null, Theme.key_windowBackgroundWhiteGrayIcon));

        return themeDescriptions;
    }
}<|MERGE_RESOLUTION|>--- conflicted
+++ resolved
@@ -862,13 +862,8 @@
 
         if ((ChatObject.isChannel(currentChat) || currentChat.gigagroup) && ChatObject.hasAdminRights(currentChat)) {
             logCell = new TextCell(context);
-<<<<<<< HEAD
             logCell.setText(LocaleController.getString("EventLog", R.string.EventLog), false);
-            logCell.setBackgroundDrawable(Theme.getSelectorDrawable(false));
-=======
-            logCell.setTextAndIcon(LocaleController.getString("EventLog", R.string.EventLog), R.drawable.msg_log, false);
             logCell.setBackground(Theme.getSelectorDrawable(false));
->>>>>>> 4a95c2fc
             logCell.setOnClickListener(v -> presentFragment(new ChannelAdminLogActivity(currentChat)));
         }
 
@@ -891,7 +886,6 @@
         if (isChannel || currentChat.gigagroup) {
             infoContainer.addView(blockCell, LayoutHelper.createLinear(LayoutHelper.MATCH_PARENT, LayoutHelper.WRAP_CONTENT));
         }
-<<<<<<< HEAD
         if (logCell != null) {
             infoContainer.addView(logCell, LayoutHelper.createLinear(LayoutHelper.MATCH_PARENT, LayoutHelper.WRAP_CONTENT));
         }
@@ -904,8 +898,6 @@
             settingsTopSectionCell.setVisibility(View.GONE);
         }
 
-=======
->>>>>>> 4a95c2fc
         if (!isChannel && info != null && info.can_set_stickers) {
             stickersContainer = new FrameLayout(context);
             stickersContainer.setBackgroundColor(Theme.getColor(Theme.key_windowBackgroundWhite));
@@ -1015,15 +1007,9 @@
         }
         if (setAvatarCell != null) {
             if (hasPhoto || imageUpdater.isUploadingImage()) {
-<<<<<<< HEAD
                 setAvatarCell.setTextAndIcon(LocaleController.getString("ChatSetNewPhoto", R.string.ChatSetNewPhoto), R.drawable.baseline_image_24, true);
             } else {
                 setAvatarCell.setTextAndIcon(LocaleController.getString("ChatSetPhotoOrVideo", R.string.ChatSetPhotoOrVideo), R.drawable.baseline_image_24, true);
-=======
-                setAvatarCell.setTextAndIcon(LocaleController.getString("ChatSetNewPhoto", R.string.ChatSetNewPhoto), R.drawable.msg_addphoto, true);
-            } else {
-                setAvatarCell.setTextAndIcon(LocaleController.getString("ChatSetPhotoOrVideo", R.string.ChatSetPhotoOrVideo), R.drawable.msg_addphoto, true);
->>>>>>> 4a95c2fc
             }
             if (cameraDrawable == null) {
                 cameraDrawable = new RLottieDrawable(R.raw.camera_outline, "" + R.raw.camera_outline, AndroidUtilities.dp(50), AndroidUtilities.dp(50), false, null);
@@ -1107,11 +1093,7 @@
                 showAvatarProgress(false, true);
             } else {
                 avatarImage.setImage(ImageLocation.getForLocal(avatar), "50_50", avatarDrawable, currentChat);
-<<<<<<< HEAD
                 setAvatarCell.setTextAndIcon(LocaleController.getString("ChatSetNewPhoto", R.string.ChatSetNewPhoto), R.drawable.baseline_image_24, true);
-=======
-                setAvatarCell.setTextAndIcon(LocaleController.getString("ChatSetNewPhoto", R.string.ChatSetNewPhoto), R.drawable.msg_addphoto, true);
->>>>>>> 4a95c2fc
                 if (cameraDrawable == null) {
                     cameraDrawable = new RLottieDrawable(R.raw.camera_outline, "" + R.raw.camera_outline, AndroidUtilities.dp(50), AndroidUtilities.dp(50), false, null);
                 }
@@ -1439,7 +1421,6 @@
                     memberRequestsCell.setVisibility(info.requests_pending > 0 ? View.VISIBLE : View.GONE);
                 }
                 if (isChannel) {
-<<<<<<< HEAD
                     membersCell.setTextAndValue(LocaleController.getString("ChannelSubscribers", R.string.ChannelSubscribers), String.format("%d", info.participants_count), true);
                     blockCell.setTextAndValue(LocaleController.getString("ChannelBlacklist", R.string.ChannelBlacklist), String.format("%d", Math.max(info.banned_count, info.kicked_count)), logCell != null && logCell.getVisibility() == View.VISIBLE);
                 } else {
@@ -1450,18 +1431,6 @@
                     }
                     if (currentChat.gigagroup) {
                         blockCell.setTextAndValue(LocaleController.getString("ChannelBlacklist", R.string.ChannelBlacklist), String.format("%d", Math.max(info.banned_count, info.kicked_count)), logCell != null && logCell.getVisibility() == View.VISIBLE);
-=======
-                    membersCell.setTextAndValueAndIcon(LocaleController.getString("ChannelSubscribers", R.string.ChannelSubscribers), String.format("%d", info.participants_count), R.drawable.msg_groups, true);
-                    blockCell.setTextAndValueAndIcon(LocaleController.getString("ChannelBlacklist", R.string.ChannelBlacklist), String.format("%d", Math.max(info.banned_count, info.kicked_count)), R.drawable.msg_user_remove, logCell != null && logCell.getVisibility() == View.VISIBLE);
-                } else {
-                    if (ChatObject.isChannel(currentChat)) {
-                        membersCell.setTextAndValueAndIcon(LocaleController.getString("ChannelMembers", R.string.ChannelMembers), String.format("%d", info.participants_count), R.drawable.msg_groups, true);
-                    } else {
-                        membersCell.setTextAndValueAndIcon(LocaleController.getString("ChannelMembers", R.string.ChannelMembers), String.format("%d", info.participants.participants.size()), R.drawable.msg_groups, memberRequestsCell.getVisibility() == View.VISIBLE);
-                    }
-                    if (currentChat.gigagroup) {
-                        blockCell.setTextAndValueAndIcon(LocaleController.getString("ChannelBlacklist", R.string.ChannelBlacklist), String.format("%d", Math.max(info.banned_count, info.kicked_count)), R.drawable.msg_user_remove, logCell != null && logCell.getVisibility() == View.VISIBLE);
->>>>>>> 4a95c2fc
                     } else {
                         int count = 0;
                         if (currentChat.default_banned_rights != null) {
@@ -1501,7 +1470,6 @@
                         } else {
                             count = 11;
                         }
-<<<<<<< HEAD
                         blockCell.setTextAndValue(LocaleController.getString("ChannelPermissions", R.string.ChannelPermissions), count + " / 11", true);
                     }
                     if (memberRequestsCell != null) {
@@ -1522,35 +1490,13 @@
                     blockCell.setText(LocaleController.getString("ChannelBlacklist", R.string.ChannelBlacklist), logCell != null && logCell.getVisibility() == View.VISIBLE);
                 } else {
                     membersCell.setText(LocaleController.getString("ChannelMembers", R.string.ChannelMembers), logCell != null && logCell.getVisibility() == View.VISIBLE);
-=======
-                        blockCell.setTextAndValueAndIcon(LocaleController.getString("ChannelPermissions", R.string.ChannelPermissions), String.format("%d/%d", count, 8), R.drawable.msg_permissions, true);
-                    }
-                    if (memberRequestsCell != null) {
-                        memberRequestsCell.setTextAndValueAndIcon(LocaleController.getString("MemberRequests", R.string.MemberRequests), String.format("%d", info.requests_pending), R.drawable.msg_requests, logCell != null && logCell.getVisibility() == View.VISIBLE);
-                    }
-                }
-                adminCell.setTextAndValueAndIcon(LocaleController.getString("ChannelAdministrators", R.string.ChannelAdministrators), String.format("%d", ChatObject.isChannel(currentChat) ? info.admins_count : getAdminCount()), R.drawable.msg_admins, true);
-            } else {
-                if (isChannel) {
-                    membersCell.setTextAndIcon(LocaleController.getString("ChannelSubscribers", R.string.ChannelSubscribers), R.drawable.msg_groups, true);
-                    blockCell.setTextAndIcon(LocaleController.getString("ChannelBlacklist", R.string.ChannelBlacklist), R.drawable.msg_chats_remove, logCell != null && logCell.getVisibility() == View.VISIBLE);
-                } else {
-                    membersCell.setTextAndIcon(LocaleController.getString("ChannelMembers", R.string.ChannelMembers), R.drawable.msg_groups, logCell != null && logCell.getVisibility() == View.VISIBLE);
->>>>>>> 4a95c2fc
                     if (currentChat.gigagroup) {
                         blockCell.setTextAndIcon(LocaleController.getString("ChannelBlacklist", R.string.ChannelBlacklist), R.drawable.msg_chats_remove, logCell != null && logCell.getVisibility() == View.VISIBLE);
                     } else {
-<<<<<<< HEAD
                         blockCell.setText(LocaleController.getString("ChannelPermissions", R.string.ChannelPermissions), true);
                     }
                 }
                 adminCell.setText(LocaleController.getString("ChannelAdministrators", R.string.ChannelAdministrators), true);
-=======
-                        blockCell.setTextAndIcon(LocaleController.getString("ChannelPermissions", R.string.ChannelPermissions), R.drawable.msg_permissions, true);
-                    }
-                }
-                adminCell.setTextAndIcon(LocaleController.getString("ChannelAdministrators", R.string.ChannelAdministrators), R.drawable.msg_admins, true);
->>>>>>> 4a95c2fc
             }
             reactionsCell.setVisibility(ChatObject.canChangeChatInfo(currentChat) ? View.VISIBLE : View.GONE);
             updateReactionsCell();
@@ -1558,15 +1504,9 @@
                 inviteLinksCell.setVisibility(View.GONE);
             } else {
                 if (info.invitesCount > 0) {
-<<<<<<< HEAD
                     inviteLinksCell.setTextAndValue(LocaleController.getString("InviteLinks", R.string.InviteLinks), Integer.toString(info.invitesCount), true);
                 } else {
                     inviteLinksCell.setTextAndValue(LocaleController.getString("InviteLinks", R.string.InviteLinks), "1", true);
-=======
-                    inviteLinksCell.setTextAndValueAndIcon(LocaleController.getString("InviteLinks", R.string.InviteLinks), Integer.toString(info.invitesCount), R.drawable.msg_link2, true);
-                } else {
-                    inviteLinksCell.setTextAndValueAndIcon(LocaleController.getString("InviteLinks", R.string.InviteLinks), "1", R.drawable.msg_link2, true);
->>>>>>> 4a95c2fc
                 }
             }
         }
@@ -1585,13 +1525,8 @@
             }
         }
         int reacts = Math.min(getMediaDataController().getEnabledReactionsList().size(), count);
-<<<<<<< HEAD
         reactionsCell.setTextAndValue(LocaleController.getString("Reactions", R.string.Reactions), reacts == 0 ? LocaleController.getString("ReactionsOff", R.string.ReactionsOff) :
                 LocaleController.formatString("ReactionsCount", R.string.ReactionsCount, reacts, getMediaDataController().getEnabledReactionsList().size()), true);
-=======
-        reactionsCell.setTextAndValueAndIcon(LocaleController.getString("Reactions", R.string.Reactions), reacts == 0 ? LocaleController.getString("ReactionsOff", R.string.ReactionsOff) :
-                LocaleController.formatString("ReactionsCount", R.string.ReactionsCount, reacts, getMediaDataController().getEnabledReactionsList().size()), R.drawable.msg_reactions2, true);
->>>>>>> 4a95c2fc
     }
 
     @Override
