--- conflicted
+++ resolved
@@ -1550,15 +1550,9 @@
         } else {
             finalString = LocaleController.getString("ReactionsAll", R.string.ReactionsAll);
         }
-<<<<<<< HEAD
-        int reacts = Math.min(getMediaDataController().getEnabledReactionsList().size(), count);
-        reactionsCell.setTextAndValue(LocaleController.getString("Reactions", R.string.Reactions), reacts == 0 ? LocaleController.getString("ReactionsOff", R.string.ReactionsOff) :
-                LocaleController.formatString("ReactionsCount", R.string.ReactionsCount, reacts, getMediaDataController().getEnabledReactionsList().size()), true);
-=======
-
-
-        reactionsCell.setTextAndValueAndIcon(LocaleController.getString("Reactions", R.string.Reactions), finalString, R.drawable.msg_reactions2, true);
->>>>>>> e9a35cea
+
+
+        reactionsCell.setTextAndValue(LocaleController.getString("Reactions", R.string.Reactions), finalString, true);
     }
 
     @Override
