--- conflicted
+++ resolved
@@ -1552,15 +1552,7 @@
         } else {
             finalString = LocaleController.getString("ReactionsAll", R.string.ReactionsAll);
         }
-<<<<<<< HEAD
-        int reacts = Math.min(getMediaDataController().getEnabledReactionsList().size(), count);
-        reactionsCell.setTextAndValueAndIcon(LocaleController.getString("Reactions", R.string.Reactions), reacts == 0 ? LocaleController.getString("ReactionsOff", R.string.ReactionsOff) :
-                LocaleController.formatString("ReactionsCount", R.string.ReactionsCount, reacts, getMediaDataController().getEnabledReactionsList().size()), R.drawable.msg_reactions2, true);
-=======
-
-
-        reactionsCell.setTextAndValue(LocaleController.getString("Reactions", R.string.Reactions), finalString, true);
->>>>>>> 905cf0a7
+        reactionsCell.setTextAndValueAndIcon(LocaleController.getString("Reactions", R.string.Reactions), finalString, R.drawable.msg_reactions2, true);
     }
 
     @Override
