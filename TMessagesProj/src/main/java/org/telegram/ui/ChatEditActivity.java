--- conflicted
+++ resolved
@@ -2090,15 +2090,11 @@
         } else {
             finalString = LocaleController.getString("ReactionsAll", R.string.ReactionsAll);
         }
-<<<<<<< HEAD
-        reactionsCell.setTextAndValueAndIcon(LocaleController.getString("Reactions", R.string.Reactions), finalString, R.drawable.msg_reactions2, true);
-=======
         if (isChannelAndNotMegaGroup) {
             reactionsCell.setTextAndValueAndIcon(TextCell.applyNewSpan(LocaleController.getString("Reactions", R.string.Reactions)), finalString, animated, R.drawable.msg_reactions2, true);
         } else {
             reactionsCell.setTextAndValueAndIcon(LocaleController.getString("Reactions", R.string.Reactions), finalString, animated, R.drawable.msg_reactions2, true);
         }
->>>>>>> 33a48d89
     }
 
     @Override
