/*
 * This is the source code of Telegram for Android v. 5.x.x.
 * It is licensed under GNU GPL v. 2 or later.
 * You should have received a copy of the license in this archive (see LICENSE).
 *
 * Copyright Nikolai Kudashov, 2013-2018.
 */

package org.telegram.ui;

import android.animation.Animator;
import android.animation.AnimatorListenerAdapter;
import android.animation.AnimatorSet;
import android.animation.ObjectAnimator;
import android.animation.ValueAnimator;
import android.app.Dialog;
import android.content.Context;
import android.content.Intent;
import android.graphics.Canvas;
import android.graphics.Paint;
import android.graphics.PorterDuff;
import android.graphics.PorterDuffColorFilter;
import android.graphics.drawable.Drawable;
import android.os.Bundle;
import android.text.Editable;
import android.text.InputFilter;
import android.text.InputType;
import android.text.SpannableStringBuilder;
import android.text.Spanned;
import android.text.TextPaint;
import android.text.TextUtils;
import android.text.TextWatcher;
import android.text.style.ClickableSpan;
import android.text.style.ForegroundColorSpan;
import android.util.TypedValue;
import android.view.Gravity;
import android.view.View;
import android.view.ViewGroup;
import android.view.inputmethod.EditorInfo;
import android.widget.FrameLayout;
import android.widget.ImageView;
import android.widget.LinearLayout;
import android.widget.ScrollView;
import android.widget.TextView;

import androidx.annotation.NonNull;

import org.telegram.messenger.AndroidUtilities;
import org.telegram.messenger.ChatObject;
import org.telegram.messenger.FileLog;
import org.telegram.messenger.ImageLocation;
import org.telegram.messenger.LocaleController;
import org.telegram.messenger.MessagesController;
import org.telegram.messenger.NotificationCenter;
import org.telegram.messenger.R;
import org.telegram.messenger.Utilities;
import org.telegram.messenger.browser.Browser;
import org.telegram.tgnet.ConnectionsManager;
import org.telegram.tgnet.TLRPC;
import org.telegram.ui.ActionBar.ActionBar;
import org.telegram.ui.ActionBar.ActionBarMenu;
import org.telegram.ui.ActionBar.AlertDialog;
import org.telegram.ui.ActionBar.BaseFragment;
import org.telegram.ui.ActionBar.Theme;
import org.telegram.ui.ActionBar.ThemeDescription;
import org.telegram.ui.Cells.AdminedChannelCell;
import org.telegram.ui.Cells.HeaderCell;
import org.telegram.ui.Cells.LoadingCell;
import org.telegram.ui.Cells.RadioButtonCell;
import org.telegram.ui.Cells.ShadowSectionCell;
import org.telegram.ui.Cells.TextBlockCell;
import org.telegram.ui.Cells.TextInfoPrivacyCell;
import org.telegram.ui.Components.AvatarDrawable;
import org.telegram.ui.Components.BackupImageView;
import org.telegram.ui.Components.CircularProgressDrawable;
import org.telegram.ui.Components.CrossfadeDrawable;
import org.telegram.ui.Components.CubicBezierInterpolator;
import org.telegram.ui.Components.EditTextBoldCursor;
import org.telegram.ui.Components.EditTextEmoji;
import org.telegram.ui.Components.ImageUpdater;
import org.telegram.ui.Components.BackupImageView;
import org.telegram.ui.Components.EditTextBoldCursor;
import org.telegram.ui.Components.EditTextEmoji;
import org.telegram.ui.Components.ImageUpdater;
import org.telegram.ui.Components.LayoutHelper;
import org.telegram.ui.Components.LinkActionView;
import org.telegram.ui.Components.LinkSpanDrawable;
import org.telegram.ui.Components.Premium.LimitReachedBottomSheet;
import org.telegram.ui.Components.RLottieDrawable;
import org.telegram.ui.Components.RLottieImageView;
import org.telegram.ui.Components.RadialProgressView;
import org.telegram.ui.Components.SizeNotifierFrameLayout;
import org.telegram.ui.Components.TypefaceSpan;

import java.util.ArrayList;

import kotlin.Unit;
import tw.nekomimi.nekogram.ui.BottomBuilder;
import tw.nekomimi.nekogram.utils.VibrateUtil;

public class ChannelCreateActivity extends BaseFragment implements NotificationCenter.NotificationCenterDelegate, ImageUpdater.ImageUpdaterDelegate {

    private View doneButton;
    private CrossfadeDrawable doneButtonDrawable;
    private EditTextEmoji nameTextView;
    private ShadowSectionCell sectionCell;
    private BackupImageView avatarImage;
    private View avatarOverlay;
    private RLottieImageView avatarEditor;
    private AnimatorSet avatarAnimation;
    private RadialProgressView avatarProgressView;
    private AvatarDrawable avatarDrawable;
    private ImageUpdater imageUpdater;
    private EditTextBoldCursor descriptionTextView;
    private TLRPC.FileLocation avatar;
    private TLRPC.FileLocation avatarBig;
    private String nameToSet;
    private LinearLayout linearLayout2;
    private HeaderCell headerCell2;
    private EditTextBoldCursor editText;
    private boolean isGroup;

    private RLottieDrawable cameraDrawable;

    private LinearLayout linearLayout;
    private LinearLayout adminnedChannelsLayout;
    private LinearLayout linkContainer;
    private LinearLayout publicContainer;
    private LinearLayout privateContainer;
    private LinkActionView permanentLinkView;
    private RadioButtonCell radioButtonCell1;
    private RadioButtonCell radioButtonCell2;
    private TextInfoPrivacyCell typeInfoCell;
    private TextView helpTextView;
    private TextView checkTextView;
    private HeaderCell headerCell;
    private int checkReqId;
    private String lastCheckName;
    private Runnable checkRunnable;
    private boolean lastNameAvailable;
    private boolean isPrivate;
    private boolean loadingInvite;
    private TLRPC.TL_chatInviteExported invite;

    private boolean loadingAdminedChannels;
    private TextInfoPrivacyCell adminedInfoCell;
    private ArrayList<AdminedChannelCell> adminedChannelCells = new ArrayList<>();
    private LoadingCell loadingAdminedCell;

    private int currentStep;
    private long chatId;
    private boolean canCreatePublic = true;
    private Boolean forcePublic;
    private TLRPC.InputFile inputPhoto;
    private TLRPC.InputFile inputVideo;
    private TLRPC.VideoSize inputEmojiMarkup;
    private String inputVideoPath;
    private double videoTimestamp;

    private boolean createAfterUpload;
    private boolean donePressed;
    private Integer doneRequestId;
    private Utilities.Callback2<BaseFragment, Long> onFinishListener;

    private final static int done_button = 1;

    public ChannelCreateActivity(Bundle args) {
        super(args);
        currentStep = args.getInt("step", 0);
        if (args.containsKey("forcePublic")) {
            forcePublic = args.getBoolean("forcePublic", false);
        }
        if (currentStep == 0) {
            avatarDrawable = new AvatarDrawable();
            imageUpdater = new ImageUpdater(true, ImageUpdater.FOR_TYPE_CHANNEL, true);

            TLRPC.TL_channels_checkUsername req = new TLRPC.TL_channels_checkUsername();
            req.username = "1";
            req.channel = new TLRPC.TL_inputChannelEmpty();
            ConnectionsManager.getInstance(currentAccount).sendRequest(req, (response, error) -> AndroidUtilities.runOnUIThread(() -> canCreatePublic = error == null || !error.text.equals("CHANNELS_ADMIN_PUBLIC_TOO_MUCH")));
        } else {
            if (currentStep == 1) {
                canCreatePublic = args.getBoolean("canCreatePublic", true);
                isPrivate = !canCreatePublic;
                if (!canCreatePublic) {
                    loadAdminedChannels();
                }
            }
            chatId = args.getLong("chat_id", 0);
        }
    }

    public void setOnFinishListener(Utilities.Callback2<BaseFragment, Long> onFinishListener) {
        this.onFinishListener = onFinishListener;
    }

    @Override
    public boolean onFragmentCreate() {
        NotificationCenter.getInstance(currentAccount).addObserver(this, NotificationCenter.chatDidCreated);
        NotificationCenter.getInstance(currentAccount).addObserver(this, NotificationCenter.chatDidFailCreate);
        if (currentStep == 1) {
            generateLink();
        }
        if (imageUpdater != null) {
            imageUpdater.parentFragment = this;
            imageUpdater.setDelegate(this);
        }
        return super.onFragmentCreate();
    }

    @Override
    public void onFragmentDestroy() {
        super.onFragmentDestroy();
        if (doneRequestId != null) {
            ConnectionsManager.getInstance(currentAccount).cancelRequest(doneRequestId, true);
            doneRequestId = null;
        }
        NotificationCenter.getInstance(currentAccount).removeObserver(this, NotificationCenter.chatDidCreated);
        NotificationCenter.getInstance(currentAccount).removeObserver(this, NotificationCenter.chatDidFailCreate);
        if (imageUpdater != null) {
            imageUpdater.clear();
        }
        AndroidUtilities.removeAdjustResize(getParentActivity(), classGuid);
        if (nameTextView != null) {
            nameTextView.onDestroy();
        }
    }

    @Override
    public void onResume() {
        super.onResume();
        if (nameTextView != null) {
            nameTextView.onResume();
        }
        AndroidUtilities.requestAdjustResize(getParentActivity(), classGuid);
        if (imageUpdater != null) {
            imageUpdater.onResume();
        }
    }

    @Override
    public void onPause() {
        super.onPause();
        if (nameTextView != null) {
            nameTextView.onPause();
        }
        if (imageUpdater != null) {
            imageUpdater.onPause();
        }
    }

    @Override
    public void dismissCurrentDialog() {
        if (imageUpdater != null && imageUpdater.dismissCurrentDialog(visibleDialog)) {
            return;
        }
        super.dismissCurrentDialog();
    }

    @Override
    public boolean dismissDialogOnPause(Dialog dialog) {
        return (imageUpdater == null || imageUpdater.dismissDialogOnPause(dialog)) && super.dismissDialogOnPause(dialog);
    }

    @Override
    public void onRequestPermissionsResultFragment(int requestCode, String[] permissions, int[] grantResults) {
        if (imageUpdater != null) {
            imageUpdater.onRequestPermissionsResultFragment(requestCode, permissions, grantResults);
        }
    }

    @Override
    public boolean onBackPressed() {
        if (nameTextView != null && nameTextView.isPopupShowing()) {
            nameTextView.hidePopup(true);
            return false;
        }
        return true;
    }

    private AlertDialog cancelDialog;
    private void showDoneCancelDialog() {
        if (cancelDialog != null) {
            return;
        }
        AlertDialog.Builder builder = new AlertDialog.Builder(getParentActivity());
        builder.setTitle(LocaleController.getString(R.string.StopLoadingTitle));
        builder.setMessage(LocaleController.getString(R.string.StopLoading));
        builder.setPositiveButton(LocaleController.getString(R.string.WaitMore), null);
        builder.setNegativeButton(LocaleController.getString(R.string.Stop), (dialogInterface, i) -> {
            donePressed = false;
            createAfterUpload = false;
            if (doneRequestId != null) {
                ConnectionsManager.getInstance(currentAccount).cancelRequest(doneRequestId, true);
                doneRequestId = null;
            }
            updateDoneProgress(false);
            dialogInterface.dismiss();
        });
        cancelDialog = builder.show();
    }

    private Runnable enableDoneLoading = () -> updateDoneProgress(true);
    private ValueAnimator doneButtonDrawableAnimator;
    private void updateDoneProgress(boolean loading) {
        if (!loading) {
            AndroidUtilities.cancelRunOnUIThread(enableDoneLoading);
        }
        if (doneButtonDrawable != null) {
            if (doneButtonDrawableAnimator != null) {
                doneButtonDrawableAnimator.cancel();
            }
            doneButtonDrawableAnimator = ValueAnimator.ofFloat(doneButtonDrawable.getProgress(), loading ? 1f : 0);
            doneButtonDrawableAnimator.addUpdateListener(a -> {
                doneButtonDrawable.setProgress((float) a.getAnimatedValue());
                doneButtonDrawable.invalidateSelf();
            });
            doneButtonDrawableAnimator.setDuration((long) (200 * Math.abs(doneButtonDrawable.getProgress() - (loading ? 1f : 0))));
            doneButtonDrawableAnimator.setInterpolator(CubicBezierInterpolator.DEFAULT);
            doneButtonDrawableAnimator.start();
        }
    }

    @Override
    public View createView(Context context) {
        if (nameTextView != null) {
            nameTextView.onDestroy();
        }

        actionBar.setBackButtonImage(R.drawable.ic_ab_back);
        actionBar.setAllowOverlayTitle(true);

        actionBar.setActionBarMenuOnItemClick(new ActionBar.ActionBarMenuOnItemClick() {
            @Override
            public void onItemClick(int id) {
                if (id == -1) {
                    if (donePressed) {
                        showDoneCancelDialog();
                        return;
                    }
                    finishFragment();
                } else if (id == done_button) {
                    if (currentStep == 0) {
                        if (getParentActivity() == null) {
                            return;
                        }
                        if (donePressed) {
                            showDoneCancelDialog();
                            return;
                        }
                        if (nameTextView.length() == 0) {
                            VibrateUtil.vibrate();
                            AndroidUtilities.shakeView(nameTextView);
                            return;
                        }
                        donePressed = true;
                        AndroidUtilities.runOnUIThread(enableDoneLoading, 200);
                        if (imageUpdater.isUploadingImage()) {
                            createAfterUpload = true;
                            return;
                        }
                        doneRequestId = MessagesController.getInstance(currentAccount).createChat(nameTextView.getText().toString(), new ArrayList<>(), descriptionTextView.getText().toString(), ChatObject.CHAT_TYPE_CHANNEL, false, null, null, -1, ChannelCreateActivity.this);
                    } else if (currentStep == 1) {
                        if (!isPrivate) {
                            if (descriptionTextView.length() == 0) {
                                AlertDialog.Builder builder = new AlertDialog.Builder(getParentActivity());
                                builder.setTitle(LocaleController.getString(R.string.ChannelPublicEmptyUsernameTitle));
                                builder.setMessage(LocaleController.getString(R.string.ChannelPublicEmptyUsername));
                                builder.setPositiveButton(LocaleController.getString(R.string.Close), null);
                                showDialog(builder.create());
                                return;
                            } else {
                                if (!lastNameAvailable) {
                                    VibrateUtil.vibrate();
                                    AndroidUtilities.shakeView(checkTextView);
                                    return;
                                } else {
                                    AndroidUtilities.runOnUIThread(enableDoneLoading, 200);
                                    MessagesController.getInstance(currentAccount).updateChannelUserName(ChannelCreateActivity.this, chatId, lastCheckName, () -> {
                                        updateDoneProgress(false);
                                        if (onFinishListener != null) {
                                            onFinishListener.run(ChannelCreateActivity.this, chatId);
                                        }
                                    }, () -> {
                                        updateDoneProgress(false);
                                        if (onFinishListener != null) {
                                            onFinishListener.run(ChannelCreateActivity.this, chatId);
                                        }
                                    });
                                }
                            }
                        } else if (onFinishListener != null) {
                            onFinishListener.run(ChannelCreateActivity.this, chatId);
                        }
                        if (onFinishListener == null) {
                            Bundle args = new Bundle();
                            args.putInt("step", 2);
                            args.putLong("chatId", chatId);
                            args.putInt("chatType", ChatObject.CHAT_TYPE_CHANNEL);
                            presentFragment(new GroupCreateActivity(args), true);
                        }
                    }
                }
            }
        });

        ActionBarMenu menu = actionBar.createMenu();
        Drawable checkmark = context.getResources().getDrawable(R.drawable.ic_ab_done).mutate();
        checkmark.setColorFilter(new PorterDuffColorFilter(Theme.getColor(Theme.key_actionBarDefaultIcon), PorterDuff.Mode.MULTIPLY));
        doneButtonDrawable = new CrossfadeDrawable(checkmark, new CircularProgressDrawable(Theme.getColor(Theme.key_actionBarDefaultIcon)));
        doneButton = menu.addItemWithWidth(done_button, doneButtonDrawable, AndroidUtilities.dp(56), LocaleController.getString(R.string.Done));

        if (currentStep == 0) {
            actionBar.setTitle(LocaleController.getString(R.string.NewChannel));

            SizeNotifierFrameLayout sizeNotifierFrameLayout = new SizeNotifierFrameLayout(context) {

                private boolean ignoreLayout;

                @Override
                protected void onMeasure(int widthMeasureSpec, int heightMeasureSpec) {
                    int widthSize = MeasureSpec.getSize(widthMeasureSpec);
                    int heightSize = MeasureSpec.getSize(heightMeasureSpec);

                    setMeasuredDimension(widthSize, heightSize);
                    heightSize -= getPaddingTop();

                    measureChildWithMargins(actionBar, widthMeasureSpec, 0, heightMeasureSpec, 0);

                    int keyboardSize = measureKeyboardHeight();
                    if (keyboardSize > AndroidUtilities.dp(20)) {
                        ignoreLayout = true;
                        nameTextView.hideEmojiView();
                        ignoreLayout = false;
                    }

                    int childCount = getChildCount();
                    for (int i = 0; i < childCount; i++) {
                        View child = getChildAt(i);
                        if (child == null || child.getVisibility() == GONE || child == actionBar) {
                            continue;
                        }
                        if (nameTextView != null && nameTextView.isPopupView(child)) {
                            if (AndroidUtilities.isInMultiwindow || AndroidUtilities.isTablet()) {
                                if (AndroidUtilities.isTablet()) {
                                    child.measure(MeasureSpec.makeMeasureSpec(widthSize, MeasureSpec.EXACTLY), MeasureSpec.makeMeasureSpec(Math.min(AndroidUtilities.dp(AndroidUtilities.isTablet() ? 200 : 320), heightSize - AndroidUtilities.statusBarHeight + getPaddingTop()), MeasureSpec.EXACTLY));
                                } else {
                                    child.measure(MeasureSpec.makeMeasureSpec(widthSize, MeasureSpec.EXACTLY), MeasureSpec.makeMeasureSpec(heightSize - AndroidUtilities.statusBarHeight + getPaddingTop(), MeasureSpec.EXACTLY));
                                }
                            } else {
                                child.measure(MeasureSpec.makeMeasureSpec(widthSize, MeasureSpec.EXACTLY), MeasureSpec.makeMeasureSpec(child.getLayoutParams().height, MeasureSpec.EXACTLY));
                            }
                        } else {
                            measureChildWithMargins(child, widthMeasureSpec, 0, heightMeasureSpec, 0);
                        }
                    }
                }

                @Override
                protected void onLayout(boolean changed, int l, int t, int r, int b) {
                    final int count = getChildCount();

                    int keyboardSize = measureKeyboardHeight();
                    int paddingBottom = keyboardSize <= AndroidUtilities.dp(20) && !AndroidUtilities.isInMultiwindow && !AndroidUtilities.isTablet() ? nameTextView.getEmojiPadding() : 0;
                    setBottomClip(paddingBottom);

                    for (int i = 0; i < count; i++) {
                        final View child = getChildAt(i);
                        if (child.getVisibility() == GONE) {
                            continue;
                        }
                        final LayoutParams lp = (LayoutParams) child.getLayoutParams();

                        final int width = child.getMeasuredWidth();
                        final int height = child.getMeasuredHeight();

                        int childLeft;
                        int childTop;

                        int gravity = lp.gravity;
                        if (gravity == -1) {
                            gravity = Gravity.TOP | Gravity.LEFT;
                        }

                        final int absoluteGravity = gravity & Gravity.HORIZONTAL_GRAVITY_MASK;
                        final int verticalGravity = gravity & Gravity.VERTICAL_GRAVITY_MASK;

                        switch (absoluteGravity & Gravity.HORIZONTAL_GRAVITY_MASK) {
                            case Gravity.CENTER_HORIZONTAL:
                                childLeft = (r - l - width) / 2 + lp.leftMargin - lp.rightMargin;
                                break;
                            case Gravity.RIGHT:
                                childLeft = r - width - lp.rightMargin;
                                break;
                            case Gravity.LEFT:
                            default:
                                childLeft = lp.leftMargin;
                        }

                        switch (verticalGravity) {
                            case Gravity.TOP:
                                childTop = lp.topMargin + getPaddingTop();
                                break;
                            case Gravity.CENTER_VERTICAL:
                                childTop = ((b - paddingBottom) - t - height) / 2 + lp.topMargin - lp.bottomMargin;
                                break;
                            case Gravity.BOTTOM:
                                childTop = ((b - paddingBottom) - t) - height - lp.bottomMargin;
                                break;
                            default:
                                childTop = lp.topMargin;
                        }

                        if (nameTextView != null && nameTextView.isPopupView(child)) {
                            if (AndroidUtilities.isTablet()) {
                                childTop = getMeasuredHeight() - child.getMeasuredHeight();
                            } else {
                                childTop = getMeasuredHeight() + keyboardSize - child.getMeasuredHeight();
                            }
                        }
                        child.layout(childLeft, childTop, childLeft + width, childTop + height);
                    }

                    notifyHeightChanged();
                }

                @Override
                public void requestLayout() {
                    if (ignoreLayout) {
                        return;
                    }
                    super.requestLayout();
                }
            };
            sizeNotifierFrameLayout.setOnTouchListener((v, event) -> true);
            fragmentView = sizeNotifierFrameLayout;
            fragmentView.setTag(Theme.key_windowBackgroundWhite);
            fragmentView.setBackgroundColor(Theme.getColor(Theme.key_windowBackgroundWhite));

            linearLayout = new LinearLayout(context);
            linearLayout.setOrientation(LinearLayout.VERTICAL);
            sizeNotifierFrameLayout.addView(linearLayout, new ScrollView.LayoutParams(ViewGroup.LayoutParams.MATCH_PARENT, ViewGroup.LayoutParams.WRAP_CONTENT));

            FrameLayout frameLayout = new FrameLayout(context);
            linearLayout.addView(frameLayout, LayoutHelper.createLinear(LayoutHelper.MATCH_PARENT, LayoutHelper.WRAP_CONTENT));

            avatarImage = new BackupImageView(context) {
                @Override
                public void invalidate() {
                    if (avatarOverlay != null) {
                        avatarOverlay.invalidate();
                    }
                    super.invalidate();
                }

                @Override
                public void invalidate(int l, int t, int r, int b) {
                    if (avatarOverlay != null) {
                        avatarOverlay.invalidate();
                    }
                    super.invalidate(l, t, r, b);
                }
            };
            avatarImage.setRoundRadius(AndroidUtilities.dp(32));
            avatarDrawable.setInfo(5, null, null);
            avatarImage.setImageDrawable(avatarDrawable);
            frameLayout.addView(avatarImage, LayoutHelper.createFrame(64, 64, Gravity.TOP | (LocaleController.isRTL ? Gravity.RIGHT : Gravity.LEFT), LocaleController.isRTL ? 0 : 16, 12, LocaleController.isRTL ? 16 : 0, 12));

            Paint paint = new Paint(Paint.ANTI_ALIAS_FLAG);
            paint.setColor(0x55000000);

            avatarOverlay = new View(context) {
                @Override
                protected void onDraw(Canvas canvas) {
                    if (avatarImage != null && avatarImage.getImageReceiver().hasNotThumb()) {
                        paint.setAlpha((int) (0x55 * avatarImage.getImageReceiver().getCurrentAlpha() * avatarProgressView.getAlpha()));
                        canvas.drawCircle(getMeasuredWidth() / 2.0f, getMeasuredHeight() / 2.0f, getMeasuredWidth() / 2.0f, paint);
                    }
                }
            };
            avatarOverlay.setContentDescription(LocaleController.getString(R.string.ChatSetPhotoOrVideo));
            frameLayout.addView(avatarOverlay, LayoutHelper.createFrame(64, 64, Gravity.TOP | (LocaleController.isRTL ? Gravity.RIGHT : Gravity.LEFT), LocaleController.isRTL ? 0 : 16, 12, LocaleController.isRTL ? 16 : 0, 12));
            avatarOverlay.setOnClickListener(view -> {
                imageUpdater.openMenu(avatar != null, () -> {
                    avatar = null;
                    avatarBig = null;
                    inputPhoto = null;
                    inputVideo = null;
                    inputVideoPath = null;
                    inputEmojiMarkup = null;
                    videoTimestamp = 0;
                    showAvatarProgress(false, true);
                    avatarImage.setImage(null, null, avatarDrawable, null);
                    avatarEditor.setAnimation(cameraDrawable);
                    cameraDrawable.setCurrentFrame(0);
                }, dialog -> {
                    if (!imageUpdater.isUploadingImage()) {
                        cameraDrawable.setCustomEndFrame(86);
                        avatarEditor.playAnimation();
                    } else {
                        cameraDrawable.setCurrentFrame(0, false);
                    }
                }, 0);
                cameraDrawable.setCurrentFrame(0);
                cameraDrawable.setCustomEndFrame(43);
                avatarEditor.playAnimation();
            });

            cameraDrawable = new RLottieDrawable(R.raw.camera, "" + R.raw.camera, AndroidUtilities.dp(60), AndroidUtilities.dp(60), false, null);

            avatarEditor = new RLottieImageView(context) {
                @Override
                public void invalidate(int l, int t, int r, int b) {
                    super.invalidate(l, t, r, b);
                    avatarOverlay.invalidate();
                }

                @Override
                public void invalidate() {
                    super.invalidate();
                    avatarOverlay.invalidate();
                }
            };
            avatarEditor.setScaleType(ImageView.ScaleType.CENTER);
            avatarEditor.setAnimation(cameraDrawable);
            avatarEditor.setEnabled(false);
            avatarEditor.setClickable(false);
            avatarEditor.setPadding(AndroidUtilities.dp(0), 0, 0, AndroidUtilities.dp(1));
            frameLayout.addView(avatarEditor, LayoutHelper.createFrame(64, 64, Gravity.TOP | (LocaleController.isRTL ? Gravity.RIGHT : Gravity.LEFT), LocaleController.isRTL ? 0 : 15, 12, LocaleController.isRTL ? 15 : 0, 12));

            avatarProgressView = new RadialProgressView(context) {
                @Override
                public void setAlpha(float alpha) {
                    super.setAlpha(alpha);
                    avatarOverlay.invalidate();
                }
            };
             avatarProgressView.setSize(AndroidUtilities.dp(30));
            avatarProgressView.setProgressColor(0xffffffff);
            avatarProgressView.setNoProgress(false);
            frameLayout.addView(avatarProgressView, LayoutHelper.createFrame(64, 64, Gravity.TOP | (LocaleController.isRTL ? Gravity.RIGHT : Gravity.LEFT), LocaleController.isRTL ? 0 : 16, 12, LocaleController.isRTL ? 16 : 0, 12));

            showAvatarProgress(false, false);

            nameTextView = new EditTextEmoji(context, sizeNotifierFrameLayout, this, EditTextEmoji.STYLE_FRAGMENT, false);
            nameTextView.setHint(LocaleController.getString(R.string.EnterChannelName));
            if (nameToSet != null) {
                nameTextView.setText(nameToSet);
                nameToSet = null;
            }
            InputFilter[] inputFilters = new InputFilter[1];
            inputFilters[0] = new InputFilter.LengthFilter(100);
            nameTextView.setFilters(inputFilters);
            nameTextView.getEditText().setSingleLine(true);
            nameTextView.getEditText().setImeOptions(EditorInfo.IME_ACTION_NEXT);
            nameTextView.getEditText().setOnEditorActionListener((textView, i, keyEvent) -> {
                if (i == EditorInfo.IME_ACTION_NEXT && !TextUtils.isEmpty(nameTextView.getEditText().getText())) {
                    descriptionTextView.requestFocus();
                    return true;
                }
                return false;
            });
            frameLayout.addView(nameTextView, LayoutHelper.createFrame(LayoutHelper.MATCH_PARENT, LayoutHelper.WRAP_CONTENT, Gravity.CENTER_VERTICAL, LocaleController.isRTL ? 5 : 96, 0, LocaleController.isRTL ? 96 : 5, 0));

            descriptionTextView = new EditTextBoldCursor(context);
            descriptionTextView.setTextSize(TypedValue.COMPLEX_UNIT_DIP, 18);
            descriptionTextView.setHintTextColor(Theme.getColor(Theme.key_windowBackgroundWhiteHintText));
            descriptionTextView.setTextColor(Theme.getColor(Theme.key_windowBackgroundWhiteBlackText));
            descriptionTextView.setBackgroundDrawable(null);
            descriptionTextView.setLineColors(getThemedColor(Theme.key_windowBackgroundWhiteInputField), getThemedColor(Theme.key_windowBackgroundWhiteInputFieldActivated), getThemedColor(Theme.key_text_RedRegular));
            descriptionTextView.setPadding(0, 0, 0, AndroidUtilities.dp(6));
            descriptionTextView.setGravity(LocaleController.isRTL ? Gravity.RIGHT : Gravity.LEFT);
            descriptionTextView.setInputType(InputType.TYPE_CLASS_TEXT | InputType.TYPE_TEXT_FLAG_CAP_SENTENCES | InputType.TYPE_TEXT_FLAG_MULTI_LINE | InputType.TYPE_TEXT_FLAG_AUTO_CORRECT);
            descriptionTextView.setImeOptions(EditorInfo.IME_ACTION_DONE);
            inputFilters = new InputFilter[1];
            inputFilters[0] = new InputFilter.LengthFilter(120);
            descriptionTextView.setFilters(inputFilters);
            descriptionTextView.setHint(LocaleController.getString(R.string.DescriptionPlaceholder));
            descriptionTextView.setCursorColor(Theme.getColor(Theme.key_windowBackgroundWhiteBlackText));
            descriptionTextView.setCursorSize(AndroidUtilities.dp(20));
            descriptionTextView.setCursorWidth(1.5f);
            linearLayout.addView(descriptionTextView, LayoutHelper.createLinear(LayoutHelper.MATCH_PARENT, LayoutHelper.WRAP_CONTENT, 24, 18, 24, 0));
            descriptionTextView.setOnEditorActionListener((textView, i, keyEvent) -> {
                if (i == EditorInfo.IME_ACTION_DONE && doneButton != null) {
                    doneButton.performClick();
                    return true;
                }
                return false;
            });
            descriptionTextView.addTextChangedListener(new TextWatcher() {
                @Override
                public void beforeTextChanged(CharSequence charSequence, int i, int i2, int i3) {

                }

                @Override
                public void onTextChanged(CharSequence charSequence, int i, int i2, int i3) {

                }

                @Override
                public void afterTextChanged(Editable editable) {

                }
            });

            helpTextView = new TextView(context);
            helpTextView.setTextSize(TypedValue.COMPLEX_UNIT_DIP, 15);
            helpTextView.setTextColor(Theme.getColor(Theme.key_windowBackgroundWhiteGrayText8));
            helpTextView.setGravity(LocaleController.isRTL ? Gravity.RIGHT : Gravity.LEFT);
            helpTextView.setText(LocaleController.getString(R.string.DescriptionInfo));
            linearLayout.addView(helpTextView, LayoutHelper.createLinear(LayoutHelper.WRAP_CONTENT, LayoutHelper.WRAP_CONTENT, LocaleController.isRTL ? Gravity.RIGHT : Gravity.LEFT, 24, 10, 24, 20));
        } else if (currentStep == 1) {
            fragmentView = new ScrollView(context);
            ScrollView scrollView = (ScrollView) fragmentView;
            scrollView.setFillViewport(true);
            linearLayout = new LinearLayout(context);
            linearLayout.setOrientation(LinearLayout.VERTICAL);
            scrollView.addView(linearLayout, new ScrollView.LayoutParams(ViewGroup.LayoutParams.MATCH_PARENT, ViewGroup.LayoutParams.WRAP_CONTENT));

            TLRPC.Chat chat = getMessagesController().getChat(chatId);
            isGroup = chat != null && (!ChatObject.isChannel(chat) || ChatObject.isMegagroup(chat));
            actionBar.setTitle(isGroup ? LocaleController.getString(R.string.GroupSettingsTitle) : LocaleController.getString(R.string.ChannelSettingsTitle));
            fragmentView.setTag(Theme.key_windowBackgroundGray);
            fragmentView.setBackgroundColor(Theme.getColor(Theme.key_windowBackgroundGray));

            headerCell2 = new HeaderCell(context, 23);
            headerCell2.setHeight(46);
            headerCell2.setBackgroundColor(Theme.getColor(Theme.key_windowBackgroundWhite));
            headerCell2.setText(isGroup ? LocaleController.getString(R.string.GroupTypeHeader) : LocaleController.getString(R.string.ChannelTypeHeader));
            linearLayout.addView(headerCell2);

            linearLayout2 = new LinearLayout(context);
            linearLayout2.setOrientation(LinearLayout.VERTICAL);
            linearLayout2.setBackgroundColor(Theme.getColor(Theme.key_windowBackgroundWhite));
            linearLayout.addView(linearLayout2, LayoutHelper.createLinear(LayoutHelper.MATCH_PARENT, LayoutHelper.WRAP_CONTENT));

            radioButtonCell1 = new RadioButtonCell(context);
            radioButtonCell1.setBackgroundDrawable(Theme.getSelectorDrawable(false));
            if (forcePublic != null && !forcePublic) {
                isPrivate = true;
            }
            if (isGroup) {
<<<<<<< HEAD
                radioButtonCell1.setTextAndValueAndCheck(LocaleController.getString("MegaPublic", R.string.MegaPublic), LocaleController.getString("MegaPublicInfo", R.string.MegaPublicInfo), false, !isPrivate);
            } else {
                radioButtonCell1.setTextAndValueAndCheck(LocaleController.getString("ChannelPublic", R.string.ChannelPublic), LocaleController.getString("ChannelPublicInfo", R.string.ChannelPublicInfo), false, !isPrivate);
=======
                radioButtonCell1.setTextAndValue(LocaleController.getString(R.string.MegaPublic), LocaleController.getString(R.string.MegaPublicInfo), false, !isPrivate);
            } else {
                radioButtonCell1.setTextAndValue(LocaleController.getString(R.string.ChannelPublic), LocaleController.getString(R.string.ChannelPublicInfo), false, !isPrivate);
>>>>>>> 1e891826
            }
            radioButtonCell1.setOnClickListener(v -> {
                if (!canCreatePublic) {
                    showPremiumIncreaseLimitDialog();
                    return;
                }
                if (!isPrivate) {
                    return;
                }
                isPrivate = false;
                updatePrivatePublic();
            });
            if (forcePublic == null || forcePublic) {
                linearLayout2.addView(radioButtonCell1, LayoutHelper.createLinear(LayoutHelper.MATCH_PARENT, LayoutHelper.WRAP_CONTENT));
            }

            radioButtonCell2 = new RadioButtonCell(context);
            radioButtonCell2.setBackgroundDrawable(Theme.getSelectorDrawable(false));
            if (forcePublic != null && forcePublic) {
                isPrivate = false;
            }
            if (isGroup) {
<<<<<<< HEAD
                radioButtonCell2.setTextAndValueAndCheck(LocaleController.getString("MegaPrivate", R.string.MegaPrivate), LocaleController.getString("MegaPrivateInfo", R.string.MegaPrivateInfo), false, isPrivate);
            } else {
                radioButtonCell2.setTextAndValueAndCheck(LocaleController.getString("ChannelPrivate", R.string.ChannelPrivate), LocaleController.getString("ChannelPrivateInfo", R.string.ChannelPrivateInfo), false, isPrivate);
=======
                radioButtonCell2.setTextAndValue(LocaleController.getString(R.string.MegaPrivate), LocaleController.getString(R.string.MegaPrivateInfo), false, isPrivate);
            } else {
                radioButtonCell2.setTextAndValue(LocaleController.getString(R.string.ChannelPrivate), LocaleController.getString(R.string.ChannelPrivateInfo), false, isPrivate);
>>>>>>> 1e891826
            }
            radioButtonCell2.setOnClickListener(v -> {
                if (isPrivate) {
                    return;
                }
                isPrivate = true;
                updatePrivatePublic();
            });
            if (forcePublic == null || !forcePublic) {
                linearLayout2.addView(radioButtonCell2, LayoutHelper.createLinear(LayoutHelper.MATCH_PARENT, LayoutHelper.WRAP_CONTENT));
            }

            sectionCell = new ShadowSectionCell(context);
            linearLayout.addView(sectionCell, LayoutHelper.createLinear(LayoutHelper.MATCH_PARENT, LayoutHelper.WRAP_CONTENT));

            linkContainer = new LinearLayout(context);
            linkContainer.setOrientation(LinearLayout.VERTICAL);
            linkContainer.setBackgroundColor(Theme.getColor(Theme.key_windowBackgroundWhite));
            linearLayout.addView(linkContainer, LayoutHelper.createLinear(LayoutHelper.MATCH_PARENT, LayoutHelper.WRAP_CONTENT));

            headerCell = new HeaderCell(context);
            linkContainer.addView(headerCell);

            publicContainer = new LinearLayout(context);
            publicContainer.setOrientation(LinearLayout.HORIZONTAL);
            linkContainer.addView(publicContainer, LayoutHelper.createLinear(LayoutHelper.MATCH_PARENT, 36, 21, 7, 21, 0));

            editText = new EditTextBoldCursor(context);
            editText.setText(MessagesController.getInstance(currentAccount).linkPrefix + "/");
            editText.setTextSize(TypedValue.COMPLEX_UNIT_DIP, 18);
            editText.setHintTextColor(Theme.getColor(Theme.key_windowBackgroundWhiteHintText));
            editText.setTextColor(Theme.getColor(Theme.key_windowBackgroundWhiteBlackText));
            editText.setMaxLines(1);
            editText.setLines(1);
            editText.setEnabled(false);
            editText.setBackgroundDrawable(null);
            editText.setPadding(0, 0, 0, 0);
            editText.setSingleLine(true);
            editText.setInputType(InputType.TYPE_TEXT_FLAG_MULTI_LINE | InputType.TYPE_TEXT_FLAG_AUTO_CORRECT);
            editText.setImeOptions(EditorInfo.IME_ACTION_DONE);
            publicContainer.addView(editText, LayoutHelper.createLinear(LayoutHelper.WRAP_CONTENT, 36));

            descriptionTextView = new EditTextBoldCursor(context);
            descriptionTextView.setTextSize(TypedValue.COMPLEX_UNIT_DIP, 18);
            descriptionTextView.setHintTextColor(Theme.getColor(Theme.key_windowBackgroundWhiteHintText));
            descriptionTextView.setTextColor(Theme.getColor(Theme.key_windowBackgroundWhiteBlackText));
            descriptionTextView.setMaxLines(1);
            descriptionTextView.setLines(1);
            descriptionTextView.setBackgroundDrawable(null);
            descriptionTextView.setPadding(0, 0, 0, 0);
            descriptionTextView.setSingleLine(true);
            descriptionTextView.setInputType(InputType.TYPE_TEXT_VARIATION_EMAIL_ADDRESS | InputType.TYPE_TEXT_FLAG_MULTI_LINE | InputType.TYPE_TEXT_FLAG_AUTO_CORRECT);
            descriptionTextView.setImeOptions(EditorInfo.IME_ACTION_DONE);
            descriptionTextView.setHint(LocaleController.getString(R.string.ChannelUsernamePlaceholder));
            descriptionTextView.setCursorColor(Theme.getColor(Theme.key_windowBackgroundWhiteBlackText));
            descriptionTextView.setCursorSize(AndroidUtilities.dp(20));
            descriptionTextView.setCursorWidth(1.5f);
            publicContainer.addView(descriptionTextView, LayoutHelper.createLinear(LayoutHelper.MATCH_PARENT, 36));
            descriptionTextView.addTextChangedListener(new TextWatcher() {
                @Override
                public void beforeTextChanged(CharSequence charSequence, int i, int i2, int i3) {

                }

                @Override
                public void onTextChanged(CharSequence charSequence, int i, int i2, int i3) {
                    checkUserName(descriptionTextView.getText().toString());
                }

                @Override
                public void afterTextChanged(Editable editable) {

                }
            });

            privateContainer = new LinearLayout(context);
            privateContainer.setOrientation(LinearLayout.VERTICAL);
            linkContainer.addView(privateContainer, LayoutHelper.createLinear(LayoutHelper.MATCH_PARENT, LayoutHelper.WRAP_CONTENT));

            permanentLinkView = new LinkActionView(context, this, null, chatId, true, ChatObject.isChannel(getMessagesController().getChat(chatId)));
            //permanentLinkView.showOptions(false);
            permanentLinkView.hideRevokeOption(true);
            permanentLinkView.setUsers(0, null);
            privateContainer.addView(permanentLinkView);

            checkTextView = new LinkSpanDrawable.LinksTextView(context) {
                @Override
                public void setText(CharSequence text, BufferType type) {
                    if (text != null) {
                        SpannableStringBuilder tagsString = AndroidUtilities.replaceTags(text.toString());
                        int index = tagsString.toString().indexOf('\n');
                        if (index >= 0) {
                            tagsString.replace(index, index + 1, " ");
                            tagsString.setSpan(new ForegroundColorSpan(getThemedColor(Theme.key_text_RedRegular)), 0, index, Spanned.SPAN_EXCLUSIVE_EXCLUSIVE);
                        }
                        TypefaceSpan[] spans = tagsString.getSpans(0, tagsString.length(), TypefaceSpan.class);
                        final String username = descriptionTextView == null || descriptionTextView.getText() == null ? "" : descriptionTextView.getText().toString();
                        for (int i = 0; i < spans.length; ++i) {
                            tagsString.setSpan(
                                new ClickableSpan() {
                                    @Override
                                    public void onClick(@NonNull View view) {
                                        Browser.openUrl(getContext(), "https://fragment.com/username/" + username);
                                    }

                                    @Override
                                    public void updateDrawState(@NonNull TextPaint ds) {
                                        super.updateDrawState(ds);
                                        ds.setUnderlineText(false);
                                    }
                                },
                                tagsString.getSpanStart(spans[i]),
                                tagsString.getSpanEnd(spans[i]),
                                Spanned.SPAN_EXCLUSIVE_EXCLUSIVE
                            );
                            tagsString.removeSpan(spans[i]);
                        }
                        text = tagsString;
                    }
                    super.setText(text, type);
                }
            };
            checkTextView.setLinkTextColor(Theme.getColor(Theme.key_windowBackgroundWhiteLinkText));
            checkTextView.setHighlightColor(Theme.getColor(Theme.key_windowBackgroundWhiteLinkSelection));
            checkTextView.setTextSize(TypedValue.COMPLEX_UNIT_DIP, 15);
            checkTextView.setGravity(LocaleController.isRTL ? Gravity.RIGHT : Gravity.LEFT);
            checkTextView.setVisibility(View.GONE);
            checkTextView.setPadding(AndroidUtilities.dp(3), 0, AndroidUtilities.dp(3), 0);
            linkContainer.addView(checkTextView, LayoutHelper.createLinear(LayoutHelper.WRAP_CONTENT, LayoutHelper.WRAP_CONTENT, LocaleController.isRTL ? Gravity.RIGHT : Gravity.LEFT, 18, 3, 18, 7));

            typeInfoCell = new TextInfoPrivacyCell(context);
            typeInfoCell.setBackgroundDrawable(Theme.getThemedDrawableByKey(context, R.drawable.greydivider_bottom, Theme.key_windowBackgroundGrayShadow));
            linearLayout.addView(typeInfoCell, LayoutHelper.createLinear(LayoutHelper.MATCH_PARENT, LayoutHelper.WRAP_CONTENT));

            loadingAdminedCell = new LoadingCell(context);
            linearLayout.addView(loadingAdminedCell, LayoutHelper.createLinear(LayoutHelper.MATCH_PARENT, LayoutHelper.WRAP_CONTENT));

            adminnedChannelsLayout = new LinearLayout(context);
            adminnedChannelsLayout.setBackgroundColor(Theme.getColor(Theme.key_windowBackgroundWhite));
            adminnedChannelsLayout.setOrientation(LinearLayout.VERTICAL);
            linearLayout.addView(adminnedChannelsLayout, LayoutHelper.createLinear(LayoutHelper.MATCH_PARENT, LayoutHelper.WRAP_CONTENT));

            adminedInfoCell = new TextInfoPrivacyCell(context);
            adminedInfoCell.setBackgroundDrawable(Theme.getThemedDrawableByKey(context, R.drawable.greydivider_bottom, Theme.key_windowBackgroundGrayShadow));
            linearLayout.addView(adminedInfoCell, LayoutHelper.createLinear(LayoutHelper.MATCH_PARENT, LayoutHelper.WRAP_CONTENT));

            updatePrivatePublic();
        }

        return fragmentView;
    }

    private void generateLink() {
        if (loadingInvite || invite != null) {
            return;
        }
        TLRPC.ChatFull chatFull = getMessagesController().getChatFull(chatId);
        if (chatFull != null) {
            invite = chatFull.exported_invite;
        }
        if (invite != null) {
            return;
        }
        loadingInvite = true;
        TLRPC.TL_messages_getExportedChatInvites req = new TLRPC.TL_messages_getExportedChatInvites();
        req.peer = getMessagesController().getInputPeer(-chatId);
        req.admin_id = getMessagesController().getInputUser(getUserConfig().getCurrentUser());
        req.limit = 1;

        ConnectionsManager.getInstance(currentAccount).sendRequest(req, (response, error) -> AndroidUtilities.runOnUIThread(() -> {
            if (error == null) {
                TLRPC.TL_messages_exportedChatInvites invites = (TLRPC.TL_messages_exportedChatInvites) response;
                invite = (TLRPC.TL_chatInviteExported) invites.invites.get(0);
            }
            loadingInvite = false;
            permanentLinkView.setLink(invite != null ? invite.link : null);
        }));
    }

    private void updatePrivatePublic() {
        if (sectionCell == null) {
            return;
        }
        if (!isPrivate && !canCreatePublic) {
            typeInfoCell.setText(LocaleController.getString(R.string.ChangePublicLimitReached));
            typeInfoCell.setTag(Theme.key_text_RedRegular);
            typeInfoCell.setTextColor(Theme.getColor(Theme.key_text_RedRegular));
            linkContainer.setVisibility(View.GONE);
            sectionCell.setVisibility(View.GONE);
            if (loadingAdminedChannels) {
                loadingAdminedCell.setVisibility(View.VISIBLE);
                adminnedChannelsLayout.setVisibility(View.GONE);
                typeInfoCell.setBackgroundDrawable(Theme.getThemedDrawableByKey(typeInfoCell.getContext(), R.drawable.greydivider_bottom, Theme.key_windowBackgroundGrayShadow));
                adminedInfoCell.setVisibility(View.GONE);
            } else {
                typeInfoCell.setBackgroundDrawable(Theme.getThemedDrawableByKey(typeInfoCell.getContext(), R.drawable.greydivider, Theme.key_windowBackgroundGrayShadow));
                loadingAdminedCell.setVisibility(View.GONE);
                adminnedChannelsLayout.setVisibility(View.VISIBLE);
                adminedInfoCell.setVisibility(View.VISIBLE);
            }
        } else {
            typeInfoCell.setTag(Theme.key_windowBackgroundWhiteGrayText4);
            typeInfoCell.setTextColor(Theme.getColor(Theme.key_windowBackgroundWhiteGrayText4));
            sectionCell.setVisibility(View.VISIBLE);
            adminedInfoCell.setVisibility(View.GONE);
            adminnedChannelsLayout.setVisibility(View.GONE);
            typeInfoCell.setBackgroundDrawable(Theme.getThemedDrawableByKey(typeInfoCell.getContext(), R.drawable.greydivider_bottom, Theme.key_windowBackgroundGrayShadow));
            linkContainer.setVisibility(View.VISIBLE);
            loadingAdminedCell.setVisibility(View.GONE);
            if (isGroup) {
                typeInfoCell.setText(isPrivate ? LocaleController.getString(R.string.MegaPrivateLinkHelp) : LocaleController.getString(R.string.MegaUsernameHelp));
                headerCell.setText(isPrivate ? LocaleController.getString(R.string.ChannelInviteLinkTitle) : LocaleController.getString(R.string.ChannelLinkTitle));
            } else {
                typeInfoCell.setText(isPrivate ? LocaleController.getString(R.string.ChannelPrivateLinkHelp) : LocaleController.getString(R.string.ChannelUsernameHelp));
                headerCell.setText(isPrivate ? LocaleController.getString(R.string.ChannelInviteLinkTitle) : LocaleController.getString(R.string.ChannelLinkTitle));
            }
            publicContainer.setVisibility(isPrivate ? View.GONE : View.VISIBLE);
            privateContainer.setVisibility(isPrivate ? View.VISIBLE : View.GONE);
            linkContainer.setPadding(0, 0, 0, isPrivate ? 0 : AndroidUtilities.dp(7));
            permanentLinkView.setLink(invite != null ? invite.link : null);
            checkTextView.setVisibility(!isPrivate && checkTextView.length() != 0 ? View.VISIBLE : View.GONE);
        }
        radioButtonCell1.setChecked(!isPrivate, true);
        radioButtonCell2.setChecked(isPrivate, true);
        descriptionTextView.clearFocus();
        AndroidUtilities.hideKeyboard(descriptionTextView);
    }

    @Override
    public void onUploadProgressChanged(float progress) {
        if (avatarProgressView == null) {
            return;
        }
        avatarProgressView.setProgress(progress);
    }

    @Override
    public void didStartUpload(boolean isVideo) {
        if (avatarProgressView == null) {
            return;
        }
        avatarProgressView.setProgress(0.0f);
    }

    @Override
    public void didUploadPhoto(final TLRPC.InputFile photo, final TLRPC.InputFile video, double videoStartTimestamp, String videoPath, final TLRPC.PhotoSize bigSize, final TLRPC.PhotoSize smallSize, boolean isVideo, TLRPC.VideoSize emojiMarkup) {
        AndroidUtilities.runOnUIThread(() -> {
            if (photo != null || video != null) {
                inputPhoto = photo;
                inputVideo = video;
                inputEmojiMarkup = emojiMarkup;
                inputVideoPath = videoPath;
                videoTimestamp = videoStartTimestamp;
                if (createAfterUpload) {
                    if (cancelDialog != null) {
                        try {
                            cancelDialog.dismiss();
                            cancelDialog = null;
                        } catch (Exception e) {
                            FileLog.e(e);
                        }
                    }
                    updateDoneProgress(false);
                    donePressed = false;
                    doneButton.performClick();
                }
                showAvatarProgress(false, true);
                avatarEditor.setImageDrawable(null);
            } else {
                avatar = smallSize.location;
                avatarBig = bigSize.location;
                avatarImage.setImage(ImageLocation.getForLocal(avatar), "50_50", avatarDrawable, null);
                showAvatarProgress(true, false);
            }
        });
    }

    @Override
    public String getInitialSearchString() {
        return nameTextView.getText().toString();
    }

    private void showAvatarProgress(boolean show, boolean animated) {
        if (avatarEditor == null) {
            return;
        }
        if (avatarAnimation != null) {
            avatarAnimation.removeAllListeners();
            avatarAnimation.cancel();
            avatarAnimation = null;
        }
        if (animated) {
            avatarAnimation = new AnimatorSet();
            if (show) {
                avatarProgressView.setVisibility(View.VISIBLE);

                avatarAnimation.playTogether(ObjectAnimator.ofFloat(avatarEditor, View.ALPHA, 0.0f),
                        ObjectAnimator.ofFloat(avatarProgressView, View.ALPHA, 1.0f));
            } else {
                if (avatarEditor.getVisibility() != View.VISIBLE) {
                    avatarEditor.setAlpha(0f);
                }
                avatarEditor.setVisibility(View.VISIBLE);

                avatarAnimation.playTogether(ObjectAnimator.ofFloat(avatarEditor, View.ALPHA, 1.0f),
                        ObjectAnimator.ofFloat(avatarProgressView, View.ALPHA, 0.0f));
            }
            avatarAnimation.setDuration(180);
            avatarAnimation.addListener(new AnimatorListenerAdapter() {
                @Override
                public void onAnimationEnd(Animator animation) {
                    if (avatarAnimation == null || avatarEditor == null) {
                        return;
                    }
                    if (show) {
                        avatarEditor.setVisibility(View.INVISIBLE);
                    } else {
                        avatarProgressView.setVisibility(View.INVISIBLE);
                    }
                    avatarAnimation = null;
                }

                @Override
                public void onAnimationCancel(Animator animation) {
                    avatarAnimation = null;
                }
            });
            avatarAnimation.start();
        } else {
            if (show) {
                avatarEditor.setAlpha(1.0f);
                avatarEditor.setVisibility(View.INVISIBLE);
                avatarProgressView.setAlpha(1.0f);
                avatarProgressView.setVisibility(View.VISIBLE);
            } else {
                avatarEditor.setAlpha(1.0f);
                avatarEditor.setVisibility(View.VISIBLE);
                avatarProgressView.setAlpha(0.0f);
                avatarProgressView.setVisibility(View.INVISIBLE);
            }
        }
    }

    @Override
    public void onActivityResultFragment(int requestCode, int resultCode, Intent data) {
        if (imageUpdater != null) {
            imageUpdater.onActivityResult(requestCode, resultCode, data);
        }
    }

    @Override
    public void saveSelfArgs(Bundle args) {
        if (currentStep == 0) {
            if (imageUpdater != null && imageUpdater.currentPicturePath != null) {
                args.putString("path", imageUpdater.currentPicturePath);
            }
            if (nameTextView != null) {
                String text = nameTextView.getText().toString();
                if (text.length() != 0) {
                    args.putString("nameTextView", text);
                }
            }
        }
    }

    @Override
    public void restoreSelfArgs(Bundle args) {
        if (currentStep == 0) {
            if (imageUpdater != null) {
                imageUpdater.currentPicturePath = args.getString("path");
            }
            String text = args.getString("nameTextView");
            if (text != null) {
                if (nameTextView != null) {
                    nameTextView.setText(text);
                } else {
                    nameToSet = text;
                }
            }
        }
    }

    @Override
    public void onTransitionAnimationEnd(boolean isOpen, boolean backward) {
        if (isOpen && currentStep != 1) {
            nameTextView.requestFocus();
            nameTextView.openKeyboard();
        }
    }

    @Override
    public void didReceivedNotification(int id, int account, Object... args) {
        if (id == NotificationCenter.chatDidFailCreate) {
            if (cancelDialog != null) {
                try {
                    cancelDialog.dismiss();
                    cancelDialog = null;
                } catch (Exception e) {
                    FileLog.e(e);
                }
            }
            updateDoneProgress(false);
            donePressed = false;
        } else if (id == NotificationCenter.chatDidCreated) {
            if (cancelDialog != null) {
                try {
                    cancelDialog.dismiss();
                    cancelDialog = null;
                } catch (Exception e) {
                    FileLog.e(e);
                }
            }
            long chat_id = (Long) args[0];
            Bundle bundle = new Bundle();
            bundle.putInt("step", 1);
            bundle.putLong("chat_id", chat_id);
            bundle.putBoolean("canCreatePublic", canCreatePublic);
            if (forcePublic != null) {
                bundle.putBoolean("forcePublic", forcePublic);
            }
            if (inputPhoto != null || inputVideo != null || inputEmojiMarkup != null) {
                MessagesController.getInstance(currentAccount).changeChatAvatar(chat_id, null, inputPhoto, inputVideo, inputEmojiMarkup, videoTimestamp, inputVideoPath, avatar, avatarBig, null);
            }
            ChannelCreateActivity activity = new ChannelCreateActivity(bundle);
            activity.setOnFinishListener(onFinishListener);
            presentFragment(activity, true);
        }
    }

    private void loadAdminedChannels() {
        if (loadingAdminedChannels) {
            return;
        }
        loadingAdminedChannels = true;
        updatePrivatePublic();
        TLRPC.TL_channels_getAdminedPublicChannels req = new TLRPC.TL_channels_getAdminedPublicChannels();
        ConnectionsManager.getInstance(currentAccount).sendRequest(req, (response, error) -> AndroidUtilities.runOnUIThread(() -> {
            loadingAdminedChannels = false;
            if (response != null) {
                if (getParentActivity() == null) {
                    return;
                }
                for (int a = 0; a < adminedChannelCells.size(); a++) {
                    linearLayout.removeView(adminedChannelCells.get(a));
                }
                adminedChannelCells.clear();
                TLRPC.TL_messages_chats res = (TLRPC.TL_messages_chats) response;

                for (int a = 0; a < res.chats.size(); a++) {
                    AdminedChannelCell adminedChannelCell = new AdminedChannelCell(getParentActivity(), view -> {
                        AdminedChannelCell cell = (AdminedChannelCell) view.getParent();
                        final TLRPC.Chat channel = cell.getCurrentChannel();
<<<<<<< HEAD
                        BottomBuilder builder = new BottomBuilder(getParentActivity());
=======
                        AlertDialog.Builder builder = new AlertDialog.Builder(getParentActivity());
                        builder.setTitle(LocaleController.getString(R.string.AppName));
>>>>>>> 1e891826
                        if (channel.megagroup) {
                            builder.addTitle(AndroidUtilities.replaceTags(LocaleController.formatString("RevokeLinkAlert", R.string.RevokeLinkAlert, MessagesController.getInstance(currentAccount).linkPrefix + "/" + ChatObject.getPublicUsername(channel), channel.title)));
                        } else {
                            builder.addTitle(AndroidUtilities.replaceTags(LocaleController.formatString("RevokeLinkAlertChannel", R.string.RevokeLinkAlertChannel, MessagesController.getInstance(currentAccount).linkPrefix + "/" + ChatObject.getPublicUsername(channel), channel.title)));
                        }
<<<<<<< HEAD
                        builder.addItem(LocaleController.getString("RevokeButton", R.string.RevokeButton), R.drawable.msg_delete_filled, (i) -> {
=======
                        builder.setNegativeButton(LocaleController.getString(R.string.Cancel), null);
                        builder.setPositiveButton(LocaleController.getString(R.string.RevokeButton), (dialogInterface, i) -> {
>>>>>>> 1e891826
                            TLRPC.TL_channels_updateUsername req1 = new TLRPC.TL_channels_updateUsername();
                            req1.channel = MessagesController.getInputChannel(channel);
                            req1.username = "";
                            ConnectionsManager.getInstance(currentAccount).sendRequest(req1, (response1, error1) -> {
                                if (response1 instanceof TLRPC.TL_boolTrue) {
                                    AndroidUtilities.runOnUIThread(() -> {
                                        canCreatePublic = true;
                                        if (descriptionTextView.length() > 0) {
                                            checkUserName(descriptionTextView.getText().toString());
                                        }
                                        updatePrivatePublic();
                                    });
                                }
                            }, ConnectionsManager.RequestFlagInvokeAfter);
                            return Unit.INSTANCE;
                        });
                        builder.addCancelItem();
                        showDialog(builder.create());
                    }, false, 0);
                    adminedChannelCell.setChannel(res.chats.get(a), a == res.chats.size() - 1);
                    adminedChannelCells.add(adminedChannelCell);
                    adminnedChannelsLayout.addView(adminedChannelCell, LayoutHelper.createLinear(LayoutHelper.MATCH_PARENT, 72));
                }
                updatePrivatePublic();
            }
        }));
    }

    private boolean checkUserName(final String name) {
        if (name != null && name.length() > 0) {
            checkTextView.setVisibility(View.VISIBLE);
        } else {
            checkTextView.setVisibility(View.GONE);
        }
        if (checkRunnable != null) {
            AndroidUtilities.cancelRunOnUIThread(checkRunnable);
            checkRunnable = null;
            lastCheckName = null;
            if (checkReqId != 0) {
                ConnectionsManager.getInstance(currentAccount).cancelRequest(checkReqId, true);
            }
        }
        lastNameAvailable = false;
        if (name != null) {
            if (name.startsWith("_") || name.endsWith("_")) {
                checkTextView.setText(LocaleController.getString(R.string.LinkInvalid));
                checkTextView.setTag(Theme.key_text_RedRegular);
                checkTextView.setTextColor(Theme.getColor(Theme.key_text_RedRegular));
                return false;
            }
            for (int a = 0; a < name.length(); a++) {
                char ch = name.charAt(a);
                if (a == 0 && ch >= '0' && ch <= '9') {
                    checkTextView.setText(LocaleController.getString(R.string.LinkInvalidStartNumber));
                    checkTextView.setTag(Theme.key_text_RedRegular);
                    checkTextView.setTextColor(Theme.getColor(Theme.key_text_RedRegular));
                    return false;
                }
                if (!(ch >= '0' && ch <= '9' || ch >= 'a' && ch <= 'z' || ch >= 'A' && ch <= 'Z' || ch == '_')) {
                    checkTextView.setText(LocaleController.getString(R.string.LinkInvalid));
                    checkTextView.setTag(Theme.key_text_RedRegular);
                    checkTextView.setTextColor(Theme.getColor(Theme.key_text_RedRegular));
                    return false;
                }
            }
        }
        if (name == null || name.length() < 4) {
            checkTextView.setText(LocaleController.getString(R.string.LinkInvalidShort));
            checkTextView.setTag(Theme.key_text_RedRegular);
            checkTextView.setTextColor(Theme.getColor(Theme.key_text_RedRegular));
            return false;
        }
        if (name.length() > 32) {
            checkTextView.setText(LocaleController.getString(R.string.LinkInvalidLong));
            checkTextView.setTag(Theme.key_text_RedRegular);
            checkTextView.setTextColor(Theme.getColor(Theme.key_text_RedRegular));
            return false;
        }

        checkTextView.setText(LocaleController.getString(R.string.LinkChecking));
        checkTextView.setTag(Theme.key_windowBackgroundWhiteGrayText8);
        checkTextView.setTextColor(Theme.getColor(Theme.key_windowBackgroundWhiteGrayText8));
        lastCheckName = name;
        checkRunnable = () -> {
            TLRPC.TL_channels_checkUsername req = new TLRPC.TL_channels_checkUsername();
            req.username = name;
            req.channel = MessagesController.getInstance(currentAccount).getInputChannel(chatId);
            checkReqId = ConnectionsManager.getInstance(currentAccount).sendRequest(req, (response, error) -> AndroidUtilities.runOnUIThread(() -> {
                checkReqId = 0;
                if (lastCheckName != null && lastCheckName.equals(name)) {
                    if (error == null && response instanceof TLRPC.TL_boolTrue) {
                        checkTextView.setText(LocaleController.formatString("LinkAvailable", R.string.LinkAvailable, name));
                        checkTextView.setTag(Theme.key_windowBackgroundWhiteGreenText);
                        checkTextView.setTextColor(Theme.getColor(Theme.key_windowBackgroundWhiteGreenText));
                        lastNameAvailable = true;
                    } else {
                        if (error != null && "USERNAME_INVALID".equals(error.text) && req.username.length() == 4) {
                            checkTextView.setText(LocaleController.getString(R.string.UsernameInvalidShort));
                            checkTextView.setTextColor(Theme.getColor(Theme.key_text_RedRegular));
                        } else if (error != null && "USERNAME_PURCHASE_AVAILABLE".equals(error.text)) {
                            if (req.username.length() == 4) {
                                checkTextView.setText(LocaleController.getString(R.string.UsernameInvalidShortPurchase));
                            } else {
                                checkTextView.setText(LocaleController.getString(R.string.UsernameInUsePurchase));
                            }
                            checkTextView.setTextColor(Theme.getColor(Theme.key_windowBackgroundWhiteGrayText8));
                        } else if (error != null && "CHANNELS_ADMIN_PUBLIC_TOO_MUCH".equals(error.text)) {
                            checkTextView.setTextColor(Theme.getColor(Theme.key_text_RedRegular));
                            canCreatePublic = false;
                            showPremiumIncreaseLimitDialog();
                        } else {
                            checkTextView.setTextColor(Theme.getColor(Theme.key_text_RedRegular));
                            checkTextView.setText(LocaleController.getString(R.string.LinkInUse));
                        }
                        lastNameAvailable = false;
                    }
                }
            }), ConnectionsManager.RequestFlagFailOnServerErrors);
        };
        AndroidUtilities.runOnUIThread(checkRunnable, 300);
        return true;
    }

    private void showErrorAlert(String error) {
        if (getParentActivity() == null) {
            return;
        }
        AlertDialog.Builder builder = new AlertDialog.Builder(getParentActivity());
        builder.setTitle(LocaleController.getString(R.string.AppName));
        switch (error) {
            case "USERNAME_INVALID":
                builder.setMessage(LocaleController.getString(R.string.LinkInvalid));
                break;
            case "USERNAME_OCCUPIED":
                builder.setMessage(LocaleController.getString(R.string.LinkInUse));
                break;
            default:
                builder.setMessage(LocaleController.getString(R.string.ErrorOccurred));
                break;
        }
        builder.setPositiveButton(LocaleController.getString(R.string.OK), null);
        showDialog(builder.create());
    }

    private void showPremiumIncreaseLimitDialog() {
        if (getParentActivity() == null) {
            return;
        }
        LimitReachedBottomSheet limitReachedBottomSheet = new LimitReachedBottomSheet(this, getParentActivity(), LimitReachedBottomSheet.TYPE_PUBLIC_LINKS, currentAccount, null);
        limitReachedBottomSheet.parentIsChannel = true;
        limitReachedBottomSheet.onSuccessRunnable = () -> {
            canCreatePublic = true;
            updatePrivatePublic();
        };
        showDialog(limitReachedBottomSheet);
    }

    @Override
    public ArrayList<ThemeDescription> getThemeDescriptions() {
        ArrayList<ThemeDescription> themeDescriptions = new ArrayList<>();

        ThemeDescription.ThemeDescriptionDelegate cellDelegate = () -> {
            if (adminnedChannelsLayout != null) {
                int count = adminnedChannelsLayout.getChildCount();
                for (int a = 0; a < count; a++) {
                    View child = adminnedChannelsLayout.getChildAt(a);
                    if (child instanceof AdminedChannelCell) {
                        ((AdminedChannelCell) child).update();
                    }
                }
            }
        };

        themeDescriptions.add(new ThemeDescription(fragmentView, ThemeDescription.FLAG_BACKGROUND | ThemeDescription.FLAG_CHECKTAG, null, null, null, null, Theme.key_windowBackgroundWhite));
        themeDescriptions.add(new ThemeDescription(fragmentView, ThemeDescription.FLAG_BACKGROUND | ThemeDescription.FLAG_CHECKTAG, null, null, null, null, Theme.key_windowBackgroundGray));

        themeDescriptions.add(new ThemeDescription(actionBar, ThemeDescription.FLAG_BACKGROUND, null, null, null, null, Theme.key_actionBarDefault));
        themeDescriptions.add(new ThemeDescription(actionBar, ThemeDescription.FLAG_AB_ITEMSCOLOR, null, null, null, null, Theme.key_actionBarDefaultIcon));
        themeDescriptions.add(new ThemeDescription(actionBar, ThemeDescription.FLAG_AB_TITLECOLOR, null, null, null, null, Theme.key_actionBarDefaultTitle));
        themeDescriptions.add(new ThemeDescription(actionBar, ThemeDescription.FLAG_AB_SELECTORCOLOR, null, null, null, null, Theme.key_actionBarDefaultSelector));

        themeDescriptions.add(new ThemeDescription(nameTextView, ThemeDescription.FLAG_TEXTCOLOR, null, null, null, null, Theme.key_windowBackgroundWhiteBlackText));
        themeDescriptions.add(new ThemeDescription(nameTextView, ThemeDescription.FLAG_HINTTEXTCOLOR, null, null, null, null, Theme.key_windowBackgroundWhiteHintText));
        themeDescriptions.add(new ThemeDescription(nameTextView, ThemeDescription.FLAG_BACKGROUNDFILTER, null, null, null, null, Theme.key_windowBackgroundWhiteInputField));
        themeDescriptions.add(new ThemeDescription(nameTextView, ThemeDescription.FLAG_BACKGROUNDFILTER | ThemeDescription.FLAG_DRAWABLESELECTEDSTATE, null, null, null, null, Theme.key_windowBackgroundWhiteInputFieldActivated));
        themeDescriptions.add(new ThemeDescription(descriptionTextView, ThemeDescription.FLAG_TEXTCOLOR, null, null, null, null, Theme.key_windowBackgroundWhiteBlackText));
        themeDescriptions.add(new ThemeDescription(descriptionTextView, ThemeDescription.FLAG_HINTTEXTCOLOR, null, null, null, null, Theme.key_windowBackgroundWhiteHintText));
        themeDescriptions.add(new ThemeDescription(descriptionTextView, ThemeDescription.FLAG_BACKGROUNDFILTER, null, null, null, null, Theme.key_windowBackgroundWhiteInputField));
        themeDescriptions.add(new ThemeDescription(descriptionTextView, ThemeDescription.FLAG_BACKGROUNDFILTER | ThemeDescription.FLAG_DRAWABLESELECTEDSTATE, null, null, null, null, Theme.key_windowBackgroundWhiteInputFieldActivated));
        themeDescriptions.add(new ThemeDescription(helpTextView, ThemeDescription.FLAG_TEXTCOLOR, null, null, null, null, Theme.key_windowBackgroundWhiteGrayText8));

        themeDescriptions.add(new ThemeDescription(linearLayout2, ThemeDescription.FLAG_BACKGROUND, null, null, null, null, Theme.key_windowBackgroundWhite));
        themeDescriptions.add(new ThemeDescription(linkContainer, ThemeDescription.FLAG_BACKGROUND, null, null, null, null, Theme.key_windowBackgroundWhite));
        themeDescriptions.add(new ThemeDescription(sectionCell, ThemeDescription.FLAG_BACKGROUNDFILTER, null, null, null, null, Theme.key_windowBackgroundGrayShadow));
        themeDescriptions.add(new ThemeDescription(headerCell, 0, new Class[]{HeaderCell.class}, new String[]{"textView"}, null, null, null, Theme.key_windowBackgroundWhiteBlueHeader));
        themeDescriptions.add(new ThemeDescription(headerCell2, 0, new Class[]{HeaderCell.class}, new String[]{"textView"}, null, null, null, Theme.key_windowBackgroundWhiteBlueHeader));
        themeDescriptions.add(new ThemeDescription(editText, ThemeDescription.FLAG_TEXTCOLOR, null, null, null, null, Theme.key_windowBackgroundWhiteBlackText));
        themeDescriptions.add(new ThemeDescription(editText, ThemeDescription.FLAG_HINTTEXTCOLOR, null, null, null, null, Theme.key_windowBackgroundWhiteHintText));
        themeDescriptions.add(new ThemeDescription(checkTextView, ThemeDescription.FLAG_TEXTCOLOR | ThemeDescription.FLAG_CHECKTAG, null, null, null, null, Theme.key_text_RedRegular));
        themeDescriptions.add(new ThemeDescription(checkTextView, ThemeDescription.FLAG_TEXTCOLOR | ThemeDescription.FLAG_CHECKTAG, null, null, null, null, Theme.key_windowBackgroundWhiteGrayText8));
        themeDescriptions.add(new ThemeDescription(checkTextView, ThemeDescription.FLAG_TEXTCOLOR | ThemeDescription.FLAG_CHECKTAG, null, null, null, null, Theme.key_windowBackgroundWhiteGreenText));

        themeDescriptions.add(new ThemeDescription(typeInfoCell, ThemeDescription.FLAG_BACKGROUNDFILTER, new Class[]{TextInfoPrivacyCell.class}, null, null, null, Theme.key_windowBackgroundGrayShadow));
        themeDescriptions.add(new ThemeDescription(typeInfoCell, ThemeDescription.FLAG_CHECKTAG, new Class[]{TextInfoPrivacyCell.class}, new String[]{"textView"}, null, null, null, Theme.key_windowBackgroundWhiteGrayText4));
        themeDescriptions.add(new ThemeDescription(typeInfoCell, ThemeDescription.FLAG_CHECKTAG, new Class[]{TextInfoPrivacyCell.class}, new String[]{"textView"}, null, null, null, Theme.key_text_RedRegular));

        themeDescriptions.add(new ThemeDescription(adminedInfoCell, ThemeDescription.FLAG_BACKGROUNDFILTER, new Class[]{TextInfoPrivacyCell.class}, null, null, null, Theme.key_windowBackgroundGrayShadow));
        themeDescriptions.add(new ThemeDescription(adminnedChannelsLayout, ThemeDescription.FLAG_BACKGROUND, null, null, null, null, Theme.key_windowBackgroundWhite));
        themeDescriptions.add(new ThemeDescription(privateContainer, ThemeDescription.FLAG_SELECTOR, null, null, null, null, Theme.key_listSelector));
        themeDescriptions.add(new ThemeDescription(privateContainer, 0, new Class[]{TextBlockCell.class}, new String[]{"textView"}, null, null, null, Theme.key_windowBackgroundWhiteBlackText));
        themeDescriptions.add(new ThemeDescription(loadingAdminedCell, 0, new Class[]{LoadingCell.class}, new String[]{"progressBar"}, null, null, null, Theme.key_progressCircle));
        themeDescriptions.add(new ThemeDescription(radioButtonCell1, ThemeDescription.FLAG_SELECTOR, null, null, null, null, Theme.key_listSelector));
        themeDescriptions.add(new ThemeDescription(radioButtonCell1, ThemeDescription.FLAG_CHECKBOX, new Class[]{RadioButtonCell.class}, new String[]{"radioButton"}, null, null, null, Theme.key_radioBackground));
        themeDescriptions.add(new ThemeDescription(radioButtonCell1, ThemeDescription.FLAG_CHECKBOXCHECK, new Class[]{RadioButtonCell.class}, new String[]{"radioButton"}, null, null, null, Theme.key_radioBackgroundChecked));
        themeDescriptions.add(new ThemeDescription(radioButtonCell1, ThemeDescription.FLAG_TEXTCOLOR, new Class[]{RadioButtonCell.class}, new String[]{"textView"}, null, null, null, Theme.key_windowBackgroundWhiteBlackText));
        themeDescriptions.add(new ThemeDescription(radioButtonCell1, ThemeDescription.FLAG_TEXTCOLOR, new Class[]{RadioButtonCell.class}, new String[]{"valueTextView"}, null, null, null, Theme.key_windowBackgroundWhiteGrayText2));
        themeDescriptions.add(new ThemeDescription(radioButtonCell2, ThemeDescription.FLAG_SELECTOR, null, null, null, null, Theme.key_listSelector));
        themeDescriptions.add(new ThemeDescription(radioButtonCell2, ThemeDescription.FLAG_CHECKBOX, new Class[]{RadioButtonCell.class}, new String[]{"radioButton"}, null, null, null, Theme.key_radioBackground));
        themeDescriptions.add(new ThemeDescription(radioButtonCell2, ThemeDescription.FLAG_CHECKBOXCHECK, new Class[]{RadioButtonCell.class}, new String[]{"radioButton"}, null, null, null, Theme.key_radioBackgroundChecked));
        themeDescriptions.add(new ThemeDescription(radioButtonCell2, ThemeDescription.FLAG_TEXTCOLOR, new Class[]{RadioButtonCell.class}, new String[]{"textView"}, null, null, null, Theme.key_windowBackgroundWhiteBlackText));
        themeDescriptions.add(new ThemeDescription(radioButtonCell2, ThemeDescription.FLAG_TEXTCOLOR, new Class[]{RadioButtonCell.class}, new String[]{"valueTextView"}, null, null, null, Theme.key_windowBackgroundWhiteGrayText2));

        themeDescriptions.add(new ThemeDescription(adminnedChannelsLayout, ThemeDescription.FLAG_TEXTCOLOR, new Class[]{AdminedChannelCell.class}, new String[]{"nameTextView"}, null, null, null, Theme.key_windowBackgroundWhiteBlackText));
        themeDescriptions.add(new ThemeDescription(adminnedChannelsLayout, ThemeDescription.FLAG_TEXTCOLOR, new Class[]{AdminedChannelCell.class}, new String[]{"statusTextView"}, null, null, null, Theme.key_windowBackgroundWhiteGrayText));
        themeDescriptions.add(new ThemeDescription(adminnedChannelsLayout, ThemeDescription.FLAG_LINKCOLOR, new Class[]{AdminedChannelCell.class}, new String[]{"statusTextView"}, null, null, null, Theme.key_windowBackgroundWhiteLinkText));
        themeDescriptions.add(new ThemeDescription(adminnedChannelsLayout, ThemeDescription.FLAG_IMAGECOLOR, new Class[]{AdminedChannelCell.class}, new String[]{"deleteButton"}, null, null, null, Theme.key_windowBackgroundWhiteGrayText));
        themeDescriptions.add(new ThemeDescription(null, 0, null, null, Theme.avatarDrawables, cellDelegate, Theme.key_avatar_text));
        themeDescriptions.add(new ThemeDescription(null, 0, null, null, null, cellDelegate, Theme.key_avatar_backgroundRed));
        themeDescriptions.add(new ThemeDescription(null, 0, null, null, null, cellDelegate, Theme.key_avatar_backgroundOrange));
        themeDescriptions.add(new ThemeDescription(null, 0, null, null, null, cellDelegate, Theme.key_avatar_backgroundViolet));
        themeDescriptions.add(new ThemeDescription(null, 0, null, null, null, cellDelegate, Theme.key_avatar_backgroundGreen));
        themeDescriptions.add(new ThemeDescription(null, 0, null, null, null, cellDelegate, Theme.key_avatar_backgroundCyan));
        themeDescriptions.add(new ThemeDescription(null, 0, null, null, null, cellDelegate, Theme.key_avatar_backgroundBlue));
        themeDescriptions.add(new ThemeDescription(null, 0, null, null, null, cellDelegate, Theme.key_avatar_backgroundPink));

        return themeDescriptions;
    }
}<|MERGE_RESOLUTION|>--- conflicted
+++ resolved
@@ -741,15 +741,9 @@
                 isPrivate = true;
             }
             if (isGroup) {
-<<<<<<< HEAD
-                radioButtonCell1.setTextAndValueAndCheck(LocaleController.getString("MegaPublic", R.string.MegaPublic), LocaleController.getString("MegaPublicInfo", R.string.MegaPublicInfo), false, !isPrivate);
+                radioButtonCell1.setTextAndValueAndCheck(LocaleController.getString(R.string.MegaPublic), LocaleController.getString(R.string.MegaPublicInfo), false, !isPrivate);
             } else {
-                radioButtonCell1.setTextAndValueAndCheck(LocaleController.getString("ChannelPublic", R.string.ChannelPublic), LocaleController.getString("ChannelPublicInfo", R.string.ChannelPublicInfo), false, !isPrivate);
-=======
-                radioButtonCell1.setTextAndValue(LocaleController.getString(R.string.MegaPublic), LocaleController.getString(R.string.MegaPublicInfo), false, !isPrivate);
-            } else {
-                radioButtonCell1.setTextAndValue(LocaleController.getString(R.string.ChannelPublic), LocaleController.getString(R.string.ChannelPublicInfo), false, !isPrivate);
->>>>>>> 1e891826
+                radioButtonCell1.setTextAndValueAndCheck(LocaleController.getString(R.string.ChannelPublic), LocaleController.getString(R.string.ChannelPublicInfo), false, !isPrivate);
             }
             radioButtonCell1.setOnClickListener(v -> {
                 if (!canCreatePublic) {
@@ -772,15 +766,9 @@
                 isPrivate = false;
             }
             if (isGroup) {
-<<<<<<< HEAD
-                radioButtonCell2.setTextAndValueAndCheck(LocaleController.getString("MegaPrivate", R.string.MegaPrivate), LocaleController.getString("MegaPrivateInfo", R.string.MegaPrivateInfo), false, isPrivate);
+                radioButtonCell2.setTextAndValueAndCheck(LocaleController.getString(R.string.MegaPrivate), LocaleController.getString(R.string.MegaPrivateInfo), false, isPrivate);
             } else {
-                radioButtonCell2.setTextAndValueAndCheck(LocaleController.getString("ChannelPrivate", R.string.ChannelPrivate), LocaleController.getString("ChannelPrivateInfo", R.string.ChannelPrivateInfo), false, isPrivate);
-=======
-                radioButtonCell2.setTextAndValue(LocaleController.getString(R.string.MegaPrivate), LocaleController.getString(R.string.MegaPrivateInfo), false, isPrivate);
-            } else {
-                radioButtonCell2.setTextAndValue(LocaleController.getString(R.string.ChannelPrivate), LocaleController.getString(R.string.ChannelPrivateInfo), false, isPrivate);
->>>>>>> 1e891826
+                radioButtonCell2.setTextAndValueAndCheck(LocaleController.getString(R.string.ChannelPrivate), LocaleController.getString(R.string.ChannelPrivateInfo), false, isPrivate);
             }
             radioButtonCell2.setOnClickListener(v -> {
                 if (isPrivate) {
@@ -1233,23 +1221,13 @@
                     AdminedChannelCell adminedChannelCell = new AdminedChannelCell(getParentActivity(), view -> {
                         AdminedChannelCell cell = (AdminedChannelCell) view.getParent();
                         final TLRPC.Chat channel = cell.getCurrentChannel();
-<<<<<<< HEAD
                         BottomBuilder builder = new BottomBuilder(getParentActivity());
-=======
-                        AlertDialog.Builder builder = new AlertDialog.Builder(getParentActivity());
-                        builder.setTitle(LocaleController.getString(R.string.AppName));
->>>>>>> 1e891826
                         if (channel.megagroup) {
-                            builder.addTitle(AndroidUtilities.replaceTags(LocaleController.formatString("RevokeLinkAlert", R.string.RevokeLinkAlert, MessagesController.getInstance(currentAccount).linkPrefix + "/" + ChatObject.getPublicUsername(channel), channel.title)));
+                            builder.addTitle(AndroidUtilities.replaceTags(LocaleController.formatString(R.string.RevokeLinkAlert, MessagesController.getInstance(currentAccount).linkPrefix + "/" + ChatObject.getPublicUsername(channel), channel.title)));
                         } else {
-                            builder.addTitle(AndroidUtilities.replaceTags(LocaleController.formatString("RevokeLinkAlertChannel", R.string.RevokeLinkAlertChannel, MessagesController.getInstance(currentAccount).linkPrefix + "/" + ChatObject.getPublicUsername(channel), channel.title)));
-                        }
-<<<<<<< HEAD
-                        builder.addItem(LocaleController.getString("RevokeButton", R.string.RevokeButton), R.drawable.msg_delete_filled, (i) -> {
-=======
-                        builder.setNegativeButton(LocaleController.getString(R.string.Cancel), null);
-                        builder.setPositiveButton(LocaleController.getString(R.string.RevokeButton), (dialogInterface, i) -> {
->>>>>>> 1e891826
+                            builder.addTitle(AndroidUtilities.replaceTags(LocaleController.formatString(R.string.RevokeLinkAlertChannel, MessagesController.getInstance(currentAccount).linkPrefix + "/" + ChatObject.getPublicUsername(channel), channel.title)));
+                        }
+                        builder.addItem(LocaleController.getString(R.string.RevokeButton), R.drawable.msg_delete_filled, (i) -> {
                             TLRPC.TL_channels_updateUsername req1 = new TLRPC.TL_channels_updateUsername();
                             req1.channel = MessagesController.getInputChannel(channel);
                             req1.username = "";
