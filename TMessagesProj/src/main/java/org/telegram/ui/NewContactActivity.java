--- conflicted
+++ resolved
@@ -114,42 +114,18 @@
                         return;
                     }
                     if (firstNameField.length() == 0) {
-<<<<<<< HEAD
                         VibrateUtil.vibrate();
-                        AndroidUtilities.shakeView(firstNameField, 2, 0);
+                        AndroidUtilities.shakeView(firstNameField);
                         return;
                     }
                     if (codeField.length() == 0) {
                         VibrateUtil.vibrate();
-                        AndroidUtilities.shakeView(codeField, 2, 0);
+                        AndroidUtilities.shakeView(codeField);
                         return;
                     }
                     if (phoneField.length() == 0) {
                         VibrateUtil.vibrate();
-                        AndroidUtilities.shakeView(phoneField, 2, 0);
-=======
-                        Vibrator v = (Vibrator) getParentActivity().getSystemService(Context.VIBRATOR_SERVICE);
-                        if (v != null) {
-                            v.vibrate(200);
-                        }
-                        AndroidUtilities.shakeView(firstNameField);
-                        return;
-                    }
-                    if (codeField.length() == 0) {
-                        Vibrator v = (Vibrator) getParentActivity().getSystemService(Context.VIBRATOR_SERVICE);
-                        if (v != null) {
-                            v.vibrate(200);
-                        }
-                        AndroidUtilities.shakeView(codeField);
-                        return;
-                    }
-                    if (phoneField.length() == 0) {
-                        Vibrator v = (Vibrator) getParentActivity().getSystemService(Context.VIBRATOR_SERVICE);
-                        if (v != null) {
-                            v.vibrate(200);
-                        }
                         AndroidUtilities.shakeView(phoneField);
->>>>>>> 23118a4a
                         return;
                     }
                     donePressed = true;
