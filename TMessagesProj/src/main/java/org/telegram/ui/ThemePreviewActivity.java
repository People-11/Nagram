--- conflicted
+++ resolved
@@ -665,11 +665,7 @@
             drawable = combinedDrawable;
         }
         floatingButton.setBackgroundDrawable(drawable);
-<<<<<<< HEAD
-        floatingButton.setColorFilter(new PorterDuffColorFilter(Theme.getColor(Theme.key_chats_actionIcon), PorterDuff.Mode.SRC_IN));
-=======
         floatingButton.setColorFilter(new PorterDuffColorFilter(getThemedColor(Theme.key_chats_actionIcon), PorterDuff.Mode.MULTIPLY));
->>>>>>> 0bcf4fe5
         floatingButton.setImageResource(R.drawable.floating_pencil);
         if (Build.VERSION.SDK_INT >= 21) {
             StateListAnimator animator = new StateListAnimator();
@@ -1064,11 +1060,7 @@
                 dropDown.setTypeface(AndroidUtilities.getTypeface("fonts/rmedium.ttf"));
                 dropDown.setText(LocaleController.getString("ColorPickerMainColor", R.string.ColorPickerMainColor));
                 Drawable dropDownDrawable = context.getResources().getDrawable(R.drawable.ic_arrow_drop_down).mutate();
-<<<<<<< HEAD
-                dropDownDrawable.setColorFilter(new PorterDuffColorFilter(Theme.getColor(Theme.key_actionBarDefaultTitle), PorterDuff.Mode.SRC_IN));
-=======
                 dropDownDrawable.setColorFilter(new PorterDuffColorFilter(getThemedColor(Theme.key_actionBarDefaultTitle), PorterDuff.Mode.MULTIPLY));
->>>>>>> 0bcf4fe5
                 dropDown.setCompoundDrawablesWithIntrinsicBounds(null, null, dropDownDrawable, null);
                 dropDown.setCompoundDrawablePadding(AndroidUtilities.dp(4));
                 dropDown.setPadding(0, 0, AndroidUtilities.dp(10), 0);
@@ -1690,11 +1682,7 @@
             Rect paddings = new Rect();
             sheetDrawable = context.getResources().getDrawable(R.drawable.sheet_shadow_round).mutate();
             sheetDrawable.getPadding(paddings);
-<<<<<<< HEAD
-            sheetDrawable.setColorFilter(new PorterDuffColorFilter(Theme.getColor(Theme.key_windowBackgroundWhite), PorterDuff.Mode.SRC_IN));
-=======
             sheetDrawable.setColorFilter(new PorterDuffColorFilter(getThemedColor(Theme.key_windowBackgroundWhite), PorterDuff.Mode.MULTIPLY));
->>>>>>> 0bcf4fe5
 
             TextPaint textPaint = new TextPaint(Paint.ANTI_ALIAS_FLAG);
             textPaint.setTextSize(AndroidUtilities.dp(14));
@@ -5143,9 +5131,6 @@
                 dropDownContainer.setPopupItemsColor(getThemedColor(Theme.key_actionBarDefaultSubmenuItem), false);
             }
             if (sheetDrawable != null) {
-<<<<<<< HEAD
-                sheetDrawable.setColorFilter(new PorterDuffColorFilter(Theme.getColor(Theme.key_windowBackgroundWhite), PorterDuff.Mode.SRC_IN));
-=======
                 sheetDrawable.setColorFilter(new PorterDuffColorFilter(getThemedColor(Theme.key_windowBackgroundWhite), PorterDuff.Mode.MULTIPLY));
             }
             if (bottomOverlayChat != null) {
@@ -5182,7 +5167,6 @@
             }
             if (colorPicker != null) {
                 colorPicker.invalidate();
->>>>>>> 0bcf4fe5
             }
         };
 
