/*
 * This is the source code of Telegram for Android v. 5.x.x.
 * It is licensed under GNU GPL v. 2 or later.
 * You should have received a copy of the license in this archive (see LICENSE).
 *
 * Copyright Nikolai Kudashov, 2013-2018.
 */

package org.telegram.ui;

import android.animation.Animator;
import android.animation.AnimatorListenerAdapter;
import android.animation.AnimatorSet;
import android.animation.ObjectAnimator;
import android.animation.StateListAnimator;
import android.annotation.SuppressLint;
import android.app.Activity;
import android.content.Context;
import android.content.DialogInterface;
import android.content.SharedPreferences;
import android.content.res.Configuration;
import android.database.DataSetObserver;
import android.graphics.Bitmap;
import android.graphics.BlendMode;
import android.graphics.Canvas;
import android.graphics.Outline;
import android.graphics.Paint;
import android.graphics.PorterDuff;
import android.graphics.PorterDuffColorFilter;
import android.graphics.Rect;
import android.graphics.RectF;
import android.graphics.Shader;
import android.graphics.drawable.BitmapDrawable;
import android.graphics.drawable.ColorDrawable;
import android.graphics.drawable.Drawable;
import android.graphics.drawable.GradientDrawable;
import android.os.Build;
import android.os.SystemClock;
import android.text.TextPaint;
import android.text.TextUtils;
import android.util.TypedValue;
import android.view.Gravity;
import android.view.MotionEvent;
import android.view.View;
import android.view.ViewGroup;
import android.view.ViewOutlineProvider;
import android.view.ViewTreeObserver;
import android.view.accessibility.AccessibilityNodeInfo;
import android.widget.EditText;
import android.widget.FrameLayout;
import android.widget.ImageView;
import android.widget.TextView;

import androidx.collection.LongSparseArray;
import androidx.recyclerview.widget.DefaultItemAnimator;
import androidx.recyclerview.widget.LinearLayoutManager;
import androidx.recyclerview.widget.RecyclerView;
import androidx.viewpager.widget.PagerAdapter;
import androidx.viewpager.widget.ViewPager;

import org.telegram.messenger.AndroidUtilities;
import org.telegram.messenger.ApplicationLoader;
import org.telegram.messenger.BuildVars;
import org.telegram.messenger.DownloadController;
import org.telegram.messenger.FileLoader;
import org.telegram.messenger.FileLog;
import org.telegram.messenger.ImageLoader;
import org.telegram.messenger.ImageLocation;
import org.telegram.messenger.ImageReceiver;
import org.telegram.messenger.LocaleController;
import org.telegram.messenger.MediaController;
import org.telegram.messenger.MediaDataController;
import org.telegram.messenger.MessageObject;
import org.telegram.messenger.MessagesController;
import org.telegram.messenger.MessagesStorage;
import org.telegram.messenger.NotificationCenter;
import org.telegram.messenger.R;
import org.telegram.messenger.SharedConfig;
import org.telegram.messenger.SvgHelper;
import org.telegram.messenger.UserConfig;
import org.telegram.messenger.Utilities;
import org.telegram.tgnet.ConnectionsManager;
import org.telegram.tgnet.TLRPC;
import org.telegram.ui.ActionBar.ActionBar;
import org.telegram.ui.ActionBar.ActionBarMenu;
import org.telegram.ui.ActionBar.ActionBarMenuItem;
import org.telegram.ui.ActionBar.AlertDialog;
import org.telegram.ui.ActionBar.BackDrawable;
import org.telegram.ui.ActionBar.BaseFragment;
import org.telegram.ui.ActionBar.MenuDrawable;
import org.telegram.ui.ActionBar.Theme;
import org.telegram.ui.ActionBar.ThemeDescription;
import org.telegram.ui.Cells.ChatActionCell;
import org.telegram.ui.Cells.ChatMessageCell;
import org.telegram.ui.Cells.DialogCell;
import org.telegram.ui.Cells.HeaderCell;
import org.telegram.ui.Cells.LoadingCell;
import org.telegram.ui.Cells.PatternCell;
import org.telegram.ui.Components.AlertsCreator;
import org.telegram.ui.Components.BackgroundGradientDrawable;
import org.telegram.ui.Components.BackupImageView;
import org.telegram.ui.Components.ColorPicker;
import org.telegram.ui.Components.CombinedDrawable;
import org.telegram.ui.Components.CubicBezierInterpolator;
import org.telegram.ui.Components.HintView;
import org.telegram.ui.Components.LayoutHelper;
import org.telegram.ui.Components.MediaActionDrawable;
import org.telegram.ui.Components.MotionBackgroundDrawable;
import org.telegram.ui.Components.RadialProgress2;
import org.telegram.ui.Components.RecyclerListView;
import org.telegram.ui.Components.SeekBarView;
import org.telegram.ui.Components.ShareAlert;
import org.telegram.ui.Components.UndoView;
import org.telegram.ui.Components.WallpaperCheckBoxView;
import org.telegram.ui.Components.WallpaperParallaxEffect;

import java.io.File;
import java.io.FileOutputStream;
import java.util.ArrayList;
import java.util.HashMap;
import java.util.List;

public class ThemePreviewActivity extends BaseFragment implements DownloadController.FileDownloadProgressListener, NotificationCenter.NotificationCenterDelegate {

    public static final int SCREEN_TYPE_PREVIEW = 0;
    public static final int SCREEN_TYPE_ACCENT_COLOR = 1;
    public static final int SCREEN_TYPE_CHANGE_BACKGROUND = 2;

    private final int screenType;
    public boolean useDefaultThemeForButtons = true;

    private ActionBarMenuItem dropDownContainer;
    private ActionBarMenuItem saveItem;
    private TextView dropDown;
    private int colorType = 1;

    private Drawable sheetDrawable;

    private Theme.ThemeAccent accent;
    private boolean removeBackgroundOverride;
    private int backupAccentColor;
    private int backupAccentColor2;
    private int backupMyMessagesAccentColor;
    private int backupMyMessagesGradientAccentColor1;
    private int backupMyMessagesGradientAccentColor2;
    private int backupMyMessagesGradientAccentColor3;
    private boolean backupMyMessagesAnimated;
    private long backupBackgroundOverrideColor;
    private long backupBackgroundGradientOverrideColor1;
    private long backupBackgroundGradientOverrideColor2;
    private long backupBackgroundGradientOverrideColor3;
    private float backupIntensity;
    private String backupSlug;
    private int backupBackgroundRotation;

    private long watchForKeyboardEndTime;
    private ViewTreeObserver.OnGlobalLayoutListener onGlobalLayoutListener;

    Theme.MessageDrawable msgOutDrawable = new Theme.MessageDrawable(Theme.MessageDrawable.TYPE_TEXT, true, false);
    Theme.MessageDrawable msgOutDrawableSelected = new Theme.MessageDrawable(Theme.MessageDrawable.TYPE_TEXT, true, true);
    Theme.MessageDrawable msgOutMediaDrawable = new Theme.MessageDrawable(Theme.MessageDrawable.TYPE_MEDIA, true, false);
    Theme.MessageDrawable msgOutMediaDrawableSelected = new Theme.MessageDrawable(Theme.MessageDrawable.TYPE_MEDIA, true, true);

    private ColorPicker colorPicker;
    private int lastPickedColor;
    private int lastPickedColorNum = -1;
    private Runnable applyColorAction = () -> {
        applyColorScheduled = false;
        applyColor(lastPickedColor, lastPickedColorNum);
        lastPickedColorNum = -1;
    };
    private boolean applyColorScheduled;

    private View dotsContainer;
    private FrameLayout saveButtonsContainer;
    private TextView doneButton;
    private TextView cancelButton;

    private Theme.ThemeInfo applyingTheme;
    private boolean nightTheme;
    private boolean editingTheme;
    private boolean deleteOnCancel;
    private List<ThemeDescription> themeDescriptions;

    private ViewPager viewPager;

    private FrameLayout frameLayout;

    private UndoView undoView;

    private FrameLayout page1;
    private RecyclerListView listView;
    private DialogsAdapter dialogsAdapter;
    private ImageView floatingButton;

    private boolean wasScroll;

    private ActionBar actionBar2;
    private FrameLayout page2;
    private RecyclerListView listView2;
    private MessagesAdapter messagesAdapter;
    private BackupImageView backgroundImage;
    private FrameLayout backgroundButtonsContainer;
    private FrameLayout messagesButtonsContainer;
    private HintView animationHint;
    private AnimatorSet motionAnimation;
    private RadialProgress2 radialProgress;
    private FrameLayout bottomOverlayChat;
    private FrameLayout backgroundPlayAnimationView;
    private FrameLayout messagesPlayAnimationView;
    private ImageView backgroundPlayAnimationImageView;
    private ImageView messagesPlayAnimationImageView;
    private AnimatorSet backgroundPlayViewAnimator;
    private AnimatorSet messagesPlayViewAnimator;
    private WallpaperCheckBoxView[] backgroundCheckBoxView;
    private WallpaperCheckBoxView[] messagesCheckBoxView;
    private FrameLayout[] patternLayout = new FrameLayout[2];
    private TextView[] patternsCancelButton = new TextView[2];
    private TextView[] patternsSaveButton = new TextView[2];
    private FrameLayout[] patternsButtonsContainer = new FrameLayout[2];
    private RecyclerListView patternsListView;
    private PatternsAdapter patternsAdapter;
    private LinearLayoutManager patternsLayoutManager;
    private HeaderCell intensityCell;
    private SeekBarView intensitySeekBar;
    private ArrayList<Object> patterns;
    private HashMap<Long, Object> patternsDict = new HashMap<>();
    private TLRPC.TL_wallPaper selectedPattern;
    private TLRPC.TL_wallPaper previousSelectedPattern;
    private TLRPC.TL_wallPaper lastSelectedPattern;
    private int backgroundColor;
    private int previousBackgroundColor;
    private int backgroundGradientColor1;
    private int backgroundGradientColor2;
    private int backgroundGradientColor3;
    private int previousBackgroundGradientColor1;
    private int previousBackgroundGradientColor2;
    private int previousBackgroundGradientColor3;
    private int backgroundRotation;
    private int previousBackgroundRotation;
    private int patternColor;
    private int checkColor;
    private float currentIntensity = 0.5f;
    private float previousIntensity;

    private AnimatorSet patternViewAnimation;

    private final PorterDuff.Mode blendMode = PorterDuff.Mode.SRC_IN;

    private int TAG;

    private BackgroundGradientDrawable.Disposable backgroundGradientDisposable;
    private WallpaperParallaxEffect parallaxEffect;
    private Bitmap blurredBitmap;
    private Bitmap originalBitmap;
    private float parallaxScale = 1.0f;

    private TextView bottomOverlayChatText;

    private String loadingFile = null;
    private File loadingFileObject = null;
    private TLRPC.PhotoSize loadingSize = null;

    private Object currentWallpaper;
    private Bitmap currentWallpaperBitmap;
    private boolean rotatePreview;

    private boolean isMotion;
    private boolean isBlurred;

    private boolean showColor;

    private boolean progressVisible;

    private String imageFilter = "640_360";
    private int maxWallpaperSize = 1920;

    private WallpaperActivityDelegate delegate;

    public interface WallpaperActivityDelegate {
        void didSetNewBackground();
    }

    public ThemePreviewActivity(Object wallPaper, Bitmap bitmap) {
        this(wallPaper, bitmap, false, false);
    }

    public ThemePreviewActivity(Object wallPaper, Bitmap bitmap, boolean rotate, boolean openColor) {
        super();
        screenType = SCREEN_TYPE_CHANGE_BACKGROUND;
        showColor = openColor;
        currentWallpaper = wallPaper;
        currentWallpaperBitmap = bitmap;
        rotatePreview = rotate;
        if (currentWallpaper instanceof WallpapersListActivity.ColorWallpaper) {
            WallpapersListActivity.ColorWallpaper object = (WallpapersListActivity.ColorWallpaper) currentWallpaper;
            isMotion = object.motion;
            selectedPattern = object.pattern;
            if (selectedPattern != null) {
                currentIntensity = object.intensity;
                if (currentIntensity < 0 && !Theme.getActiveTheme().isDark()) {
                    currentIntensity *= -1;
                }
            }
        }
        msgOutDrawable.themePreview = true;
        msgOutMediaDrawable.themePreview = true;
        msgOutDrawableSelected.themePreview = true;
        msgOutMediaDrawableSelected.themePreview = true;
    }

    public ThemePreviewActivity(Theme.ThemeInfo themeInfo) {
        this(themeInfo, false, SCREEN_TYPE_PREVIEW, false, false);
    }

    public ThemePreviewActivity(Theme.ThemeInfo themeInfo, boolean deleteFile, int screenType, boolean edit, boolean night) {
        super();
        this.screenType = screenType;
        nightTheme = night;
        applyingTheme = themeInfo;
        deleteOnCancel = deleteFile;
        editingTheme = edit;

        if (screenType == SCREEN_TYPE_ACCENT_COLOR) {
            accent = applyingTheme.getAccent(!edit);
            if (accent != null) {
                useDefaultThemeForButtons = false;
                backupAccentColor = accent.accentColor;
                backupAccentColor2 = accent.accentColor2;
                backupMyMessagesAccentColor = accent.myMessagesAccentColor;
                backupMyMessagesGradientAccentColor1 = accent.myMessagesGradientAccentColor1;
                backupMyMessagesGradientAccentColor2 = accent.myMessagesGradientAccentColor2;
                backupMyMessagesGradientAccentColor3 = accent.myMessagesGradientAccentColor3;
                backupMyMessagesAnimated = accent.myMessagesAnimated;
                backupBackgroundOverrideColor = accent.backgroundOverrideColor;
                backupBackgroundGradientOverrideColor1 = accent.backgroundGradientOverrideColor1;
                backupBackgroundGradientOverrideColor2 = accent.backgroundGradientOverrideColor2;
                backupBackgroundGradientOverrideColor3 = accent.backgroundGradientOverrideColor3;
                backupIntensity = accent.patternIntensity;
                backupSlug = accent.patternSlug;
                backupBackgroundRotation = accent.backgroundRotation;
            }
        } else {
            if (screenType == SCREEN_TYPE_PREVIEW) {
                useDefaultThemeForButtons = false;
            }
            accent = applyingTheme.getAccent(false);
            if (accent != null) {
                selectedPattern = accent.pattern;
            }
        }
        if (accent != null) {
            isMotion = accent.patternMotion;
            if (!TextUtils.isEmpty(accent.patternSlug)) {
                currentIntensity = accent.patternIntensity;
            }
            Theme.applyThemeTemporary(applyingTheme, true);
        }
        NotificationCenter.getGlobalInstance().postNotificationName(NotificationCenter.goingToPreviewTheme);
        msgOutDrawable.themePreview = true;
        msgOutMediaDrawable.themePreview = true;
        msgOutDrawableSelected.themePreview = true;
        msgOutMediaDrawableSelected.themePreview = true;
    }

    public void setInitialModes(boolean blur, boolean motion) {
        isBlurred = blur;
        isMotion = motion;
    }

    @Override
    public int getNavigationBarColor() {
        return super.getNavigationBarColor();
    }

    @SuppressLint("Recycle")
    @Override
    public View createView(Context context) {
        hasOwnBackground = true;
        if (AndroidUtilities.isTablet()) {
            actionBar.setOccupyStatusBar(false);
        }
        page1 = new FrameLayout(context);
        ActionBarMenu menu = actionBar.createMenu();
        final ActionBarMenuItem item = menu.addItem(0, R.drawable.ic_ab_search).setIsSearchField(true).setActionBarMenuItemSearchListener(new ActionBarMenuItem.ActionBarMenuItemSearchListener() {
            @Override
            public void onSearchExpand() {

            }

            @Override
            public boolean canCollapseSearch() {
                return true;
            }

            @Override
            public void onSearchCollapse() {

            }

            @Override
            public void onTextChanged(EditText editText) {

            }
        });
        item.setSearchFieldHint(LocaleController.getString("Search", R.string.Search));

        actionBar.setBackButtonDrawable(new MenuDrawable());
        actionBar.setAddToContainer(false);
        actionBar.setTitle(LocaleController.getString("ThemePreview", R.string.ThemePreview));

        page1 = new FrameLayout(context) {
            @Override
            protected void onMeasure(int widthMeasureSpec, int heightMeasureSpec) {
                int widthSize = MeasureSpec.getSize(widthMeasureSpec);
                int heightSize = MeasureSpec.getSize(heightMeasureSpec);

                setMeasuredDimension(widthSize, heightSize);

                measureChildWithMargins(actionBar, widthMeasureSpec, 0, heightMeasureSpec, 0);
                int actionBarHeight = actionBar.getMeasuredHeight();
                if (actionBar.getVisibility() == VISIBLE) {
                    heightSize -= actionBarHeight;
                }
                FrameLayout.LayoutParams layoutParams = (FrameLayout.LayoutParams) listView.getLayoutParams();
                layoutParams.topMargin = actionBarHeight;
                listView.measure(MeasureSpec.makeMeasureSpec(widthSize, MeasureSpec.EXACTLY), MeasureSpec.makeMeasureSpec(heightSize, MeasureSpec.EXACTLY));

                measureChildWithMargins(floatingButton, widthMeasureSpec, 0, heightMeasureSpec, 0);
            }

            @Override
            protected boolean drawChild(Canvas canvas, View child, long drawingTime) {
                boolean result = super.drawChild(canvas, child, drawingTime);
                if (child == actionBar && parentLayout != null) {
                    parentLayout.drawHeaderShadow(canvas, actionBar.getVisibility() == VISIBLE ? actionBar.getMeasuredHeight() : 0);
                }
                return result;
            }
        };
        page1.setBackgroundColor(Theme.getColor(Theme.key_windowBackgroundWhite));
        page1.addView(actionBar, LayoutHelper.createFrame(LayoutHelper.MATCH_PARENT, LayoutHelper.WRAP_CONTENT));

        listView = new RecyclerListView(context);
        listView.setVerticalScrollBarEnabled(true);
        listView.setItemAnimator(null);
        listView.setLayoutAnimation(null);
        listView.setLayoutManager(new LinearLayoutManager(context, LinearLayoutManager.VERTICAL, false));
        listView.setVerticalScrollbarPosition(LocaleController.isRTL ? RecyclerListView.SCROLLBAR_POSITION_LEFT : RecyclerListView.SCROLLBAR_POSITION_RIGHT);
        listView.setPadding(0, 0, 0, AndroidUtilities.dp(screenType != SCREEN_TYPE_PREVIEW ? 12 : 0));
        listView.setOnItemClickListener((view, position) -> {

        });
        page1.addView(listView, LayoutHelper.createFrame(LayoutHelper.MATCH_PARENT, LayoutHelper.MATCH_PARENT, Gravity.LEFT | Gravity.TOP));

        floatingButton = new ImageView(context);
        floatingButton.setScaleType(ImageView.ScaleType.CENTER);

        Drawable drawable = Theme.createSimpleSelectorCircleDrawable(AndroidUtilities.dp(56), Theme.getColor(Theme.key_chats_actionBackground), Theme.getColor(Theme.key_chats_actionPressedBackground));
        if (Build.VERSION.SDK_INT < 21) {
            Drawable shadowDrawable = context.getResources().getDrawable(R.drawable.floating_shadow).mutate();
            shadowDrawable.setColorFilter(new PorterDuffColorFilter(0xff000000, PorterDuff.Mode.SRC_IN));
            CombinedDrawable combinedDrawable = new CombinedDrawable(shadowDrawable, drawable, 0, 0);
            combinedDrawable.setIconSize(AndroidUtilities.dp(56), AndroidUtilities.dp(56));
            drawable = combinedDrawable;
        }
        floatingButton.setBackgroundDrawable(drawable);
        floatingButton.setColorFilter(new PorterDuffColorFilter(Theme.getColor(Theme.key_chats_actionIcon), PorterDuff.Mode.SRC_IN));
        floatingButton.setImageResource(R.drawable.floating_pencil);
        if (Build.VERSION.SDK_INT >= 21) {
            StateListAnimator animator = new StateListAnimator();
            animator.addState(new int[]{android.R.attr.state_pressed}, ObjectAnimator.ofFloat(floatingButton, View.TRANSLATION_Z, AndroidUtilities.dp(2), AndroidUtilities.dp(4)).setDuration(200));
            animator.addState(new int[]{}, ObjectAnimator.ofFloat(floatingButton, View.TRANSLATION_Z, AndroidUtilities.dp(4), AndroidUtilities.dp(2)).setDuration(200));
            floatingButton.setStateListAnimator(animator);
            floatingButton.setOutlineProvider(new ViewOutlineProvider() {
                @SuppressLint("NewApi")
                @Override
                public void getOutline(View view, Outline outline) {
                    outline.setOval(0, 0, AndroidUtilities.dp(56), AndroidUtilities.dp(56));
                }
            });
        }
        page1.addView(floatingButton, LayoutHelper.createFrame(Build.VERSION.SDK_INT >= 21 ? 56 : 60, Build.VERSION.SDK_INT >= 21 ? 56 : 60, (LocaleController.isRTL ? Gravity.LEFT : Gravity.RIGHT) | Gravity.BOTTOM, LocaleController.isRTL ? 14 : 0, 0, LocaleController.isRTL ? 0 : 14, 14));

        dialogsAdapter = new DialogsAdapter(context);
        listView.setAdapter(dialogsAdapter);

        page2 = new FrameLayout(context) {

            private boolean ignoreLayout;

            @Override
            protected void onMeasure(int widthMeasureSpec, int heightMeasureSpec) {
                int widthSize = MeasureSpec.getSize(widthMeasureSpec);
                int heightSize = MeasureSpec.getSize(heightMeasureSpec);

                setMeasuredDimension(widthSize, heightSize);

                if (dropDownContainer != null) {
                    ignoreLayout = true;
                    if (!AndroidUtilities.isTablet()) {
                        FrameLayout.LayoutParams layoutParams = (FrameLayout.LayoutParams) dropDownContainer.getLayoutParams();
                        layoutParams.topMargin = (Build.VERSION.SDK_INT >= 21 ? AndroidUtilities.statusBarHeight : 0);
                        dropDownContainer.setLayoutParams(layoutParams);
                    }
                    if (!AndroidUtilities.isTablet() && ApplicationLoader.applicationContext.getResources().getConfiguration().orientation == Configuration.ORIENTATION_LANDSCAPE) {
                        dropDown.setTextSize(TypedValue.COMPLEX_UNIT_DIP, 18);
                    } else {
                        dropDown.setTextSize(TypedValue.COMPLEX_UNIT_DIP, 20);
                    }
                    ignoreLayout = false;
                }

                measureChildWithMargins(actionBar2, widthMeasureSpec, 0, heightMeasureSpec, 0);
                int actionBarHeight = actionBar2.getMeasuredHeight();
                if (actionBar2.getVisibility() == VISIBLE) {
                    heightSize -= actionBarHeight;
                }
                FrameLayout.LayoutParams layoutParams = (FrameLayout.LayoutParams) listView2.getLayoutParams();
                layoutParams.topMargin = actionBarHeight;
                listView2.measure(MeasureSpec.makeMeasureSpec(widthSize, MeasureSpec.EXACTLY), MeasureSpec.makeMeasureSpec(heightSize - layoutParams.bottomMargin, MeasureSpec.EXACTLY));

                layoutParams = (FrameLayout.LayoutParams) backgroundImage.getLayoutParams();
                layoutParams.topMargin = actionBarHeight;
                backgroundImage.measure(MeasureSpec.makeMeasureSpec(widthSize, MeasureSpec.EXACTLY), MeasureSpec.makeMeasureSpec(heightSize, MeasureSpec.EXACTLY));

                if (bottomOverlayChat != null) {
                    measureChildWithMargins(bottomOverlayChat, widthMeasureSpec, 0, heightMeasureSpec, 0);
                }
                for (int a = 0; a < patternLayout.length; a++) {
                    if (patternLayout[a] != null) {
                        measureChildWithMargins(patternLayout[a], widthMeasureSpec, 0, heightMeasureSpec, 0);
                    }
                }
            }

            @Override
            protected boolean drawChild(Canvas canvas, View child, long drawingTime) {
                boolean result = super.drawChild(canvas, child, drawingTime);
                if (child == actionBar2 && parentLayout != null) {
                    parentLayout.drawHeaderShadow(canvas, actionBar2.getVisibility() == VISIBLE ? (int) (actionBar2.getMeasuredHeight() + actionBar2.getTranslationY()) : 0);
                }
                return result;
            }

            @Override
            public void requestLayout() {
                if (ignoreLayout) {
                    return;
                }
                super.requestLayout();
            }
        };

        messagesAdapter = new MessagesAdapter(context);

        actionBar2 = createActionBar(context);
        if (AndroidUtilities.isTablet()) {
            actionBar2.setOccupyStatusBar(false);
        }
        actionBar2.setBackButtonDrawable(new BackDrawable(false));
        actionBar2.setActionBarMenuOnItemClick(new ActionBar.ActionBarMenuOnItemClick() {
            @Override
            public void onItemClick(int id) {
                if (id == -1) {
                    if (checkDiscard()) {
                        cancelThemeApply(false);
                    }
                } else if (id >= 1 && id <= 3) {
                    selectColorType(id);
                } else if (id == 4) {
                    if (removeBackgroundOverride) {
                        Theme.resetCustomWallpaper(false);
                    }
                    File path = accent.getPathToWallpaper();
                    if (path != null) {
                        path.delete();
                    }
                    accent.patternSlug = selectedPattern != null ? selectedPattern.slug : "";
                    accent.patternIntensity = currentIntensity;
                    accent.patternMotion = isMotion;
                    if ((int) accent.backgroundOverrideColor == 0) {
                        accent.backgroundOverrideColor = 0x100000000L;
                    }
                    if ((int) accent.backgroundGradientOverrideColor1 == 0) {
                        accent.backgroundGradientOverrideColor1 = 0x100000000L;
                    }
                    if ((int) accent.backgroundGradientOverrideColor2 == 0) {
                        accent.backgroundGradientOverrideColor2 = 0x100000000L;
                    }
                    if ((int) accent.backgroundGradientOverrideColor3 == 0) {
                        accent.backgroundGradientOverrideColor3 = 0x100000000L;
                    }
                    saveAccentWallpaper();
                    NotificationCenter.getGlobalInstance().removeObserver(ThemePreviewActivity.this, NotificationCenter.wallpapersDidLoad);
                    Theme.saveThemeAccents(applyingTheme, true, false, false, true);
                    Theme.applyPreviousTheme();
                    NotificationCenter.getGlobalInstance().postNotificationName(NotificationCenter.needSetDayNightTheme, applyingTheme, nightTheme, null, -1);
                    finishFragment();
                } else if (id == 5) {
                    if (getParentActivity() == null) {
                        return;
                    }
                    String link;
                    StringBuilder modes = new StringBuilder();
                    if (isBlurred) {
                        modes.append("blur");
                    }
                    if (isMotion) {
                        if (modes.length() > 0) {
                            modes.append("+");
                        }
                        modes.append("motion");
                    }
                    if (currentWallpaper instanceof TLRPC.TL_wallPaper) {
                        TLRPC.TL_wallPaper wallPaper = (TLRPC.TL_wallPaper) currentWallpaper;
                        link = "https://" + MessagesController.getInstance(currentAccount).linkPrefix + "/bg/" + wallPaper.slug;
                        if (modes.length() > 0) {
                            link += "?mode=" + modes.toString();
                        }
                    } else if (currentWallpaper instanceof WallpapersListActivity.ColorWallpaper) {
                        WallpapersListActivity.ColorWallpaper colorWallpaper = new WallpapersListActivity.ColorWallpaper(selectedPattern != null ? selectedPattern.slug : Theme.COLOR_BACKGROUND_SLUG, backgroundColor, backgroundGradientColor1, backgroundGradientColor2, backgroundGradientColor3, backgroundRotation, currentIntensity, isMotion, null);
                        colorWallpaper.pattern = selectedPattern;
                        link = colorWallpaper.getUrl();
                    } else {
                        if (BuildVars.DEBUG_PRIVATE_VERSION) {
                            Theme.ThemeAccent accent = Theme.getActiveTheme().getAccent(false);
                            if (accent != null) {
                                WallpapersListActivity.ColorWallpaper colorWallpaper = new WallpapersListActivity.ColorWallpaper(accent.patternSlug, (int) accent.backgroundOverrideColor, (int) accent.backgroundGradientOverrideColor1, (int) accent.backgroundGradientOverrideColor2, (int) accent.backgroundGradientOverrideColor3, accent.backgroundRotation, accent.patternIntensity, accent.patternMotion, null);
                                for (int a = 0, N = patterns.size(); a < N; a++) {
                                    TLRPC.TL_wallPaper wallPaper = (TLRPC.TL_wallPaper) patterns.get(a);
                                    if (wallPaper.pattern) {
                                        if (accent.patternSlug.equals(wallPaper.slug)) {
                                            colorWallpaper.pattern = wallPaper;
                                            break;
                                        }
                                    }
                                }
                                link = colorWallpaper.getUrl();
                            } else {
                                return;
                            }
                        } else {
                            return;
                        }
                    }
                    showDialog(new ShareAlert(getParentActivity(), null, link, false, link, false) {
                        @Override
                        protected void onSend(LongSparseArray<TLRPC.Dialog> dids, int count) {
                            if (dids.size() == 1) {
                                undoView.showWithAction(dids.valueAt(0).id, UndoView.ACTION_SHARE_BACKGROUND, count);
                            } else {
                                undoView.showWithAction(0, UndoView.ACTION_SHARE_BACKGROUND, count, dids.size(), null, null);
                            }
                        }
                    });
                }
            }
        });

        backgroundImage = new BackupImageView(context) {

            private Drawable background;

            @Override
            protected void onMeasure(int widthMeasureSpec, int heightMeasureSpec) {
                super.onMeasure(widthMeasureSpec, heightMeasureSpec);
                parallaxScale = parallaxEffect.getScale(getMeasuredWidth(), getMeasuredHeight());
                if (isMotion) {
                    setScaleX(parallaxScale);
                    setScaleY(parallaxScale);
                }
                if (radialProgress != null) {
                    int size = AndroidUtilities.dp(44);
                    int x = (getMeasuredWidth() - size) / 2;
                    int y = (getMeasuredHeight() - size) / 2;
                    radialProgress.setProgressRect(x, y, x + size, y + size);
                }

                progressVisible = screenType == SCREEN_TYPE_CHANGE_BACKGROUND && getMeasuredWidth() <= getMeasuredHeight();
            }

            @Override
            protected void onDraw(Canvas canvas) {
                if (background instanceof ColorDrawable || background instanceof GradientDrawable || background instanceof MotionBackgroundDrawable) {
                    background.setBounds(0, 0, getMeasuredWidth(), getMeasuredHeight());
                    background.draw(canvas);
                } else if (background instanceof BitmapDrawable) {
                    BitmapDrawable bitmapDrawable = (BitmapDrawable) background;
                    if (bitmapDrawable.getTileModeX() == Shader.TileMode.REPEAT) {
                        canvas.save();
                        float scale = 2.0f / AndroidUtilities.density;
                        canvas.scale(scale, scale);
                        background.setBounds(0, 0, (int) Math.ceil(getMeasuredWidth() / scale), (int) Math.ceil(getMeasuredHeight() / scale));
                        background.draw(canvas);
                        canvas.restore();
                    } else {
                        int viewHeight = getMeasuredHeight();
                        float scaleX = (float) getMeasuredWidth() / (float) background.getIntrinsicWidth();
                        float scaleY = (float) (viewHeight) / (float) background.getIntrinsicHeight();
                        float scale = Math.max(scaleX, scaleY);
                        int width = (int) Math.ceil(background.getIntrinsicWidth() * scale * parallaxScale);
                        int height = (int) Math.ceil(background.getIntrinsicHeight() * scale * parallaxScale);
                        int x = (getMeasuredWidth() - width) / 2;
                        int y = (viewHeight - height) / 2;
                        background.setBounds(x, y, x + width, y + height);
                        background.draw(canvas);
                    }
                }
                super.onDraw(canvas);
                if (progressVisible && radialProgress != null) {
                    radialProgress.draw(canvas);
                }
            }

            @Override
            public Drawable getBackground() {
                return background;
            }

            @Override
            public void setBackground(Drawable drawable) {
                background = drawable;
            }

            @Override
            public void setAlpha(float alpha) {
                if (radialProgress != null) {
                    radialProgress.setOverrideAlpha(alpha);
                }
            }
        };

        page2.addView(backgroundImage, LayoutHelper.createFrame(LayoutHelper.MATCH_PARENT, LayoutHelper.MATCH_PARENT, Gravity.LEFT | Gravity.TOP, 0, 0, 0, 48));
        if (screenType == SCREEN_TYPE_CHANGE_BACKGROUND) {
            backgroundImage.getImageReceiver().setDelegate((imageReceiver, set, thumb, memCache) -> {
                if (!(currentWallpaper instanceof WallpapersListActivity.ColorWallpaper)) {
                    Drawable dr = imageReceiver.getDrawable();
                    if (set && dr != null) {
                        if (!Theme.hasThemeKey(Theme.key_chat_serviceBackground) || backgroundImage.getBackground() instanceof MotionBackgroundDrawable) {
                            Theme.applyChatServiceMessageColor(AndroidUtilities.calcDrawableColor(dr), dr);
                        }
                        listView2.invalidateViews();
                        if (backgroundButtonsContainer != null) {
                            for (int a = 0, N = backgroundButtonsContainer.getChildCount(); a < N; a++) {
                                backgroundButtonsContainer.getChildAt(a).invalidate();
                            }
                        }
                        if (messagesButtonsContainer != null) {
                            for (int a = 0, N = messagesButtonsContainer.getChildCount(); a < N; a++) {
                                messagesButtonsContainer.getChildAt(a).invalidate();
                            }
                        }
                        if (radialProgress != null) {
                            radialProgress.setColors(Theme.key_chat_serviceBackground, Theme.key_chat_serviceBackground, Theme.key_chat_serviceText, Theme.key_chat_serviceText);
                        }
                        if (!thumb && isBlurred && blurredBitmap == null) {
                            backgroundImage.getImageReceiver().setCrossfadeWithOldImage(false);
                            updateBlurred();
                            backgroundImage.getImageReceiver().setCrossfadeWithOldImage(true);
                        }
                    }
                }
            });
        }

        if (messagesAdapter.showSecretMessages) {
            actionBar2.setTitle("Telegram Beta Chat");
            actionBar2.setSubtitle(LocaleController.formatPluralString("Members", 505));
        } else {
            if (screenType == SCREEN_TYPE_CHANGE_BACKGROUND) {
                actionBar2.setTitle(LocaleController.getString("BackgroundPreview", R.string.BackgroundPreview));
                if (BuildVars.DEBUG_PRIVATE_VERSION && Theme.getActiveTheme().getAccent(false) != null || currentWallpaper instanceof WallpapersListActivity.ColorWallpaper && !Theme.DEFAULT_BACKGROUND_SLUG.equals(((WallpapersListActivity.ColorWallpaper) currentWallpaper).slug) || currentWallpaper instanceof TLRPC.TL_wallPaper) {
                    ActionBarMenu menu2 = actionBar2.createMenu();
                    menu2.addItem(5, R.drawable.msg_share_filled);
                }
            } else if (screenType == SCREEN_TYPE_ACCENT_COLOR) {
                ActionBarMenu menu2 = actionBar2.createMenu();
                saveItem = menu2.addItem(4, LocaleController.getString("Save", R.string.Save).toUpperCase());

                dropDownContainer = new ActionBarMenuItem(context, menu2, 0, 0) {
                    @Override
                    public void onInitializeAccessibilityNodeInfo(AccessibilityNodeInfo info) {
                        super.onInitializeAccessibilityNodeInfo(info);
                        info.setText(dropDown.getText());
                    }
                };
                dropDownContainer.setSubMenuOpenSide(1);
                dropDownContainer.addSubItem(2, LocaleController.getString("ColorPickerBackground", R.string.ColorPickerBackground));
                dropDownContainer.addSubItem(1, LocaleController.getString("ColorPickerMainColor", R.string.ColorPickerMainColor));
                dropDownContainer.addSubItem(3, LocaleController.getString("ColorPickerMyMessages", R.string.ColorPickerMyMessages));
                dropDownContainer.setAllowCloseAnimation(false);
                dropDownContainer.setForceSmoothKeyboard(true);
                actionBar2.addView(dropDownContainer, LayoutHelper.createFrame(LayoutHelper.WRAP_CONTENT, LayoutHelper.MATCH_PARENT, Gravity.TOP | Gravity.LEFT, AndroidUtilities.isTablet() ? 64 : 56, 0, 40, 0));
                dropDownContainer.setOnClickListener(view -> dropDownContainer.toggleSubMenu());

                dropDown = new TextView(context);
                dropDown.setImportantForAccessibility(View.IMPORTANT_FOR_ACCESSIBILITY_NO);
                dropDown.setGravity(Gravity.LEFT);
                dropDown.setSingleLine(true);
                dropDown.setLines(1);
                dropDown.setMaxLines(1);
                dropDown.setEllipsize(TextUtils.TruncateAt.END);
                dropDown.setTextColor(Theme.getColor(Theme.key_actionBarDefaultTitle));
                dropDown.setTypeface(AndroidUtilities.getTypeface("fonts/rmedium.ttf"));
                dropDown.setText(LocaleController.getString("ColorPickerMainColor", R.string.ColorPickerMainColor));
                Drawable dropDownDrawable = context.getResources().getDrawable(R.drawable.ic_arrow_drop_down).mutate();
                dropDownDrawable.setColorFilter(new PorterDuffColorFilter(Theme.getColor(Theme.key_actionBarDefaultTitle), PorterDuff.Mode.SRC_IN));
                dropDown.setCompoundDrawablesWithIntrinsicBounds(null, null, dropDownDrawable, null);
                dropDown.setCompoundDrawablePadding(AndroidUtilities.dp(4));
                dropDown.setPadding(0, 0, AndroidUtilities.dp(10), 0);
                dropDownContainer.addView(dropDown, LayoutHelper.createFrame(LayoutHelper.WRAP_CONTENT, LayoutHelper.WRAP_CONTENT, Gravity.CENTER_VERTICAL, 16, 0, 0, 1));
            } else {
                String name = applyingTheme.info != null ? applyingTheme.info.title : applyingTheme.getName();
                int index = name.lastIndexOf(".attheme");
                if (index >= 0) {
                    name = name.substring(0, index);
                }
                actionBar2.setTitle(name);
                if (applyingTheme.info != null && applyingTheme.info.installs_count > 0) {
                    actionBar2.setSubtitle(LocaleController.formatPluralString("ThemeInstallCount", applyingTheme.info.installs_count));
                } else {
                    actionBar2.setSubtitle(LocaleController.formatDateOnline(System.currentTimeMillis() / 1000 - 60 * 60));
                }
            }
        }

        listView2 = new RecyclerListView(context) {
            @Override
            public boolean drawChild(Canvas canvas, View child, long drawingTime) {
                boolean result = super.drawChild(canvas, child, drawingTime);
                if (child instanceof ChatMessageCell) {
                    ChatMessageCell chatMessageCell = (ChatMessageCell) child;
                    MessageObject message = chatMessageCell.getMessageObject();
                    ImageReceiver imageReceiver = chatMessageCell.getAvatarImage();
                    if (imageReceiver != null) {
                        int top = child.getTop();
                        if (chatMessageCell.isPinnedBottom()) {
                            ViewHolder holder = listView2.getChildViewHolder(child);
                            if (holder != null) {
                                int p = holder.getAdapterPosition();
                                int nextPosition;
                                nextPosition = p - 1;
                                holder = listView2.findViewHolderForAdapterPosition(nextPosition);
                                if (holder != null) {
                                    imageReceiver.setImageY(-AndroidUtilities.dp(1000));
                                    imageReceiver.draw(canvas);
                                    return result;
                                }
                            }
                        }
                        float tx = chatMessageCell.getTranslationX();
                        int y = child.getTop() + chatMessageCell.getLayoutHeight();
                        int maxY = listView2.getMeasuredHeight() - listView2.getPaddingBottom();
                        if (y > maxY) {
                            y = maxY;
                        }
                        if (chatMessageCell.isPinnedTop()) {
                            ViewHolder holder = listView2.getChildViewHolder(child);
                            if (holder != null) {
                                int tries = 0;
                                while (true) {
                                    if (tries >= 20) {
                                        break;
                                    }
                                    tries++;
                                    int p = holder.getAdapterPosition();
                                    int prevPosition = p + 1;
                                    holder = listView2.findViewHolderForAdapterPosition(prevPosition);
                                    if (holder != null) {
                                        top = holder.itemView.getTop();
                                        if (y - AndroidUtilities.dp(48) < holder.itemView.getBottom()) {
                                            tx = Math.min(holder.itemView.getTranslationX(), tx);
                                        }
                                        if (holder.itemView instanceof ChatMessageCell) {
                                            ChatMessageCell cell = (ChatMessageCell) holder.itemView;
                                            if (!cell.isPinnedTop()) {
                                                break;
                                            }
                                        } else {
                                            break;
                                        }
                                    } else {
                                        break;
                                    }
                                }
                            }
                        }
                        if (y - AndroidUtilities.dp(48) < top) {
                            y = top + AndroidUtilities.dp(48);
                        }
                        if (tx != 0) {
                            canvas.save();
                            canvas.translate(tx, 0);
                        }
                        imageReceiver.setImageY(y - AndroidUtilities.dp(44));
                        imageReceiver.draw(canvas);
                        if (tx != 0) {
                            canvas.restore();
                        }
                    }
                }
                return result;
            }

            @Override
            public void setTranslationY(float translationY) {
                super.setTranslationY(translationY);
                if (backgroundCheckBoxView != null) {
                    for (int a = 0; a < backgroundCheckBoxView.length; a++) {
                        backgroundCheckBoxView[a].invalidate();
                    }
                }
                if (messagesCheckBoxView != null) {
                    for (int a = 0; a < messagesCheckBoxView.length; a++) {
                        messagesCheckBoxView[a].invalidate();
                    }
                }
                if (backgroundPlayAnimationView != null) {
                    backgroundPlayAnimationView.invalidate();
                }
                if (messagesPlayAnimationView != null) {
                    messagesPlayAnimationView.invalidate();
                }
            }

            @Override
            protected void onChildPressed(View child, float x, float y, boolean pressed) {
                if (pressed && child instanceof ChatMessageCell) {
                    ChatMessageCell messageCell = (ChatMessageCell) child;
                    if (!messageCell.isInsideBackground(x, y)) {
                        return;
                    }
                }
                super.onChildPressed(child, x, y, pressed);
            }

            @Override
            protected boolean allowSelectChildAtPosition(View child) {
                RecyclerView.ViewHolder holder = listView2.findContainingViewHolder(child);
                if (holder != null && holder.getItemViewType() == 2) {
                    return false;
                }
                return super.allowSelectChildAtPosition(child);
            }

            @Override
            public boolean onTouchEvent(MotionEvent e) {
                checkMotionEvent(e);
                return super.onTouchEvent(e);
            }

            private void checkMotionEvent(MotionEvent e) {
                if (e.getAction() == MotionEvent.ACTION_UP) {
                    if (!wasScroll && currentWallpaper instanceof WallpapersListActivity.ColorWallpaper && patternLayout[0].getVisibility() == View.VISIBLE) {
                        showPatternsView(0, false, true);
                    }
                    wasScroll = false;
                }
            }
        };
        DefaultItemAnimator itemAnimator = new DefaultItemAnimator() {
            @Override
            protected void onMoveAnimationUpdate(RecyclerView.ViewHolder holder) {
                listView2.invalidateViews();
            }
        };
        itemAnimator.setDelayAnimations(false);
        listView2.setItemAnimator(itemAnimator);
        listView2.setVerticalScrollBarEnabled(true);
        listView2.setOverScrollMode(RecyclerListView.OVER_SCROLL_NEVER);
        if (screenType == SCREEN_TYPE_CHANGE_BACKGROUND) {
            listView2.setPadding(0, AndroidUtilities.dp(4), 0, AndroidUtilities.dp(4 + 48));
        } else if (screenType == SCREEN_TYPE_ACCENT_COLOR) {
            listView2.setPadding(0, AndroidUtilities.dp(4), 0, AndroidUtilities.dp(16));
        } else {
            listView2.setPadding(0, AndroidUtilities.dp(4), 0, AndroidUtilities.dp(4));
        }
        listView2.setClipToPadding(false);
        listView2.setLayoutManager(new LinearLayoutManager(context, LinearLayoutManager.VERTICAL, true));
        listView2.setVerticalScrollbarPosition(LocaleController.isRTL ? RecyclerListView.SCROLLBAR_POSITION_LEFT : RecyclerListView.SCROLLBAR_POSITION_RIGHT);
        if (screenType == SCREEN_TYPE_ACCENT_COLOR) {
            page2.addView(listView2, LayoutHelper.createFrame(LayoutHelper.MATCH_PARENT, LayoutHelper.MATCH_PARENT, Gravity.LEFT | Gravity.TOP, 0, 0, 0, 273));
            listView2.setOnItemClickListener((view, position, x, y) -> {
                if (view instanceof ChatMessageCell) {
                    ChatMessageCell cell = (ChatMessageCell) view;
                    if (cell.isInsideBackground(x, y)) {
                        if (cell.getMessageObject().isOutOwner()) {
                            selectColorType(3);
                        } else {
                            selectColorType(1);
                        }
                    } else {
                        selectColorType(2);
                    }
                }
            });
        } else {
            page2.addView(listView2, LayoutHelper.createFrame(LayoutHelper.MATCH_PARENT, LayoutHelper.MATCH_PARENT, Gravity.LEFT | Gravity.TOP));
        }
        listView2.setOnScrollListener(new RecyclerView.OnScrollListener() {
            @Override
            public void onScrolled(RecyclerView recyclerView, int dx, int dy) {
                listView2.invalidateViews();
                wasScroll = true;
            }

            @Override
            public void onScrollStateChanged(RecyclerView recyclerView, int newState) {
                if (newState == RecyclerView.SCROLL_STATE_IDLE) {
                    wasScroll = false;
                }
            }
        });

        page2.addView(actionBar2, LayoutHelper.createFrame(LayoutHelper.MATCH_PARENT, LayoutHelper.WRAP_CONTENT));
        parallaxEffect = new WallpaperParallaxEffect(context);
        parallaxEffect.setCallback((offsetX, offsetY, angle) -> {
            if (!isMotion) {
                return;
            }
            Drawable background = backgroundImage.getBackground();
            float progress;
            if (motionAnimation != null) {
                progress = (backgroundImage.getScaleX() - 1.0f) / (parallaxScale - 1.0f);
            } else {
                progress = 1.0f;
            }
            backgroundImage.setTranslationX(offsetX * progress);
            backgroundImage.setTranslationY(offsetY * progress);
        });

        if (screenType == SCREEN_TYPE_ACCENT_COLOR || screenType == SCREEN_TYPE_CHANGE_BACKGROUND) {
            radialProgress = new RadialProgress2(backgroundImage);
            radialProgress.setColors(Theme.key_chat_serviceBackground, Theme.key_chat_serviceBackground, Theme.key_chat_serviceText, Theme.key_chat_serviceText);

            if (screenType == SCREEN_TYPE_CHANGE_BACKGROUND) {
                bottomOverlayChat = new FrameLayout(context) {
                    @Override
                    public void onDraw(Canvas canvas) {
                        int bottom = Theme.chat_composeShadowDrawable.getIntrinsicHeight();
                        Theme.chat_composeShadowDrawable.setBounds(0, 0, getMeasuredWidth(), bottom);
                        Theme.chat_composeShadowDrawable.draw(canvas);
                        canvas.drawRect(0, bottom, getMeasuredWidth(), getMeasuredHeight(), Theme.chat_composeBackgroundPaint);
                    }
                };
                bottomOverlayChat.setWillNotDraw(false);
                bottomOverlayChat.setPadding(0, AndroidUtilities.dp(3), 0, 0);
                page2.addView(bottomOverlayChat, LayoutHelper.createFrame(LayoutHelper.MATCH_PARENT, 51, Gravity.BOTTOM));
                bottomOverlayChat.setOnClickListener(view -> {
                    boolean done;
                    boolean sameFile = false;
                    Theme.ThemeInfo theme = Theme.getActiveTheme();
                    String originalFileName = theme.generateWallpaperName(null, isBlurred);
                    String fileName = isBlurred ? theme.generateWallpaperName(null, false) : originalFileName;
                    File toFile = new File(ApplicationLoader.getFilesDirFixed(), originalFileName);
                    if (currentWallpaper instanceof TLRPC.TL_wallPaper) {
                        if (originalBitmap != null) {
                            try {
                                FileOutputStream stream = new FileOutputStream(toFile);
                                originalBitmap.compress(Bitmap.CompressFormat.JPEG, 87, stream);
                                stream.close();
                                done = true;
                            } catch (Exception e) {
                                done = false;
                                FileLog.e(e);
                            }
                        } else {
                            ImageReceiver imageReceiver = backgroundImage.getImageReceiver();
                            if (imageReceiver.hasNotThumb() || imageReceiver.hasStaticThumb()) {
                                Bitmap bitmap = imageReceiver.getBitmap();
                                try {
                                    FileOutputStream stream = new FileOutputStream(toFile);
                                    bitmap.compress(Bitmap.CompressFormat.JPEG, 87, stream);
                                    stream.close();
                                    done = true;
                                } catch (Exception e) {
                                    done = false;
                                    FileLog.e(e);
                                }
                            } else {
                                done = false;
                            }
                        }

                        if (!done) {
                            TLRPC.TL_wallPaper wallPaper = (TLRPC.TL_wallPaper) currentWallpaper;
                            File f = FileLoader.getPathToAttach(wallPaper.document, true);
                            try {
                                done = AndroidUtilities.copyFile(f, toFile);
                            } catch (Exception e) {
                                done = false;
                                FileLog.e(e);
                            }
                        }
                    } else if (currentWallpaper instanceof WallpapersListActivity.ColorWallpaper) {
                        if (selectedPattern != null) {
                            try {
                                WallpapersListActivity.ColorWallpaper wallPaper = (WallpapersListActivity.ColorWallpaper) currentWallpaper;
                                Bitmap bitmap = backgroundImage.getImageReceiver().getBitmap();
                                @SuppressLint("DrawAllocation")
                                Bitmap dst = Bitmap.createBitmap(bitmap.getWidth(), bitmap.getHeight(), Bitmap.Config.ARGB_8888);
                                Canvas canvas = new Canvas(dst);
                                if (backgroundGradientColor2 != 0) {

                                } else if (backgroundGradientColor1 != 0) {
                                    GradientDrawable gradientDrawable = new GradientDrawable(BackgroundGradientDrawable.getGradientOrientation(backgroundRotation), new int[]{backgroundColor, backgroundGradientColor1});
                                    gradientDrawable.setBounds(0, 0, dst.getWidth(), dst.getHeight());
                                    gradientDrawable.draw(canvas);
                                } else {
                                    canvas.drawColor(backgroundColor);
                                }
                                Paint paint = new Paint(Paint.FILTER_BITMAP_FLAG);
                                paint.setColorFilter(new PorterDuffColorFilter(patternColor, blendMode));
                                paint.setAlpha((int) (255 * Math.abs(currentIntensity)));
                                canvas.drawBitmap(bitmap, 0, 0, paint);

                                FileOutputStream stream = new FileOutputStream(toFile);
                                if (backgroundGradientColor2 != 0) {
                                    dst.compress(Bitmap.CompressFormat.PNG, 100, stream);
                                } else {
                                    dst.compress(Bitmap.CompressFormat.JPEG, 87, stream);
                                }
                                stream.close();
                                done = true;
                            } catch (Throwable e) {
                                FileLog.e(e);
                                done = false;
                            }
                        } else {
                            done = true;
                        }
                    } else if (currentWallpaper instanceof WallpapersListActivity.FileWallpaper) {
                        WallpapersListActivity.FileWallpaper wallpaper = (WallpapersListActivity.FileWallpaper) currentWallpaper;
                        if (wallpaper.resId != 0 || Theme.THEME_BACKGROUND_SLUG.equals(wallpaper.slug)) {
                            done = true;
                        } else {
                            try {
                                File fromFile = wallpaper.originalPath != null ? wallpaper.originalPath : wallpaper.path;
                                if (sameFile = fromFile.equals(toFile)) {
                                    done = true;
                                } else {
                                    done = AndroidUtilities.copyFile(fromFile, toFile);
                                }
                            } catch (Exception e) {
                                done = false;
                                FileLog.e(e);
                            }
                        }
                    } else if (currentWallpaper instanceof MediaController.SearchImage) {
                        MediaController.SearchImage wallpaper = (MediaController.SearchImage) currentWallpaper;
                        File f;
                        if (wallpaper.photo != null) {
                            TLRPC.PhotoSize image = FileLoader.getClosestPhotoSizeWithSize(wallpaper.photo.sizes, maxWallpaperSize, true);
                            f = FileLoader.getPathToAttach(image, true);
                        } else {
                            f = ImageLoader.getHttpFilePath(wallpaper.imageUrl, "jpg");
                        }
                        try {
                            done = AndroidUtilities.copyFile(f, toFile);
                        } catch (Exception e) {
                            done = false;
                            FileLog.e(e);
                        }
                    } else {
                        done = false;
                    }
                    if (isBlurred) {
                        try {
                            File blurredFile = new File(ApplicationLoader.getFilesDirFixed(), fileName);
                            FileOutputStream stream = new FileOutputStream(blurredFile);
                            blurredBitmap.compress(Bitmap.CompressFormat.JPEG, 87, stream);
                            stream.close();
                            done = true;
                        } catch (Throwable e) {
                            FileLog.e(e);
                            done = false;
                        }
                    }
                    String slug;
                    int rotation = 45;
                    int color = 0;
                    int gradientColor1 = 0;
                    int gradientColor2 = 0;
                    int gradientColor3 = 0;
                    File path = null;

                    if (currentWallpaper instanceof TLRPC.TL_wallPaper) {
                        TLRPC.TL_wallPaper wallPaper = (TLRPC.TL_wallPaper) currentWallpaper;
                        slug = wallPaper.slug;
                    } else if (currentWallpaper instanceof WallpapersListActivity.ColorWallpaper) {
                        WallpapersListActivity.ColorWallpaper wallPaper = (WallpapersListActivity.ColorWallpaper) currentWallpaper;
                        if (Theme.DEFAULT_BACKGROUND_SLUG.equals(wallPaper.slug)) {
                            slug = Theme.DEFAULT_BACKGROUND_SLUG;
                            color = 0;
                        } else {
                            if (selectedPattern != null) {
                                slug = selectedPattern.slug;
                            } else {
                                slug = Theme.COLOR_BACKGROUND_SLUG;
                            }
                            color = backgroundColor;
                            gradientColor1 = backgroundGradientColor1;
                            gradientColor2 = backgroundGradientColor2;
                            gradientColor3 = backgroundGradientColor3;
                            rotation = backgroundRotation;
                        }
                    } else if (currentWallpaper instanceof WallpapersListActivity.FileWallpaper) {
                        WallpapersListActivity.FileWallpaper wallPaper = (WallpapersListActivity.FileWallpaper) currentWallpaper;
                        slug = wallPaper.slug;
                        path = wallPaper.path;
                    } else if (currentWallpaper instanceof MediaController.SearchImage) {
                        MediaController.SearchImage wallPaper = (MediaController.SearchImage) currentWallpaper;
                        if (wallPaper.photo != null) {
                            TLRPC.PhotoSize image = FileLoader.getClosestPhotoSizeWithSize(wallPaper.photo.sizes, maxWallpaperSize, true);
                            path = FileLoader.getPathToAttach(image, true);
                        } else {
                            path = ImageLoader.getHttpFilePath(wallPaper.imageUrl, "jpg");
                        }
                        slug = "";
                    } else {
                        color = 0;
                        slug = Theme.DEFAULT_BACKGROUND_SLUG;
                    }

                    Theme.OverrideWallpaperInfo wallpaperInfo = new Theme.OverrideWallpaperInfo();
                    wallpaperInfo.fileName = fileName;
                    wallpaperInfo.originalFileName = originalFileName;
                    wallpaperInfo.slug = slug;
                    wallpaperInfo.isBlurred = isBlurred;
                    wallpaperInfo.isMotion = isMotion;
                    wallpaperInfo.color = color;
                    wallpaperInfo.gradientColor1 = gradientColor1;
                    wallpaperInfo.gradientColor2 = gradientColor2;
                    wallpaperInfo.gradientColor3 = gradientColor3;
                    wallpaperInfo.rotation = rotation;
                    wallpaperInfo.intensity = currentIntensity;
                    if (currentWallpaper instanceof WallpapersListActivity.ColorWallpaper) {
                        WallpapersListActivity.ColorWallpaper colorWallpaper = (WallpapersListActivity.ColorWallpaper) currentWallpaper;
                        String slugStr;
                        if (!Theme.COLOR_BACKGROUND_SLUG.equals(slug) && !Theme.THEME_BACKGROUND_SLUG.equals(slug) && !Theme.DEFAULT_BACKGROUND_SLUG.equals(slug)) {
                            slugStr = slug;
                        } else {
                            slugStr = null;
                        }
                        float intensity = colorWallpaper.intensity;
                        if (intensity < 0 && !Theme.getActiveTheme().isDark()) {
                            intensity *= -1;
                        }
                        if (colorWallpaper.parentWallpaper != null && colorWallpaper.color == color &&
                                colorWallpaper.gradientColor1 == gradientColor1 && colorWallpaper.gradientColor2 == gradientColor2 && colorWallpaper.gradientColor3 == gradientColor3 && TextUtils.equals(colorWallpaper.slug, slugStr) &&
                                colorWallpaper.gradientRotation == rotation && (selectedPattern == null || Math.abs(intensity - currentIntensity) < 0.001f)) {
                            wallpaperInfo.wallpaperId = colorWallpaper.parentWallpaper.id;
                            wallpaperInfo.accessHash = colorWallpaper.parentWallpaper.access_hash;
                        }
                    }
                    MessagesController.getInstance(currentAccount).saveWallpaperToServer(path, wallpaperInfo, slug != null, 0);

                    if (done) {
                        Theme.serviceMessageColorBackup = Theme.getColor(Theme.key_chat_serviceBackground);
                        if (Theme.THEME_BACKGROUND_SLUG.equals(wallpaperInfo.slug)) {
                            wallpaperInfo = null;
                        }
                        Theme.getActiveTheme().setOverrideWallpaper(wallpaperInfo);
                        Theme.reloadWallpaper();
                        if (!sameFile) {
                            ImageLoader.getInstance().removeImage(ImageLoader.getHttpFileName(toFile.getAbsolutePath()) + "@100_100");
                        }
                    }
                    if (delegate != null) {
                        delegate.didSetNewBackground();
                    }
                    finishFragment();
                });

                bottomOverlayChatText = new TextView(context);
                bottomOverlayChatText.setTextSize(TypedValue.COMPLEX_UNIT_DIP, 15);
                bottomOverlayChatText.setTypeface(AndroidUtilities.getTypeface("fonts/rmedium.ttf"));
                bottomOverlayChatText.setTextColor(Theme.getColor(Theme.key_chat_fieldOverlayText));
                bottomOverlayChatText.setText(LocaleController.getString("SetBackground", R.string.SetBackground));
                bottomOverlayChat.addView(bottomOverlayChatText, LayoutHelper.createFrame(LayoutHelper.WRAP_CONTENT, LayoutHelper.WRAP_CONTENT, Gravity.CENTER));
            }

            Rect paddings = new Rect();
            sheetDrawable = context.getResources().getDrawable(R.drawable.sheet_shadow_round).mutate();
            sheetDrawable.getPadding(paddings);
            sheetDrawable.setColorFilter(new PorterDuffColorFilter(Theme.getColor(Theme.key_windowBackgroundWhite), PorterDuff.Mode.SRC_IN));

            TextPaint textPaint = new TextPaint(Paint.ANTI_ALIAS_FLAG);
            textPaint.setTextSize(AndroidUtilities.dp(14));
            textPaint.setTypeface(AndroidUtilities.getTypeface("fonts/rmedium.ttf"));
            {
                int textsCount;
                if (screenType == SCREEN_TYPE_ACCENT_COLOR || currentWallpaper instanceof WallpapersListActivity.ColorWallpaper) {
                    textsCount = 3;
                    if (currentWallpaper instanceof WallpapersListActivity.ColorWallpaper && Theme.DEFAULT_BACKGROUND_SLUG.equals(((WallpapersListActivity.ColorWallpaper) currentWallpaper).slug)) {
                        textsCount = 0;
                    }
                } else {
                    textsCount = 2;
                    if (currentWallpaper instanceof WallpapersListActivity.FileWallpaper) {
                        WallpapersListActivity.FileWallpaper fileWallpaper = (WallpapersListActivity.FileWallpaper) currentWallpaper;
                        if (Theme.THEME_BACKGROUND_SLUG.equals(fileWallpaper.slug)) {
                            textsCount = 0;
                        }
                    }
                }

                String[] texts = new String[textsCount];
                int[] textSizes = new int[textsCount];
                backgroundCheckBoxView = new WallpaperCheckBoxView[textsCount];
                int maxTextSize = 0;
                if (textsCount != 0) {
                    backgroundButtonsContainer = new FrameLayout(context);
                    if (screenType == SCREEN_TYPE_ACCENT_COLOR || currentWallpaper instanceof WallpapersListActivity.ColorWallpaper) {
                        texts[0] = LocaleController.getString("BackgroundColors", R.string.BackgroundColors);
                        texts[1] = LocaleController.getString("BackgroundPattern", R.string.BackgroundPattern);
                        texts[2] = LocaleController.getString("BackgroundMotion", R.string.BackgroundMotion);
                    } else {
                        texts[0] = LocaleController.getString("BackgroundBlurred", R.string.BackgroundBlurred);
                        texts[1] = LocaleController.getString("BackgroundMotion", R.string.BackgroundMotion);
                    }
                    for (int a = 0; a < texts.length; a++) {
                        textSizes[a] = (int) Math.ceil(textPaint.measureText(texts[a]));
                        maxTextSize = Math.max(maxTextSize, textSizes[a]);
                    }

                    backgroundPlayAnimationView = new FrameLayout(context) {

                        private RectF rect = new RectF();

                        @Override
                        protected void onDraw(Canvas canvas) {
                            rect.set(0, 0, getMeasuredWidth(), getMeasuredHeight());
                            Theme.applyServiceShaderMatrixForView(backgroundPlayAnimationView, backgroundImage);
                            canvas.drawRoundRect(rect, getMeasuredHeight() / 2, getMeasuredHeight() / 2, Theme.chat_actionBackgroundPaint);
                            if (Theme.hasGradientService()) {
                                canvas.drawRoundRect(rect, getMeasuredHeight() / 2, getMeasuredHeight() / 2, Theme.chat_actionBackgroundGradientDarkenPaint);
                            }
                        }
                    };
                    backgroundPlayAnimationView.setWillNotDraw(false);
                    backgroundPlayAnimationView.setVisibility(backgroundGradientColor1 != 0 ? View.VISIBLE : View.INVISIBLE);
                    backgroundPlayAnimationView.setScaleX(backgroundGradientColor1 != 0 ? 1.0f : 0.1f);
                    backgroundPlayAnimationView.setScaleY(backgroundGradientColor1 != 0 ? 1.0f : 0.1f);
                    backgroundPlayAnimationView.setAlpha(backgroundGradientColor1 != 0 ? 1.0f : 0.0f);
                    backgroundPlayAnimationView.setTag(backgroundGradientColor1 != 0 ? 1 : null);
                    backgroundButtonsContainer.addView(backgroundPlayAnimationView, LayoutHelper.createFrame(48, 48, Gravity.CENTER));
                    backgroundPlayAnimationView.setOnClickListener(new View.OnClickListener() {

                        int rotation = 0;

                        @Override
                        public void onClick(View v) {
                            Drawable background = backgroundImage.getBackground();
                            backgroundPlayAnimationImageView.setRotation(rotation);
                            rotation -= 45;
                            backgroundPlayAnimationImageView.animate().rotationBy(-45).setDuration(300).setInterpolator(CubicBezierInterpolator.EASE_OUT).start();
                            if (background instanceof MotionBackgroundDrawable) {
                                MotionBackgroundDrawable motionBackgroundDrawable = (MotionBackgroundDrawable) background;
                                motionBackgroundDrawable.switchToNextPosition();
                            } else {
                                onColorsRotate();
                            }
                        }
                    });

                    backgroundPlayAnimationImageView = new ImageView(context);
                    backgroundPlayAnimationImageView.setScaleType(ImageView.ScaleType.CENTER);
                    backgroundPlayAnimationImageView.setImageResource(R.drawable.bg_rotate_large);
                    backgroundPlayAnimationView.addView(backgroundPlayAnimationImageView, LayoutHelper.createFrame(LayoutHelper.WRAP_CONTENT, LayoutHelper.WRAP_CONTENT, Gravity.CENTER));
                }

                for (int a = 0; a < textsCount; a++) {
                    final int num = a;
                    backgroundCheckBoxView[a] = new WallpaperCheckBoxView(context, screenType != SCREEN_TYPE_ACCENT_COLOR && !(currentWallpaper instanceof WallpapersListActivity.ColorWallpaper) || a != 0, backgroundImage);
                    backgroundCheckBoxView[a].setBackgroundColor(backgroundColor);
                    backgroundCheckBoxView[a].setText(texts[a], textSizes[a], maxTextSize);

                    if (screenType == SCREEN_TYPE_ACCENT_COLOR || currentWallpaper instanceof WallpapersListActivity.ColorWallpaper) {
                        if (a == 1) {
                            backgroundCheckBoxView[a].setChecked(selectedPattern != null || accent != null && !TextUtils.isEmpty(accent.patternSlug), false);
                        } else if (a == 2) {
                            backgroundCheckBoxView[a].setChecked(isMotion, false);
                        }
                    } else {
                        backgroundCheckBoxView[a].setChecked(a == 0 ? isBlurred : isMotion, false);
                    }
                    int width = maxTextSize + AndroidUtilities.dp(14 * 2 + 28);
                    FrameLayout.LayoutParams layoutParams = new FrameLayout.LayoutParams(width, ViewGroup.LayoutParams.WRAP_CONTENT);
                    layoutParams.gravity = Gravity.CENTER;
                    if (textsCount == 3) {
                        if (a == 0 || a == 2) {
                            layoutParams.leftMargin = width / 2 + AndroidUtilities.dp(10);
                        } else {
                            layoutParams.rightMargin = width / 2 + AndroidUtilities.dp(10);
                        }
                    } else {
                        if (a == 1) {
                            layoutParams.leftMargin = width / 2 + AndroidUtilities.dp(10);
                        } else {
                            layoutParams.rightMargin = width / 2 + AndroidUtilities.dp(10);
                        }
                    }
                    backgroundButtonsContainer.addView(backgroundCheckBoxView[a], layoutParams);
                    WallpaperCheckBoxView view = backgroundCheckBoxView[a];
                    backgroundCheckBoxView[a].setOnClickListener(v -> {
                        if (backgroundButtonsContainer.getAlpha() != 1.0f || patternViewAnimation != null) {
                            return;
                        }
                        if ((screenType == SCREEN_TYPE_ACCENT_COLOR || currentWallpaper instanceof WallpapersListActivity.ColorWallpaper) && num == 2) {
                            view.setChecked(!view.isChecked(), true);
                            isMotion = view.isChecked();
                            parallaxEffect.setEnabled(isMotion);
                            animateMotionChange();
                        } else if (num == 1 && (screenType == SCREEN_TYPE_ACCENT_COLOR || currentWallpaper instanceof WallpapersListActivity.ColorWallpaper)) {
                            if (backgroundCheckBoxView[1].isChecked()) {
                                lastSelectedPattern = selectedPattern;
                                backgroundImage.setImageDrawable(null);
                                selectedPattern = null;
                                isMotion = false;
                                updateButtonState(false, true);
                                animateMotionChange();
                                if (patternLayout[1].getVisibility() == View.VISIBLE) {
                                    if (screenType == SCREEN_TYPE_ACCENT_COLOR) {
                                        showPatternsView(0, true, true);
                                    } else {
                                        showPatternsView(num, patternLayout[num].getVisibility() != View.VISIBLE, true);
                                    }
                                }
                            } else {
                                selectPattern(lastSelectedPattern != null ? -1 : 0);
                                if (screenType == SCREEN_TYPE_ACCENT_COLOR) {
                                    showPatternsView(1, true, true);
                                } else {
                                    showPatternsView(num, patternLayout[num].getVisibility() != View.VISIBLE, true);
                                }
                            }
                            backgroundCheckBoxView[1].setChecked(selectedPattern != null, true);
                            updateSelectedPattern(true);
                            patternsListView.invalidateViews();
                            updateMotionButton();
                        } else if (currentWallpaper instanceof WallpapersListActivity.ColorWallpaper) {
                            showPatternsView(num, patternLayout[num].getVisibility() != View.VISIBLE, true);
                        } else if (screenType != SCREEN_TYPE_ACCENT_COLOR) {
                            view.setChecked(!view.isChecked(), true);
                            if (num == 0) {
                                isBlurred = view.isChecked();
                                if (isBlurred) {
                                    backgroundImage.getImageReceiver().setForceCrossfade(true);
                                }
                                updateBlurred();
                            } else {
                                isMotion = view.isChecked();
                                parallaxEffect.setEnabled(isMotion);
                                animateMotionChange();
                            }
                        }
                    });
                    if (a == 2) {
                        backgroundCheckBoxView[a].setAlpha(0.0f);
                        backgroundCheckBoxView[a].setVisibility(View.INVISIBLE);
                    }
                }
            }

            if (screenType == SCREEN_TYPE_ACCENT_COLOR) {
                String[] texts = new String[2];
                int[] textSizes = new int[2];
                messagesCheckBoxView = new WallpaperCheckBoxView[2];
                int maxTextSize = 0;

                messagesButtonsContainer = new FrameLayout(context);

                texts[0] = LocaleController.getString("BackgroundAnimate", R.string.BackgroundAnimate);
                texts[1] = LocaleController.getString("BackgroundColors", R.string.BackgroundColors);

                for (int a = 0; a < texts.length; a++) {
                    textSizes[a] = (int) Math.ceil(textPaint.measureText(texts[a]));
                    maxTextSize = Math.max(maxTextSize, textSizes[a]);
                }

                if (accent != null) {
                    messagesPlayAnimationView = new FrameLayout(context) {

                        private RectF rect = new RectF();

                        @Override
                        protected void onDraw(Canvas canvas) {
                            rect.set(0, 0, getMeasuredWidth(), getMeasuredHeight());
                            Theme.applyServiceShaderMatrixForView(messagesPlayAnimationView, backgroundImage);
                            canvas.drawRoundRect(rect, getMeasuredHeight() / 2, getMeasuredHeight() / 2, Theme.chat_actionBackgroundPaint);
                            if (Theme.hasGradientService()) {
                                canvas.drawRoundRect(rect, getMeasuredHeight() / 2, getMeasuredHeight() / 2, Theme.chat_actionBackgroundGradientDarkenPaint);
                            }
                        }
                    };
                    messagesPlayAnimationView.setWillNotDraw(false);

                    messagesPlayAnimationView.setVisibility(accent.myMessagesGradientAccentColor1 != 0 ? View.VISIBLE : View.INVISIBLE);
                    messagesPlayAnimationView.setScaleX(accent.myMessagesGradientAccentColor1 != 0 ? 1.0f : 0.1f);
                    messagesPlayAnimationView.setScaleY(accent.myMessagesGradientAccentColor1 != 0 ? 1.0f : 0.1f);
                    messagesPlayAnimationView.setAlpha(accent.myMessagesGradientAccentColor1 != 0 ? 1.0f : 0.0f);
                    messagesButtonsContainer.addView(messagesPlayAnimationView, LayoutHelper.createFrame(48, 48, Gravity.CENTER));
                    messagesPlayAnimationView.setOnClickListener(new View.OnClickListener() {

                        int rotation = 0;

                        @Override
                        public void onClick(View v) {
                            messagesPlayAnimationImageView.setRotation(rotation);
                            rotation -= 45;
                            messagesPlayAnimationImageView.animate().rotationBy(-45).setDuration(300).setInterpolator(CubicBezierInterpolator.EASE_OUT).start();
                            if (accent.myMessagesAnimated) {
                                if (msgOutDrawable.getMotionBackgroundDrawable() != null) {
                                    msgOutDrawable.getMotionBackgroundDrawable().switchToNextPosition();
                                }
                            } else {
                                int temp;
                                if (accent.myMessagesGradientAccentColor3 != 0) {
                                    temp = accent.myMessagesAccentColor != 0 ? accent.myMessagesAccentColor : accent.accentColor;
                                    accent.myMessagesAccentColor = accent.myMessagesGradientAccentColor1;
                                    accent.myMessagesGradientAccentColor1 = accent.myMessagesGradientAccentColor2;
                                    accent.myMessagesGradientAccentColor2 = accent.myMessagesGradientAccentColor3;
                                    accent.myMessagesGradientAccentColor3 = temp;
                                } else {
                                    temp = accent.myMessagesAccentColor != 0 ? accent.myMessagesAccentColor : accent.accentColor;
                                    accent.myMessagesAccentColor = accent.myMessagesGradientAccentColor1;
                                    accent.myMessagesGradientAccentColor1 = accent.myMessagesGradientAccentColor2;
                                    accent.myMessagesGradientAccentColor2 = temp;
                                }
                                colorPicker.setColor(accent.myMessagesGradientAccentColor3, 3);
                                colorPicker.setColor(accent.myMessagesGradientAccentColor2, 2);
                                colorPicker.setColor(accent.myMessagesGradientAccentColor1, 1);
                                colorPicker.setColor(accent.myMessagesAccentColor != 0 ? accent.myMessagesAccentColor : accent.accentColor, 0);
                                messagesCheckBoxView[1].setColor(0, accent.myMessagesAccentColor);
                                messagesCheckBoxView[1].setColor(1, accent.myMessagesGradientAccentColor1);
                                messagesCheckBoxView[1].setColor(2, accent.myMessagesGradientAccentColor2);
                                messagesCheckBoxView[1].setColor(3, accent.myMessagesGradientAccentColor3);
                                Theme.refreshThemeColors(true, true);
                                listView2.invalidateViews();
                            }
                        }
                    });
<<<<<<< HEAD

                    messagesPlayAnimationImageView = new ImageView(context);
                    messagesPlayAnimationImageView.setScaleType(ImageView.ScaleType.CENTER);
                    messagesPlayAnimationImageView.setImageResource(R.drawable.bg_rotate_large);
                    messagesPlayAnimationView.addView(messagesPlayAnimationImageView, LayoutHelper.createFrame(LayoutHelper.WRAP_CONTENT, LayoutHelper.WRAP_CONTENT, Gravity.CENTER));
                }

=======

                    messagesPlayAnimationImageView = new ImageView(context);
                    messagesPlayAnimationImageView.setScaleType(ImageView.ScaleType.CENTER);
                    messagesPlayAnimationImageView.setImageResource(R.drawable.bg_rotate_large);
                    messagesPlayAnimationView.addView(messagesPlayAnimationImageView, LayoutHelper.createFrame(LayoutHelper.WRAP_CONTENT, LayoutHelper.WRAP_CONTENT, Gravity.CENTER));
>>>>>>> e3fcc75e

                    for (int a = 0; a < 2; a++) {
                        final int num = a;
                        messagesCheckBoxView[a] = new WallpaperCheckBoxView(context, a == 0, backgroundImage);
                        messagesCheckBoxView[a].setText(texts[a], textSizes[a], maxTextSize);

                        if (a == 0) {
                            messagesCheckBoxView[a].setChecked(accent.myMessagesAnimated, false);
                        }
                        int width = maxTextSize + AndroidUtilities.dp(14 * 2 + 28);
                        FrameLayout.LayoutParams layoutParams = new FrameLayout.LayoutParams(width, ViewGroup.LayoutParams.WRAP_CONTENT);
                        layoutParams.gravity = Gravity.CENTER;
                        if (a == 1) {
                            layoutParams.leftMargin = width / 2 + AndroidUtilities.dp(10);
                        } else {
                            layoutParams.rightMargin = width / 2 + AndroidUtilities.dp(10);
                        }
                        messagesButtonsContainer.addView(messagesCheckBoxView[a], layoutParams);
                        WallpaperCheckBoxView view = messagesCheckBoxView[a];
                        messagesCheckBoxView[a].setOnClickListener(v -> {
                            if (messagesButtonsContainer.getAlpha() != 1.0f) {
                                return;
                            }
                            if (num == 0) {
                                view.setChecked(!view.isChecked(), true);
                                accent.myMessagesAnimated = view.isChecked();
                                Theme.refreshThemeColors(true, true);
                                listView2.invalidateViews();
                            }
                        });
                    }
                }

            }

            if (screenType == SCREEN_TYPE_ACCENT_COLOR || currentWallpaper instanceof WallpapersListActivity.ColorWallpaper) {
                isBlurred = false;

                for (int a = 0; a < 2; a++) {
                    final int num = a;

                    patternLayout[a] = new FrameLayout(context) {
                        @Override
                        public void onDraw(Canvas canvas) {
                            if (num == 0) {
                                sheetDrawable.setBounds(colorPicker.getLeft() - paddings.left, 0, colorPicker.getRight() + paddings.right, getMeasuredHeight());
                            } else {
                                sheetDrawable.setBounds(-paddings.left, 0, getMeasuredWidth() + paddings.right, getMeasuredHeight());
                            }
                            sheetDrawable.draw(canvas);
                        }
                    };
                    if (a == 1 || screenType == SCREEN_TYPE_CHANGE_BACKGROUND) {
                        patternLayout[a].setVisibility(View.INVISIBLE);
                    }
                    patternLayout[a].setWillNotDraw(false);
                    FrameLayout.LayoutParams layoutParams;
                    if (screenType == SCREEN_TYPE_CHANGE_BACKGROUND) {
                        layoutParams = LayoutHelper.createFrame(LayoutHelper.MATCH_PARENT, a == 0 ? 321 : 316, Gravity.LEFT | Gravity.BOTTOM);
                    } else {
                        layoutParams = LayoutHelper.createFrame(LayoutHelper.MATCH_PARENT, a == 0 ? 273 : 316, Gravity.LEFT | Gravity.BOTTOM);
                    }
                    if (a == 0) {
                        layoutParams.height += AndroidUtilities.dp(12) + paddings.top;
                        patternLayout[a].setPadding(0, AndroidUtilities.dp(12) + paddings.top, 0, 0);
                    }
                    page2.addView(patternLayout[a], layoutParams);

                    if (a == 1 || screenType == SCREEN_TYPE_CHANGE_BACKGROUND) {
                        patternsButtonsContainer[a] = new FrameLayout(context) {
                            @Override
                            public void onDraw(Canvas canvas) {
                                int bottom = Theme.chat_composeShadowDrawable.getIntrinsicHeight();
                                Theme.chat_composeShadowDrawable.setBounds(0, 0, getMeasuredWidth(), bottom);
                                Theme.chat_composeShadowDrawable.draw(canvas);
                                canvas.drawRect(0, bottom, getMeasuredWidth(), getMeasuredHeight(), Theme.chat_composeBackgroundPaint);
                            }
                        };
                        patternsButtonsContainer[a].setWillNotDraw(false);
                        patternsButtonsContainer[a].setPadding(0, AndroidUtilities.dp(3), 0, 0);
                        patternsButtonsContainer[a].setClickable(true);
                        patternLayout[a].addView(patternsButtonsContainer[a], LayoutHelper.createFrame(LayoutHelper.MATCH_PARENT, 51, Gravity.BOTTOM));

                        patternsCancelButton[a] = new TextView(context);
                        patternsCancelButton[a].setTextSize(TypedValue.COMPLEX_UNIT_DIP, 15);
                        patternsCancelButton[a].setTypeface(AndroidUtilities.getTypeface("fonts/rmedium.ttf"));
                        patternsCancelButton[a].setTextColor(Theme.getColor(Theme.key_chat_fieldOverlayText));
                        patternsCancelButton[a].setText(LocaleController.getString("Cancel", R.string.Cancel).toUpperCase());
                        patternsCancelButton[a].setGravity(Gravity.CENTER);
                        patternsCancelButton[a].setPadding(AndroidUtilities.dp(21), 0, AndroidUtilities.dp(21), 0);
                        patternsCancelButton[a].setBackgroundDrawable(Theme.createSelectorDrawable(Theme.getColor(Theme.key_listSelector), 0));
                        patternsButtonsContainer[a].addView(patternsCancelButton[a], LayoutHelper.createFrame(LayoutHelper.WRAP_CONTENT, LayoutHelper.MATCH_PARENT, Gravity.LEFT | Gravity.TOP));
                        patternsCancelButton[a].setOnClickListener(v -> {
                            if (patternViewAnimation != null) {
                                return;
                            }
                            if (num == 0) {
                                backgroundRotation = previousBackgroundRotation;
                                setBackgroundColor(previousBackgroundGradientColor3, 3, true, true);
                                setBackgroundColor(previousBackgroundGradientColor2, 2, true, true);
                                setBackgroundColor(previousBackgroundGradientColor1, 1, true, true);
                                setBackgroundColor(previousBackgroundColor, 0, true, true);
                            } else {
                                selectedPattern = previousSelectedPattern;
                                if (selectedPattern == null) {
                                    backgroundImage.setImageDrawable(null);
                                } else {
                                    backgroundImage.setImage(ImageLocation.getForDocument(selectedPattern.document), imageFilter, null, null, "jpg", selectedPattern.document.size, 1, selectedPattern);
                                }
                                backgroundCheckBoxView[1].setChecked(selectedPattern != null, false);

                                currentIntensity = previousIntensity;
                                intensitySeekBar.setProgress(currentIntensity);
                                backgroundImage.getImageReceiver().setAlpha(currentIntensity);
                                updateButtonState(false, true);
                                updateSelectedPattern(true);
                            }
                            if (screenType == SCREEN_TYPE_CHANGE_BACKGROUND) {
                                showPatternsView(num, false, true);
                            } else {
                                if (selectedPattern == null) {
                                    if (isMotion) {
                                        isMotion = false;
                                        backgroundCheckBoxView[0].setChecked(false, true);
                                        animateMotionChange();
                                    }
                                    updateMotionButton();
                                }
                                showPatternsView(0, true, true);
                            }
                        });

                        patternsSaveButton[a] = new TextView(context);
                        patternsSaveButton[a].setTextSize(TypedValue.COMPLEX_UNIT_DIP, 15);
                        patternsSaveButton[a].setTypeface(AndroidUtilities.getTypeface("fonts/rmedium.ttf"));
                        patternsSaveButton[a].setTextColor(Theme.getColor(Theme.key_chat_fieldOverlayText));
                        patternsSaveButton[a].setText(LocaleController.getString("ApplyTheme", R.string.ApplyTheme).toUpperCase());
                        patternsSaveButton[a].setGravity(Gravity.CENTER);
                        patternsSaveButton[a].setPadding(AndroidUtilities.dp(21), 0, AndroidUtilities.dp(21), 0);
                        patternsSaveButton[a].setBackgroundDrawable(Theme.createSelectorDrawable(Theme.getColor(Theme.key_listSelector), 0));
                        patternsButtonsContainer[a].addView(patternsSaveButton[a], LayoutHelper.createFrame(LayoutHelper.WRAP_CONTENT, LayoutHelper.MATCH_PARENT, Gravity.RIGHT | Gravity.TOP));
                        patternsSaveButton[a].setOnClickListener(v -> {
                            if (patternViewAnimation != null) {
                                return;
                            }
                            if (screenType == SCREEN_TYPE_CHANGE_BACKGROUND) {
                                showPatternsView(num, false, true);
                            } else {
                                showPatternsView(0, true, true);
                            }
                        });
                    }

                    if (a == 1) {
                        TextView titleView = new TextView(context);
                        titleView.setLines(1);
                        titleView.setSingleLine(true);
                        titleView.setText(LocaleController.getString("BackgroundChoosePattern", R.string.BackgroundChoosePattern));

                        titleView.setTextColor(Theme.getColor(Theme.key_windowBackgroundWhiteBlackText));
                        titleView.setTextSize(TypedValue.COMPLEX_UNIT_DIP, 20);
                        titleView.setTypeface(AndroidUtilities.getTypeface("fonts/rmedium.ttf"));
                        titleView.setPadding(AndroidUtilities.dp(21), AndroidUtilities.dp(6), AndroidUtilities.dp(21), AndroidUtilities.dp(8));

                        titleView.setEllipsize(TextUtils.TruncateAt.MIDDLE);
                        titleView.setGravity(Gravity.CENTER_VERTICAL);
                        patternLayout[a].addView(titleView, LayoutHelper.createFrame(LayoutHelper.MATCH_PARENT, 48, Gravity.LEFT | Gravity.TOP, 0, 21, 0, 0));

                        patternsListView = new RecyclerListView(context) {
                            @Override
                            public boolean onTouchEvent(MotionEvent event) {
                                if (event.getAction() == MotionEvent.ACTION_DOWN) {
                                    getParent().requestDisallowInterceptTouchEvent(true);
                                }
                                return super.onTouchEvent(event);
                            }
                        };
                        patternsListView.setLayoutManager(patternsLayoutManager = new LinearLayoutManager(context, LinearLayoutManager.HORIZONTAL, false));
                        patternsListView.setAdapter(patternsAdapter = new PatternsAdapter(context));
                        patternsListView.addItemDecoration(new RecyclerView.ItemDecoration() {
                            @Override
                            public void getItemOffsets(Rect outRect, View view, RecyclerView parent, RecyclerView.State state) {
                                int position = parent.getChildAdapterPosition(view);
                                outRect.left = AndroidUtilities.dp(12);
                                outRect.bottom = outRect.top = 0;
                                if (position == state.getItemCount() - 1) {
                                    outRect.right = AndroidUtilities.dp(12);
                                }
                            }
                        });
                        patternLayout[a].addView(patternsListView, LayoutHelper.createFrame(LayoutHelper.MATCH_PARENT, 100, Gravity.LEFT | Gravity.TOP, 0, 76, 0, 0));
                        patternsListView.setOnItemClickListener((view, position) -> {
                            boolean previousMotion = selectedPattern != null;
                            selectPattern(position);
                            if (previousMotion == (selectedPattern == null)) {
                                animateMotionChange();
                                updateMotionButton();
                            }
                            updateSelectedPattern(true);
                            backgroundCheckBoxView[1].setChecked(selectedPattern != null, true);
                            patternsListView.invalidateViews();

                            int left = view.getLeft();
                            int right = view.getRight();
                            int extra = AndroidUtilities.dp(52);
                            if (left - extra < 0) {
                                patternsListView.smoothScrollBy(left - extra, 0);
                            } else if (right + extra > patternsListView.getMeasuredWidth()) {
                                patternsListView.smoothScrollBy(right + extra - patternsListView.getMeasuredWidth(), 0);
                            }
                        });

                        intensityCell = new HeaderCell(context);
                        intensityCell.setText(LocaleController.getString("BackgroundIntensity", R.string.BackgroundIntensity));
                        patternLayout[a].addView(intensityCell, LayoutHelper.createFrame(LayoutHelper.MATCH_PARENT, LayoutHelper.WRAP_CONTENT, Gravity.LEFT | Gravity.TOP, 0, 175, 0, 0));

                        intensitySeekBar = new SeekBarView(context) {
                            @Override
                            public boolean onTouchEvent(MotionEvent event) {
                                if (event.getAction() == MotionEvent.ACTION_DOWN) {
                                    getParent().requestDisallowInterceptTouchEvent(true);
                                }
                                return super.onTouchEvent(event);
                            }
                        };
                        intensitySeekBar.setProgress(currentIntensity);
                        intensitySeekBar.setReportChanges(true);
                        intensitySeekBar.setDelegate(new SeekBarView.SeekBarViewDelegate() {
                            @Override
                            public void onSeekBarDrag(boolean stop, float progress) {
                                currentIntensity = progress;
                                backgroundImage.getImageReceiver().setAlpha(Math.abs(currentIntensity));
                                backgroundImage.invalidate();
                                patternsListView.invalidateViews();
                                if (currentIntensity >= 0) {
                                    if (Build.VERSION.SDK_INT >= 29 && backgroundImage.getBackground() instanceof MotionBackgroundDrawable) {
                                        backgroundImage.getImageReceiver().setBlendMode(BlendMode.SOFT_LIGHT);
                                    }
                                    backgroundImage.getImageReceiver().setGradientBitmap(null);
                                } else {
                                    if (Build.VERSION.SDK_INT >= 29) {
                                        backgroundImage.getImageReceiver().setBlendMode(null);
                                    }
                                    if (backgroundImage.getBackground() instanceof MotionBackgroundDrawable) {
                                        MotionBackgroundDrawable motionBackgroundDrawable = (MotionBackgroundDrawable) backgroundImage.getBackground();
                                        backgroundImage.getImageReceiver().setGradientBitmap(motionBackgroundDrawable.getBitmap());
                                    }
                                }
                            }

                            @Override
                            public void onSeekBarPressed(boolean pressed) {

                            }
                        });
                        patternLayout[a].addView(intensitySeekBar, LayoutHelper.createFrame(LayoutHelper.MATCH_PARENT, 38, Gravity.TOP | Gravity.LEFT, 5, 211, 5, 0));
                    } else {
                        colorPicker = new ColorPicker(context, editingTheme, new ColorPicker.ColorPickerDelegate() {
                            @Override
                            public void setColor(int color, int num, boolean applyNow) {
                                if (screenType == SCREEN_TYPE_CHANGE_BACKGROUND) {
                                    setBackgroundColor(color, num, applyNow, true);
                                } else {
                                    scheduleApplyColor(color, num, applyNow);
                                }
                            }

                            @Override
                            public void openThemeCreate(boolean share) {
                                if (share) {
                                    if (accent.info == null) {
                                        finishFragment();
                                        MessagesController.getInstance(currentAccount).saveThemeToServer(accent.parentTheme, accent);
                                        NotificationCenter.getGlobalInstance().postNotificationName(NotificationCenter.needShareTheme, accent.parentTheme, accent);
                                    } else {
                                        String link = "https://" + MessagesController.getInstance(currentAccount).linkPrefix + "/addtheme/" + accent.info.slug;
                                        showDialog(new ShareAlert(getParentActivity(), null, link, false, link, false));
                                    }
                                } else {
                                    AlertsCreator.createThemeCreateDialog(ThemePreviewActivity.this, 1, null, null);
                                }
                            }

                            @Override
                            public void deleteTheme() {
                                if (getParentActivity() == null) {
                                    return;
                                }
                                AlertDialog.Builder builder1 = new AlertDialog.Builder(getParentActivity());
                                builder1.setTitle(LocaleController.getString("DeleteThemeTitle", R.string.DeleteThemeTitle));
                                builder1.setMessage(LocaleController.getString("DeleteThemeAlert", R.string.DeleteThemeAlert));
                                builder1.setPositiveButton(LocaleController.getString("Delete", R.string.Delete), (dialogInterface, i) -> {
                                    Theme.deleteThemeAccent(applyingTheme, accent, true);
                                    Theme.applyPreviousTheme();
                                    Theme.refreshThemeColors();
                                    NotificationCenter.getGlobalInstance().postNotificationName(NotificationCenter.needSetDayNightTheme, applyingTheme, nightTheme, null, -1);
                                    finishFragment();
                                });
                                builder1.setNegativeButton(LocaleController.getString("Cancel", R.string.Cancel), null);
                                AlertDialog alertDialog = builder1.create();
                                showDialog(alertDialog);
                                TextView button = (TextView) alertDialog.getButton(DialogInterface.BUTTON_POSITIVE);
                                if (button != null) {
                                    button.setTextColor(Theme.getColor(Theme.key_dialogTextRed2));
                                }
                            }

                            @Override
                            public void rotateColors() {
                                onColorsRotate();
                            }

                            @Override
                            public int getDefaultColor(int num) {
                                if (colorType == 3 && applyingTheme.firstAccentIsDefault && num == 0) {
                                    Theme.ThemeAccent accent = applyingTheme.themeAccentsMap.get(Theme.DEFALT_THEME_ACCENT_ID);
                                    return accent != null ? accent.myMessagesAccentColor : 0;
                                }
                                return 0;
                            }

                            @Override
                            public boolean hasChanges() {
                                return ThemePreviewActivity.this.hasChanges(colorType);
                            }
                        });
                        if (screenType == SCREEN_TYPE_ACCENT_COLOR) {
                            patternLayout[a].addView(colorPicker, LayoutHelper.createFrame(LayoutHelper.MATCH_PARENT, LayoutHelper.MATCH_PARENT, Gravity.CENTER_HORIZONTAL));
                            if (applyingTheme.isDark()) {
                                colorPicker.setMinBrightness(0.2f);
                            } else {
                                colorPicker.setMinBrightness(0.05f);
                                colorPicker.setMaxBrightness(0.8f);
                            }
                            int colorsCount = accent.accentColor2 != 0 ? 2 : 1;
                            colorPicker.setType(1, hasChanges(1), 2, colorsCount, false, 0, false);
                            colorPicker.setColor(accent.accentColor, 0);
                            if (accent.accentColor2 != 0) {
                                colorPicker.setColor(accent.accentColor2, 1);
                            }
                        } else {
                            patternLayout[a].addView(colorPicker, LayoutHelper.createFrame(LayoutHelper.MATCH_PARENT, LayoutHelper.MATCH_PARENT, Gravity.CENTER_HORIZONTAL, 0, 0, 0, 48));
                        }
                    }
                }
            }

            updateButtonState(false, false);
            if (!backgroundImage.getImageReceiver().hasBitmapImage()) {
                page2.setBackgroundColor(0xff000000);
            }

            if (screenType != SCREEN_TYPE_ACCENT_COLOR && !(currentWallpaper instanceof WallpapersListActivity.ColorWallpaper)) {
                backgroundImage.getImageReceiver().setCrossfadeWithOldImage(true);
            }
        }

        listView2.setAdapter(messagesAdapter);

        frameLayout = new FrameLayout(context) {

            private int[] loc = new int[2];

            @Override
            public void invalidate() {
                super.invalidate();
                if (page2 != null) {
                    page2.invalidate();
                }
            }

            @Override
            protected void onDraw(Canvas canvas) {
                if (!AndroidUtilities.usingHardwareInput) {
                    getLocationInWindow(loc);
                    if (Build.VERSION.SDK_INT < 21 && !AndroidUtilities.isTablet()) {
                        loc[1] -= AndroidUtilities.statusBarHeight;
                    }
                    if (actionBar2.getTranslationY() != loc[1]) {
                        actionBar2.setTranslationY(-loc[1]);
                        page2.invalidate();
                    }
                    if (SystemClock.elapsedRealtime() < watchForKeyboardEndTime) {
                        invalidate();
                    }
                }
            }
        };
        frameLayout.setWillNotDraw(false);
        fragmentView = frameLayout;
        frameLayout.getViewTreeObserver().addOnGlobalLayoutListener(onGlobalLayoutListener = () -> {
            watchForKeyboardEndTime = SystemClock.elapsedRealtime() + 1500;
            frameLayout.invalidate();
        });

        viewPager = new ViewPager(context);
        viewPager.addOnPageChangeListener(new ViewPager.OnPageChangeListener() {
            @Override
            public void onPageScrolled(int position, float positionOffset, int positionOffsetPixels) {

            }

            @Override
            public void onPageSelected(int position) {
                dotsContainer.invalidate();
            }

            @Override
            public void onPageScrollStateChanged(int state) {

            }
        });
        viewPager.setAdapter(new PagerAdapter() {

            @Override
            public int getCount() {
                return screenType != SCREEN_TYPE_PREVIEW ? 1 : 2;
            }

            @Override
            public boolean isViewFromObject(View view, Object object) {
                return object == view;
            }

            @Override
            public int getItemPosition(Object object) {
                return POSITION_UNCHANGED;
            }

            @Override
            public Object instantiateItem(ViewGroup container, int position) {
                View view = position == 0 ? page2 : page1;
                container.addView(view);
                return view;
            }

            @Override
            public void destroyItem(ViewGroup container, int position, Object object) {
                container.removeView((View) object);
            }

            @Override
            public void unregisterDataSetObserver(DataSetObserver observer) {
                if (observer != null) {
                    super.unregisterDataSetObserver(observer);
                }
            }
        });
        AndroidUtilities.setViewPagerEdgeEffectColor(viewPager, Theme.getColor(Theme.key_actionBarDefault));
        frameLayout.addView(viewPager, LayoutHelper.createFrame(LayoutHelper.MATCH_PARENT, LayoutHelper.MATCH_PARENT, Gravity.LEFT | Gravity.TOP, 0, 0, 0, screenType == SCREEN_TYPE_PREVIEW ? 48 : 0));

        undoView = new UndoView(context, this);
        undoView.setAdditionalTranslationY(AndroidUtilities.dp(51));
        frameLayout.addView(undoView, LayoutHelper.createFrame(LayoutHelper.MATCH_PARENT, LayoutHelper.WRAP_CONTENT, Gravity.BOTTOM | Gravity.LEFT, 8, 0, 8, 8));

        if (screenType == SCREEN_TYPE_PREVIEW) {
            View shadow = new View(context);
            shadow.setBackgroundColor(Theme.getColor(Theme.key_dialogShadowLine));
            FrameLayout.LayoutParams layoutParams = new FrameLayout.LayoutParams(ViewGroup.LayoutParams.MATCH_PARENT, 1, Gravity.LEFT | Gravity.BOTTOM);
            layoutParams.bottomMargin = AndroidUtilities.dp(48);
            frameLayout.addView(shadow, layoutParams);

            saveButtonsContainer = new FrameLayout(context);
            saveButtonsContainer.setBackgroundColor(getButtonsColor(Theme.key_windowBackgroundWhite));
            frameLayout.addView(saveButtonsContainer, LayoutHelper.createFrame(LayoutHelper.MATCH_PARENT, 48, Gravity.LEFT | Gravity.BOTTOM));

            dotsContainer = new View(context) {

                private Paint paint = new Paint(Paint.ANTI_ALIAS_FLAG);

                @Override
                protected void onDraw(Canvas canvas) {
                    int selected = viewPager.getCurrentItem();
                    paint.setColor(getButtonsColor(Theme.key_chat_fieldOverlayText));
                    for (int a = 0; a < 2; a++) {
                        paint.setAlpha(a == selected ? 255 : 127);
                        canvas.drawCircle(AndroidUtilities.dp(3 + 15 * a), AndroidUtilities.dp(4), AndroidUtilities.dp(3), paint);
                    }
                }
            };
            saveButtonsContainer.addView(dotsContainer, LayoutHelper.createFrame(22, 8, Gravity.CENTER));

            cancelButton = new TextView(context);
            cancelButton.setTextSize(TypedValue.COMPLEX_UNIT_DIP, 14);
            cancelButton.setTextColor(getButtonsColor(Theme.key_chat_fieldOverlayText));
            cancelButton.setGravity(Gravity.CENTER);
            cancelButton.setBackgroundDrawable(Theme.createSelectorDrawable(0x0f000000, 0));
            cancelButton.setPadding(AndroidUtilities.dp(29), 0, AndroidUtilities.dp(29), 0);
            cancelButton.setText(LocaleController.getString("Cancel", R.string.Cancel).toUpperCase());
            cancelButton.setTypeface(AndroidUtilities.getTypeface("fonts/rmedium.ttf"));
            saveButtonsContainer.addView(cancelButton, LayoutHelper.createFrame(LayoutHelper.WRAP_CONTENT, LayoutHelper.MATCH_PARENT, Gravity.TOP | Gravity.LEFT));
            cancelButton.setOnClickListener(v -> cancelThemeApply(false));

            doneButton = new TextView(context);
            doneButton.setTextSize(TypedValue.COMPLEX_UNIT_DIP, 14);
            doneButton.setTextColor(getButtonsColor(Theme.key_chat_fieldOverlayText));
            doneButton.setGravity(Gravity.CENTER);
            doneButton.setBackgroundDrawable(Theme.createSelectorDrawable(0x0f000000, 0));
            doneButton.setPadding(AndroidUtilities.dp(29), 0, AndroidUtilities.dp(29), 0);
            doneButton.setText(LocaleController.getString("ApplyTheme", R.string.ApplyTheme).toUpperCase());
            doneButton.setTypeface(AndroidUtilities.getTypeface("fonts/rmedium.ttf"));
            saveButtonsContainer.addView(doneButton, LayoutHelper.createFrame(LayoutHelper.WRAP_CONTENT, LayoutHelper.MATCH_PARENT, Gravity.TOP | Gravity.RIGHT));
            doneButton.setOnClickListener(v -> {
                Theme.ThemeInfo previousTheme = Theme.getPreviousTheme();
                if (previousTheme == null) {
                    return;
                }
                Theme.ThemeAccent previousAccent;
                if (previousTheme != null && previousTheme.prevAccentId >= 0) {
                    previousAccent = previousTheme.themeAccentsMap.get(previousTheme.prevAccentId);
                } else {
                    previousAccent = previousTheme.getAccent(false);
                }
                if (accent != null) {
                    saveAccentWallpaper();
                    Theme.saveThemeAccents(applyingTheme, true, false, false, false);
                    Theme.clearPreviousTheme();
                    Theme.applyTheme(applyingTheme, nightTheme);
                    parentLayout.rebuildAllFragmentViews(false, false);
                } else {
                    parentLayout.rebuildAllFragmentViews(false, false);
                    Theme.applyThemeFile(new File(applyingTheme.pathToFile), applyingTheme.name, applyingTheme.info, false);
                    MessagesController.getInstance(applyingTheme.account).saveTheme(applyingTheme, null, false, false);
                    SharedPreferences.Editor editor = ApplicationLoader.applicationContext.getSharedPreferences("themeconfig", Activity.MODE_PRIVATE).edit();
                    editor.putString("lastDayTheme", applyingTheme.getKey());
                    editor.commit();
                }
                finishFragment();
                if (screenType == SCREEN_TYPE_PREVIEW) {
                    NotificationCenter.getGlobalInstance().postNotificationName(NotificationCenter.didApplyNewTheme, previousTheme, previousAccent, deleteOnCancel);
                }
            });
        }

        if (screenType == SCREEN_TYPE_ACCENT_COLOR && !Theme.hasCustomWallpaper() && accent.backgroundOverrideColor != 0x100000000L) {
            selectColorType(2);
        }

        themeDescriptions = getThemeDescriptionsInternal();
        setCurrentImage(true);
        updatePlayAnimationView(false);

        if (showColor) {
            showPatternsView(0, true, false);
        }

        return fragmentView;
    }

    private void onColorsRotate() {
        if (screenType == SCREEN_TYPE_CHANGE_BACKGROUND) {
            backgroundRotation += 45;
            while (backgroundRotation >= 360) {
                backgroundRotation -= 360;
            }
            setBackgroundColor(backgroundColor, 0, true, true);
        } else {
            accent.backgroundRotation += 45;
            while (accent.backgroundRotation >= 360) {
                accent.backgroundRotation -= 360;
            }
            Theme.refreshThemeColors();
        }
    }

    private void selectColorType(int id) {
        selectColorType(id, true);
    }

    private void selectColorType(int id, boolean ask) {
        if (getParentActivity() == null || colorType == id || patternViewAnimation != null) {
            return;
        }
        if (ask && id == 2 && (Theme.hasCustomWallpaper() || accent.backgroundOverrideColor == 0x100000000L)) {
            AlertDialog.Builder builder = new AlertDialog.Builder(getParentActivity());
            builder.setTitle(LocaleController.getString("ChangeChatBackground", R.string.ChangeChatBackground));
            if (!Theme.hasCustomWallpaper() || Theme.isCustomWallpaperColor()) {
                builder.setMessage(LocaleController.getString("ChangeColorToColor", R.string.ChangeColorToColor));
                builder.setPositiveButton(LocaleController.getString("Reset", R.string.Reset), (dialog, which) -> {
                    if (accent.backgroundOverrideColor == 0x100000000L) {
                        accent.backgroundOverrideColor = 0;
                        accent.backgroundGradientOverrideColor1 = 0;
                        accent.backgroundGradientOverrideColor2 = 0;
                        accent.backgroundGradientOverrideColor3 = 0;
                        updatePlayAnimationView(false);
                        Theme.refreshThemeColors();
                    }
                    removeBackgroundOverride = true;
                    Theme.resetCustomWallpaper(true);
                    selectColorType(2, false);
                });
                builder.setNegativeButton(LocaleController.getString("Continue", R.string.Continue), (dialog, which) -> {
                    if (Theme.isCustomWallpaperColor()) {
                        accent.backgroundOverrideColor = accent.overrideWallpaper.color;
                        accent.backgroundGradientOverrideColor1 = accent.overrideWallpaper.gradientColor1;
                        accent.backgroundGradientOverrideColor2 = accent.overrideWallpaper.gradientColor2;
                        accent.backgroundGradientOverrideColor3 = accent.overrideWallpaper.gradientColor3;
                        accent.backgroundRotation = accent.overrideWallpaper.rotation;
                        accent.patternSlug = accent.overrideWallpaper.slug;
                        currentIntensity = accent.patternIntensity = accent.overrideWallpaper.intensity;
                        if (accent.patternSlug != null && !Theme.COLOR_BACKGROUND_SLUG.equals(accent.patternSlug)) {
                            for (int a = 0, N = patterns.size(); a < N; a++) {
                                TLRPC.TL_wallPaper wallPaper = (TLRPC.TL_wallPaper) patterns.get(a);
                                if (wallPaper.pattern) {
                                    if (accent.patternSlug.equals(wallPaper.slug)) {
                                        selectedPattern = wallPaper;
                                        break;
                                    }
                                }
                            }
                        } else {
                            selectedPattern = null;
                        }
                        removeBackgroundOverride = true;
                        backgroundCheckBoxView[1].setChecked(selectedPattern != null, true);
                        updatePlayAnimationView(false);
                        Theme.refreshThemeColors();
                    }
                    Drawable background = backgroundImage.getBackground();
                    if (background instanceof MotionBackgroundDrawable) {
                        MotionBackgroundDrawable drawable = (MotionBackgroundDrawable) background;
                        drawable.setPatternBitmap(100, null);
                        if (Theme.getActiveTheme().isDark()) {
                            if (currentIntensity < 0) {
                                backgroundImage.getImageReceiver().setGradientBitmap(drawable.getBitmap());
                            }
                            if (intensitySeekBar != null) {
                                intensitySeekBar.setTwoSided(true);
                            }
                        } else if (currentIntensity < 0) {
                            currentIntensity = -currentIntensity;
                        }
                    }
                    if (intensitySeekBar != null) {
                        intensitySeekBar.setProgress(currentIntensity);
                    }
                    Theme.resetCustomWallpaper(true);
                    selectColorType(2, false);
                });
            } else {
                builder.setMessage(LocaleController.getString("ChangeWallpaperToColor", R.string.ChangeWallpaperToColor));
                builder.setPositiveButton(LocaleController.getString("Change", R.string.Change), (dialog, which) -> {
                    if (accent.backgroundOverrideColor == 0x100000000L) {
                        accent.backgroundOverrideColor = 0;
                        accent.backgroundGradientOverrideColor1 = 0;
                        accent.backgroundGradientOverrideColor2 = 0;
                        accent.backgroundGradientOverrideColor3 = 0;
                        updatePlayAnimationView(false);
                        Theme.refreshThemeColors();
                    }
                    removeBackgroundOverride = true;
                    Theme.resetCustomWallpaper(true);
                    selectColorType(2, false);
                });
                builder.setNegativeButton(LocaleController.getString("Cancel", R.string.Cancel), null);
            }
            showDialog(builder.create());
            return;
        }
        int prevType = colorType;
        colorType = id;
        switch (id) {
            case 1:
                dropDown.setText(LocaleController.getString("ColorPickerMainColor", R.string.ColorPickerMainColor));
                int colorsCount = accent.accentColor2 != 0 ? 2 : 1;
                colorPicker.setType(1, hasChanges(1), 2, colorsCount, false, 0, false);
                colorPicker.setColor(accent.accentColor, 0);
                if (accent.accentColor2 != 0) {
                    colorPicker.setColor(accent.accentColor2, 1);
                }
                if (prevType == 2 || prevType == 3 && accent.myMessagesGradientAccentColor2 != 0) {
                    messagesAdapter.notifyItemRemoved(0);
                }
                break;
            case 2: {
                dropDown.setText(LocaleController.getString("ColorPickerBackground", R.string.ColorPickerBackground));

                int defaultBackground = Theme.getColor(Theme.key_chat_wallpaper);
                int defaultGradient1 = Theme.hasThemeKey(Theme.key_chat_wallpaper_gradient_to1) ? Theme.getColor(Theme.key_chat_wallpaper_gradient_to1) : 0;
                int defaultGradient2 = Theme.hasThemeKey(Theme.key_chat_wallpaper_gradient_to2) ? Theme.getColor(Theme.key_chat_wallpaper_gradient_to2) : 0;
                int defaultGradient3 = Theme.hasThemeKey(Theme.key_chat_wallpaper_gradient_to3) ? Theme.getColor(Theme.key_chat_wallpaper_gradient_to3) : 0;

                int backgroundGradientOverrideColor1 = (int) accent.backgroundGradientOverrideColor1;
                if (backgroundGradientOverrideColor1 == 0 && accent.backgroundGradientOverrideColor1 != 0) {
                    defaultGradient1 = 0;
                }
                int backgroundGradientOverrideColor2 = (int) accent.backgroundGradientOverrideColor2;
                if (backgroundGradientOverrideColor2 == 0 && accent.backgroundGradientOverrideColor2 != 0) {
                    defaultGradient2 = 0;
                }
                int backgroundGradientOverrideColor3 = (int) accent.backgroundGradientOverrideColor3;
                if (backgroundGradientOverrideColor3 == 0 && accent.backgroundGradientOverrideColor3 != 0) {
                    defaultGradient3 = 0;
                }
                int backgroundOverrideColor = (int) accent.backgroundOverrideColor;
                int count;
                if (backgroundGradientOverrideColor1 != 0 || defaultGradient1 != 0) {
                    if (backgroundGradientOverrideColor3 != 0 || defaultGradient3 != 0) {
                        count = 4;
                    } else if (backgroundGradientOverrideColor2 != 0 || defaultGradient2 != 0) {
                        count = 3;
                    } else {
                        count = 2;
                    }
                } else {
                    count = 1;
                }
                colorPicker.setType(2, hasChanges(2), 4, count, false, accent.backgroundRotation, false);
                colorPicker.setColor(backgroundGradientOverrideColor3 != 0 ? backgroundGradientOverrideColor3 : defaultGradient3, 3);
                colorPicker.setColor(backgroundGradientOverrideColor2 != 0 ? backgroundGradientOverrideColor2 : defaultGradient2, 2);
                colorPicker.setColor(backgroundGradientOverrideColor1 != 0 ? backgroundGradientOverrideColor1 : defaultGradient1, 1);
                colorPicker.setColor(backgroundOverrideColor != 0 ? backgroundOverrideColor : defaultBackground, 0);
                if (prevType == 1 || accent.myMessagesGradientAccentColor2 == 0) {
                    messagesAdapter.notifyItemInserted(0);
                } else {
                    messagesAdapter.notifyItemChanged(0);
                }
                listView2.smoothScrollBy(0, AndroidUtilities.dp(60));
                break;
            }
            case 3: {
                dropDown.setText(LocaleController.getString("ColorPickerMyMessages", R.string.ColorPickerMyMessages));
                int count;
                if (accent.myMessagesGradientAccentColor1 != 0) {
                    if (accent.myMessagesGradientAccentColor3 != 0) {
                        count = 4;
                    } else if (accent.myMessagesGradientAccentColor2 != 0) {
                        count = 3;
                    } else {
                        count = 2;
                    }
                } else {
                    count = 1;
                }
                colorPicker.setType(2, hasChanges(3), 4, count, true, 0, false);
                colorPicker.setColor(accent.myMessagesGradientAccentColor3, 3);
                colorPicker.setColor(accent.myMessagesGradientAccentColor2, 2);
                colorPicker.setColor(accent.myMessagesGradientAccentColor1, 1);
                colorPicker.setColor(accent.myMessagesAccentColor != 0 ? accent.myMessagesAccentColor : accent.accentColor, 0);
                messagesCheckBoxView[1].setColor(0, accent.myMessagesAccentColor);
                messagesCheckBoxView[1].setColor(1, accent.myMessagesGradientAccentColor1);
                messagesCheckBoxView[1].setColor(2, accent.myMessagesGradientAccentColor2);
                messagesCheckBoxView[1].setColor(3, accent.myMessagesGradientAccentColor3);
                if (accent.myMessagesGradientAccentColor2 != 0) {
                    if (prevType == 1) {
                        messagesAdapter.notifyItemInserted(0);
                    } else {
                        messagesAdapter.notifyItemChanged(0);
                    }
                } else if (prevType == 2) {
                    messagesAdapter.notifyItemRemoved(0);
                }
                listView2.smoothScrollBy(0, AndroidUtilities.dp(60));
                showAnimationHint();
                break;
            }
        }
        if (id == 1 || id == 3) {
            if (prevType == 2) {
                if (patternLayout[1].getVisibility() == View.VISIBLE) {
                    showPatternsView(0, true, true);
                }
            }
            if (id == 1) {
                if (applyingTheme.isDark()) {
                    colorPicker.setMinBrightness(0.2f);
                } else {
                    colorPicker.setMinBrightness(0.05f);
                    colorPicker.setMaxBrightness(0.8f);
                }
            } else {
                colorPicker.setMinBrightness(0f);
                colorPicker.setMaxBrightness(1f);
            }
        } else {
            colorPicker.setMinBrightness(0f);
            colorPicker.setMaxBrightness(1f);
        }
    }

    private void selectPattern(int position) {
        TLRPC.TL_wallPaper wallPaper;
        if (position >= 0 && position < patterns.size()) {
            wallPaper = (TLRPC.TL_wallPaper) patterns.get(position);
        } else {
            wallPaper = lastSelectedPattern;
        }
        if (wallPaper == null) {
            return;
        }
        backgroundImage.setImage(ImageLocation.getForDocument(wallPaper.document), imageFilter, null, null, "jpg", wallPaper.document.size, 1, wallPaper);
        selectedPattern = wallPaper;
        isMotion = backgroundCheckBoxView[2].isChecked();
        updateButtonState(false, true);
    }

    private void saveAccentWallpaper() {
        if (accent == null || TextUtils.isEmpty(accent.patternSlug)) {
            return;
        }
        try {
            File toFile = accent.getPathToWallpaper();

            Drawable background = backgroundImage.getBackground();
            Bitmap bitmap = backgroundImage.getImageReceiver().getBitmap();
            if (background instanceof MotionBackgroundDrawable) {
                FileOutputStream stream = new FileOutputStream(toFile);
                bitmap.compress(Bitmap.CompressFormat.PNG, 87, stream);
                stream.close();
            } else {
                Bitmap dst = Bitmap.createBitmap(bitmap.getWidth(), bitmap.getHeight(), Bitmap.Config.ARGB_8888);
                Canvas canvas = new Canvas(dst);
                background.setBounds(0, 0, bitmap.getWidth(), bitmap.getHeight());
                background.draw(canvas);

                Paint paint = new Paint(Paint.FILTER_BITMAP_FLAG);
                paint.setColorFilter(new PorterDuffColorFilter(patternColor, blendMode));
                paint.setAlpha((int) (255 * currentIntensity));
                canvas.drawBitmap(bitmap, 0, 0, paint);

                FileOutputStream stream = new FileOutputStream(toFile);
                dst.compress(Bitmap.CompressFormat.JPEG, 87, stream);
                stream.close();
            }

        } catch (Throwable e) {
            FileLog.e(e);
        }
    }

    private boolean hasChanges(int type) {
        if (editingTheme) {
            return false;
        }
        if (type == 1 || type == 2) {
            if (backupBackgroundOverrideColor != 0) {
                if (backupBackgroundOverrideColor != accent.backgroundOverrideColor) {
                    return true;
                }
            } else {
                int defaultBackground = Theme.getDefaultAccentColor(Theme.key_chat_wallpaper);
                int backgroundOverrideColor = (int) accent.backgroundOverrideColor;
                int currentBackground = backgroundOverrideColor == 0 ? defaultBackground : backgroundOverrideColor;
                if (currentBackground != defaultBackground) {
                    return true;
                }
            }
            if (backupBackgroundGradientOverrideColor1 != 0 || backupBackgroundGradientOverrideColor2 != 0 || backupBackgroundGradientOverrideColor3 != 0) {
                if (backupBackgroundGradientOverrideColor1 != accent.backgroundGradientOverrideColor1 || backupBackgroundGradientOverrideColor2 != accent.backgroundGradientOverrideColor2 || backupBackgroundGradientOverrideColor3 != accent.backgroundGradientOverrideColor3) {
                    return true;
                }
            } else {
                for (int a = 0; a < 3; a++) {
                    int defaultBackgroundGradient;
                    long backgroundGradientOverrideColorFull;
                    if (a == 0) {
                        defaultBackgroundGradient = Theme.getDefaultAccentColor(Theme.key_chat_wallpaper_gradient_to1);
                        backgroundGradientOverrideColorFull = accent.backgroundGradientOverrideColor1;
                    } else if (a == 1) {
                        defaultBackgroundGradient = Theme.getDefaultAccentColor(Theme.key_chat_wallpaper_gradient_to2);
                        backgroundGradientOverrideColorFull = accent.backgroundGradientOverrideColor2;
                    } else {
                        defaultBackgroundGradient = Theme.getDefaultAccentColor(Theme.key_chat_wallpaper_gradient_to3);
                        backgroundGradientOverrideColorFull = accent.backgroundGradientOverrideColor3;
                    }
                    int backgroundGradientOverrideColor = (int) backgroundGradientOverrideColorFull;
                    int currentGradient;
                    if (backgroundGradientOverrideColor == 0 && backgroundGradientOverrideColorFull != 0) {
                        currentGradient = 0;
                    } else {
                        currentGradient = backgroundGradientOverrideColor == 0 ? defaultBackgroundGradient : backgroundGradientOverrideColor;
                    }
                    if (currentGradient != defaultBackgroundGradient) {
                        return true;
                    }
                }
            }
            if (accent.backgroundRotation != backupBackgroundRotation) {
                return true;
            }
        }
        if (type == 1 || type == 3) {
            if (backupAccentColor != accent.accentColor2) {
                return true;
            }
            if (backupMyMessagesAccentColor != 0) {
                if (backupMyMessagesAccentColor != accent.myMessagesAccentColor) {
                    return true;
                }
            } else {
                if (accent.myMessagesAccentColor != 0 && accent.myMessagesAccentColor != accent.accentColor) {
                    return true;
                }
            }
            if (backupMyMessagesGradientAccentColor1 != 0) {
                if (backupMyMessagesGradientAccentColor1 != accent.myMessagesGradientAccentColor1) {
                    return true;
                }
            } else {
                if (accent.myMessagesGradientAccentColor1 != 0) {
                    return true;
                }
            }
            if (backupMyMessagesGradientAccentColor2 != 0) {
                if (backupMyMessagesGradientAccentColor2 != accent.myMessagesGradientAccentColor2) {
                    return true;
                }
            } else {
                if (accent.myMessagesGradientAccentColor2 != 0) {
                    return true;
                }
            }
            if (backupMyMessagesGradientAccentColor3 != 0) {
                if (backupMyMessagesGradientAccentColor3 != accent.myMessagesGradientAccentColor3) {
                    return true;
                }
            } else {
                if (accent.myMessagesGradientAccentColor3 != 0) {
                    return true;
                }
            }
            if (backupMyMessagesAnimated != accent.myMessagesAnimated) {
                return true;
            }
        }
        return false;
    }

    private boolean checkDiscard() {
        if (screenType == SCREEN_TYPE_ACCENT_COLOR && (
                accent.accentColor != backupAccentColor ||
                accent.accentColor2 != backupAccentColor2 ||
                accent.myMessagesAccentColor != backupMyMessagesAccentColor ||
                accent.myMessagesGradientAccentColor1 != backupMyMessagesGradientAccentColor1 ||
                accent.myMessagesGradientAccentColor2 != backupMyMessagesGradientAccentColor2 ||
                accent.myMessagesGradientAccentColor3 != backupMyMessagesGradientAccentColor3 ||
                accent.myMessagesAnimated != backupMyMessagesAnimated ||
                accent.backgroundOverrideColor != backupBackgroundOverrideColor ||
                accent.backgroundGradientOverrideColor1 != backupBackgroundGradientOverrideColor1 ||
                accent.backgroundGradientOverrideColor2 != backupBackgroundGradientOverrideColor2 ||
                accent.backgroundGradientOverrideColor3 != backupBackgroundGradientOverrideColor3 ||
                Math.abs(accent.patternIntensity - backupIntensity) > 0.001f ||
                accent.backgroundRotation != backupBackgroundRotation ||
                !accent.patternSlug.equals(selectedPattern != null ? selectedPattern.slug : "") ||
                selectedPattern != null && accent.patternMotion != isMotion ||
                selectedPattern != null && accent.patternIntensity != currentIntensity
        )) {
            AlertDialog.Builder builder = new AlertDialog.Builder(getParentActivity());
            builder.setTitle(LocaleController.getString("SaveChangesAlertTitle", R.string.SaveChangesAlertTitle));
            builder.setMessage(LocaleController.getString("SaveChangesAlertText", R.string.SaveChangesAlertText));
            builder.setPositiveButton(LocaleController.getString("Save", R.string.Save), (dialogInterface, i) -> actionBar2.getActionBarMenuOnItemClick().onItemClick(4));
            builder.setNegativeButton(LocaleController.getString("PassportDiscard", R.string.PassportDiscard), (dialog, which) -> cancelThemeApply(false));
            showDialog(builder.create());
            return false;
        }
        return true;
    }

    @Override
    public boolean onFragmentCreate() {
        NotificationCenter.getGlobalInstance().addObserver(this, NotificationCenter.emojiLoaded);
        NotificationCenter.getGlobalInstance().addObserver(this, NotificationCenter.invalidateMotionBackground);
        if (screenType == SCREEN_TYPE_ACCENT_COLOR || screenType == SCREEN_TYPE_PREVIEW) {
            NotificationCenter.getGlobalInstance().addObserver(this, NotificationCenter.didSetNewWallpapper);
        }
        if (screenType == SCREEN_TYPE_CHANGE_BACKGROUND || screenType == SCREEN_TYPE_ACCENT_COLOR) {
            Theme.setChangingWallpaper(true);
        }
        if (screenType != SCREEN_TYPE_PREVIEW || accent != null) {
            if (SharedConfig.getDevicePerformanceClass() == SharedConfig.PERFORMANCE_CLASS_LOW) {
                int w = Math.min(AndroidUtilities.displaySize.x, AndroidUtilities.displaySize.y);
                int h = Math.max(AndroidUtilities.displaySize.x, AndroidUtilities.displaySize.y);
                imageFilter = (int) (w / AndroidUtilities.density) + "_" + (int) (h / AndroidUtilities.density) + "_f";
            } else {
                imageFilter = (int) (1080 / AndroidUtilities.density) + "_" + (int) (1920 / AndroidUtilities.density) + "_f";
            }
            maxWallpaperSize = Math.min(1920, Math.max(AndroidUtilities.displaySize.x, AndroidUtilities.displaySize.y));

            NotificationCenter.getGlobalInstance().addObserver(this, NotificationCenter.wallpapersNeedReload);
            NotificationCenter.getGlobalInstance().addObserver(this, NotificationCenter.wallpapersDidLoad);
            TAG = DownloadController.getInstance(currentAccount).generateObserverTag();

            if (patterns == null) {
                patterns = new ArrayList<>();
                MessagesStorage.getInstance(currentAccount).getWallpapers();
            }
        } else {
            isMotion = Theme.isWallpaperMotion();
        }

        return super.onFragmentCreate();
    }

    @Override
    public void onFragmentDestroy() {
        NotificationCenter.getGlobalInstance().removeObserver(this, NotificationCenter.emojiLoaded);
        NotificationCenter.getGlobalInstance().removeObserver(this, NotificationCenter.invalidateMotionBackground);
        if (frameLayout != null && onGlobalLayoutListener != null) {
            frameLayout.getViewTreeObserver().removeOnGlobalLayoutListener(onGlobalLayoutListener);
        }
        if (screenType == SCREEN_TYPE_CHANGE_BACKGROUND || screenType == SCREEN_TYPE_ACCENT_COLOR) {
            AndroidUtilities.runOnUIThread(() -> Theme.setChangingWallpaper(false));
        }

        if (screenType == SCREEN_TYPE_CHANGE_BACKGROUND) {
            if (blurredBitmap != null) {
                blurredBitmap.recycle();
                blurredBitmap = null;
            }
            Theme.applyChatServiceMessageColor();
            NotificationCenter.getGlobalInstance().postNotificationName(NotificationCenter.didSetNewWallpapper);
        } else if (screenType == SCREEN_TYPE_ACCENT_COLOR || screenType == SCREEN_TYPE_PREVIEW) {
            NotificationCenter.getGlobalInstance().removeObserver(this, NotificationCenter.didSetNewWallpapper);
        }
        if (screenType != SCREEN_TYPE_PREVIEW || accent != null) {
            NotificationCenter.getGlobalInstance().removeObserver(this, NotificationCenter.wallpapersNeedReload);
            NotificationCenter.getGlobalInstance().removeObserver(this, NotificationCenter.wallpapersDidLoad);
        }

        super.onFragmentDestroy();
    }

    @Override
    protected void onTransitionAnimationStart(boolean isOpen, boolean backward) {
        super.onTransitionAnimationStart(isOpen, backward);
        if (!isOpen) {
            if (screenType == SCREEN_TYPE_CHANGE_BACKGROUND) {
                Theme.applyChatServiceMessageColor();
                NotificationCenter.getGlobalInstance().postNotificationName(NotificationCenter.didSetNewWallpapper);
            }
        }
    }

    @Override
    public void onResume() {
        super.onResume();
        if (dialogsAdapter != null) {
            dialogsAdapter.notifyDataSetChanged();
        }
        if (messagesAdapter != null) {
            messagesAdapter.notifyDataSetChanged();
        }
        if (isMotion) {
            parallaxEffect.setEnabled(true);
        }
        AndroidUtilities.requestAdjustResize(getParentActivity(), classGuid);
        AndroidUtilities.removeAdjustResize(getParentActivity(), classGuid);
    }

    @Override
    public void onPause() {
        super.onPause();
        if (isMotion) {
            parallaxEffect.setEnabled(false);
        }
    }

    @Override
    public boolean isSwipeBackEnabled(MotionEvent event) {
        return false;
    }

    @Override
    public void onFailedDownload(String fileName, boolean canceled) {
        updateButtonState( true, canceled);
    }

    @Override
    public void onSuccessDownload(String fileName) {
        if (radialProgress != null) {
            radialProgress.setProgress(1, progressVisible);
        }
        updateButtonState(false, true);
    }

    @Override
    public void onProgressDownload(String fileName, long downloadedSize, long totalSize) {
        if (radialProgress != null) {
            radialProgress.setProgress(Math.min(1f, downloadedSize / (float) totalSize), progressVisible);
            if (radialProgress.getIcon() != MediaActionDrawable.ICON_EMPTY) {
                updateButtonState(false, true);
            }
        }
    }

    @Override
    public void onProgressUpload(String fileName, long uploadedSize, long totalSize, boolean isEncrypted) {

    }

    @Override
    public int getObserverTag() {
        return TAG;
    }

    private void updateBlurred() {
        if (isBlurred && blurredBitmap == null) {
            if (currentWallpaperBitmap != null) {
                originalBitmap = currentWallpaperBitmap;
                blurredBitmap = Utilities.blurWallpaper(currentWallpaperBitmap);
            } else {
                ImageReceiver imageReceiver = backgroundImage.getImageReceiver();
                if (imageReceiver.hasNotThumb() || imageReceiver.hasStaticThumb()) {
                    originalBitmap = imageReceiver.getBitmap();
                    blurredBitmap = Utilities.blurWallpaper(imageReceiver.getBitmap());
                }
            }
        }
        if (isBlurred) {
            if (blurredBitmap != null) {
                backgroundImage.setImageBitmap(blurredBitmap);
            }
        } else {
            setCurrentImage(false);
        }
    }

    @Override
    public boolean onBackPressed() {
        if (!checkDiscard()) {
            return false;
        }
        cancelThemeApply(true);
        return true;
    }

    @SuppressWarnings("unchecked")
    @Override
    public void didReceivedNotification(int id, int account, Object... args) {
        if (id == NotificationCenter.emojiLoaded) {
            if (listView == null) {
                return;
            }
            int count = listView.getChildCount();
            for (int a = 0; a < count; a++) {
                View child = listView.getChildAt(a);
                if (child instanceof DialogCell) {
                    DialogCell cell = (DialogCell) child;
                    cell.update(0);
                }
            }
        } else if (id == NotificationCenter.invalidateMotionBackground) {
            if (listView2 != null) {
                listView2.invalidateViews();
            }
        } else if (id == NotificationCenter.didSetNewWallpapper) {
            if (page2 != null) {
                setCurrentImage(true);
            }
        } else if (id == NotificationCenter.wallpapersNeedReload) {
            if (currentWallpaper instanceof WallpapersListActivity.FileWallpaper) {
                WallpapersListActivity.FileWallpaper fileWallpaper = (WallpapersListActivity.FileWallpaper) currentWallpaper;
                if (fileWallpaper.slug == null) {
                    fileWallpaper.slug = (String) args[0];
                }
            }
        } else if (id == NotificationCenter.wallpapersDidLoad) {
            ArrayList<TLRPC.WallPaper> arrayList = (ArrayList<TLRPC.WallPaper>) args[0];
            patterns.clear();
            patternsDict.clear();

            boolean added = false;
            for (int a = 0, N = arrayList.size(); a < N; a++) {
                TLRPC.WallPaper wallPaper = arrayList.get(a);
                if (wallPaper instanceof TLRPC.TL_wallPaper && wallPaper.pattern) {
                    if (wallPaper.document != null && !patternsDict.containsKey(wallPaper.document.id)) {
                        patterns.add(wallPaper);
                        patternsDict.put(wallPaper.document.id, wallPaper);
                    }
                    if (accent != null && accent.patternSlug.equals(wallPaper.slug)) {
                        selectedPattern = (TLRPC.TL_wallPaper) wallPaper;
                        added = true;
                        setCurrentImage(false);
                        updateButtonState(false, false);
                    } else if (accent == null && selectedPattern != null && selectedPattern.slug.equals(wallPaper.slug)) {
                        added = true;
                    }
                }
            }
            if (!added && selectedPattern != null) {
                patterns.add(0, selectedPattern);
            }
            if (patternsAdapter != null) {
                patternsAdapter.notifyDataSetChanged();
            }
            long acc = 0;
            for (int a = 0, N = arrayList.size(); a < N; a++) {
                TLRPC.WallPaper wallPaper = arrayList.get(a);
                if (wallPaper instanceof TLRPC.TL_wallPaper) {
                    acc = MediaDataController.calcHash(acc, wallPaper.id);
                }
            }
            TLRPC.TL_account_getWallPapers req = new TLRPC.TL_account_getWallPapers();
            req.hash = acc;
            int reqId = ConnectionsManager.getInstance(currentAccount).sendRequest(req, (response, error) -> AndroidUtilities.runOnUIThread(() -> {
                if (response instanceof TLRPC.TL_account_wallPapers) {
                    TLRPC.TL_account_wallPapers res = (TLRPC.TL_account_wallPapers) response;
                    patterns.clear();
                    patternsDict.clear();
                    boolean added2 = false;
                    for (int a = 0, N = res.wallpapers.size(); a < N; a++) {
                        if (!(res.wallpapers.get(a) instanceof TLRPC.TL_wallPaper)) {
                            continue;
                        }
                        TLRPC.TL_wallPaper wallPaper = (TLRPC.TL_wallPaper) res.wallpapers.get(a);
                        if (wallPaper.pattern) {
                            if (wallPaper.document != null && !patternsDict.containsKey(wallPaper.document.id)) {
                                patterns.add(wallPaper);
                                patternsDict.put(wallPaper.document.id, wallPaper);
                            }
                            if (accent != null && accent.patternSlug.equals(wallPaper.slug)) {
                                selectedPattern = wallPaper;
                                added2 = true;
                                setCurrentImage(false);
                                updateButtonState(false, false);
                            } else if (accent == null && selectedPattern != null && selectedPattern.slug.equals(wallPaper.slug)) {
                                added2 = true;
                            }
                        }
                    }
                    if (!added2 && selectedPattern != null) {
                        patterns.add(0, selectedPattern);
                    }
                    if (patternsAdapter != null) {
                        patternsAdapter.notifyDataSetChanged();
                    }
                    MessagesStorage.getInstance(currentAccount).putWallpapers(res.wallpapers, 1);
                }
                if (selectedPattern == null && accent != null && !TextUtils.isEmpty(accent.patternSlug)) {
                    TLRPC.TL_account_getWallPaper req2 = new TLRPC.TL_account_getWallPaper();
                    TLRPC.TL_inputWallPaperSlug inputWallPaperSlug = new TLRPC.TL_inputWallPaperSlug();
                    inputWallPaperSlug.slug = accent.patternSlug;
                    req2.wallpaper = inputWallPaperSlug;
                    int reqId2 = getConnectionsManager().sendRequest(req2, (response1, error1) -> AndroidUtilities.runOnUIThread(() -> {
                        if (response1 instanceof TLRPC.TL_wallPaper) {
                            TLRPC.TL_wallPaper wallPaper = (TLRPC.TL_wallPaper) response1;
                            if (wallPaper.pattern) {
                                selectedPattern = wallPaper;
                                setCurrentImage(false);
                                updateButtonState(false, false);
                                patterns.add(0, selectedPattern);
                                if (patternsAdapter != null) {
                                    patternsAdapter.notifyDataSetChanged();
                                }
                            }
                        }
                    }));
                    ConnectionsManager.getInstance(currentAccount).bindRequestToGuid(reqId2, classGuid);
                }
            }));
            ConnectionsManager.getInstance(currentAccount).bindRequestToGuid(reqId, classGuid);
        }
    }

    private void cancelThemeApply(boolean back) {
        if (screenType == SCREEN_TYPE_CHANGE_BACKGROUND) {
            if (!back) {
                finishFragment();
            }
            return;
        }
        Theme.applyPreviousTheme();
        NotificationCenter.getGlobalInstance().removeObserver(this, NotificationCenter.didSetNewWallpapper);
        if (screenType == SCREEN_TYPE_ACCENT_COLOR) {
            if (editingTheme) {
                accent.accentColor = backupAccentColor;
                accent.accentColor2 = backupAccentColor2;
                accent.myMessagesAccentColor = backupMyMessagesAccentColor;
                accent.myMessagesGradientAccentColor1 = backupMyMessagesGradientAccentColor1;
                accent.myMessagesGradientAccentColor2 = backupMyMessagesGradientAccentColor2;
                accent.myMessagesGradientAccentColor3 = backupMyMessagesGradientAccentColor3;
                accent.myMessagesAnimated = backupMyMessagesAnimated;
                accent.backgroundOverrideColor = backupBackgroundOverrideColor;
                accent.backgroundGradientOverrideColor1 = backupBackgroundGradientOverrideColor1;
                accent.backgroundGradientOverrideColor2 = backupBackgroundGradientOverrideColor2;
                accent.backgroundGradientOverrideColor3 = backupBackgroundGradientOverrideColor3;
                accent.backgroundRotation = backupBackgroundRotation;
                accent.patternSlug = backupSlug;
                accent.patternIntensity = backupIntensity;
            }
            Theme.saveThemeAccents(applyingTheme, false, true, false, false);
        } else {
            if (accent != null) {
                Theme.saveThemeAccents(applyingTheme, false, deleteOnCancel, false, false);
            }
            parentLayout.rebuildAllFragmentViews(false, false);
            if (deleteOnCancel && applyingTheme.pathToFile != null && !Theme.isThemeInstalled(applyingTheme)) {
                new File(applyingTheme.pathToFile).delete();
            }
        }
        if (!back) {
            finishFragment();
        }
    }

    private int getButtonsColor(String key) {
        return useDefaultThemeForButtons ? Theme.getDefaultColor(key) : Theme.getColor(key);
    }

    private void scheduleApplyColor(int color, int num, boolean applyNow) {
        if (num == -1) {
            if (colorType == 1 || colorType == 2) {
                if (backupBackgroundOverrideColor != 0) {
                    accent.backgroundOverrideColor = backupBackgroundOverrideColor;
                } else {
                    accent.backgroundOverrideColor = 0;
                }
                if (backupBackgroundGradientOverrideColor1 != 0) {
                    accent.backgroundGradientOverrideColor1 = backupBackgroundGradientOverrideColor1;
                } else {
                    accent.backgroundGradientOverrideColor1 = 0;
                }
                if (backupBackgroundGradientOverrideColor2 != 0) {
                    accent.backgroundGradientOverrideColor2 = backupBackgroundGradientOverrideColor2;
                } else {
                    accent.backgroundGradientOverrideColor2 = 0;
                }
                if (backupBackgroundGradientOverrideColor3 != 0) {
                    accent.backgroundGradientOverrideColor3 = backupBackgroundGradientOverrideColor3;
                } else {
                    accent.backgroundGradientOverrideColor3 = 0;
                }
                accent.backgroundRotation = backupBackgroundRotation;
                if (colorType == 2) {
                    int defaultBackground = Theme.getDefaultAccentColor(Theme.key_chat_wallpaper);
                    int defaultBackgroundGradient1 = Theme.getDefaultAccentColor(Theme.key_chat_wallpaper_gradient_to1);
                    int defaultBackgroundGradient2 = Theme.getDefaultAccentColor(Theme.key_chat_wallpaper_gradient_to2);
                    int defaultBackgroundGradient3 = Theme.getDefaultAccentColor(Theme.key_chat_wallpaper_gradient_to3);
                    int backgroundGradientOverrideColor1 = (int) accent.backgroundGradientOverrideColor1;
                    int backgroundGradientOverrideColor2 = (int) accent.backgroundGradientOverrideColor2;
                    int backgroundGradientOverrideColor3 = (int) accent.backgroundGradientOverrideColor3;
                    int backgroundOverrideColor = (int) accent.backgroundOverrideColor;
                    colorPicker.setColor(backgroundGradientOverrideColor3 != 0 ? backgroundGradientOverrideColor3 : defaultBackgroundGradient3, 3);
                    colorPicker.setColor(backgroundGradientOverrideColor2 != 0 ? backgroundGradientOverrideColor2 : defaultBackgroundGradient2, 2);
                    colorPicker.setColor(backgroundGradientOverrideColor1 != 0 ? backgroundGradientOverrideColor1 : defaultBackgroundGradient1, 1);
                    colorPicker.setColor(backgroundOverrideColor != 0 ? backgroundOverrideColor : defaultBackground, 0);
                }
            }
            if (colorType == 1 || colorType == 3) {
                if (backupMyMessagesAccentColor != 0) {
                    accent.myMessagesAccentColor = backupMyMessagesAccentColor;
                } else {
                    accent.myMessagesAccentColor = 0;
                }
                if (backupMyMessagesGradientAccentColor1 != 0) {
                    accent.myMessagesGradientAccentColor1 = backupMyMessagesGradientAccentColor1;
                } else {
                    accent.myMessagesGradientAccentColor1 = 0;
                }
                if (backupMyMessagesGradientAccentColor2 != 0) {
                    accent.myMessagesGradientAccentColor2 = backupMyMessagesGradientAccentColor2;
                } else {
                    accent.myMessagesGradientAccentColor2 = 0;
                }
                if (backupMyMessagesGradientAccentColor3 != 0) {
                    accent.myMessagesGradientAccentColor3 = backupMyMessagesGradientAccentColor3;
                } else {
                    accent.myMessagesGradientAccentColor3 = 0;
                }
                if (colorType == 3) {
                    colorPicker.setColor(accent.myMessagesGradientAccentColor3, 3);
                    colorPicker.setColor(accent.myMessagesGradientAccentColor2, 2);
                    colorPicker.setColor(accent.myMessagesGradientAccentColor1, 1);
                    colorPicker.setColor(accent.myMessagesAccentColor != 0 ? accent.myMessagesAccentColor : accent.accentColor, 0);
                }
            }
            Theme.refreshThemeColors();
            listView2.invalidateViews();
            return;
        }
        if (lastPickedColorNum != -1 && lastPickedColorNum != num) {
            applyColorAction.run();
        }
        lastPickedColor = color;
        lastPickedColorNum = num;
        if (applyNow) {
            applyColorAction.run();
        } else {
            if (!applyColorScheduled) {
                applyColorScheduled = true;
                fragmentView.postDelayed(applyColorAction, 16L);
            }
        }
    }

    private void applyColor(int color, int num) {
        if (colorType == 1) {
            if (num == 0) {
                accent.accentColor = color;
                Theme.refreshThemeColors();
            } else if (num == 1) {
                accent.accentColor2 = color;
                Theme.refreshThemeColors(true, true);
                listView2.invalidateViews();
                colorPicker.setHasChanges(hasChanges(colorType));
                updatePlayAnimationView(true);
            }
        } else if (colorType == 2) {
            if (lastPickedColorNum == 0) {
                accent.backgroundOverrideColor = color;
            } else {
                if (num == 1) {
                    int defaultGradientColor = Theme.getDefaultAccentColor(Theme.key_chat_wallpaper_gradient_to1);
                    if (color == 0 && defaultGradientColor != 0) {
                        accent.backgroundGradientOverrideColor1 = (1L << 32);
                    } else {
                        accent.backgroundGradientOverrideColor1 = color;
                    }
                } else if (num == 2) {
                    int defaultGradientColor = Theme.getDefaultAccentColor(Theme.key_chat_wallpaper_gradient_to2);
                    if (color == 0 && defaultGradientColor != 0) {
                        accent.backgroundGradientOverrideColor2 = (1L << 32);
                    } else {
                        accent.backgroundGradientOverrideColor2 = color;
                    }
                } else if (num == 3) {
                    int defaultGradientColor = Theme.getDefaultAccentColor(Theme.key_chat_wallpaper_gradient_to3);
                    if (color == 0 && defaultGradientColor != 0) {
                        accent.backgroundGradientOverrideColor3 = (1L << 32);
                    } else {
                        accent.backgroundGradientOverrideColor3 = color;
                    }
                }
            }
            Theme.refreshThemeColors(true, false);
            colorPicker.setHasChanges(hasChanges(colorType));
            updatePlayAnimationView(true);
        } else if (colorType == 3) {
            if (lastPickedColorNum == 0) {
                accent.myMessagesAccentColor = color;
            } else if (lastPickedColorNum == 1) {
                accent.myMessagesGradientAccentColor1 = color;
            } else if (lastPickedColorNum == 2) {
                int prevColor = accent.myMessagesGradientAccentColor2;
                accent.myMessagesGradientAccentColor2 = color;
                if (prevColor != 0 && color == 0) {
                    messagesAdapter.notifyItemRemoved(0);
                } else if (prevColor == 0 && color != 0) {
                    messagesAdapter.notifyItemInserted(0);
                    showAnimationHint();
                }
            } else {
                accent.myMessagesGradientAccentColor3 = color;
            }
            if (lastPickedColorNum >= 0) {
                messagesCheckBoxView[1].setColor(lastPickedColorNum, color);
            }
            Theme.refreshThemeColors(true, true);
            listView2.invalidateViews();
            colorPicker.setHasChanges(hasChanges(colorType));
            updatePlayAnimationView(true);
        }

        for (int i = 0, size = themeDescriptions.size(); i < size; i++) {
            ThemeDescription description = themeDescriptions.get(i);
            description.setColor(Theme.getColor(description.getCurrentKey()), false, false);
        }

        listView.invalidateViews();
        listView2.invalidateViews();
        if (dotsContainer != null) {
            dotsContainer.invalidate();
        }
    }

    private void updateButtonState(boolean ifSame, boolean animated) {
        Object object;
        if (selectedPattern != null) {
            object = selectedPattern;
        } else {
            object = currentWallpaper;
        }
        if (object instanceof TLRPC.TL_wallPaper || object instanceof MediaController.SearchImage) {
            if (animated && !progressVisible) {
                animated = false;
            }
            boolean fileExists;
            File path;
            int size;
            String fileName;
            if (object instanceof TLRPC.TL_wallPaper) {
                TLRPC.TL_wallPaper wallPaper = (TLRPC.TL_wallPaper) object;
                fileName = FileLoader.getAttachFileName(wallPaper.document);
                if (TextUtils.isEmpty(fileName)) {
                    return;
                }
                path = FileLoader.getPathToAttach(wallPaper.document, true);
                size = wallPaper.document.size;
            } else {
                MediaController.SearchImage wallPaper = (MediaController.SearchImage) object;
                if (wallPaper.photo != null) {
                    TLRPC.PhotoSize photoSize = FileLoader.getClosestPhotoSizeWithSize(wallPaper.photo.sizes, maxWallpaperSize, true);
                    path = FileLoader.getPathToAttach(photoSize, true);
                    fileName = FileLoader.getAttachFileName(photoSize);
                    size = photoSize.size;
                } else {
                    path = ImageLoader.getHttpFilePath(wallPaper.imageUrl, "jpg");
                    fileName = path.getName();
                    size = wallPaper.size;
                }
                if (TextUtils.isEmpty(fileName)) {
                    return;
                }
            }
            if (fileExists = path.exists()) {
                DownloadController.getInstance(currentAccount).removeLoadingFileObserver(this);
                if (radialProgress != null) {
                    radialProgress.setProgress(1, animated);
                    radialProgress.setIcon(MediaActionDrawable.ICON_NONE, ifSame, animated);
                }
                backgroundImage.invalidate();
                if (screenType == SCREEN_TYPE_CHANGE_BACKGROUND) {
                    if (size != 0) {
                        actionBar2.setSubtitle(AndroidUtilities.formatFileSize(size));
                    } else {
                        actionBar2.setSubtitle(null);
                    }
                }
            } else {
                DownloadController.getInstance(currentAccount).addLoadingFileObserver(fileName, null, this);
                if (radialProgress != null) {
                    boolean isLoading = FileLoader.getInstance(currentAccount).isLoadingFile(fileName);
                    Float progress = ImageLoader.getInstance().getFileProgress(fileName);
                    if (progress != null) {
                        radialProgress.setProgress(progress, animated);
                    } else {
                        radialProgress.setProgress(0, animated);
                    }
                    radialProgress.setIcon(MediaActionDrawable.ICON_EMPTY, ifSame, animated);
                }
                if (screenType == SCREEN_TYPE_CHANGE_BACKGROUND) {
                    actionBar2.setSubtitle(LocaleController.getString("LoadingFullImage", R.string.LoadingFullImage));
                }
                backgroundImage.invalidate();
            }
            if (selectedPattern == null && backgroundButtonsContainer != null) {
                backgroundButtonsContainer.setAlpha(fileExists ? 1.0f : 0.5f);
            }
            if (screenType == SCREEN_TYPE_PREVIEW) {
                doneButton.setEnabled(fileExists);
                doneButton.setAlpha(fileExists ? 1.0f : 0.5f);
            } else if (screenType == SCREEN_TYPE_CHANGE_BACKGROUND) {
                bottomOverlayChat.setEnabled(fileExists);
                bottomOverlayChatText.setAlpha(fileExists ? 1.0f : 0.5f);
            } else {
                saveItem.setEnabled(fileExists);
                saveItem.setAlpha(fileExists ? 1.0f : 0.5f);
            }
        } else {
            if (radialProgress != null) {
                radialProgress.setIcon(MediaActionDrawable.ICON_NONE, ifSame, animated);
            }
        }
    }

    public void setDelegate(WallpaperActivityDelegate wallpaperActivityDelegate) {
        delegate = wallpaperActivityDelegate;
    }

    public void setPatterns(ArrayList<Object> arrayList) {
        patterns = arrayList;
        if (screenType == SCREEN_TYPE_ACCENT_COLOR || currentWallpaper instanceof WallpapersListActivity.ColorWallpaper) {
            WallpapersListActivity.ColorWallpaper wallPaper = (WallpapersListActivity.ColorWallpaper) currentWallpaper;
            if (wallPaper.patternId != 0) {
                for (int a = 0, N = patterns.size(); a < N; a++) {
                    TLRPC.TL_wallPaper pattern = (TLRPC.TL_wallPaper) patterns.get(a);
                    if (pattern.id == wallPaper.patternId) {
                        selectedPattern = pattern;
                        break;
                    }
                }
                currentIntensity = wallPaper.intensity;
            }
        }
    }

    private void showAnimationHint() {
        if (page2 == null || messagesCheckBoxView == null || accent.myMessagesGradientAccentColor2 == 0) {
            return;
        }
        SharedPreferences preferences = MessagesController.getGlobalMainSettings();
        if (preferences.getBoolean("bganimationhint", false)) {
            return;
        }
        if (animationHint == null) {
            animationHint = new HintView(getParentActivity(), 8);
            animationHint.setShowingDuration(5000);
            animationHint.setAlpha(0);
            animationHint.setVisibility(View.INVISIBLE);
            animationHint.setText(LocaleController.getString("BackgroundAnimateInfo", R.string.BackgroundAnimateInfo));
            animationHint.setExtraTranslationY(AndroidUtilities.dp(6));
            frameLayout.addView(animationHint, LayoutHelper.createFrame(LayoutHelper.WRAP_CONTENT, LayoutHelper.WRAP_CONTENT, Gravity.LEFT | Gravity.TOP, 10, 0, 10, 0));
        }
        AndroidUtilities.runOnUIThread(() -> {
            if (colorType != 3) {
                return;
            }
            preferences.edit().putBoolean("bganimationhint", true).commit();
            animationHint.showForView(messagesCheckBoxView[0], true);
        }, 500);
    }

    private void updateSelectedPattern(boolean animated) {
        int count = patternsListView.getChildCount();
        for (int a = 0; a < count; a++) {
            View child = patternsListView.getChildAt(a);
            if (child instanceof PatternCell) {
                ((PatternCell) child).updateSelected(animated);
            }
        }
    }

    private void updateMotionButton() {
        if (screenType == SCREEN_TYPE_ACCENT_COLOR || screenType == SCREEN_TYPE_CHANGE_BACKGROUND) {
            if (selectedPattern == null && currentWallpaper instanceof WallpapersListActivity.ColorWallpaper) {
                backgroundCheckBoxView[2].setChecked(false, true);
            }
            backgroundCheckBoxView[selectedPattern != null ? 2 : 0].setVisibility(View.VISIBLE);
            AnimatorSet animatorSet = new AnimatorSet();
            animatorSet.playTogether(
                    ObjectAnimator.ofFloat(backgroundCheckBoxView[2], View.ALPHA, selectedPattern != null ? 1.0f : 0.0f),
                    ObjectAnimator.ofFloat(backgroundCheckBoxView[0], View.ALPHA, selectedPattern != null ? 0.0f : 1.0f));
            animatorSet.addListener(new AnimatorListenerAdapter() {
                @Override
                public void onAnimationEnd(Animator animation) {
                    backgroundCheckBoxView[selectedPattern != null ? 0 : 2].setVisibility(View.INVISIBLE);
                }
            });
            animatorSet.setInterpolator(CubicBezierInterpolator.EASE_OUT);
            animatorSet.setDuration(200);
            animatorSet.start();
        } else {
            if (backgroundCheckBoxView[0].isEnabled() == (selectedPattern != null)) {
                return;
            }
            if (selectedPattern == null) {
                backgroundCheckBoxView[0].setChecked(false, true);
            }
            backgroundCheckBoxView[0].setEnabled(selectedPattern != null);

            if (selectedPattern != null) {
                backgroundCheckBoxView[0].setVisibility(View.VISIBLE);
            }
            FrameLayout.LayoutParams layoutParams = (FrameLayout.LayoutParams) backgroundCheckBoxView[1].getLayoutParams();
            AnimatorSet animatorSet = new AnimatorSet();
            int offset = (layoutParams.width + AndroidUtilities.dp(9)) / 2;
            animatorSet.playTogether(ObjectAnimator.ofFloat(backgroundCheckBoxView[0], View.ALPHA, selectedPattern != null ? 1.0f : 0.0f));
            animatorSet.playTogether(ObjectAnimator.ofFloat(backgroundCheckBoxView[0], View.TRANSLATION_X, selectedPattern != null ? 0.0f : offset));
            animatorSet.playTogether(ObjectAnimator.ofFloat(backgroundCheckBoxView[1], View.TRANSLATION_X, selectedPattern != null ? 0.0f : -offset));
            animatorSet.setInterpolator(CubicBezierInterpolator.EASE_OUT);
            animatorSet.setDuration(200);
            animatorSet.addListener(new AnimatorListenerAdapter() {
                @Override
                public void onAnimationEnd(Animator animation) {
                    if (selectedPattern == null) {
                        backgroundCheckBoxView[0].setVisibility(View.INVISIBLE);
                    }
                }
            });
            animatorSet.start();
        }
    }

    private void showPatternsView(int num, boolean show, boolean animated) {
        boolean showMotion = show && num == 1 && selectedPattern != null;
        if (show) {
            if (num == 0) {
                if (screenType == SCREEN_TYPE_CHANGE_BACKGROUND) {
                    previousBackgroundColor = backgroundColor;
                    previousBackgroundGradientColor1 = backgroundGradientColor1;
                    previousBackgroundGradientColor2 = backgroundGradientColor2;
                    previousBackgroundGradientColor3 = backgroundGradientColor3;
                    previousBackgroundRotation = backupBackgroundRotation;
                    int count;
                    if (previousBackgroundGradientColor3 != 0) {
                        count = 4;
                    } else if (previousBackgroundGradientColor2 != 0) {
                        count = 3;
                    } else if (previousBackgroundGradientColor1 != 0) {
                        count = 2;
                    } else {
                        count = 1;
                    }
                    colorPicker.setType(0, false, 4, count, false, previousBackgroundRotation, false);
                    colorPicker.setColor(backgroundGradientColor3, 3);
                    colorPicker.setColor(backgroundGradientColor2, 2);
                    colorPicker.setColor(backgroundGradientColor1, 1);
                    colorPicker.setColor(backgroundColor, 0);
                }
            } else {
                previousSelectedPattern = selectedPattern;
                previousIntensity = currentIntensity;
                patternsAdapter.notifyDataSetChanged();
                if (patterns != null) {
                    int index;
                    if (selectedPattern == null) {
                        index = 0;
                    } else {
                        index = patterns.indexOf(selectedPattern) + (screenType == SCREEN_TYPE_CHANGE_BACKGROUND ? 1 : 0);
                    }
                    patternsLayoutManager.scrollToPositionWithOffset(index, (patternsListView.getMeasuredWidth() - AndroidUtilities.dp(100 + 24)) / 2);
                }
            }
        }
        if (screenType == SCREEN_TYPE_ACCENT_COLOR || screenType == SCREEN_TYPE_CHANGE_BACKGROUND) {
            backgroundCheckBoxView[showMotion ? 2 : 0].setVisibility(View.VISIBLE);
        }
        if (num == 1 && !intensitySeekBar.isTwoSided() && currentIntensity < 0) {
            currentIntensity = -currentIntensity;
            intensitySeekBar.setProgress(currentIntensity);
        }
        if (animated) {
            patternViewAnimation = new AnimatorSet();
            ArrayList<Animator> animators = new ArrayList<>();
            int otherNum = num == 0 ? 1 : 0;
            if (show) {
                patternLayout[num].setVisibility(View.VISIBLE);
                if (screenType == SCREEN_TYPE_ACCENT_COLOR) {
                    animators.add(ObjectAnimator.ofFloat(listView2, View.TRANSLATION_Y, num == 1 ? -AndroidUtilities.dp(21) : 0));
                    animators.add(ObjectAnimator.ofFloat(backgroundCheckBoxView[2], View.ALPHA, showMotion ? 1.0f : 0.0f));
                    animators.add(ObjectAnimator.ofFloat(backgroundCheckBoxView[0], View.ALPHA, showMotion ? 0.0f : 1.0f));
                    if (num == 1) {
                        animators.add(ObjectAnimator.ofFloat(patternLayout[num], View.ALPHA, 0.0f, 1.0f));
                    } else {
                        patternLayout[num].setAlpha(1.0f);
                        animators.add(ObjectAnimator.ofFloat(patternLayout[otherNum], View.ALPHA, 0.0f));
                    }
                    colorPicker.hideKeyboard();
                } else if (screenType == SCREEN_TYPE_CHANGE_BACKGROUND) {
                    animators.add(ObjectAnimator.ofFloat(listView2, View.TRANSLATION_Y, -patternLayout[num].getMeasuredHeight() + AndroidUtilities.dp(48)));
                    animators.add(ObjectAnimator.ofFloat(backgroundCheckBoxView[2], View.ALPHA, showMotion ? 1.0f : 0.0f));
                    animators.add(ObjectAnimator.ofFloat(backgroundCheckBoxView[0], View.ALPHA, showMotion ? 0.0f : 1.0f));
                    animators.add(ObjectAnimator.ofFloat(backgroundImage, View.ALPHA, 0.0f));
                    if (patternLayout[otherNum].getVisibility() == View.VISIBLE) {
                        animators.add(ObjectAnimator.ofFloat(patternLayout[otherNum], View.ALPHA, 0.0f));
                        animators.add(ObjectAnimator.ofFloat(patternLayout[num], View.ALPHA, 0.0f, 1.0f));
                        patternLayout[num].setTranslationY(0);
                    } else {
                        animators.add(ObjectAnimator.ofFloat(patternLayout[num], View.TRANSLATION_Y, patternLayout[num].getMeasuredHeight(), 0));
                    }
                } else {
                    if (num == 1) {
                        animators.add(ObjectAnimator.ofFloat(patternLayout[num], View.ALPHA, 0.0f, 1.0f));
                    } else {
                        patternLayout[num].setAlpha(1.0f);
                        animators.add(ObjectAnimator.ofFloat(patternLayout[otherNum], View.ALPHA, 0.0f));
                    }
                    colorPicker.hideKeyboard();
                }
            } else {
                animators.add(ObjectAnimator.ofFloat(listView2, View.TRANSLATION_Y, 0));
                animators.add(ObjectAnimator.ofFloat(patternLayout[num], View.TRANSLATION_Y, patternLayout[num].getMeasuredHeight()));
                animators.add(ObjectAnimator.ofFloat(backgroundCheckBoxView[0], View.ALPHA, 1.0f));
                animators.add(ObjectAnimator.ofFloat(backgroundCheckBoxView[2], View.ALPHA, 0.0f));
                animators.add(ObjectAnimator.ofFloat(backgroundImage, View.ALPHA, 1.0f));
            }
            patternViewAnimation.playTogether(animators);
            patternViewAnimation.addListener(new AnimatorListenerAdapter() {
                @Override
                public void onAnimationEnd(Animator animation) {
                    patternViewAnimation = null;
                    if (show && patternLayout[otherNum].getVisibility() == View.VISIBLE) {
                        patternLayout[otherNum].setAlpha(1.0f);
                        patternLayout[otherNum].setVisibility(View.INVISIBLE);
                    } else if (!show) {
                        patternLayout[num].setVisibility(View.INVISIBLE);
                    }
                    if (screenType == SCREEN_TYPE_ACCENT_COLOR || screenType == SCREEN_TYPE_CHANGE_BACKGROUND) {
                        backgroundCheckBoxView[showMotion ? 0 : 2].setVisibility(View.INVISIBLE);
                    } else {
                        if (num == 1) {
                            patternLayout[otherNum].setAlpha(0.0f);
                        }
                    }
                }
            });
            patternViewAnimation.setInterpolator(CubicBezierInterpolator.EASE_OUT);
            patternViewAnimation.setDuration(200);
            patternViewAnimation.start();
        } else {
            int otherNum = num == 0 ? 1 : 0;
            if (show) {
                patternLayout[num].setVisibility(View.VISIBLE);
                if (screenType == SCREEN_TYPE_ACCENT_COLOR) {
                    listView2.setTranslationY(num == 1 ? -AndroidUtilities.dp(21) : 0);
                    backgroundCheckBoxView[2].setAlpha(showMotion ? 1.0f : 0.0f);
                    backgroundCheckBoxView[0].setAlpha(showMotion ? 0.0f : 1.0f);
                    if (num == 1) {
                        patternLayout[num].setAlpha(1.0f);
                    } else {
                        patternLayout[num].setAlpha(1.0f);
                        patternLayout[otherNum].setAlpha(0.0f);
                    }
                    colorPicker.hideKeyboard();
                } else if (screenType == SCREEN_TYPE_CHANGE_BACKGROUND) {
                    listView2.setTranslationY(-AndroidUtilities.dp(num == 0 ? 343 : 316) + AndroidUtilities.dp(48));
                    backgroundCheckBoxView[2].setAlpha(showMotion ? 1.0f : 0.0f);
                    backgroundCheckBoxView[0].setAlpha(showMotion ? 0.0f : 1.0f);
                    backgroundImage.setAlpha(0.0f);
                    if (patternLayout[otherNum].getVisibility() == View.VISIBLE) {
                        patternLayout[otherNum].setAlpha(0.0f);
                        patternLayout[num].setAlpha(1.0f);
                        patternLayout[num].setTranslationY(0);
                    } else {
                        patternLayout[num].setTranslationY(0);
                    }
                } else {
                    if (num == 1) {
                        patternLayout[num].setAlpha(1.0f);
                    } else {
                        patternLayout[num].setAlpha(1.0f);
                        patternLayout[otherNum].setAlpha(0.0f);
                    }
                    colorPicker.hideKeyboard();
                }
            } else {
                listView2.setTranslationY(0);
                patternLayout[num].setTranslationY(patternLayout[num].getMeasuredHeight());
                backgroundCheckBoxView[0].setAlpha(1.0f);
                backgroundCheckBoxView[2].setAlpha(1.0f);
                backgroundImage.setAlpha(1.0f);
            }

            if (show && patternLayout[otherNum].getVisibility() == View.VISIBLE) {
                patternLayout[otherNum].setAlpha(1.0f);
                patternLayout[otherNum].setVisibility(View.INVISIBLE);
            } else if (!show) {
                patternLayout[num].setVisibility(View.INVISIBLE);
            }
            if (screenType == SCREEN_TYPE_ACCENT_COLOR || screenType == SCREEN_TYPE_CHANGE_BACKGROUND) {
                backgroundCheckBoxView[showMotion ? 0 : 2].setVisibility(View.INVISIBLE);
            } else {
                if (num == 1) {
                    patternLayout[otherNum].setAlpha(0.0f);
                }
            }
        }
    }

    private void animateMotionChange() {
        if (motionAnimation != null) {
            motionAnimation.cancel();
        }
        motionAnimation = new AnimatorSet();
        if (isMotion) {
            motionAnimation.playTogether(
                    ObjectAnimator.ofFloat(backgroundImage, View.SCALE_X, parallaxScale),
                    ObjectAnimator.ofFloat(backgroundImage, View.SCALE_Y, parallaxScale));
        } else {
            motionAnimation.playTogether(
                    ObjectAnimator.ofFloat(backgroundImage, View.SCALE_X, 1.0f),
                    ObjectAnimator.ofFloat(backgroundImage, View.SCALE_Y, 1.0f),
                    ObjectAnimator.ofFloat(backgroundImage, View.TRANSLATION_X, 0.0f),
                    ObjectAnimator.ofFloat(backgroundImage, View.TRANSLATION_Y, 0.0f));
        }
        motionAnimation.setInterpolator(CubicBezierInterpolator.EASE_OUT);
        motionAnimation.addListener(new AnimatorListenerAdapter() {
            @Override
            public void onAnimationEnd(Animator animation) {
                motionAnimation = null;
            }
        });
        motionAnimation.start();
    }

    private void updatePlayAnimationView(boolean animated) {
        if (Build.VERSION.SDK_INT >= 29) {
            int color2 = 0;
            float intensity = 0;
            if (screenType == SCREEN_TYPE_PREVIEW) {
                if (accent != null) {
                    color2 = (int) accent.backgroundGradientOverrideColor2;
                } else {
                    color2 = Theme.getColor(Theme.key_chat_wallpaper_gradient_to2);
                }
            } else if (screenType == SCREEN_TYPE_ACCENT_COLOR) {
                int defaultBackgroundGradient2 = Theme.getDefaultAccentColor(Theme.key_chat_wallpaper_gradient_to2);
                int backgroundGradientOverrideColor2 = (int) accent.backgroundGradientOverrideColor2;
                if (backgroundGradientOverrideColor2 == 0 && accent.backgroundGradientOverrideColor2 != 0) {
                    color2 = 0;
                } else {
                    color2 = backgroundGradientOverrideColor2 != 0 ? backgroundGradientOverrideColor2 : defaultBackgroundGradient2;
                }
            } else if (currentWallpaper instanceof WallpapersListActivity.ColorWallpaper) {
                WallpapersListActivity.ColorWallpaper colorWallpaper = (WallpapersListActivity.ColorWallpaper) currentWallpaper;
                color2 = backgroundGradientColor2;
            }
            if (color2 != 0 && currentIntensity >= 0) {
                backgroundImage.getImageReceiver().setBlendMode(BlendMode.SOFT_LIGHT);
            } else {
                backgroundImage.getImageReceiver().setBlendMode(null);
            }
        }

        if (backgroundPlayAnimationView != null) {
            boolean visible;
            if (screenType == SCREEN_TYPE_CHANGE_BACKGROUND) {
                visible = backgroundGradientColor1 != 0;
            } else if (screenType == SCREEN_TYPE_ACCENT_COLOR) {
                int defaultBackgroundGradient1 = Theme.getDefaultAccentColor(Theme.key_chat_wallpaper_gradient_to1);
                int backgroundGradientOverrideColor1 = (int) accent.backgroundGradientOverrideColor1;
                int color1;
                if (backgroundGradientOverrideColor1 == 0 && accent.backgroundGradientOverrideColor1 != 0) {
                    color1 = 0;
                } else {
                    color1 = backgroundGradientOverrideColor1 != 0 ? backgroundGradientOverrideColor1 : defaultBackgroundGradient1;
                }
                visible = color1 != 0;
            } else {
                visible = false;
            }
            boolean wasVisible = backgroundPlayAnimationView.getTag() != null;
            backgroundPlayAnimationView.setTag(visible ? 1 : null);
            if (wasVisible != visible) {
                if (visible) {
                    backgroundPlayAnimationView.setVisibility(View.VISIBLE);
                }
                if (backgroundPlayViewAnimator != null) {
                    backgroundPlayViewAnimator.cancel();
                }
                if (animated) {
                    backgroundPlayViewAnimator = new AnimatorSet();
                    backgroundPlayViewAnimator.playTogether(
                            ObjectAnimator.ofFloat(backgroundPlayAnimationView, View.ALPHA, visible ? 1.0f : 0.0f),
                            ObjectAnimator.ofFloat(backgroundPlayAnimationView, View.SCALE_X, visible ? 1.0f : 0.0f),
                            ObjectAnimator.ofFloat(backgroundPlayAnimationView, View.SCALE_Y, visible ? 1.0f : 0.0f),
                            ObjectAnimator.ofFloat(backgroundCheckBoxView[0], View.TRANSLATION_X, visible ? AndroidUtilities.dp(34) : 0.0f),
                            ObjectAnimator.ofFloat(backgroundCheckBoxView[1], View.TRANSLATION_X, visible ? -AndroidUtilities.dp(34) : 0.0f),
                            ObjectAnimator.ofFloat(backgroundCheckBoxView[2], View.TRANSLATION_X, visible ? AndroidUtilities.dp(34) : 0.0f));
                    backgroundPlayViewAnimator.setDuration(180);
                    backgroundPlayViewAnimator.addListener(new AnimatorListenerAdapter() {
                        @Override
                        public void onAnimationEnd(Animator animation) {
                            if (backgroundPlayAnimationView.getTag() == null) {
                                backgroundPlayAnimationView.setVisibility(View.INVISIBLE);
                            }
                            backgroundPlayViewAnimator = null;
                        }
                    });
                    backgroundPlayViewAnimator.setInterpolator(CubicBezierInterpolator.EASE_OUT);
                    backgroundPlayViewAnimator.start();
                } else {
                    backgroundPlayAnimationView.setAlpha(visible ? 1.0f : 0.0f);
                    backgroundPlayAnimationView.setScaleX(visible ? 1.0f : 0.0f);
                    backgroundPlayAnimationView.setScaleY(visible ? 1.0f : 0.0f);
                    backgroundCheckBoxView[0].setTranslationX(visible ? AndroidUtilities.dp(34) : 0.0f);
                    backgroundCheckBoxView[1].setTranslationX(visible ? -AndroidUtilities.dp(34) : 0.0f);
                    backgroundCheckBoxView[2].setTranslationX(visible ? AndroidUtilities.dp(34) : 0.0f);
                }
            }
        }
        if (messagesPlayAnimationView != null) {
            boolean visible = true;//accent.myMessagesGradientAccentColor1 != 0;
            boolean wasVisible = messagesPlayAnimationView.getTag() != null;
            messagesPlayAnimationView.setTag(visible ? 1 : null);
            if (wasVisible != visible) {
                if (visible) {
                    messagesPlayAnimationView.setVisibility(View.VISIBLE);
                }
                if (messagesPlayViewAnimator != null) {
                    messagesPlayViewAnimator.cancel();
                }
                if (animated) {
                    messagesPlayViewAnimator = new AnimatorSet();
                    messagesPlayViewAnimator.playTogether(
                            ObjectAnimator.ofFloat(messagesPlayAnimationView, View.ALPHA, visible ? 1.0f : 0.0f),
                            ObjectAnimator.ofFloat(messagesPlayAnimationView, View.SCALE_X, visible ? 1.0f : 0.0f),
                            ObjectAnimator.ofFloat(messagesPlayAnimationView, View.SCALE_Y, visible ? 1.0f : 0.0f),
                            ObjectAnimator.ofFloat(messagesCheckBoxView[0], View.TRANSLATION_X, visible ? -AndroidUtilities.dp(34) : 0.0f),
                            ObjectAnimator.ofFloat(messagesCheckBoxView[1], View.TRANSLATION_X, visible ? AndroidUtilities.dp(34) : 0.0f));
                            messagesPlayViewAnimator.setDuration(180);
                    messagesPlayViewAnimator.addListener(new AnimatorListenerAdapter() {
                        @Override
                        public void onAnimationEnd(Animator animation) {
                            if (messagesPlayAnimationView.getTag() == null) {
                                messagesPlayAnimationView.setVisibility(View.INVISIBLE);
                            }
                            messagesPlayViewAnimator = null;
                        }
                    });
                    messagesPlayViewAnimator.setInterpolator(CubicBezierInterpolator.EASE_OUT);
                    messagesPlayViewAnimator.start();
                } else {
                    messagesPlayAnimationView.setAlpha(visible ? 1.0f : 0.0f);
                    messagesPlayAnimationView.setScaleX(visible ? 1.0f : 0.0f);
                    messagesPlayAnimationView.setScaleY(visible ? 1.0f : 0.0f);
                    messagesCheckBoxView[0].setTranslationX(visible ? -AndroidUtilities.dp(34) : 0.0f);
                    messagesCheckBoxView[1].setTranslationX(visible ? AndroidUtilities.dp(34) : 0.0f);
                }
            }
        }
    }

    private void setBackgroundColor(int color, int num, boolean applyNow, boolean animated) {
        if (num == 0) {
            backgroundColor = color;
        } else if (num == 1) {
            backgroundGradientColor1 = color;
        } else if (num == 2) {
            backgroundGradientColor2 = color;
        } else if (num == 3) {
            backgroundGradientColor3 = color;
        }
        updatePlayAnimationView(animated);
        if (backgroundCheckBoxView != null) {
            for (int a = 0; a < backgroundCheckBoxView.length; a++) {
                if (backgroundCheckBoxView[a] != null) {
                    backgroundCheckBoxView[a].setColor(num, color);
                }
            }
        }
        if (backgroundGradientColor2 != 0) {
            if (intensitySeekBar != null && Theme.getActiveTheme().isDark()) {
                intensitySeekBar.setTwoSided(true);
            }
            Drawable currentBackground = backgroundImage.getBackground();
            MotionBackgroundDrawable motionBackgroundDrawable;
            if (currentBackground instanceof MotionBackgroundDrawable) {
                motionBackgroundDrawable = (MotionBackgroundDrawable) currentBackground;
            } else {
                motionBackgroundDrawable = new MotionBackgroundDrawable();
                motionBackgroundDrawable.setParentView(backgroundImage);
                if (rotatePreview) {
                    motionBackgroundDrawable.rotatePreview(false);
                }
            }
            motionBackgroundDrawable.setColors(backgroundColor, backgroundGradientColor1, backgroundGradientColor2, backgroundGradientColor3);
            backgroundImage.setBackground(motionBackgroundDrawable);
            patternColor = motionBackgroundDrawable.getPatternColor();
            checkColor = 0x2D000000;
        } else if (backgroundGradientColor1 != 0) {
            GradientDrawable gradientDrawable = new GradientDrawable(BackgroundGradientDrawable.getGradientOrientation(backgroundRotation), new int[]{backgroundColor, backgroundGradientColor1});
            backgroundImage.setBackground(gradientDrawable);
            patternColor = checkColor = AndroidUtilities.getPatternColor(AndroidUtilities.getAverageColor(backgroundColor, backgroundGradientColor1));
        } else {
            backgroundImage.setBackgroundColor(backgroundColor);
            patternColor = checkColor = AndroidUtilities.getPatternColor(backgroundColor);
        }
        if (!Theme.hasThemeKey(Theme.key_chat_serviceBackground) || backgroundImage.getBackground() instanceof MotionBackgroundDrawable) {
            Theme.applyChatServiceMessageColor(new int[]{checkColor, checkColor, checkColor, checkColor}, backgroundImage.getBackground());
        } else if (Theme.getCachedWallpaper() instanceof MotionBackgroundDrawable) {
            int c = Theme.getColor(Theme.key_chat_serviceBackground);
            Theme.applyChatServiceMessageColor(new int[]{c, c, c, c}, backgroundImage.getBackground());
        }
        if (backgroundPlayAnimationImageView != null) {
            backgroundPlayAnimationImageView.setColorFilter(new PorterDuffColorFilter(Theme.getColor(Theme.key_chat_serviceText), PorterDuff.Mode.MULTIPLY));
        }
        if (messagesPlayAnimationImageView != null) {
            messagesPlayAnimationImageView.setColorFilter(new PorterDuffColorFilter(Theme.getColor(Theme.key_chat_serviceText), PorterDuff.Mode.MULTIPLY));
        }
        if (backgroundImage != null) {
            backgroundImage.getImageReceiver().setColorFilter(new PorterDuffColorFilter(patternColor, blendMode));
            backgroundImage.getImageReceiver().setAlpha(Math.abs(currentIntensity));
            backgroundImage.invalidate();
            if (Theme.getActiveTheme().isDark() && backgroundImage.getBackground() instanceof MotionBackgroundDrawable) {
                if (intensitySeekBar != null) {
                    intensitySeekBar.setTwoSided(true);
                }
                if (currentIntensity < 0) {
                    backgroundImage.getImageReceiver().setGradientBitmap(((MotionBackgroundDrawable) backgroundImage.getBackground()).getBitmap());
                }
            } else {
                backgroundImage.getImageReceiver().setGradientBitmap(null);
                if (intensitySeekBar != null) {
                    intensitySeekBar.setTwoSided(false);
                }
            }
            if (intensitySeekBar != null) {
                intensitySeekBar.setProgress(currentIntensity);
            }
        }
        if (listView2 != null) {
            listView2.invalidateViews();
        }
        if (backgroundButtonsContainer != null) {
            for (int a = 0, N = backgroundButtonsContainer.getChildCount(); a < N; a++) {
                backgroundButtonsContainer.getChildAt(a).invalidate();
            }
        }
        if (messagesButtonsContainer != null) {
            for (int a = 0, N = messagesButtonsContainer.getChildCount(); a < N; a++) {
                messagesButtonsContainer.getChildAt(a).invalidate();
            }
        }
        if (radialProgress != null) {
            radialProgress.setColors(Theme.key_chat_serviceBackground, Theme.key_chat_serviceBackground, Theme.key_chat_serviceText, Theme.key_chat_serviceText);
        }
    }

    private void setCurrentImage(boolean setThumb) {
        if (screenType == SCREEN_TYPE_PREVIEW && accent == null) {
            backgroundImage.setBackground(Theme.getCachedWallpaper());
        } else if (screenType == SCREEN_TYPE_CHANGE_BACKGROUND) {
            if (currentWallpaper instanceof TLRPC.TL_wallPaper) {
                TLRPC.TL_wallPaper wallPaper = (TLRPC.TL_wallPaper) currentWallpaper;
                TLRPC.PhotoSize thumb = setThumb ? FileLoader.getClosestPhotoSizeWithSize(wallPaper.document.thumbs, 100) : null;
                backgroundImage.setImage(ImageLocation.getForDocument(wallPaper.document), imageFilter, ImageLocation.getForDocument(thumb, wallPaper.document), "100_100_b", "jpg", wallPaper.document.size, 1, wallPaper);
            } else if (currentWallpaper instanceof WallpapersListActivity.ColorWallpaper) {
                WallpapersListActivity.ColorWallpaper wallPaper = (WallpapersListActivity.ColorWallpaper) currentWallpaper;
                backgroundRotation = wallPaper.gradientRotation;
                setBackgroundColor(wallPaper.color, 0, true, false);
                if (wallPaper.gradientColor1 != 0) {
                    setBackgroundColor(wallPaper.gradientColor1, 1, true, false);
                }
                setBackgroundColor(wallPaper.gradientColor2, 2, true, false);
                setBackgroundColor(wallPaper.gradientColor3, 3, true, false);
                if (selectedPattern != null) {
                    backgroundImage.setImage(ImageLocation.getForDocument(selectedPattern.document), imageFilter, null, null, "jpg", selectedPattern.document.size, 1, selectedPattern);
                } else if (Theme.DEFAULT_BACKGROUND_SLUG.equals(wallPaper.slug)) {
                    int w = Math.min(AndroidUtilities.displaySize.x, AndroidUtilities.displaySize.y);
                    int h = Math.max(AndroidUtilities.displaySize.x, AndroidUtilities.displaySize.y);
                    int patternColor;
                    if (Build.VERSION.SDK_INT >= 29) {
                        patternColor = 0x57000000;
                    } else {
                        patternColor = MotionBackgroundDrawable.getPatternColor(wallPaper.color, wallPaper.gradientColor1, wallPaper.gradientColor2, wallPaper.gradientColor3);
                    }
                    backgroundImage.setImageBitmap(SvgHelper.getBitmap(R.raw.default_pattern, w, h, patternColor));
                }
            } else if (currentWallpaper instanceof WallpapersListActivity.FileWallpaper) {
                if (currentWallpaperBitmap != null) {
                    backgroundImage.setImageBitmap(currentWallpaperBitmap);
                } else {
                    WallpapersListActivity.FileWallpaper wallPaper = (WallpapersListActivity.FileWallpaper) currentWallpaper;
                    if (wallPaper.originalPath != null) {
                        backgroundImage.setImage(wallPaper.originalPath.getAbsolutePath(), imageFilter, null);
                    } else if (wallPaper.path != null) {
                        backgroundImage.setImage(wallPaper.path.getAbsolutePath(), imageFilter, null);
                    } else if (Theme.THEME_BACKGROUND_SLUG.equals(wallPaper.slug)) {
                        backgroundImage.setImageDrawable(Theme.getThemedWallpaper(false, backgroundImage));
                    } else if (wallPaper.resId != 0) {
                        backgroundImage.setImageResource(wallPaper.resId);
                    }
                }
            } else if (currentWallpaper instanceof MediaController.SearchImage) {
                MediaController.SearchImage wallPaper = (MediaController.SearchImage) currentWallpaper;
                if (wallPaper.photo != null) {
                    TLRPC.PhotoSize thumb = FileLoader.getClosestPhotoSizeWithSize(wallPaper.photo.sizes, 100);
                    TLRPC.PhotoSize image = FileLoader.getClosestPhotoSizeWithSize(wallPaper.photo.sizes, maxWallpaperSize, true);
                    if (image == thumb) {
                        image = null;
                    }
                    int size = image != null ? image.size : 0;
                    backgroundImage.setImage(ImageLocation.getForPhoto(image, wallPaper.photo), imageFilter, ImageLocation.getForPhoto(thumb, wallPaper.photo), "100_100_b", "jpg", size, 1, wallPaper);
                } else {
                    backgroundImage.setImage(wallPaper.imageUrl, imageFilter, wallPaper.thumbUrl, "100_100_b");
                }
            }
        } else {
            if (backgroundGradientDisposable != null) {
                backgroundGradientDisposable.dispose();
                backgroundGradientDisposable = null;
            }
            int defaultBackground = Theme.getDefaultAccentColor(Theme.key_chat_wallpaper);
            int backgroundOverrideColor = (int) accent.backgroundOverrideColor;
            int backgroundColor = backgroundOverrideColor != 0 ? backgroundOverrideColor : defaultBackground;

            int defaultBackgroundGradient1 = Theme.getDefaultAccentColor(Theme.key_chat_wallpaper_gradient_to1);
            int backgroundGradientOverrideColor1 = (int) accent.backgroundGradientOverrideColor1;
            int color1;
            if (backgroundGradientOverrideColor1 == 0 && accent.backgroundGradientOverrideColor1 != 0) {
                color1 = 0;
            } else {
                color1 = backgroundGradientOverrideColor1 != 0 ? backgroundGradientOverrideColor1 : defaultBackgroundGradient1;
            }
            int defaultBackgroundGradient2 = Theme.getDefaultAccentColor(Theme.key_chat_wallpaper_gradient_to2);
            int backgroundGradientOverrideColor2 = (int) accent.backgroundGradientOverrideColor2;
            int color2;
            if (backgroundGradientOverrideColor2 == 0 && accent.backgroundGradientOverrideColor2 != 0) {
                color2 = 0;
            } else {
                color2 = backgroundGradientOverrideColor2 != 0 ? backgroundGradientOverrideColor2 : defaultBackgroundGradient2;
            }
            int defaultBackgroundGradient3 = Theme.getDefaultAccentColor(Theme.key_chat_wallpaper_gradient_to3);
            int backgroundGradientOverrideColor3 = (int) accent.backgroundGradientOverrideColor3;
            int color3;
            if (backgroundGradientOverrideColor3 == 0 && accent.backgroundGradientOverrideColor3 != 0) {
                color3 = 0;
            } else {
                color3 = backgroundGradientOverrideColor3 != 0 ? backgroundGradientOverrideColor3 : defaultBackgroundGradient3;
            }
            if (!TextUtils.isEmpty(accent.patternSlug) && !Theme.hasCustomWallpaper()) {
                Drawable backgroundDrawable;
                if (color2 != 0) {
                    Drawable currentBackground = backgroundImage.getBackground();
                    MotionBackgroundDrawable motionBackgroundDrawable;
                    if (currentBackground instanceof MotionBackgroundDrawable) {
                        motionBackgroundDrawable = (MotionBackgroundDrawable) currentBackground;
                    } else {
                        motionBackgroundDrawable = new MotionBackgroundDrawable();
                        motionBackgroundDrawable.setParentView(backgroundImage);
                        if (rotatePreview) {
                            motionBackgroundDrawable.rotatePreview(false);
                        }
                    }
                    motionBackgroundDrawable.setColors(backgroundColor, color1, color2, color3);
                    backgroundDrawable = motionBackgroundDrawable;
                } else if (color1 != 0) {
                    final BackgroundGradientDrawable.Orientation orientation = BackgroundGradientDrawable.getGradientOrientation(accent.backgroundRotation);
                    final BackgroundGradientDrawable backgroundGradientDrawable = new BackgroundGradientDrawable(orientation, new int[]{backgroundColor, color1});
                    final BackgroundGradientDrawable.Listener listener = new BackgroundGradientDrawable.ListenerAdapter() {
                        @Override
                        public void onSizeReady(int width, int height) {
                            final boolean isOrientationPortrait = AndroidUtilities.displaySize.x <= AndroidUtilities.displaySize.y;
                            final boolean isGradientPortrait = width <= height;
                            if (isOrientationPortrait == isGradientPortrait) {
                                backgroundImage.invalidate();
                            }
                        }
                    };
                    backgroundGradientDisposable = backgroundGradientDrawable.startDithering(BackgroundGradientDrawable.Sizes.ofDeviceScreen(), listener, 100);
                    backgroundDrawable = backgroundGradientDrawable;
                } else {
                    backgroundDrawable = new ColorDrawable(backgroundColor);
                }
                backgroundImage.setBackground(backgroundDrawable);
                if (selectedPattern != null) {
                    backgroundImage.setImage(ImageLocation.getForDocument(selectedPattern.document), imageFilter, null, null, "jpg", selectedPattern.document.size, 1, selectedPattern);
                }
            } else {
                Drawable backgroundDrawable = Theme.getCachedWallpaper();
                if (backgroundDrawable != null) {
                    if (backgroundDrawable instanceof MotionBackgroundDrawable) {
                        ((MotionBackgroundDrawable) backgroundDrawable).setParentView(backgroundImage);
                    }
                    backgroundImage.setBackground(backgroundDrawable);
                }
            }
            if (color1 == 0) {
                patternColor = checkColor = AndroidUtilities.getPatternColor(backgroundColor);
            } else {
                if (color2 != 0) {
                    patternColor = MotionBackgroundDrawable.getPatternColor(backgroundColor, color1, color2, color3);
                    checkColor = 0x2D000000;
                } else {
                    patternColor = checkColor = AndroidUtilities.getPatternColor(AndroidUtilities.getAverageColor(backgroundColor, color1));
                }
            }
            if (backgroundImage != null) {
                backgroundImage.getImageReceiver().setColorFilter(new PorterDuffColorFilter(patternColor, blendMode));
                backgroundImage.getImageReceiver().setAlpha(Math.abs(currentIntensity));
                backgroundImage.invalidate();
                if (Theme.getActiveTheme().isDark() && backgroundImage.getBackground() instanceof MotionBackgroundDrawable) {
                    if (intensitySeekBar != null) {
                        intensitySeekBar.setTwoSided(true);
                    }
                    if (currentIntensity < 0) {
                        backgroundImage.getImageReceiver().setGradientBitmap(((MotionBackgroundDrawable) backgroundImage.getBackground()).getBitmap());
                    }
                } else {
                    backgroundImage.getImageReceiver().setGradientBitmap(null);
                    if (intensitySeekBar != null) {
                        intensitySeekBar.setTwoSided(false);
                    }
                }
                if (intensitySeekBar != null) {
                    intensitySeekBar.setProgress(currentIntensity);
                }
            }
            if (backgroundCheckBoxView != null) {
                for (int a = 0; a < backgroundCheckBoxView.length; a++) {
                    backgroundCheckBoxView[a].setColor(0, backgroundColor);
                    backgroundCheckBoxView[a].setColor(1, color1);
                    backgroundCheckBoxView[a].setColor(2, color2);
                    backgroundCheckBoxView[a].setColor(3, color3);
                }
            }
            if (backgroundPlayAnimationImageView != null) {
                backgroundPlayAnimationImageView.setColorFilter(new PorterDuffColorFilter(Theme.getColor(Theme.key_chat_serviceText), PorterDuff.Mode.MULTIPLY));
            }
            if (messagesPlayAnimationImageView != null) {
                messagesPlayAnimationImageView.setColorFilter(new PorterDuffColorFilter(Theme.getColor(Theme.key_chat_serviceText), PorterDuff.Mode.MULTIPLY));
            }
            if (backgroundButtonsContainer != null) {
                for (int a = 0, N = backgroundButtonsContainer.getChildCount(); a < N; a++) {
                    backgroundButtonsContainer.getChildAt(a).invalidate();
                }
            }
            if (messagesButtonsContainer != null) {
                for (int a = 0, N = messagesButtonsContainer.getChildCount(); a < N; a++) {
                    messagesButtonsContainer.getChildAt(a).invalidate();
                }
            }
        }
        rotatePreview = false;
    }

    public static class DialogsAdapter extends RecyclerListView.SelectionAdapter {

        private Context mContext;

        private ArrayList<DialogCell.CustomDialog> dialogs;

        public DialogsAdapter(Context context) {
            mContext = context;
            dialogs = new ArrayList<>();

            int date = (int) (System.currentTimeMillis() / 1000);
            DialogCell.CustomDialog customDialog = new DialogCell.CustomDialog();
            customDialog.name = LocaleController.getString("ThemePreviewDialog1", R.string.ThemePreviewDialog1);
            customDialog.message = LocaleController.getString("ThemePreviewDialogMessage1", R.string.ThemePreviewDialogMessage1);
            customDialog.id = 0;
            customDialog.unread_count = 0;
            customDialog.pinned = true;
            customDialog.muted = false;
            customDialog.type = 0;
            customDialog.date = date;
            customDialog.verified = false;
            customDialog.isMedia = false;
            customDialog.sent = true;
            dialogs.add(customDialog);

            customDialog = new DialogCell.CustomDialog();
            customDialog.name = LocaleController.getString("ThemePreviewDialog2", R.string.ThemePreviewDialog2);
            customDialog.message = LocaleController.getString("ThemePreviewDialogMessage2", R.string.ThemePreviewDialogMessage2);
            customDialog.id = 1;
            customDialog.unread_count = 2;
            customDialog.pinned = false;
            customDialog.muted = false;
            customDialog.type = 0;
            customDialog.date = date - 60 * 60;
            customDialog.verified = false;
            customDialog.isMedia = false;
            customDialog.sent = false;
            dialogs.add(customDialog);

            customDialog = new DialogCell.CustomDialog();
            customDialog.name = LocaleController.getString("ThemePreviewDialog3", R.string.ThemePreviewDialog3);
            customDialog.message = LocaleController.getString("ThemePreviewDialogMessage3", R.string.ThemePreviewDialogMessage3);
            customDialog.id = 2;
            customDialog.unread_count = 3;
            customDialog.pinned = false;
            customDialog.muted = true;
            customDialog.type = 0;
            customDialog.date = date - 60 * 60 * 2;
            customDialog.verified = false;
            customDialog.isMedia = true;
            customDialog.sent = false;
            dialogs.add(customDialog);

            customDialog = new DialogCell.CustomDialog();
            customDialog.name = LocaleController.getString("ThemePreviewDialog4", R.string.ThemePreviewDialog4);
            customDialog.message = LocaleController.getString("ThemePreviewDialogMessage4", R.string.ThemePreviewDialogMessage4);
            customDialog.id = 3;
            customDialog.unread_count = 0;
            customDialog.pinned = false;
            customDialog.muted = false;
            customDialog.type = 2;
            customDialog.date = date - 60 * 60 * 3;
            customDialog.verified = false;
            customDialog.isMedia = false;
            customDialog.sent = false;
            dialogs.add(customDialog);

            customDialog = new DialogCell.CustomDialog();
            customDialog.name = LocaleController.getString("ThemePreviewDialog5", R.string.ThemePreviewDialog5);
            customDialog.message = LocaleController.getString("ThemePreviewDialogMessage5", R.string.ThemePreviewDialogMessage5);
            customDialog.id = 4;
            customDialog.unread_count = 0;
            customDialog.pinned = false;
            customDialog.muted = false;
            customDialog.type = 1;
            customDialog.date = date - 60 * 60 * 4;
            customDialog.verified = false;
            customDialog.isMedia = false;
            customDialog.sent = true;
            dialogs.add(customDialog);

            customDialog = new DialogCell.CustomDialog();
            customDialog.name = LocaleController.getString("ThemePreviewDialog6", R.string.ThemePreviewDialog6);
            customDialog.message = LocaleController.getString("ThemePreviewDialogMessage6", R.string.ThemePreviewDialogMessage6);
            customDialog.id = 5;
            customDialog.unread_count = 0;
            customDialog.pinned = false;
            customDialog.muted = false;
            customDialog.type = 0;
            customDialog.date = date - 60 * 60 * 5;
            customDialog.verified = false;
            customDialog.isMedia = false;
            customDialog.sent = false;
            dialogs.add(customDialog);

            customDialog = new DialogCell.CustomDialog();
            customDialog.name = LocaleController.getString("ThemePreviewDialog7", R.string.ThemePreviewDialog7);
            customDialog.message = LocaleController.getString("ThemePreviewDialogMessage7", R.string.ThemePreviewDialogMessage7);
            customDialog.id = 6;
            customDialog.unread_count = 0;
            customDialog.pinned = false;
            customDialog.muted = false;
            customDialog.type = 0;
            customDialog.date = date - 60 * 60 * 6;
            customDialog.verified = true;
            customDialog.isMedia = false;
            customDialog.sent = false;
            dialogs.add(customDialog);

            customDialog = new DialogCell.CustomDialog();
            customDialog.name = LocaleController.getString("ThemePreviewDialog8", R.string.ThemePreviewDialog8);
            customDialog.message = LocaleController.getString("ThemePreviewDialogMessage8", R.string.ThemePreviewDialogMessage8);
            customDialog.id = 0;
            customDialog.unread_count = 0;
            customDialog.pinned = false;
            customDialog.muted = false;
            customDialog.type = 0;
            customDialog.date = date - 60 * 60 * 7;
            customDialog.verified = true;
            customDialog.isMedia = false;
            customDialog.sent = false;
            dialogs.add(customDialog);
        }

        @Override
        public int getItemCount() {
            return dialogs.size();
        }

        @Override
        public boolean isEnabled(RecyclerView.ViewHolder holder) {
            return holder.getItemViewType() != 1;
        }

        @Override
        public RecyclerView.ViewHolder onCreateViewHolder(ViewGroup viewGroup, int viewType) {
            View view;
            if (viewType == 0) {
                view = new DialogCell(null, mContext, false, false);
            } else {
                view = new LoadingCell(mContext);
            }
            view.setLayoutParams(new RecyclerView.LayoutParams(RecyclerView.LayoutParams.MATCH_PARENT, RecyclerView.LayoutParams.WRAP_CONTENT));
            return new RecyclerListView.Holder(view);
        }

        @Override
        public void onBindViewHolder(RecyclerView.ViewHolder viewHolder, int i) {
            if (viewHolder.getItemViewType() == 0) {
                DialogCell cell = (DialogCell) viewHolder.itemView;
                cell.useSeparator = (i != getItemCount() - 1);
                cell.setDialog(dialogs.get(i));
            }
        }

        @Override
        public int getItemViewType(int i) {
            if (i == dialogs.size()) {
                return 1;
            }
            return 0;
        }
    }

    public class MessagesAdapter extends RecyclerListView.SelectionAdapter {

        private Context mContext;

        private ArrayList<MessageObject> messages;
        private boolean showSecretMessages = screenType == SCREEN_TYPE_PREVIEW && Utilities.random.nextInt(100) <= 1;

        public MessagesAdapter(Context context) {
            mContext = context;
            messages = new ArrayList<>();

            int date = (int) (System.currentTimeMillis() / 1000) - 60 * 60;

            TLRPC.Message message;
            MessageObject messageObject;
            if (screenType == SCREEN_TYPE_CHANGE_BACKGROUND) {
                message = new TLRPC.TL_message();
                if (currentWallpaper instanceof WallpapersListActivity.ColorWallpaper) {
                    message.message = LocaleController.getString("BackgroundColorSinglePreviewLine2", R.string.BackgroundColorSinglePreviewLine2);
                } else {
                    message.message = LocaleController.getString("BackgroundPreviewLine2", R.string.BackgroundPreviewLine2);
                }
                message.date = date + 60;
                message.dialog_id = 1;
                message.flags = 259;
                message.from_id = new TLRPC.TL_peerUser();
                message.from_id.user_id = UserConfig.getInstance(currentAccount).getClientUserId();
                message.id = 1;
                message.media = new TLRPC.TL_messageMediaEmpty();
                message.out = true;
                message.peer_id = new TLRPC.TL_peerUser();
                message.peer_id.user_id = 0;
                messageObject = new MessageObject(currentAccount, message, true, false);
                messageObject.eventId = 1;
                messageObject.resetLayout();
                messages.add(messageObject);

                message = new TLRPC.TL_message();
                if (currentWallpaper instanceof WallpapersListActivity.ColorWallpaper) {
                    message.message = LocaleController.getString("BackgroundColorSinglePreviewLine1", R.string.BackgroundColorSinglePreviewLine1);
                } else {
                    message.message = LocaleController.getString("BackgroundPreviewLine1", R.string.BackgroundPreviewLine1);
                }
                message.date = date + 60;
                message.dialog_id = 1;
                message.flags = 257 + 8;
                message.from_id = new TLRPC.TL_peerUser();
                message.id = 1;
                message.media = new TLRPC.TL_messageMediaEmpty();
                message.out = false;
                message.peer_id = new TLRPC.TL_peerUser();
                message.peer_id.user_id = UserConfig.getInstance(currentAccount).getClientUserId();
                messageObject = new MessageObject(currentAccount, message, true, false);
                messageObject.eventId = 1;
                messageObject.resetLayout();
                messages.add(messageObject);
            } else if (screenType == SCREEN_TYPE_ACCENT_COLOR) {
                message = new TLRPC.TL_message();
                message.media = new TLRPC.TL_messageMediaDocument();
                message.media.document = new TLRPC.TL_document();
                message.media.document.mime_type = "audio/mp3";
                message.media.document.file_reference = new byte[0];
                message.media.document.id = Integer.MIN_VALUE;
                message.media.document.size = (int) (1024 * 1024 * 2.5f);
                message.media.document.dc_id = Integer.MIN_VALUE;
                TLRPC.TL_documentAttributeFilename attributeFilename = new TLRPC.TL_documentAttributeFilename();
                attributeFilename.file_name = LocaleController.getString("NewThemePreviewReply2", R.string.NewThemePreviewReply2) + ".mp3";
                message.media.document.attributes.add(attributeFilename);
                message.date = date + 60;
                message.dialog_id = 1;
                message.flags = 259;
                message.from_id = new TLRPC.TL_peerUser();
                message.from_id.user_id = UserConfig.getInstance(UserConfig.selectedAccount).getClientUserId();
                message.id = 1;
                message.out = true;
                message.peer_id = new TLRPC.TL_peerUser();
                message.peer_id.user_id = 0;
                MessageObject replyMessageObject = new MessageObject(UserConfig.selectedAccount, message, true, false);

                if (BuildVars.DEBUG_PRIVATE_VERSION) {
                    message = new TLRPC.TL_message();
                    message.message = "this is very very long text\nthis is very very long text\nthis is very very long text\nthis is very very long text\nthis is very very long text\nthis is very very long text\nthis is very very long text\nthis is very very long text\nthis is very very long text\nthis is very very long text\nthis is very very long text\nthis is very very long text\nthis is very very long text\nthis is very very long text\nthis is very very long text\nthis is very very long text";
                    message.date = date + 960;
                    message.dialog_id = 1;
                    message.flags = 259;
                    message.from_id = new TLRPC.TL_peerUser();
                    message.from_id.user_id = UserConfig.getInstance(UserConfig.selectedAccount).getClientUserId();
                    message.id = 1;
                    message.media = new TLRPC.TL_messageMediaEmpty();
                    message.out = true;
                    message.peer_id = new TLRPC.TL_peerUser();
                    message.peer_id.user_id = 0;
                    MessageObject message1 = new MessageObject(UserConfig.selectedAccount, message, true, false);
                    message1.resetLayout();
                    message1.eventId = 1;
                    messages.add(message1);
                }

                message = new TLRPC.TL_message();
                String text = LocaleController.getString("NewThemePreviewLine3", R.string.NewThemePreviewLine3);
                StringBuilder builder = new StringBuilder(text);
                int index1 = text.indexOf('*');
                int index2 = text.lastIndexOf('*');
                if (index1 != -1 && index2 != -1) {
                    builder.replace(index2, index2 + 1, "");
                    builder.replace(index1, index1 + 1, "");
                    TLRPC.TL_messageEntityTextUrl entityUrl = new TLRPC.TL_messageEntityTextUrl();
                    entityUrl.offset = index1;
                    entityUrl.length = index2 - index1 - 1;
                    entityUrl.url = "https://telegram.org";
                    message.entities.add(entityUrl);
                }
                message.message = builder.toString();
                message.date = date + 960;
                message.dialog_id = 1;
                message.flags = 259;
                message.from_id = new TLRPC.TL_peerUser();
                message.from_id.user_id = UserConfig.getInstance(UserConfig.selectedAccount).getClientUserId();
                message.id = 1;
                message.media = new TLRPC.TL_messageMediaEmpty();
                message.out = true;
                message.peer_id = new TLRPC.TL_peerUser();
                message.peer_id.user_id = 0;


                MessageObject message1 = new MessageObject(UserConfig.selectedAccount, message, true, false);
                message1.resetLayout();
                message1.eventId = 1;
                messages.add(message1);

                message = new TLRPC.TL_message();
                message.message = LocaleController.getString("NewThemePreviewLine1", R.string.NewThemePreviewLine1);
                message.date = date + 60;
                message.dialog_id = 1;
                message.flags = 257 + 8;
                message.from_id = new TLRPC.TL_peerUser();
                message.id = 1;
                message.reply_to = new TLRPC.TL_messageReplyHeader();
                message.reply_to.reply_to_msg_id = 5;
                message.media = new TLRPC.TL_messageMediaEmpty();
                message.out = false;
                message.peer_id = new TLRPC.TL_peerUser();
                message.peer_id.user_id = UserConfig.getInstance(UserConfig.selectedAccount).getClientUserId();
                MessageObject message2 = new MessageObject(UserConfig.selectedAccount, message, true, false);
                message2.customReplyName = LocaleController.getString("NewThemePreviewName", R.string.NewThemePreviewName);
                message1.customReplyName = "Test User";
                message2.eventId = 1;
                message2.resetLayout();
                message2.replyMessageObject = replyMessageObject;
                message1.replyMessageObject = message2;
                messages.add(message2);

                messages.add(replyMessageObject);

                message = new TLRPC.TL_message();
                message.date = date + 120;
                message.dialog_id = 1;
                message.flags = 259;
                message.out = false;
                message.from_id = new TLRPC.TL_peerUser();
                message.id = 1;
                message.media = new TLRPC.TL_messageMediaDocument();
                message.media.flags |= 3;
                message.media.document = new TLRPC.TL_document();
                message.media.document.mime_type = "audio/ogg";
                message.media.document.file_reference = new byte[0];
                TLRPC.TL_documentAttributeAudio audio = new TLRPC.TL_documentAttributeAudio();
                audio.flags = 1028;
                audio.duration = 3;
                audio.voice = true;
                audio.waveform = new byte[]{0, 4, 17, -50, -93, 86, -103, -45, -12, -26, 63, -25, -3, 109, -114, -54, -4, -1,
                        -1, -1, -1, -29, -1, -1, -25, -1, -1, -97, -43, 57, -57, -108, 1, -91, -4, -47, 21, 99, 10, 97, 43,
                        45, 115, -112, -77, 51, -63, 66, 40, 34, -122, -116, 48, -124, 16, 66, -120, 16, 68, 16, 33, 4, 1};
                message.media.document.attributes.add(audio);
                message.out = true;
                message.peer_id = new TLRPC.TL_peerUser();
                message.peer_id.user_id = 0;
                messageObject = new MessageObject(currentAccount, message, true, false);
                messageObject.audioProgressSec = 1;
                messageObject.audioProgress = 0.3f;
                messageObject.useCustomPhoto = true;
                messages.add(messageObject);
            } else {
                if (showSecretMessages) {
                    TLRPC.TL_user user1 = new TLRPC.TL_user();
                    user1.id = Integer.MAX_VALUE;
                    user1.first_name = "Me";

                    TLRPC.TL_user user2 = new TLRPC.TL_user();
                    user2.id = Integer.MAX_VALUE - 1;
                    user2.first_name = "Serj";

                    ArrayList<TLRPC.User> users = new ArrayList<>();
                    users.add(user1);
                    users.add(user2);
                    MessagesController.getInstance(currentAccount).putUsers(users, true);

                    message = new TLRPC.TL_message();
                    message.message = "Guess why Half-Life 3 was never released.";
                    message.date = date + 960;
                    message.dialog_id = -1;
                    message.flags = 259;
                    message.id = Integer.MAX_VALUE - 1;
                    message.media = new TLRPC.TL_messageMediaEmpty();
                    message.out = false;
                    message.peer_id = new TLRPC.TL_peerChat();
                    message.peer_id.chat_id = 1;
                    message.from_id = new TLRPC.TL_peerUser();
                    message.from_id.user_id = user2.id;
                    messages.add(new MessageObject(currentAccount, message, true, false));

                    message = new TLRPC.TL_message();
                    message.message = "No.\n" +
                            "And every unnecessary ping of the dev delays the release for 10 days.\n" +
                            "Every request for ETA delays the release for 2 weeks.";
                    message.date = date + 960;
                    message.dialog_id = -1;
                    message.flags = 259;
                    message.id = 1;
                    message.media = new TLRPC.TL_messageMediaEmpty();
                    message.out = false;
                    message.peer_id = new TLRPC.TL_peerChat();
                    message.peer_id.chat_id = 1;
                    message.from_id = new TLRPC.TL_peerUser();
                    message.from_id.user_id = user2.id;
                    messages.add(new MessageObject(currentAccount, message, true, false));

                    message = new TLRPC.TL_message();
                    message.message = "Is source code for Android coming anytime soon?";
                    message.date = date + 600;
                    message.dialog_id = -1;
                    message.flags = 259;
                    message.id = 1;
                    message.media = new TLRPC.TL_messageMediaEmpty();
                    message.out = false;
                    message.peer_id = new TLRPC.TL_peerChat();
                    message.peer_id.chat_id = 1;
                    message.from_id = new TLRPC.TL_peerUser();
                    message.from_id.user_id = user1.id;
                    messages.add(new MessageObject(currentAccount, message, true, false));
                } else {
                    message = new TLRPC.TL_message();
                    message.message = LocaleController.getString("ThemePreviewLine1", R.string.ThemePreviewLine1);
                    message.date = date + 60;
                    message.dialog_id = 1;
                    message.flags = 259;
                    message.from_id = new TLRPC.TL_peerUser();
                    message.from_id.user_id = UserConfig.getInstance(currentAccount).getClientUserId();
                    message.id = 1;
                    message.media = new TLRPC.TL_messageMediaEmpty();
                    message.out = true;
                    message.peer_id = new TLRPC.TL_peerUser();
                    message.peer_id.user_id = 0;
                    MessageObject replyMessageObject = new MessageObject(currentAccount, message, true, false);

                    message = new TLRPC.TL_message();
                    message.message = LocaleController.getString("ThemePreviewLine2", R.string.ThemePreviewLine2);
                    message.date = date + 960;
                    message.dialog_id = 1;
                    message.flags = 259;
                    message.from_id = new TLRPC.TL_peerUser();
                    message.from_id.user_id = UserConfig.getInstance(currentAccount).getClientUserId();
                    message.id = 1;
                    message.media = new TLRPC.TL_messageMediaEmpty();
                    message.out = true;
                    message.peer_id = new TLRPC.TL_peerUser();
                    message.peer_id.user_id = 0;
                    messages.add(new MessageObject(currentAccount, message, true, false));

                    message = new TLRPC.TL_message();
                    message.date = date + 130;
                    message.dialog_id = 1;
                    message.flags = 259;
                    message.from_id = new TLRPC.TL_peerUser();
                    message.id = 5;
                    message.media = new TLRPC.TL_messageMediaDocument();
                    message.media.flags |= 3;
                    message.media.document = new TLRPC.TL_document();
                    message.media.document.mime_type = "audio/mp4";
                    message.media.document.file_reference = new byte[0];
                    TLRPC.TL_documentAttributeAudio audio = new TLRPC.TL_documentAttributeAudio();
                    audio.duration = 243;
                    audio.performer = LocaleController.getString("ThemePreviewSongPerformer", R.string.ThemePreviewSongPerformer);
                    audio.title = LocaleController.getString("ThemePreviewSongTitle", R.string.ThemePreviewSongTitle);
                    message.media.document.attributes.add(audio);
                    message.out = false;
                    message.peer_id = new TLRPC.TL_peerUser();
                    message.peer_id.user_id = UserConfig.getInstance(currentAccount).getClientUserId();
                    messages.add(new MessageObject(currentAccount, message, true, false));

                    message = new TLRPC.TL_message();
                    message.message = LocaleController.getString("ThemePreviewLine3", R.string.ThemePreviewLine3);
                    message.date = date + 60;
                    message.dialog_id = 1;
                    message.flags = 257 + 8;
                    message.from_id = new TLRPC.TL_peerUser();
                    message.id = 1;
                    message.reply_to = new TLRPC.TL_messageReplyHeader();
                    message.reply_to.reply_to_msg_id = 5;
                    message.media = new TLRPC.TL_messageMediaEmpty();
                    message.out = false;
                    message.peer_id = new TLRPC.TL_peerUser();
                    message.peer_id.user_id = UserConfig.getInstance(currentAccount).getClientUserId();
                    messageObject = new MessageObject(currentAccount, message, true, false);
                    messageObject.customReplyName = LocaleController.getString("ThemePreviewLine3Reply", R.string.ThemePreviewLine3Reply);
                    messageObject.replyMessageObject = replyMessageObject;
                    messages.add(messageObject);

                    message = new TLRPC.TL_message();
                    message.date = date + 120;
                    message.dialog_id = 1;
                    message.flags = 259;
                    message.from_id = new TLRPC.TL_peerUser();
                    message.from_id.user_id = UserConfig.getInstance(currentAccount).getClientUserId();
                    message.id = 1;
                    message.media = new TLRPC.TL_messageMediaDocument();
                    message.media.flags |= 3;
                    message.media.document = new TLRPC.TL_document();
                    message.media.document.mime_type = "audio/ogg";
                    message.media.document.file_reference = new byte[0];
                    audio = new TLRPC.TL_documentAttributeAudio();
                    audio.flags = 1028;
                    audio.duration = 3;
                    audio.voice = true;
                    audio.waveform = new byte[]{0, 4, 17, -50, -93, 86, -103, -45, -12, -26, 63, -25, -3, 109, -114, -54, -4, -1,
                            -1, -1, -1, -29, -1, -1, -25, -1, -1, -97, -43, 57, -57, -108, 1, -91, -4, -47, 21, 99, 10, 97, 43,
                            45, 115, -112, -77, 51, -63, 66, 40, 34, -122, -116, 48, -124, 16, 66, -120, 16, 68, 16, 33, 4, 1};
                    message.media.document.attributes.add(audio);
                    message.out = true;
                    message.peer_id = new TLRPC.TL_peerUser();
                    message.peer_id.user_id = 0;
                    messageObject = new MessageObject(currentAccount, message, true, false);
                    messageObject.audioProgressSec = 1;
                    messageObject.audioProgress = 0.3f;
                    messageObject.useCustomPhoto = true;
                    messages.add(messageObject);

                    messages.add(replyMessageObject);

                    message = new TLRPC.TL_message();
                    message.date = date + 10;
                    message.dialog_id = 1;
                    message.flags = 257;
                    message.from_id = new TLRPC.TL_peerUser();
                    message.id = 1;
                    message.media = new TLRPC.TL_messageMediaPhoto();
                    message.media.flags |= 3;
                    message.media.photo = new TLRPC.TL_photo();
                    message.media.photo.file_reference = new byte[0];
                    message.media.photo.has_stickers = false;
                    message.media.photo.id = 1;
                    message.media.photo.access_hash = 0;
                    message.media.photo.date = date;
                    TLRPC.TL_photoSize photoSize = new TLRPC.TL_photoSize();
                    photoSize.size = 0;
                    photoSize.w = 500;
                    photoSize.h = 302;
                    photoSize.type = "s";
                    photoSize.location = new TLRPC.TL_fileLocationUnavailable();
                    message.media.photo.sizes.add(photoSize);
                    message.message = LocaleController.getString("ThemePreviewLine4", R.string.ThemePreviewLine4);
                    message.out = false;
                    message.peer_id = new TLRPC.TL_peerUser();
                    message.peer_id.user_id = UserConfig.getInstance(currentAccount).getClientUserId();
                    messageObject = new MessageObject(currentAccount, message, true, false);
                    messageObject.useCustomPhoto = true;
                    messages.add(messageObject);
                }
            }
        }

        private boolean hasButtons() {
            return messagesButtonsContainer != null && screenType == SCREEN_TYPE_ACCENT_COLOR && colorType == 3 && accent.myMessagesGradientAccentColor2 != 0 ||
                backgroundButtonsContainer != null && (screenType == SCREEN_TYPE_CHANGE_BACKGROUND || screenType == SCREEN_TYPE_ACCENT_COLOR && colorType == 2);
        }

        @Override
        public int getItemCount() {
            int count = messages.size();
            if (hasButtons()) {
                count++;
            }
            return count;
        }

        @Override
        public boolean isEnabled(RecyclerView.ViewHolder holder) {
            return false;
        }

        @Override
        public RecyclerView.ViewHolder onCreateViewHolder(ViewGroup viewGroup, int viewType) {
            View view;
            if (viewType == 0) {
                view = new ChatMessageCell(mContext, false, new Theme.ResourcesProvider() {
                    @Override
                    public Integer getColor(String key) {
                        return Theme.getColor(key);
                    }

                    @Override
                    public Drawable getDrawable(String drawableKey) {
                        if (drawableKey.equals(Theme.key_drawable_msgOut)) {
                            return msgOutDrawable;
                        }
                        if (drawableKey.equals(Theme.key_drawable_msgOutSelected)) {
                            return msgOutDrawableSelected;
                        }
                        if (drawableKey.equals(Theme.key_drawable_msgOutMedia)) {
                            return msgOutMediaDrawable;
                        }
                        if (drawableKey.equals(Theme.key_drawable_msgOutMediaSelected)) {
                            return msgOutMediaDrawableSelected;
                        }
                        return Theme.getThemeDrawable(drawableKey);
                    }
                });
                ChatMessageCell chatMessageCell = (ChatMessageCell) view;
                chatMessageCell.setDelegate(new ChatMessageCell.ChatMessageCellDelegate() {

                });
            } else if (viewType == 1) {
                view = new ChatActionCell(mContext);
                ((ChatActionCell) view).setDelegate(new ChatActionCell.ChatActionCellDelegate() {

                });
            } else if (viewType == 2) {
                if (backgroundButtonsContainer.getParent() != null) {
                    ((ViewGroup) backgroundButtonsContainer.getParent()).removeView(backgroundButtonsContainer);
                }
                FrameLayout frameLayout = new FrameLayout(mContext) {
                    @Override
                    protected void onMeasure(int widthMeasureSpec, int heightMeasureSpec) {
                        super.onMeasure(MeasureSpec.makeMeasureSpec(MeasureSpec.getSize(widthMeasureSpec), MeasureSpec.EXACTLY), MeasureSpec.makeMeasureSpec(AndroidUtilities.dp(60), MeasureSpec.EXACTLY));
                    }
                };
                frameLayout.addView(backgroundButtonsContainer, LayoutHelper.createFrame(LayoutHelper.MATCH_PARENT, 76, Gravity.CENTER));
                view = frameLayout;
            } else {
                if (messagesButtonsContainer.getParent() != null) {
                    ((ViewGroup) messagesButtonsContainer.getParent()).removeView(messagesButtonsContainer);
                }
                FrameLayout frameLayout = new FrameLayout(mContext) {
                    @Override
                    protected void onMeasure(int widthMeasureSpec, int heightMeasureSpec) {
                        super.onMeasure(MeasureSpec.makeMeasureSpec(MeasureSpec.getSize(widthMeasureSpec), MeasureSpec.EXACTLY), MeasureSpec.makeMeasureSpec(AndroidUtilities.dp(60), MeasureSpec.EXACTLY));
                    }
                };
                frameLayout.addView(messagesButtonsContainer, LayoutHelper.createFrame(LayoutHelper.MATCH_PARENT, 76, Gravity.CENTER));
                view = frameLayout;
            }
            view.setLayoutParams(new RecyclerView.LayoutParams(RecyclerView.LayoutParams.MATCH_PARENT, RecyclerView.LayoutParams.WRAP_CONTENT));
            return new RecyclerListView.Holder(view);
        }

        @Override
        public void onBindViewHolder(RecyclerView.ViewHolder holder, int position) {
            int type = holder.getItemViewType();
            if (type != 2 && type != 3) {
                if (hasButtons()) {
                    position--;
                }
                MessageObject message = messages.get(position);
                View view = holder.itemView;

                if (view instanceof ChatMessageCell) {
                    ChatMessageCell messageCell = (ChatMessageCell) view;
                    messageCell.isChat = false;
                    int nextType = getItemViewType(position - 1);
                    int prevType = getItemViewType(position + 1);
                    boolean pinnedBotton;
                    boolean pinnedTop;
                    if (!(message.messageOwner.reply_markup instanceof TLRPC.TL_replyInlineMarkup) && nextType == holder.getItemViewType()) {
                        MessageObject nextMessage = messages.get(position - 1);
                        pinnedBotton = nextMessage.isOutOwner() == message.isOutOwner() && Math.abs(nextMessage.messageOwner.date - message.messageOwner.date) <= 5 * 60;
                    } else {
                        pinnedBotton = false;
                    }
                    if (prevType == holder.getItemViewType() && position + 1 < messages.size()) {
                        MessageObject prevMessage = messages.get(position + 1);
                        pinnedTop = !(prevMessage.messageOwner.reply_markup instanceof TLRPC.TL_replyInlineMarkup) && prevMessage.isOutOwner() == message.isOutOwner() && Math.abs(prevMessage.messageOwner.date - message.messageOwner.date) <= 5 * 60;
                    } else {
                        pinnedTop = false;
                    }
                    messageCell.isChat = showSecretMessages;
                    messageCell.setFullyDraw(true);
                    messageCell.setMessageObject(message, null, pinnedBotton, pinnedTop);
                } else if (view instanceof ChatActionCell) {
                    ChatActionCell actionCell = (ChatActionCell) view;
                    actionCell.setMessageObject(message);
                    actionCell.setAlpha(1.0f);
                }
            }
        }

        @Override
        public int getItemViewType(int position) {
            if (hasButtons()) {
                if (position == 0) {
                    if (colorType == 3) {
                        return 3;
                    } else {
                        return 2;
                    }
                }
                position--;
            }
            if (position >= 0 && position < messages.size()) {
                return messages.get(position).contentType;
            }
            return 4;
        }
    }

    private class PatternsAdapter extends RecyclerListView.SelectionAdapter {

        private Context mContext;

        public PatternsAdapter(Context context) {
            mContext = context;
        }

        @Override
        public int getItemViewType(int position) {
            return 0;
        }

        @Override
        public int getItemCount() {
            return patterns != null ? patterns.size() : 0;
        }

        @Override
        public boolean isEnabled(RecyclerView.ViewHolder holder) {
            return false;
        }

        @Override
        public RecyclerView.ViewHolder onCreateViewHolder(ViewGroup parent, int viewType) {
            PatternCell view = new PatternCell(mContext, maxWallpaperSize, new PatternCell.PatternCellDelegate() {
                @Override
                public TLRPC.TL_wallPaper getSelectedPattern() {
                    return selectedPattern;
                }

                @Override
                public int getCheckColor() {
                    return checkColor;
                }

                @Override
                public int getBackgroundColor() {
                    if (screenType == SCREEN_TYPE_CHANGE_BACKGROUND) {
                        return backgroundColor;
                    }
                    int defaultBackground = Theme.getDefaultAccentColor(Theme.key_chat_wallpaper);
                    int backgroundOverrideColor = (int) accent.backgroundOverrideColor;
                    return backgroundOverrideColor != 0 ? backgroundOverrideColor : defaultBackground;
                }

                @Override
                public int getBackgroundGradientColor1() {
                    if (screenType == SCREEN_TYPE_CHANGE_BACKGROUND) {
                        return backgroundGradientColor1;
                    }
                    int defaultBackgroundGradient = Theme.getDefaultAccentColor(Theme.key_chat_wallpaper_gradient_to1);
                    int backgroundGradientOverrideColor = (int) accent.backgroundGradientOverrideColor1;
                    return backgroundGradientOverrideColor != 0 ? backgroundGradientOverrideColor : defaultBackgroundGradient;
                }

                @Override
                public int getBackgroundGradientColor2() {
                    if (screenType == SCREEN_TYPE_CHANGE_BACKGROUND) {
                        return backgroundGradientColor2;
                    }
                    int defaultBackgroundGradient = Theme.getDefaultAccentColor(Theme.key_chat_wallpaper_gradient_to2);
                    int backgroundGradientOverrideColor = (int) accent.backgroundGradientOverrideColor2;
                    return backgroundGradientOverrideColor != 0 ? backgroundGradientOverrideColor : defaultBackgroundGradient;
                }

                @Override
                public int getBackgroundGradientColor3() {
                    if (screenType == SCREEN_TYPE_CHANGE_BACKGROUND) {
                        return backgroundGradientColor3;
                    }
                    int defaultBackgroundGradient = Theme.getDefaultAccentColor(Theme.key_chat_wallpaper_gradient_to3);
                    int backgroundGradientOverrideColor = (int) accent.backgroundGradientOverrideColor3;
                    return backgroundGradientOverrideColor != 0 ? backgroundGradientOverrideColor : defaultBackgroundGradient;
                }

                @Override
                public int getBackgroundGradientAngle() {
                    if (screenType == SCREEN_TYPE_CHANGE_BACKGROUND) {
                        return backgroundRotation;
                    }
                    return accent.backgroundRotation;
                }

                @Override
                public float getIntensity() {
                    return currentIntensity;
                }

                @Override
                public int getPatternColor() {
                    return patternColor;
                }
            });
            return new RecyclerListView.Holder(view);
        }

        @Override
        public void onBindViewHolder(RecyclerView.ViewHolder holder, int position) {
            PatternCell view = (PatternCell) holder.itemView;
            view.setPattern((TLRPC.TL_wallPaper) patterns.get(position));
            view.getImageReceiver().setColorFilter(new PorterDuffColorFilter(patternColor, blendMode));
            if (Build.VERSION.SDK_INT >= 29) {
                int color2 = 0;
                if (screenType == SCREEN_TYPE_ACCENT_COLOR) {
                    int defaultBackgroundGradient2 = Theme.getDefaultAccentColor(Theme.key_chat_wallpaper_gradient_to2);
                    int backgroundGradientOverrideColor2 = (int) accent.backgroundGradientOverrideColor2;
                    if (backgroundGradientOverrideColor2 == 0 && accent.backgroundGradientOverrideColor2 != 0) {
                        color2 = 0;
                    } else {
                        color2 = backgroundGradientOverrideColor2 != 0 ? backgroundGradientOverrideColor2 : defaultBackgroundGradient2;
                    }
                } else if (currentWallpaper instanceof WallpapersListActivity.ColorWallpaper) {
                    color2 = backgroundGradientColor2;
                }
                if (color2 != 0 && currentIntensity >= 0) {
                    backgroundImage.getImageReceiver().setBlendMode(BlendMode.SOFT_LIGHT);
                } else {
                    view.getImageReceiver().setBlendMode(null);
                }
            }
        }
    }

    private List<ThemeDescription> getThemeDescriptionsInternal() {
        ThemeDescription.ThemeDescriptionDelegate descriptionDelegate = () -> {
            if (dropDownContainer != null) {
                dropDownContainer.redrawPopup(Theme.getColor(Theme.key_actionBarDefaultSubmenuBackground));
                dropDownContainer.setPopupItemsColor(Theme.getColor(Theme.key_actionBarDefaultSubmenuItem), false);
            }
            if (sheetDrawable != null) {
                sheetDrawable.setColorFilter(new PorterDuffColorFilter(Theme.getColor(Theme.key_windowBackgroundWhite), PorterDuff.Mode.SRC_IN));
            }
        };

        List<ThemeDescription> items = new ArrayList<>();
        items.add(new ThemeDescription(page1, ThemeDescription.FLAG_BACKGROUND, null, null, null, descriptionDelegate, Theme.key_windowBackgroundWhite));
        items.add(new ThemeDescription(viewPager, ThemeDescription.FLAG_LISTGLOWCOLOR, null, null, null, null, Theme.key_actionBarDefault));

        items.add(new ThemeDescription(actionBar, ThemeDescription.FLAG_BACKGROUND, null, null, null, null, Theme.key_actionBarDefault));
        items.add(new ThemeDescription(actionBar, ThemeDescription.FLAG_AB_SELECTORCOLOR, null, null, null, null, Theme.key_actionBarDefaultSelector));
        items.add(new ThemeDescription(actionBar, ThemeDescription.FLAG_AB_TITLECOLOR, null, null, null, null, Theme.key_actionBarDefaultTitle));
        items.add(new ThemeDescription(actionBar, ThemeDescription.FLAG_AB_SEARCH, null, null, null, null, Theme.key_actionBarDefaultSearch));
        items.add(new ThemeDescription(actionBar, ThemeDescription.FLAG_AB_SEARCHPLACEHOLDER, null, null, null, null, Theme.key_actionBarDefaultSearchPlaceholder));

        items.add(new ThemeDescription(actionBar2, ThemeDescription.FLAG_BACKGROUND, null, null, null, null, Theme.key_actionBarDefault));
        items.add(new ThemeDescription(actionBar2, ThemeDescription.FLAG_AB_TITLECOLOR, null, null, null, null, Theme.key_actionBarDefaultTitle));
        items.add(new ThemeDescription(actionBar2, ThemeDescription.FLAG_AB_SUBTITLECOLOR, null, null, null, null, Theme.key_actionBarDefaultSubtitle));
        items.add(new ThemeDescription(actionBar2, ThemeDescription.FLAG_AB_SELECTORCOLOR, null, null, null, null, Theme.key_actionBarDefaultSelector));
        items.add(new ThemeDescription(actionBar2, ThemeDescription.FLAG_AB_SUBMENUBACKGROUND, null, null, null, descriptionDelegate, Theme.key_actionBarDefaultSubmenuBackground));
        items.add(new ThemeDescription(actionBar2, ThemeDescription.FLAG_AB_SUBMENUITEM, null, null, null, descriptionDelegate, Theme.key_actionBarDefaultSubmenuItem));

        items.add(new ThemeDescription(listView, ThemeDescription.FLAG_LISTGLOWCOLOR, null, null, null, null, Theme.key_actionBarDefault));
        items.add(new ThemeDescription(listView2, ThemeDescription.FLAG_LISTGLOWCOLOR, null, null, null, null, Theme.key_actionBarDefault));

        items.add(new ThemeDescription(floatingButton, ThemeDescription.FLAG_IMAGECOLOR, null, null, null, null, Theme.key_chats_actionIcon));
        items.add(new ThemeDescription(floatingButton, ThemeDescription.FLAG_BACKGROUNDFILTER, null, null, null, null, Theme.key_chats_actionBackground));
        items.add(new ThemeDescription(floatingButton, ThemeDescription.FLAG_BACKGROUNDFILTER | ThemeDescription.FLAG_DRAWABLESELECTEDSTATE, null, null, null, null, Theme.key_chats_actionPressedBackground));

        if (!useDefaultThemeForButtons) {
            items.add(new ThemeDescription(saveButtonsContainer, ThemeDescription.FLAG_BACKGROUND, null, null, null, null, Theme.key_windowBackgroundWhite));
            items.add(new ThemeDescription(cancelButton, ThemeDescription.FLAG_TEXTCOLOR, null, null, null, null, Theme.key_chat_fieldOverlayText));
            items.add(new ThemeDescription(doneButton, ThemeDescription.FLAG_TEXTCOLOR, null, null, null, null, Theme.key_chat_fieldOverlayText));
        }

        if (colorPicker != null) {
            colorPicker.provideThemeDescriptions(items);
        }

        if (patternLayout != null) {
            for (int a = 0; a < patternLayout.length; a++) {
                items.add(new ThemeDescription(patternLayout[a], 0, null, null, new Drawable[]{Theme.chat_composeShadowDrawable}, null, Theme.key_chat_messagePanelShadow));
                items.add(new ThemeDescription(patternLayout[a], 0, null, Theme.chat_composeBackgroundPaint, null, null, Theme.key_chat_messagePanelBackground));
            }

            for (int a = 0; a < patternsButtonsContainer.length; a++) {
                items.add(new ThemeDescription(patternsButtonsContainer[a], 0, null, null, new Drawable[]{Theme.chat_composeShadowDrawable}, null, Theme.key_chat_messagePanelShadow));
                items.add(new ThemeDescription(patternsButtonsContainer[a], 0, null, Theme.chat_composeBackgroundPaint, null, null, Theme.key_chat_messagePanelBackground));
            }

            items.add(new ThemeDescription(bottomOverlayChat, 0, null, null, new Drawable[]{Theme.chat_composeShadowDrawable}, null, Theme.key_chat_messagePanelShadow));
            items.add(new ThemeDescription(bottomOverlayChat, 0, null, Theme.chat_composeBackgroundPaint, null, null, Theme.key_chat_messagePanelBackground));
            items.add(new ThemeDescription(bottomOverlayChatText, ThemeDescription.FLAG_TEXTCOLOR, null, null, null, null, Theme.key_chat_fieldOverlayText));

            for (int a = 0; a < patternsSaveButton.length; a++) {
                items.add(new ThemeDescription(patternsSaveButton[a], ThemeDescription.FLAG_TEXTCOLOR, null, null, null, null, Theme.key_chat_fieldOverlayText));
            }
            for (int a = 0; a < patternsCancelButton.length; a++) {
                items.add(new ThemeDescription(patternsCancelButton[a], ThemeDescription.FLAG_TEXTCOLOR, null, null, null, null, Theme.key_chat_fieldOverlayText));
            }

            items.add(new ThemeDescription(intensitySeekBar, 0, new Class[]{SeekBarView.class}, new String[]{"innerPaint1"}, null, null, null, Theme.key_player_progressBackground));
            items.add(new ThemeDescription(intensitySeekBar, 0, new Class[]{SeekBarView.class}, new String[]{"outerPaint1"}, null, null, null, Theme.key_player_progress));

            items.add(new ThemeDescription(intensityCell, 0, new Class[]{HeaderCell.class}, new String[]{"textView"}, null, null, null, Theme.key_windowBackgroundWhiteBlueHeader));

            items.add(new ThemeDescription(listView2, 0, new Class[]{ChatMessageCell.class}, null, new Drawable[]{Theme.chat_msgInDrawable, Theme.chat_msgInMediaDrawable}, null, Theme.key_chat_inBubble));
            items.add(new ThemeDescription(listView2, 0, new Class[]{ChatMessageCell.class}, null, new Drawable[]{Theme.chat_msgInSelectedDrawable, Theme.chat_msgInMediaSelectedDrawable}, null, Theme.key_chat_inBubbleSelected));
            items.add(new ThemeDescription(listView2, 0, new Class[]{ChatMessageCell.class}, null, Theme.chat_msgInDrawable.getShadowDrawables(), null, Theme.key_chat_inBubbleShadow));
            items.add(new ThemeDescription(listView2, 0, new Class[]{ChatMessageCell.class}, null, Theme.chat_msgInMediaDrawable.getShadowDrawables(), null, Theme.key_chat_inBubbleShadow));
            items.add(new ThemeDescription(listView2, 0, new Class[]{ChatMessageCell.class}, null, new Drawable[]{msgOutDrawable, msgOutMediaDrawable}, null, Theme.key_chat_outBubble));
            items.add(new ThemeDescription(listView2, 0, new Class[]{ChatMessageCell.class}, null, new Drawable[]{msgOutDrawable, msgOutMediaDrawable}, null, Theme.key_chat_outBubbleGradient1));
            items.add(new ThemeDescription(listView2, 0, new Class[]{ChatMessageCell.class}, null, new Drawable[]{msgOutDrawable, msgOutMediaDrawable}, null, Theme.key_chat_outBubbleGradient2));
            items.add(new ThemeDescription(listView2, 0, new Class[]{ChatMessageCell.class}, null, new Drawable[]{msgOutDrawable, msgOutMediaDrawable}, null, Theme.key_chat_outBubbleGradient3));
            items.add(new ThemeDescription(listView2, 0, new Class[]{ChatMessageCell.class}, null, new Drawable[]{Theme.chat_msgOutSelectedDrawable, Theme.chat_msgOutMediaSelectedDrawable}, null, Theme.key_chat_outBubbleSelected));
            items.add(new ThemeDescription(listView2, 0, new Class[]{ChatMessageCell.class}, null, Theme.chat_msgOutDrawable.getShadowDrawables(), null, Theme.key_chat_outBubbleShadow));
            items.add(new ThemeDescription(listView2, 0, new Class[]{ChatMessageCell.class}, null, Theme.chat_msgOutMediaDrawable.getShadowDrawables(), null, Theme.key_chat_outBubbleShadow));
            items.add(new ThemeDescription(listView2, 0, new Class[]{ChatMessageCell.class}, null, null, null, Theme.key_chat_messageTextIn));
            items.add(new ThemeDescription(listView2, 0, new Class[]{ChatMessageCell.class}, null, null, null, Theme.key_chat_messageTextOut));
            items.add(new ThemeDescription(listView2, 0, new Class[]{ChatMessageCell.class}, null, new Drawable[]{Theme.chat_msgOutCheckDrawable}, null, Theme.key_chat_outSentCheck));
            items.add(new ThemeDescription(listView2, 0, new Class[]{ChatMessageCell.class}, null, new Drawable[]{Theme.chat_msgOutCheckSelectedDrawable}, null, Theme.key_chat_outSentCheckSelected));
            items.add(new ThemeDescription(listView2, 0, new Class[]{ChatMessageCell.class}, null, new Drawable[]{Theme.chat_msgOutCheckReadDrawable, Theme.chat_msgOutHalfCheckDrawable}, null, Theme.key_chat_outSentCheckRead));
            items.add(new ThemeDescription(listView2, 0, new Class[]{ChatMessageCell.class}, null, new Drawable[]{Theme.chat_msgOutCheckReadSelectedDrawable, Theme.chat_msgOutHalfCheckSelectedDrawable}, null, Theme.key_chat_outSentCheckReadSelected));
            items.add(new ThemeDescription(listView2, 0, new Class[]{ChatMessageCell.class}, null, new Drawable[]{Theme.chat_msgMediaCheckDrawable, Theme.chat_msgMediaHalfCheckDrawable}, null, Theme.key_chat_mediaSentCheck));
            items.add(new ThemeDescription(listView2, 0, new Class[]{ChatMessageCell.class}, null, null, null, Theme.key_chat_inReplyLine));
            items.add(new ThemeDescription(listView2, 0, new Class[]{ChatMessageCell.class}, null, null, null, Theme.key_chat_outReplyLine));
            items.add(new ThemeDescription(listView2, 0, new Class[]{ChatMessageCell.class}, null, null, null, Theme.key_chat_inReplyNameText));
            items.add(new ThemeDescription(listView2, 0, new Class[]{ChatMessageCell.class}, null, null, null, Theme.key_chat_outReplyNameText));
            items.add(new ThemeDescription(listView2, 0, new Class[]{ChatMessageCell.class}, null, null, null, Theme.key_chat_inReplyMessageText));
            items.add(new ThemeDescription(listView2, 0, new Class[]{ChatMessageCell.class}, null, null, null, Theme.key_chat_outReplyMessageText));
            items.add(new ThemeDescription(listView2, 0, new Class[]{ChatMessageCell.class}, null, null, null, Theme.key_chat_inReplyMediaMessageSelectedText));
            items.add(new ThemeDescription(listView2, 0, new Class[]{ChatMessageCell.class}, null, null, null, Theme.key_chat_outReplyMediaMessageSelectedText));
            items.add(new ThemeDescription(listView2, 0, new Class[]{ChatMessageCell.class}, null, null, null, Theme.key_chat_inTimeText));
            items.add(new ThemeDescription(listView2, 0, new Class[]{ChatMessageCell.class}, null, null, null, Theme.key_chat_outTimeText));
            items.add(new ThemeDescription(listView2, 0, new Class[]{ChatMessageCell.class}, null, null, null, Theme.key_chat_inTimeSelectedText));
            items.add(new ThemeDescription(listView2, 0, new Class[]{ChatMessageCell.class}, null, null, null, Theme.key_chat_outTimeSelectedText));
        }

        return items;
    }
}<|MERGE_RESOLUTION|>--- conflicted
+++ resolved
@@ -1542,21 +1542,11 @@
                             }
                         }
                     });
-<<<<<<< HEAD
 
                     messagesPlayAnimationImageView = new ImageView(context);
                     messagesPlayAnimationImageView.setScaleType(ImageView.ScaleType.CENTER);
                     messagesPlayAnimationImageView.setImageResource(R.drawable.bg_rotate_large);
                     messagesPlayAnimationView.addView(messagesPlayAnimationImageView, LayoutHelper.createFrame(LayoutHelper.WRAP_CONTENT, LayoutHelper.WRAP_CONTENT, Gravity.CENTER));
-                }
-
-=======
-
-                    messagesPlayAnimationImageView = new ImageView(context);
-                    messagesPlayAnimationImageView.setScaleType(ImageView.ScaleType.CENTER);
-                    messagesPlayAnimationImageView.setImageResource(R.drawable.bg_rotate_large);
-                    messagesPlayAnimationView.addView(messagesPlayAnimationImageView, LayoutHelper.createFrame(LayoutHelper.WRAP_CONTENT, LayoutHelper.WRAP_CONTENT, Gravity.CENTER));
->>>>>>> e3fcc75e
 
                     for (int a = 0; a < 2; a++) {
                         final int num = a;
