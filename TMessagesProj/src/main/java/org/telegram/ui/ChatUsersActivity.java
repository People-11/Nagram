/*
 * This is the source code of Telegram for Android v. 5.x.x.
 * It is licensed under GNU GPL v. 2 or later.
 * You should have received a copy of the license in this archive (see LICENSE).
 *
 * Copyright Nikolai Kudashov, 2013-2018.
 */

package org.telegram.ui;

import android.animation.Animator;
import android.animation.AnimatorListenerAdapter;
import android.animation.AnimatorSet;
import android.animation.ObjectAnimator;
import android.content.Context;
import android.graphics.Canvas;
import android.graphics.Paint;
import android.graphics.PorterDuff;
import android.graphics.PorterDuffColorFilter;
import android.os.Bundle;
import android.text.SpannableStringBuilder;
import android.text.Spanned;
import android.text.TextPaint;
import android.text.TextUtils;
import android.text.style.ForegroundColorSpan;
import android.util.SparseArray;
import android.util.SparseIntArray;
import android.util.TypedValue;
import android.view.Gravity;
import android.view.MotionEvent;
import android.view.View;
import android.view.ViewGroup;
import android.view.ViewTreeObserver;
import android.view.accessibility.AccessibilityNodeInfo;
import android.widget.EditText;
import android.widget.FrameLayout;
import android.widget.ImageView;
import android.widget.LinearLayout;
import android.widget.TextView;

import androidx.collection.LongSparseArray;
import androidx.recyclerview.widget.DefaultItemAnimator;
import androidx.recyclerview.widget.DiffUtil;
import androidx.recyclerview.widget.LinearLayoutManager;
import androidx.recyclerview.widget.RecyclerView;

import org.telegram.messenger.AndroidUtilities;
import org.telegram.messenger.ChatObject;
import org.telegram.messenger.FileLog;
import org.telegram.messenger.LocaleController;
import org.telegram.messenger.MessageObject;
import org.telegram.messenger.MessagesController;
import org.telegram.messenger.NotificationCenter;
import org.telegram.messenger.R;
import org.telegram.messenger.UserObject;
import org.telegram.messenger.Utilities;
import org.telegram.tgnet.TLObject;
import org.telegram.tgnet.TLRPC;
import org.telegram.ui.ActionBar.ActionBar;
import org.telegram.ui.ActionBar.ActionBarMenu;
import org.telegram.ui.ActionBar.ActionBarMenuItem;
import org.telegram.ui.ActionBar.AlertDialog;
import org.telegram.ui.ActionBar.BaseFragment;
import org.telegram.ui.ActionBar.Theme;
import org.telegram.ui.ActionBar.ThemeDescription;
import org.telegram.ui.Adapters.SearchAdapterHelper;
import org.telegram.ui.Cells.GraySectionCell;
import org.telegram.ui.Cells.HeaderCell;
import org.telegram.ui.Cells.LoadingCell;
import org.telegram.ui.Cells.ManageChatTextCell;
import org.telegram.ui.Cells.ManageChatUserCell;
import org.telegram.ui.Cells.ShadowSectionCell;
import org.telegram.ui.Cells.TextCheckCell2;
import org.telegram.ui.Cells.TextInfoPrivacyCell;
import org.telegram.ui.Cells.TextSettingsCell;
import org.telegram.ui.Components.BulletinFactory;
import org.telegram.ui.Components.FlickerLoadingView;
import org.telegram.ui.Components.GigagroupConvertAlert;
import org.telegram.ui.Components.IntSeekBarAccessibilityDelegate;
import org.telegram.ui.Components.LayoutHelper;
import org.telegram.ui.Components.RadialProgressView;
import org.telegram.ui.Components.RecyclerListView;
import org.telegram.ui.Components.SeekBarAccessibilityDelegate;
import org.telegram.ui.Components.StickerEmptyView;
import org.telegram.ui.Components.UndoView;

import java.util.ArrayList;
import java.util.Collections;

public class ChatUsersActivity extends BaseFragment implements NotificationCenter.NotificationCenterDelegate {

    private ListAdapter listViewAdapter;
    private StickerEmptyView emptyView;
    private RecyclerListView listView;
    private LinearLayoutManager layoutManager;
    private SearchAdapter searchListViewAdapter;
    private ActionBarMenuItem searchItem;
    private ActionBarMenuItem doneItem;
    private UndoView undoView;

    private TLRPC.Chat currentChat;
    private TLRPC.ChatFull info;
    private boolean isChannel;

    private String initialBannedRights;
    private TLRPC.TL_chatBannedRights defaultBannedRights = new TLRPC.TL_chatBannedRights();
    private ArrayList<TLObject> participants = new ArrayList<>();
    private ArrayList<TLObject> bots = new ArrayList<>();
    private ArrayList<TLObject> contacts = new ArrayList<>();
    private boolean botsEndReached;
    private boolean contactsEndReached;
    private LongSparseArray<TLObject> participantsMap = new LongSparseArray<>();
    private LongSparseArray<TLObject> botsMap = new LongSparseArray<>();
    private LongSparseArray<TLObject> contactsMap = new LongSparseArray<>();
    private long chatId;
    private int type;
    private boolean loadingUsers;
    private boolean firstLoaded;

    private LongSparseArray<TLRPC.TL_groupCallParticipant> ignoredUsers;

    private int permissionsSectionRow;
    private int sendMessagesRow;
    private int sendMediaRow;
    private int sendStickersRow;
    private int sendGamesRow;
    private int sendInlineRow;
    private int sendGifsRow;
    private int sendPollsRow;
    private int embedLinksRow;
    private int changeInfoRow;
    private int addUsersRow;
    private int pinMessagesRow;

    private int gigaHeaderRow;
    private int gigaConvertRow;
    private int gigaInfoRow;

    private int recentActionsRow;
    private int addNewRow;
    private int addNew2Row;
    private int removedUsersRow;
    private int addNewSectionRow;
    private int restricted1SectionRow;
    private int participantsStartRow;
    private int participantsEndRow;
    private int participantsDividerRow;
    private int participantsDivider2Row;

    private int slowmodeRow;
    private int slowmodeSelectRow;
    private int slowmodeInfoRow;

    private int contactsHeaderRow;
    private int contactsStartRow;
    private int contactsEndRow;
    private int botHeaderRow;
    private int botStartRow;
    private int botEndRow;
    private int membersHeaderRow;
    private int loadingProgressRow;

    private int participantsInfoRow;
    private int blockedEmptyRow;
    private int rowCount;
    private int selectType;
    private int loadingUserCellRow;
    private int loadingHeaderRow;

    private int delayResults;

    private ChatUsersActivityDelegate delegate;

    private boolean needOpenSearch;

    private boolean searching;

    private int selectedSlowmode;
    private int initialSlowmode;

    private final static int search_button = 0;
    private final static int done_button = 1;

    public final static int TYPE_BANNED = 0;
    public final static int TYPE_ADMIN = 1;
    public final static int TYPE_USERS = 2;
    public final static int TYPE_KICKED = 3;
    private boolean openTransitionStarted;
    private FlickerLoadingView flickerLoadingView;
    private View progressBar;

    public interface ChatUsersActivityDelegate {
        default void didAddParticipantToList(long uid, TLObject participant) {

        }

        default void didChangeOwner(TLRPC.User user) {

        }

        default void didSelectUser(long uid) {

        }

        default void didKickParticipant(long userId) {

        }
    }

    private class ChooseView extends View {

        private final Paint paint;
        private final TextPaint textPaint;
        private final SeekBarAccessibilityDelegate accessibilityDelegate;

        private int circleSize;
        private int gapSize;
        private int sideSide;
        private int lineSize;

        private boolean moving;
        private boolean startMoving;
        private float startX;

        private int startMovingItem;

        private ArrayList<String> strings = new ArrayList<>();
        private ArrayList<Integer> sizes = new ArrayList<>();

        public ChooseView(Context context) {
            super(context);

            paint = new Paint(Paint.ANTI_ALIAS_FLAG);
            textPaint = new TextPaint(Paint.ANTI_ALIAS_FLAG);
            textPaint.setTextSize(AndroidUtilities.dp(13));

            for (int a = 0; a < 7; a++) {
                String string;
                switch (a) {
                    case 0:
                        string = LocaleController.getString("SlowmodeOff", R.string.SlowmodeOff);
                        break;
                    case 1:
                        string = LocaleController.formatString("SlowmodeSeconds", R.string.SlowmodeSeconds, 10);
                        break;
                    case 2:
                        string = LocaleController.formatString("SlowmodeSeconds", R.string.SlowmodeSeconds, 30);
                        break;
                    case 3:
                        string = LocaleController.formatString("SlowmodeMinutes", R.string.SlowmodeMinutes, 1);
                        break;
                    case 4:
                        string = LocaleController.formatString("SlowmodeMinutes", R.string.SlowmodeMinutes, 5);
                        break;
                    case 5:
                        string = LocaleController.formatString("SlowmodeMinutes", R.string.SlowmodeMinutes, 15);
                        break;
                    case 6:
                    default:
                        string = LocaleController.formatString("SlowmodeHours", R.string.SlowmodeHours, 1);
                        break;
                }
                strings.add(string);
                sizes.add((int) Math.ceil(textPaint.measureText(string)));
            }

            accessibilityDelegate = new IntSeekBarAccessibilityDelegate() {
                @Override
                public int getProgress() {
                    return selectedSlowmode;
                }

                @Override
                public void setProgress(int progress) {
                    setItem(progress);
                }

                @Override
                public int getMaxValue() {
                    return strings.size() - 1;
                }

                @Override
                protected CharSequence getContentDescription(View host) {
                    if (selectedSlowmode == 0) {
                        return LocaleController.getString("SlowmodeOff", R.string.SlowmodeOff);
                    } else {
                        return formatSeconds(getSecondsForIndex(selectedSlowmode));
                    }
                }
            };
        }

        @Override
        public void onInitializeAccessibilityNodeInfo(AccessibilityNodeInfo info) {
            super.onInitializeAccessibilityNodeInfo(info);
            accessibilityDelegate.onInitializeAccessibilityNodeInfoInternal(this, info);
        }

        @Override
        public boolean performAccessibilityAction(int action, Bundle arguments) {
            return super.performAccessibilityAction(action, arguments) || accessibilityDelegate.performAccessibilityActionInternal(this, action, arguments);
        }

        @Override
        public boolean onTouchEvent(MotionEvent event) {
            float x = event.getX();
            if (event.getAction() == MotionEvent.ACTION_DOWN) {
                getParent().requestDisallowInterceptTouchEvent(true);
                for (int a = 0; a < strings.size(); a++) {
                    int cx = sideSide + (lineSize + gapSize * 2 + circleSize) * a + circleSize / 2;
                    if (x > cx - AndroidUtilities.dp(15) && x < cx + AndroidUtilities.dp(15)) {
                        startMoving = a == selectedSlowmode;
                        startX = x;
                        startMovingItem = selectedSlowmode;
                        break;
                    }
                }
            } else if (event.getAction() == MotionEvent.ACTION_MOVE) {
                if (startMoving) {
                    if (Math.abs(startX - x) >= AndroidUtilities.getPixelsInCM(0.5f, true)) {
                        moving = true;
                        startMoving = false;
                    }
                } else if (moving) {
                    for (int a = 0; a < strings.size(); a++) {
                        int cx = sideSide + (lineSize + gapSize * 2 + circleSize) * a + circleSize / 2;
                        int diff = lineSize / 2 + circleSize / 2 + gapSize;
                        if (x > cx - diff && x < cx + diff) {
                            if (selectedSlowmode != a) {
                                setItem(a);
                            }
                            break;
                        }
                    }
                }
            } else if (event.getAction() == MotionEvent.ACTION_UP || event.getAction() == MotionEvent.ACTION_CANCEL) {
                if (!moving) {
                    for (int a = 0; a < strings.size(); a++) {
                        int cx = sideSide + (lineSize + gapSize * 2 + circleSize) * a + circleSize / 2;
                        if (x > cx - AndroidUtilities.dp(15) && x < cx + AndroidUtilities.dp(15)) {
                            if (selectedSlowmode != a) {
                                setItem(a);
                            }
                            break;
                        }
                    }
                } else {
                    if (selectedSlowmode != startMovingItem) {
                        setItem(selectedSlowmode);
                    }
                }
                startMoving = false;
                moving = false;
            }
            return true;
        }

        private void setItem(int index) {
            if (info == null) {
                return;
            }
            selectedSlowmode = index;
            listViewAdapter.notifyItemChanged(slowmodeInfoRow);
            invalidate();
        }

        @Override
        protected void onMeasure(int widthMeasureSpec, int heightMeasureSpec) {
            super.onMeasure(widthMeasureSpec, MeasureSpec.makeMeasureSpec(AndroidUtilities.dp(74), MeasureSpec.EXACTLY));
            circleSize = AndroidUtilities.dp(6);
            gapSize = AndroidUtilities.dp(2);
            sideSide = AndroidUtilities.dp(22);
            lineSize = (getMeasuredWidth() - circleSize * strings.size() - gapSize * 2 * (strings.size() - 1)  - sideSide * 2) / (strings.size() - 1);
        }

        @Override
        protected void onDraw(Canvas canvas) {
            textPaint.setColor(Theme.getColor(Theme.key_windowBackgroundWhiteGrayText));
            int cy = getMeasuredHeight() / 2 + AndroidUtilities.dp(11);

            for (int a = 0; a < strings.size(); a++) {
                int cx = sideSide + (lineSize + gapSize * 2 + circleSize) * a + circleSize / 2;
                if (a <= selectedSlowmode) {
                    paint.setColor(Theme.getColor(Theme.key_switchTrackChecked));
                } else {
                    paint.setColor(Theme.getColor(Theme.key_switchTrack));
                }
                canvas.drawCircle(cx, cy, a == selectedSlowmode ? AndroidUtilities.dp(6) : circleSize / 2, paint);
                if (a != 0) {
                    int x = cx - circleSize / 2 - gapSize - lineSize;
                    int width = lineSize;
                    if (a == selectedSlowmode || a == selectedSlowmode + 1) {
                        width -= AndroidUtilities.dp(3);
                    }
                    if (a == selectedSlowmode + 1) {
                        x += AndroidUtilities.dp(3);
                    }
                    canvas.drawRect(x, cy - AndroidUtilities.dp(1), x + width, cy + AndroidUtilities.dp(1), paint);
                }
                int size = sizes.get(a);
                String text = strings.get(a);
                if (a == 0) {
                    canvas.drawText(text, AndroidUtilities.dp(22), AndroidUtilities.dp(28), textPaint);
                } else if (a == strings.size() - 1) {
                    canvas.drawText(text, getMeasuredWidth() - size - AndroidUtilities.dp(22), AndroidUtilities.dp(28), textPaint);
                } else {
                    canvas.drawText(text, cx - size / 2, AndroidUtilities.dp(28), textPaint);
                }
            }
        }
    }

    public ChatUsersActivity(Bundle args) {
        super(args);
        chatId = arguments.getLong("chat_id");
        type = arguments.getInt("type");
        needOpenSearch = arguments.getBoolean("open_search");
        selectType = arguments.getInt("selectType");
        currentChat = getMessagesController().getChat(chatId);
        if (currentChat != null && currentChat.default_banned_rights != null) {
            defaultBannedRights.view_messages = currentChat.default_banned_rights.view_messages;
            defaultBannedRights.send_stickers = currentChat.default_banned_rights.send_stickers;
            defaultBannedRights.send_media = currentChat.default_banned_rights.send_media;
            defaultBannedRights.embed_links = currentChat.default_banned_rights.embed_links;
            defaultBannedRights.send_messages = currentChat.default_banned_rights.send_messages;
            defaultBannedRights.send_games = currentChat.default_banned_rights.send_games;
            defaultBannedRights.send_inline = currentChat.default_banned_rights.send_inline;
            defaultBannedRights.send_gifs = currentChat.default_banned_rights.send_gifs;
            defaultBannedRights.pin_messages = currentChat.default_banned_rights.pin_messages;
            defaultBannedRights.send_polls = currentChat.default_banned_rights.send_polls;
            defaultBannedRights.invite_users = currentChat.default_banned_rights.invite_users;
            defaultBannedRights.change_info = currentChat.default_banned_rights.change_info;
        }
        initialBannedRights = ChatObject.getBannedRightsString(defaultBannedRights);
        isChannel = ChatObject.isChannel(currentChat) && !currentChat.megagroup;
    }

    private void updateRows() {
        currentChat = getMessagesController().getChat(chatId);
        if (currentChat == null) {
            return;
        }
        recentActionsRow = -1;
        addNewRow = -1;
        addNew2Row = -1;
        addNewSectionRow = -1;
        restricted1SectionRow = -1;
        participantsStartRow = -1;
        participantsDividerRow = -1;
        participantsDivider2Row = -1;
        gigaInfoRow = -1;
        gigaConvertRow = -1;
        gigaHeaderRow = -1;
        participantsEndRow = -1;
        participantsInfoRow = -1;
        blockedEmptyRow = -1;
        permissionsSectionRow = -1;
        sendMessagesRow = -1;
        sendMediaRow = -1;
        sendStickersRow = -1;
        sendGamesRow = -1;
        sendInlineRow = -1;
        sendGifsRow = -1;
        sendPollsRow = -1;
        embedLinksRow = -1;
        addUsersRow = -1;
        pinMessagesRow = -1;
        changeInfoRow = -1;
        removedUsersRow = -1;
        contactsHeaderRow = -1;
        contactsStartRow = -1;
        contactsEndRow = -1;
        botHeaderRow = -1;
        botStartRow = -1;
        botEndRow = -1;
        membersHeaderRow = -1;
        slowmodeRow = -1;
        slowmodeSelectRow = -1;
        slowmodeInfoRow = -1;
        loadingProgressRow = -1;
        loadingUserCellRow = -1;
        loadingHeaderRow = -1;

        rowCount = 0;
        if (type == TYPE_KICKED) {
            permissionsSectionRow = rowCount++;
            sendMessagesRow = rowCount++;
            sendMediaRow = rowCount++;
            sendStickersRow = rowCount++;
            sendGamesRow = rowCount++;
            sendInlineRow = rowCount++;
            sendGifsRow = rowCount++;
            sendPollsRow = rowCount++;
            embedLinksRow = rowCount++;
            addUsersRow = rowCount++;
            pinMessagesRow = rowCount++;
            changeInfoRow = rowCount++;

            if (ChatObject.isChannel(currentChat) && currentChat.creator && currentChat.megagroup && !currentChat.gigagroup) {
                int count = Math.max(currentChat.participants_count, info != null ? info.participants_count : 0);
                if (count >= getMessagesController().maxMegagroupCount - 1000) {
                    participantsDivider2Row = rowCount++;
                    gigaHeaderRow = rowCount++;
                    gigaConvertRow = rowCount++;
                    gigaInfoRow = rowCount++;
                }
            }

            if (!ChatObject.isChannel(currentChat) && currentChat.creator || currentChat.megagroup && !currentChat.gigagroup && ChatObject.canBlockUsers(currentChat)) {
                if (participantsDivider2Row == -1) {
                    participantsDivider2Row = rowCount++;
                }
                slowmodeRow = rowCount++;
                slowmodeSelectRow = rowCount++;
                slowmodeInfoRow = rowCount++;
            }
            if (ChatObject.isChannel(currentChat) && ChatObject.hasAdminRights(currentChat)) {
                if (participantsDivider2Row == -1) {
                    participantsDivider2Row = rowCount++;
                }
                removedUsersRow = rowCount++;
            }
            if (slowmodeInfoRow == -1 && gigaHeaderRow == -1 || removedUsersRow != -1) {
                participantsDividerRow = rowCount++;
            }
            if (ChatObject.canBlockUsers(currentChat) && (ChatObject.isChannel(currentChat) || currentChat.creator)) {
                addNewRow = rowCount++;
            }

            if (loadingUsers && !firstLoaded) {
                if (!firstLoaded) {
                    if (info != null && info.banned_count > 0) {
                        loadingUserCellRow = rowCount++;
                    }
                }
            } else {
                if (!participants.isEmpty()) {
                    participantsStartRow = rowCount;
                    rowCount += participants.size();
                    participantsEndRow = rowCount;
                }
                if (addNewRow != -1 || participantsStartRow != -1) {
                    addNewSectionRow = rowCount++;
                }
            }
        } else if (type == TYPE_BANNED) {
            if (ChatObject.canBlockUsers(currentChat)) {
                addNewRow = rowCount++;
                if (!participants.isEmpty() || (loadingUsers && !firstLoaded && (info != null && info.kicked_count > 0))) {
                    participantsInfoRow = rowCount++;
                }
            }
            if (!(loadingUsers && !firstLoaded)) {
                if (!participants.isEmpty()) {
                    restricted1SectionRow = rowCount++;
                    participantsStartRow = rowCount;
                    rowCount += participants.size();
                    participantsEndRow = rowCount;
                }
                if (participantsStartRow != -1) {
                    if (participantsInfoRow == -1) {
                        participantsInfoRow = rowCount++;
                    } else {
                        addNewSectionRow = rowCount++;
                    }
                } else {
                    //restricted1SectionRow = rowCount++;
                    blockedEmptyRow = rowCount++;
                }
            } else if (!firstLoaded) {
                restricted1SectionRow = rowCount++;
                loadingUserCellRow = rowCount++;
            }
        } else if (type == TYPE_ADMIN) {
            if (ChatObject.isChannel(currentChat) && currentChat.megagroup && !currentChat.gigagroup && (info == null || info.participants_count <= 200)
                    && ChatObject.hasAdminRights(currentChat)) {
                recentActionsRow = rowCount++;
                addNewSectionRow = rowCount++;
            }

            if (ChatObject.canAddAdmins(currentChat)) {
                addNewRow = rowCount++;
            }
            if (!(loadingUsers && !firstLoaded)) {
                if (!participants.isEmpty()) {
                    participantsStartRow = rowCount;
                    rowCount += participants.size();
                    participantsEndRow = rowCount;
                }
                participantsInfoRow = rowCount++;
            } else if (!firstLoaded) {
                loadingUserCellRow = rowCount++;
            }
        } else if (type == TYPE_USERS) {
            if (selectType == 0 && ChatObject.canAddUsers(currentChat)) {
                addNewRow = rowCount++;
            }
            if (!(loadingUsers && !firstLoaded)) {
                boolean hasAnyOther = false;
                if (!contacts.isEmpty()) {
                    contactsHeaderRow = rowCount++;
                    contactsStartRow = rowCount;
                    rowCount += contacts.size();
                    contactsEndRow = rowCount;
                    hasAnyOther = true;
                }
                if (!bots.isEmpty()) {
                    botHeaderRow = rowCount++;
                    botStartRow = rowCount;
                    rowCount += bots.size();
                    botEndRow = rowCount;
                    hasAnyOther = true;
                }
                if (!participants.isEmpty()) {
                    if (hasAnyOther) {
                        membersHeaderRow = rowCount++;
                    }
                    participantsStartRow = rowCount;
                    rowCount += participants.size();
                    participantsEndRow = rowCount;
                }
                if (rowCount != 0) {
                    participantsInfoRow = rowCount++;
                }
            } else if (!firstLoaded) {
                if (selectType == 0) {
                    loadingHeaderRow = rowCount++;
                }
                loadingUserCellRow = rowCount++;
            }
        }
    }

    @Override
    public boolean onFragmentCreate() {
        super.onFragmentCreate();
        getNotificationCenter().addObserver(this, NotificationCenter.chatInfoDidLoad);
        loadChatParticipants(0, 200);
        return true;
    }

    @Override
    public void onFragmentDestroy() {
        super.onFragmentDestroy();
        getNotificationCenter().removeObserver(this, NotificationCenter.chatInfoDidLoad);
    }

    @Override
    public View createView(Context context) {
        searching = false;

        actionBar.setBackButtonImage(R.drawable.ic_ab_back);
        actionBar.setAllowOverlayTitle(true);
        if (type == TYPE_KICKED) {
            actionBar.setTitle(LocaleController.getString("ChannelPermissions", R.string.ChannelPermissions));
        } else if (type == TYPE_BANNED) {
            actionBar.setTitle(LocaleController.getString("ChannelBlacklist", R.string.ChannelBlacklist));
        } else if (type == TYPE_ADMIN) {
            actionBar.setTitle(LocaleController.getString("ChannelAdministrators", R.string.ChannelAdministrators));
        } else if (type == TYPE_USERS) {
            if (selectType == 0) {
                if (isChannel) {
                    actionBar.setTitle(LocaleController.getString("ChannelSubscribers", R.string.ChannelSubscribers));
                } else {
                    actionBar.setTitle(LocaleController.getString("ChannelMembers", R.string.ChannelMembers));
                }
            } else {
                if (selectType == 1) {
                    actionBar.setTitle(LocaleController.getString("ChannelAddAdmin", R.string.ChannelAddAdmin));
                } else if (selectType == 2) {
                    actionBar.setTitle(LocaleController.getString("ChannelBlockUser", R.string.ChannelBlockUser));
                } else if (selectType == 3) {
                    actionBar.setTitle(LocaleController.getString("ChannelAddException", R.string.ChannelAddException));
                }
            }
        }
        actionBar.setActionBarMenuOnItemClick(new ActionBar.ActionBarMenuOnItemClick() {
            @Override
            public void onItemClick(int id) {
                if (id == -1) {
                    if (checkDiscard()) {
                        finishFragment();
                    }
                } else if (id == done_button) {
                    processDone();
                }
            }
        });
        if (selectType != 0 || type == TYPE_USERS || ChatObject.hasAdminRights(currentChat) && (type == TYPE_BANNED || type == TYPE_KICKED)) {
            searchListViewAdapter = new SearchAdapter(context);
            ActionBarMenu menu = actionBar.createMenu();
            searchItem = menu.addItem(search_button, R.drawable.ic_ab_search).setIsSearchField(true).setActionBarMenuItemSearchListener(new ActionBarMenuItem.ActionBarMenuItemSearchListener() {
                @Override
                public void onSearchExpand() {
                    searching = true;
                    if (doneItem != null) {
                        doneItem.setVisibility(View.GONE);
                    }
                }

                @Override
                public void onSearchCollapse() {
                    searchListViewAdapter.searchUsers(null);
                    searching = false;
                    listView.setAnimateEmptyView(false, 0);
                    listView.setAdapter(listViewAdapter);
                    listViewAdapter.notifyDataSetChanged();
                    listView.setFastScrollVisible(true);
                    listView.setVerticalScrollBarEnabled(false);
                    if (doneItem != null) {
                        doneItem.setVisibility(View.VISIBLE);
                    }
                }

                @Override
                public void onTextChanged(EditText editText) {
                    if (searchListViewAdapter == null) {
                        return;
                    }
                    String text = editText.getText().toString();
                    int oldItemsCount = listView.getAdapter() == null ? 0 : listView.getAdapter().getItemCount();
                    searchListViewAdapter.searchUsers(text);
                    if (TextUtils.isEmpty(text) && listView != null && listView.getAdapter() != listViewAdapter) {
                        listView.setAnimateEmptyView(false, 0);
                        listView.setAdapter(listViewAdapter);
                        if (oldItemsCount == 0) {
                            showItemsAnimated(0);
                        }
                    }
                    progressBar.setVisibility(View.GONE);
                    flickerLoadingView.setVisibility(View.VISIBLE);
                }
            });
            if (type == TYPE_KICKED) {
                searchItem.setSearchFieldHint(LocaleController.getString("ChannelSearchException", R.string.ChannelSearchException));
            } else {
                searchItem.setSearchFieldHint(LocaleController.getString("Search", R.string.Search));
            }
            if (!(ChatObject.isChannel(currentChat) || currentChat.creator)) {
                searchItem.setVisibility(View.GONE);
            }

            if (type == TYPE_KICKED) {
                doneItem = menu.addItemWithWidth(done_button, R.drawable.ic_done, AndroidUtilities.dp(56), LocaleController.getString("Done", R.string.Done));
            }
        }

        fragmentView = new FrameLayout(context) {
            @Override
            protected void dispatchDraw(Canvas canvas) {
                canvas.drawColor(Theme.getColor(listView.getAdapter() == searchListViewAdapter ? Theme.key_windowBackgroundWhite : Theme.key_windowBackgroundGray));
                super.dispatchDraw(canvas);
            }
        };
        FrameLayout frameLayout = (FrameLayout) fragmentView;

        FrameLayout progressLayout = new FrameLayout(context);
        flickerLoadingView = new FlickerLoadingView(context);
        flickerLoadingView.setViewType(FlickerLoadingView.USERS_TYPE);
        flickerLoadingView.showDate(false);
        flickerLoadingView.setUseHeaderOffset(true);
        progressLayout.addView(flickerLoadingView);

        progressBar = new RadialProgressView(context);
        progressLayout.addView(progressBar, LayoutHelper.createFrame(LayoutHelper.WRAP_CONTENT, LayoutHelper.WRAP_CONTENT, Gravity.CENTER));

        flickerLoadingView.setVisibility(View.GONE);
        progressBar.setVisibility(View.GONE);

        emptyView = new StickerEmptyView(context, progressLayout, StickerEmptyView.STICKER_TYPE_SEARCH);
        emptyView.title.setText(LocaleController.getString("NoResult", R.string.NoResult));
        emptyView.subtitle.setText(LocaleController.getString("SearchEmptyViewFilteredSubtitle2", R.string.SearchEmptyViewFilteredSubtitle2));
        emptyView.setVisibility(View.GONE);
        emptyView.setAnimateLayoutChange(true);
        emptyView.showProgress(true, false);

        frameLayout.addView(emptyView, LayoutHelper.createFrame(LayoutHelper.MATCH_PARENT, LayoutHelper.MATCH_PARENT));
        emptyView.addView(progressLayout,0);

        listView = new RecyclerListView(context) {
            @Override
            public void invalidate() {
                super.invalidate();
                if (fragmentView != null) {
                    fragmentView.invalidate();
                }
            }
        };
        listView.setLayoutManager(layoutManager = new LinearLayoutManager(context, LinearLayoutManager.VERTICAL, false) {
            @Override
            public int scrollVerticallyBy(int dy, RecyclerView.Recycler recycler, RecyclerView.State state) {
                if (!firstLoaded && type == TYPE_BANNED && participants.size() == 0) {
                    return 0;
                }
                return super.scrollVerticallyBy(dy, recycler, state);
            }
        });
        DefaultItemAnimator itemAnimator = new DefaultItemAnimator() {

            @Override
            protected long getAddAnimationDelay(long removeDuration, long moveDuration, long changeDuration) {
                return 0;
            }

            @Override
            protected long getMoveAnimationDelay() {
                return 0;
            }

            @Override
            public long getMoveDuration() {
                return 220;
            }

            @Override
            public long getRemoveDuration() {
                return 220;
            }

            @Override
            public long getAddDuration() {
                return 220;
            }

            int animationIndex = -1;

            @Override
            protected void onAllAnimationsDone() {
                super.onAllAnimationsDone();
                getNotificationCenter().onAnimationFinish(animationIndex);
            }

            @Override
            public void runPendingAnimations() {
                boolean removalsPending = !mPendingRemovals.isEmpty();
                boolean movesPending = !mPendingMoves.isEmpty();
                boolean changesPending = !mPendingChanges.isEmpty();
                boolean additionsPending = !mPendingAdditions.isEmpty();
                if (removalsPending || movesPending || additionsPending || changesPending) {
                    animationIndex = getNotificationCenter().setAnimationInProgress(animationIndex, null);
                }
                super.runPendingAnimations();
            }
        };
        listView.setItemAnimator(itemAnimator);
        itemAnimator.setSupportsChangeAnimations(false);
        listView.setAnimateEmptyView(true, 0);
        listView.setAdapter(listViewAdapter = new ListAdapter(context));
        listView.setVerticalScrollbarPosition(LocaleController.isRTL ? RecyclerListView.SCROLLBAR_POSITION_LEFT : RecyclerListView.SCROLLBAR_POSITION_RIGHT);
        frameLayout.addView(listView, LayoutHelper.createFrame(LayoutHelper.MATCH_PARENT, LayoutHelper.MATCH_PARENT));

        listView.setOnItemClickListener((view, position) -> {
            boolean listAdapter = listView.getAdapter() == listViewAdapter;
            if (listAdapter) {
                if (position == addNewRow) {
                    if (type == TYPE_BANNED || type == TYPE_KICKED) {
                        Bundle bundle = new Bundle();
                        bundle.putLong("chat_id", chatId);
                        bundle.putInt("type", ChatUsersActivity.TYPE_USERS);
                        bundle.putInt("selectType", type == TYPE_BANNED ? 2 : 3);
                        ChatUsersActivity fragment = new ChatUsersActivity(bundle);
                        fragment.setInfo(info);
                        fragment.setDelegate(new ChatUsersActivityDelegate() {

                            @Override
                            public void didAddParticipantToList(long uid, TLObject participant) {
                                if (participantsMap.get(uid) == null) {
                                    DiffCallback diffCallback = saveState();
                                    participants.add(participant);
                                    participantsMap.put(uid, participant);
                                    sortUsers(participants);
                                    updateListAnimated(diffCallback);
                                }
                            }

                            @Override
                            public void didKickParticipant(long uid) {
                                if (participantsMap.get(uid) == null) {
                                    DiffCallback diffCallback = saveState();
                                    TLRPC.TL_channelParticipantBanned chatParticipant = new TLRPC.TL_channelParticipantBanned();
                                    if (uid > 0) {
                                        chatParticipant.peer = new TLRPC.TL_peerUser();
                                        chatParticipant.peer.user_id = uid;
                                    } else {
                                        chatParticipant.peer = new TLRPC.TL_peerChannel();
                                        chatParticipant.peer.channel_id = -uid;
                                    }
                                    chatParticipant.date = getConnectionsManager().getCurrentTime();
                                    chatParticipant.kicked_by = getAccountInstance().getUserConfig().clientUserId;
                                    info.kicked_count++;
                                    participants.add(chatParticipant);
                                    participantsMap.put(uid, chatParticipant);
                                    sortUsers(participants);
                                    updateListAnimated(diffCallback);
                                }
                            }
                        });
                        presentFragment(fragment);
                    } else if (type == TYPE_ADMIN) {
                        Bundle bundle = new Bundle();
                        bundle.putLong("chat_id", chatId);
                        bundle.putInt("type", ChatUsersActivity.TYPE_USERS);
                        bundle.putInt("selectType", 1);
                        ChatUsersActivity fragment = new ChatUsersActivity(bundle);
                        fragment.setDelegate(new ChatUsersActivityDelegate() {
                            @Override
                            public void didAddParticipantToList(long uid, TLObject participant) {
                                if (participant != null && participantsMap.get(uid) == null) {
                                    DiffCallback diffCallback = saveState();
                                    participants.add(participant);
                                    participantsMap.put(uid, participant);
                                    sortAdmins(participants);
                                    updateListAnimated(diffCallback);
                                }
                            }

                            @Override
                            public void didChangeOwner(TLRPC.User user) {
                                onOwnerChaged(user);
                            }

                            @Override
                            public void didSelectUser(long uid) {
                                final TLRPC.User user = getMessagesController().getUser(uid);
                                if (user != null) {
                                    AndroidUtilities.runOnUIThread(() -> {
                                        if (BulletinFactory.canShowBulletin(ChatUsersActivity.this)) {
                                            BulletinFactory.createPromoteToAdminBulletin(ChatUsersActivity.this, user.first_name).show();
                                        }
                                    }, 200);
                                }


                                if (participantsMap.get(uid) == null) {
                                    DiffCallback diffCallback = saveState();
                                    TLRPC.TL_channelParticipantAdmin chatParticipant = new TLRPC.TL_channelParticipantAdmin();
                                    chatParticipant.peer = new TLRPC.TL_peerUser();
                                    chatParticipant.peer.user_id = user.id;
                                    chatParticipant.date = getConnectionsManager().getCurrentTime();
                                    chatParticipant.promoted_by = getAccountInstance().getUserConfig().clientUserId;
                                    participants.add(chatParticipant);
                                    participantsMap.put(user.id, chatParticipant);

                                    sortAdmins(participants);
                                    updateListAnimated(diffCallback);
                                }
                            }
                        });
                        fragment.setInfo(info);
                        presentFragment(fragment);
                    } else if (type == TYPE_USERS) {
                        Bundle args = new Bundle();
                        args.putBoolean("addToGroup", true);
                        args.putLong(isChannel ? "channelId" : "chatId", currentChat.id);
                        GroupCreateActivity fragment = new GroupCreateActivity(args);
                        fragment.setInfo(info);
                        fragment.setIgnoreUsers(contactsMap != null && contactsMap.size() != 0 ? contactsMap : participantsMap);
                        fragment.setDelegate(new GroupCreateActivity.ContactsAddActivityDelegate() {
                            @Override
                            public void didSelectUsers(ArrayList<TLRPC.User> users, int fwdCount) {
                                DiffCallback savedState = saveState();
                                ArrayList<TLObject> array =  contactsMap != null && contactsMap.size() != 0 ? contacts : participants;
                                LongSparseArray<TLObject> map = contactsMap != null && contactsMap.size() != 0 ? contactsMap : participantsMap;
                                int k = 0;
                                for (int a = 0, N = users.size(); a < N; a++) {
                                    TLRPC.User user = users.get(a);
                                    getMessagesController().addUserToChat(chatId, user, fwdCount, null, ChatUsersActivity.this, null);
                                    getMessagesController().putUser(user, false);

                                    if (map.get(user.id) == null) {
                                        if (ChatObject.isChannel(currentChat)) {
                                            TLRPC.TL_channelParticipant channelParticipant1 = new TLRPC.TL_channelParticipant();
                                            channelParticipant1.inviter_id = getUserConfig().getClientUserId();
                                            channelParticipant1.peer = new TLRPC.TL_peerUser();
                                            channelParticipant1.peer.user_id = user.id;
                                            channelParticipant1.date = getConnectionsManager().getCurrentTime();
                                            array.add(k, channelParticipant1);
                                            k++;
                                            map.put(user.id, channelParticipant1);
                                        } else {
                                            TLRPC.ChatParticipant participant = new TLRPC.TL_chatParticipant();
                                            participant.user_id = user.id;
                                            participant.inviter_id = getUserConfig().getClientUserId();
                                            array.add(k, participant);
                                            k++;
                                            map.put(user.id, participant);
                                        }

                                    }
                                }
                                if (array == participants) {
                                    sortAdmins(participants);
                                }
                                updateListAnimated(savedState);
                            }

                            @Override
                            public void needAddBot(TLRPC.User user) {
                                openRightsEdit(user.id, null, null, null, "", true, ChatRightsEditActivity.TYPE_ADMIN, false);
                            }
                        });
                        presentFragment(fragment);
                    }
                    return;
                } else if (position == recentActionsRow) {
                    presentFragment(new ChannelAdminLogActivity(currentChat));
                    return;
                } else if (position == removedUsersRow) {
                    Bundle args = new Bundle();
                    args.putLong("chat_id", chatId);
                    args.putInt("type", ChatUsersActivity.TYPE_BANNED);
                    ChatUsersActivity fragment = new ChatUsersActivity(args);
                    fragment.setInfo(info);
                    presentFragment(fragment);
                    return;
                } else if (position == gigaConvertRow) {
                    showDialog(new GigagroupConvertAlert(getParentActivity(), ChatUsersActivity.this) {
                        @Override
                        protected void onCovert() {
                            getMessagesController().convertToGigaGroup(getParentActivity(), currentChat, ChatUsersActivity.this, (result) -> {
                                if (result && parentLayout != null) {
                                    BaseFragment editActivity = parentLayout.fragmentsStack.get(parentLayout.fragmentsStack.size() - 2);
                                    if (editActivity instanceof ChatEditActivity) {
                                        editActivity.removeSelfFromStack();

                                        Bundle args = new Bundle();
                                        args.putLong("chat_id", chatId);
                                        ChatEditActivity fragment = new ChatEditActivity(args);
                                        fragment.setInfo(info);
                                        parentLayout.addFragmentToStack(fragment, parentLayout.fragmentsStack.size() - 1);
                                        finishFragment();
                                        fragment.showConvertTooltip();
                                    } else {
                                        finishFragment();
                                    }
                                }
                            });
                        }

                        @Override
                        protected void onCancel() {

                        }
                    });
                } else if (position == addNew2Row) {
                    presentFragment(new GroupInviteActivity(chatId));
                    return;
                } else if (position > permissionsSectionRow && position <= changeInfoRow) {
                    TextCheckCell2 checkCell = (TextCheckCell2) view;
                    if (!checkCell.isEnabled()) {
                        return;
                    }
                    if (checkCell.hasIcon()) {
                        if (!TextUtils.isEmpty(currentChat.username) && (position == pinMessagesRow || position == changeInfoRow)) {
                            BulletinFactory.of(this).createErrorBulletin(LocaleController.getString("EditCantEditPermissionsPublic", R.string.EditCantEditPermissionsPublic)).show();
                        } else {
                            BulletinFactory.of(this).createErrorBulletin(LocaleController.getString("EditCantEditPermissions", R.string.EditCantEditPermissions)).show();
                        }
                        return;
                    }
                    checkCell.setChecked(!checkCell.isChecked());
                    if (position == changeInfoRow) {
                        defaultBannedRights.change_info = !defaultBannedRights.change_info;
                    } else if (position == addUsersRow) {
                        defaultBannedRights.invite_users = !defaultBannedRights.invite_users;
                    } else if (position == pinMessagesRow) {
                        defaultBannedRights.pin_messages = !defaultBannedRights.pin_messages;
                    } else {
                        boolean disabled = !checkCell.isChecked();
                        if (position == sendMessagesRow) {
                            defaultBannedRights.send_messages = !defaultBannedRights.send_messages;
                        } else if (position == sendMediaRow) {
                            defaultBannedRights.send_media = !defaultBannedRights.send_media;
                        } else if (position == sendStickersRow) {
                            defaultBannedRights.send_stickers = !defaultBannedRights.send_stickers;
                        } else if (position == sendGamesRow) {
                            defaultBannedRights.send_games = !defaultBannedRights.send_games;
                        } else if (position == sendInlineRow) {
                            defaultBannedRights.send_inline =  !defaultBannedRights.send_inline;
                        } else if (position == sendGifsRow) {
                            defaultBannedRights.send_gifs = !defaultBannedRights.send_gifs;
                        } else if (position == embedLinksRow) {
                            defaultBannedRights.embed_links = !defaultBannedRights.embed_links;
                        } else if (position == sendPollsRow) {
                            defaultBannedRights.send_polls = !defaultBannedRights.send_polls;
                        }
                        if (disabled) {
                            if (defaultBannedRights.view_messages && !defaultBannedRights.send_messages) {
                                defaultBannedRights.send_messages = true;
                                RecyclerListView.ViewHolder holder = listView.findViewHolderForAdapterPosition(sendMessagesRow);
                                if (holder != null) {
                                    ((TextCheckCell2) holder.itemView).setChecked(false);
                                }
                            }
                            if ((defaultBannedRights.view_messages || defaultBannedRights.send_messages) && !defaultBannedRights.send_media) {
                                defaultBannedRights.send_media = true;
                                RecyclerListView.ViewHolder holder = listView.findViewHolderForAdapterPosition(sendMediaRow);
                                if (holder != null) {
                                    ((TextCheckCell2) holder.itemView).setChecked(false);
                                }
                            }
                            if ((defaultBannedRights.view_messages || defaultBannedRights.send_messages) && !defaultBannedRights.send_polls) {
                                defaultBannedRights.send_polls = true;
                                RecyclerListView.ViewHolder holder = listView.findViewHolderForAdapterPosition(sendPollsRow);
                                if (holder != null) {
                                    ((TextCheckCell2) holder.itemView).setChecked(false);
                                }
                            }
                            if ((defaultBannedRights.view_messages || defaultBannedRights.send_messages) && !defaultBannedRights.send_stickers) {
                                defaultBannedRights.send_stickers = true;
                                RecyclerListView.ViewHolder holder = listView.findViewHolderForAdapterPosition(sendStickersRow);
                                if (holder != null) {
                                    ((TextCheckCell2) holder.itemView).setChecked(false);
                                }
                            }
                            if ((defaultBannedRights.view_messages || defaultBannedRights.send_messages) && !defaultBannedRights.send_games) {
                                defaultBannedRights.send_games = true;
                                RecyclerListView.ViewHolder holder = listView.findViewHolderForAdapterPosition(sendGamesRow);
                                if (holder != null) {
                                    ((TextCheckCell2) holder.itemView).setChecked(false);
                                }
                            }
                            if ((defaultBannedRights.view_messages || defaultBannedRights.send_messages) && !defaultBannedRights.send_inline) {
                                defaultBannedRights.send_inline = true;
                                RecyclerListView.ViewHolder holder = listView.findViewHolderForAdapterPosition(sendInlineRow);
                                if (holder != null) {
                                    ((TextCheckCell2) holder.itemView).setChecked(false);
                                }
                            }
                            if ((defaultBannedRights.view_messages || defaultBannedRights.send_messages) && !defaultBannedRights.send_gifs) {
                                defaultBannedRights.send_gifs = true;
                                RecyclerListView.ViewHolder holder = listView.findViewHolderForAdapterPosition(sendGifsRow);
                                if (holder != null) {
                                    ((TextCheckCell2) holder.itemView).setChecked(false);
                                }
                            }
                            if ((defaultBannedRights.view_messages || defaultBannedRights.send_messages) && !defaultBannedRights.embed_links) {
                                defaultBannedRights.embed_links = true;
                                RecyclerListView.ViewHolder holder = listView.findViewHolderForAdapterPosition(embedLinksRow);
                                if (holder != null) {
                                    ((TextCheckCell2) holder.itemView).setChecked(false);
                                }
                            }
                        } else {
                            if ((!defaultBannedRights.embed_links || !defaultBannedRights.send_inline || !defaultBannedRights.send_media || !defaultBannedRights.send_polls) && defaultBannedRights.send_messages) {
                                defaultBannedRights.send_messages = false;
                                RecyclerListView.ViewHolder holder = listView.findViewHolderForAdapterPosition(sendMessagesRow);
                                if (holder != null) {
                                    ((TextCheckCell2) holder.itemView).setChecked(true);
                                }
                            }
                        }
                    }
                    return;
                }
            }

            TLRPC.TL_chatBannedRights bannedRights = null;
            TLRPC.TL_chatAdminRights adminRights = null;
            String rank = "";
            final TLObject participant;
            long peerId = 0;
            long promoted_by = 0;
            boolean canEditAdmin = false;
            if (listAdapter) {
                participant = listViewAdapter.getItem(position);
                if (participant instanceof TLRPC.ChannelParticipant) {
                    TLRPC.ChannelParticipant channelParticipant = (TLRPC.ChannelParticipant) participant;
                    peerId = MessageObject.getPeerId(channelParticipant.peer);
                    bannedRights = channelParticipant.banned_rights;
                    adminRights = channelParticipant.admin_rights;
                    rank = channelParticipant.rank;
                    canEditAdmin = !(channelParticipant instanceof TLRPC.TL_channelParticipantAdmin || channelParticipant instanceof TLRPC.TL_channelParticipantCreator) || channelParticipant.can_edit;
                    if (participant instanceof TLRPC.TL_channelParticipantCreator) {
                        adminRights = ((TLRPC.TL_channelParticipantCreator) participant).admin_rights;
                        if (adminRights == null) {
                            adminRights = new TLRPC.TL_chatAdminRights();
                            adminRights.change_info = adminRights.post_messages = adminRights.edit_messages =
                            adminRights.delete_messages = adminRights.ban_users = adminRights.invite_users =
                            adminRights.pin_messages = adminRights.add_admins = true;
                            if (!isChannel) {
                                adminRights.manage_call = true;
                            }
                        }
                    }
                } else if (participant instanceof TLRPC.ChatParticipant) {
                    TLRPC.ChatParticipant chatParticipant = (TLRPC.ChatParticipant) participant;
                    peerId = chatParticipant.user_id;
                    canEditAdmin = currentChat.creator;
                    if (participant instanceof TLRPC.TL_chatParticipantCreator) {
                        adminRights = new TLRPC.TL_chatAdminRights();
                        adminRights.change_info = adminRights.post_messages = adminRights.edit_messages =
                        adminRights.delete_messages = adminRights.ban_users = adminRights.invite_users =
                        adminRights.pin_messages = adminRights.add_admins = true;
                        if (!isChannel) {
                            adminRights.manage_call = true;
                        }
                    }
                }
            } else {
                TLObject object = searchListViewAdapter.getItem(position);
                if (object instanceof TLRPC.User) {
                    TLRPC.User user = (TLRPC.User) object;
                    getMessagesController().putUser(user, false);
                    participant = getAnyParticipant(peerId = user.id);
                } else if (object instanceof TLRPC.ChannelParticipant || object instanceof TLRPC.ChatParticipant) {
                    participant = object;
                } else {
                    participant = null;
                }
                if (participant instanceof TLRPC.ChannelParticipant) {
                    TLRPC.ChannelParticipant channelParticipant = (TLRPC.ChannelParticipant) participant;
                    peerId = MessageObject.getPeerId(channelParticipant.peer);
                    canEditAdmin = !(channelParticipant instanceof TLRPC.TL_channelParticipantAdmin || channelParticipant instanceof TLRPC.TL_channelParticipantCreator) || channelParticipant.can_edit;
                    bannedRights = channelParticipant.banned_rights;
                    adminRights = channelParticipant.admin_rights;
                    rank = channelParticipant.rank;
                } else if (participant instanceof TLRPC.ChatParticipant) {
                    TLRPC.ChatParticipant chatParticipant = (TLRPC.ChatParticipant) participant;
                    peerId = chatParticipant.user_id;
                    canEditAdmin = currentChat.creator;
                    bannedRights = null;
                    adminRights = null;
                } else if (participant == null) {
                    canEditAdmin = true;
                }
            }
            if (peerId != 0) {
                if (selectType != 0) {
                    if (selectType == 3 || selectType == 1) {
                        if (selectType != 1 && canEditAdmin && (participant instanceof TLRPC.TL_channelParticipantAdmin || participant instanceof TLRPC.TL_chatParticipantAdmin)) {
                            final TLRPC.User user = getMessagesController().getUser(peerId);
                            final TLRPC.TL_chatBannedRights br = bannedRights;
                            final TLRPC.TL_chatAdminRights ar = adminRights;
                            final boolean canEdit = canEditAdmin;
                            final String rankFinal = rank;
                            AlertDialog.Builder builder = new AlertDialog.Builder(getParentActivity());
                            builder.setTitle(LocaleController.getString("AppName", R.string.AppName));
                            builder.setMessage(LocaleController.formatString("AdminWillBeRemoved", R.string.AdminWillBeRemoved, UserObject.getUserName(user)));
                            builder.setPositiveButton(LocaleController.getString("OK", R.string.OK), (dialog, which) -> openRightsEdit(user.id, participant, ar, br, rankFinal, canEdit, selectType == 1 ? 0 : 1, false));
                            builder.setNegativeButton(LocaleController.getString("Cancel", R.string.Cancel), null);
                            showDialog(builder.create());
                        } else {
                            openRightsEdit(peerId, participant, adminRights, bannedRights, rank, canEditAdmin, selectType == 1 ? 0 : 1, selectType == 1 || selectType == 3);
                        }
                    } else {
                        removeParticipant(peerId);
                    }
                } else {
                    boolean canEdit = false;
                    if (type == TYPE_ADMIN) {
                        canEdit = peerId != getUserConfig().getClientUserId() && (currentChat.creator || canEditAdmin);
                    } else if (type == TYPE_BANNED || type == TYPE_KICKED) {
                        canEdit = ChatObject.canBlockUsers(currentChat);
                    }
                    if (type == TYPE_BANNED || type != TYPE_ADMIN && isChannel || type == TYPE_USERS && selectType == 0) {
                        if (peerId == getUserConfig().getClientUserId()) {
                            return;
                        }
                        Bundle args = new Bundle();
                        if (peerId > 0) {
                            args.putLong("user_id", peerId);
                        } else {
                            args.putLong("chat_id", -peerId);
                        }
                        presentFragment(new ProfileActivity(args));
                    } else {
                        if (bannedRights == null) {
                            bannedRights = new TLRPC.TL_chatBannedRights();
                            bannedRights.view_messages = true;
                            bannedRights.send_stickers = true;
                            bannedRights.send_media = true;
                            bannedRights.embed_links = true;
                            bannedRights.send_messages = true;
                            bannedRights.send_games = true;
                            bannedRights.send_inline = true;
                            bannedRights.send_gifs = true;
                            bannedRights.pin_messages = true;
                            bannedRights.send_polls = true;
                            bannedRights.invite_users = true;
                            bannedRights.change_info = true;
                        }
                        ChatRightsEditActivity fragment = new ChatRightsEditActivity(peerId, chatId, adminRights, defaultBannedRights, bannedRights, rank, type == TYPE_ADMIN ? ChatRightsEditActivity.TYPE_ADMIN : ChatRightsEditActivity.TYPE_BANNED, canEdit, participant == null, participant);
                        fragment.setDelegate(new ChatRightsEditActivity.ChatRightsEditActivityDelegate() {
                            @Override
                            public void didSetRights(int rights, TLRPC.TL_chatAdminRights rightsAdmin, TLRPC.TL_chatBannedRights rightsBanned, String rank) {
                                if (participant instanceof TLRPC.ChannelParticipant) {
                                    TLRPC.ChannelParticipant channelParticipant = (TLRPC.ChannelParticipant) participant;
                                    channelParticipant.admin_rights = rightsAdmin;
                                    channelParticipant.banned_rights = rightsBanned;
                                    channelParticipant.rank = rank;
                                    updateParticipantWithRights(channelParticipant, rightsAdmin, rightsBanned, 0, false);
                                }
                            }

                            @Override
                            public void didChangeOwner(TLRPC.User user) {
                                onOwnerChaged(user);
                            }
                        });
                        presentFragment(fragment);
                    }
                }
            }
        });

        listView.setOnItemLongClickListener((view, position) -> !(getParentActivity() == null || listView.getAdapter() != listViewAdapter) && createMenuForParticipant(listViewAdapter.getItem(position), false));
        if (searchItem != null) {
            listView.setOnScrollListener(new RecyclerView.OnScrollListener() {
                @Override
                public void onScrollStateChanged(RecyclerView recyclerView, int newState) {
                    if (newState == RecyclerView.SCROLL_STATE_DRAGGING) {
                        AndroidUtilities.hideKeyboard(getParentActivity().getCurrentFocus());
                    }
                }

                @Override
                public void onScrolled(RecyclerView recyclerView, int dx, int dy) {

                }
            });
        }

        undoView = new UndoView(context);
        frameLayout.addView(undoView, LayoutHelper.createFrame(LayoutHelper.MATCH_PARENT, LayoutHelper.WRAP_CONTENT, Gravity.BOTTOM | Gravity.LEFT, 8, 0, 8, 8));

        updateRows();

        listView.setEmptyView(emptyView);
        listView.setAnimateEmptyView(false, 0);

        if (needOpenSearch) {
            searchItem.openSearch(false);
        }

        return fragmentView;
    }

    private void sortAdmins(ArrayList<TLObject> participants) {
        Collections.sort(participants, (lhs, rhs) -> {
            int type1 = getChannelAdminParticipantType(lhs);
            int type2 = getChannelAdminParticipantType(rhs);
            if (type1 > type2) {
                return 1;
            } else if (type1 < type2) {
                return -1;
            }
            if (lhs instanceof TLRPC.ChannelParticipant && rhs instanceof TLRPC.ChannelParticipant) {
                return (int) (MessageObject.getPeerId(((TLRPC.ChannelParticipant) lhs).peer) - MessageObject.getPeerId(((TLRPC.ChannelParticipant) rhs).peer));
            }
            return 0;
        });
    }

    private void showItemsAnimated(int from) {
        if (isPaused || !openTransitionStarted || (listView.getAdapter() == listViewAdapter && firstLoaded)) {
            return;
        }
        View progressView = null;
        for (int i = 0; i < listView.getChildCount(); i++) {
            View child = listView.getChildAt(i);
            if (child instanceof FlickerLoadingView) {
                progressView = child;
            }
        }
        final View finalProgressView = progressView;
        if (progressView != null) {
            listView.removeView(progressView);
            from--;
        }
        int finalFrom = from;

        listView.getViewTreeObserver().addOnPreDrawListener(new ViewTreeObserver.OnPreDrawListener() {
            @Override
            public boolean onPreDraw() {
                listView.getViewTreeObserver().removeOnPreDrawListener(this);
                int n = listView.getChildCount();
                AnimatorSet animatorSet = new AnimatorSet();
                for (int i = 0; i < n; i++) {
                    View child = listView.getChildAt(i);
                    if (child == finalProgressView || listView.getChildAdapterPosition(child) < finalFrom) {
                        continue;
                    }
                    child.setAlpha(0);
                    int s = Math.min(listView.getMeasuredHeight(), Math.max(0, child.getTop()));
                    int delay = (int) ((s / (float) listView.getMeasuredHeight()) * 100);
                    ObjectAnimator a = ObjectAnimator.ofFloat(child, View.ALPHA, 0, 1f);
                    a.setStartDelay(delay);
                    a.setDuration(200);
                    animatorSet.playTogether(a);
                }

                if (finalProgressView != null && finalProgressView.getParent() == null) {
                    listView.addView(finalProgressView);
                    RecyclerView.LayoutManager layoutManager = listView.getLayoutManager();
                    if (layoutManager != null) {
                        layoutManager.ignoreView(finalProgressView);
                        Animator animator = ObjectAnimator.ofFloat(finalProgressView, View.ALPHA, finalProgressView.getAlpha(), 0);
                        animator.addListener(new AnimatorListenerAdapter() {
                            @Override
                            public void onAnimationEnd(Animator animation) {
                                finalProgressView.setAlpha(1f);
                                layoutManager.stopIgnoringView(finalProgressView);
                                listView.removeView(finalProgressView);
                            }
                        });
                        animator.start();
                    }
                }

                animatorSet.start();
                return true;
            }
        });
    }

    public void setIgnoresUsers(LongSparseArray<TLRPC.TL_groupCallParticipant> participants) {
        ignoredUsers = participants;
    }

    private void onOwnerChaged(TLRPC.User user) {
        undoView.showWithAction(-chatId, isChannel ? UndoView.ACTION_OWNER_TRANSFERED_CHANNEL : UndoView.ACTION_OWNER_TRANSFERED_GROUP, user);
        boolean foundAny = false;
        currentChat.creator = false;
        for (int a = 0; a < 3; a++) {
            LongSparseArray<TLObject> map;
            ArrayList<TLObject> arrayList;
            boolean found = false;
            if (a == 0) {
                map = contactsMap;
                arrayList = contacts;
            } else if (a == 1) {
                map = botsMap;
                arrayList = bots;
            } else {
                map = participantsMap;
                arrayList = participants;
            }
            TLObject object = map.get(user.id);
            if (object instanceof TLRPC.ChannelParticipant) {
                TLRPC.TL_channelParticipantCreator creator = new TLRPC.TL_channelParticipantCreator();
                creator.peer = new TLRPC.TL_peerUser();
                creator.peer.user_id = user.id;
                map.put(user.id, creator);
                int index = arrayList.indexOf(object);
                if (index >= 0) {
                    arrayList.set(index, creator);
                }
                found = true;
                foundAny = true;
            }
            long selfUserId = getUserConfig().getClientUserId();
            object = map.get(selfUserId);
            if (object instanceof TLRPC.ChannelParticipant) {
                TLRPC.TL_channelParticipantAdmin admin = new TLRPC.TL_channelParticipantAdmin();
                admin.peer = new TLRPC.TL_peerUser();
                admin.peer.user_id = selfUserId;
                admin.self = true;
                admin.inviter_id = selfUserId;
                admin.promoted_by = selfUserId;
                admin.date = (int) (System.currentTimeMillis() / 1000);
                admin.admin_rights = new TLRPC.TL_chatAdminRights();
                admin.admin_rights.change_info = admin.admin_rights.post_messages = admin.admin_rights.edit_messages =
                admin.admin_rights.delete_messages = admin.admin_rights.ban_users = admin.admin_rights.invite_users =
                admin.admin_rights.pin_messages = admin.admin_rights.add_admins = true;
                if (!isChannel) {
                    admin.admin_rights.manage_call = true;
                }
                map.put(selfUserId, admin);

                int index = arrayList.indexOf(object);
                if (index >= 0) {
                    arrayList.set(index, admin);
                }
                found = true;
            }
            if (found) {
                Collections.sort(arrayList, (lhs, rhs) -> {
                    int type1 = getChannelAdminParticipantType(lhs);
                    int type2 = getChannelAdminParticipantType(rhs);
                    if (type1 > type2) {
                        return 1;
                    } else if (type1 < type2) {
                        return -1;
                    }
                    return 0;
                });
            }
        }
        if (!foundAny) {
            TLRPC.TL_channelParticipantCreator creator = new TLRPC.TL_channelParticipantCreator();
            creator.peer = new TLRPC.TL_peerUser();
            creator.peer.user_id = user.id;
            participantsMap.put(user.id, creator);
            participants.add(creator);
            sortAdmins(participants);
            updateRows();
        }
        listViewAdapter.notifyDataSetChanged();
        if (delegate != null) {
            delegate.didChangeOwner(user);
        }
    }

    private void openRightsEdit2(long peerId, int date, TLObject participant, TLRPC.TL_chatAdminRights adminRights, TLRPC.TL_chatBannedRights bannedRights, String rank, boolean canEditAdmin, int type, boolean removeFragment) {
        boolean[] needShowBulletin = new boolean[1];
        final boolean isAdmin = participant instanceof TLRPC.TL_channelParticipantAdmin || participant instanceof TLRPC.TL_chatParticipantAdmin;
        ChatRightsEditActivity fragment = new ChatRightsEditActivity(peerId, chatId, adminRights, defaultBannedRights, bannedRights, rank, type, true, false, participant) {
            @Override
            protected void onTransitionAnimationEnd(boolean isOpen, boolean backward) {
                if (!isOpen && backward && needShowBulletin[0] && BulletinFactory.canShowBulletin(ChatUsersActivity.this)) {
                    if (peerId > 0) {
                        TLRPC.User user = getMessagesController().getUser(peerId);
                        if (user != null) {
                            BulletinFactory.createPromoteToAdminBulletin(ChatUsersActivity.this, user.first_name).show();
                        }
                    } else {
                        TLRPC.Chat chat = getMessagesController().getChat(-peerId);
                        if (chat != null) {
                            BulletinFactory.createPromoteToAdminBulletin(ChatUsersActivity.this, chat.title).show();
                        }
                    }
                }
            }
        };
        fragment.setDelegate(new ChatRightsEditActivity.ChatRightsEditActivityDelegate() {
            @Override
            public void didSetRights(int rights, TLRPC.TL_chatAdminRights rightsAdmin, TLRPC.TL_chatBannedRights rightsBanned, String rank) {
                if (type == 0) {
                    for (int a = 0; a < participants.size(); a++) {
                        TLObject p = participants.get(a);
                        if (p instanceof TLRPC.ChannelParticipant) {
                            TLRPC.ChannelParticipant p2 = (TLRPC.ChannelParticipant) p;
                            if (MessageObject.getPeerId(p2.peer) == peerId) {
                                TLRPC.ChannelParticipant newPart;
                                if (rights == 1) {
                                    newPart = new TLRPC.TL_channelParticipantAdmin();
                                } else {
                                    newPart = new TLRPC.TL_channelParticipant();
                                }
                                newPart.admin_rights = rightsAdmin;
                                newPart.banned_rights = rightsBanned;
                                newPart.inviter_id = getUserConfig().getClientUserId();
                                if (peerId > 0) {
                                    newPart.peer = new TLRPC.TL_peerUser();
                                    newPart.peer.user_id = peerId;
                                } else {
                                    newPart.peer = new TLRPC.TL_peerChannel();
                                    newPart.peer.channel_id = -peerId;
                                }
                                newPart.date = date;
                                newPart.flags |= 4;
                                newPart.rank = rank;
                                participants.set(a, newPart);
                                break;
                            }
                        } else if (p instanceof TLRPC.ChatParticipant) {
                            TLRPC.ChatParticipant chatParticipant = (TLRPC.ChatParticipant) p;
                            TLRPC.ChatParticipant newParticipant;
                            if (rights == 1) {
                                newParticipant = new TLRPC.TL_chatParticipantAdmin();
                            } else {
                                newParticipant = new TLRPC.TL_chatParticipant();
                            }
                            newParticipant.user_id = chatParticipant.user_id;
                            newParticipant.date = chatParticipant.date;
                            newParticipant.inviter_id = chatParticipant.inviter_id;
                            int index = info.participants.participants.indexOf(chatParticipant);
                            if (index >= 0) {
                                info.participants.participants.set(index, newParticipant);
                            }
                            loadChatParticipants(0, 200);
                        }
                    }
                    if (rights == 1 && !isAdmin) {
                        needShowBulletin[0] = true;
                    }
                } else if (type == 1) {
                    if (rights == 0) {
                        removeParticipants(peerId);
                    }
                }
            }

            @Override
            public void didChangeOwner(TLRPC.User user) {
                onOwnerChaged(user);
            }
        });
        presentFragment(fragment);
    }

    @Override
    public boolean canBeginSlide() {
        return checkDiscard();
    }

<<<<<<< HEAD
    private void openRightsEdit(int user_id, TLObject participant, TLRPC.TL_chatAdminRights adminRights, TLRPC.TL_chatBannedRights bannedRights, String rank, boolean canEditAdmin, int type, boolean removeFragment) {
        ChatRightsEditActivity fragment = new ChatRightsEditActivity(user_id, chatId, adminRights, defaultBannedRights, bannedRights, rank, type, canEditAdmin, participant == null, participant);
=======
    private void openRightsEdit(long user_id, TLObject participant, TLRPC.TL_chatAdminRights adminRights, TLRPC.TL_chatBannedRights bannedRights, String rank, boolean canEditAdmin, int type, boolean removeFragment) {
        ChatRightsEditActivity fragment = new ChatRightsEditActivity(user_id, chatId, adminRights, defaultBannedRights, bannedRights, rank, type, canEditAdmin, participant == null);
>>>>>>> 418f478a
        fragment.setDelegate(new ChatRightsEditActivity.ChatRightsEditActivityDelegate() {
            @Override
            public void didSetRights(int rights, TLRPC.TL_chatAdminRights rightsAdmin, TLRPC.TL_chatBannedRights rightsBanned, String rank) {
                if (participant instanceof TLRPC.ChannelParticipant) {
                    TLRPC.ChannelParticipant channelParticipant = (TLRPC.ChannelParticipant) participant;
                    channelParticipant.admin_rights = rightsAdmin;
                    channelParticipant.banned_rights = rightsBanned;
                    channelParticipant.rank = rank;
                }
                if (delegate != null && rights == 1) {
                    delegate.didSelectUser(user_id);
                } else if (delegate != null) {
                    delegate.didAddParticipantToList(user_id, participant);
                }
                if (removeFragment) {
                    removeSelfFromStack();
                }
            }

            @Override
            public void didChangeOwner(TLRPC.User user) {
                onOwnerChaged(user);
            }
        });
        presentFragment(fragment, removeFragment);
    }

    private void removeParticipant(long userId) {
        if (!ChatObject.isChannel(currentChat)) {
            return;
        }
        TLRPC.User user = getMessagesController().getUser(userId);
        getMessagesController().deleteParticipantFromChat(chatId, user, null);
        if (delegate != null) {
            delegate.didKickParticipant(userId);
        }
        finishFragment();
    }

    private TLObject getAnyParticipant(long userId) {
        for (int a = 0; a < 3; a++) {
            LongSparseArray<TLObject> map;
            if (a == 0) {
                map = contactsMap;
            } else if (a == 1) {
                map = botsMap;
            } else {
                map = participantsMap;
            }
            TLObject p = map.get(userId);
            if (p != null) {
                return p;
            }
        }
        return null;
    }

    private void removeParticipants(TLObject object) {
        if (object instanceof TLRPC.ChatParticipant) {
            TLRPC.ChatParticipant chatParticipant = (TLRPC.ChatParticipant) object;
            removeParticipants(chatParticipant.user_id);
        } else if (object instanceof TLRPC.ChannelParticipant) {
            TLRPC.ChannelParticipant channelParticipant = (TLRPC.ChannelParticipant) object;
            removeParticipants(MessageObject.getPeerId(channelParticipant.peer));
        }
    }

    private void removeParticipants(long peerId) {
        boolean updated = false;
        DiffCallback savedState = saveState();
        for (int a = 0; a < 3; a++) {
            LongSparseArray<TLObject> map;
            ArrayList<TLObject> arrayList;
            if (a == 0) {
                map = contactsMap;
                arrayList = contacts;
            } else if (a == 1) {
                map = botsMap;
                arrayList = bots;
            } else {
                map = participantsMap;
                arrayList = participants;
            }
            TLObject p = map.get(peerId);
            if (p != null) {
                map.remove(peerId);
                arrayList.remove(p);
                updated = true;
                if (type == TYPE_BANNED) {
                    info.kicked_count--;
                }
            }
        }
        if (updated) {
            updateListAnimated(savedState);
        }
        if (listView.getAdapter() == searchListViewAdapter) {
            searchListViewAdapter.removeUserId(peerId);
        }
    }

    private void updateParticipantWithRights(TLRPC.ChannelParticipant channelParticipant, TLRPC.TL_chatAdminRights rightsAdmin, TLRPC.TL_chatBannedRights rightsBanned, long user_id, boolean withDelegate) {
        boolean delegateCalled = false;
        for (int a = 0; a < 3; a++) {
            LongSparseArray<TLObject> map;
            if (a == 0) {
                map = contactsMap;
            } else if (a == 1) {
                map = botsMap;
            } else {
                map = participantsMap;
            }
            TLObject p = map.get(MessageObject.getPeerId(channelParticipant.peer));
            if (p instanceof TLRPC.ChannelParticipant) {
                channelParticipant = (TLRPC.ChannelParticipant) p;
                channelParticipant.admin_rights = rightsAdmin;
                channelParticipant.banned_rights = rightsBanned;
                if (withDelegate) {
                    channelParticipant.promoted_by = getUserConfig().getClientUserId();
                }
            }
            if (withDelegate && p != null && !delegateCalled && delegate != null) {
                delegateCalled = true;
                delegate.didAddParticipantToList(user_id, p);
            }
        }
    }

    private boolean createMenuForParticipant(final TLObject participant, boolean resultOnly) {
        if (participant == null || selectType != 0) {
            return false;
        }
        long peerId;
        boolean canEdit;
        int date;
        TLRPC.TL_chatBannedRights bannedRights;
        TLRPC.TL_chatAdminRights adminRights;
        String rank;
        if (participant instanceof TLRPC.ChannelParticipant) {
            TLRPC.ChannelParticipant channelParticipant = (TLRPC.ChannelParticipant) participant;
            peerId = MessageObject.getPeerId(channelParticipant.peer);
            canEdit = channelParticipant.can_edit;
            bannedRights = channelParticipant.banned_rights;
            adminRights = channelParticipant.admin_rights;
            date = channelParticipant.date;
            rank = channelParticipant.rank;
        } else if (participant instanceof TLRPC.ChatParticipant) {
            TLRPC.ChatParticipant chatParticipant = (TLRPC.ChatParticipant) participant;
            peerId = chatParticipant.user_id;
            date = chatParticipant.date;
            canEdit = ChatObject.canAddAdmins(currentChat);
            bannedRights = null;
            adminRights = null;
            rank = "";
        } else {
            peerId = 0;
            canEdit = false;
            bannedRights = null;
            adminRights = null;
            date = 0;
            rank = null;
        }
        if (peerId == 0 || peerId == getUserConfig().getClientUserId()) {
            return false;
        }
        if (type == TYPE_USERS) {
            final TLRPC.User user = getMessagesController().getUser(peerId);
            boolean allowSetAdmin = ChatObject.canAddAdmins(currentChat) && (participant instanceof TLRPC.TL_channelParticipant || participant instanceof TLRPC.TL_channelParticipantBanned || participant instanceof TLRPC.TL_chatParticipant || canEdit);
            boolean canEditAdmin = !(participant instanceof TLRPC.TL_channelParticipantAdmin || participant instanceof TLRPC.TL_channelParticipantCreator || participant instanceof TLRPC.TL_chatParticipantCreator || participant instanceof TLRPC.TL_chatParticipantAdmin) || canEdit;
            boolean editingAdmin = participant instanceof TLRPC.TL_channelParticipantAdmin || participant instanceof TLRPC.TL_chatParticipantAdmin;

            if (selectType == 0) {
                allowSetAdmin &= !UserObject.isDeleted(user);
            }

            final ArrayList<String> items;
            final ArrayList<Integer> actions;
            final ArrayList<Integer> icons;
            if (!resultOnly) {
                items = new ArrayList<>();
                actions = new ArrayList<>();
                icons = new ArrayList<>();
            } else {
                items = null;
                actions = null;
                icons = null;
            }

            if (allowSetAdmin) {
                if (resultOnly) {
                    return true;
                }
                items.add(editingAdmin ? LocaleController.getString("EditAdminRights", R.string.EditAdminRights) : LocaleController.getString("SetAsAdmin", R.string.SetAsAdmin));
                icons.add(R.drawable.baseline_stars_24);
                actions.add(0);
            }
            boolean hasRemove = false;
            if (ChatObject.canBlockUsers(currentChat) && canEditAdmin) {
                if (resultOnly) {
                    return true;
                }
                if (!isChannel) {
                    if (ChatObject.isChannel(currentChat) && !currentChat.gigagroup) {
                        items.add(LocaleController.getString("ChangePermissions", R.string.ChangePermissions));
                        icons.add(R.drawable.baseline_block_24);
                        actions.add(1);
                    }
                    items.add(LocaleController.getString("KickFromGroup", R.string.KickFromGroup));
                } else {
                    items.add(LocaleController.getString("ChannelRemoveUser", R.string.ChannelRemoveUser));
                }
                icons.add(R.drawable.baseline_remove_circle_24);
                actions.add(2);
                hasRemove = true;
            }
            if (actions == null || actions.isEmpty()) {
                return false;
            }

            AlertDialog.Builder builder = new AlertDialog.Builder(getParentActivity());
            builder.setItems(items.toArray(new CharSequence[actions.size()]), AndroidUtilities.toIntArray(icons), (dialogInterface, i) -> {
                if (actions.get(i) == 2) {
                    getMessagesController().deleteParticipantFromChat(chatId, user, null);
                    removeParticipants(peerId);
                    if (currentChat != null && user != null && BulletinFactory.canShowBulletin(this)) {
                        BulletinFactory.createRemoveFromChatBulletin(this, user, currentChat.title).show();
                    }
                } else {
                    if (actions.get(i) == 1 && canEditAdmin && (participant instanceof TLRPC.TL_channelParticipantAdmin || participant instanceof TLRPC.TL_chatParticipantAdmin)) {
                        AlertDialog.Builder builder2 = new AlertDialog.Builder(getParentActivity());
                        builder2.setTitle(LocaleController.getString("AppName", R.string.AppName));
                        builder2.setMessage(LocaleController.formatString("AdminWillBeRemoved", R.string.AdminWillBeRemoved, UserObject.getUserName(user)));
                        builder2.setPositiveButton(LocaleController.getString("OK", R.string.OK), (dialog, which) -> openRightsEdit2(peerId, date, participant, adminRights, bannedRights, rank, canEditAdmin, actions.get(i), false));
                        builder2.setNegativeButton(LocaleController.getString("Cancel", R.string.Cancel), null);
                        showDialog(builder2.create());
                    } else {
                        openRightsEdit2(peerId, date, participant, adminRights, bannedRights, rank, canEditAdmin, actions.get(i), false);
                    }
                }
            });
            AlertDialog alertDialog = builder.create();
            showDialog(alertDialog);
            if (hasRemove) {
                alertDialog.setItemColor(items.size() - 1, Theme.getColor(Theme.key_dialogTextRed2), Theme.getColor(Theme.key_dialogRedIcon));
            }
        } else {
            CharSequence[] items;
            int[] icons;
            if (type == TYPE_KICKED && ChatObject.canBlockUsers(currentChat)) {
                if (resultOnly) {
                    return true;
                }
                items = new CharSequence[]{
                        LocaleController.getString("ChannelEditPermissions", R.string.ChannelEditPermissions),
                        LocaleController.getString("ChannelDeleteFromList", R.string.ChannelDeleteFromList)};
                icons = new int[]{
                        R.drawable.baseline_block_24,
                        R.drawable.baseline_delete_24};
            } else if (type == TYPE_BANNED && ChatObject.canBlockUsers(currentChat)) {
                if (resultOnly) {
                    return true;
                }
                items = new CharSequence[]{
                        ChatObject.canAddUsers(currentChat) && peerId > 0 ? (isChannel ? LocaleController.getString("ChannelAddToChannel", R.string.ChannelAddToChannel) : LocaleController.getString("ChannelAddToGroup", R.string.ChannelAddToGroup)) : null,
                        LocaleController.getString("ChannelDeleteFromList", R.string.ChannelDeleteFromList)};
                icons = new int[]{
                        R.drawable.baseline_person_add_24,
                        R.drawable.baseline_delete_24};
            } else if (type == TYPE_ADMIN && ChatObject.canAddAdmins(currentChat) && canEdit) {
                if (resultOnly) {
                    return true;
                }
                if (currentChat.creator || !(participant instanceof TLRPC.TL_channelParticipantCreator) && canEdit) {
                    items = new CharSequence[]{
                            LocaleController.getString("EditAdminRights", R.string.EditAdminRights),
                            LocaleController.getString("ChannelRemoveUserAdmin", R.string.ChannelRemoveUserAdmin)};
                    icons = new int[]{
                            R.drawable.baseline_stars_24,
                            R.drawable.baseline_remove_circle_24};
                } else {
                    items = new CharSequence[]{
                            LocaleController.getString("ChannelRemoveUserAdmin", R.string.ChannelRemoveUserAdmin)};
                    icons = new int[]{
                            R.drawable.baseline_remove_circle_24};
                }
            } else {
                items = null;
                icons = null;
            }
            if (items == null) {
                return false;
            }
            AlertDialog.Builder builder = new AlertDialog.Builder(getParentActivity());
            builder.setItems(items, icons, (dialogInterface, i) -> {
                if (type == TYPE_ADMIN) {
                    if (i == 0 && items.length == 2) {
                        ChatRightsEditActivity fragment = new ChatRightsEditActivity(peerId, chatId, adminRights, null, null, rank, ChatRightsEditActivity.TYPE_ADMIN, true, false, participant);
                        fragment.setDelegate(new ChatRightsEditActivity.ChatRightsEditActivityDelegate() {
                            @Override
                            public void didSetRights(int rights, TLRPC.TL_chatAdminRights rightsAdmin, TLRPC.TL_chatBannedRights rightsBanned, String rank) {
                                if (participant instanceof TLRPC.ChannelParticipant) {
                                    TLRPC.ChannelParticipant channelParticipant = (TLRPC.ChannelParticipant) participant;
                                    channelParticipant.admin_rights = rightsAdmin;
                                    channelParticipant.banned_rights = rightsBanned;
                                    channelParticipant.rank = rank;
                                    updateParticipantWithRights(channelParticipant, rightsAdmin, rightsBanned, 0, false);
                                }
                            }

                            @Override
                            public void didChangeOwner(TLRPC.User user) {
                                onOwnerChaged(user);
                            }
                        });
                        presentFragment(fragment);
                    } else {
                        getMessagesController().setUserAdminRole(chatId, getMessagesController().getUser(peerId), new TLRPC.TL_chatAdminRights(), "", !isChannel, ChatUsersActivity.this, false);
                        removeParticipants(peerId);
                    }
                } else if (type == TYPE_BANNED || type == TYPE_KICKED) {
                    if (i == 0) {
                        if (type == TYPE_KICKED) {
                            ChatRightsEditActivity fragment = new ChatRightsEditActivity(peerId, chatId, null, defaultBannedRights, bannedRights, rank, ChatRightsEditActivity.TYPE_BANNED, true, false, participant);
                            fragment.setDelegate(new ChatRightsEditActivity.ChatRightsEditActivityDelegate() {
                                @Override
                                public void didSetRights(int rights, TLRPC.TL_chatAdminRights rightsAdmin, TLRPC.TL_chatBannedRights rightsBanned, String rank) {
                                    if (participant instanceof TLRPC.ChannelParticipant) {
                                        TLRPC.ChannelParticipant channelParticipant = (TLRPC.ChannelParticipant) participant;
                                        channelParticipant.admin_rights = rightsAdmin;
                                        channelParticipant.banned_rights = rightsBanned;
                                        channelParticipant.rank = rank;
                                        updateParticipantWithRights(channelParticipant, rightsAdmin, rightsBanned, 0, false);
                                    }
                                }

                                @Override
                                public void didChangeOwner(TLRPC.User user) {
                                    onOwnerChaged(user);
                                }
                            });
                            presentFragment(fragment);
                        } else if (type == TYPE_BANNED) {
                            if (peerId > 0) {
                                TLRPC.User user = getMessagesController().getUser(peerId);
                                getMessagesController().addUserToChat(chatId, user, 0, null, ChatUsersActivity.this, null);
                            }
                        }
                    } else if (i == 1) {
                        TLRPC.TL_channels_editBanned req = new TLRPC.TL_channels_editBanned();
                        req.participant = getMessagesController().getInputPeer(peerId);
                        req.channel = getMessagesController().getInputChannel(chatId);
                        req.banned_rights = new TLRPC.TL_chatBannedRights();
                        getConnectionsManager().sendRequest(req, (response, error) -> {
                            if (response != null) {
                                final TLRPC.Updates updates = (TLRPC.Updates) response;
                                getMessagesController().processUpdates(updates, false);
                                if (!updates.chats.isEmpty()) {
                                    AndroidUtilities.runOnUIThread(() -> {
                                        TLRPC.Chat chat = updates.chats.get(0);
                                        getMessagesController().loadFullChat(chat.id, 0, true);
                                    }, 1000);
                                }
                            }
                        });
                    }
                    if (i == 0 && type == TYPE_BANNED || i == 1) {
                        removeParticipants(participant);
                    }
                } else {
                    if (i == 0) {
                        TLRPC.User user;
                        TLRPC.Chat chat;
                        if (peerId > 0) {
                            user = getMessagesController().getUser(peerId);
                            chat = null;
                        } else {
                            user = null;
                            chat = getMessagesController().getChat(-peerId);
                        }
                        getMessagesController().deleteParticipantFromChat(chatId, user, chat, null, false, false);
                    }
                }
            });
            AlertDialog alertDialog = builder.create();
            showDialog(alertDialog);
            if (type == TYPE_ADMIN) {
                alertDialog.setItemColor(items.length - 1, Theme.getColor(Theme.key_dialogTextRed2), Theme.getColor(Theme.key_dialogRedIcon));
            }
        }
        return true;
    }

    @Override
    public void didReceivedNotification(int id, int account, Object... args) {
        if (id == NotificationCenter.chatInfoDidLoad) {
            TLRPC.ChatFull chatFull = (TLRPC.ChatFull) args[0];
            boolean byChannelUsers = (Boolean) args[2];
            if (chatFull.id == chatId && (!byChannelUsers || !ChatObject.isChannel(currentChat))) {
                boolean hadInfo = info != null;
                info = chatFull;
                if (!hadInfo) {
                    selectedSlowmode = initialSlowmode = getCurrentSlowmode();
                }
                AndroidUtilities.runOnUIThread(() -> loadChatParticipants(0, 200));
            }
        }
    }

    @Override
    public boolean onBackPressed() {
        return checkDiscard();
    }

    public void setDelegate(ChatUsersActivityDelegate chatUsersActivityDelegate) {
        delegate = chatUsersActivityDelegate;
    }
    
    private int getCurrentSlowmode() {
        if (info != null) {
            if (info.slowmode_seconds == 10) {
                return 1;
            } else if (info.slowmode_seconds == 30) {
                return 2;
            } else if (info.slowmode_seconds == 60) {
                return 3;
            } else if (info.slowmode_seconds == 5 * 60) {
                return 4;
            } else if (info.slowmode_seconds == 15 * 60) {
                return 5;
            } else if (info.slowmode_seconds == 60 * 60) {
                return 6;
            }
        }
        return 0;
    }

    private int getSecondsForIndex(int index) {
        if (index == 1) {
            return 10;
        } else if (index == 2) {
            return 30;
        } else if (index == 3) {
            return 60;
        } else if (index == 4) {
            return 5 * 60;
        } else if (index == 5) {
            return 15 * 60;
        } else if (index == 6) {
            return 60 * 60;
        }
        return 0;
    }

    private String formatSeconds(int seconds) {
        if (seconds < 60) {
            return LocaleController.formatPluralString("Seconds", seconds);
        } else if (seconds < 60 * 60) {
            return LocaleController.formatPluralString("Minutes", seconds / 60);
        } else {
            return LocaleController.formatPluralString("Hours", seconds / 60 / 60);
        }
    }

    private boolean checkDiscard() {
        String newBannedRights = ChatObject.getBannedRightsString(defaultBannedRights);
        if (!newBannedRights.equals(initialBannedRights) || initialSlowmode != selectedSlowmode) {
            AlertDialog.Builder builder = new AlertDialog.Builder(getParentActivity());
            builder.setTitle(LocaleController.getString("UserRestrictionsApplyChanges", R.string.UserRestrictionsApplyChanges));
            if (isChannel) {
                builder.setMessage(LocaleController.getString("ChannelSettingsChangedAlert", R.string.ChannelSettingsChangedAlert));
            } else {
                builder.setMessage(LocaleController.getString("GroupSettingsChangedAlert", R.string.GroupSettingsChangedAlert));
            }
            builder.setPositiveButton(LocaleController.getString("ApplyTheme", R.string.ApplyTheme), (dialogInterface, i) -> processDone());
            builder.setNegativeButton(LocaleController.getString("PassportDiscard", R.string.PassportDiscard), (dialog, which) -> finishFragment());
            showDialog(builder.create());
            return false;
        }
        return true;
    }

    public boolean hasSelectType() {
        return selectType != 0;
    }

    private String formatUserPermissions(TLRPC.TL_chatBannedRights rights) {
        if (rights == null) {
            return "";
        }
        StringBuilder builder = new StringBuilder();
        if (rights.view_messages && defaultBannedRights.view_messages != rights.view_messages) {
            builder.append(LocaleController.getString("UserRestrictionsNoRead", R.string.UserRestrictionsNoRead));
        }
        if (rights.send_messages && defaultBannedRights.send_messages != rights.send_messages) {
            if (builder.length() != 0) {
                builder.append(", ");
            }
            builder.append(LocaleController.getString("UserRestrictionsNoSend", R.string.UserRestrictionsNoSend));
        }
        if (rights.send_media && defaultBannedRights.send_media != rights.send_media) {
            if (builder.length() != 0) {
                builder.append(", ");
            }
            builder.append(LocaleController.getString("UserRestrictionsNoSendMedia", R.string.UserRestrictionsNoSendMedia));
        }
        if (rights.send_stickers && defaultBannedRights.send_stickers != rights.send_stickers) {
            if (builder.length() != 0) {
                builder.append(", ");
            }
            builder.append(LocaleController.getString("UserRestrictionsNoSendStickers", R.string.UserRestrictionsNoSendStickers));
        }
        if (rights.send_polls && defaultBannedRights.send_polls != rights.send_polls) {
            if (builder.length() != 0) {
                builder.append(", ");
            }
            builder.append(LocaleController.getString("UserRestrictionsNoSendPolls", R.string.UserRestrictionsNoSendPolls));
        }
        if (rights.embed_links && defaultBannedRights.embed_links != rights.embed_links) {
            if (builder.length() != 0) {
                builder.append(", ");
            }
            builder.append(LocaleController.getString("UserRestrictionsNoEmbedLinks", R.string.UserRestrictionsNoEmbedLinks));
        }
        if (rights.invite_users && defaultBannedRights.invite_users != rights.invite_users) {
            if (builder.length() != 0) {
                builder.append(", ");
            }
            builder.append(LocaleController.getString("UserRestrictionsNoInviteUsers", R.string.UserRestrictionsNoInviteUsers));
        }
        if (rights.pin_messages && defaultBannedRights.pin_messages != rights.pin_messages) {
            if (builder.length() != 0) {
                builder.append(", ");
            }
            builder.append(LocaleController.getString("UserRestrictionsNoPinMessages", R.string.UserRestrictionsNoPinMessages));
        }
        if (rights.change_info && defaultBannedRights.change_info != rights.change_info) {
            if (builder.length() != 0) {
                builder.append(", ");
            }
            builder.append(LocaleController.getString("UserRestrictionsNoChangeInfo", R.string.UserRestrictionsNoChangeInfo));
        }
        if (builder.length() != 0) {
            builder.replace(0, 1, builder.substring(0, 1).toUpperCase());
            builder.append('.');
        }
        return builder.toString();
    }

    private void processDone() {
        if (type != TYPE_KICKED) {
            return;
        }
        if (currentChat.creator && !ChatObject.isChannel(currentChat) && selectedSlowmode != initialSlowmode && info != null) {
            MessagesController.getInstance(currentAccount).convertToMegaGroup(getParentActivity(), chatId, this, param -> {
                if (param != 0) {
                    chatId = param;
                    currentChat = MessagesController.getInstance(currentAccount).getChat(param);
                    processDone();
                }
            });
            return;
        }
        String newBannedRights = ChatObject.getBannedRightsString(defaultBannedRights);
        if (!newBannedRights.equals(initialBannedRights)) {
            getMessagesController().setDefaultBannedRole(chatId, defaultBannedRights, ChatObject.isChannel(currentChat), this);
            TLRPC.Chat chat = getMessagesController().getChat(chatId);
            if (chat != null) {
                chat.default_banned_rights = defaultBannedRights;
            }
        }
        if (selectedSlowmode != initialSlowmode && info != null) {
            info.slowmode_seconds = getSecondsForIndex(selectedSlowmode);
            info.flags |= 131072;
            getMessagesController().setChannelSlowMode(chatId, info.slowmode_seconds);
        }
        finishFragment();
    }

    public void setInfo(TLRPC.ChatFull chatFull) {
        info = chatFull;
        if (info != null) {
            selectedSlowmode = initialSlowmode = getCurrentSlowmode();
        }
    }

    @Override
    public boolean needDelayOpenAnimation() {
        return true;
    }

    private int getChannelAdminParticipantType(TLObject participant) {
        if (participant instanceof TLRPC.TL_channelParticipantCreator || participant instanceof TLRPC.TL_channelParticipantSelf) {
            return 0;
        } else if (participant instanceof TLRPC.TL_channelParticipantAdmin || participant instanceof TLRPC.TL_channelParticipant) {
            return 1;
        }  else {
            return 2;
        }
    }

    private void loadChatParticipants(int offset, int count) {
        if (loadingUsers) {
            return;
        }
        contactsEndReached = false;
        botsEndReached = false;
        loadChatParticipants(offset, count, true);
    }

    private void loadChatParticipants(int offset, int count, boolean reset) {
        if (!ChatObject.isChannel(currentChat)) {
            loadingUsers = false;
            participants.clear();
            bots.clear();
            contacts.clear();
            participantsMap.clear();
            contactsMap.clear();
            botsMap.clear();
            if (type == TYPE_ADMIN) {
                if (info != null) {
                    for (int a = 0, size = info.participants.participants.size(); a < size; a++) {
                        TLRPC.ChatParticipant participant = info.participants.participants.get(a);
                        if (participant instanceof TLRPC.TL_chatParticipantCreator || participant instanceof TLRPC.TL_chatParticipantAdmin) {
                            participants.add(participant);
                        }
                        participantsMap.put(participant.user_id, participant);
                    }
                }
            } else if (type == TYPE_USERS) {
                if (info != null) {
                    long selfUserId = getUserConfig().clientUserId;
                    for (int a = 0, size = info.participants.participants.size(); a < size; a++) {
                        TLRPC.ChatParticipant participant = info.participants.participants.get(a);
                        if (selectType != 0 && participant.user_id == selfUserId) {
                            continue;
                        }
                        if (ignoredUsers != null && ignoredUsers.indexOfKey(participant.user_id) >= 0) {
                            continue;
                        }
                        if (selectType == 1) {
                            if (getContactsController().isContact(participant.user_id)) {
                                contacts.add(participant);
                                contactsMap.put(participant.user_id, participant);
                            } else if (!UserObject.isDeleted(getMessagesController().getUser(participant.user_id))) {
                                participants.add(participant);
                                participantsMap.put(participant.user_id, participant);
                            }
                        } else {
                            if (getContactsController().isContact(participant.user_id)) {
                                contacts.add(participant);
                                contactsMap.put(participant.user_id, participant);
                            } else {
                                TLRPC.User user = getMessagesController().getUser(participant.user_id);
                                if (user != null && user.bot) {
                                    bots.add(participant);
                                    botsMap.put(participant.user_id, participant);
                                } else {
                                    participants.add(participant);
                                    participantsMap.put(participant.user_id, participant);
                                }
                            }
                        }
                    }
                }
            }
            if (listViewAdapter != null) {
                listViewAdapter.notifyDataSetChanged();
            }
            updateRows();
            if (listViewAdapter != null) {
                listViewAdapter.notifyDataSetChanged();
            }
        } else {
            loadingUsers = true;
            if (emptyView != null) {
                emptyView.showProgress(true, false);
            }
            if (listViewAdapter != null) {
                listViewAdapter.notifyDataSetChanged();
            }
            TLRPC.TL_channels_getParticipants req = new TLRPC.TL_channels_getParticipants();
            req.channel = getMessagesController().getInputChannel(chatId);
            if (type == TYPE_BANNED) {
                req.filter = new TLRPC.TL_channelParticipantsKicked();
            } else if (type == TYPE_ADMIN) {
                req.filter = new TLRPC.TL_channelParticipantsAdmins();
            } else if (type == TYPE_USERS) {
                if (info != null && info.participants_count <= 200 && currentChat != null && currentChat.megagroup) {
                    req.filter = new TLRPC.TL_channelParticipantsRecent();
                } else {
                    if (selectType == 1) {
                        if (!contactsEndReached) {
                            delayResults = 2;
                            req.filter = new TLRPC.TL_channelParticipantsContacts();
                            contactsEndReached = true;
                            loadChatParticipants(0, 200, false);
                        } else {
                            req.filter = new TLRPC.TL_channelParticipantsRecent();
                        }
                    } else {
                        if (!contactsEndReached) {
                            delayResults = 3;
                            req.filter = new TLRPC.TL_channelParticipantsContacts();
                            contactsEndReached = true;
                            loadChatParticipants(0, 200, false);
                        } else if (!botsEndReached) {
                            req.filter = new TLRPC.TL_channelParticipantsBots();
                            botsEndReached = true;
                            loadChatParticipants(0, 200, false);
                        } else {
                            req.filter = new TLRPC.TL_channelParticipantsRecent();
                        }
                    }
                }
            } else if (type == TYPE_KICKED) {
                req.filter = new TLRPC.TL_channelParticipantsBanned();
            }
            req.filter.q = "";
            req.offset = offset;
            req.limit = count;
            int reqId = getConnectionsManager().sendRequest(req, (response, error) -> AndroidUtilities.runOnUIThread(() -> {
                if (error == null) {
                    TLRPC.TL_channels_channelParticipants res = (TLRPC.TL_channels_channelParticipants) response;
                    if (type == TYPE_ADMIN) {
                        getMessagesController().processLoadedAdminsResponse(chatId, (TLRPC.TL_channels_channelParticipants) response);
                    }
                    getMessagesController().putUsers(res.users, false);
                    getMessagesController().putChats(res.chats, false);
                    long selfId = getUserConfig().getClientUserId();
                    if (selectType != 0) {
                        for (int a = 0; a < res.participants.size(); a++) {
                            if (MessageObject.getPeerId(res.participants.get(a).peer) == selfId) {
                                res.participants.remove(a);
                                break;
                            }
                        }
                    }
                    ArrayList<TLObject> objects;
                    LongSparseArray<TLObject> map;
                    if (type == TYPE_USERS) {
                        delayResults--;
                        if (req.filter instanceof TLRPC.TL_channelParticipantsContacts) {
                            objects = contacts;
                            map = contactsMap;
                        } else if (req.filter instanceof TLRPC.TL_channelParticipantsBots) {
                            objects = bots;
                            map = botsMap;
                        } else {
                            objects = participants;
                            map = participantsMap;
                        }
                    } else {
                        objects = participants;
                        map = participantsMap;
                        participantsMap.clear();
                    }
                    objects.clear();
                    objects.addAll(res.participants);
                    for (int a = 0, size = res.participants.size(); a < size; a++) {
                        TLRPC.ChannelParticipant participant = res.participants.get(a);
                        map.put(MessageObject.getPeerId(participant.peer), participant);
                    }
                    if (type == TYPE_USERS) {
                        for (int a = 0, N = participants.size(); a < N; a++) {
                            TLObject object = participants.get(a);
                            if (!(object instanceof TLRPC.ChannelParticipant)) {
                                participants.remove(a);
                                a--;
                                N--;
                                continue;
                            }
                            TLRPC.ChannelParticipant participant = (TLRPC.ChannelParticipant) object;
                            long peerId = MessageObject.getPeerId(participant.peer);
                            boolean remove = false;
                            if (contactsMap.get(peerId) != null || botsMap.get(peerId) != null) {
                                remove = true;
                            } else if (selectType == 1 && peerId > 0 && UserObject.isDeleted(getMessagesController().getUser(peerId))) {
                                remove = true;
                            } else if (ignoredUsers != null && ignoredUsers.indexOfKey(peerId) >= 0) {
                                remove = true;
                            }
                            if (remove) {
                                participants.remove(a);
                                participantsMap.remove(peerId);
                                a--;
                                N--;
                            }
                        }
                    }
                    try {
                        if ((type == TYPE_BANNED || type == TYPE_KICKED || type == TYPE_USERS) && currentChat != null && currentChat.megagroup && info instanceof TLRPC.TL_channelFull && info.participants_count <= 200) {
                            sortUsers(objects);
                        } else if (type == TYPE_ADMIN) {
                            sortAdmins(participants);
                        }
                    } catch (Exception e) {
                        FileLog.e(e);
                    }
                }
                if (type != TYPE_USERS || delayResults <= 0) {
                    showItemsAnimated(listViewAdapter != null ? listViewAdapter.getItemCount() : 0);
                    loadingUsers = false;
                    firstLoaded = true;
                }
                updateRows();
                if (listViewAdapter != null) {
                    listView.setAnimateEmptyView(openTransitionStarted, 0);
                    listViewAdapter.notifyDataSetChanged();

                    if (emptyView != null && listViewAdapter.getItemCount() == 0 && firstLoaded) {
                        emptyView.showProgress(false, true);
                    }
                }
                resumeDelayedFragmentAnimation();
            }));
            getConnectionsManager().bindRequestToGuid(reqId, classGuid);
        }
    }

    private void sortUsers(ArrayList<TLObject> objects) {
        int currentTime = getConnectionsManager().getCurrentTime();
        Collections.sort(objects, (lhs, rhs) -> {
            TLRPC.ChannelParticipant p1 = (TLRPC.ChannelParticipant) lhs;
            TLRPC.ChannelParticipant p2 = (TLRPC.ChannelParticipant) rhs;
            long peer1 = MessageObject.getPeerId(p1.peer);
            long peer2 = MessageObject.getPeerId(p2.peer);
            int status1 = 0;
            if (peer1 > 0) {
                TLRPC.User user1 = getMessagesController().getUser(MessageObject.getPeerId(p1.peer));
                if (user1 != null && user1.status != null) {
                    if (user1.self) {
                        status1 = currentTime + 50000;
                    } else {
                        status1 = user1.status.expires;
                    }
                }
            } else {
                status1 = -100;
            }
            int status2 = 0;
            if (peer2 > 0) {
                TLRPC.User user2 = getMessagesController().getUser(MessageObject.getPeerId(p2.peer));
                if (user2 != null && user2.status != null) {
                    if (user2.self) {
                        status2 = currentTime + 50000;
                    } else {
                        status2 = user2.status.expires;
                    }
                }
            } else {
                status2 = -100;
            }
            if (status1 > 0 && status2 > 0) {
                if (status1 > status2) {
                    return 1;
                } else if (status1 < status2) {
                    return -1;
                }
                return 0;
            } else if (status1 < 0 && status2 < 0) {
                if (status1 > status2) {
                    return 1;
                } else if (status1 < status2) {
                    return -1;
                }
                return 0;
            } else if (status1 < 0 && status2 > 0 || status1 == 0 && status2 != 0) {
                return -1;
            } else if (status2 < 0 && status1 > 0 || status2 == 0 && status1 != 0) {
                return 1;
            }
            return 0;
        });
    }

    @Override
    public void onResume() {
        super.onResume();
        AndroidUtilities.requestAdjustResize(getParentActivity(), classGuid);
        if (listViewAdapter != null) {
            listViewAdapter.notifyDataSetChanged();
        }
        if (emptyView != null) {
            emptyView.requestLayout();
        }
    }

    @Override
    public void onPause() {
        super.onPause();
        if (undoView != null) {
            undoView.hide(true, 0);
        }
    }

    @Override
    protected void onBecomeFullyHidden() {
        if (undoView != null) {
            undoView.hide(true, 0);
        }
    }

    public int getSelectType() {
        return selectType;
    }

//    @Override
//    protected void onTransitionAnimationStart(boolean isOpen, boolean backward) {
//        super.onTransitionAnimationStart(isOpen, backward);
//        if (isOpen) {
//            openTransitionStarted = true;
//        }
//    }

    @Override
    protected void onTransitionAnimationEnd(boolean isOpen, boolean backward) {
        if (isOpen) {
            openTransitionStarted = true;
        }
        if (isOpen && !backward && needOpenSearch) {
            searchItem.getSearchField().requestFocus();
            AndroidUtilities.showKeyboard(searchItem.getSearchField());
        }
    }

    private class SearchAdapter extends RecyclerListView.SelectionAdapter {

        private Context mContext;
        private ArrayList<Object> searchResult = new ArrayList<>();
        private LongSparseArray<TLObject> searchResultMap = new LongSparseArray<>();
        private ArrayList<CharSequence> searchResultNames = new ArrayList<>();
        private SearchAdapterHelper searchAdapterHelper;
        private Runnable searchRunnable;
        private int totalCount = 0;
        private boolean searchInProgress;

        private int groupStartRow;
        private int contactsStartRow;
        private int globalStartRow;

        public SearchAdapter(Context context) {
            mContext = context;
            searchAdapterHelper = new SearchAdapterHelper(true);
            searchAdapterHelper.setDelegate(searchId -> {
                if (!searchAdapterHelper.isSearchInProgress()) {
                    int oldItemCount = getItemCount();
                    notifyDataSetChanged();
                    if (getItemCount() > oldItemCount) {
                        showItemsAnimated(oldItemCount);
                    }
                    if (!searchInProgress) {
                        if (getItemCount() == 0 && searchId != 0) {
                            emptyView.showProgress(false, true);
                        }
                    }
                }
            });
        }

        public void searchUsers(final String query) {
            if (searchRunnable != null) {
                Utilities.searchQueue.cancelRunnable(searchRunnable);
                searchRunnable = null;
            }
            searchResult.clear();
            searchResultMap.clear();
            searchResultNames.clear();
            searchAdapterHelper.mergeResults(null);
            searchAdapterHelper.queryServerSearch(null, type != 0, false, true, false, false, ChatObject.isChannel(currentChat) ? chatId : 0, false, type, 0);
            notifyDataSetChanged();

            if (!TextUtils.isEmpty(query)) {
                searchInProgress = true;
                emptyView.showProgress(true, true);
                Utilities.searchQueue.postRunnable(searchRunnable = () -> processSearch(query), 300);
            }
        }

        private void processSearch(final String query) {
            AndroidUtilities.runOnUIThread(() -> {
                searchRunnable = null;

                final ArrayList<TLObject> participantsCopy = !ChatObject.isChannel(currentChat) && info != null ? new ArrayList<>(info.participants.participants) : null;
                final ArrayList<TLRPC.TL_contact> contactsCopy = selectType == 1 ? new ArrayList<>(getContactsController().contacts) : null;

                if (participantsCopy != null || contactsCopy != null) {
                    Utilities.searchQueue.postRunnable(() -> {
                        String search1 = query.trim().toLowerCase();
                        if (search1.length() == 0) {
                            updateSearchResults(new ArrayList<>(), new LongSparseArray<>(), new ArrayList<>(), new ArrayList<>());
                            return;
                        }
                        String search2 = LocaleController.getInstance().getTranslitString(search1);
                        if (search1.equals(search2) || search2.length() == 0) {
                            search2 = null;
                        }
                        String[] search = new String[1 + (search2 != null ? 1 : 0)];
                        search[0] = search1;
                        if (search2 != null) {
                            search[1] = search2;
                        }
                        ArrayList<Object> resultArray = new ArrayList<>();
                        LongSparseArray<TLObject> resultMap = new LongSparseArray<>();
                        ArrayList<CharSequence> resultArrayNames = new ArrayList<>();
                        ArrayList<TLObject> resultArray2 = new ArrayList<>();

                        if (participantsCopy != null) {
                            for (int a = 0, N = participantsCopy.size(); a < N; a++) {
                                long peerId;
                                TLObject o = participantsCopy.get(a);
                                if (o instanceof TLRPC.ChatParticipant) {
                                    peerId = ((TLRPC.ChatParticipant) o).user_id;
                                } else if (o instanceof TLRPC.ChannelParticipant) {
                                    peerId = MessageObject.getPeerId(((TLRPC.ChannelParticipant) o).peer);
                                } else {
                                    continue;
                                }
                                String name;
                                String username;
                                String firstName;
                                String lastName;
                                if (peerId > 0) {
                                    TLRPC.User user = getMessagesController().getUser(peerId);
                                    if (user.id == getUserConfig().getClientUserId()) {
                                        continue;
                                    }
                                    name = UserObject.getUserName(user).toLowerCase();
                                    username = user.username;
                                    firstName = user.first_name;
                                    lastName = user.last_name;
                                } else {
                                    TLRPC.Chat chat = getMessagesController().getChat(-peerId);
                                    name = chat.title.toLowerCase();
                                    username = chat.username;
                                    firstName = chat.title;
                                    lastName = null;
                                }

                                String tName = LocaleController.getInstance().getTranslitString(name);
                                if (name.equals(tName)) {
                                    tName = null;
                                }

                                int found = 0;
                                for (String q : search) {
                                    if (name.startsWith(q) || name.contains(" " + q) || tName != null && (tName.startsWith(q) || tName.contains(" " + q))) {
                                        found = 1;
                                    } else if (username != null && username.startsWith(q)) {
                                        found = 2;
                                    }

                                    if (found != 0) {
                                        if (found == 1) {
                                            resultArrayNames.add(AndroidUtilities.generateSearchName(firstName, lastName, q));
                                        } else {
                                            resultArrayNames.add(AndroidUtilities.generateSearchName("@" + username, null, "@" + q));
                                        }
                                        resultArray2.add(o);
                                        break;
                                    }
                                }
                            }
                        }

                        if (contactsCopy != null) {
                            for (int a = 0; a < contactsCopy.size(); a++) {
                                TLRPC.TL_contact contact = contactsCopy.get(a);
                                TLRPC.User user = getMessagesController().getUser(contact.user_id);
                                if (user.id == getUserConfig().getClientUserId()) {
                                    continue;
                                }

                                String name = UserObject.getUserName(user).toLowerCase();
                                String tName = LocaleController.getInstance().getTranslitString(name);
                                if (name.equals(tName)) {
                                    tName = null;
                                }

                                int found = 0;
                                for (String q : search) {
                                    if (name.startsWith(q) || name.contains(" " + q) || tName != null && (tName.startsWith(q) || tName.contains(" " + q))) {
                                        found = 1;
                                    } else if (user.username != null && user.username.startsWith(q)) {
                                        found = 2;
                                    }

                                    if (found != 0) {
                                        if (found == 1) {
                                            resultArrayNames.add(AndroidUtilities.generateSearchName(user.first_name, user.last_name, q));
                                        } else {
                                            resultArrayNames.add(AndroidUtilities.generateSearchName("@" + user.username, null, "@" + q));
                                        }
                                        resultArray.add(user);
                                        resultMap.put(user.id, user);
                                        break;
                                    }
                                }
                            }
                        }
                        updateSearchResults(resultArray, resultMap, resultArrayNames, resultArray2);
                    });
                } else {
                    searchInProgress = false;
                }
                searchAdapterHelper.queryServerSearch(query, selectType != 0, false, true, false, false, ChatObject.isChannel(currentChat) ? chatId : 0, false, type, 1);
            });
        }

        private void updateSearchResults(final ArrayList<Object> users, final LongSparseArray<TLObject> usersMap, final ArrayList<CharSequence> names, final ArrayList<TLObject> participants) {
            AndroidUtilities.runOnUIThread(() -> {
                if (!searching) {
                    return;
                }
                searchInProgress = false;
                searchResult = users;
                searchResultMap = usersMap;
                searchResultNames = names;
                searchAdapterHelper.mergeResults(searchResult);
                if (!ChatObject.isChannel(currentChat)) {
                    ArrayList<TLObject> search = searchAdapterHelper.getGroupSearch();
                    search.clear();
                    search.addAll(participants);
                }
                int oldItemCount = getItemCount();
                notifyDataSetChanged();
                if (getItemCount() > oldItemCount) {
                    showItemsAnimated(oldItemCount);
                }
                if (!searchAdapterHelper.isSearchInProgress()) {
                    if (getItemCount() == 0) {
                        emptyView.showProgress(false, true);
                    }
                }
            });
        }

        @Override
        public boolean isEnabled(RecyclerView.ViewHolder holder) {
            return holder.getItemViewType() != 1;
        }

        @Override
        public int getItemCount() {
            return totalCount;
        }

        @Override
        public void notifyDataSetChanged() {
            totalCount = 0;
            int count = searchAdapterHelper.getGroupSearch().size();
            if (count != 0) {
                groupStartRow = 0;
                totalCount += count + 1;
            } else {
                groupStartRow = -1;
            }
            count = searchResult.size();
            if (count != 0) {
                contactsStartRow = totalCount;
                totalCount += count + 1;
            } else {
                contactsStartRow = -1;
            }
            count = searchAdapterHelper.getGlobalSearch().size();
            if (count != 0) {
                globalStartRow = totalCount;
                totalCount += count + 1;
            } else {
                globalStartRow = -1;
            }
            if (searching && listView != null && listView.getAdapter() != searchListViewAdapter) {
                listView.setAnimateEmptyView(true, 0);
                listView.setAdapter(searchListViewAdapter);
                listView.setFastScrollVisible(false);
                listView.setVerticalScrollBarEnabled(true);
            }
            super.notifyDataSetChanged();
        }

        public void removeUserId(long userId) {
            searchAdapterHelper.removeUserId(userId);
            Object object = searchResultMap.get(userId);
            if (object != null) {
                searchResult.remove(object);
            }
            notifyDataSetChanged();
        }

        public TLObject getItem(int i) {
            int count = searchAdapterHelper.getGroupSearch().size();
            if (count != 0) {
                if (count + 1 > i) {
                    if (i == 0) {
                        return null;
                    } else {
                        return searchAdapterHelper.getGroupSearch().get(i - 1);
                    }
                } else {
                    i -= count + 1;
                }
            }
            count = searchResult.size();
            if (count != 0) {
                if (count + 1 > i) {
                    if (i == 0) {
                        return null;
                    } else {
                        return (TLObject) searchResult.get(i - 1);
                    }
                } else {
                    i -= count + 1;
                }
            }
            count = searchAdapterHelper.getGlobalSearch().size();
            if (count != 0) {
                if (count + 1 > i) {
                    if (i == 0) {
                        return null;
                    } else {
                        return searchAdapterHelper.getGlobalSearch().get(i - 1);
                    }
                }
            }
            return null;
        }

        @Override
        public RecyclerView.ViewHolder onCreateViewHolder(ViewGroup parent, int viewType) {
            View view;
            switch (viewType) {
                case 0:
                    ManageChatUserCell manageChatUserCell = new ManageChatUserCell(mContext, 2, 2, selectType == 0);
                    manageChatUserCell.setBackgroundColor(Theme.getColor(Theme.key_windowBackgroundWhite));
                    manageChatUserCell.setDelegate((cell, click) -> {
                        TLObject object = getItem((Integer) cell.getTag());
                        if (object instanceof TLRPC.ChannelParticipant) {
                            TLRPC.ChannelParticipant participant = (TLRPC.ChannelParticipant) object;
                            return createMenuForParticipant(participant, !click);
                        } else {
                            return false;
                        }
                    });
                    view = manageChatUserCell;
                    break;
                case 1:
                default:
                    view = new GraySectionCell(mContext);
                    break;
            }
            return new RecyclerListView.Holder(view);
        }

        @Override
        public void onBindViewHolder(RecyclerView.ViewHolder holder, int position) {
            switch (holder.getItemViewType()) {
                case 0: {
                    TLObject object = getItem(position);
                    TLObject peerObject;
                    String un = null;
                    if (object instanceof TLRPC.User) {
                        peerObject = object;
                    } else if (object instanceof TLRPC.ChannelParticipant) {
                        long peerId = MessageObject.getPeerId(((TLRPC.ChannelParticipant) object).peer);
                        if (peerId > 0) {
                            TLRPC.User user = getMessagesController().getUser(peerId);
                            un = user.username;
                            peerObject = user;
                        } else {
                            TLRPC.Chat chat = getMessagesController().getChat(-peerId);
                            un = chat.username;
                            peerObject = chat;
                        }
                    } else if (object instanceof TLRPC.ChatParticipant) {
                        peerObject = getMessagesController().getUser(((TLRPC.ChatParticipant) object).user_id);
                    } else {
                        return;
                    }

                    CharSequence username = null;
                    CharSequence name = null;

                    int count = searchAdapterHelper.getGroupSearch().size();
                    boolean ok = false;
                    String nameSearch = null;
                    if (count != 0) {
                        if (count + 1 > position) {
                            nameSearch = searchAdapterHelper.getLastFoundChannel();
                            ok = true;
                        } else {
                            position -= count + 1;
                        }
                    }
                    if (!ok) {
                        count = searchResult.size();
                        if (count != 0) {
                            if (count + 1 > position) {
                                ok = true;
                                name = searchResultNames.get(position - 1);
                                if (name != null && !TextUtils.isEmpty(un)) {
                                    if (name.toString().startsWith("@" + un)) {
                                        username = name;
                                        name = null;
                                    }
                                }
                            } else {
                                position -= count + 1;
                            }
                        }
                    }
                    if (!ok && un != null) {
                        count = searchAdapterHelper.getGlobalSearch().size();
                        if (count != 0) {
                            if (count + 1 > position) {
                                String foundUserName = searchAdapterHelper.getLastFoundUsername();
                                if (foundUserName.startsWith("@")) {
                                    foundUserName = foundUserName.substring(1);
                                }
                                try {
                                    int index;
                                    SpannableStringBuilder spannableStringBuilder = new SpannableStringBuilder();
                                    spannableStringBuilder.append("@");
                                    spannableStringBuilder.append(un);
                                    if ((index = AndroidUtilities.indexOfIgnoreCase(un, foundUserName)) != -1) {
                                        int len = foundUserName.length();
                                        if (index == 0) {
                                            len++;
                                        } else {
                                            index++;
                                        }
                                        spannableStringBuilder.setSpan(new ForegroundColorSpan(Theme.getColor(Theme.key_windowBackgroundWhiteBlueText4)), index, index + len, Spanned.SPAN_EXCLUSIVE_EXCLUSIVE);
                                    }
                                    username = spannableStringBuilder;
                                } catch (Exception e) {
                                    username = un;
                                    FileLog.e(e);
                                }
                            }
                        }
                    }

                    if (nameSearch != null && un != null) {
                        name = new SpannableStringBuilder(un);
                        int idx = AndroidUtilities.indexOfIgnoreCase(un, nameSearch);
                        if (idx != -1) {
                            ((SpannableStringBuilder) name).setSpan(new ForegroundColorSpan(Theme.getColor(Theme.key_windowBackgroundWhiteBlueText4)), idx, idx + nameSearch.length(), Spanned.SPAN_EXCLUSIVE_EXCLUSIVE);
                        }
                    }

                    ManageChatUserCell userCell = (ManageChatUserCell) holder.itemView;
                    userCell.setTag(position);
                    userCell.setData(peerObject, name, username, false);

                    break;
                }
                case 1: {
                    GraySectionCell sectionCell = (GraySectionCell) holder.itemView;
                    if (position == groupStartRow) {
                        if (type == TYPE_BANNED) {
                            sectionCell.setText(LocaleController.getString("ChannelBlockedUsers", R.string.ChannelBlockedUsers));
                        } else if (type == TYPE_KICKED) {
                            sectionCell.setText(LocaleController.getString("ChannelRestrictedUsers", R.string.ChannelRestrictedUsers));
                        } else {
                            if (isChannel) {
                                sectionCell.setText(LocaleController.getString("ChannelSubscribers", R.string.ChannelSubscribers));
                            } else {
                                sectionCell.setText(LocaleController.getString("ChannelMembers", R.string.ChannelMembers));
                            }
                        }
                    } else if (position == globalStartRow) {
                        sectionCell.setText(LocaleController.getString("GlobalSearch", R.string.GlobalSearch));
                    } else if (position == contactsStartRow) {
                        sectionCell.setText(LocaleController.getString("Contacts", R.string.Contacts));
                    }
                    break;
                }
            }
        }

        @Override
        public void onViewRecycled(RecyclerView.ViewHolder holder) {
            if (holder.itemView instanceof ManageChatUserCell) {
                ((ManageChatUserCell) holder.itemView).recycle();
            }
        }

        @Override
        public int getItemViewType(int i) {
            if (i == globalStartRow || i == groupStartRow || i == contactsStartRow) {
                return 1;
            }
            return 0;
        }
    }

    private class ListAdapter extends RecyclerListView.SelectionAdapter {

        private Context mContext;

        public ListAdapter(Context context) {
            mContext = context;
        }

        @Override
        public boolean isEnabled(RecyclerView.ViewHolder holder) {
            int viewType = holder.getItemViewType();
            if (viewType == 7) {
                return ChatObject.canBlockUsers(currentChat);
            } else if (viewType == 0) {
                ManageChatUserCell cell = (ManageChatUserCell) holder.itemView;
                Object object = cell.getCurrentObject();
                if (type != TYPE_ADMIN && object instanceof TLRPC.User) {
                    TLRPC.User user = (TLRPC.User) object;
                    if (user.self) {
                        return false;
                    }
                }
                return true;
            }
            return viewType == 0 || viewType == 2 || viewType == 6;
        }

        @Override
        public int getItemCount() {
          /*  if (type == TYPE_KICKED && loadingUsers && !firstLoaded) {
                return 0;
            }*/
            return rowCount;
        }

        @Override
        public RecyclerView.ViewHolder onCreateViewHolder(ViewGroup parent, int viewType) {
            View view;
            switch (viewType) {
                case 0:
                    ManageChatUserCell manageChatUserCell = new ManageChatUserCell(mContext, type == TYPE_BANNED || type == TYPE_KICKED ? 7 : 6, type == TYPE_BANNED || type == TYPE_KICKED ? 6 : 2, selectType == 0);
                    manageChatUserCell.setBackgroundColor(Theme.getColor(Theme.key_windowBackgroundWhite));
                    manageChatUserCell.setDelegate((cell, click) -> {
                        TLObject participant = listViewAdapter.getItem((Integer) cell.getTag());
                        return createMenuForParticipant(participant, !click);
                    });
                    view = manageChatUserCell;
                    break;
                case 1:
                    view = new TextInfoPrivacyCell(mContext);
                    break;
                case 2:
                    view = new ManageChatTextCell(mContext);
                    view.setBackgroundColor(Theme.getColor(Theme.key_windowBackgroundWhite));
                    break;
                case 3:
                    view = new ShadowSectionCell(mContext);
                    break;
                case 4:
                    view = new FrameLayout(mContext) {

                        @Override
                        protected void onMeasure(int widthMeasureSpec, int heightMeasureSpec) {
                            super.onMeasure(widthMeasureSpec, MeasureSpec.makeMeasureSpec(MeasureSpec.getSize(heightMeasureSpec) - AndroidUtilities.dp(56), MeasureSpec.EXACTLY));
                        }
                    };
                    FrameLayout frameLayout = (FrameLayout) view;
                    frameLayout.setBackgroundDrawable(Theme.getThemedDrawable(mContext, R.drawable.greydivider_bottom, Theme.key_windowBackgroundGrayShadow));

                    LinearLayout linearLayout = new LinearLayout(mContext);
                    linearLayout.setOrientation(LinearLayout.VERTICAL);
                    frameLayout.addView(linearLayout, LayoutHelper.createFrame(LayoutHelper.WRAP_CONTENT, LayoutHelper.WRAP_CONTENT, Gravity.CENTER, 20, 0, 20, 0));

                    ImageView imageView = new ImageView(mContext);
                    imageView.setImageResource(R.drawable.group_ban_empty);
                    imageView.setScaleType(ImageView.ScaleType.CENTER);
                    imageView.setColorFilter(new PorterDuffColorFilter(Theme.getColor(Theme.key_emptyListPlaceholder), PorterDuff.Mode.SRC_IN));
                    linearLayout.addView(imageView, LayoutHelper.createLinear(LayoutHelper.WRAP_CONTENT, LayoutHelper.WRAP_CONTENT, Gravity.CENTER_HORIZONTAL));

                    TextView textView = new TextView(mContext);
                    textView.setText(LocaleController.getString("NoBlockedUsers", R.string.NoBlockedUsers));
                    textView.setTextColor(Theme.getColor(Theme.key_emptyListPlaceholder));
                    textView.setTextSize(TypedValue.COMPLEX_UNIT_DIP, 16);
                    textView.setGravity(Gravity.CENTER_HORIZONTAL);
                    textView.setTypeface(AndroidUtilities.getTypeface("fonts/rmedium.ttf"));
                    linearLayout.addView(textView, LayoutHelper.createLinear(LayoutHelper.WRAP_CONTENT, LayoutHelper.WRAP_CONTENT, Gravity.CENTER_HORIZONTAL, 0, 10, 0, 0));

                    textView = new TextView(mContext);
                    if (isChannel) {
                        textView.setText(LocaleController.getString("NoBlockedChannel2", R.string.NoBlockedChannel2));
                    } else {
                        textView.setText(LocaleController.getString("NoBlockedGroup2", R.string.NoBlockedGroup2));
                    }
                    textView.setTextColor(Theme.getColor(Theme.key_emptyListPlaceholder));
                    textView.setTextSize(TypedValue.COMPLEX_UNIT_DIP, 15);
                    textView.setGravity(Gravity.CENTER_HORIZONTAL);
                    linearLayout.addView(textView, LayoutHelper.createLinear(LayoutHelper.WRAP_CONTENT, LayoutHelper.WRAP_CONTENT, Gravity.CENTER_HORIZONTAL, 0, 10, 0, 0));

                    view.setLayoutParams(new RecyclerView.LayoutParams(ViewGroup.LayoutParams.MATCH_PARENT, ViewGroup.LayoutParams.MATCH_PARENT));
                    break;
                case 5:
                    HeaderCell headerCell = new HeaderCell(mContext, Theme.key_windowBackgroundWhiteBlueHeader, 21, 11, false);
                    headerCell.setBackgroundColor(Theme.getColor(Theme.key_windowBackgroundWhite));
                    headerCell.setHeight(43);
                    view = headerCell;
                    break;
                case 6:
                    view = new TextSettingsCell(mContext);
                    view.setBackgroundColor(Theme.getColor(Theme.key_windowBackgroundWhite));
                    break;
                case 7:
                    view = new TextCheckCell2(mContext);
                    view.setBackgroundColor(Theme.getColor(Theme.key_windowBackgroundWhite));
                    break;
                case 8:
                    view = new GraySectionCell(mContext);
                    view.setBackground(null);
                    break;
                case 10:
                    view = new LoadingCell(mContext, AndroidUtilities.dp(40), AndroidUtilities.dp(120));
                    break;
                case 11:
                    FlickerLoadingView flickerLoadingView = new FlickerLoadingView(mContext);
                    flickerLoadingView.setIsSingleCell(true);
                    flickerLoadingView.setViewType(FlickerLoadingView.USERS_TYPE);
                    flickerLoadingView.showDate(false);
                    flickerLoadingView.setPaddingLeft(AndroidUtilities.dp(5));
                    flickerLoadingView.setBackgroundColor(Theme.getColor(Theme.key_windowBackgroundWhite));
                    flickerLoadingView.setLayoutParams(new RecyclerView.LayoutParams(ViewGroup.LayoutParams.MATCH_PARENT, ViewGroup.LayoutParams.MATCH_PARENT));
                    view = flickerLoadingView;
                    break;
                case 9:
                default:
                    view = new ChooseView(mContext);
                    view.setBackgroundColor(Theme.getColor(Theme.key_windowBackgroundWhite));
                    break;
            }
            return new RecyclerListView.Holder(view);
        }

        @Override
        public void onBindViewHolder(RecyclerView.ViewHolder holder, int position) {
            switch (holder.getItemViewType()) {
                case 0:
                    ManageChatUserCell userCell = (ManageChatUserCell) holder.itemView;
                    userCell.setTag(position);
                    TLObject item = getItem(position);
                    int lastRow;

                    boolean showJoined = false;
                    if (position >= participantsStartRow && position < participantsEndRow) {
                        lastRow = participantsEndRow;
                        showJoined = ChatObject.isChannel(currentChat);
                    } else if (position >= contactsStartRow && position < contactsEndRow) {
                        lastRow = contactsEndRow;
                        showJoined = ChatObject.isChannel(currentChat);
                    } else {
                        lastRow = botEndRow;
                    }

                    long peerId;
                    long kickedBy;
                    long promotedBy;
                    TLRPC.TL_chatBannedRights bannedRights;
                    boolean banned;
                    boolean creator;
                    boolean admin;
                    int joined;
                    if (item instanceof TLRPC.ChannelParticipant) {
                        TLRPC.ChannelParticipant participant = (TLRPC.ChannelParticipant) item;
                        peerId = MessageObject.getPeerId(participant.peer);
                        kickedBy = participant.kicked_by;
                        promotedBy = participant.promoted_by;
                        bannedRights = participant.banned_rights;
                        joined = participant.date;
                        banned = participant instanceof TLRPC.TL_channelParticipantBanned;
                        creator = participant instanceof TLRPC.TL_channelParticipantCreator;
                        admin = participant instanceof TLRPC.TL_channelParticipantAdmin;
                    } else if (item instanceof TLRPC.ChatParticipant) {
                        TLRPC.ChatParticipant participant = (TLRPC.ChatParticipant) item;
                        peerId = participant.user_id;
                        joined = participant.date;
                        kickedBy = 0;
                        promotedBy = 0;
                        bannedRights = null;
                        banned = false;
                        creator = participant instanceof TLRPC.TL_chatParticipantCreator;
                        admin = participant instanceof TLRPC.TL_chatParticipantAdmin;
                    } else {
                        return;
                    }
                    TLObject object;
                    if (peerId > 0) {
                        object = getMessagesController().getUser(peerId);
                    } else {
                        object = getMessagesController().getChat(-peerId);
                    }
                    if (object != null) {
                        if (type == TYPE_KICKED) {
                            userCell.setData(object, null, formatUserPermissions(bannedRights), position != lastRow - 1);
                        } else if (type == TYPE_BANNED) {
                            String role = null;
                            if (banned) {
                                TLRPC.User user1 = getMessagesController().getUser(kickedBy);
                                if (user1 != null) {
                                    role = LocaleController.formatString("UserRemovedBy", R.string.UserRemovedBy, UserObject.getUserName(user1));
                                }
                            }
                            userCell.setData(object, null, role, position != lastRow - 1);
                        } else if (type == TYPE_ADMIN) {
                            String role = null;
                            if (creator) {
                                role = LocaleController.getString("ChannelCreator", R.string.ChannelCreator);
                            } else if (admin) {
                                TLRPC.User user1 = getMessagesController().getUser(promotedBy);
                                if (user1 != null) {
                                    if (user1.id == peerId) {
                                        role = LocaleController.getString("ChannelAdministrator", R.string.ChannelAdministrator);
                                    } else {
                                        role = LocaleController.formatString("EditAdminPromotedBy", R.string.EditAdminPromotedBy, UserObject.getUserName(user1));
                                    }
                                }
                            }
                            userCell.setData(object, null, role, position != lastRow - 1);
                        } else if (type == TYPE_USERS) {
                            CharSequence status;
                            if (showJoined && joined != 0) {
                                status = LocaleController.formatJoined(joined);
                            } else {
                                status = null;
                            }
                            userCell.setData(object, null, status, position != lastRow - 1);
                        }
                    }
                    break;
                case 1:
                    TextInfoPrivacyCell privacyCell = (TextInfoPrivacyCell) holder.itemView;
                    if (position == participantsInfoRow) {
                        if (type == TYPE_BANNED || type == TYPE_KICKED) {
                            if (isChannel) {
                                privacyCell.setText(LocaleController.getString("NoBlockedChannel2", R.string.NoBlockedChannel2));
                            } else {
                                privacyCell.setText(LocaleController.getString("NoBlockedGroup2", R.string.NoBlockedGroup2));
                            }
                            privacyCell.setBackgroundDrawable(Theme.getThemedDrawable(mContext, R.drawable.greydivider_bottom, Theme.key_windowBackgroundGrayShadow));
                        } else if (type == TYPE_ADMIN) {
                            if (addNewRow != -1) {
                                if (isChannel) {
                                    privacyCell.setText(LocaleController.getString("ChannelAdminsInfo", R.string.ChannelAdminsInfo));
                                } else {
                                    privacyCell.setText(LocaleController.getString("MegaAdminsInfo", R.string.MegaAdminsInfo));
                                }
                            } else {
                                privacyCell.setText("");
                            }
                            privacyCell.setBackgroundDrawable(Theme.getThemedDrawable(mContext, R.drawable.greydivider_bottom, Theme.key_windowBackgroundGrayShadow));
                        } else if (type == TYPE_USERS) {
                            if (!isChannel || selectType != 0) {
                                privacyCell.setText("");
                            } else {
                                privacyCell.setText(LocaleController.getString("ChannelMembersInfo", R.string.ChannelMembersInfo));
                            }
                            privacyCell.setBackgroundDrawable(Theme.getThemedDrawable(mContext, R.drawable.greydivider_bottom, Theme.key_windowBackgroundGrayShadow));
                        }
                    } else if (position == slowmodeInfoRow) {
                        privacyCell.setBackgroundDrawable(Theme.getThemedDrawable(mContext, R.drawable.greydivider, Theme.key_windowBackgroundGrayShadow));
                        int seconds = getSecondsForIndex(selectedSlowmode);
                        if (info == null || seconds == 0) {
                            privacyCell.setText(LocaleController.getString("SlowmodeInfoOff", R.string.SlowmodeInfoOff));
                        } else {
                            privacyCell.setText(LocaleController.formatString("SlowmodeInfoSelected", R.string.SlowmodeInfoSelected, formatSeconds(seconds)));
                        }
                    } else if (position == gigaInfoRow) {
                        privacyCell.setText(LocaleController.getString("BroadcastGroupConvertInfo", R.string.BroadcastGroupConvertInfo));
                    }
                    break;
                case 2:
                    ManageChatTextCell actionCell = (ManageChatTextCell) holder.itemView;
                    actionCell.setColors(Theme.key_windowBackgroundWhiteGrayIcon, Theme.key_windowBackgroundWhiteBlackText);
                    if (position == addNewRow) {
                        if (type == TYPE_KICKED) {
                            actionCell.setColors(Theme.key_windowBackgroundWhiteBlueIcon, Theme.key_windowBackgroundWhiteBlueButton);
                            actionCell.setText(LocaleController.getString("ChannelAddException", R.string.ChannelAddException), null, R.drawable.baseline_person_add_24, participantsStartRow != -1);
                        } else if (type == TYPE_BANNED) {
                            actionCell.setText(LocaleController.getString("ChannelBlockUser", R.string.ChannelBlockUser), null, R.drawable.baseline_remove_circle_24, false);
                        } else if (type == TYPE_ADMIN) {
                            actionCell.setColors(Theme.key_windowBackgroundWhiteBlueIcon, Theme.key_windowBackgroundWhiteBlueButton);
                            boolean showDivider = !(loadingUsers && !firstLoaded);
                            actionCell.setText(LocaleController.getString("ChannelAddAdmin", R.string.ChannelAddAdmin), null, R.drawable.baseline_stars_24, showDivider);
                        } else if (type == TYPE_USERS) {
                            actionCell.setColors(Theme.key_windowBackgroundWhiteBlueIcon, Theme.key_windowBackgroundWhiteBlueButton);
                            boolean showDivider = !(loadingUsers && !firstLoaded) && membersHeaderRow == -1 && !participants.isEmpty();
                            if (isChannel) {
                                actionCell.setText(LocaleController.getString("AddSubscriber", R.string.AddSubscriber), null, R.drawable.baseline_person_add_24, showDivider);
                            } else {
                                actionCell.setText(LocaleController.getString("AddMember", R.string.AddMember), null, R.drawable.baseline_person_add_24, showDivider);
                            }
                        }
                    } else if (position == recentActionsRow) {
                        actionCell.setText(LocaleController.getString("EventLog", R.string.EventLog), null, R.drawable.baseline_content_copy_24, false);
                    } else if (position == addNew2Row) {
                        actionCell.setText(LocaleController.getString("ChannelInviteViaLink", R.string.ChannelInviteViaLink), null, R.drawable.profile_link, true);
                    } else if (position == gigaConvertRow) {
                        actionCell.setColors(Theme.key_windowBackgroundWhiteBlueIcon, Theme.key_windowBackgroundWhiteBlueButton);
                        actionCell.setText(LocaleController.getString("BroadcastGroupConvert", R.string.BroadcastGroupConvert), null, R.drawable.msg_channel, false);
                    }
                    break;
                case 3:
                    if (position == addNewSectionRow || type == TYPE_KICKED && position == participantsDividerRow && addNewRow == -1 && participantsStartRow == -1) {
                        holder.itemView.setBackgroundDrawable(Theme.getThemedDrawable(mContext, R.drawable.greydivider_bottom, Theme.key_windowBackgroundGrayShadow));
                    } else {
                        holder.itemView.setBackgroundDrawable(Theme.getThemedDrawable(mContext, R.drawable.greydivider, Theme.key_windowBackgroundGrayShadow));
                    }
                    break;
                case 5:
                    HeaderCell headerCell = (HeaderCell) holder.itemView;
                    if (position == restricted1SectionRow) {
                        if (type == TYPE_BANNED) {
                            int count = info != null ? info.kicked_count : participants.size();
                            if (count != 0) {
                                headerCell.setText(LocaleController.formatPluralString("RemovedUser", count));
                            } else {
                                headerCell.setText(LocaleController.getString("ChannelBlockedUsers", R.string.ChannelBlockedUsers));
                            }
                        } else {
                            headerCell.setText(LocaleController.getString("ChannelRestrictedUsers", R.string.ChannelRestrictedUsers));
                        }
                    } else if (position == permissionsSectionRow) {
                        headerCell.setText(LocaleController.getString("ChannelPermissionsHeader", R.string.ChannelPermissionsHeader));
                    } else if (position == slowmodeRow) {
                        headerCell.setText(LocaleController.getString("Slowmode", R.string.Slowmode));
                    } else if (position == gigaHeaderRow) {
                        headerCell.setText(LocaleController.getString("BroadcastGroup", R.string.BroadcastGroup));
                    }
                    break;
                case 6:
                    TextSettingsCell settingsCell = (TextSettingsCell) holder.itemView;
                    settingsCell.setTextAndValue(LocaleController.getString("ChannelBlacklist", R.string.ChannelBlacklist), String.format("%d", info != null ? info.kicked_count : 0), false);
                    break;
                case 7:
                    TextCheckCell2 checkCell = (TextCheckCell2) holder.itemView;
                    if (position == changeInfoRow) {
                        checkCell.setTextAndCheck(LocaleController.getString("UserRestrictionsChangeInfo", R.string.UserRestrictionsChangeInfo), !defaultBannedRights.change_info && TextUtils.isEmpty(currentChat.username), false);
                    } else if (position == addUsersRow) {
                        checkCell.setTextAndCheck(LocaleController.getString("UserRestrictionsInviteUsers", R.string.UserRestrictionsInviteUsers), !defaultBannedRights.invite_users, true);
                    } else if (position == pinMessagesRow) {
                        checkCell.setTextAndCheck(LocaleController.getString("UserRestrictionsPinMessages", R.string.UserRestrictionsPinMessages), !defaultBannedRights.pin_messages && TextUtils.isEmpty(currentChat.username), true);
                    } else if (position == sendMessagesRow) {
                        checkCell.setTextAndCheck(LocaleController.getString("UserRestrictionsSend", R.string.UserRestrictionsSend), !defaultBannedRights.send_messages, true);
                    } else if (position == sendMediaRow) {
                        checkCell.setTextAndCheck(LocaleController.getString("UserRestrictionsSendMedia", R.string.UserRestrictionsSendMedia), !defaultBannedRights.send_media, true);
                    } else if (position == sendStickersRow) {
                        checkCell.setTextAndCheck(LocaleController.getString("UserRestrictionsSendStickers2", R.string.UserRestrictionsSendStickers2), !defaultBannedRights.send_stickers, true);
                    } else if (position == sendGamesRow) {
                        checkCell.setTextAndCheck(LocaleController.getString("UserRestrictionsSendGames", R.string.UserRestrictionsSendGames), !defaultBannedRights.send_games, true);
                    } else if (position == sendInlineRow) {
                        checkCell.setTextAndCheck(LocaleController.getString("UserRestrictionsSendInline", R.string.UserRestrictionsSendInline), !defaultBannedRights.send_inline, true);
                    } else if (position == sendGifsRow) {
                        checkCell.setTextAndCheck(LocaleController.getString("UserRestrictionsSendGifs", R.string.UserRestrictionsSendGifs), !defaultBannedRights.send_gifs, true);
                    } else if (position == embedLinksRow) {
                        checkCell.setTextAndCheck(LocaleController.getString("UserRestrictionsEmbedLinks", R.string.UserRestrictionsEmbedLinks), !defaultBannedRights.embed_links, true);
                    } else if (position == sendPollsRow) {
                        checkCell.setTextAndCheck(LocaleController.getString("UserRestrictionsSendPolls", R.string.UserRestrictionsSendPolls), !defaultBannedRights.send_polls, true);
                    }

                    if (position == sendMediaRow || position == sendStickersRow || position == sendGamesRow || position == sendInlineRow || position == sendGifsRow || position == embedLinksRow || position == sendPollsRow) {
                        checkCell.setEnabled(!defaultBannedRights.send_messages && !defaultBannedRights.view_messages);
                    } else if (position == sendMessagesRow) {
                        checkCell.setEnabled(!defaultBannedRights.view_messages);
                    }
                    if (ChatObject.canBlockUsers(currentChat)) {
                        if (position == addUsersRow && !ChatObject.canUserDoAdminAction(currentChat, ChatObject.ACTION_INVITE) ||
                                position == pinMessagesRow && !ChatObject.canUserDoAdminAction(currentChat, ChatObject.ACTION_PIN) ||
                                position == changeInfoRow && !ChatObject.canUserDoAdminAction(currentChat, ChatObject.ACTION_CHANGE_INFO) ||
                                !TextUtils.isEmpty(currentChat.username) && (position == pinMessagesRow || position == changeInfoRow)) {
                            checkCell.setIcon(R.drawable.permission_locked);
                        } else {
                            checkCell.setIcon(0);
                        }
                    } else {
                        checkCell.setIcon(0);
                    }
                    break;
                case 8:
                    GraySectionCell sectionCell = (GraySectionCell) holder.itemView;
                    if (position == membersHeaderRow) {
                        if (ChatObject.isChannel(currentChat) && !currentChat.megagroup) {
                            sectionCell.setText(LocaleController.getString("ChannelOtherSubscribers", R.string.ChannelOtherSubscribers));
                        } else {
                            sectionCell.setText(LocaleController.getString("ChannelOtherMembers", R.string.ChannelOtherMembers));
                        }
                    } else if (position == botHeaderRow) {
                        sectionCell.setText(LocaleController.getString("ChannelBots", R.string.ChannelBots));
                    } else if (position == contactsHeaderRow) {
                        if (ChatObject.isChannel(currentChat) && !currentChat.megagroup) {
                            sectionCell.setText(LocaleController.getString("ChannelContacts", R.string.ChannelContacts));
                        } else {
                            sectionCell.setText(LocaleController.getString("GroupContacts", R.string.GroupContacts));
                        }
                    } else if (position == loadingHeaderRow) {
                        sectionCell.setText("");
                    }
                    break;
                case 11:
                    FlickerLoadingView flickerLoadingView = (FlickerLoadingView) holder.itemView;
                    if (type == TYPE_BANNED) {
                        flickerLoadingView.setItemsCount(info == null ? 1 : info.kicked_count);
                    } else {
                        flickerLoadingView.setItemsCount(1);
                    }
                    break;
            }
        }

        @Override
        public void onViewRecycled(RecyclerView.ViewHolder holder) {
            if (holder.itemView instanceof ManageChatUserCell) {
                ((ManageChatUserCell) holder.itemView).recycle();
            }
        }

        @Override
        public int getItemViewType(int position) {
            if (position == addNewRow || position == addNew2Row || position == recentActionsRow || position == gigaConvertRow) {
                return 2;
            } else if (position >= participantsStartRow && position < participantsEndRow ||
                    position >= botStartRow && position < botEndRow ||
                    position >= contactsStartRow && position < contactsEndRow) {
                return 0;
            } else if (position == addNewSectionRow || position == participantsDividerRow || position == participantsDivider2Row) {
                return 3;
            } else if (position == restricted1SectionRow || position == permissionsSectionRow || position == slowmodeRow || position == gigaHeaderRow) {
                return 5;
            } else if (position == participantsInfoRow || position == slowmodeInfoRow || position == gigaInfoRow) {
                return 1;
            } else if (position == blockedEmptyRow) {
                return 4;
            } else if (position == removedUsersRow) {
                return 6;
            } else if (position == changeInfoRow || position == addUsersRow || position == pinMessagesRow || position == sendMessagesRow ||
                    position == sendMediaRow || position == sendStickersRow || position == sendGamesRow || position == sendInlineRow ||
                    position == sendGifsRow || position == embedLinksRow || position == sendPollsRow) {
                return 7;
            } else if (position == membersHeaderRow || position == contactsHeaderRow || position == botHeaderRow || position == loadingHeaderRow) {
                return 8;
            } else if (position == slowmodeSelectRow) {
                return 9;
            } else if (position == loadingProgressRow) {
                return 10;
            } else if (position == loadingUserCellRow) {
                return 11;
            }
            return 0;
        }

        public TLObject getItem(int position) {
            if (position >= participantsStartRow && position < participantsEndRow) {
                return participants.get(position - participantsStartRow);
            } else if (position >= contactsStartRow && position < contactsEndRow) {
                return contacts.get(position - contactsStartRow);
            } else if (position >= botStartRow && position < botEndRow) {
                return bots.get(position - botStartRow);
            }
            return null;
        }
    }

    public DiffCallback saveState() {
        DiffCallback diffCallback = new DiffCallback();
        diffCallback.oldRowCount = rowCount;

        diffCallback.oldBotStartRow = botStartRow;
        diffCallback.oldBotEndRow = botEndRow;
        diffCallback.oldBots.clear();
        diffCallback.oldBots.addAll(bots);

        diffCallback.oldContactsEndRow = contactsEndRow;
        diffCallback.oldContactsStartRow = contactsStartRow;
        diffCallback.oldContacts.clear();
        diffCallback.oldContacts.addAll(contacts);

        diffCallback.oldParticipantsStartRow = participantsStartRow;
        diffCallback.oldParticipantsEndRow = participantsEndRow;
        diffCallback.oldParticipants.clear();
        diffCallback.oldParticipants.addAll(participants);

        diffCallback.fillPositions(diffCallback.oldPositionToItem);
        return diffCallback;
    }

    public void updateListAnimated(DiffCallback savedState) {
        if (listViewAdapter == null) {
            updateRows();
            return;
        }
        updateRows();
        savedState.fillPositions(savedState.newPositionToItem);
        DiffUtil.calculateDiff(savedState).dispatchUpdatesTo(listViewAdapter);
        if (listView != null && layoutManager != null && listView.getChildCount() > 0) {
            View view = null;
            int position = -1;
            for (int i = 0; i < listView.getChildCount(); i++) {
                position = listView.getChildAdapterPosition(listView.getChildAt(i));
                if (position != RecyclerListView.NO_POSITION) {
                    view = listView.getChildAt(i);
                    break;
                }
            }
            if (view != null) {
                layoutManager.scrollToPositionWithOffset(position, view.getTop() - listView.getPaddingTop());
            }
        }
    }

    private class DiffCallback extends DiffUtil.Callback {

        int oldRowCount;
        SparseIntArray oldPositionToItem = new SparseIntArray();
        SparseIntArray newPositionToItem = new SparseIntArray();

        int oldParticipantsStartRow;
        int oldParticipantsEndRow;
        int oldContactsStartRow;
        int oldContactsEndRow;
        int oldBotStartRow;
        int oldBotEndRow;

        private ArrayList<TLObject> oldParticipants = new ArrayList<>();
        private ArrayList<TLObject> oldBots = new ArrayList<>();
        private ArrayList<TLObject> oldContacts = new ArrayList<>();

        @Override
        public int getOldListSize() {
            return oldRowCount;
        }

        @Override
        public int getNewListSize() {
            return rowCount;
        }

        @Override
        public boolean areItemsTheSame(int oldItemPosition, int newItemPosition) {
            if (oldItemPosition >= oldBotStartRow && oldItemPosition < oldBotEndRow && newItemPosition >= botStartRow && newItemPosition < botEndRow) {
                return oldBots.get(oldItemPosition - oldBotStartRow).equals(bots.get(newItemPosition - botStartRow));
            } else if (oldItemPosition >= oldContactsStartRow && oldItemPosition < oldContactsEndRow && newItemPosition >= contactsStartRow && newItemPosition < contactsEndRow) {
                return oldContacts.get(oldItemPosition - oldContactsStartRow).equals(contacts.get(newItemPosition - contactsStartRow));
            } else if (oldItemPosition >= oldParticipantsStartRow && oldItemPosition < oldParticipantsEndRow && newItemPosition >= participantsStartRow && newItemPosition < participantsEndRow) {
                return oldParticipants.get(oldItemPosition - oldParticipantsStartRow).equals(participants.get(newItemPosition - participantsStartRow));
            }
            return oldPositionToItem.get(oldItemPosition) == newPositionToItem.get(newItemPosition);
        }

        @Override
        public boolean areContentsTheSame(int oldItemPosition, int newItemPosition) {
            if (areItemsTheSame(oldItemPosition, newItemPosition)) {
                if (restricted1SectionRow == newItemPosition) {
                    return false;
                }
                return true;
            }
            return false;
        }

        public void fillPositions(SparseIntArray sparseIntArray) {
            sparseIntArray.clear();
            int pointer = 0;
            put(++pointer, recentActionsRow, sparseIntArray);
            put(++pointer, addNewRow, sparseIntArray);
            put(++pointer, addNew2Row, sparseIntArray);
            put(++pointer, addNewSectionRow, sparseIntArray);
            put(++pointer, restricted1SectionRow, sparseIntArray);
            put(++pointer, participantsDividerRow, sparseIntArray);
            put(++pointer, participantsDivider2Row, sparseIntArray);
            put(++pointer, gigaHeaderRow, sparseIntArray);
            put(++pointer, gigaConvertRow, sparseIntArray);
            put(++pointer, gigaInfoRow, sparseIntArray);
            put(++pointer, participantsInfoRow, sparseIntArray);
            put(++pointer, blockedEmptyRow, sparseIntArray);
            put(++pointer, permissionsSectionRow, sparseIntArray);
            put(++pointer, sendMessagesRow, sparseIntArray);
            put(++pointer, sendMediaRow, sparseIntArray);
            put(++pointer, sendStickersRow, sparseIntArray);
            put(++pointer, sendPollsRow, sparseIntArray);
            put(++pointer, embedLinksRow, sparseIntArray);
            put(++pointer, addUsersRow, sparseIntArray);
            put(++pointer, pinMessagesRow, sparseIntArray);
            put(++pointer, changeInfoRow, sparseIntArray);
            put(++pointer, removedUsersRow, sparseIntArray);
            put(++pointer, contactsHeaderRow, sparseIntArray);
            put(++pointer, botHeaderRow, sparseIntArray);
            put(++pointer, membersHeaderRow, sparseIntArray);
            put(++pointer, slowmodeRow, sparseIntArray);
            put(++pointer, slowmodeSelectRow, sparseIntArray);
            put(++pointer, slowmodeInfoRow, sparseIntArray);
            put(++pointer, loadingProgressRow, sparseIntArray);
            put(++pointer, loadingUserCellRow, sparseIntArray);
            put(++pointer, loadingHeaderRow, sparseIntArray);
        }

        private void put(int id, int position, SparseIntArray sparseIntArray) {
            if (position >= 0) {
                sparseIntArray.put(position, id);
            }
        }
    }

    @Override
    public ArrayList<ThemeDescription> getThemeDescriptions() {
        ArrayList<ThemeDescription> themeDescriptions = new ArrayList<>();

        ThemeDescription.ThemeDescriptionDelegate cellDelegate = () -> {
            if (listView != null) {
                int count = listView.getChildCount();
                for (int a = 0; a < count; a++) {
                    View child = listView.getChildAt(a);
                    if (child instanceof ManageChatUserCell) {
                        ((ManageChatUserCell) child).update(0);
                    }
                }
            }
        };

        themeDescriptions.add(new ThemeDescription(listView, ThemeDescription.FLAG_CELLBACKGROUNDCOLOR, new Class[]{HeaderCell.class, ManageChatUserCell.class, ManageChatTextCell.class, TextCheckCell2.class, TextSettingsCell.class, ChooseView.class}, null, null, null, Theme.key_windowBackgroundWhite));
        themeDescriptions.add(new ThemeDescription(fragmentView, ThemeDescription.FLAG_BACKGROUND, null, null, null, null, Theme.key_windowBackgroundGray));

        themeDescriptions.add(new ThemeDescription(actionBar, ThemeDescription.FLAG_BACKGROUND, null, null, null, null, Theme.key_actionBarDefault));
        themeDescriptions.add(new ThemeDescription(listView, ThemeDescription.FLAG_LISTGLOWCOLOR, null, null, null, null, Theme.key_actionBarDefault));
        themeDescriptions.add(new ThemeDescription(actionBar, ThemeDescription.FLAG_AB_ITEMSCOLOR, null, null, null, null, Theme.key_actionBarDefaultIcon));
        themeDescriptions.add(new ThemeDescription(actionBar, ThemeDescription.FLAG_AB_TITLECOLOR, null, null, null, null, Theme.key_actionBarDefaultTitle));
        themeDescriptions.add(new ThemeDescription(actionBar, ThemeDescription.FLAG_AB_SELECTORCOLOR, null, null, null, null, Theme.key_actionBarDefaultSelector));

        themeDescriptions.add(new ThemeDescription(listView, ThemeDescription.FLAG_SELECTOR, null, null, null, null, Theme.key_listSelector));

        themeDescriptions.add(new ThemeDescription(listView, 0, new Class[]{View.class}, Theme.dividerPaint, null, null, Theme.key_divider));

        themeDescriptions.add(new ThemeDescription(listView, ThemeDescription.FLAG_BACKGROUNDFILTER, new Class[]{TextInfoPrivacyCell.class}, null, null, null, Theme.key_windowBackgroundGrayShadow));
        themeDescriptions.add(new ThemeDescription(listView, 0, new Class[]{TextInfoPrivacyCell.class}, new String[]{"textView"}, null, null, null, Theme.key_windowBackgroundWhiteGrayText4));

        themeDescriptions.add(new ThemeDescription(listView, ThemeDescription.FLAG_BACKGROUNDFILTER, new Class[]{ShadowSectionCell.class}, null, null, null, Theme.key_windowBackgroundGrayShadow));

        themeDescriptions.add(new ThemeDescription(listView, 0, new Class[]{HeaderCell.class}, new String[]{"textView"}, null, null, null, Theme.key_windowBackgroundWhiteBlueHeader));

        themeDescriptions.add(new ThemeDescription(listView, 0, new Class[]{GraySectionCell.class}, new String[]{"textView"}, null, null, null, Theme.key_graySectionText));
        themeDescriptions.add(new ThemeDescription(listView, ThemeDescription.FLAG_CELLBACKGROUNDCOLOR, new Class[]{GraySectionCell.class}, null, null, null, Theme.key_graySection));

        themeDescriptions.add(new ThemeDescription(listView, 0, new Class[]{TextSettingsCell.class}, new String[]{"textView"}, null, null, null, Theme.key_windowBackgroundWhiteBlackText));
        themeDescriptions.add(new ThemeDescription(listView, 0, new Class[]{TextSettingsCell.class}, new String[]{"valueTextView"}, null, null, null, Theme.key_windowBackgroundWhiteValueText));

        themeDescriptions.add(new ThemeDescription(listView, 0, new Class[]{TextCheckCell2.class}, new String[]{"textView"}, null, null, null, Theme.key_windowBackgroundWhiteBlackText));
        themeDescriptions.add(new ThemeDescription(listView, 0, new Class[]{TextCheckCell2.class}, new String[]{"valueTextView"}, null, null, null, Theme.key_windowBackgroundWhiteGrayText2));
        themeDescriptions.add(new ThemeDescription(listView, 0, new Class[]{TextCheckCell2.class}, new String[]{"checkBox"}, null, null, null, Theme.key_switch2Track));
        themeDescriptions.add(new ThemeDescription(listView, 0, new Class[]{TextCheckCell2.class}, new String[]{"checkBox"}, null, null, null, Theme.key_switch2TrackChecked));

        themeDescriptions.add(new ThemeDescription(listView, 0, new Class[]{ManageChatUserCell.class}, new String[]{"nameTextView"}, null, null, null, Theme.key_windowBackgroundWhiteBlackText));
        themeDescriptions.add(new ThemeDescription(listView, 0, new Class[]{ManageChatUserCell.class}, new String[]{"statusColor"}, null, null, cellDelegate, Theme.key_windowBackgroundWhiteGrayText));
        themeDescriptions.add(new ThemeDescription(listView, 0, new Class[]{ManageChatUserCell.class}, new String[]{"statusOnlineColor"}, null, null, cellDelegate, Theme.key_windowBackgroundWhiteBlueText));

        themeDescriptions.add(new ThemeDescription(undoView, ThemeDescription.FLAG_BACKGROUNDFILTER, null, null, null, null, Theme.key_undo_background));
        themeDescriptions.add(new ThemeDescription(undoView, 0, new Class[]{UndoView.class}, new String[]{"undoImageView"}, null, null, null, Theme.key_undo_cancelColor));
        themeDescriptions.add(new ThemeDescription(undoView, 0, new Class[]{UndoView.class}, new String[]{"undoTextView"}, null, null, null, Theme.key_undo_cancelColor));
        themeDescriptions.add(new ThemeDescription(undoView, 0, new Class[]{UndoView.class}, new String[]{"infoTextView"}, null, null, null, Theme.key_undo_infoColor));
        themeDescriptions.add(new ThemeDescription(undoView, 0, new Class[]{UndoView.class}, new String[]{"textPaint"}, null, null, null, Theme.key_undo_infoColor));
        themeDescriptions.add(new ThemeDescription(undoView, 0, new Class[]{UndoView.class}, new String[]{"progressPaint"}, null, null, null, Theme.key_undo_infoColor));
        themeDescriptions.add(new ThemeDescription(undoView, ThemeDescription.FLAG_IMAGECOLOR, new Class[]{UndoView.class}, new String[]{"leftImageView"}, null, null, null, Theme.key_undo_infoColor));

        themeDescriptions.add(new ThemeDescription(listView, ThemeDescription.FLAG_CHECKTAG, new Class[]{ManageChatTextCell.class}, new String[]{"textView"}, null, null, null, Theme.key_windowBackgroundWhiteBlackText));
        themeDescriptions.add(new ThemeDescription(listView, ThemeDescription.FLAG_CHECKTAG, new Class[]{ManageChatTextCell.class}, new String[]{"imageView"}, null, null, null, Theme.key_windowBackgroundWhiteGrayIcon));
        themeDescriptions.add(new ThemeDescription(listView, ThemeDescription.FLAG_CHECKTAG, new Class[]{ManageChatTextCell.class}, new String[]{"imageView"}, null, null, null, Theme.key_windowBackgroundWhiteBlueButton));
        themeDescriptions.add(new ThemeDescription(listView, ThemeDescription.FLAG_CHECKTAG, new Class[]{ManageChatTextCell.class}, new String[]{"textView"}, null, null, null, Theme.key_windowBackgroundWhiteBlueIcon));

        themeDescriptions.add(new ThemeDescription(listView, 0, new Class[]{StickerEmptyView.class}, new String[]{"title"}, null, null, null, Theme.key_windowBackgroundWhiteBlackText));
        themeDescriptions.add(new ThemeDescription(listView, 0, new Class[]{StickerEmptyView.class}, new String[]{"subtitle"}, null, null, null, Theme.key_windowBackgroundWhiteBlackText));
        themeDescriptions.add(new ThemeDescription(emptyView.title, ThemeDescription.FLAG_TEXTCOLOR, null, null, null, null, Theme.key_windowBackgroundWhiteBlackText));
        themeDescriptions.add(new ThemeDescription(emptyView.subtitle, ThemeDescription.FLAG_TEXTCOLOR, null, null, null, null, Theme.key_windowBackgroundWhiteGrayText));

        themeDescriptions.add(new ThemeDescription(listView, 0, new Class[]{ManageChatUserCell.class}, null, Theme.avatarDrawables, null, Theme.key_avatar_text));
        themeDescriptions.add(new ThemeDescription(null, 0, null, null, null, cellDelegate, Theme.key_avatar_backgroundRed));
        themeDescriptions.add(new ThemeDescription(null, 0, null, null, null, cellDelegate, Theme.key_avatar_backgroundOrange));
        themeDescriptions.add(new ThemeDescription(null, 0, null, null, null, cellDelegate, Theme.key_avatar_backgroundViolet));
        themeDescriptions.add(new ThemeDescription(null, 0, null, null, null, cellDelegate, Theme.key_avatar_backgroundGreen));
        themeDescriptions.add(new ThemeDescription(null, 0, null, null, null, cellDelegate, Theme.key_avatar_backgroundCyan));
        themeDescriptions.add(new ThemeDescription(null, 0, null, null, null, cellDelegate, Theme.key_avatar_backgroundBlue));
        themeDescriptions.add(new ThemeDescription(null, 0, null, null, null, cellDelegate, Theme.key_avatar_backgroundPink));

        return themeDescriptions;
    }
}<|MERGE_RESOLUTION|>--- conflicted
+++ resolved
@@ -1596,13 +1596,8 @@
         return checkDiscard();
     }
 
-<<<<<<< HEAD
-    private void openRightsEdit(int user_id, TLObject participant, TLRPC.TL_chatAdminRights adminRights, TLRPC.TL_chatBannedRights bannedRights, String rank, boolean canEditAdmin, int type, boolean removeFragment) {
+    private void openRightsEdit(long user_id, TLObject participant, TLRPC.TL_chatAdminRights adminRights, TLRPC.TL_chatBannedRights bannedRights, String rank, boolean canEditAdmin, int type, boolean removeFragment) {
         ChatRightsEditActivity fragment = new ChatRightsEditActivity(user_id, chatId, adminRights, defaultBannedRights, bannedRights, rank, type, canEditAdmin, participant == null, participant);
-=======
-    private void openRightsEdit(long user_id, TLObject participant, TLRPC.TL_chatAdminRights adminRights, TLRPC.TL_chatBannedRights bannedRights, String rank, boolean canEditAdmin, int type, boolean removeFragment) {
-        ChatRightsEditActivity fragment = new ChatRightsEditActivity(user_id, chatId, adminRights, defaultBannedRights, bannedRights, rank, type, canEditAdmin, participant == null);
->>>>>>> 418f478a
         fragment.setDelegate(new ChatRightsEditActivity.ChatRightsEditActivityDelegate() {
             @Override
             public void didSetRights(int rights, TLRPC.TL_chatAdminRights rightsAdmin, TLRPC.TL_chatBannedRights rightsBanned, String rank) {
