/*
 * This is the source code of Telegram for Android v. 5.x.x.
 * It is licensed under GNU GPL v. 2 or later.
 * You should have received a copy of the license in this archive (see LICENSE).
 *
 * Copyright Nikolai Kudashov, 2013-2018.
 */

package org.telegram.ui;

import static org.telegram.messenger.LocaleController.getString;
import static org.telegram.ui.bots.AffiliateProgramFragment.percents;

import android.animation.Animator;
import android.animation.AnimatorListenerAdapter;
import android.animation.AnimatorSet;
import android.animation.ObjectAnimator;
import android.content.Context;
import android.graphics.Canvas;
import android.graphics.drawable.ColorDrawable;
import android.graphics.drawable.Drawable;
import android.os.Bundle;
import android.text.SpannableStringBuilder;
import android.text.Spanned;
import android.text.TextUtils;
import android.text.style.ForegroundColorSpan;
import android.util.SparseIntArray;
import android.view.Gravity;
import android.view.View;
import android.view.ViewGroup;
import android.view.ViewTreeObserver;
import android.widget.EditText;
import android.widget.FrameLayout;

import androidx.collection.LongSparseArray;
import androidx.core.content.ContextCompat;
import androidx.recyclerview.widget.DefaultItemAnimator;
import androidx.recyclerview.widget.DiffUtil;
import androidx.recyclerview.widget.LinearLayoutManager;
import androidx.recyclerview.widget.RecyclerView;

import org.telegram.messenger.AndroidUtilities;
import org.telegram.messenger.AnimationNotificationsLocker;
import org.telegram.messenger.BotWebViewVibrationEffect;
import org.telegram.messenger.ChatObject;
import org.telegram.messenger.FileLog;
import org.telegram.messenger.LocaleController;
import org.telegram.messenger.MessageObject;
import org.telegram.messenger.MessagesController;
import org.telegram.messenger.NotificationCenter;
import org.telegram.messenger.R;
import org.telegram.messenger.UserObject;
import org.telegram.messenger.Utilities;
import org.telegram.tgnet.TLObject;
import org.telegram.tgnet.TLRPC;
import org.telegram.tgnet.tl.TL_stars;
import org.telegram.ui.ActionBar.ActionBar;
import org.telegram.ui.ActionBar.ActionBarMenu;
import org.telegram.ui.ActionBar.ActionBarMenuItem;
import org.telegram.ui.ActionBar.AlertDialog;
import org.telegram.ui.ActionBar.BaseFragment;
import org.telegram.ui.ActionBar.Theme;
import org.telegram.ui.ActionBar.ThemeDescription;
import org.telegram.ui.Adapters.SearchAdapterHelper;
import org.telegram.ui.Cells.CheckBoxCell;
import org.telegram.ui.Cells.GraySectionCell;
import org.telegram.ui.Cells.HeaderCell;
import org.telegram.ui.Cells.LoadingCell;
import org.telegram.ui.Cells.ManageChatTextCell;
import org.telegram.ui.Cells.ManageChatUserCell;
import org.telegram.ui.Cells.ShadowSectionCell;
import org.telegram.ui.Cells.SlideIntChooseView;
import org.telegram.ui.Cells.TextCell;
import org.telegram.ui.Cells.TextCheckCell;
import org.telegram.ui.Cells.TextCheckCell2;
import org.telegram.ui.Cells.TextInfoPrivacyCell;
import org.telegram.ui.Cells.TextSettingsCell;
import org.telegram.ui.Components.BulletinFactory;
import org.telegram.ui.Components.CubicBezierInterpolator;
import org.telegram.ui.Components.FlickerLoadingView;
import org.telegram.ui.Components.GigagroupConvertAlert;
import org.telegram.ui.Components.ItemOptions;
import org.telegram.ui.Components.LayoutHelper;
import org.telegram.ui.Components.RadialProgressView;
import org.telegram.ui.Components.RecyclerListView;
import org.telegram.ui.Components.SlideChooseView;
import org.telegram.ui.Components.StickerEmptyView;
import org.telegram.ui.Components.UndoView;
import org.telegram.ui.Stars.StarsIntroActivity;

import java.util.ArrayList;
import java.util.Collections;
import java.util.Locale;
import java.util.concurrent.atomic.AtomicInteger;

public class ChatUsersActivity extends BaseFragment implements NotificationCenter.NotificationCenterDelegate {

    private static final int VIEW_TYPE_INNER_CHECK = 13;
    private static final int VIEW_TYPE_EXPANDABLE_SWITCH = 14;
    private static final int VIEW_TYPE_NOT_RESTRICT_BOOSTERS_SLIDER = 15;
    private static final int VIEW_TYPE_CHECK = 16;
    private static final int VIEW_TYPE_SLIDER = 17;

    private ListAdapter listViewAdapter;
    private StickerEmptyView emptyView;
    private RecyclerListView listView;
    private LinearLayoutManager layoutManager;
    private SearchAdapter searchListViewAdapter;
    private ActionBarMenuItem searchItem;
    private ActionBarMenuItem doneItem;
    private UndoView undoView;

    private TLRPC.Chat currentChat;
    private TLRPC.ChatFull info;
    private boolean isChannel, isForum;

    private String initialBannedRights;
    private TLRPC.TL_chatBannedRights defaultBannedRights = new TLRPC.TL_chatBannedRights();
    private ArrayList<TLObject> participants = new ArrayList<>();
    private ArrayList<TLObject> bots = new ArrayList<>();
    private ArrayList<TLObject> contacts = new ArrayList<>();
    private boolean botsEndReached;
    private boolean contactsEndReached;
    private LongSparseArray<TLObject> participantsMap = new LongSparseArray<>();
    private LongSparseArray<TLObject> botsMap = new LongSparseArray<>();
    private LongSparseArray<TLObject> contactsMap = new LongSparseArray<>();
    private long chatId;
    private int type;
    private boolean loadingUsers;
    private boolean firstLoaded;

    private LongSparseArray<TLRPC.TL_groupCallParticipant> ignoredUsers;

    private int permissionsSectionRow;
    private int sendMessagesRow;
    private int sendMediaRow;
    private int sendMediaPhotosRow;
    private int sendMediaVideosRow;
    private int sendMediaStickerGifsRow;
    private int sendMediaGamesRow;
    private int sendMediaInlineRow;

    private int sendMediaGifsRow;
    private int sendMediaMusicRow;
    private int sendMediaFilesRow;
    private int sendMediaVoiceMessagesRow;
    private int sendMediaVideoMessagesRow;
    private int sendMediaEmbededLinksRow;
    private int sendPollsRow;

    private int sendStickersRow;
    private int embedLinksRow;
    private int changeInfoRow;
    private int addUsersRow;
    private int pinMessagesRow;
    private int manageTopicsRow;

    private int payRow;
    private int payInfoRow;
    private int priceHeaderRow;
    private int priceRow;
    private int priceInfoRow;

    private int gigaHeaderRow;
    private int gigaConvertRow;
    private int gigaInfoRow;

    private int recentActionsRow;
    private boolean antiSpamToggleLoading;
    private int antiSpamRow;
    private int antiSpamInfoRow;
    private int addNewRow;
    private int addNew2Row;
    private int removedUsersRow;
    private int addNewSectionRow;
    private int restricted1SectionRow;
    private int participantsStartRow;
    private int participantsEndRow;
    private int participantsDividerRow;
    private int participantsDivider2Row;
    private boolean hideMembersToggleLoading;
    private int hideMembersRow;
    private int hideMembersInfoRow;

    private int slowmodeRow;
    private int slowmodeSelectRow;
    private int slowmodeInfoRow;
    private int dontRestrictBoostersRow;
    private int dontRestrictBoostersInfoRow;
    private int dontRestrictBoostersSliderRow;

    private int contactsHeaderRow;
    private int contactsStartRow;
    private int contactsEndRow;
    private int botHeaderRow;
    private int botStartRow;
    private int botEndRow;
    private int membersHeaderRow;
    private int loadingProgressRow;

    private int participantsInfoRow;
    private int blockedEmptyRow;
    private int rowCount;
    private int selectType;
    private int loadingUserCellRow;
    private int loadingHeaderRow;

    private int signMessagesRow;
    private int signMessagesProfilesRow;
    private int signMessagesInfoRow;

    private int delayResults;

    private boolean sendMediaExpanded;

    private ChatUsersActivityDelegate delegate;

    private boolean needOpenSearch;

    private boolean searching;

    private int selectedSlowmode;
    private int initialSlowmode;
    private boolean isEnabledNotRestrictBoosters;
    private int notRestrictBoosters;

    private boolean initialSignatures;
    private boolean initialProfiles;
    private boolean signatures, profiles;

    private final static int search_button = 0;
    private final static int done_button = 1;

    public final static int TYPE_BANNED = 0;
    public final static int TYPE_ADMIN = 1;
    public final static int TYPE_USERS = 2;
    public final static int TYPE_KICKED = 3;

    public final static int SELECT_TYPE_MEMBERS = 0; // "Subscribers" / "Members"
    public final static int SELECT_TYPE_ADMIN = 1; // "Add Admin"
    public final static int SELECT_TYPE_BLOCK = 2; // "Remove User"
    public final static int SELECT_TYPE_EXCEPTION = 3; // "Add Exception"

    private boolean initialEnablePrice;
    private boolean enablePrice;
    private long initialStarsPrice = 10;
    private long starsPrice = 10;

    private boolean openTransitionStarted;
    private FlickerLoadingView flickerLoadingView;
    private View progressBar;

    public interface ChatUsersActivityDelegate {
        default void didAddParticipantToList(long uid, TLObject participant) {

        }

        default void didChangeOwner(TLRPC.User user) {

        }

        default void didSelectUser(long uid) {

        }

        default void didKickParticipant(long userId) {

        }
    }

    public ChatUsersActivity(Bundle args) {
        super(args);
        chatId = arguments.getLong("chat_id");
        type = arguments.getInt("type");
        needOpenSearch = arguments.getBoolean("open_search");
        selectType = arguments.getInt("selectType");
        currentChat = getMessagesController().getChat(chatId);
        if (currentChat != null && currentChat.default_banned_rights != null) {
            defaultBannedRights.view_messages = currentChat.default_banned_rights.view_messages;
            defaultBannedRights.send_stickers = currentChat.default_banned_rights.send_stickers;
            defaultBannedRights.send_media = currentChat.default_banned_rights.send_media;
            defaultBannedRights.embed_links = currentChat.default_banned_rights.embed_links;
            defaultBannedRights.send_messages = currentChat.default_banned_rights.send_messages;
            defaultBannedRights.send_games = currentChat.default_banned_rights.send_games;
            defaultBannedRights.send_inline = currentChat.default_banned_rights.send_inline;
            defaultBannedRights.send_gifs = currentChat.default_banned_rights.send_gifs;
            defaultBannedRights.pin_messages = currentChat.default_banned_rights.pin_messages;
            defaultBannedRights.send_polls = currentChat.default_banned_rights.send_polls;
            defaultBannedRights.invite_users = currentChat.default_banned_rights.invite_users;
            defaultBannedRights.manage_topics = currentChat.default_banned_rights.manage_topics;
            defaultBannedRights.change_info = currentChat.default_banned_rights.change_info;
            defaultBannedRights.send_photos = currentChat.default_banned_rights.send_photos;
            defaultBannedRights.send_videos = currentChat.default_banned_rights.send_videos;
            defaultBannedRights.send_roundvideos = currentChat.default_banned_rights.send_roundvideos;
            defaultBannedRights.send_audios = currentChat.default_banned_rights.send_audios;
            defaultBannedRights.send_voices = currentChat.default_banned_rights.send_voices;
            defaultBannedRights.send_docs = currentChat.default_banned_rights.send_docs;
            defaultBannedRights.send_plain = currentChat.default_banned_rights.send_plain;
            if (!defaultBannedRights.send_media && defaultBannedRights.send_docs && defaultBannedRights.send_voices &&  defaultBannedRights.send_audios && defaultBannedRights.send_roundvideos && defaultBannedRights.send_videos && defaultBannedRights.send_photos) {
                defaultBannedRights.send_photos = false;
                defaultBannedRights.send_videos = false;
                defaultBannedRights.send_roundvideos = false;
                defaultBannedRights.send_audios = false;
                defaultBannedRights.send_voices = false;
                defaultBannedRights.send_docs = false;
            }
        }
        initialBannedRights = ChatObject.getBannedRightsString(defaultBannedRights);
        isChannel = ChatObject.isChannel(currentChat) && !currentChat.megagroup;
        isForum = ChatObject.isForum(currentChat);
        if (currentChat != null) {
            initialSignatures = signatures = currentChat.signatures;
            initialProfiles = profiles = currentChat.signature_profiles;
        }

    }

    private void updateRows() {
        currentChat = getMessagesController().getChat(chatId);
        if (currentChat == null) {
            return;
        }
        recentActionsRow = -1;
        antiSpamRow = -1;
        antiSpamInfoRow = -1;
        addNewRow = -1;
        addNew2Row = -1;
        hideMembersRow = -1;
        hideMembersInfoRow = -1;
        addNewSectionRow = -1;
        restricted1SectionRow = -1;
        participantsStartRow = -1;
        participantsDividerRow = -1;
        participantsDivider2Row = -1;
        gigaInfoRow = -1;
        gigaConvertRow = -1;
        gigaHeaderRow = -1;
        participantsEndRow = -1;
        participantsInfoRow = -1;
        signMessagesRow = -1;
        signMessagesProfilesRow = -1;
        signMessagesInfoRow = -1;
        blockedEmptyRow = -1;
        permissionsSectionRow = -1;
        sendMessagesRow = -1;
        sendMediaRow = -1;
        sendStickersRow = -1;
        sendPollsRow = -1;
        embedLinksRow = -1;
        addUsersRow = -1;
        manageTopicsRow = -1;
        pinMessagesRow = -1;
        changeInfoRow = -1;
        removedUsersRow = -1;
        contactsHeaderRow = -1;
        contactsStartRow = -1;
        contactsEndRow = -1;
        botHeaderRow = -1;
        botStartRow = -1;
        botEndRow = -1;
        membersHeaderRow = -1;
        slowmodeRow = -1;
        slowmodeSelectRow = -1;
        slowmodeInfoRow = -1;
        dontRestrictBoostersRow = -1;
        dontRestrictBoostersInfoRow = -1;
        dontRestrictBoostersSliderRow = -1;
        loadingProgressRow = -1;
        loadingUserCellRow = -1;
        loadingHeaderRow = -1;
        sendMediaPhotosRow = -1;
        sendMediaVideosRow = -1;
        sendMediaStickerGifsRow = -1;
        sendMediaGifsRow = -1;
        sendMediaGamesRow = -1;
        sendMediaInlineRow = -1;
        sendMediaMusicRow = -1;
        sendMediaFilesRow = -1;
        sendMediaVoiceMessagesRow = -1;
        sendMediaVideoMessagesRow = -1;
        sendMediaEmbededLinksRow = -1;
        payRow = -1;
        payInfoRow = -1;
        priceHeaderRow = -1;
        priceRow = -1;
        priceInfoRow = -1;

        rowCount = 0;
        if (type == TYPE_KICKED) {
            permissionsSectionRow = rowCount++;
            sendMessagesRow = rowCount++;
            sendMediaRow = rowCount++;
            if (sendMediaExpanded) {
                sendMediaPhotosRow = rowCount++;
                sendMediaVideosRow = rowCount++;
                sendMediaStickerGifsRow = rowCount++;
                sendMediaGifsRow = rowCount++;
                sendMediaGamesRow = rowCount++;
                sendMediaInlineRow = rowCount++;
                sendMediaMusicRow = rowCount++;
                sendMediaFilesRow = rowCount++;
                sendMediaVoiceMessagesRow = rowCount++;
                sendMediaVideoMessagesRow = rowCount++;
                sendMediaEmbededLinksRow = rowCount++;
                sendPollsRow = rowCount++;
            }
            addUsersRow = rowCount++;
            pinMessagesRow = rowCount++;
            changeInfoRow = rowCount++;
            if (isForum) {
                manageTopicsRow = rowCount++;
            }

            if (ChatObject.isChannel(currentChat) && currentChat.creator && currentChat.megagroup && !currentChat.gigagroup) {
                int count = Math.max(currentChat.participants_count, info != null ? info.participants_count : 0);
                if (count >= getMessagesController().maxMegagroupCount - 1000) {
                    participantsDivider2Row = rowCount++;
                    gigaHeaderRow = rowCount++;
                    gigaConvertRow = rowCount++;
                    gigaInfoRow = rowCount++;
                }
            }

<<<<<<< HEAD
            if (!ChatObject.isChannel(currentChat) && currentChat.creator || currentChat.megagroup && !currentChat.gigagroup) {
=======
            if (info != null && info.paid_messages_available && ChatObject.canUserDoAction(currentChat, ChatObject.ACTION_BLOCK_USERS) && (ChatObject.isChannel(currentChat) || currentChat != null && currentChat.creator)) {
                if (participantsDivider2Row == -1) {
                    participantsDivider2Row = rowCount++;
                }
                payRow = rowCount++;
                payInfoRow = rowCount++;
                if (enablePrice) {
                    priceHeaderRow = rowCount++;
                    priceRow = rowCount++;
                    priceInfoRow = rowCount++;
                }
            }

            if (!ChatObject.isChannel(currentChat) && currentChat.creator || currentChat.megagroup && !currentChat.gigagroup && ChatObject.canBlockUsers(currentChat)) {
>>>>>>> 3733c88b
                if (participantsDivider2Row == -1) {
                    participantsDivider2Row = rowCount++;
                }
                slowmodeRow = rowCount++;
                slowmodeSelectRow = rowCount++;
                slowmodeInfoRow = rowCount++;
            }

            if (isNotRestrictBoostersVisible()) {
                if (participantsDivider2Row == -1) {
                    participantsDivider2Row = rowCount++;
                }
                dontRestrictBoostersRow = rowCount++;
                if (isEnabledNotRestrictBoosters) {
                    dontRestrictBoostersSliderRow = rowCount++;
                }
                dontRestrictBoostersInfoRow = rowCount++;
            }

            if (ChatObject.isChannel(currentChat) && ChatObject.hasAdminRights(currentChat)) {
                if (participantsDivider2Row == -1) {
                    participantsDivider2Row = rowCount++;
                }
                removedUsersRow = rowCount++;
            }
            if (slowmodeInfoRow == -1 && gigaHeaderRow == -1 || removedUsersRow != -1) {
                participantsDividerRow = rowCount++;
            }
            if (ChatObject.canBlockUsers(currentChat) && getParticipantsCount() > 1 && (ChatObject.isChannel(currentChat) || currentChat.creator)) {
                addNewRow = rowCount++;
            }

            if (loadingUsers && !firstLoaded) {
                if (!firstLoaded) {
                    if (info != null && info.banned_count > 0) {
                        loadingUserCellRow = rowCount++;
                    }
                }
            } else {
                if (!participants.isEmpty()) {
                    participantsStartRow = rowCount;
                    rowCount += participants.size();
                    participantsEndRow = rowCount;
                }
                if (addNewRow != -1 || participantsStartRow != -1) {
                    addNewSectionRow = rowCount++;
                }
            }
        } else if (type == TYPE_BANNED) {
            if (ChatObject.canBlockUsers(currentChat)) {
                addNewRow = rowCount++;
                if (!participants.isEmpty() || (loadingUsers && !firstLoaded && (info != null && info.kicked_count > 0))) {
                    participantsInfoRow = rowCount++;
                }
            }
            if (!(loadingUsers && !firstLoaded)) {
                if (!participants.isEmpty()) {
                    restricted1SectionRow = rowCount++;
                    participantsStartRow = rowCount;
                    rowCount += participants.size();
                    participantsEndRow = rowCount;
                }
                if (participantsStartRow != -1) {
                    if (participantsInfoRow == -1) {
                        participantsInfoRow = rowCount++;
                    } else {
                        addNewSectionRow = rowCount++;
                    }
                } else {
                    //restricted1SectionRow = rowCount++;
                    blockedEmptyRow = rowCount++;
                }
            } else if (!firstLoaded) {
                restricted1SectionRow = rowCount++;
                loadingUserCellRow = rowCount++;
            }
        } else if (type == TYPE_ADMIN) {
            if (ChatObject.isChannel(currentChat) && currentChat.megagroup && !currentChat.gigagroup && (info == null || info.participants_count <= 200 || !isChannel && info.can_set_stickers)
                    && ChatObject.hasAdminRights(currentChat)) {
                recentActionsRow = rowCount++;
                if (ChatObject.hasAdminRights(currentChat)) {
                    antiSpamRow = rowCount++;
                    antiSpamInfoRow = rowCount++;
                } else {
                    addNewSectionRow = rowCount++;
                }
            }

            if (ChatObject.canAddAdmins(currentChat)) {
                addNewRow = rowCount++;
            }
            if (!(loadingUsers && !firstLoaded)) {
                if (!participants.isEmpty()) {
                    participantsStartRow = rowCount;
                    rowCount += participants.size();
                    participantsEndRow = rowCount;
                }
                participantsInfoRow = rowCount++;
            } else if (!firstLoaded) {
                loadingUserCellRow = rowCount++;
            }
            if (ChatObject.isChannelAndNotMegaGroup(currentChat) && ChatObject.hasAdminRights(currentChat)) {
                signMessagesRow = rowCount++;
                if (signatures) {
                    signMessagesProfilesRow = rowCount++;
                    signMessagesInfoRow = rowCount++;
                } else {
                    signMessagesInfoRow = rowCount++;
                }
            }
        } else if (type == TYPE_USERS) {
            if (ChatObject.isChannel(currentChat)) {
                if (!ChatObject.isChannelAndNotMegaGroup(currentChat) && !needOpenSearch) {
                    hideMembersRow = rowCount++;
                    hideMembersInfoRow = rowCount++;
                }
            }
            if (selectType == SELECT_TYPE_MEMBERS && ChatObject.canAddUsers(currentChat)) {
                addNewRow = rowCount++;
            }
            if (selectType == SELECT_TYPE_MEMBERS && ChatObject.canUserDoAdminAction(currentChat, ChatObject.ACTION_INVITE)) {
                addNew2Row = rowCount++;
            }
            if (!(loadingUsers && !firstLoaded)) {
                boolean hasAnyOther = false;
                if (!contacts.isEmpty()) {
                    contactsHeaderRow = rowCount++;
                    contactsStartRow = rowCount;
                    rowCount += contacts.size();
                    contactsEndRow = rowCount;
                    hasAnyOther = true;
                }
                if (!bots.isEmpty()) {
                    botHeaderRow = rowCount++;
                    botStartRow = rowCount;
                    rowCount += bots.size();
                    botEndRow = rowCount;
                    hasAnyOther = true;
                }
                if (!participants.isEmpty()) {
                    if (hasAnyOther) {
                        membersHeaderRow = rowCount++;
                    }
                    participantsStartRow = rowCount;
                    rowCount += participants.size();
                    participantsEndRow = rowCount;
                }
                if (rowCount != 0) {
                    participantsInfoRow = rowCount++;
                }
            } else if (!firstLoaded) {
                if (selectType == SELECT_TYPE_MEMBERS) {
                    loadingHeaderRow = rowCount++;
                }
                loadingUserCellRow = rowCount++;
            }
        }
    }

    @Override
    public boolean onFragmentCreate() {
        super.onFragmentCreate();
        getNotificationCenter().addObserver(this, NotificationCenter.chatInfoDidLoad);
        getNotificationCenter().addObserver(this, NotificationCenter.dialogDeleted);
        loadChatParticipants(0, 200);
        return true;
    }

    @Override
    public void onFragmentDestroy() {
        super.onFragmentDestroy();
        getNotificationCenter().removeObserver(this, NotificationCenter.chatInfoDidLoad);
        getNotificationCenter().removeObserver(this, NotificationCenter.dialogDeleted);
    }

    @Override
    public View createView(Context context) {
        searching = false;

        actionBar.setBackButtonImage(R.drawable.ic_ab_back);
        actionBar.setAllowOverlayTitle(true);
        if (type == TYPE_KICKED) {
            actionBar.setTitle(getString("ChannelPermissions", R.string.ChannelPermissions));
        } else if (type == TYPE_BANNED) {
            actionBar.setTitle(getString("ChannelBlacklist", R.string.ChannelBlacklist));
        } else if (type == TYPE_ADMIN) {
            actionBar.setTitle(getString("ChannelAdministrators", R.string.ChannelAdministrators));
        } else if (type == TYPE_USERS) {
            if (selectType == SELECT_TYPE_MEMBERS) {
                if (isChannel) {
                    actionBar.setTitle(getString("ChannelSubscribers", R.string.ChannelSubscribers));
                } else {
                    actionBar.setTitle(getString("ChannelMembers", R.string.ChannelMembers));
                }
            } else {
                if (selectType == SELECT_TYPE_ADMIN) {
                    actionBar.setTitle(getString("ChannelAddAdmin", R.string.ChannelAddAdmin));
                } else if (selectType == SELECT_TYPE_BLOCK) {
                    actionBar.setTitle(getString("ChannelBlockUser", R.string.ChannelBlockUser));
                } else if (selectType == SELECT_TYPE_EXCEPTION) {
                    actionBar.setTitle(getString("ChannelAddException", R.string.ChannelAddException));
                }
            }
        }
        actionBar.setActionBarMenuOnItemClick(new ActionBar.ActionBarMenuOnItemClick() {
            @Override
            public void onItemClick(int id) {
                if (id == -1) {
                    if (checkDiscard()) {
                        finishFragment();
                    }
                } else if (id == done_button) {
                    processDone();
                }
            }
        });
        if (selectType != SELECT_TYPE_MEMBERS || type == TYPE_USERS || ChatObject.hasAdminRights(currentChat) && (type == TYPE_BANNED || type == TYPE_KICKED)) {
            searchListViewAdapter = new SearchAdapter(context);
            ActionBarMenu menu = actionBar.createMenu();
            searchItem = menu.addItem(search_button, R.drawable.ic_ab_search).setIsSearchField(true).setActionBarMenuItemSearchListener(new ActionBarMenuItem.ActionBarMenuItemSearchListener() {
                @Override
                public void onSearchExpand() {
                    searching = true;
                    if (doneItem != null) {
                        doneItem.setVisibility(View.GONE);
                    }
                }

                @Override
                public void onSearchCollapse() {
                    searchListViewAdapter.searchUsers(null);
                    searching = false;
                    listView.setAnimateEmptyView(false, 0);
                    listView.setAdapter(listViewAdapter);
                    listViewAdapter.notifyDataSetChanged();
                    listView.setFastScrollVisible(true);
                    listView.setVerticalScrollBarEnabled(false);
                    if (doneItem != null) {
                        doneItem.setVisibility(View.VISIBLE);
                    }
                }

                @Override
                public void onTextChanged(EditText editText) {
                    if (searchListViewAdapter == null) {
                        return;
                    }
                    String text = editText.getText().toString();
                    int oldItemsCount = listView.getAdapter() == null ? 0 : listView.getAdapter().getItemCount();
                    searchListViewAdapter.searchUsers(text);
                    if (TextUtils.isEmpty(text) && listView != null && listView.getAdapter() != listViewAdapter) {
                        listView.setAnimateEmptyView(false, 0);
                        listView.setAdapter(listViewAdapter);
                        if (oldItemsCount == 0) {
                            showItemsAnimated(0);
                        }
                    }
                    progressBar.setVisibility(View.GONE);
                    flickerLoadingView.setVisibility(View.VISIBLE);
                }
            });
            if (type == TYPE_BANNED && !firstLoaded) {
                searchItem.setVisibility(View.GONE);
            }
            if (type == TYPE_KICKED) {
                searchItem.setSearchFieldHint(getString("ChannelSearchException", R.string.ChannelSearchException));
            } else {
                searchItem.setSearchFieldHint(getString("Search", R.string.Search));
            }
            if (!(ChatObject.isChannel(currentChat) || currentChat.creator)) {
                searchItem.setVisibility(View.GONE);
            }

            if (type == TYPE_KICKED) {
                doneItem = menu.addItemWithWidth(done_button, R.drawable.ic_ab_done, AndroidUtilities.dp(56), getString("Done", R.string.Done));
            }
        } else if (type == TYPE_ADMIN && ChatObject.isChannelAndNotMegaGroup(currentChat) && ChatObject.hasAdminRights(currentChat)) {
            ActionBarMenu menu = actionBar.createMenu();
            doneItem = menu.addItemWithWidth(done_button, R.drawable.ic_ab_done, AndroidUtilities.dp(56), getString("Done", R.string.Done));
        }

        fragmentView = new FrameLayout(context) {
            @Override
            protected void dispatchDraw(Canvas canvas) {
                canvas.drawColor(Theme.getColor(listView.getAdapter() == searchListViewAdapter ? Theme.key_windowBackgroundWhite : Theme.key_windowBackgroundGray));
                super.dispatchDraw(canvas);
            }
        };
        FrameLayout frameLayout = (FrameLayout) fragmentView;

        FrameLayout progressLayout = new FrameLayout(context);
        flickerLoadingView = new FlickerLoadingView(context);
        flickerLoadingView.setViewType(FlickerLoadingView.USERS_TYPE);
        flickerLoadingView.showDate(false);
        flickerLoadingView.setUseHeaderOffset(true);
        flickerLoadingView.setColors(Theme.key_actionBarDefaultSubmenuBackground, Theme.key_listSelector, Theme.key_listSelector);
        progressLayout.addView(flickerLoadingView);

        progressBar = new RadialProgressView(context);
        progressLayout.addView(progressBar, LayoutHelper.createFrame(LayoutHelper.WRAP_CONTENT, LayoutHelper.WRAP_CONTENT, Gravity.CENTER));

        flickerLoadingView.setVisibility(View.GONE);
        progressBar.setVisibility(View.GONE);

        emptyView = new StickerEmptyView(context, progressLayout, StickerEmptyView.STICKER_TYPE_SEARCH);
        emptyView.title.setText(getString(R.string.NoResult));
        emptyView.subtitle.setText(getString(R.string.SearchEmptyViewFilteredSubtitle2));
        emptyView.setVisibility(View.GONE);
        emptyView.setAnimateLayoutChange(true);
        emptyView.showProgress(true, false);

        frameLayout.addView(emptyView, LayoutHelper.createFrame(LayoutHelper.MATCH_PARENT, LayoutHelper.MATCH_PARENT));
        emptyView.addView(progressLayout, 0);

        listView = new RecyclerListView(context) {
            @Override
            public void invalidate() {
                super.invalidate();
                if (fragmentView != null) {
                    fragmentView.invalidate();
                }
            }

            @Override
            protected void dispatchDraw(Canvas canvas) {
                if (permissionsSectionRow >= 0 && participantsDivider2Row >= 0) {
                    drawSectionBackground(canvas, permissionsSectionRow, Math.max(0, participantsDivider2Row - 1), getThemedColor(Theme.key_windowBackgroundWhite));
                }
                super.dispatchDraw(canvas);
            }
        };
        listView.setLayoutManager(layoutManager = new LinearLayoutManager(context, LinearLayoutManager.VERTICAL, false) {
            @Override
            public int scrollVerticallyBy(int dy, RecyclerView.Recycler recycler, RecyclerView.State state) {
                if (!firstLoaded && type == TYPE_BANNED && participants.size() == 0) {
                    return 0;
                }
                return super.scrollVerticallyBy(dy, recycler, state);
            }
        });
        DefaultItemAnimator itemAnimator = new DefaultItemAnimator() {

            AnimationNotificationsLocker notificationsLocker = new AnimationNotificationsLocker();;

            @Override
            protected void onAllAnimationsDone() {
                super.onAllAnimationsDone();
                notificationsLocker.unlock();
            }

            @Override
            public void runPendingAnimations() {
                boolean removalsPending = !mPendingRemovals.isEmpty();
                boolean movesPending = !mPendingMoves.isEmpty();
                boolean changesPending = !mPendingChanges.isEmpty();
                boolean additionsPending = !mPendingAdditions.isEmpty();
                if (removalsPending || movesPending || additionsPending || changesPending) {
                    notificationsLocker.lock();
                }
                super.runPendingAnimations();
            }

            @Override
            protected void onMoveAnimationUpdate(RecyclerView.ViewHolder holder) {
                super.onMoveAnimationUpdate(holder);
                listView.invalidate();
            }

            @Override
            protected void onChangeAnimationUpdate(RecyclerView.ViewHolder holder) {
                super.onChangeAnimationUpdate(holder);
                listView.invalidate();
            }
        };
        itemAnimator.setDurations(420);
//        itemAnimator.setMoveDelay(0);
//        itemAnimator.setAddDelay(0);
        itemAnimator.setInterpolator(CubicBezierInterpolator.EASE_OUT_QUINT);
        itemAnimator.setDelayAnimations(false);
        itemAnimator.setSupportsChangeAnimations(false);
        listView.setItemAnimator(itemAnimator);
        listView.setAnimateEmptyView(true, RecyclerListView.EMPTY_VIEW_ANIMATION_TYPE_ALPHA);
        listView.setAdapter(listViewAdapter = new ListAdapter(context));
        listView.setVerticalScrollbarPosition(LocaleController.isRTL ? RecyclerListView.SCROLLBAR_POSITION_LEFT : RecyclerListView.SCROLLBAR_POSITION_RIGHT);
        frameLayout.addView(listView, LayoutHelper.createFrame(LayoutHelper.MATCH_PARENT, LayoutHelper.MATCH_PARENT));

        listView.setOnItemClickListener((view, position, x, y) -> {
            boolean listAdapter = listView.getAdapter() == listViewAdapter;
            if (position == signMessagesRow) {
                signatures = !signatures;
                ((TextCheckCell) view).setChecked(signatures);

                AndroidUtilities.updateVisibleRows(listView);
                DiffCallback diffCallback = saveState();
                updateRows();
                updateListAnimated(diffCallback);

                listViewAdapter.notifyItemChanged(signMessagesInfoRow);
            } else if (position == signMessagesProfilesRow) {
                profiles = !profiles;
                ((TextCheckCell) view).setChecked(profiles);

                AndroidUtilities.updateVisibleRows(listView);
                DiffCallback diffCallback = saveState();
                updateRows();
                updateListAnimated(diffCallback);

                listViewAdapter.notifyItemChanged(signMessagesInfoRow);
            } else if (position == payRow) {
                enablePrice = !enablePrice;
                ((TextCheckCell) view).setChecked(enablePrice);

                AndroidUtilities.updateVisibleRows(listView);
                DiffCallback diffCallback = saveState();
                updateRows();
                updateListAnimated(diffCallback);

                listViewAdapter.notifyItemChanged(payRow);
            } else if (listAdapter) {
                if (isExpandableSendMediaRow(position)) {
                    CheckBoxCell checkBoxCell = (CheckBoxCell) view;
                    if (!checkBoxCell.isEnabled()) return;
                    if (position == sendMediaPhotosRow) {
                        defaultBannedRights.send_photos = !defaultBannedRights.send_photos;
                    } else if (position == sendMediaVideosRow) {
                        defaultBannedRights.send_videos = !defaultBannedRights.send_videos;
                    } else if (position == sendMediaStickerGifsRow) {
                        defaultBannedRights.send_stickers = !defaultBannedRights.send_stickers;
                    } else if (position == sendMediaGifsRow) {
                        defaultBannedRights.send_gifs = !defaultBannedRights.send_gifs;
                    } else if (position == sendMediaGamesRow) {
                        defaultBannedRights.send_games = !defaultBannedRights.send_games;
                    } else if (position == sendMediaInlineRow) {
                        defaultBannedRights.send_inline = !defaultBannedRights.send_inline;
                    } else if (position == sendMediaMusicRow) {
                        defaultBannedRights.send_audios = !defaultBannedRights.send_audios;
                    } else if (position == sendMediaFilesRow) {
                        defaultBannedRights.send_docs = !defaultBannedRights.send_docs;
                    } else if (position == sendMediaVoiceMessagesRow) {
                        defaultBannedRights.send_voices = !defaultBannedRights.send_voices;
                    } else if (position == sendMediaVideoMessagesRow) {
                        defaultBannedRights.send_roundvideos = !defaultBannedRights.send_roundvideos;
                    } else if (position == sendMediaEmbededLinksRow) {
                        if (defaultBannedRights.send_plain) {
                            View senMessagesView = layoutManager.findViewByPosition(sendMessagesRow);
                            if (senMessagesView != null) {
                                AndroidUtilities.shakeViewSpring(senMessagesView);
                                BotWebViewVibrationEffect.APP_ERROR.vibrate();
                                return;
                            }
                        }
                        defaultBannedRights.embed_links = !defaultBannedRights.embed_links;
                    } else if (position == sendPollsRow) {
                        defaultBannedRights.send_polls = !defaultBannedRights.send_polls;
                    }

                    checkBoxCell.setChecked(!checkBoxCell.isChecked(), true);
                    AndroidUtilities.updateVisibleRows(listView);
                    DiffCallback diffCallback = saveState();
                    updateRows();
                    updateListAnimated(diffCallback);
                } else if (position == dontRestrictBoostersRow) {
                    TextCheckCell2 checkBoxCell = (TextCheckCell2) view;
                    isEnabledNotRestrictBoosters = !checkBoxCell.isChecked();
                    checkBoxCell.setChecked(isEnabledNotRestrictBoosters);
                    AndroidUtilities.updateVisibleRows(listView);
                    DiffCallback diffCallback = saveState();
                    updateRows();
                    updateListAnimated(diffCallback);
                } else if (position == addNewRow) {
                    if (type == TYPE_BANNED || type == TYPE_KICKED) {
                        Bundle bundle = new Bundle();
                        bundle.putLong("chat_id", chatId);
                        bundle.putInt("type", ChatUsersActivity.TYPE_USERS);
                        bundle.putInt("selectType", type == TYPE_BANNED ? ChatUsersActivity.SELECT_TYPE_BLOCK : ChatUsersActivity.SELECT_TYPE_EXCEPTION);
                        ChatUsersActivity fragment = new ChatUsersActivity(bundle);
                        fragment.setInfo(info);
                        fragment.setBannedRights(defaultBannedRights);
                        fragment.setDelegate(new ChatUsersActivityDelegate() {

                            @Override
                            public void didAddParticipantToList(long uid, TLObject participant) {
                                if (participantsMap.get(uid) == null) {
                                    DiffCallback diffCallback = saveState();
                                    participants.add(participant);
                                    participantsMap.put(uid, participant);
                                    sortUsers(participants);
                                    updateListAnimated(diffCallback);
                                }
                            }

                            @Override
                            public void didKickParticipant(long uid) {
                                if (participantsMap.get(uid) == null) {
                                    DiffCallback diffCallback = saveState();
                                    TLRPC.TL_channelParticipantBanned chatParticipant = new TLRPC.TL_channelParticipantBanned();
                                    if (uid > 0) {
                                        chatParticipant.peer = new TLRPC.TL_peerUser();
                                        chatParticipant.peer.user_id = uid;
                                    } else {
                                        chatParticipant.peer = new TLRPC.TL_peerChannel();
                                        chatParticipant.peer.channel_id = -uid;
                                    }
                                    chatParticipant.date = getConnectionsManager().getCurrentTime();
                                    chatParticipant.kicked_by = getAccountInstance().getUserConfig().clientUserId;
                                    info.kicked_count++;
                                    participants.add(chatParticipant);
                                    participantsMap.put(uid, chatParticipant);
                                    sortUsers(participants);
                                    updateListAnimated(diffCallback);
                                }
                            }
                        });
                        presentFragment(fragment);
                    } else if (type == TYPE_ADMIN) {
                        Bundle bundle = new Bundle();
                        bundle.putLong("chat_id", chatId);
                        bundle.putInt("type", ChatUsersActivity.TYPE_USERS);
                        bundle.putInt("selectType", ChatUsersActivity.SELECT_TYPE_ADMIN);
                        ChatUsersActivity fragment = new ChatUsersActivity(bundle);
                        fragment.setDelegate(new ChatUsersActivityDelegate() {
                            @Override
                            public void didAddParticipantToList(long uid, TLObject participant) {
                                if (participant != null && participantsMap.get(uid) == null) {
                                    DiffCallback diffCallback = saveState();
                                    participants.add(participant);
                                    participantsMap.put(uid, participant);
                                    sortAdmins(participants);
                                    updateListAnimated(diffCallback);
                                }
                            }

                            @Override
                            public void didChangeOwner(TLRPC.User user) {
                                onOwnerChaged(user);
                            }

                            @Override
                            public void didSelectUser(long uid) {
                                final TLRPC.User user = getMessagesController().getUser(uid);
                                if (user != null) {
                                    AndroidUtilities.runOnUIThread(() -> {
                                        if (BulletinFactory.canShowBulletin(ChatUsersActivity.this)) {
                                            BulletinFactory.createPromoteToAdminBulletin(ChatUsersActivity.this, user.first_name).show();
                                        }
                                    }, 200);
                                }


                                if (participantsMap.get(uid) == null) {
                                    DiffCallback diffCallback = saveState();
                                    TLRPC.TL_channelParticipantAdmin chatParticipant = new TLRPC.TL_channelParticipantAdmin();
                                    chatParticipant.peer = new TLRPC.TL_peerUser();
                                    chatParticipant.peer.user_id = user.id;
                                    chatParticipant.date = getConnectionsManager().getCurrentTime();
                                    chatParticipant.promoted_by = getAccountInstance().getUserConfig().clientUserId;
                                    participants.add(chatParticipant);
                                    participantsMap.put(user.id, chatParticipant);

                                    sortAdmins(participants);
                                    updateListAnimated(diffCallback);
                                }
                            }
                        });
                        fragment.setInfo(info);
                        presentFragment(fragment);
                    } else if (type == TYPE_USERS) {
                        Bundle args = new Bundle();
                        args.putBoolean("addToGroup", true);
                        args.putLong(isChannel ? "channelId" : "chatId", currentChat.id);
                        GroupCreateActivity fragment = new GroupCreateActivity(args);
                        fragment.setInfo(info);
                        fragment.setIgnoreUsers(contactsMap != null && contactsMap.size() != 0 ? contactsMap : participantsMap);
                        fragment.setDelegate2(new GroupCreateActivity.ContactsAddActivityDelegate() {
                            @Override
                            public void didSelectUsers(ArrayList<TLRPC.User> users, int fwdCount) {
                                if (fragment.getParentActivity() == null) {
                                    return;
                                }
                                getMessagesController().addUsersToChat(currentChat, ChatUsersActivity.this, users, fwdCount, user -> {
                                    ChatUsersActivity.DiffCallback savedState = saveState();
                                    ArrayList<TLObject> array = contactsMap != null && contactsMap.size() != 0 ? contacts : participants;
                                    LongSparseArray<TLObject> map = contactsMap != null && contactsMap.size() != 0 ? contactsMap : participantsMap;
                                    if (map.get(user.id) == null) {
                                        if (ChatObject.isChannel(currentChat)) {
                                            TLRPC.TL_channelParticipant channelParticipant1 = new TLRPC.TL_channelParticipant();
                                            channelParticipant1.inviter_id = getUserConfig().getClientUserId();
                                            channelParticipant1.peer = new TLRPC.TL_peerUser();
                                            channelParticipant1.peer.user_id = user.id;
                                            channelParticipant1.date = getConnectionsManager().getCurrentTime();
                                            array.add(0, channelParticipant1);
                                            map.put(user.id, channelParticipant1);
                                        } else {
                                            TLRPC.ChatParticipant participant = new TLRPC.TL_chatParticipant();
                                            participant.user_id = user.id;
                                            participant.inviter_id = getUserConfig().getClientUserId();
                                            array.add(0, participant);
                                            map.put(user.id, participant);
                                        }
                                    }
                                    if (array == participants) {
                                        sortAdmins(participants);
                                    }
                                    updateListAnimated(savedState);
                                }, user -> {

                                }, null);
                            }

                            @Override
                            public void needAddBot(TLRPC.User user) {
                                openRightsEdit(user.id, null, null, null, "", true, ChatRightsEditActivity.TYPE_ADMIN, false);
                            }
                        });
                        presentFragment(fragment);
                    }
                    return;
                } else if (position == recentActionsRow) {
                    presentFragment(new ChannelAdminLogActivity(currentChat));
                    return;
                } else if (position == antiSpamRow) {
                    final TextCell textCell = (TextCell) view;
                    // nagram: no this limit
//                    if (info != null && !info.antispam && getParticipantsCount() < getMessagesController().telegramAntispamGroupSizeMin) {
                    if (false) {
                        BulletinFactory.of(this).createSimpleBulletin(R.raw.msg_antispam, AndroidUtilities.replaceTags(LocaleController.formatPluralString("ChannelAntiSpamForbidden", getMessagesController().telegramAntispamGroupSizeMin))).show();
                    } else if (info != null && ChatObject.canUserDoAdminAction(currentChat, ChatObject.ACTION_DELETE_MESSAGES) && !antiSpamToggleLoading) {
                        antiSpamToggleLoading = true;
                        boolean wasAntispam = info.antispam;
                        TLRPC.TL_channels_toggleAntiSpam req = new TLRPC.TL_channels_toggleAntiSpam();
                        req.channel = getMessagesController().getInputChannel(chatId);
                        textCell.setChecked(req.enabled = (info.antispam = !info.antispam));
                        textCell.getCheckBox().setIcon(ChatObject.canUserDoAdminAction(currentChat, ChatObject.ACTION_DELETE_MESSAGES) && (info == null || info.antispam || getParticipantsCount() >= getMessagesController().telegramAntispamGroupSizeMin) ? 0 : R.drawable.permission_locked);
                        getConnectionsManager().sendRequest(req, (res, err) -> {
                            if (res != null) {
                                getMessagesController().processUpdates((TLRPC.Updates) res, false);
                                getMessagesController().putChatFull(info);
                            }
                            if (err != null && !"CHAT_NOT_MODIFIED".equals(err.text)) {
                                AndroidUtilities.runOnUIThread(() -> {
                                    if (getParentActivity() == null) {
                                        return;
                                    }
                                    textCell.setChecked(info.antispam = wasAntispam);
                                    textCell.getCheckBox().setIcon(ChatObject.canUserDoAdminAction(currentChat, ChatObject.ACTION_DELETE_MESSAGES) && (info == null || !info.antispam || getParticipantsCount() >= getMessagesController().telegramAntispamGroupSizeMin) ? 0 : R.drawable.permission_locked);
                                    BulletinFactory.of(ChatUsersActivity.this).createSimpleBulletin(R.raw.error, getString("UnknownError", R.string.UnknownError)).show();
                                });
                            }
                            antiSpamToggleLoading = false;
                        });
                    }
                    return;
                } else if (position == hideMembersRow) {
                    final TextCell textCell = (TextCell) view;
                    if (getParticipantsCount() < getMessagesController().hiddenMembersGroupSizeMin) {
                        BulletinFactory.of(this).createSimpleBulletin(R.raw.contacts_sync_off, AndroidUtilities.replaceTags(LocaleController.formatPluralString("ChannelHiddenMembersForbidden", getMessagesController().hiddenMembersGroupSizeMin))).show();
                    } else if (info != null && ChatObject.canUserDoAdminAction(currentChat, ChatObject.ACTION_BLOCK_USERS) && !hideMembersToggleLoading) {
                        hideMembersToggleLoading = true;
                        boolean wasParticipantsHidden = info.participants_hidden;
                        TLRPC.TL_channels_toggleParticipantsHidden req = new TLRPC.TL_channels_toggleParticipantsHidden();
                        req.channel = getMessagesController().getInputChannel(chatId);
                        textCell.setChecked(req.enabled = (info.participants_hidden = !info.participants_hidden));
                        textCell.getCheckBox().setIcon(ChatObject.canUserDoAdminAction(currentChat, ChatObject.ACTION_BLOCK_USERS) && (info == null || info.participants_hidden || getParticipantsCount() >= getMessagesController().hiddenMembersGroupSizeMin) ? 0 : R.drawable.permission_locked);
                        getConnectionsManager().sendRequest(req, (res, err) -> {
                            if (res != null) {
                                getMessagesController().processUpdates((TLRPC.Updates) res, false);
                                getMessagesController().putChatFull(info);
                            }
                            if (err != null && !"CHAT_NOT_MODIFIED".equals(err.text)) {
                                AndroidUtilities.runOnUIThread(() -> {
                                    if (getParentActivity() == null) {
                                        return;
                                    }
                                    textCell.setChecked(info.participants_hidden = wasParticipantsHidden);
                                    textCell.getCheckBox().setIcon(ChatObject.canUserDoAdminAction(currentChat, ChatObject.ACTION_BLOCK_USERS) && (info == null || !info.participants_hidden || getParticipantsCount() >= getMessagesController().hiddenMembersGroupSizeMin) ? 0 : R.drawable.permission_locked);
                                    BulletinFactory.of(ChatUsersActivity.this).createSimpleBulletin(R.raw.error, getString("UnknownError", R.string.UnknownError)).show();
                                });
                            }
                            hideMembersToggleLoading = false;
                        });
                    }
                    return;
                } else if (position == removedUsersRow) {
                    Bundle args = new Bundle();
                    args.putLong("chat_id", chatId);
                    args.putInt("type", ChatUsersActivity.TYPE_BANNED);
                    ChatUsersActivity fragment = new ChatUsersActivity(args);
                    fragment.setInfo(info);
                    presentFragment(fragment);
                    return;
                } else if (position == gigaConvertRow) {
                    showDialog(new GigagroupConvertAlert(getParentActivity(), ChatUsersActivity.this) {
                        @Override
                        protected void onCovert() {
                            getMessagesController().convertToGigaGroup(getParentActivity(), currentChat, ChatUsersActivity.this, (result) -> {
                                if (result && parentLayout != null) {
                                    BaseFragment editActivity = parentLayout.getFragmentStack().get(parentLayout.getFragmentStack().size() - 2);
                                    if (editActivity instanceof ChatEditActivity) {
                                        editActivity.removeSelfFromStack();

                                        Bundle args = new Bundle();
                                        args.putLong("chat_id", chatId);
                                        ChatEditActivity fragment = new ChatEditActivity(args);
                                        fragment.setInfo(info);
                                        parentLayout.addFragmentToStack(fragment, parentLayout.getFragmentStack().size() - 1);
                                        finishFragment();
                                        fragment.showConvertTooltip();
                                    } else {
                                        finishFragment();
                                    }
                                }
                            });
                        }

                        @Override
                        protected void onCancel() {

                        }
                    });
                } else if (position == addNew2Row) {
                    if (info != null) {
                        ManageLinksActivity fragment = new ManageLinksActivity(chatId, 0, 0);
                        fragment.setInfo(info, info.exported_invite);
                        presentFragment(fragment);
                    }
                    return;
                } else if (position > permissionsSectionRow && position <= Math.max(manageTopicsRow, changeInfoRow)) {
                    TextCheckCell2 checkCell = (TextCheckCell2) view;
                    if (position == sendMediaRow) {
                        //defaultBannedRights.send_media = !defaultBannedRights.send_media;
                        DiffCallback diffCallback = saveState();
                        sendMediaExpanded = !sendMediaExpanded;
                        AndroidUtilities.updateVisibleRows(listView);
                        updateListAnimated(diffCallback);
                        return;
                    }
                    if (!checkCell.isEnabled()) {
                        return;
                    }
                    if (checkCell.hasIcon()) {
                        if (ChatObject.isPublic(currentChat) && (position == pinMessagesRow || position == changeInfoRow)) {
                            BulletinFactory.of(this).createErrorBulletin(getString(R.string.EditCantEditPermissionsPublic)).show();
                        } else if (ChatObject.isDiscussionGroup(currentAccount, chatId) && (position == pinMessagesRow || position == changeInfoRow)) {
                            BulletinFactory.of(this).createErrorBulletin(getString(R.string.EditCantEditPermissionsDiscussion)).show();
                        } else {
                            BulletinFactory.of(this).createErrorBulletin(getString("EditCantEditPermissions", R.string.EditCantEditPermissions)).show();
                        }
                        return;
                    }
//                    if (position == sendMediaRow) {
//                        //defaultBannedRights.send_media = !defaultBannedRights.send_media;
//                        DiffCallback diffCallback = saveState();
//                        sendMediaExpanded = !sendMediaExpanded;
//                        AndroidUtilities.updateVisibleRows(listView);
//                        updateListAnimated(diffCallback);
//                        return;
//                    }
                    checkCell.setChecked(!checkCell.isChecked());
                    if (position == changeInfoRow) {
                        defaultBannedRights.change_info = !defaultBannedRights.change_info;
                    } else if (position == addUsersRow) {
                        defaultBannedRights.invite_users = !defaultBannedRights.invite_users;
                    } else if (position == manageTopicsRow) {
                        defaultBannedRights.manage_topics = !defaultBannedRights.manage_topics;
                    } else if (position == pinMessagesRow) {
                        defaultBannedRights.pin_messages = !defaultBannedRights.pin_messages;
                    } else {
                        if (position == sendMessagesRow) {
                            defaultBannedRights.send_plain = !defaultBannedRights.send_plain;
                            if (sendMediaEmbededLinksRow >= 0) {
                                listViewAdapter.notifyItemChanged(sendMediaEmbededLinksRow);
                            }
                            if (sendMediaRow >= 0) {
                                listViewAdapter.notifyItemChanged(sendMediaRow);
                            }
                            DiffCallback diffCallback = saveState();
                            updateRows();
                            updateListAnimated(diffCallback);
                        } else if (position == sendMediaRow) {
                            DiffCallback diffCallback = saveState();
                            sendMediaExpanded = !sendMediaExpanded;
                            AndroidUtilities.updateVisibleRows(listView);
                            updateListAnimated(diffCallback);
                        } else if (position == sendStickersRow) {
                            defaultBannedRights.send_stickers = defaultBannedRights.send_games = defaultBannedRights.send_gifs = defaultBannedRights.send_inline = !defaultBannedRights.send_stickers;
                        } else if (position == embedLinksRow) {
                            defaultBannedRights.embed_links = !defaultBannedRights.embed_links;
                        } else if (position == sendPollsRow) {
                            defaultBannedRights.send_polls = !defaultBannedRights.send_polls;
                        }
                    }
                    return;
                }
            }

            TLRPC.TL_chatBannedRights bannedRights = null;
            TLRPC.TL_chatAdminRights adminRights = null;
            String rank = "";
            final TLObject participant;
            long peerId = 0;
            long promoted_by = 0;
            boolean canEditAdmin = false;
            if (listAdapter) {
                participant = listViewAdapter.getItem(position);
                if (participant instanceof TLRPC.ChannelParticipant) {
                    TLRPC.ChannelParticipant channelParticipant = (TLRPC.ChannelParticipant) participant;
                    peerId = MessageObject.getPeerId(channelParticipant.peer);
                    bannedRights = channelParticipant.banned_rights;
                    adminRights = channelParticipant.admin_rights;
                    rank = channelParticipant.rank;
                    canEditAdmin = !(channelParticipant instanceof TLRPC.TL_channelParticipantAdmin || channelParticipant instanceof TLRPC.TL_channelParticipantCreator) || channelParticipant.can_edit;
                    if (participant instanceof TLRPC.TL_channelParticipantCreator) {
                        adminRights = ((TLRPC.TL_channelParticipantCreator) participant).admin_rights;
                        if (adminRights == null) {
                            adminRights = new TLRPC.TL_chatAdminRights();
                            adminRights.change_info = adminRights.post_messages = adminRights.edit_messages =
                                    adminRights.delete_messages = adminRights.ban_users = adminRights.invite_users =
                                            adminRights.manage_topics = adminRights.pin_messages = adminRights.add_admins = true;
                            if (!isChannel) {
                                adminRights.manage_call = true;
                            }
                        }
                    }
                } else if (participant instanceof TLRPC.ChatParticipant) {
                    TLRPC.ChatParticipant chatParticipant = (TLRPC.ChatParticipant) participant;
                    peerId = chatParticipant.user_id;
                    canEditAdmin = currentChat.creator;
                    if (participant instanceof TLRPC.TL_chatParticipantCreator) {
                        adminRights = new TLRPC.TL_chatAdminRights();
                        adminRights.change_info = adminRights.post_messages = adminRights.edit_messages =
                                adminRights.delete_messages = adminRights.ban_users = adminRights.invite_users =
                                        adminRights.manage_topics = adminRights.pin_messages = adminRights.add_admins = true;
                        if (!isChannel) {
                            adminRights.manage_call = true;
                        }
                    }
                }
            } else {
                TLObject object = searchListViewAdapter.getItem(position);
                if (object instanceof TLRPC.User) {
                    TLRPC.User user = (TLRPC.User) object;
                    getMessagesController().putUser(user, false);
                    participant = getAnyParticipant(peerId = user.id);
                } else if (object instanceof TLRPC.ChannelParticipant || object instanceof TLRPC.ChatParticipant) {
                    participant = object;
                } else {
                    participant = null;
                }
                if (participant instanceof TLRPC.ChannelParticipant) {
                    TLRPC.ChannelParticipant channelParticipant = (TLRPC.ChannelParticipant) participant;
                    peerId = MessageObject.getPeerId(channelParticipant.peer);
                    canEditAdmin = !(channelParticipant instanceof TLRPC.TL_channelParticipantAdmin || channelParticipant instanceof TLRPC.TL_channelParticipantCreator) || channelParticipant.can_edit;
                    bannedRights = channelParticipant.banned_rights;
                    adminRights = channelParticipant.admin_rights;
                    rank = channelParticipant.rank;
                } else if (participant instanceof TLRPC.ChatParticipant) {
                    TLRPC.ChatParticipant chatParticipant = (TLRPC.ChatParticipant) participant;
                    peerId = chatParticipant.user_id;
                    canEditAdmin = currentChat.creator;
                    bannedRights = null;
                    adminRights = null;
                } else if (participant == null) {
                    canEditAdmin = true;
                }
            }
            if (peerId != 0) {
                if (selectType != SELECT_TYPE_MEMBERS) {
                    if (selectType == SELECT_TYPE_EXCEPTION || selectType == SELECT_TYPE_ADMIN) {
                        if (selectType != SELECT_TYPE_ADMIN && canEditAdmin && (participant instanceof TLRPC.TL_channelParticipantAdmin || participant instanceof TLRPC.TL_chatParticipantAdmin)) {
                            final TLRPC.User user = getMessagesController().getUser(peerId);
                            final TLRPC.TL_chatBannedRights br = bannedRights;
                            final TLRPC.TL_chatAdminRights ar = adminRights;
                            final boolean canEdit = canEditAdmin;
                            final String rankFinal = rank;
                            AlertDialog.Builder builder = new AlertDialog.Builder(getParentActivity());
                            builder.setTitle(getString("AppName", R.string.AppName));
                            builder.setMessage(LocaleController.formatString("AdminWillBeRemoved", R.string.AdminWillBeRemoved, UserObject.getUserName(user)));
                            builder.setPositiveButton(getString("OK", R.string.OK), (dialog, which) -> openRightsEdit(user.id, participant, ar, br, rankFinal, canEdit, selectType == SELECT_TYPE_ADMIN ? 0 : 1, false));
                            builder.setNegativeButton(getString("Cancel", R.string.Cancel), null);
                            showDialog(builder.create());
                        } else {
                            openRightsEdit(peerId, participant, adminRights, bannedRights, rank, canEditAdmin, selectType == SELECT_TYPE_ADMIN ? 0 : 1, selectType == SELECT_TYPE_ADMIN || selectType == SELECT_TYPE_EXCEPTION);
                        }
                    } else {
                        removeParticipant(peerId);
                    }
                } else {
                    boolean canEdit = false;
                    if (type == TYPE_ADMIN) {
                        canEdit = peerId != getUserConfig().getClientUserId() && (currentChat.creator || canEditAdmin);
                    } else if (type == TYPE_BANNED || type == TYPE_KICKED) {
                        canEdit = ChatObject.canBlockUsers(currentChat);
                    }
                    if (type == TYPE_BANNED || type != TYPE_ADMIN && isChannel || type == TYPE_USERS && selectType == SELECT_TYPE_MEMBERS) {
                        if (peerId == getUserConfig().getClientUserId()) {
                            return;
                        }
                        Bundle args = new Bundle();
                        if (peerId > 0) {
                            args.putLong("user_id", peerId);
                        } else {
                            args.putLong("chat_id", -peerId);
                        }
                        presentFragment(new ProfileActivity(args));
                    } else {
                        if (bannedRights == null) {
                            bannedRights = new TLRPC.TL_chatBannedRights();
                            bannedRights.view_messages = true;
                            bannedRights.send_stickers = true;
                            bannedRights.send_media = true;
                            bannedRights.send_photos = true;
                            bannedRights.send_videos = true;
                            bannedRights.send_roundvideos = true;
                            bannedRights.send_audios = true;
                            bannedRights.send_voices = true;
                            bannedRights.send_docs = true;
                            bannedRights.embed_links = true;
                            bannedRights.send_plain = true;
                            bannedRights.send_messages = true;
                            bannedRights.send_games = true;
                            bannedRights.send_inline = true;
                            bannedRights.send_gifs = true;
                            bannedRights.pin_messages = true;
                            bannedRights.send_polls = true;
                            bannedRights.invite_users = true;
                            bannedRights.manage_topics = true;
                            bannedRights.change_info = true;
                        }
                        ChatRightsEditActivity fragment = new ChatRightsEditActivity(peerId, chatId, adminRights, defaultBannedRights, bannedRights, rank, type == TYPE_ADMIN ? ChatRightsEditActivity.TYPE_ADMIN : ChatRightsEditActivity.TYPE_BANNED, canEdit, participant == null, null);
                        fragment.setDelegate(new ChatRightsEditActivity.ChatRightsEditActivityDelegate() {
                            @Override
                            public void didSetRights(int rights, TLRPC.TL_chatAdminRights rightsAdmin, TLRPC.TL_chatBannedRights rightsBanned, String rank) {
                                if (participant instanceof TLRPC.ChannelParticipant) {
                                    TLRPC.ChannelParticipant channelParticipant = (TLRPC.ChannelParticipant) participant;
                                    channelParticipant.admin_rights = rightsAdmin;
                                    channelParticipant.banned_rights = rightsBanned;
                                    channelParticipant.rank = rank;
                                    updateParticipantWithRights(channelParticipant, rightsAdmin, rightsBanned, 0, false);
                                }
                            }

                            @Override
                            public void didChangeOwner(TLRPC.User user) {
                                onOwnerChaged(user);
                            }
                        });
                        presentFragment(fragment);
                    }
                }
            }
        });

        listView.setOnItemLongClickListener((view, position) -> {
            if (getParentActivity() != null && listView.getAdapter() == listViewAdapter) {
                return createMenuForParticipant(listViewAdapter.getItem(position), false, view);
            }
            return false;
        });
        if (searchItem != null) {
            listView.setOnScrollListener(new RecyclerView.OnScrollListener() {
                @Override
                public void onScrollStateChanged(RecyclerView recyclerView, int newState) {
                    if (newState == RecyclerView.SCROLL_STATE_DRAGGING) {
                        AndroidUtilities.hideKeyboard(getParentActivity().getCurrentFocus());
                    }
                }

                @Override
                public void onScrolled(RecyclerView recyclerView, int dx, int dy) {

                }
            });
        }

        undoView = new UndoView(context);
        frameLayout.addView(undoView, LayoutHelper.createFrame(LayoutHelper.MATCH_PARENT, LayoutHelper.WRAP_CONTENT, Gravity.BOTTOM | Gravity.LEFT, 8, 0, 8, 8));

        updateRows();

        listView.setEmptyView(emptyView);
        listView.setAnimateEmptyView(false, 0);

        if (needOpenSearch) {
            searchItem.openSearch(false);
        }

        return fragmentView;
    }

    private int getParticipantsCount() {
        if (info == null) {
            return 0;
        }
        int count = info.participants_count;
        if (info.participants != null && info.participants.participants != null) {
            count = Math.max(count, info.participants.participants.size());
        }
        return count;
    }

    private void setBannedRights(TLRPC.TL_chatBannedRights defaultBannedRights) {
        if (defaultBannedRights != null) {
            this.defaultBannedRights = defaultBannedRights;
        }
    }

    private void sortAdmins(ArrayList<TLObject> participants) {
        Collections.sort(participants, (lhs, rhs) -> {
            int type1 = getChannelAdminParticipantType(lhs);
            int type2 = getChannelAdminParticipantType(rhs);
            if (type1 > type2) {
                return 1;
            } else if (type1 < type2) {
                return -1;
            }
            if (lhs instanceof TLRPC.ChannelParticipant && rhs instanceof TLRPC.ChannelParticipant) {
                return (int) (MessageObject.getPeerId(((TLRPC.ChannelParticipant) lhs).peer) - MessageObject.getPeerId(((TLRPC.ChannelParticipant) rhs).peer));
            }
            return 0;
        });
    }

    private void showItemsAnimated(int from) {
        if (isPaused || !openTransitionStarted || (listView.getAdapter() == listViewAdapter && firstLoaded)) {
            return;
        }
        View progressView = null;
        for (int i = 0; i < listView.getChildCount(); i++) {
            View child = listView.getChildAt(i);
            if (child instanceof FlickerLoadingView) {
                progressView = child;
            }
        }
        final View finalProgressView = progressView;
        if (progressView != null) {
            listView.removeView(progressView);
            from--;
        }
        int finalFrom = from;

        listView.getViewTreeObserver().addOnPreDrawListener(new ViewTreeObserver.OnPreDrawListener() {
            @Override
            public boolean onPreDraw() {
                listView.getViewTreeObserver().removeOnPreDrawListener(this);
                int n = listView.getChildCount();
                AnimatorSet animatorSet = new AnimatorSet();
                for (int i = 0; i < n; i++) {
                    View child = listView.getChildAt(i);
                    if (child == finalProgressView || listView.getChildAdapterPosition(child) < finalFrom) {
                        continue;
                    }
                    child.setAlpha(0);
                    int s = Math.min(listView.getMeasuredHeight(), Math.max(0, child.getTop()));
                    int delay = (int) ((s / (float) listView.getMeasuredHeight()) * 100);
                    ObjectAnimator a = ObjectAnimator.ofFloat(child, View.ALPHA, 0, 1f);
                    a.setStartDelay(delay);
                    a.setDuration(200);
                    animatorSet.playTogether(a);
                }

                if (finalProgressView != null && finalProgressView.getParent() == null) {
                    listView.addView(finalProgressView);
                    RecyclerView.LayoutManager layoutManager = listView.getLayoutManager();
                    if (layoutManager != null) {
                        layoutManager.ignoreView(finalProgressView);
                        Animator animator = ObjectAnimator.ofFloat(finalProgressView, View.ALPHA, finalProgressView.getAlpha(), 0);
                        animator.addListener(new AnimatorListenerAdapter() {
                            @Override
                            public void onAnimationEnd(Animator animation) {
                                finalProgressView.setAlpha(1f);
                                layoutManager.stopIgnoringView(finalProgressView);
                                listView.removeView(finalProgressView);
                            }
                        });
                        animator.start();
                    }
                }

                animatorSet.start();
                return true;
            }
        });
    }

    public void setIgnoresUsers(LongSparseArray<TLRPC.TL_groupCallParticipant> participants) {
        ignoredUsers = participants;
    }

    private void onOwnerChaged(TLRPC.User user) {
        undoView.showWithAction(-chatId, isChannel ? UndoView.ACTION_OWNER_TRANSFERED_CHANNEL : UndoView.ACTION_OWNER_TRANSFERED_GROUP, user);
        boolean foundAny = false;
        currentChat.creator = false;
        for (int a = 0; a < 3; a++) {
            LongSparseArray<TLObject> map;
            ArrayList<TLObject> arrayList;
            boolean found = false;
            if (a == 0) {
                map = contactsMap;
                arrayList = contacts;
            } else if (a == 1) {
                map = botsMap;
                arrayList = bots;
            } else {
                map = participantsMap;
                arrayList = participants;
            }
            TLObject object = map.get(user.id);
            if (object instanceof TLRPC.ChannelParticipant) {
                TLRPC.TL_channelParticipantCreator creator = new TLRPC.TL_channelParticipantCreator();
                creator.peer = new TLRPC.TL_peerUser();
                creator.peer.user_id = user.id;
                map.put(user.id, creator);
                int index = arrayList.indexOf(object);
                if (index >= 0) {
                    arrayList.set(index, creator);
                }
                found = true;
                foundAny = true;
            }
            long selfUserId = getUserConfig().getClientUserId();
            object = map.get(selfUserId);
            if (object instanceof TLRPC.ChannelParticipant) {
                TLRPC.TL_channelParticipantAdmin admin = new TLRPC.TL_channelParticipantAdmin();
                admin.peer = new TLRPC.TL_peerUser();
                admin.peer.user_id = selfUserId;
                admin.self = true;
                admin.inviter_id = selfUserId;
                admin.promoted_by = selfUserId;
                admin.date = (int) (System.currentTimeMillis() / 1000);
                admin.admin_rights = new TLRPC.TL_chatAdminRights();
                admin.admin_rights.change_info = admin.admin_rights.post_messages = admin.admin_rights.edit_messages =
                        admin.admin_rights.delete_messages = admin.admin_rights.ban_users = admin.admin_rights.invite_users =
                                admin.admin_rights.manage_topics = admin.admin_rights.pin_messages = admin.admin_rights.add_admins = true;
                if (!isChannel) {
                    admin.admin_rights.manage_call = true;
                }
                map.put(selfUserId, admin);

                int index = arrayList.indexOf(object);
                if (index >= 0) {
                    arrayList.set(index, admin);
                }
                found = true;
            }
            if (found) {
                Collections.sort(arrayList, (lhs, rhs) -> {
                    int type1 = getChannelAdminParticipantType(lhs);
                    int type2 = getChannelAdminParticipantType(rhs);
                    if (type1 > type2) {
                        return 1;
                    } else if (type1 < type2) {
                        return -1;
                    }
                    return 0;
                });
            }
        }
        if (!foundAny) {
            TLRPC.TL_channelParticipantCreator creator = new TLRPC.TL_channelParticipantCreator();
            creator.peer = new TLRPC.TL_peerUser();
            creator.peer.user_id = user.id;
            participantsMap.put(user.id, creator);
            participants.add(creator);
            sortAdmins(participants);
            updateRows();
        }
        listViewAdapter.notifyDataSetChanged();
        if (delegate != null) {
            delegate.didChangeOwner(user);
        }
    }

    private void openRightsEdit2(long peerId, int date, TLObject participant, TLRPC.TL_chatAdminRights adminRights, TLRPC.TL_chatBannedRights bannedRights, String rank, boolean canEditAdmin, int type, boolean removeFragment) {
        boolean[] needShowBulletin = new boolean[1];
        final boolean isAdmin = participant instanceof TLRPC.TL_channelParticipantAdmin || participant instanceof TLRPC.TL_chatParticipantAdmin;
        ChatRightsEditActivity fragment = new ChatRightsEditActivity(peerId, chatId, adminRights, defaultBannedRights, bannedRights, rank, type, true, false, null) {
            @Override
            public void onTransitionAnimationEnd(boolean isOpen, boolean backward) {
                if (!isOpen && backward && needShowBulletin[0] && BulletinFactory.canShowBulletin(ChatUsersActivity.this)) {
                    if (peerId > 0) {
                        TLRPC.User user = getMessagesController().getUser(peerId);
                        if (user != null) {
                            BulletinFactory.createPromoteToAdminBulletin(ChatUsersActivity.this, user.first_name).show();
                        }
                    } else {
                        TLRPC.Chat chat = getMessagesController().getChat(-peerId);
                        if (chat != null) {
                            BulletinFactory.createPromoteToAdminBulletin(ChatUsersActivity.this, chat.title).show();
                        }
                    }
                }
            }
        };
        fragment.setDelegate(new ChatRightsEditActivity.ChatRightsEditActivityDelegate() {
            @Override
            public void didSetRights(int rights, TLRPC.TL_chatAdminRights rightsAdmin, TLRPC.TL_chatBannedRights rightsBanned, String rank) {
                if (type == 0) {
                    for (int a = 0; a < participants.size(); a++) {
                        TLObject p = participants.get(a);
                        if (p instanceof TLRPC.ChannelParticipant) {
                            TLRPC.ChannelParticipant p2 = (TLRPC.ChannelParticipant) p;
                            if (MessageObject.getPeerId(p2.peer) == peerId) {
                                TLRPC.ChannelParticipant newPart;
                                if (rights == 1) {
                                    newPart = new TLRPC.TL_channelParticipantAdmin();
                                } else {
                                    newPart = new TLRPC.TL_channelParticipant();
                                }
                                newPart.admin_rights = rightsAdmin;
                                newPart.banned_rights = rightsBanned;
                                newPart.inviter_id = getUserConfig().getClientUserId();
                                if (peerId > 0) {
                                    newPart.peer = new TLRPC.TL_peerUser();
                                    newPart.peer.user_id = peerId;
                                } else {
                                    newPart.peer = new TLRPC.TL_peerChannel();
                                    newPart.peer.channel_id = -peerId;
                                }
                                newPart.date = date;
                                newPart.flags |= 4;
                                newPart.rank = rank;
                                participants.set(a, newPart);
                                break;
                            }
                        } else if (p instanceof TLRPC.ChatParticipant) {
                            TLRPC.ChatParticipant chatParticipant = (TLRPC.ChatParticipant) p;
                            TLRPC.ChatParticipant newParticipant;
                            if (rights == 1) {
                                newParticipant = new TLRPC.TL_chatParticipantAdmin();
                            } else {
                                newParticipant = new TLRPC.TL_chatParticipant();
                            }
                            newParticipant.user_id = chatParticipant.user_id;
                            newParticipant.date = chatParticipant.date;
                            newParticipant.inviter_id = chatParticipant.inviter_id;
                            int index = info.participants.participants.indexOf(chatParticipant);
                            if (index >= 0) {
                                info.participants.participants.set(index, newParticipant);
                            }
                            loadChatParticipants(0, 200);
                        }
                    }
                    if (rights == 1 && !isAdmin) {
                        needShowBulletin[0] = true;
                    }
                } else if (type == 1) {
                    if (rights == 0) {
                        removeParticipants(peerId);
                    }
                }
            }

            @Override
            public void didChangeOwner(TLRPC.User user) {
                onOwnerChaged(user);
            }
        });
        presentFragment(fragment);
    }

    @Override
    public boolean canBeginSlide() {
        return checkDiscard();
    }

    private void openRightsEdit(long user_id, TLObject participant, TLRPC.TL_chatAdminRights adminRights, TLRPC.TL_chatBannedRights bannedRights, String rank, boolean canEditAdmin, int type, boolean removeFragment) {
        ChatRightsEditActivity fragment = new ChatRightsEditActivity(user_id, chatId, adminRights, defaultBannedRights, bannedRights, rank, type, canEditAdmin, participant == null, null);
        fragment.setDelegate(new ChatRightsEditActivity.ChatRightsEditActivityDelegate() {
            @Override
            public void didSetRights(int rights, TLRPC.TL_chatAdminRights rightsAdmin, TLRPC.TL_chatBannedRights rightsBanned, String rank) {
                if (participant instanceof TLRPC.ChannelParticipant) {
                    TLRPC.ChannelParticipant channelParticipant = (TLRPC.ChannelParticipant) participant;
                    channelParticipant.admin_rights = rightsAdmin;
                    channelParticipant.banned_rights = rightsBanned;
                    channelParticipant.rank = rank;
                }
                if (delegate != null && rights == 1) {
                    delegate.didSelectUser(user_id);
                } else if (delegate != null) {
                    delegate.didAddParticipantToList(user_id, participant);
                }
                if (removeFragment) {
                    removeSelfFromStack();
                }
            }

            @Override
            public void didChangeOwner(TLRPC.User user) {
                onOwnerChaged(user);
            }
        });
        presentFragment(fragment, removeFragment);
    }

    private void removeParticipant(long userId) {
        if (!ChatObject.isChannel(currentChat)) {
            return;
        }
        TLRPC.User user = getMessagesController().getUser(userId);
        getMessagesController().deleteParticipantFromChat(chatId, user);
        if (delegate != null) {
            delegate.didKickParticipant(userId);
        }
        finishFragment();
    }

    private TLObject getAnyParticipant(long userId) {
        for (int a = 0; a < 3; a++) {
            LongSparseArray<TLObject> map;
            if (a == 0) {
                map = contactsMap;
            } else if (a == 1) {
                map = botsMap;
            } else {
                map = participantsMap;
            }
            TLObject p = map.get(userId);
            if (p != null) {
                return p;
            }
        }
        return null;
    }

    private void removeParticipants(TLObject object) {
        if (object instanceof TLRPC.ChatParticipant) {
            TLRPC.ChatParticipant chatParticipant = (TLRPC.ChatParticipant) object;
            removeParticipants(chatParticipant.user_id);
        } else if (object instanceof TLRPC.ChannelParticipant) {
            TLRPC.ChannelParticipant channelParticipant = (TLRPC.ChannelParticipant) object;
            removeParticipants(MessageObject.getPeerId(channelParticipant.peer));
        }
    }

    private void removeParticipants(long peerId) {
        boolean updated = false;
        DiffCallback savedState = saveState();
        for (int a = 0; a < 3; a++) {
            LongSparseArray<TLObject> map;
            ArrayList<TLObject> arrayList;
            if (a == 0) {
                map = contactsMap;
                arrayList = contacts;
            } else if (a == 1) {
                map = botsMap;
                arrayList = bots;
            } else {
                map = participantsMap;
                arrayList = participants;
            }
            TLObject p = map.get(peerId);
            if (p != null) {
                map.remove(peerId);
                arrayList.remove(p);
                updated = true;
                if (type == TYPE_BANNED && info != null) {
                    info.kicked_count--;
                }
            }
        }
        if (updated) {
            updateListAnimated(savedState);
        }
        if (listView.getAdapter() == searchListViewAdapter) {
            searchListViewAdapter.removeUserId(peerId);
        }
    }

    private void updateParticipantWithRights(TLRPC.ChannelParticipant channelParticipant, TLRPC.TL_chatAdminRights rightsAdmin, TLRPC.TL_chatBannedRights rightsBanned, long user_id, boolean withDelegate) {
        boolean delegateCalled = false;
        for (int a = 0; a < 3; a++) {
            LongSparseArray<TLObject> map;
            if (a == 0) {
                map = contactsMap;
            } else if (a == 1) {
                map = botsMap;
            } else {
                map = participantsMap;
            }
            TLObject p = map.get(MessageObject.getPeerId(channelParticipant.peer));
            if (p instanceof TLRPC.ChannelParticipant) {
                channelParticipant = (TLRPC.ChannelParticipant) p;
                channelParticipant.admin_rights = rightsAdmin;
                channelParticipant.banned_rights = rightsBanned;
                if (withDelegate) {
                    channelParticipant.promoted_by = getUserConfig().getClientUserId();
                }
            }
            if (withDelegate && p != null && !delegateCalled && delegate != null) {
                delegateCalled = true;
                delegate.didAddParticipantToList(user_id, p);
            }
        }
    }

    private boolean createMenuForParticipant(final TLObject participant, boolean resultOnly, View view) {
        if (participant == null || selectType != SELECT_TYPE_MEMBERS) {
            return false;
        }
        long peerId;
        boolean canEdit;
        int date;
        TLRPC.TL_chatBannedRights bannedRights;
        TLRPC.TL_chatAdminRights adminRights;
        String rank;
        int joined;
        if (participant instanceof TLRPC.ChannelParticipant) {
            TLRPC.ChannelParticipant channelParticipant = (TLRPC.ChannelParticipant) participant;
            peerId = MessageObject.getPeerId(channelParticipant.peer);
            canEdit = channelParticipant.can_edit;
            bannedRights = channelParticipant.banned_rights;
            adminRights = channelParticipant.admin_rights;
            date = channelParticipant.date;
            rank = channelParticipant.rank;
            joined = channelParticipant.date;
        } else if (participant instanceof TLRPC.ChatParticipant) {
            TLRPC.ChatParticipant chatParticipant = (TLRPC.ChatParticipant) participant;
            peerId = chatParticipant.user_id;
            date = chatParticipant.date;
            canEdit = ChatObject.canAddAdmins(currentChat);
            bannedRights = null;
            adminRights = null;
            rank = "";
            joined = chatParticipant.date;
        } else {
            peerId = 0;
            canEdit = false;
            bannedRights = null;
            adminRights = null;
            date = 0;
            rank = null;
            joined = 0;
        }
        if (peerId == 0 || peerId == getUserConfig().getClientUserId()) {
            return false;
        }
        if (type == TYPE_USERS) {
            final TLRPC.User user = getMessagesController().getUser(peerId);
            boolean allowSetAdmin = ChatObject.canAddAdmins(currentChat) && (participant instanceof TLRPC.TL_channelParticipant || participant instanceof TLRPC.TL_channelParticipantBanned || participant instanceof TLRPC.TL_chatParticipant || canEdit);
            boolean canEditAdmin = !(participant instanceof TLRPC.TL_channelParticipantAdmin || participant instanceof TLRPC.TL_channelParticipantCreator || participant instanceof TLRPC.TL_chatParticipantCreator || participant instanceof TLRPC.TL_chatParticipantAdmin) || canEdit;
            boolean editingAdmin = participant instanceof TLRPC.TL_channelParticipantAdmin || participant instanceof TLRPC.TL_chatParticipantAdmin;
            boolean canChangePermission = ChatObject.canBlockUsers(currentChat) && canEditAdmin && !isChannel && ChatObject.isChannel(currentChat) && !currentChat.gigagroup;

            if (selectType == SELECT_TYPE_MEMBERS) {
                allowSetAdmin &= !UserObject.isDeleted(user);
            }

            boolean result = allowSetAdmin || (ChatObject.canBlockUsers(currentChat) && canEditAdmin);
            if (resultOnly || !result && joined == 0) {
                return result;
            }

            Utilities.Callback<Integer> openRightsFor = action ->
                openRightsEdit2(peerId, date, participant, adminRights, bannedRights, rank, canEditAdmin, action, false);

            var options = ItemOptions.makeOptions(this, view)
                .setScrimViewBackground(new ColorDrawable(Theme.getColor(Theme.key_windowBackgroundWhite)))
                .addIf(allowSetAdmin, R.drawable.msg_admins, editingAdmin ? getString("EditAdminRights", R.string.EditAdminRights) : getString("SetAsAdmin", R.string.SetAsAdmin), () -> openRightsFor.run(0))
                .addIf(canChangePermission, R.drawable.msg_permissions, getString("ChangePermissions", R.string.ChangePermissions), () -> {
                    if (participant instanceof TLRPC.TL_channelParticipantAdmin || participant instanceof TLRPC.TL_chatParticipantAdmin) {
                        showDialog(
                            new AlertDialog.Builder(getParentActivity())
                                .setTitle(getString("AppName", R.string.AppName))
                                .setMessage(LocaleController.formatString("AdminWillBeRemoved", R.string.AdminWillBeRemoved, UserObject.getUserName(user)))
                                .setPositiveButton(getString("OK", R.string.OK), (dialog, which) -> openRightsFor.run(1))
                                .setNegativeButton(getString("Cancel", R.string.Cancel), null)
                                .create()
                        );
                    } else {
                        openRightsFor.run(1);
                    }
                })
                .addIf(ChatObject.canBlockUsers(currentChat) && canEditAdmin, R.drawable.msg_remove, isChannel ? getString("ChannelRemoveUser", R.string.ChannelRemoveUser) : getString("KickFromGroup", R.string.KickFromGroup), true, () -> {
                    getMessagesController().deleteParticipantFromChat(chatId, user);
                    removeParticipants(peerId);
                    if (currentChat != null && user != null && BulletinFactory.canShowBulletin(this)) {
                        BulletinFactory.createRemoveFromChatBulletin(this, user, currentChat.title).show();
                    }
                })
                .setMinWidth(190);
            if (joined != 0) {
                if (result) options.addGap();
                options.addText(LocaleController.formatJoined(joined), 13);
            }
            options.show();
        } else {

            ItemOptions options = ItemOptions.makeOptions(this, view);

            if (type == TYPE_KICKED && ChatObject.canBlockUsers(currentChat)) {
                options.add(R.drawable.msg_permissions, getString("ChannelEditPermissions", R.string.ChannelEditPermissions), () -> {
                    ChatRightsEditActivity fragment = new ChatRightsEditActivity(peerId, chatId, null, defaultBannedRights, bannedRights, rank, ChatRightsEditActivity.TYPE_BANNED, true, false, null);
                    fragment.setDelegate(new ChatRightsEditActivity.ChatRightsEditActivityDelegate() {
                        @Override
                        public void didSetRights(int rights, TLRPC.TL_chatAdminRights rightsAdmin, TLRPC.TL_chatBannedRights rightsBanned, String rank) {
                            if (participant instanceof TLRPC.ChannelParticipant) {
                                TLRPC.ChannelParticipant channelParticipant = (TLRPC.ChannelParticipant) participant;
                                channelParticipant.admin_rights = rightsAdmin;
                                channelParticipant.banned_rights = rightsBanned;
                                channelParticipant.rank = rank;
                                updateParticipantWithRights(channelParticipant, rightsAdmin, rightsBanned, 0, false);
                            }
                        }

                        @Override
                        public void didChangeOwner(TLRPC.User user) {
                            onOwnerChaged(user);
                        }
                    });
                    presentFragment(fragment);
                });
                options.add(R.drawable.msg_delete, getString("ChannelDeleteFromList", R.string.ChannelDeleteFromList), true, () -> deletePeer(peerId));
            } else if (type == TYPE_BANNED && ChatObject.canBlockUsers(currentChat)) {
                if (ChatObject.canAddUsers(currentChat) && peerId > 0) {
                    options.add(R.drawable.msg_contact_add, isChannel ? getString("ChannelAddToChannel", R.string.ChannelAddToChannel) : getString("ChannelAddToGroup", R.string.ChannelAddToGroup), () -> {
                        deletePeer(peerId);
                        TLRPC.User user = getMessagesController().getUser(peerId);
                        getMessagesController().addUserToChat(chatId, user, 0, null, ChatUsersActivity.this, null);
                    });
                }
                options.add(R.drawable.msg_delete, getString("ChannelDeleteFromList", R.string.ChannelDeleteFromList), true, () -> deletePeer(peerId));
            } else if (type == TYPE_ADMIN && ChatObject.canAddAdmins(currentChat) && canEdit) {
                if (currentChat.creator || !(participant instanceof TLRPC.TL_channelParticipantCreator)) {
                    options.add(R.drawable.msg_admins, getString("EditAdminRights", R.string.EditAdminRights), () -> {
                        ChatRightsEditActivity fragment = new ChatRightsEditActivity(peerId, chatId, adminRights, null, null, rank, ChatRightsEditActivity.TYPE_ADMIN, true, false, null);
                        fragment.setDelegate(new ChatRightsEditActivity.ChatRightsEditActivityDelegate() {
                            @Override
                            public void didSetRights(int rights, TLRPC.TL_chatAdminRights rightsAdmin, TLRPC.TL_chatBannedRights rightsBanned, String rank) {
                                if (participant instanceof TLRPC.ChannelParticipant) {
                                    TLRPC.ChannelParticipant channelParticipant = (TLRPC.ChannelParticipant) participant;
                                    channelParticipant.admin_rights = rightsAdmin;
                                    channelParticipant.banned_rights = rightsBanned;
                                    channelParticipant.rank = rank;
                                    updateParticipantWithRights(channelParticipant, rightsAdmin, rightsBanned, 0, false);
                                }
                            }

                            @Override
                            public void didChangeOwner(TLRPC.User user) {
                                onOwnerChaged(user);
                            }
                        });
                        presentFragment(fragment);
                    });
                }
                options.add(R.drawable.msg_remove, getString("ChannelRemoveUserAdmin", R.string.ChannelRemoveUserAdmin), true, () -> {
                    getMessagesController().setUserAdminRole(chatId, getMessagesController().getUser(peerId), new TLRPC.TL_chatAdminRights(), "", !isChannel, ChatUsersActivity.this, false, false, null, null);
                    removeParticipants(peerId);
                });
            }

            options.setScrimViewBackground(new ColorDrawable(Theme.getColor(Theme.key_windowBackgroundWhite)));
            options.setMinWidth(190);

            boolean result = options.getItemsCount() > 0;
            if (resultOnly || !result) {
                return result;
            }

            options.show();
        }
        return true;
    }

    private void deletePeer(long peerId) {
        TLRPC.TL_channels_editBanned req = new TLRPC.TL_channels_editBanned();
        req.participant = getMessagesController().getInputPeer(peerId);
        req.channel = getMessagesController().getInputChannel(chatId);
        req.banned_rights = new TLRPC.TL_chatBannedRights();
        getConnectionsManager().sendRequest(req, (response, error) -> {
            if (response != null) {
                final TLRPC.Updates updates = (TLRPC.Updates) response;
                getMessagesController().processUpdates(updates, false);
                if (!updates.chats.isEmpty()) {
                    AndroidUtilities.runOnUIThread(() -> {
                        TLRPC.Chat chat = updates.chats.get(0);
                        getMessagesController().loadFullChat(chat.id, 0, true);
                    }, 1000);
                }
            }
        });
    }

    @Override
    public void didReceivedNotification(int id, int account, Object... args) {
        if (id == NotificationCenter.chatInfoDidLoad) {
            TLRPC.ChatFull chatFull = (TLRPC.ChatFull) args[0];
            boolean byChannelUsers = (Boolean) args[2];
            if (chatFull.id == chatId && (!byChannelUsers || !ChatObject.isChannel(currentChat))) {
                boolean hadInfo = info != null;
                info = chatFull;
                if (!hadInfo) {
                    selectedSlowmode = initialSlowmode = getCurrentSlowmode();
                    isEnabledNotRestrictBoosters = info.boosts_unrestrict > 0;
                    notRestrictBoosters = info.boosts_unrestrict;

                    final TLRPC.Chat chat = getMessagesController().getChat(chatId);
                    final long stars = chat == null ? 0 : chat.send_paid_messages_stars;
                    initialEnablePrice = enablePrice = stars > 0;
                    initialStarsPrice = starsPrice = Utilities.clamp(stars > 0 ? stars : 10, getMessagesController().starsPaidMessageAmountMax, 1);
                }
                AndroidUtilities.runOnUIThread(() -> loadChatParticipants(0, 200));
            }
        } else if (id == NotificationCenter.dialogDeleted) {
            long dialogId = (long) args[0];
            if (dialogId == -chatId) {
                if (parentLayout != null && parentLayout.getLastFragment() == this) {
                    finishFragment();
                } else {
                    removeSelfFromStack();
                }
            }
        }
    }

    @Override
    public boolean onBackPressed() {
        return checkDiscard();
    }

    public void setDelegate(ChatUsersActivityDelegate chatUsersActivityDelegate) {
        delegate = chatUsersActivityDelegate;
    }

    private int getCurrentSlowmode() {
        if (info != null) {
            if (info.slowmode_seconds == 10) {
                return 1;
            } else if (info.slowmode_seconds == 30) {
                return 2;
            } else if (info.slowmode_seconds == 60) {
                return 3;
            } else if (info.slowmode_seconds == 5 * 60) {
                return 4;
            } else if (info.slowmode_seconds == 15 * 60) {
                return 5;
            } else if (info.slowmode_seconds == 60 * 60) {
                return 6;
            }
        }
        return 0;
    }

    private int getSecondsForIndex(int index) {
        if (index == 1) {
            return 10;
        } else if (index == 2) {
            return 30;
        } else if (index == 3) {
            return 60;
        } else if (index == 4) {
            return 5 * 60;
        } else if (index == 5) {
            return 15 * 60;
        } else if (index == 6) {
            return 60 * 60;
        }
        return 0;
    }

    private String formatSeconds(int seconds) {
        if (seconds < 60) {
            return LocaleController.formatPluralString("Seconds", seconds);
        } else if (seconds < 60 * 60) {
            return LocaleController.formatPluralString("Minutes", seconds / 60);
        } else {
            return LocaleController.formatPluralString("Hours", seconds / 60 / 60);
        }
    }

    private boolean checkDiscard() {
        String newBannedRights = ChatObject.getBannedRightsString(defaultBannedRights);
        if (!newBannedRights.equals(initialBannedRights) || initialSlowmode != selectedSlowmode || hasNotRestrictBoostersChanges() || signatures != initialSignatures || (signatures && profiles) != initialProfiles) {
            AlertDialog.Builder builder = new AlertDialog.Builder(getParentActivity());
            builder.setTitle(getString("UserRestrictionsApplyChanges", R.string.UserRestrictionsApplyChanges));
            if (isChannel) {
                builder.setMessage(getString("ChannelSettingsChangedAlert", R.string.ChannelSettingsChangedAlert));
            } else {
                builder.setMessage(getString("GroupSettingsChangedAlert", R.string.GroupSettingsChangedAlert));
            }
            builder.setPositiveButton(getString("ApplyTheme", R.string.ApplyTheme), (dialogInterface, i) -> processDone());
            builder.setNegativeButton(getString("PassportDiscard", R.string.PassportDiscard), (dialog, which) -> finishFragment());
            showDialog(builder.create());
            return false;
        }
        return true;
    }

    public boolean hasSelectType() {
        return selectType != SELECT_TYPE_MEMBERS;
    }

    private String formatUserPermissions(TLRPC.TL_chatBannedRights rights) {
        if (rights == null) {
            return "";
        }
        StringBuilder builder = new StringBuilder();
        if (rights.view_messages && defaultBannedRights.view_messages != rights.view_messages) {
            builder.append(getString("UserRestrictionsNoRead", R.string.UserRestrictionsNoRead));
        }
        if (rights.send_messages && defaultBannedRights.send_plain != rights.send_plain) {
            if (builder.length() != 0) {
                builder.append(", ");
            }
            builder.append(getString("UserRestrictionsNoSendText", R.string.UserRestrictionsNoSendText));
        }
        if (rights.send_media && defaultBannedRights.send_media != rights.send_media) {
            if (builder.length() != 0) {
                builder.append(", ");
            }
            builder.append(getString("UserRestrictionsNoSendMedia", R.string.UserRestrictionsNoSendMedia));
        } else {
            if (rights.send_photos && defaultBannedRights.send_photos != rights.send_photos) {
                if (builder.length() != 0) {
                    builder.append(", ");
                }
                builder.append(getString("UserRestrictionsNoSendPhotos", R.string.UserRestrictionsNoSendPhotos));
            }
            if (rights.send_videos && defaultBannedRights.send_videos != rights.send_videos) {
                if (builder.length() != 0) {
                    builder.append(", ");
                }
                builder.append(getString("UserRestrictionsNoSendVideos", R.string.UserRestrictionsNoSendVideos));
            }
            if (rights.send_audios && defaultBannedRights.send_audios != rights.send_audios) {
                if (builder.length() != 0) {
                    builder.append(", ");
                }
                builder.append(getString("UserRestrictionsNoSendMusic", R.string.UserRestrictionsNoSendMusic));
            }
            if (rights.send_docs && defaultBannedRights.send_docs != rights.send_docs) {
                if (builder.length() != 0) {
                    builder.append(", ");
                }
                builder.append(getString("UserRestrictionsNoSendDocs", R.string.UserRestrictionsNoSendDocs));
            }
            if (rights.send_voices && defaultBannedRights.send_voices != rights.send_voices) {
                if (builder.length() != 0) {
                    builder.append(", ");
                }
                builder.append(getString("UserRestrictionsNoSendVoice", R.string.UserRestrictionsNoSendVoice));
            }
            if (rights.send_roundvideos && defaultBannedRights.send_roundvideos != rights.send_roundvideos) {
                if (builder.length() != 0) {
                    builder.append(", ");
                }
                builder.append(getString("UserRestrictionsNoSendRound", R.string.UserRestrictionsNoSendRound));
            }
        }
        if (rights.send_stickers && defaultBannedRights.send_stickers != rights.send_stickers) {
            if (builder.length() != 0) {
                builder.append(", ");
            }
            builder.append(getString("UserRestrictionsNoSendStickers", R.string.UserRestrictionsNoSendStickers));
        }
        if (rights.send_polls && defaultBannedRights.send_polls != rights.send_polls) {
            if (builder.length() != 0) {
                builder.append(", ");
            }
            builder.append(getString("UserRestrictionsNoSendPolls", R.string.UserRestrictionsNoSendPolls));
        }
        if (rights.embed_links && !rights.send_plain && defaultBannedRights.embed_links != rights.embed_links) {
            if (builder.length() != 0) {
                builder.append(", ");
            }
            builder.append(getString("UserRestrictionsNoEmbedLinks", R.string.UserRestrictionsNoEmbedLinks));
        }
        if (rights.invite_users && defaultBannedRights.invite_users != rights.invite_users) {
            if (builder.length() != 0) {
                builder.append(", ");
            }
            builder.append(getString("UserRestrictionsNoInviteUsers", R.string.UserRestrictionsNoInviteUsers));
        }
        if (rights.pin_messages && defaultBannedRights.pin_messages != rights.pin_messages) {
            if (builder.length() != 0) {
                builder.append(", ");
            }
            builder.append(getString("UserRestrictionsNoPinMessages", R.string.UserRestrictionsNoPinMessages));
        }
        if (rights.change_info && defaultBannedRights.change_info != rights.change_info) {
            if (builder.length() != 0) {
                builder.append(", ");
            }
            builder.append(getString("UserRestrictionsNoChangeInfo", R.string.UserRestrictionsNoChangeInfo));
        }
        if (builder.length() != 0) {
            builder.replace(0, 1, builder.substring(0, 1).toUpperCase());
            builder.append('.');
        }
        return builder.toString();
    }

    private void processDone() {
        if (type == TYPE_KICKED) {
            if (currentChat.creator && !ChatObject.isChannel(currentChat) && (selectedSlowmode != initialSlowmode || enablePrice) && info != null) {
                MessagesController.getInstance(currentAccount).convertToMegaGroup(getParentActivity(), chatId, this, param -> {
                    if (param != 0) {
                        chatId = param;
                        currentChat = MessagesController.getInstance(currentAccount).getChat(param);
                        processDone();
                    }
                });
                return;
            }
            String newBannedRights = ChatObject.getBannedRightsString(defaultBannedRights);
            if (!newBannedRights.equals(initialBannedRights)) {
                getMessagesController().setDefaultBannedRole(chatId, defaultBannedRights, ChatObject.isChannel(currentChat), this);
                TLRPC.Chat chat = getMessagesController().getChat(chatId);
                if (chat != null) {
                    chat.default_banned_rights = defaultBannedRights;
                }
            }
            if (selectedSlowmode != initialSlowmode && info != null) {
                info.slowmode_seconds = getSecondsForIndex(selectedSlowmode);
                info.flags |= 131072;
                getMessagesController().setChannelSlowMode(chatId, info.slowmode_seconds);
            }

            if (enablePrice != initialEnablePrice || enablePrice && initialStarsPrice != starsPrice) {
                final TL_stars.updatePaidMessagesPrice req = new TL_stars.updatePaidMessagesPrice();
                req.channel = getMessagesController().getInputChannel(chatId);
                req.send_paid_messages_stars = enablePrice ? starsPrice : 0;
                getConnectionsManager().sendRequest(req, (res, err) -> AndroidUtilities.runOnUIThread(() -> {

                }));

                final TLRPC.Chat chat = getMessagesController().getChat(chatId);
                if (chat != null) {
                    if (enablePrice) {
                        chat.flags2 |= 16384;
                        chat.send_paid_messages_stars = starsPrice;
                    } else {
                        chat.flags2 &=~ 16384;
                        chat.send_paid_messages_stars = 0;
                    }
                    getMessagesController().putChat(chat, true);
                }
            }

            if (hasNotRestrictBoostersChanges()) {
                boolean isEnabledNotRestrictBoosters = this.isEnabledNotRestrictBoosters && isNotRestrictBoostersVisible();
                if (isEnabledNotRestrictBoosters && notRestrictBoosters == 0) {
                    getMessagesController().setBoostsToUnblockRestrictions(chatId, 1);
                } else if (!isEnabledNotRestrictBoosters && notRestrictBoosters != 0) {
                    getMessagesController().setBoostsToUnblockRestrictions(chatId, 0);
                } else {
                    getMessagesController().setBoostsToUnblockRestrictions(chatId, notRestrictBoosters);
                }
            }
        } else if (type == TYPE_ADMIN) {
            if (signatures != initialSignatures || (signatures && profiles) != initialProfiles) {
                getMessagesController().toggleChannelSignatures(chatId, signatures, signatures && profiles);
            }
        }

        finishFragment();
    }

    private boolean hasNotRestrictBoostersChanges() {
        boolean isEnabledNotRestrictBoosters = this.isEnabledNotRestrictBoosters && isNotRestrictBoostersVisible();
        return info != null && (info.boosts_unrestrict != notRestrictBoosters
                || (isEnabledNotRestrictBoosters && notRestrictBoosters == 0)
                || (!isEnabledNotRestrictBoosters && notRestrictBoosters != 0));
    }

    private boolean isNotRestrictBoostersVisible() {
        return currentChat.megagroup && !currentChat.gigagroup && ChatObject.canUserDoAdminAction(currentChat,ChatObject.ACTION_DELETE_MESSAGES) &&
                (selectedSlowmode > 0 || defaultBannedRights.send_plain || defaultBannedRights.send_media || defaultBannedRights.send_photos || defaultBannedRights.send_videos
                        || defaultBannedRights.send_stickers || defaultBannedRights.send_audios || defaultBannedRights.send_docs
                        || defaultBannedRights.send_voices || defaultBannedRights.send_roundvideos || defaultBannedRights.embed_links || defaultBannedRights.send_polls);
    }

    public void setInfo(TLRPC.ChatFull chatFull) {
        info = chatFull;
        if (info != null) {
            selectedSlowmode = initialSlowmode = getCurrentSlowmode();
            isEnabledNotRestrictBoosters = info.boosts_unrestrict > 0;
            notRestrictBoosters = info.boosts_unrestrict;

            final TLRPC.Chat chat = getMessagesController().getChat(chatId);
            final long stars = chat == null ? 0 : chat.send_paid_messages_stars;
            initialEnablePrice = enablePrice = stars > 0;
            initialStarsPrice = starsPrice = Utilities.clamp(stars > 0 ? stars : 10, getMessagesController().starsPaidMessageAmountMax, 1);
        }
    }

    @Override
    public boolean needDelayOpenAnimation() {
        return true;
    }

    private int getChannelAdminParticipantType(TLObject participant) {
        if (participant instanceof TLRPC.TL_channelParticipantCreator || participant instanceof TLRPC.TL_channelParticipantSelf) {
            return 0;
        } else if (participant instanceof TLRPC.TL_channelParticipantAdmin || participant instanceof TLRPC.TL_channelParticipant) {
            return 1;
        } else {
            return 2;
        }
    }

    private void loadChatParticipants(int offset, int count) {
        if (loadingUsers) {
            return;
        }
        contactsEndReached = false;
        botsEndReached = false;
        loadChatParticipants(offset, count, true);
    }

    private ArrayList<TLRPC.TL_channels_getParticipants> loadChatParticipantsRequests(int offset, int count, boolean reset) {
        TLRPC.TL_channels_getParticipants req = new TLRPC.TL_channels_getParticipants();
        ArrayList<TLRPC.TL_channels_getParticipants> requests = new ArrayList<>();
        requests.add(req);
        req.channel = getMessagesController().getInputChannel(chatId);
        if (type == TYPE_BANNED) {
            req.filter = new TLRPC.TL_channelParticipantsKicked();
        } else if (type == TYPE_ADMIN) {
            req.filter = new TLRPC.TL_channelParticipantsAdmins();
        } else if (type == TYPE_USERS) {
            if (info != null && info.participants_count <= 200 && currentChat != null && currentChat.megagroup) {
                req.filter = new TLRPC.TL_channelParticipantsRecent();
            } else {
                if (selectType == SELECT_TYPE_ADMIN) {
                    if (!contactsEndReached) {
                        delayResults = 2;
                        req.filter = new TLRPC.TL_channelParticipantsContacts();
                        contactsEndReached = true;
                        requests.addAll(loadChatParticipantsRequests(0, 200, false));
                    } else {
                        req.filter = new TLRPC.TL_channelParticipantsRecent();
                    }
                } else {
                    if (!contactsEndReached) {
                        delayResults = 3;
                        req.filter = new TLRPC.TL_channelParticipantsContacts();
                        contactsEndReached = true;
                        requests.addAll(loadChatParticipantsRequests(0, 200, false));
                    } else if (!botsEndReached) {
                        req.filter = new TLRPC.TL_channelParticipantsBots();
                        botsEndReached = true;
                        requests.addAll(loadChatParticipantsRequests(0, 200, false));
                    } else {
                        req.filter = new TLRPC.TL_channelParticipantsRecent();
                    }
                }
            }
        } else if (type == TYPE_KICKED) {
            req.filter = new TLRPC.TL_channelParticipantsBanned();
        }
        req.filter.q = "";
        req.offset = offset;
        req.limit = count;
        return requests;
    }

    private void loadChatParticipants(int offset, int count, boolean reset) {
        if (!ChatObject.isChannel(currentChat)) {
            loadingUsers = false;
            participants.clear();
            bots.clear();
            contacts.clear();
            participantsMap.clear();
            contactsMap.clear();
            botsMap.clear();
            if (type == TYPE_ADMIN) {
                if (info != null) {
                    for (int a = 0, size = info.participants.participants.size(); a < size; a++) {
                        TLRPC.ChatParticipant participant = info.participants.participants.get(a);
                        if (participant instanceof TLRPC.TL_chatParticipantCreator || participant instanceof TLRPC.TL_chatParticipantAdmin) {
                            participants.add(participant);
                        }
                        participantsMap.put(participant.user_id, participant);
                    }
                }
            } else if (type == TYPE_USERS) {
                if (info != null) {
                    long selfUserId = getUserConfig().clientUserId;
                    for (int a = 0, size = info.participants.participants.size(); a < size; a++) {
                        TLRPC.ChatParticipant participant = info.participants.participants.get(a);
                        if (selectType != SELECT_TYPE_MEMBERS && participant.user_id == selfUserId) {
                            continue;
                        }
                        if (ignoredUsers != null && ignoredUsers.indexOfKey(participant.user_id) >= 0) {
                            continue;
                        }
                        if (selectType == SELECT_TYPE_ADMIN) {
                            if (getContactsController().isContact(participant.user_id)) {
                                contacts.add(participant);
                                contactsMap.put(participant.user_id, participant);
                            } else if (!UserObject.isDeleted(getMessagesController().getUser(participant.user_id))) {
                                participants.add(participant);
                                participantsMap.put(participant.user_id, participant);
                            }
                        } else {
                            if (getContactsController().isContact(participant.user_id)) {
                                contacts.add(participant);
                                contactsMap.put(participant.user_id, participant);
                            } else {
                                TLRPC.User user = getMessagesController().getUser(participant.user_id);
                                if (user != null && user.bot) {
                                    bots.add(participant);
                                    botsMap.put(participant.user_id, participant);
                                } else {
                                    participants.add(participant);
                                    participantsMap.put(participant.user_id, participant);
                                }
                            }
                        }
                    }
                }
            }
            if (listViewAdapter != null) {
                listViewAdapter.notifyDataSetChanged();
            }
            updateRows();
            if (listViewAdapter != null) {
                listViewAdapter.notifyDataSetChanged();
            }
        } else {
            loadingUsers = true;
            if (emptyView != null) {
                emptyView.showProgress(true, false);
            }
            if (listViewAdapter != null) {
                listViewAdapter.notifyDataSetChanged();
            }
            final ArrayList<TLRPC.TL_channels_getParticipants> requests = loadChatParticipantsRequests(offset, count, reset);
            final ArrayList<TLRPC.TL_channels_channelParticipants> responses = new ArrayList<>();
            final Runnable onRequestsEnd = () -> {
                int objectsCount = 0;
                for (int i = 0; i < requests.size(); ++i) {
                    TLRPC.TL_channels_getParticipants req = requests.get(i);
                    TLRPC.TL_channels_channelParticipants res = responses.get(i);
                    if (req == null || res == null)
                        continue;
                    if (type == TYPE_ADMIN) {
                        getMessagesController().processLoadedAdminsResponse(chatId, res);
                    }
                    getMessagesController().putUsers(res.users, false);
                    getMessagesController().putChats(res.chats, false);
                    long selfId = getUserConfig().getClientUserId();
                    if (selectType != SELECT_TYPE_MEMBERS) {
                        for (int a = 0; a < res.participants.size(); a++) {
                            if (MessageObject.getPeerId(res.participants.get(a).peer) == selfId) {
                                res.participants.remove(a);
                                break;
                            }
                        }
                    }
                    ArrayList<TLObject> objects;
                    LongSparseArray<TLObject> map;
                    if (type == TYPE_USERS) {
                        delayResults--;
                        if (req.filter instanceof TLRPC.TL_channelParticipantsContacts) {
                            objects = contacts;
                            map = contactsMap;
                        } else if (req.filter instanceof TLRPC.TL_channelParticipantsBots) {
                            objects = bots;
                            map = botsMap;
                        } else {
                            objects = participants;
                            map = participantsMap;
                        }
                    } else {
                        objects = participants;
                        map = participantsMap;
                        participantsMap.clear();
                    }
                    objects.clear();
                    objects.addAll(res.participants);
                    for (int a = 0, size = res.participants.size(); a < size; a++) {
                        TLRPC.ChannelParticipant participant = res.participants.get(a);
                        if (participant.user_id == selfId) {
                            objects.remove(participant);
                        } else {
                            map.put(MessageObject.getPeerId(participant.peer), participant);
                        }
                    }
                    objectsCount += objects.size();
                    if (type == TYPE_USERS) {
                        for (int a = 0, N = participants.size(); a < N; a++) {
                            TLObject object = participants.get(a);
                            if (!(object instanceof TLRPC.ChannelParticipant)) {
                                participants.remove(a);
                                a--;
                                N--;
                                continue;
                            }
                            TLRPC.ChannelParticipant participant = (TLRPC.ChannelParticipant) object;
                            long peerId = MessageObject.getPeerId(participant.peer);
                            boolean remove = false;
                            if (contactsMap.get(peerId) != null || botsMap.get(peerId) != null) {
                                remove = true;
                            } else if (selectType == SELECT_TYPE_ADMIN && peerId > 0 && UserObject.isDeleted(getMessagesController().getUser(peerId))) {
                                remove = true;
                            } else if (ignoredUsers != null && ignoredUsers.indexOfKey(peerId) >= 0) {
                                remove = true;
                            }
                            if (remove) {
                                participants.remove(a);
                                participantsMap.remove(peerId);
                                a--;
                                N--;
                            }
                        }
                    }
                    try {
                        if ((type == TYPE_BANNED || type == TYPE_KICKED || type == TYPE_USERS) && currentChat != null && currentChat.megagroup && info instanceof TLRPC.TL_channelFull && info.participants_count <= 200) {
                            sortUsers(objects);
                        } else if (type == TYPE_ADMIN) {
                            sortAdmins(participants);
                        }
                    } catch (Exception e) {
                        FileLog.e(e);
                    }
                }
                if (type != TYPE_USERS || delayResults <= 0) {
                    showItemsAnimated(listViewAdapter != null ? listViewAdapter.getItemCount() : 0);
                    loadingUsers = false;
                    firstLoaded = true;
                    if (searchItem != null) {
                        searchItem.setVisibility(type != TYPE_BANNED || firstLoaded && objectsCount > 5 ? View.VISIBLE : View.GONE);
                    }
                }
                updateRows();
                if (listViewAdapter != null) {
                    listView.setAnimateEmptyView(openTransitionStarted, RecyclerListView.EMPTY_VIEW_ANIMATION_TYPE_ALPHA);
                    listViewAdapter.notifyDataSetChanged();

                    if (emptyView != null && listViewAdapter.getItemCount() == 0 && firstLoaded) {
                        emptyView.showProgress(false, true);
                    }
                }
                resumeDelayedFragmentAnimation();
            };
            AtomicInteger responsesReceived = new AtomicInteger(0);
            for (int i = 0; i < requests.size(); ++i) {
                responses.add(null);
                final int index = i;
                int reqId = getConnectionsManager().sendRequest(requests.get(index), (response, error) -> AndroidUtilities.runOnUIThread(() -> {
                    if (error == null && response instanceof TLRPC.TL_channels_channelParticipants)
                        responses.set(index, (TLRPC.TL_channels_channelParticipants) response);
                    responsesReceived.getAndIncrement();
                    if (responsesReceived.get() == requests.size()) {
                        onRequestsEnd.run();
                    }
                }));
                getConnectionsManager().bindRequestToGuid(reqId, classGuid);
            }
        }
    }

    private void sortUsers(ArrayList<TLObject> objects) {
        int currentTime = getConnectionsManager().getCurrentTime();
        Collections.sort(objects, (lhs, rhs) -> {
            TLRPC.ChannelParticipant p1 = (TLRPC.ChannelParticipant) lhs;
            TLRPC.ChannelParticipant p2 = (TLRPC.ChannelParticipant) rhs;
            long peer1 = MessageObject.getPeerId(p1.peer);
            long peer2 = MessageObject.getPeerId(p2.peer);
            int status1 = 0;
            if (peer1 > 0) {
                TLRPC.User user1 = getMessagesController().getUser(MessageObject.getPeerId(p1.peer));
                if (user1 != null && user1.status != null) {
                    if (user1.self) {
                        status1 = currentTime + 50000;
                    } else {
                        status1 = user1.status.expires;
                    }
                }
            } else {
                status1 = -100;
            }
            int status2 = 0;
            if (peer2 > 0) {
                TLRPC.User user2 = getMessagesController().getUser(MessageObject.getPeerId(p2.peer));
                if (user2 != null && user2.status != null) {
                    if (user2.self) {
                        status2 = currentTime + 50000;
                    } else {
                        status2 = user2.status.expires;
                    }
                }
            } else {
                status2 = -100;
            }
            if (status1 > 0 && status2 > 0) {
                if (status1 > status2) {
                    return 1;
                } else if (status1 < status2) {
                    return -1;
                }
                return 0;
            } else if (status1 < 0 && status2 < 0) {
                if (status1 > status2) {
                    return 1;
                } else if (status1 < status2) {
                    return -1;
                }
                return 0;
            } else if (status1 < 0 && status2 > 0 || status1 == 0 && status2 != 0) {
                return -1;
            } else if (status2 < 0 && status1 > 0 || status2 == 0 && status1 != 0) {
                return 1;
            }
            return 0;
        });
    }

    @Override
    public void onResume() {
        super.onResume();
        AndroidUtilities.requestAdjustResize(getParentActivity(), classGuid);
        if (listViewAdapter != null) {
            listViewAdapter.notifyDataSetChanged();
        }
        if (emptyView != null) {
            emptyView.requestLayout();
        }
    }

    @Override
    public void onPause() {
        super.onPause();
        if (undoView != null) {
            undoView.hide(true, 0);
        }
    }

    @Override
    public void onBecomeFullyHidden() {
        if (undoView != null) {
            undoView.hide(true, 0);
        }
    }

    public int getSelectType() {
        return selectType;
    }

//    @Override
//    public void onTransitionAnimationStart(boolean isOpen, boolean backward) {
//        super.onTransitionAnimationStart(isOpen, backward);
//        if (isOpen) {
//            openTransitionStarted = true;
//        }
//    }

    @Override
    public void onTransitionAnimationEnd(boolean isOpen, boolean backward) {
        if (isOpen) {
            openTransitionStarted = true;
        }
        if (isOpen && !backward && needOpenSearch) {
            searchItem.getSearchField().requestFocus();
            AndroidUtilities.showKeyboard(searchItem.getSearchField());
            searchItem.setVisibility(View.GONE);
        }
    }

    private class SearchAdapter extends RecyclerListView.SelectionAdapter {

        private Context mContext;
        private ArrayList<Object> searchResult = new ArrayList<>();
        private LongSparseArray<TLObject> searchResultMap = new LongSparseArray<>();
        private ArrayList<CharSequence> searchResultNames = new ArrayList<>();
        private SearchAdapterHelper searchAdapterHelper;
        private Runnable searchRunnable;
        private int totalCount = 0;
        private boolean searchInProgress;

        private int groupStartRow;
        private int contactsStartRow;
        private int globalStartRow;

        public SearchAdapter(Context context) {
            mContext = context;
            searchAdapterHelper = new SearchAdapterHelper(true);
            searchAdapterHelper.setDelegate(searchId -> {
                if (!searchAdapterHelper.isSearchInProgress()) {
                    int oldItemCount = getItemCount();
                    notifyDataSetChanged();
                    if (getItemCount() > oldItemCount) {
                        showItemsAnimated(oldItemCount);
                    }
                    if (!searchInProgress) {
                        if (getItemCount() == 0 && searchId != 0) {
                            emptyView.showProgress(false, true);
                        }
                    }
                }
            });
        }

        public void searchUsers(final String query) {
            if (searchRunnable != null) {
                Utilities.searchQueue.cancelRunnable(searchRunnable);
                searchRunnable = null;
            }
            searchResult.clear();
            searchResultMap.clear();
            searchResultNames.clear();
            searchAdapterHelper.mergeResults(null);
            searchAdapterHelper.queryServerSearch(null, type != 0, false, true, false, false, ChatObject.isChannel(currentChat) ? chatId : 0, false, type, 0);
            notifyDataSetChanged();

            if (!TextUtils.isEmpty(query)) {
                searchInProgress = true;
                emptyView.showProgress(true, true);
                Utilities.searchQueue.postRunnable(searchRunnable = () -> processSearch(query), 300);
            }
        }

        private void processSearch(final String query) {
            AndroidUtilities.runOnUIThread(() -> {
                searchRunnable = null;

                final ArrayList<TLObject> participantsCopy = !ChatObject.isChannel(currentChat) && info != null ? new ArrayList<>(info.participants.participants) : null;
                final ArrayList<TLRPC.TL_contact> contactsCopy = selectType == SELECT_TYPE_ADMIN ? new ArrayList<>(getContactsController().contacts) : null;

                Runnable addContacts = null;
                if (participantsCopy != null || contactsCopy != null) {
                    addContacts = () -> {
                        String search1 = query.trim().toLowerCase();
                        if (search1.length() == 0) {
                            updateSearchResults(new ArrayList<>(), new LongSparseArray<>(), new ArrayList<>(), new ArrayList<>());
                            return;
                        }
                        String search2 = LocaleController.getInstance().getTranslitString(search1);
                        if (search1.equals(search2) || search2.length() == 0) {
                            search2 = null;
                        }
                        String[] search = new String[1 + (search2 != null ? 1 : 0)];
                        search[0] = search1;
                        if (search2 != null) {
                            search[1] = search2;
                        }
                        ArrayList<Object> resultArray = new ArrayList<>();
                        LongSparseArray<TLObject> resultMap = new LongSparseArray<>();
                        ArrayList<CharSequence> resultArrayNames = new ArrayList<>();
                        ArrayList<TLObject> resultArray2 = new ArrayList<>();

                        if (participantsCopy != null) {
                            for (int a = 0, N = participantsCopy.size(); a < N; a++) {
                                long peerId;
                                TLObject o = participantsCopy.get(a);
                                if (o instanceof TLRPC.ChatParticipant) {
                                    peerId = ((TLRPC.ChatParticipant) o).user_id;
                                } else if (o instanceof TLRPC.ChannelParticipant) {
                                    peerId = MessageObject.getPeerId(((TLRPC.ChannelParticipant) o).peer);
                                } else {
                                    continue;
                                }
                                String name;
                                String username;
                                String firstName;
                                String lastName;
                                if (peerId > 0) {
                                    TLRPC.User user = getMessagesController().getUser(peerId);
                                    if (user.id == getUserConfig().getClientUserId()) {
                                        continue;
                                    }
                                    name = UserObject.getUserName(user).toLowerCase();
                                    username = UserObject.getPublicUsername(user);
                                    firstName = user.first_name;
                                    lastName = user.last_name;
                                } else {
                                    TLRPC.Chat chat = getMessagesController().getChat(-peerId);
                                    name = chat.title.toLowerCase();
                                    username = ChatObject.getPublicUsername(chat);
                                    firstName = chat.title;
                                    lastName = null;
                                }

                                String tName = LocaleController.getInstance().getTranslitString(name);
                                if (name.equals(tName)) {
                                    tName = null;
                                }

                                int found = 0;
                                for (String q : search) {
                                    if (name.startsWith(q) || name.contains(" " + q) || tName != null && (tName.startsWith(q) || tName.contains(" " + q))) {
                                        found = 1;
                                    } else if (username != null && username.startsWith(q)) {
                                        found = 2;
                                    }

                                    if (found != 0) {
                                        if (found == 1) {
                                            resultArrayNames.add(AndroidUtilities.generateSearchName(firstName, lastName, q));
                                        } else {
                                            resultArrayNames.add(AndroidUtilities.generateSearchName("@" + username, null, "@" + q));
                                        }
                                        resultArray2.add(o);
                                        break;
                                    }
                                }
                            }
                        }

                        if (contactsCopy != null) {
                            for (int a = 0; a < contactsCopy.size(); a++) {
                                TLRPC.TL_contact contact = contactsCopy.get(a);
                                TLRPC.User user = getMessagesController().getUser(contact.user_id);
                                if (user.id == getUserConfig().getClientUserId()) {
                                    continue;
                                }

                                String name = UserObject.getUserName(user).toLowerCase();
                                String tName = LocaleController.getInstance().getTranslitString(name);
                                if (name.equals(tName)) {
                                    tName = null;
                                }

                                int found = 0;
                                String username;
                                for (String q : search) {
                                    if (name.startsWith(q) || name.contains(" " + q) || tName != null && (tName.startsWith(q) || tName.contains(" " + q))) {
                                        found = 1;
                                    } else if ((username = UserObject.getPublicUsername(user)) != null && username.startsWith(q)) {
                                        found = 2;
                                    }

                                    if (found != 0) {
                                        if (found == 1) {
                                            resultArrayNames.add(AndroidUtilities.generateSearchName(user.first_name, user.last_name, q));
                                        } else {
                                            resultArrayNames.add(AndroidUtilities.generateSearchName("@" + UserObject.getPublicUsername(user), null, "@" + q));
                                        }
                                        resultArray.add(user);
                                        resultMap.put(user.id, user);
                                        break;
                                    }
                                }
                            }
                        }
                        updateSearchResults(resultArray, resultMap, resultArrayNames, resultArray2);
                    };
                } else {
                    searchInProgress = false;
                }
                searchAdapterHelper.queryServerSearch(query, selectType != SELECT_TYPE_MEMBERS, false, true, false, false, ChatObject.isChannel(currentChat) ? chatId : 0, false, type, 1, 0, addContacts);
            });
        }

        private void updateSearchResults(final ArrayList<Object> users, final LongSparseArray<TLObject> usersMap, final ArrayList<CharSequence> names, final ArrayList<TLObject> participants) {
            AndroidUtilities.runOnUIThread(() -> {
                if (!searching) {
                    return;
                }
                searchInProgress = false;
                searchResult = users;
                searchResultMap = usersMap;
                searchResultNames = names;
                searchAdapterHelper.mergeResults(searchResult);
                if (!ChatObject.isChannel(currentChat)) {
                    ArrayList<TLObject> search = searchAdapterHelper.getGroupSearch();
                    search.clear();
                    search.addAll(participants);
                }
                int oldItemCount = getItemCount();
                notifyDataSetChanged();
                if (getItemCount() > oldItemCount) {
                    showItemsAnimated(oldItemCount);
                }
                if (!searchAdapterHelper.isSearchInProgress()) {
                    if (getItemCount() == 0) {
                        emptyView.showProgress(false, true);
                    }
                }
            });
        }

        @Override
        public boolean isEnabled(RecyclerView.ViewHolder holder) {
            return holder.getItemViewType() != 1;
        }

        @Override
        public int getItemCount() {
            return totalCount;
        }

        @Override
        public void notifyDataSetChanged() {
            totalCount = 0;
            int count = searchAdapterHelper.getGroupSearch().size();
            if (count != 0) {
                groupStartRow = 0;
                totalCount += count + 1;
            } else {
                groupStartRow = -1;
            }
            count = searchResult.size();
            if (count != 0) {
                contactsStartRow = totalCount;
                totalCount += count + 1;
            } else {
                contactsStartRow = -1;
            }
            count = searchAdapterHelper.getGlobalSearch().size();
            if (count != 0) {
                globalStartRow = totalCount;
                totalCount += count + 1;
            } else {
                globalStartRow = -1;
            }
            if (searching && listView != null && listView.getAdapter() != searchListViewAdapter) {
                listView.setAnimateEmptyView(true, RecyclerListView.EMPTY_VIEW_ANIMATION_TYPE_ALPHA);
                listView.setAdapter(searchListViewAdapter);
                listView.setFastScrollVisible(false);
                listView.setVerticalScrollBarEnabled(true);
            }
            super.notifyDataSetChanged();
        }

        public void removeUserId(long userId) {
            searchAdapterHelper.removeUserId(userId);
            Object object = searchResultMap.get(userId);
            if (object != null) {
                searchResult.remove(object);
            }
            notifyDataSetChanged();
        }

        public TLObject getItem(int i) {
            int count = searchAdapterHelper.getGroupSearch().size();
            if (count != 0) {
                if (count + 1 > i) {
                    if (i == 0) {
                        return null;
                    } else {
                        return searchAdapterHelper.getGroupSearch().get(i - 1);
                    }
                } else {
                    i -= count + 1;
                }
            }
            count = searchResult.size();
            if (count != 0) {
                if (count + 1 > i) {
                    if (i == 0) {
                        return null;
                    } else {
                        return (TLObject) searchResult.get(i - 1);
                    }
                } else {
                    i -= count + 1;
                }
            }
            count = searchAdapterHelper.getGlobalSearch().size();
            if (count != 0) {
                if (count + 1 > i) {
                    if (i == 0) {
                        return null;
                    } else {
                        return searchAdapterHelper.getGlobalSearch().get(i - 1);
                    }
                }
            }
            return null;
        }

        @Override
        public RecyclerView.ViewHolder onCreateViewHolder(ViewGroup parent, int viewType) {
            View view;
            switch (viewType) {
                case 0:
                    ManageChatUserCell manageChatUserCell = new ManageChatUserCell(mContext, 2, 2, selectType == SELECT_TYPE_MEMBERS);
                    manageChatUserCell.setBackgroundColor(Theme.getColor(Theme.key_windowBackgroundWhite));
                    manageChatUserCell.setDelegate((cell, click) -> {
                        TLObject object = getItem((Integer) cell.getTag());
                        if (object instanceof TLRPC.ChannelParticipant) {
                            TLRPC.ChannelParticipant participant = (TLRPC.ChannelParticipant) object;
                            return createMenuForParticipant(participant, !click, cell);
                        } else {
                            return false;
                        }
                    });
                    view = manageChatUserCell;
                    break;
                case 1:
                default:
                    view = new GraySectionCell(mContext);
                    break;
            }
            return new RecyclerListView.Holder(view);
        }

        @Override
        public void onBindViewHolder(RecyclerView.ViewHolder holder, int position) {
            switch (holder.getItemViewType()) {
                case 0: {
                    TLObject object = getItem(position);
                    TLObject peerObject;
                    String un = null;
                    if (object instanceof TLRPC.User) {
                        peerObject = object;
                    } else if (object instanceof TLRPC.ChannelParticipant) {
                        long peerId = MessageObject.getPeerId(((TLRPC.ChannelParticipant) object).peer);
                        if (peerId >= 0) {
                            TLRPC.User user = getMessagesController().getUser(peerId);
                            if (user != null) {
                                un = UserObject.getPublicUsername(user);
                            }
                            peerObject = user;
                        } else {
                            TLRPC.Chat chat = getMessagesController().getChat(-peerId);
                            if (chat != null) {
                                un = ChatObject.getPublicUsername(chat);
                            }
                            peerObject = chat;
                        }
                    } else if (object instanceof TLRPC.ChatParticipant) {
                        peerObject = getMessagesController().getUser(((TLRPC.ChatParticipant) object).user_id);
                    } else {
                        return;
                    }

                    CharSequence username = null;
                    CharSequence name = null;

                    int count = searchAdapterHelper.getGroupSearch().size();
                    boolean ok = false;
                    String nameSearch = null;
                    if (count != 0) {
                        if (count + 1 > position) {
                            nameSearch = searchAdapterHelper.getLastFoundChannel();
                            ok = true;
                        } else {
                            position -= count + 1;
                        }
                    }
                    if (!ok) {
                        count = searchResult.size();
                        if (count != 0) {
                            if (count + 1 > position) {
                                ok = true;
                                name = searchResultNames.get(position - 1);
                                if (name != null && !TextUtils.isEmpty(un)) {
                                    if (name.toString().startsWith("@" + un)) {
                                        username = name;
                                        name = null;
                                    }
                                }
                            } else {
                                position -= count + 1;
                            }
                        }
                    }
                    if (!ok && un != null) {
                        count = searchAdapterHelper.getGlobalSearch().size();
                        if (count != 0) {
                            if (count + 1 > position) {
                                String foundUserName = searchAdapterHelper.getLastFoundUsername();
                                if (foundUserName.startsWith("@")) {
                                    foundUserName = foundUserName.substring(1);
                                }
                                try {
                                    int index;
                                    SpannableStringBuilder spannableStringBuilder = new SpannableStringBuilder();
                                    spannableStringBuilder.append("@");
                                    spannableStringBuilder.append(un);
                                    if ((index = AndroidUtilities.indexOfIgnoreCase(un, foundUserName)) != -1) {
                                        int len = foundUserName.length();
                                        if (index == 0) {
                                            len++;
                                        } else {
                                            index++;
                                        }
                                        spannableStringBuilder.setSpan(new ForegroundColorSpan(Theme.getColor(Theme.key_windowBackgroundWhiteBlueText4)), index, index + len, Spanned.SPAN_EXCLUSIVE_EXCLUSIVE);
                                    }
                                    username = spannableStringBuilder;
                                } catch (Exception e) {
                                    username = un;
                                    FileLog.e(e);
                                }
                            }
                        }
                    }

                    if (nameSearch != null && un != null) {
                        name = new SpannableStringBuilder(un);
                        int idx = AndroidUtilities.indexOfIgnoreCase(un, nameSearch);
                        if (idx != -1) {
                            ((SpannableStringBuilder) name).setSpan(new ForegroundColorSpan(Theme.getColor(Theme.key_windowBackgroundWhiteBlueText4)), idx, idx + nameSearch.length(), Spanned.SPAN_EXCLUSIVE_EXCLUSIVE);
                        }
                    }

                    ManageChatUserCell userCell = (ManageChatUserCell) holder.itemView;
                    userCell.setTag(position);
                    userCell.setData(peerObject, name, username, false);

                    break;
                }
                case 1: {
                    GraySectionCell sectionCell = (GraySectionCell) holder.itemView;
                    if (position == groupStartRow) {
                        if (type == TYPE_BANNED) {
                            sectionCell.setText(getString(R.string.ChannelBlockedUsers));
                        } else if (type == TYPE_KICKED) {
                            sectionCell.setText(getString(R.string.ChannelRestrictedUsers));
                        } else {
                            if (isChannel) {
                                sectionCell.setText(getString(R.string.ChannelSubscribers));
                            } else {
                                sectionCell.setText(getString(R.string.ChannelMembers));
                            }
                        }
                    } else if (position == globalStartRow) {
                        sectionCell.setText(getString(R.string.GlobalSearch));
                    } else if (position == contactsStartRow) {
                        sectionCell.setText(getString(R.string.Contacts));
                    }
                    break;
                }
            }
        }

        @Override
        public void onViewRecycled(RecyclerView.ViewHolder holder) {
            if (holder.itemView instanceof ManageChatUserCell) {
                ((ManageChatUserCell) holder.itemView).recycle();
            }
        }

        @Override
        public int getItemViewType(int i) {
            if (i == globalStartRow || i == groupStartRow || i == contactsStartRow) {
                return 1;
            }
            return 0;
        }
    }

    private class ListAdapter extends RecyclerListView.SelectionAdapter {

        private Context mContext;

        public ListAdapter(Context context) {
            mContext = context;
        }

        @Override
        public boolean isEnabled(RecyclerView.ViewHolder holder) {
            int viewType = holder.getItemViewType();
            if (viewType == VIEW_TYPE_CHECK) {
                return true;
            }
            if (viewType == 7 || viewType == VIEW_TYPE_EXPANDABLE_SWITCH) {
                return ChatObject.canBlockUsers(currentChat);
            } else if (viewType == 0) {
                ManageChatUserCell cell = (ManageChatUserCell) holder.itemView;
                Object object = cell.getCurrentObject();
                if (type != TYPE_ADMIN && object instanceof TLRPC.User) {
                    TLRPC.User user = (TLRPC.User) object;
                    if (user.self) {
                        return false;
                    }
                }
                return true;
            }
            int position = holder.getAdapterPosition();
            if (viewType == 0 || viewType == 2 || viewType == 6) {
                return true;
            }
            if (viewType == 12) {
                if (position == antiSpamRow) {
                    return ChatObject.canUserDoAdminAction(currentChat, ChatObject.ACTION_DELETE_MESSAGES);
                } else if (position == hideMembersRow) {
                    return ChatObject.canUserDoAdminAction(currentChat, ChatObject.ACTION_BLOCK_USERS);
                }
            }
            if (viewType == VIEW_TYPE_INNER_CHECK) {
                return ChatObject.canBlockUsers(currentChat);
            }
            return false;
        }

        @Override
        public int getItemCount() {
          /*  if (type == TYPE_KICKED && loadingUsers && !firstLoaded) {
                return 0;
            }*/
            return rowCount;
        }

        @Override
        public RecyclerView.ViewHolder onCreateViewHolder(ViewGroup parent, int viewType) {
            View view;
            switch (viewType) {
                case 0:
                    ManageChatUserCell manageChatUserCell = new ManageChatUserCell(mContext, type == TYPE_BANNED || type == TYPE_KICKED ? 7 : 6, type == TYPE_BANNED || type == TYPE_KICKED ? 6 : 2, selectType == SELECT_TYPE_MEMBERS);
                    manageChatUserCell.setBackgroundColor(Theme.getColor(Theme.key_windowBackgroundWhite));
                    manageChatUserCell.setDelegate((cell, click) -> {
                        TLObject participant = listViewAdapter.getItem((Integer) cell.getTag());
                        return createMenuForParticipant(participant, !click, cell);
                    });
                    view = manageChatUserCell;
                    break;
                case 1:
                    view = new TextInfoPrivacyCell(mContext);
                    break;
                case 2:
                    view = new ManageChatTextCell(mContext);
                    view.setBackgroundColor(Theme.getColor(Theme.key_windowBackgroundWhite));
                    break;
                case 3:
                    view = new ShadowSectionCell(mContext);
                    break;
                case 4:
                    view = new TextInfoPrivacyCell(mContext);
                    TextInfoPrivacyCell privacyCell = (TextInfoPrivacyCell) view;
                    if (isChannel) {
                        privacyCell.setText(getString(R.string.NoBlockedChannel2));
                    } else {
                        privacyCell.setText(getString(R.string.NoBlockedGroup2));
                    }
                    privacyCell.setBackground(Theme.getThemedDrawableByKey(mContext, R.drawable.greydivider_bottom, Theme.key_windowBackgroundGrayShadow));
                    break;
                case 5:
                    HeaderCell headerCell = new HeaderCell(mContext, Theme.key_windowBackgroundWhiteBlueHeader, 21, 11, false);
                    headerCell.setBackgroundColor(Theme.getColor(Theme.key_windowBackgroundWhite));
                    headerCell.setHeight(43);
                    view = headerCell;
                    break;
                case 6:
                    view = new TextSettingsCell(mContext);
                    view.setBackgroundColor(Theme.getColor(Theme.key_windowBackgroundWhite));
                    break;
                case VIEW_TYPE_EXPANDABLE_SWITCH:
                case 7:
                    view = new TextCheckCell2(mContext);
                    view.setBackgroundColor(Theme.getColor(Theme.key_windowBackgroundWhite));
                    break;
                case 8:
                    view = new GraySectionCell(mContext);
                    view.setBackground(null);
                    break;
                case 10:
                    view = new LoadingCell(mContext, AndroidUtilities.dp(40), AndroidUtilities.dp(120));
                    break;
                case 11:
                    FlickerLoadingView flickerLoadingView = new FlickerLoadingView(mContext);
                    flickerLoadingView.setIsSingleCell(true);
                    flickerLoadingView.setViewType(FlickerLoadingView.USERS_TYPE);
                    flickerLoadingView.showDate(false);
                    flickerLoadingView.setPaddingLeft(AndroidUtilities.dp(5));
                    flickerLoadingView.setBackgroundColor(Theme.getColor(Theme.key_windowBackgroundWhite));
                    flickerLoadingView.setLayoutParams(new RecyclerView.LayoutParams(ViewGroup.LayoutParams.MATCH_PARENT, ViewGroup.LayoutParams.MATCH_PARENT));
                    view = flickerLoadingView;
                    break;
                case 12:
                    TextCell textCell = new TextCell(mContext, 23, false, true, getResourceProvider());
                    textCell.heightDp = 50;
                    textCell.setBackgroundColor(Theme.getColor(Theme.key_windowBackgroundWhite));
                    view = textCell;
                    break;
                case 9:
                default:
                    SlideChooseView chooseView = new SlideChooseView(mContext);
                    view = chooseView;
                    chooseView.setBackgroundColor(Theme.getColor(Theme.key_windowBackgroundWhite));
                    chooseView.setOptions(
                            selectedSlowmode,
                            getString("SlowmodeOff", R.string.SlowmodeOff),
                            LocaleController.formatString("SlowmodeSeconds", R.string.SlowmodeSeconds, 10),
                            LocaleController.formatString("SlowmodeSeconds", R.string.SlowmodeSeconds, 30),
                            LocaleController.formatString("SlowmodeMinutes", R.string.SlowmodeMinutes, 1),
                            LocaleController.formatString("SlowmodeMinutes", R.string.SlowmodeMinutes, 5),
                            LocaleController.formatString("SlowmodeMinutes", R.string.SlowmodeMinutes, 15),
                            LocaleController.formatString("SlowmodeHours", R.string.SlowmodeHours, 1)
                    );
                    chooseView.setCallback(which -> {
                        if (info == null) {
                            return;
                        }
                        boolean needRowsUpdate = (selectedSlowmode > 0 && which == 0) || (selectedSlowmode == 0 && which > 0);
                        selectedSlowmode = which;
                        if (needRowsUpdate) {
                            DiffCallback diffCallback = saveState();
                            updateRows();
                            updateListAnimated(diffCallback);
                        }
                        listViewAdapter.notifyItemChanged(slowmodeInfoRow);
                    });
                    break;
                case VIEW_TYPE_NOT_RESTRICT_BOOSTERS_SLIDER: {
                    SlideChooseView slider = new SlideChooseView(mContext);
                    view = slider;
                    slider.setBackgroundColor(Theme.getColor(Theme.key_windowBackgroundWhite));
                    Drawable[] drawables = new Drawable[]{
                            ContextCompat.getDrawable(getContext(), R.drawable.mini_boost_profile_badge),
                            ContextCompat.getDrawable(getContext(), R.drawable.mini_boost_profile_badge2),
                            ContextCompat.getDrawable(getContext(), R.drawable.mini_boost_profile_badge2),
                            ContextCompat.getDrawable(getContext(), R.drawable.mini_boost_profile_badge2),
                            ContextCompat.getDrawable(getContext(), R.drawable.mini_boost_profile_badge2)
                    };
                    slider.setOptions(notRestrictBoosters > 0 ? (notRestrictBoosters - 1) : 0, drawables, "1", "2", "3", "4", "5");
                    slider.setCallback(which -> {
                        notRestrictBoosters = which + 1;
                    });
                    break;
                }
                case VIEW_TYPE_INNER_CHECK:
                    CheckBoxCell checkBoxCell = new CheckBoxCell(mContext, 4, 21, getResourceProvider());
                    checkBoxCell.getCheckBoxRound().setDrawBackgroundAsArc(14);
                    checkBoxCell.getCheckBoxRound().setColor(Theme.key_switch2TrackChecked, Theme.key_radioBackground, Theme.key_checkboxCheck);
                    checkBoxCell.setEnabled(true);
                    view = checkBoxCell;
                    view.setBackgroundColor(Theme.getColor(Theme.key_windowBackgroundWhite));
                    break;
                case VIEW_TYPE_CHECK:
                    view = new TextCheckCell(mContext, getResourceProvider());
                    view.setBackgroundColor(Theme.getColor(Theme.key_windowBackgroundWhite));
                    break;
                case VIEW_TYPE_SLIDER:
                    view = new SlideIntChooseView(mContext, getResourceProvider());
                    view.setBackgroundColor(Theme.getColor(Theme.key_windowBackgroundWhite));
                    break;
            }
            return new RecyclerListView.Holder(view);
        }

        @Override
        public void onBindViewHolder(RecyclerView.ViewHolder holder, int position) {
            switch (holder.getItemViewType()) {
                case 0:
                    ManageChatUserCell userCell = (ManageChatUserCell) holder.itemView;
                    userCell.setTag(position);
                    TLObject item = getItem(position);
                    int lastRow;

                    boolean showJoined = false;
                    if (position >= participantsStartRow && position < participantsEndRow) {
                        lastRow = participantsEndRow;
                        showJoined = ChatObject.isChannel(currentChat);
                    } else if (position >= contactsStartRow && position < contactsEndRow) {
                        lastRow = contactsEndRow;
                        showJoined = ChatObject.isChannel(currentChat);
                    } else {
                        lastRow = botEndRow;
                    }

                    long peerId;
                    long kickedBy;
                    long promotedBy;
                    TLRPC.TL_chatBannedRights bannedRights;
                    boolean banned;
                    boolean creator;
                    boolean admin;
                    int joined;
                    if (item instanceof TLRPC.ChannelParticipant) {
                        TLRPC.ChannelParticipant participant = (TLRPC.ChannelParticipant) item;
                        peerId = MessageObject.getPeerId(participant.peer);
                        kickedBy = participant.kicked_by;
                        promotedBy = participant.promoted_by;
                        bannedRights = participant.banned_rights;
                        joined = participant.date;
                        banned = participant instanceof TLRPC.TL_channelParticipantBanned;
                        creator = participant instanceof TLRPC.TL_channelParticipantCreator;
                        admin = participant instanceof TLRPC.TL_channelParticipantAdmin;
                    } else if (item instanceof TLRPC.ChatParticipant) {
                        TLRPC.ChatParticipant participant = (TLRPC.ChatParticipant) item;
                        peerId = participant.user_id;
                        joined = participant.date;
                        kickedBy = 0;
                        promotedBy = 0;
                        bannedRights = null;
                        banned = false;
                        creator = participant instanceof TLRPC.TL_chatParticipantCreator;
                        admin = participant instanceof TLRPC.TL_chatParticipantAdmin;
                    } else {
                        return;
                    }
                    TLObject object;
                    if (peerId > 0) {
                        object = getMessagesController().getUser(peerId);
                    } else {
                        object = getMessagesController().getChat(-peerId);
                    }
                    if (object != null) {
                        if (type == TYPE_KICKED) {
                            userCell.setData(object, null, formatUserPermissions(bannedRights), position != lastRow - 1);
                        } else if (type == TYPE_BANNED) {
                            String role = null;
                            if (banned) {
                                TLRPC.User user1 = getMessagesController().getUser(kickedBy);
                                if (user1 != null) {
                                    role = LocaleController.formatString("UserRemovedBy", R.string.UserRemovedBy, UserObject.getUserName(user1));
                                }
                            }
                            userCell.setData(object, null, role, position != lastRow - 1);
                        } else if (type == TYPE_ADMIN) {
                            String role = null;
                            if (creator) {
                                role = getString("ChannelCreator", R.string.ChannelCreator);
                            } else if (admin) {
                                TLRPC.User user1 = getMessagesController().getUser(promotedBy);
                                if (user1 != null) {
                                    if (user1.id == peerId) {
                                        role = getString("ChannelAdministrator", R.string.ChannelAdministrator);
                                    } else {
                                        role = LocaleController.formatString("EditAdminPromotedBy", R.string.EditAdminPromotedBy, UserObject.getUserName(user1));
                                    }
                                }
                            }
                            userCell.setData(object, null, role, position != lastRow - 1);
                        } else if (type == TYPE_USERS) {
                            CharSequence status;
                            if (showJoined && joined != 0) {
                                status = LocaleController.formatJoined(joined);
                            } else {
                                status = null;
                            }
                            userCell.setData(object, null, status, position != lastRow - 1);
                        }
                    }
                    break;
                case 1:
                    TextInfoPrivacyCell privacyCell = (TextInfoPrivacyCell) holder.itemView;
                    if (position == antiSpamInfoRow) {
                        privacyCell.setText(getString("ChannelAntiSpamInfo", R.string.ChannelAntiSpamInfo));
                        privacyCell.setBackgroundDrawable(Theme.getThemedDrawableByKey(mContext, R.drawable.greydivider, Theme.key_windowBackgroundGrayShadow));
                    } else if (position == participantsInfoRow) {
                        if (type == TYPE_BANNED || type == TYPE_KICKED) {
                            if (isChannel) {
                                privacyCell.setText(getString("NoBlockedChannel2", R.string.NoBlockedChannel2));
                            } else {
                                privacyCell.setText(getString("NoBlockedGroup2", R.string.NoBlockedGroup2));
                            }
                            privacyCell.setBackgroundDrawable(Theme.getThemedDrawableByKey(mContext, R.drawable.greydivider_bottom, Theme.key_windowBackgroundGrayShadow));
                        } else if (type == TYPE_ADMIN) {
                            if (addNewRow != -1) {
                                if (isChannel) {
                                    privacyCell.setText(getString("ChannelAdminsInfo", R.string.ChannelAdminsInfo));
                                } else {
                                    privacyCell.setText(getString("MegaAdminsInfo", R.string.MegaAdminsInfo));
                                }
                            } else {
                                privacyCell.setText("");
                            }
                            privacyCell.setBackgroundDrawable(Theme.getThemedDrawableByKey(mContext, R.drawable.greydivider_bottom, Theme.key_windowBackgroundGrayShadow));
                        } else if (type == TYPE_USERS) {
                            if (!isChannel || selectType != SELECT_TYPE_MEMBERS) {
                                privacyCell.setText("");
                            } else {
                                privacyCell.setText(getString("ChannelMembersInfo", R.string.ChannelMembersInfo));
                            }
                            privacyCell.setBackground(Theme.getThemedDrawableByKey(mContext, R.drawable.greydivider_bottom, Theme.key_windowBackgroundGrayShadow));
                        }
                    } else if (position == slowmodeInfoRow) {
                        privacyCell.setBackground(Theme.getThemedDrawableByKey(mContext, R.drawable.greydivider, Theme.key_windowBackgroundGrayShadow));
                        int seconds = getSecondsForIndex(selectedSlowmode);
                        if (info == null || seconds == 0) {
                            privacyCell.setText(getString(R.string.SlowmodeInfoOff));
                        } else {
                            privacyCell.setText(LocaleController.formatString(R.string.SlowmodeInfoSelected, formatSeconds(seconds)));
                        }
                    } else if (position == payInfoRow) {
                        privacyCell.setBackground(Theme.getThemedDrawableByKey(mContext, R.drawable.greydivider, Theme.key_windowBackgroundGrayShadow));
                        privacyCell.setText(getString(R.string.GroupMessagesChargePriceInfo));
                    } else if (position == priceInfoRow) {
                        privacyCell.setBackground(Theme.getThemedDrawableByKey(mContext, R.drawable.greydivider, Theme.key_windowBackgroundGrayShadow));
                        final float revenuePercent = getMessagesController().starsPaidMessageCommissionPermille / 1000.0f;
                        final String income = String.valueOf((int) ((starsPrice * revenuePercent / 1000.0 * getMessagesController().starsUsdWithdrawRate1000)) / 100.0);
                        privacyCell.setText(LocaleController.formatString(R.string.GroupMessagesPriceInfo, percents(getMessagesController().starsPaidMessageCommissionPermille), income));
                    } else if (position == hideMembersInfoRow) {
                        privacyCell.setBackground(Theme.getThemedDrawableByKey(mContext, R.drawable.greydivider, Theme.key_windowBackgroundGrayShadow));
                        privacyCell.setText(getString(R.string.ChannelHideMembersInfo));
                    } else if (position == gigaInfoRow) {
                        privacyCell.setText(getString(R.string.BroadcastGroupConvertInfo));
                    } else if (position == dontRestrictBoostersInfoRow) {
                        privacyCell.setBackground(Theme.getThemedDrawableByKey(mContext, R.drawable.greydivider, Theme.key_windowBackgroundGrayShadow));
                        if (isEnabledNotRestrictBoosters) {
                            privacyCell.setText(getString(R.string.GroupNotRestrictBoostersInfo2));
                        } else {
                            privacyCell.setText(getString(R.string.GroupNotRestrictBoostersInfo));
                        }
                    } else if (position == signMessagesInfoRow) {
                        privacyCell.setBackground(Theme.getThemedDrawableByKey(mContext, R.drawable.greydivider_bottom, Theme.key_windowBackgroundGrayShadow));
                        privacyCell.setText(getString(signatures ? R.string.ChannelSignProfilesInfo : R.string.ChannelSignInfo));
                    }
                    break;
                case 2:
                    ManageChatTextCell actionCell = (ManageChatTextCell) holder.itemView;
                    actionCell.setColors(Theme.key_windowBackgroundWhiteGrayIcon, Theme.key_windowBackgroundWhiteBlackText);
                    if (position == addNewRow) {
                        if (type == TYPE_KICKED) {
                            actionCell.setColors(Theme.key_windowBackgroundWhiteBlueIcon, Theme.key_windowBackgroundWhiteBlueButton);
                            actionCell.setText(getString("ChannelAddException", R.string.ChannelAddException), null, R.drawable.msg_contact_add, participantsStartRow != -1);
                        } else if (type == TYPE_BANNED) {
                            actionCell.setText(getString("ChannelBlockUser", R.string.ChannelBlockUser), null, R.drawable.msg_user_remove, false);
                        } else if (type == TYPE_ADMIN) {
                            actionCell.setColors(Theme.key_windowBackgroundWhiteBlueIcon, Theme.key_windowBackgroundWhiteBlueButton);
                            boolean showDivider = !(loadingUsers && !firstLoaded);
                            actionCell.setText(getString("ChannelAddAdmin", R.string.ChannelAddAdmin), null, R.drawable.msg_admin_add, showDivider);
                        } else if (type == TYPE_USERS) {
                            actionCell.setColors(Theme.key_windowBackgroundWhiteBlueIcon, Theme.key_windowBackgroundWhiteBlueButton);
                            boolean showDivider = addNew2Row != -1 || (!(loadingUsers && !firstLoaded) && membersHeaderRow == -1 && !participants.isEmpty());
                            if (isChannel) {
                                actionCell.setText(getString(R.string.AddSubscriber), null, R.drawable.msg_contact_add, showDivider);
                            } else {
                                actionCell.setText(getString(R.string.AddMember), null, R.drawable.msg_contact_add, showDivider);
                            }
                        }
                    } else if (position == recentActionsRow) {
                        actionCell.setText(getString(R.string.EventLog), null, R.drawable.msg_log, antiSpamRow > recentActionsRow);
                    } else if (position == addNew2Row) {
                        actionCell.setColors(Theme.key_windowBackgroundWhiteBlueIcon, Theme.key_windowBackgroundWhiteBlueButton);
                        boolean showDivider = !(loadingUsers && !firstLoaded) && membersHeaderRow == -1 && !participants.isEmpty();
                        actionCell.setText(getString("ChannelInviteViaLink", R.string.ChannelInviteViaLink), null, R.drawable.msg_link2, showDivider);
                    } else if (position == gigaConvertRow) {
                        actionCell.setColors(Theme.key_windowBackgroundWhiteBlueIcon, Theme.key_windowBackgroundWhiteBlueButton);
                        actionCell.setText(getString("BroadcastGroupConvert", R.string.BroadcastGroupConvert), null, R.drawable.msg_channel, false);
                    }
                    break;
                case 3:
                    if (position == addNewSectionRow || type == TYPE_KICKED && position == participantsDividerRow && addNewRow == -1 && participantsStartRow == -1) {
                        holder.itemView.setBackgroundDrawable(Theme.getThemedDrawableByKey(mContext, R.drawable.greydivider_bottom, Theme.key_windowBackgroundGrayShadow));
                    } else {
                        holder.itemView.setBackgroundDrawable(Theme.getThemedDrawableByKey(mContext, R.drawable.greydivider, Theme.key_windowBackgroundGrayShadow));
                    }
                    break;
                case 5:
                    HeaderCell headerCell = (HeaderCell) holder.itemView;
                    if (position == restricted1SectionRow) {
                        if (type == TYPE_BANNED) {
                            int count = info != null ? info.kicked_count : participants.size();
                            if (count != 0) {
                                headerCell.setText(LocaleController.formatPluralString("RemovedUser", count));
                            } else {
                                headerCell.setText(getString("ChannelBlockedUsers", R.string.ChannelBlockedUsers));
                            }
                        } else {
                            headerCell.setText(getString("ChannelRestrictedUsers", R.string.ChannelRestrictedUsers));
                        }
                    } else if (position == permissionsSectionRow) {
                        headerCell.setText(getString(R.string.ChannelPermissionsHeader));
                    } else if (position == slowmodeRow) {
                        headerCell.setText(getString(R.string.Slowmode));
                    } else if (position == gigaHeaderRow) {
                        headerCell.setText(getString(R.string.BroadcastGroup));
                    } else if (position == priceHeaderRow) {
                        headerCell.setText(getString(R.string.GroupMessagesPriceHeader));
                    }
                    break;
                case 6:
                    TextSettingsCell settingsCell = (TextSettingsCell) holder.itemView;
                    settingsCell.setTextAndValue(getString("ChannelBlacklist", R.string.ChannelBlacklist), String.format("%d", info != null ? info.kicked_count : 0), false);
                    break;
                case VIEW_TYPE_EXPANDABLE_SWITCH:
                case 7:
                    TextCheckCell2 checkCell = (TextCheckCell2) holder.itemView;
                    checkCell.getCheckBox().setDrawIconType(1);
                    checkCell.getCheckBox().setColors(Theme.key_fill_RedNormal, Theme.key_switch2TrackChecked, Theme.key_windowBackgroundWhite, Theme.key_windowBackgroundWhite);
                    boolean animated = checkCell.getTag() != null && (Integer) checkCell.getTag() == position;
                    checkCell.setTag(position);
                    if (position == changeInfoRow) {
                        checkCell.setTextAndCheck(getString("UserRestrictionsChangeInfo", R.string.UserRestrictionsChangeInfo), !defaultBannedRights.change_info && !ChatObject.isPublic(currentChat), manageTopicsRow != -1, animated);
                    } else if (position == addUsersRow) {
                        checkCell.setTextAndCheck(getString("UserRestrictionsInviteUsers", R.string.UserRestrictionsInviteUsers), !defaultBannedRights.invite_users, true, animated);
                    } else if (position == pinMessagesRow) {
                        checkCell.setTextAndCheck(getString("UserRestrictionsPinMessages", R.string.UserRestrictionsPinMessages), !defaultBannedRights.pin_messages && !ChatObject.isPublic(currentChat), true, animated);
                    } else if (position == sendMessagesRow) {
                        checkCell.setTextAndCheck(getString("UserRestrictionsSendText", R.string.UserRestrictionsSendText), !defaultBannedRights.send_plain, true, animated);
                    } else if(position == dontRestrictBoostersRow) {
                        checkCell.setTextAndCheck(getString(R.string.GroupNotRestrictBoosters), isEnabledNotRestrictBoosters, false, animated);
                        checkCell.getCheckBox().setDrawIconType(0);
                        checkCell.getCheckBox().setColors(Theme.key_switchTrack, Theme.key_switchTrackChecked, Theme.key_windowBackgroundWhite, Theme.key_windowBackgroundWhite);
                    } else if (position == sendMediaRow) {
                        int sentMediaCount = getSendMediaSelectedCount();
                        checkCell.setTextAndCheck(getString("UserRestrictionsSendMedia", R.string.UserRestrictionsSendMedia), sentMediaCount > 0, true, animated);
                        checkCell.setCollapseArrow(String.format(Locale.US, "%d/9", sentMediaCount), !sendMediaExpanded, new Runnable() {
                            @Override
                            public void run() {
                                if (!checkCell.isEnabled()) return;
                                boolean checked = !checkCell.isChecked();
                                checkCell.setChecked(checked);
                                setSendMediaEnabled(checked);
                            }
                        });
                    } else if (position == sendStickersRow) {
                        checkCell.setTextAndCheck(getString("UserRestrictionsSendStickers", R.string.UserRestrictionsSendStickers), !defaultBannedRights.send_stickers, true, animated);
                    } else if (position == embedLinksRow) {
                        checkCell.setTextAndCheck(getString("UserRestrictionsEmbedLinks", R.string.UserRestrictionsEmbedLinks), !defaultBannedRights.embed_links, true, animated);
                    } else if (position == sendPollsRow) {
                        checkCell.setTextAndCheck(getString("UserRestrictionsSendPollsShort", R.string.UserRestrictionsSendPollsShort), !defaultBannedRights.send_polls, true);
                    } else if (position == manageTopicsRow) {
                        checkCell.setTextAndCheck(getString("CreateTopicsPermission", R.string.CreateTopicsPermission), !defaultBannedRights.manage_topics, false, animated);
                    }
                    if ((position == pinMessagesRow || position == changeInfoRow) && ChatObject.isDiscussionGroup(currentAccount, chatId)) {
                        checkCell.setIcon(R.drawable.permission_locked);
                    } else if (ChatObject.canBlockUsers(currentChat)) {
                        if (position == addUsersRow && !ChatObject.canUserDoAdminAction(currentChat, ChatObject.ACTION_INVITE) ||
                                position == pinMessagesRow && !ChatObject.canUserDoAdminAction(currentChat, ChatObject.ACTION_PIN) ||
                                position == changeInfoRow && !ChatObject.canUserDoAdminAction(currentChat, ChatObject.ACTION_CHANGE_INFO) ||
                                position == manageTopicsRow && !ChatObject.canManageTopics(currentChat) ||
                                ChatObject.isPublic(currentChat) && (position == pinMessagesRow || position == changeInfoRow)) {
                            checkCell.setIcon(R.drawable.permission_locked);
                        } else {
                            checkCell.setIcon(0);
                        }
                    } else {
                        checkCell.setIcon(0);
                    }
                    break;
                case 8:
                    GraySectionCell sectionCell = (GraySectionCell) holder.itemView;
                    if (position == membersHeaderRow) {
                        if (ChatObject.isChannel(currentChat) && !currentChat.megagroup) {
                            sectionCell.setText(getString("ChannelOtherSubscribers", R.string.ChannelOtherSubscribers));
                        } else {
                            sectionCell.setText(getString("ChannelOtherMembers", R.string.ChannelOtherMembers));
                        }
                    } else if (position == botHeaderRow) {
                        sectionCell.setText(getString("ChannelBots", R.string.ChannelBots));
                    } else if (position == contactsHeaderRow) {
                        if (ChatObject.isChannel(currentChat) && !currentChat.megagroup) {
                            sectionCell.setText(getString("ChannelContacts", R.string.ChannelContacts));
                        } else {
                            sectionCell.setText(getString("GroupContacts", R.string.GroupContacts));
                        }
                    } else if (position == loadingHeaderRow) {
                        sectionCell.setText("");
                    }
                    break;
                case 11:
                    FlickerLoadingView flickerLoadingView = (FlickerLoadingView) holder.itemView;
                    if (type == TYPE_BANNED) {
                        flickerLoadingView.setItemsCount(info == null ? 1 : info.kicked_count);
                    } else {
                        flickerLoadingView.setItemsCount(1);
                    }
                    break;
                case 12:
                    TextCell textCell = (TextCell) holder.itemView;
                    if (position == antiSpamRow) {
                        textCell.getCheckBox().setIcon(ChatObject.canUserDoAdminAction(currentChat, ChatObject.ACTION_DELETE_MESSAGES) && (info == null || info.antispam || getParticipantsCount() >= getMessagesController().telegramAntispamGroupSizeMin) ? 0 : R.drawable.permission_locked);
                        textCell.setTextAndCheckAndIcon(getString("ChannelAntiSpam", R.string.ChannelAntiSpam), info != null && info.antispam, R.drawable.msg_policy, false);
                    } else if (position == hideMembersRow) {
                        textCell.getCheckBox().setIcon(ChatObject.canUserDoAdminAction(currentChat, ChatObject.ACTION_BLOCK_USERS) && (info == null || info.participants_hidden || getParticipantsCount() >= getMessagesController().hiddenMembersGroupSizeMin) ? 0 : R.drawable.permission_locked);
                        textCell.setTextAndCheck(getString("ChannelHideMembers", R.string.ChannelHideMembers), info != null && info.participants_hidden, false);
                    }
                    break;
                case VIEW_TYPE_INNER_CHECK:
                    CheckBoxCell checkBoxCell = (CheckBoxCell) holder.itemView;
                    animated = checkBoxCell.getTag() != null && (Integer) checkBoxCell.getTag() == position;
                    checkBoxCell.setTag(position);
                    if (position == sendMediaPhotosRow) {
                        checkBoxCell.setText(getString("SendMediaPermissionPhotos", R.string.SendMediaPermissionPhotos), "", !defaultBannedRights.send_photos, true, animated);
                    } else if (position == sendMediaVideosRow) {
                        checkBoxCell.setText(getString("SendMediaPermissionVideos", R.string.SendMediaPermissionVideos), "", !defaultBannedRights.send_videos, true, animated);
                    } else if (position == sendMediaStickerGifsRow) {
                        checkBoxCell.setText(getString("UserRestrictionsSendStickers2", R.string.UserRestrictionsSendStickers2), "", !defaultBannedRights.send_stickers, true, animated);
//                        checkBoxCell.setText(getString("SendMediaPermissionStickersGifs", R.string.SendMediaPermissionStickersGifs), "", !defaultBannedRights.send_stickers, true, animated);
                    } else if (position == sendMediaGifsRow) {
                        checkBoxCell.setText(getString("UserRestrictionsSendGifs", R.string.UserRestrictionsSendGifs), "", !defaultBannedRights.send_gifs, true, animated);
                    } else if (position == sendMediaGamesRow) {
                        checkBoxCell.setText(getString("UserRestrictionsSendGames", R.string.UserRestrictionsSendGames), "", !defaultBannedRights.send_games, true, animated);
                    } else if (position == sendMediaInlineRow) {
                        checkBoxCell.setText(getString("UserRestrictionsSendInline", R.string.UserRestrictionsSendInline), "", !defaultBannedRights.send_inline, true, animated);
                    } else if (position == sendMediaMusicRow) {
                        checkBoxCell.setText(getString("SendMediaPermissionMusic", R.string.SendMediaPermissionMusic), "", !defaultBannedRights.send_audios, true, animated);
                    } else if (position == sendMediaFilesRow) {
                        checkBoxCell.setText(getString("SendMediaPermissionFiles", R.string.SendMediaPermissionFiles), "", !defaultBannedRights.send_docs, true, animated);
                    } else if (position == sendMediaVoiceMessagesRow) {
                        checkBoxCell.setText(getString("SendMediaPermissionVoice", R.string.SendMediaPermissionVoice), "", !defaultBannedRights.send_voices, true, animated);
                    } else if (position == sendMediaVideoMessagesRow) {
                        checkBoxCell.setText(getString("SendMediaPermissionRound", R.string.SendMediaPermissionRound), "", !defaultBannedRights.send_roundvideos, true, animated);
                    } else if (position == sendMediaEmbededLinksRow) {
                        checkBoxCell.setText(getString("SendMediaEmbededLinks", R.string.SendMediaEmbededLinks), "", !defaultBannedRights.embed_links && !defaultBannedRights.send_plain, false, animated);
                    } else if (position == sendPollsRow) {
                        checkBoxCell.setText(getString("SendMediaPolls", R.string.SendMediaPolls), "", !defaultBannedRights.send_polls, false, animated);
                    } else
                    //  checkBoxCell.setText(getCheckBoxTitle(item.headerName, percents[item.index < 0 ? 8 : item.index], item.index < 0), AndroidUtilities.formatFileSize(item.size), selected, item.index < 0 ? !collapsed : !item.last);
                    checkBoxCell.setPad(1);
                    break;
                case VIEW_TYPE_CHECK:
                    TextCheckCell checkCell2 = (TextCheckCell) holder.itemView;
                    if (position == signMessagesRow) {
                        checkCell2.setTextAndCheck(getString(R.string.ChannelSignMessages), signatures, signatures);
                    } else if (position == signMessagesProfilesRow) {
                        checkCell2.setTextAndCheck(getString(R.string.ChannelSignMessagesWithProfile), profiles, false);
                    } else if (position == payRow) {
                        checkCell2.setTextAndCheck(getString(R.string.GroupMessagesChargePrice), enablePrice, false);
                    }
                    break;
                case VIEW_TYPE_SLIDER:
                    SlideIntChooseView cell = (SlideIntChooseView) holder.itemView;
                    if (position == priceRow) {
                        final int[] steps = SlideIntChooseView.cut(new int[] { 1, 10, 50, 100, 200, 250, 400, 500, 1000, 2500, 5000, 7500, 9000, 10_000 }, (int) getMessagesController().starsPaidMessageAmountMax);
                        cell.set((int) Utilities.clamp(starsPrice, getMessagesController().starsPaidMessageAmountMax, 1), SlideIntChooseView.Options.make(1, steps, 20, (type, val) -> type == 0 ? StarsIntroActivity.replaceStars(LocaleController.formatPluralStringComma("Stars", val)) : "" + val), newValue -> {
                            starsPrice = newValue;
                            AndroidUtilities.updateVisibleRow(listView, priceInfoRow);
                        });
                    }
                    break;
            }
        }

        @Override
        public void onViewRecycled(RecyclerView.ViewHolder holder) {
            if (holder.itemView instanceof ManageChatUserCell) {
                ((ManageChatUserCell) holder.itemView).recycle();
            }
        }

        @Override
        public int getItemViewType(int position) {
            if (position == addNewRow || position == addNew2Row || position == recentActionsRow || position == gigaConvertRow) {
                return 2;
            } else if (position >= participantsStartRow && position < participantsEndRow ||
                    position >= botStartRow && position < botEndRow ||
                    position >= contactsStartRow && position < contactsEndRow) {
                return 0;
            } else if (position == addNewSectionRow || position == participantsDividerRow || position == participantsDivider2Row) {
                return 3;
            } else if (position == restricted1SectionRow || position == permissionsSectionRow || position == slowmodeRow || position == gigaHeaderRow || position == priceHeaderRow) {
                return 5;
            } else if (position == participantsInfoRow || position == slowmodeInfoRow || position == dontRestrictBoostersInfoRow || position == gigaInfoRow || position == antiSpamInfoRow || position == hideMembersInfoRow || position == signMessagesInfoRow || position == payInfoRow || position == priceInfoRow) {
                return 1;
            } else if (position == blockedEmptyRow) {
                return 4;
            } else if (position == removedUsersRow) {
                return 6;
            } else if (position == changeInfoRow || position == addUsersRow || position == pinMessagesRow || position == sendMessagesRow ||
                    position == sendStickersRow || position == embedLinksRow || position == manageTopicsRow || position == dontRestrictBoostersRow) {
                return 7;
            } else if (position == membersHeaderRow || position == contactsHeaderRow || position == botHeaderRow || position == loadingHeaderRow) {
                return 8;
            } else if (position == slowmodeSelectRow) {
                return 9;
            } else if (position == loadingProgressRow) {
                return 10;
            } else if (position == loadingUserCellRow) {
                return 11;
            } else if (position == antiSpamRow || position == hideMembersRow) {
                return 12;
            } else if (isExpandableSendMediaRow(position)) {
                return VIEW_TYPE_INNER_CHECK;
            } else if (position == sendMediaRow) {
                return VIEW_TYPE_EXPANDABLE_SWITCH;
            } else if (position == dontRestrictBoostersSliderRow) {
                return VIEW_TYPE_NOT_RESTRICT_BOOSTERS_SLIDER;
            } else if (position == signMessagesRow || position == signMessagesProfilesRow || position == payRow) {
                return VIEW_TYPE_CHECK;
            } else if (position == priceRow) {
                return VIEW_TYPE_SLIDER;
            }
            return 0;
        }

        public TLObject getItem(int position) {
            if (position >= participantsStartRow && position < participantsEndRow) {
                return participants.get(position - participantsStartRow);
            } else if (position >= contactsStartRow && position < contactsEndRow) {
                return contacts.get(position - contactsStartRow);
            } else if (position >= botStartRow && position < botEndRow) {
                return bots.get(position - botStartRow);
            }
            return null;
        }
    }

    private void setSendMediaEnabled(boolean enabled) {
        defaultBannedRights.send_media = !enabled;
        defaultBannedRights.send_gifs = !enabled;
        defaultBannedRights.send_inline = !enabled;
        defaultBannedRights.send_games = !enabled;
        defaultBannedRights.send_photos = !enabled;
        defaultBannedRights.send_videos = !enabled;
        defaultBannedRights.send_stickers = !enabled;
        defaultBannedRights.send_audios = !enabled;
        defaultBannedRights.send_docs = !enabled;
        defaultBannedRights.send_voices = !enabled;
        defaultBannedRights.send_roundvideos = !enabled;
        defaultBannedRights.embed_links = !enabled;
        defaultBannedRights.send_polls = !enabled;
        AndroidUtilities.updateVisibleRows(listView);
        DiffCallback diffCallback = saveState();
        updateRows();
        updateListAnimated(diffCallback);
    }

    private boolean isExpandableSendMediaRow(int position) {
        return position == sendMediaPhotosRow || position == sendMediaVideosRow || position == sendMediaStickerGifsRow || position == sendMediaGifsRow || position == sendMediaGamesRow || position == sendMediaInlineRow ||
                position == sendMediaMusicRow || position == sendMediaFilesRow || position == sendMediaVoiceMessagesRow ||
                position == sendMediaVideoMessagesRow || position == sendMediaEmbededLinksRow || position == sendPollsRow;
    }

    public DiffCallback saveState() {
        DiffCallback diffCallback = new DiffCallback();
        diffCallback.oldRowCount = rowCount;

        diffCallback.oldBotStartRow = botStartRow;
        diffCallback.oldBotEndRow = botEndRow;
        diffCallback.oldBots.clear();
        diffCallback.oldBots.addAll(bots);

        diffCallback.oldContactsEndRow = contactsEndRow;
        diffCallback.oldContactsStartRow = contactsStartRow;
        diffCallback.oldContacts.clear();
        diffCallback.oldContacts.addAll(contacts);

        diffCallback.oldParticipantsStartRow = participantsStartRow;
        diffCallback.oldParticipantsEndRow = participantsEndRow;
        diffCallback.oldParticipants.clear();
        diffCallback.oldParticipants.addAll(participants);

        diffCallback.fillPositions(diffCallback.oldPositionToItem);
        return diffCallback;
    }

    public void updateListAnimated(DiffCallback savedState) {
        if (listViewAdapter == null) {
            updateRows();
            return;
        }
        updateRows();
        savedState.fillPositions(savedState.newPositionToItem);
        DiffUtil.calculateDiff(savedState).dispatchUpdatesTo(listViewAdapter);
        if (listView != null && layoutManager != null && listView.getChildCount() > 0) {
            View view = null;
            int position = -1;
            for (int i = 0; i < listView.getChildCount(); i++) {
                position = listView.getChildAdapterPosition(listView.getChildAt(i));
                if (position != RecyclerListView.NO_POSITION) {
                    view = listView.getChildAt(i);
                    break;
                }
            }
            if (view != null) {
                layoutManager.scrollToPositionWithOffset(position, view.getTop() - listView.getPaddingTop());
            }
        }
    }

    private class DiffCallback extends DiffUtil.Callback {

        int oldRowCount;
        SparseIntArray oldPositionToItem = new SparseIntArray();
        SparseIntArray newPositionToItem = new SparseIntArray();

        int oldParticipantsStartRow;
        int oldParticipantsEndRow;
        int oldContactsStartRow;
        int oldContactsEndRow;
        int oldBotStartRow;
        int oldBotEndRow;

        private ArrayList<TLObject> oldParticipants = new ArrayList<>();
        private ArrayList<TLObject> oldBots = new ArrayList<>();
        private ArrayList<TLObject> oldContacts = new ArrayList<>();

        @Override
        public int getOldListSize() {
            return oldRowCount;
        }

        @Override
        public int getNewListSize() {
            return rowCount;
        }

        @Override
        public boolean areItemsTheSame(int oldItemPosition, int newItemPosition) {
            if (oldItemPosition >= oldBotStartRow && oldItemPosition < oldBotEndRow && newItemPosition >= botStartRow && newItemPosition < botEndRow) {
                return oldBots.get(oldItemPosition - oldBotStartRow).equals(bots.get(newItemPosition - botStartRow));
            } else if (oldItemPosition >= oldContactsStartRow && oldItemPosition < oldContactsEndRow && newItemPosition >= contactsStartRow && newItemPosition < contactsEndRow) {
                return oldContacts.get(oldItemPosition - oldContactsStartRow).equals(contacts.get(newItemPosition - contactsStartRow));
            } else if (oldItemPosition >= oldParticipantsStartRow && oldItemPosition < oldParticipantsEndRow && newItemPosition >= participantsStartRow && newItemPosition < participantsEndRow) {
                return oldParticipants.get(oldItemPosition - oldParticipantsStartRow).equals(participants.get(newItemPosition - participantsStartRow));
            }
            return oldPositionToItem.get(oldItemPosition) == newPositionToItem.get(newItemPosition);
        }

        @Override
        public boolean areContentsTheSame(int oldItemPosition, int newItemPosition) {
            if (areItemsTheSame(oldItemPosition, newItemPosition)) {
                if (restricted1SectionRow == newItemPosition) {
                    return false;
                }
                return true;
            }
            return false;
        }

        public void fillPositions(SparseIntArray sparseIntArray) {
            sparseIntArray.clear();
            int pointer = 0;
            put(++pointer, recentActionsRow, sparseIntArray);
            put(++pointer, addNewRow, sparseIntArray);
            put(++pointer, addNew2Row, sparseIntArray);
            put(++pointer, addNewSectionRow, sparseIntArray);
            put(++pointer, restricted1SectionRow, sparseIntArray);
            put(++pointer, participantsDividerRow, sparseIntArray);
            put(++pointer, participantsDivider2Row, sparseIntArray);
            put(++pointer, gigaHeaderRow, sparseIntArray);
            put(++pointer, gigaConvertRow, sparseIntArray);
            put(++pointer, gigaInfoRow, sparseIntArray);
            put(++pointer, participantsInfoRow, sparseIntArray);
            put(++pointer, blockedEmptyRow, sparseIntArray);
            put(++pointer, permissionsSectionRow, sparseIntArray);
            put(++pointer, sendMessagesRow, sparseIntArray);
            put(++pointer, sendMediaRow, sparseIntArray);
            put(++pointer, sendStickersRow, sparseIntArray);
            put(++pointer, sendPollsRow, sparseIntArray);
            put(++pointer, embedLinksRow, sparseIntArray);
            put(++pointer, addUsersRow, sparseIntArray);
            put(++pointer, pinMessagesRow, sparseIntArray);
            if (isForum) {
                put(++pointer, manageTopicsRow, sparseIntArray);
            }
            put(++pointer, changeInfoRow, sparseIntArray);
            put(++pointer, removedUsersRow, sparseIntArray);
            put(++pointer, contactsHeaderRow, sparseIntArray);
            put(++pointer, botHeaderRow, sparseIntArray);
            put(++pointer, membersHeaderRow, sparseIntArray);
            put(++pointer, slowmodeRow, sparseIntArray);
            put(++pointer, slowmodeSelectRow, sparseIntArray);
            put(++pointer, slowmodeInfoRow, sparseIntArray);
            put(++pointer, dontRestrictBoostersRow, sparseIntArray);
            put(++pointer, dontRestrictBoostersSliderRow, sparseIntArray);
            put(++pointer, dontRestrictBoostersInfoRow, sparseIntArray);
            put(++pointer, loadingProgressRow, sparseIntArray);
            put(++pointer, loadingUserCellRow, sparseIntArray);
            put(++pointer, loadingHeaderRow, sparseIntArray);
            put(++pointer, signMessagesRow, sparseIntArray);
            put(++pointer, signMessagesProfilesRow, sparseIntArray);
            put(++pointer, signMessagesInfoRow, sparseIntArray);
            put(++pointer, payRow, sparseIntArray);
            put(++pointer, payInfoRow, sparseIntArray);
            put(++pointer, priceHeaderRow, sparseIntArray);
            put(++pointer, priceRow, sparseIntArray);
            put(++pointer, priceInfoRow, sparseIntArray);
        }

        private void put(int id, int position, SparseIntArray sparseIntArray) {
            if (position >= 0) {
                sparseIntArray.put(position, id);
            }
        }
    }

    private int getSendMediaSelectedCount() {
        return getSendMediaSelectedCount(defaultBannedRights);
    }

    public static int getSendMediaSelectedCount(TLRPC.TL_chatBannedRights bannedRights) {
        int i = 0;
        if (!bannedRights.send_photos) {
            i++;
        }
        if (!bannedRights.send_videos) {
            i++;
        }
        if (!bannedRights.send_stickers) {
            i++;
        }
        if (!bannedRights.send_gifs) {
            i++;
        }
        if (!bannedRights.send_games) {
            i++;
        }
        if (!bannedRights.send_inline) {
            i++;
        }
        if (!bannedRights.send_audios) {
            i++;
        }
        if (!bannedRights.send_docs) {
            i++;
        }
        if (!bannedRights.send_voices) {
            i++;
        }
        if (!bannedRights.send_roundvideos) {
            i++;
        }
        if (!bannedRights.embed_links && !bannedRights.send_plain) {
            i++;
        }
        if (!bannedRights.send_polls) {
            i++;
        }
        return i;
    }

    @Override
    public ArrayList<ThemeDescription> getThemeDescriptions() {
        ArrayList<ThemeDescription> themeDescriptions = new ArrayList<>();

        ThemeDescription.ThemeDescriptionDelegate cellDelegate = () -> {
            if (listView != null) {
                int count = listView.getChildCount();
                for (int a = 0; a < count; a++) {
                    View child = listView.getChildAt(a);
                    if (child instanceof ManageChatUserCell) {
                        ((ManageChatUserCell) child).update(0);
                    }
                }
            }
        };

        themeDescriptions.add(new ThemeDescription(listView, ThemeDescription.FLAG_CELLBACKGROUNDCOLOR, new Class[]{HeaderCell.class, ManageChatUserCell.class, ManageChatTextCell.class, TextCheckCell2.class, TextSettingsCell.class, SlideChooseView.class}, null, null, null, Theme.key_windowBackgroundWhite));
        themeDescriptions.add(new ThemeDescription(fragmentView, ThemeDescription.FLAG_BACKGROUND, null, null, null, null, Theme.key_windowBackgroundGray));

        themeDescriptions.add(new ThemeDescription(actionBar, ThemeDescription.FLAG_BACKGROUND, null, null, null, null, Theme.key_actionBarDefault));
        themeDescriptions.add(new ThemeDescription(listView, ThemeDescription.FLAG_LISTGLOWCOLOR, null, null, null, null, Theme.key_actionBarDefault));
        themeDescriptions.add(new ThemeDescription(actionBar, ThemeDescription.FLAG_AB_ITEMSCOLOR, null, null, null, null, Theme.key_actionBarDefaultIcon));
        themeDescriptions.add(new ThemeDescription(actionBar, ThemeDescription.FLAG_AB_TITLECOLOR, null, null, null, null, Theme.key_actionBarDefaultTitle));
        themeDescriptions.add(new ThemeDescription(actionBar, ThemeDescription.FLAG_AB_SELECTORCOLOR, null, null, null, null, Theme.key_actionBarDefaultSelector));

        themeDescriptions.add(new ThemeDescription(listView, ThemeDescription.FLAG_SELECTOR, null, null, null, null, Theme.key_listSelector));

        themeDescriptions.add(new ThemeDescription(listView, 0, new Class[]{View.class}, Theme.dividerPaint, null, null, Theme.key_divider));

        themeDescriptions.add(new ThemeDescription(listView, ThemeDescription.FLAG_BACKGROUNDFILTER, new Class[]{TextInfoPrivacyCell.class}, null, null, null, Theme.key_windowBackgroundGrayShadow));
        themeDescriptions.add(new ThemeDescription(listView, 0, new Class[]{TextInfoPrivacyCell.class}, new String[]{"textView"}, null, null, null, Theme.key_windowBackgroundWhiteGrayText4));

        themeDescriptions.add(new ThemeDescription(listView, ThemeDescription.FLAG_BACKGROUNDFILTER, new Class[]{ShadowSectionCell.class}, null, null, null, Theme.key_windowBackgroundGrayShadow));

        themeDescriptions.add(new ThemeDescription(listView, 0, new Class[]{HeaderCell.class}, new String[]{"textView"}, null, null, null, Theme.key_windowBackgroundWhiteBlueHeader));

        themeDescriptions.add(new ThemeDescription(listView, 0, new Class[]{GraySectionCell.class}, new String[]{"textView"}, null, null, null, Theme.key_graySectionText));
        themeDescriptions.add(new ThemeDescription(listView, ThemeDescription.FLAG_CELLBACKGROUNDCOLOR, new Class[]{GraySectionCell.class}, null, null, null, Theme.key_graySection));

        themeDescriptions.add(new ThemeDescription(listView, 0, new Class[]{TextSettingsCell.class}, new String[]{"textView"}, null, null, null, Theme.key_windowBackgroundWhiteBlackText));
        themeDescriptions.add(new ThemeDescription(listView, 0, new Class[]{TextSettingsCell.class}, new String[]{"valueTextView"}, null, null, null, Theme.key_windowBackgroundWhiteValueText));

        themeDescriptions.add(new ThemeDescription(listView, 0, new Class[]{TextCheckCell2.class}, new String[]{"textView"}, null, null, null, Theme.key_windowBackgroundWhiteBlackText));
        themeDescriptions.add(new ThemeDescription(listView, 0, new Class[]{TextCheckCell2.class}, new String[]{"valueTextView"}, null, null, null, Theme.key_windowBackgroundWhiteGrayText2));
        themeDescriptions.add(new ThemeDescription(listView, 0, new Class[]{TextCheckCell2.class}, new String[]{"checkBox"}, null, null, null, Theme.key_switch2Track));
        themeDescriptions.add(new ThemeDescription(listView, 0, new Class[]{TextCheckCell2.class}, new String[]{"checkBox"}, null, null, null, Theme.key_switch2TrackChecked));

        themeDescriptions.add(new ThemeDescription(listView, 0, new Class[]{ManageChatUserCell.class}, new String[]{"nameTextView"}, null, null, null, Theme.key_windowBackgroundWhiteBlackText));
        themeDescriptions.add(new ThemeDescription(listView, 0, new Class[]{ManageChatUserCell.class}, new String[]{"statusColor"}, null, null, cellDelegate, Theme.key_windowBackgroundWhiteGrayText));
        themeDescriptions.add(new ThemeDescription(listView, 0, new Class[]{ManageChatUserCell.class}, new String[]{"statusOnlineColor"}, null, null, cellDelegate, Theme.key_windowBackgroundWhiteBlueText));

        themeDescriptions.add(new ThemeDescription(undoView, ThemeDescription.FLAG_BACKGROUNDFILTER, null, null, null, null, Theme.key_undo_background));
        themeDescriptions.add(new ThemeDescription(undoView, 0, new Class[]{UndoView.class}, new String[]{"undoImageView"}, null, null, null, Theme.key_undo_cancelColor));
        themeDescriptions.add(new ThemeDescription(undoView, 0, new Class[]{UndoView.class}, new String[]{"undoTextView"}, null, null, null, Theme.key_undo_cancelColor));
        themeDescriptions.add(new ThemeDescription(undoView, 0, new Class[]{UndoView.class}, new String[]{"infoTextView"}, null, null, null, Theme.key_undo_infoColor));
        themeDescriptions.add(new ThemeDescription(undoView, 0, new Class[]{UndoView.class}, new String[]{"textPaint"}, null, null, null, Theme.key_undo_infoColor));
        themeDescriptions.add(new ThemeDescription(undoView, 0, new Class[]{UndoView.class}, new String[]{"progressPaint"}, null, null, null, Theme.key_undo_infoColor));
        themeDescriptions.add(new ThemeDescription(undoView, ThemeDescription.FLAG_IMAGECOLOR, new Class[]{UndoView.class}, new String[]{"leftImageView"}, null, null, null, Theme.key_undo_infoColor));

        themeDescriptions.add(new ThemeDescription(listView, ThemeDescription.FLAG_CHECKTAG, new Class[]{ManageChatTextCell.class}, new String[]{"textView"}, null, null, null, Theme.key_windowBackgroundWhiteBlackText));
        themeDescriptions.add(new ThemeDescription(listView, ThemeDescription.FLAG_CHECKTAG, new Class[]{ManageChatTextCell.class}, new String[]{"imageView"}, null, null, null, Theme.key_windowBackgroundWhiteGrayIcon));
        themeDescriptions.add(new ThemeDescription(listView, ThemeDescription.FLAG_CHECKTAG, new Class[]{ManageChatTextCell.class}, new String[]{"imageView"}, null, null, null, Theme.key_windowBackgroundWhiteBlueButton));
        themeDescriptions.add(new ThemeDescription(listView, ThemeDescription.FLAG_CHECKTAG, new Class[]{ManageChatTextCell.class}, new String[]{"textView"}, null, null, null, Theme.key_windowBackgroundWhiteBlueIcon));

        themeDescriptions.add(new ThemeDescription(listView, 0, new Class[]{StickerEmptyView.class}, new String[]{"title"}, null, null, null, Theme.key_windowBackgroundWhiteBlackText));
        themeDescriptions.add(new ThemeDescription(listView, 0, new Class[]{StickerEmptyView.class}, new String[]{"subtitle"}, null, null, null, Theme.key_windowBackgroundWhiteBlackText));
        themeDescriptions.add(new ThemeDescription(emptyView.title, ThemeDescription.FLAG_TEXTCOLOR, null, null, null, null, Theme.key_windowBackgroundWhiteBlackText));
        themeDescriptions.add(new ThemeDescription(emptyView.subtitle, ThemeDescription.FLAG_TEXTCOLOR, null, null, null, null, Theme.key_windowBackgroundWhiteGrayText));

        themeDescriptions.add(new ThemeDescription(listView, 0, new Class[]{ManageChatUserCell.class}, null, Theme.avatarDrawables, null, Theme.key_avatar_text));
        themeDescriptions.add(new ThemeDescription(null, 0, null, null, null, cellDelegate, Theme.key_avatar_backgroundRed));
        themeDescriptions.add(new ThemeDescription(null, 0, null, null, null, cellDelegate, Theme.key_avatar_backgroundOrange));
        themeDescriptions.add(new ThemeDescription(null, 0, null, null, null, cellDelegate, Theme.key_avatar_backgroundViolet));
        themeDescriptions.add(new ThemeDescription(null, 0, null, null, null, cellDelegate, Theme.key_avatar_backgroundGreen));
        themeDescriptions.add(new ThemeDescription(null, 0, null, null, null, cellDelegate, Theme.key_avatar_backgroundCyan));
        themeDescriptions.add(new ThemeDescription(null, 0, null, null, null, cellDelegate, Theme.key_avatar_backgroundBlue));
        themeDescriptions.add(new ThemeDescription(null, 0, null, null, null, cellDelegate, Theme.key_avatar_backgroundPink));

        return themeDescriptions;
    }
}<|MERGE_RESOLUTION|>--- conflicted
+++ resolved
@@ -421,9 +421,6 @@
                 }
             }
 
-<<<<<<< HEAD
-            if (!ChatObject.isChannel(currentChat) && currentChat.creator || currentChat.megagroup && !currentChat.gigagroup) {
-=======
             if (info != null && info.paid_messages_available && ChatObject.canUserDoAction(currentChat, ChatObject.ACTION_BLOCK_USERS) && (ChatObject.isChannel(currentChat) || currentChat != null && currentChat.creator)) {
                 if (participantsDivider2Row == -1) {
                     participantsDivider2Row = rowCount++;
@@ -437,8 +434,7 @@
                 }
             }
 
-            if (!ChatObject.isChannel(currentChat) && currentChat.creator || currentChat.megagroup && !currentChat.gigagroup && ChatObject.canBlockUsers(currentChat)) {
->>>>>>> 3733c88b
+            if (!ChatObject.isChannel(currentChat) && currentChat.creator || currentChat.megagroup && !currentChat.gigagroup /* && ChatObject.canBlockUsers(currentChat) */) {
                 if (participantsDivider2Row == -1) {
                     participantsDivider2Row = rowCount++;
                 }
